use std::{fmt::Debug, sync::Arc};

use async_trait::async_trait;
use shc_common::types::{FileMetadata, ForestProof, HasherOutT, StorageProofsMerkleTrieLayout};
use sp_runtime::AccountId32;
use tokio::sync::RwLock;
use trie_db::TrieLayout;

use crate::error::ErrorT;

/// Forest storage interface to be implemented by the storage providers.
pub trait ForestStorage<T: TrieLayout>: 'static {
    /// Get the root hash of the forest.
    fn root(&self) -> HasherOutT<T>;
    /// Check if the file key exists in the storage.
    fn contains_file_key(&self, file_key: &HasherOutT<T>) -> Result<bool, ErrorT<T>>;
    /// Get the file metadata for a file key.
    fn get_file_metadata(
        &self,
        file_key: &HasherOutT<T>,
    ) -> Result<Option<FileMetadata>, ErrorT<T>>;
    /// Generate proof for file key(s).
    fn generate_proof(
        &self,
        challenged_key: Vec<HasherOutT<T>>,
    ) -> Result<ForestProof<T>, ErrorT<T>>;
    /// Insert files metadata and get back the file keys (hash of the metadata) that were inserted.
    fn insert_files_metadata(
        &mut self,
        files_metadata: &[FileMetadata],
    ) -> Result<Vec<HasherOutT<T>>, ErrorT<T>>;
    /// Delete a file key.
    fn delete_file_key(&mut self, file_key: &HasherOutT<T>) -> Result<(), ErrorT<T>>;
    /// Get all the files that belong to a particular user.
    fn get_files_by_user(
        &self,
        user: &AccountId32,
    ) -> Result<Vec<(HasherOutT<T>, FileMetadata)>, ErrorT<T>>;
}

/// Handler to manage file storage instances.
///
/// The key is optional in all methods, allowing for a single ForestStorage instance to be managed without a key.
#[async_trait]
pub trait ForestStorageHandler {
    /// The key type used to identify forest storage instances.
    type Key: From<Vec<u8>> + Debug + Send + Sync;
    /// Type representing the forest storage instance.
    type FS: ForestStorage<StorageProofsMerkleTrieLayout> + Send + Sync;

    /// Get forest storage instance.
    async fn get(&self, key: &Self::Key) -> Option<Arc<RwLock<Self::FS>>>;
    /// Create a new forest storage instance.
    async fn create(&mut self, key: &Self::Key) -> Arc<RwLock<Self::FS>>;
    /// Remove forest storage instance.
    async fn remove_forest_storage(&mut self, key: &Self::Key);
<<<<<<< HEAD

    /// Get or create forest storage instance.
    async fn get_or_create(&mut self, key: &Self::Key) -> Arc<RwLock<Self::FS>> {
        if let Some(forest_storage) = self.get(key).await {
            forest_storage
        } else {
            self.create(key).await
        }
    }
=======
    /// Create a copy (snapshot) of the forest storage instance.
    ///
    /// Returns `Some` with the copied forest storage instance for `key` if it exists,
    /// otherwise returns `None`.
    /// The instance returned is the one corresponding to `key`, not the one corresponding to `key_for_copy`.
    async fn snapshot(
        &self,
        src_key: &Self::Key,
        dest_key: &Self::Key,
    ) -> Option<Arc<RwLock<Self::FS>>>;
>>>>>>> e3d42d3b
}<|MERGE_RESOLUTION|>--- conflicted
+++ resolved
@@ -54,17 +54,7 @@
     async fn create(&mut self, key: &Self::Key) -> Arc<RwLock<Self::FS>>;
     /// Remove forest storage instance.
     async fn remove_forest_storage(&mut self, key: &Self::Key);
-<<<<<<< HEAD
 
-    /// Get or create forest storage instance.
-    async fn get_or_create(&mut self, key: &Self::Key) -> Arc<RwLock<Self::FS>> {
-        if let Some(forest_storage) = self.get(key).await {
-            forest_storage
-        } else {
-            self.create(key).await
-        }
-    }
-=======
     /// Create a copy (snapshot) of the forest storage instance.
     ///
     /// Returns `Some` with the copied forest storage instance for `key` if it exists,
@@ -75,5 +65,13 @@
         src_key: &Self::Key,
         dest_key: &Self::Key,
     ) -> Option<Arc<RwLock<Self::FS>>>;
->>>>>>> e3d42d3b
+
+    /// Get or create forest storage instance.
+    async fn get_or_create(&mut self, key: &Self::Key) -> Arc<RwLock<Self::FS>> {
+        if let Some(forest_storage) = self.get(key).await {
+            forest_storage
+        } else {
+            self.create(key).await
+        }
+    }
 }