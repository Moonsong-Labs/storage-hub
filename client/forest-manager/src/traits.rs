--- conflicted
+++ resolved
@@ -54,10 +54,7 @@
     async fn create(&mut self, key: &Self::Key) -> Arc<RwLock<Self::FS>>;
     /// Remove forest storage instance.
     async fn remove_forest_storage(&mut self, key: &Self::Key);
-<<<<<<< HEAD
-=======
 
->>>>>>> af8016b2
     /// Create a copy (snapshot) of the forest storage instance.
     ///
     /// Returns `Some` with the copied forest storage instance for `key` if it exists,
@@ -68,8 +65,6 @@
         src_key: &Self::Key,
         dest_key: &Self::Key,
     ) -> Option<Arc<RwLock<Self::FS>>>;
-<<<<<<< HEAD
-=======
 
     /// Get or create forest storage instance.
     async fn get_or_create(&mut self, key: &Self::Key) -> Arc<RwLock<Self::FS>> {
@@ -79,5 +74,4 @@
             self.create(key).await
         }
     }
->>>>>>> af8016b2
 }