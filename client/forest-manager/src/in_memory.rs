--- conflicted
+++ resolved
@@ -4,7 +4,6 @@
 use trie_db::{Trie, TrieDBMutBuilder};
 
 use shc_common::types::ForestProof;
-use shc_common::types::HashT;
 
 use crate::{
     error::{ErrorT, ForestStorageError},
@@ -19,11 +18,7 @@
 
 impl<T: TrieLayout> InMemoryForestStorage<T> {
     pub fn new() -> Self {
-<<<<<<< HEAD
         let (memdb, root) = MemoryDB::default_with_root();
-=======
-        let (memdb, root) = MemoryDB::<HashT<T>>::default_with_root();
->>>>>>> a1bc6c7a
 
         Self { root, memdb }
     }
