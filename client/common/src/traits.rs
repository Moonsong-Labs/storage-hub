use std::fmt::{Debug, Display};

use bigdecimal::BigDecimal;
use codec::{Decode, Encode};
use pallet_file_system_runtime_api::FileSystemApi as FileSystemRuntimeApi;
use pallet_payment_streams_runtime_api::PaymentStreamsApi as PaymentStreamsRuntimeApi;
use pallet_proofs_dealer_runtime_api::ProofsDealerApi as ProofsDealerRuntimeApi;
use pallet_storage_providers_runtime_api::StorageProvidersApi as StorageProvidersRuntimeApi;
use polkadot_primitives::Nonce;
use sc_service::TFullClient;
use scale_info::StaticTypeInfo;
use shp_opaque::Block;
use sp_api::ConstructRuntimeApi;
use sp_block_builder::BlockBuilder;
use sp_core::{crypto::KeyTypeId, H256};
use sp_rpc::number::NumberOrHex;
use sp_runtime::traits::{
<<<<<<< HEAD
    Dispatchable, IdentifyAccount, MaybeDisplay, Member, TransactionExtension, Verify,
=======
    Block as BlockT, Dispatchable, IdentifyAccount, MaybeDisplay, Member, TransactionExtension,
    Verify,
>>>>>>> ede2499b
};

use crate::types::*;

/// A trait bundle that ensures a runtime API includes all storage-related capabilities.
///
/// This trait acts as a "capability bundle" that groups together all runtime APIs required
/// for StorageHub's storage operations. It provides a single trait bound that guarantees
/// access to all necessary storage subsystem APIs, simplifying client-side service implementations.
///
/// # Purpose
///
/// Instead of requiring multiple trait bounds on every function or struct that needs to
/// interact with the storage runtime, this trait provides a single, comprehensive bound
/// that ensures all storage-related APIs are available.
///
/// # Usage Patterns
///
/// ## In Service Definitions
/// ```ignore
/// pub struct BlockchainService<RuntimeApi>
/// where
///     RuntimeApi::RuntimeApi: StorageEnableApiCollection,
/// {
///     // Service implementation
/// }
/// ```
///
/// ## In Function Signatures
/// ```ignore
/// fn spawn_blockchain_service<RuntimeApi>(client: Arc<ParachainClient<RuntimeApi>>)
/// where
///     RuntimeApi::RuntimeApi: StorageEnableApiCollection,
/// {
///     // Can now use all storage APIs: FileSystemApi, StorageProvidersApi, etc.
/// }
/// ```
///
/// ## In RPC Setup
/// ```ignore
/// pub fn create_full<C>(client: Arc<C>) -> RpcModule<()>
/// where
///     C::Api: StorageEnableApiCollection,
/// {
///     // RPC methods can access all storage runtime APIs
/// }
/// ```
///
/// # Included APIs
///
/// - [`TransactionPaymentRuntimeApi`]: For fee calculations and payment handling
/// - [`AccountNonceApi`]: For transaction nonce management
/// - [`BlockBuilder`]: For block construction operations
/// - [`ProofsDealerRuntimeApi`]: For storage proof challenges and verification
/// - [`FileSystemRuntimeApi`]: For file operations and bucket management
/// - [`StorageProvidersRuntimeApi`]: For BSP/MSP provider operations
/// - [`PaymentStreamsRuntimeApi`]: For payment stream management
///
/// # Implementation
///
/// This trait has a blanket implementation for any type that implements all the
/// required runtime APIs. This means runtime developers don't need to explicitly
/// implement this trait - it's automatically available when all component APIs
/// are implemented.
pub trait StorageEnableApiCollection<Runtime>:
    pallet_transaction_payment_rpc::TransactionPaymentRuntimeApi<Block, Balance<Runtime>>
    + substrate_frame_rpc_system::AccountNonceApi<Block, AccountId<Runtime>, Nonce>
    + BlockBuilder<Block>
    + ProofsDealerRuntimeApi<
        Block,
        ProofsDealerProviderId<Runtime>,
        BlockNumber<Runtime>,
        ForestLeaf<Runtime>,
        RandomnessOutput<Runtime>,
        CustomChallenge<Runtime>,
    > + FileSystemRuntimeApi<
        Block,
        BackupStorageProviderId<Runtime>,
        MainStorageProviderId<Runtime>,
        Runtime::Hash,
        BlockNumber<Runtime>,
        ChunkId,
        BucketId<Runtime>,
        StorageRequestMetadata<Runtime>,
    > + StorageProvidersRuntimeApi<
        Block,
        BlockNumber<Runtime>,
        BackupStorageProviderId<Runtime>,
        BackupStorageProviderInfo<Runtime>,
        MainStorageProviderId<Runtime>,
        AccountId<Runtime>,
        ProviderId<Runtime>,
        StorageProviderId<Runtime>,
        StorageDataUnit<Runtime>,
        Balance<Runtime>,
        BucketId<Runtime>,
        Multiaddresses<Runtime>,
        ValuePropositionWithId<Runtime>,
    > + PaymentStreamsRuntimeApi<Block, ProviderId<Runtime>, Balance<Runtime>, AccountId<Runtime>>
where
    Runtime: frame_system::Config
        + pallet_storage_providers::Config
        + pallet_proofs_dealer::Config
        + pallet_file_system::Config
        + pallet_balances::Config<Balance: MaybeDisplay>,
{
}

impl<T, Runtime> StorageEnableApiCollection<Runtime> for T
where
    T: pallet_transaction_payment_rpc::TransactionPaymentRuntimeApi<Block, Balance<Runtime>>
        + substrate_frame_rpc_system::AccountNonceApi<Block, AccountId<Runtime>, Nonce>
        + BlockBuilder<Block>
        + ProofsDealerRuntimeApi<
            Block,
            ProofsDealerProviderId<Runtime>,
            BlockNumber<Runtime>,
            ForestLeaf<Runtime>,
            RandomnessOutput<Runtime>,
            CustomChallenge<Runtime>,
        > + FileSystemRuntimeApi<
            Block,
            BackupStorageProviderId<Runtime>,
            MainStorageProviderId<Runtime>,
            Runtime::Hash,
            BlockNumber<Runtime>,
            ChunkId,
            BucketId<Runtime>,
            StorageRequestMetadata<Runtime>,
        > + StorageProvidersRuntimeApi<
            Block,
            BlockNumber<Runtime>,
            BackupStorageProviderId<Runtime>,
            BackupStorageProviderInfo<Runtime>,
            MainStorageProviderId<Runtime>,
            AccountId<Runtime>,
            ProviderId<Runtime>,
            StorageProviderId<Runtime>,
            StorageDataUnit<Runtime>,
            Balance<Runtime>,
            BucketId<Runtime>,
            Multiaddresses<Runtime>,
            ValuePropositionWithId<Runtime>,
        > + PaymentStreamsRuntimeApi<Block, ProviderId<Runtime>, Balance<Runtime>, AccountId<Runtime>>,
    Runtime: frame_system::Config
        + pallet_storage_providers::Config
        + pallet_proofs_dealer::Config
        + pallet_file_system::Config
        + pallet_balances::Config<Balance: MaybeDisplay>,
{
}

pub trait StorageEnableRuntimeApi:
    ConstructRuntimeApi<Block, TFullClient<Block, Self, ParachainExecutor>>
    + Sized
    + Send
    + Sync
    + 'static
{
}

impl<T> StorageEnableRuntimeApi for T where
    T: ConstructRuntimeApi<Block, TFullClient<Block, Self, ParachainExecutor>>
        + Sized
        + Send
        + Sync
        + 'static
{
}

/// The trait that a runtime must implement to be compatible with the StorageHub Client.
///
/// This trait describes the concrete associated types and pallet constraints that a
/// runtime must satisfy for the StorageHub Client to work. It allows the client to
/// remain generic over runtimes while still relying on a consistent set of capabilities.
///
/// - Fixes the fundamental runtime types used by the client: `Address`, `Call`,
///   `Signature`, `Extension`, and `RuntimeApi`.
/// - Requires the presence of specific pallets via trait bounds.
/// - Requires `RuntimeEvent: Into<StorageEnableEvents<Self>>` so the client can map the
///   concrete runtime event type into a known set of events.
///
/// # Associated Types
///
/// - `Address` - The account address format used by the runtime
/// - `Call` - The dispatchable call type for submitting extrinsics
/// - `Signature` - The signature type used for signing transactions
/// - `Extension` - The transaction extension type for additional transaction logic
/// - `RuntimeApi` - The set of runtime APIs that must be available to the client
pub trait StorageEnableRuntime:
    // TODO: Consider removing the restriction that `Hash = H256`.
    frame_system::Config<
        Hash = shp_types::Hash,
        AccountId: for<'a> TryFrom<&'a [u8]> + AsRef<[u8]>,
        RuntimeEvent: Into<StorageEnableEvents<Self>>,
<<<<<<< HEAD
    >
        + pallet_storage_providers::Config<
            MerklePatriciaRoot = <Self as frame_system::Config>::Hash,
            ValuePropId = <Self as frame_system::Config>::Hash,
            ProviderId = <Self as frame_system::Config>::Hash,
=======
        Block: BlockT<Hash = shp_types::Hash>,
    >
        + pallet_storage_providers::Config<
            MerklePatriciaRoot = shp_types::Hash,
            ValuePropId = shp_types::Hash,
            ProviderId = shp_types::Hash,
>>>>>>> ede2499b
            BucketNameLimit: Send + Sync,
            MaxCommitmentSize: Send + Sync,
            MaxMultiAddressSize: Send + Sync,
            MaxMultiAddressAmount: Send + Sync,
            StorageDataUnit: Into<BigDecimal>,
        >
        + pallet_proofs_dealer::Config<
            ProvidersPallet = pallet_storage_providers::Pallet<Self>,
<<<<<<< HEAD
            MerkleTrieHash = <Self as frame_system::Config>::Hash,
=======
            MerkleTrieHash = shp_types::Hash,
>>>>>>> ede2499b
            ForestVerifier = ForestVerifier,
            KeyVerifier = FileKeyVerifier,
            MaxCustomChallengesPerBlock: Send + Sync,
        >
        + pallet_payment_streams::Config<
            ProvidersPallet = pallet_storage_providers::Pallet<Self>,
            NativeBalance = pallet_balances::Pallet<Self>,
            MaxUsersToCharge: Send + Sync,
        >
        + pallet_file_system::Config<
            Providers = pallet_storage_providers::Pallet<Self>,
            ProofDealer = pallet_proofs_dealer::Pallet<Self>,
            PaymentStreams = pallet_payment_streams::Pallet<Self>,
            Nfts = pallet_nfts::Pallet<Self>,
<<<<<<< HEAD
            Fingerprint = <Self as frame_system::Config>::Hash,
=======
            Fingerprint = shp_types::Hash,
>>>>>>> ede2499b
            OffchainSignature: Send + Sync,
            MaxBatchConfirmStorageRequests: Send + Sync,
            MaxFilePathSize: Send + Sync,
            MaxNumberOfPeerIds: Send + Sync,
            MaxPeerIdSize: Send + Sync,
        >
        + pallet_transaction_payment::Config
        + pallet_balances::Config<Balance: Into<BigDecimal> + Into<NumberOrHex> + MaybeDisplay>
        + pallet_nfts::Config<CollectionId: Send + Sync + Display>
        + pallet_bucket_nfts::Config
        + pallet_randomness::Config
        + Copy
        + Debug
        + Send
        + Sync
        + 'static
{
    /// The address format used to identify accounts in the runtime.
    /// Must support type information, encoding/decoding, and debug formatting.
    type Address: StaticTypeInfo + Decode + Encode + core::fmt::Debug + Send;

    /// The dispatchable call type representing extrinsics that can be submitted to the runtime.
    /// Must be a member type that supports encoding/decoding and dispatching.
    type Call: StaticTypeInfo
        + Decode
        + Encode
        + Member
        + Dispatchable
        + From<frame_system::Call<Self>>
        + From<pallet_storage_providers::Call<Self>>
        + From<pallet_proofs_dealer::Call<Self>>
        + From<pallet_payment_streams::Call<Self>>
        + From<pallet_file_system::Call<Self>>;

    /// The signature type used for signing transactions.
    /// Must support verification and key operations that produce the associated `Address` type.
    type Signature: StaticTypeInfo
        + Decode
        + Encode
        + Member
        + Verify<Signer: IdentifyAccount<AccountId = <Self as frame_system::Config>::AccountId>>
        + KeyTypeOperations<
            Address = Self::Address,
            Public: Into<<Self as frame_system::Config>::AccountId>,
        >;

    /// The transaction extension type for additional validation and transaction logic.
    /// Extensions can modify transaction behaviour and must support the runtime's call type.
    type Extension: StaticTypeInfo
        + Decode
        + Encode
        + TransactionExtension<Self::Call>
        // TODO: Consider removing the `Hash` constraint.
        + ExtensionOperations<Self::Call, Self, Hash = H256>
        + Clone
        + core::fmt::Debug;

    /// The runtime API type that provides access to all StorageHub-specific runtime functions.
    /// Must support construction and provide complete access to all required runtime APIs
    /// including file system, storage providers, proofs dealer, and payment streams functionality.
    type RuntimeApi: StorageEnableRuntimeApi<RuntimeApi: StorageEnableApiCollection<Self>>;
}

/// Trait for abstracting key type operations to support multiple cryptographic schemes.
///
/// This trait provides a unified interface for working with different signature types (sr25519, ecdsa)
/// in the StorageHub client. It abstracts the differences between signature schemes, allowing
/// generic code to work with any supported cryptographic scheme.
///
/// # Purpose
///
/// Different cryptographic schemes have different key sizes and signing mechanisms.
/// For example, sr25519 public keys are 32 bytes while ecdsa public keys are 33 bytes
/// (compressed format). This trait provides a consistent interface for:
/// - Retrieving public keys from the keystore
/// - Signing messages
/// - Converting signatures to runtime types
/// - Converting public keys to address types
///
/// # Type Parameters
///
/// - `Public`: The public key type (e.g., `sp_core::sr25519::Public`, `sp_core::ecdsa::Public`)
/// - `Address`: The address type (e.g., `MultiAddress<AccountId32, ()>`, `AccountId20`)
///
/// # Implementations
///
/// StorageHub provides two implementations:
/// - `MultiSignature`: Uses sr25519 keys with `MultiAddress<AccountId32, ()>`
/// - `EthereumSignature`: Uses ECDSA keys with `AccountId20` (Ethereum-compatible)
///
/// # Usage
///
/// ## Getting Public Keys
/// ```ignore
/// pub fn caller_pub_key<S: KeyTypeOperations>(keystore: KeystorePtr) -> S::Public {
///     S::public_keys(&keystore, BCSV_KEY_TYPE).pop()
///         .expect("At least one key should exist in the keystore")
/// }
/// ```
pub trait KeyTypeOperations: Sized {
    /// The public key type associated with this signature type.
    ///
    /// For example:
    /// - `sr25519::Public` for sr25519 signatures
    /// - `ecdsa::Public` for ECDSA signatures
    type Public: Debug + Send;

    /// The address type used to identify accounts on-chain.
    ///
    /// Common implementations:
    /// - `MultiAddress<AccountId32, ()>`: Standard Substrate/Polkadot address format
    /// - `AccountId20`: Ethereum-compatible 20-byte address format
    type Address;

    /// Retrieves all public keys of this signature type from the keystore.
    ///
    /// # Parameters
    /// - `keystore`: Reference to the keystore containing the keys
    /// - `key_type`: The key type identifier to filter keys (e.g., `BCSV_KEY_TYPE`)
    ///
    /// # Returns
    /// A vector of public keys found in the keystore for the specified key type.
    /// May be empty if no keys are found.
    fn public_keys(keystore: &sp_keystore::KeystorePtr, key_type: KeyTypeId) -> Vec<Self::Public>;

    /// Signs a message using the specified public key from the keystore.
    ///
    /// # Parameters
    /// - `keystore`: Reference to the keystore containing the private key
    /// - `key_type`: The key type identifier for the signing key
    /// - `public`: The public key whose corresponding private key will be used
    /// - `msg`: The message bytes to sign
    ///
    /// # Returns
    /// - `Some(Self)`: The signature if signing was successful
    /// - `None`: If the private key is not found or signing fails
    fn sign(
        keystore: &sp_keystore::KeystorePtr,
        key_type: KeyTypeId,
        public: &Self::Public,
        msg: &[u8],
    ) -> Option<Self>;

    /// Converts this signature to the Polkadot runtime signature type.
    ///
    /// This enables compatibility with the Polkadot runtime which expects
    /// signatures in the `polkadot_primitives::Signature` enum format.
    ///
    /// # Note
    /// The implementation for `EthereumSignature` uses encoding/decoding as a workaround
    /// since `EthereumSignature` doesn't expose its inner `ecdsa::Signature` directly.
    fn to_runtime_signature(self) -> polkadot_primitives::Signature;

    /// Converts a public key to its corresponding on-chain address.
    ///
    /// # Parameters
    /// - `public`: The public key to convert
    ///
    /// # Returns
    /// The address representation of the public key, which varies by implementation:
    /// - For sr25519: Direct conversion to `AccountId32` wrapped in `MultiAddress`
    /// - For ECDSA: Ethereum-style address (last 20 bytes of keccak256 hash)
    fn public_to_address(public: &Self::Public) -> Self::Address;
}

/// Trait for abstracting transaction extension operations across different runtime configurations.
///
/// This trait provides a unified interface for working with transaction extensions (formerly known
/// as "signed extensions") in Substrate-based blockchains. It abstracts the creation and management
/// of extensions that provide additional transaction metadata and validation logic.
///
/// # Purpose
///
/// Transaction extensions are used to attach additional data to transactions and perform
/// validation checks. Examples include:
/// - Checking account nonces to prevent replay attacks
/// - Validating transaction mortality (timeouts)
/// - Handling transaction fees and tips
/// - Adding runtime-specific metadata
///
/// This trait allows generic code to work with different extension configurations by providing:
/// - A way to construct extensions from minimal data
/// - Methods to generate implicit data required by the extension
///
/// # Type Parameters
///
/// - `Call`: The runtime call type that this extension validates
/// - `Hash`: The block hash type used for mortality and genesis checks
///
/// # Required Traits
///
/// Implementers must also implement `TransactionExtension<Call>` which provides the core
/// extension functionality including validation and metadata generation.
///
/// # Usage
///
/// ## Generic Extrinsic Construction
/// ```ignore
/// pub fn construct_extrinsic<E>(&self, function: Call) -> UncheckedExtrinsic
/// where
///     E: ExtensionOperations<Call, Hash = H256>,
/// {
///     let extension = E::from_minimal_extension(MinimalExtension {
///         era: self.era,
///         nonce: self.nonce,
///         tip: self.tip,
///     });
///     
///     let implicit = E::implicit(self.genesis_hash, self.block_hash);
///     
///     generic::UncheckedExtrinsic::new_signed(
///         function,
///         address,
///         signature,
///         extension,
///     )
/// }
/// ```
pub trait ExtensionOperations<
    Call: Encode + Dispatchable,
    Runtime: pallet_transaction_payment::Config,
>: TransactionExtension<Call>
{
    /// The block hash type used by this extension.
    ///
    /// This is typically `H256` for most Substrate chains, but could vary
    /// for chains with different hashing algorithms.
    type Hash;

    /// Creates a transaction extension from minimal required data.
    ///
    /// This method constructs a full extension from just the essential fields
    /// that vary between transactions (era, nonce, tip). Other fields are
    /// typically set to default or zero values.
    ///
    /// # Parameters
    /// - `minimal`: The minimal extension data containing era, nonce, and tip
    ///
    /// # Returns
    /// A fully constructed extension ready for use in transaction signing
    fn from_minimal_extension(minimal: MinimalExtension) -> Self;

    /// Generates the implicit data required by this extension.
    ///
    /// Implicit data is information that is not explicitly included in the
    /// transaction but is required for validation. This typically includes:
    /// - The genesis block hash (for chain identification)
    /// - The current block hash (for mortality checks)
    /// - Runtime version information
    ///
    /// # Parameters
    /// - `genesis_block_hash`: The hash of the genesis block
    /// - `current_block_hash`: The hash of the current block
    ///
    /// # Returns
    /// The implicit data structure required by this extension type
    fn implicit(genesis_block_hash: Self::Hash, current_block_hash: Self::Hash) -> Self::Implicit;
}<|MERGE_RESOLUTION|>--- conflicted
+++ resolved
@@ -15,12 +15,8 @@
 use sp_core::{crypto::KeyTypeId, H256};
 use sp_rpc::number::NumberOrHex;
 use sp_runtime::traits::{
-<<<<<<< HEAD
-    Dispatchable, IdentifyAccount, MaybeDisplay, Member, TransactionExtension, Verify,
-=======
     Block as BlockT, Dispatchable, IdentifyAccount, MaybeDisplay, Member, TransactionExtension,
     Verify,
->>>>>>> ede2499b
 };
 
 use crate::types::*;
@@ -216,20 +212,12 @@
         Hash = shp_types::Hash,
         AccountId: for<'a> TryFrom<&'a [u8]> + AsRef<[u8]>,
         RuntimeEvent: Into<StorageEnableEvents<Self>>,
-<<<<<<< HEAD
-    >
-        + pallet_storage_providers::Config<
-            MerklePatriciaRoot = <Self as frame_system::Config>::Hash,
-            ValuePropId = <Self as frame_system::Config>::Hash,
-            ProviderId = <Self as frame_system::Config>::Hash,
-=======
         Block: BlockT<Hash = shp_types::Hash>,
     >
         + pallet_storage_providers::Config<
             MerklePatriciaRoot = shp_types::Hash,
             ValuePropId = shp_types::Hash,
             ProviderId = shp_types::Hash,
->>>>>>> ede2499b
             BucketNameLimit: Send + Sync,
             MaxCommitmentSize: Send + Sync,
             MaxMultiAddressSize: Send + Sync,
@@ -238,11 +226,7 @@
         >
         + pallet_proofs_dealer::Config<
             ProvidersPallet = pallet_storage_providers::Pallet<Self>,
-<<<<<<< HEAD
-            MerkleTrieHash = <Self as frame_system::Config>::Hash,
-=======
             MerkleTrieHash = shp_types::Hash,
->>>>>>> ede2499b
             ForestVerifier = ForestVerifier,
             KeyVerifier = FileKeyVerifier,
             MaxCustomChallengesPerBlock: Send + Sync,
@@ -257,11 +241,7 @@
             ProofDealer = pallet_proofs_dealer::Pallet<Self>,
             PaymentStreams = pallet_payment_streams::Pallet<Self>,
             Nfts = pallet_nfts::Pallet<Self>,
-<<<<<<< HEAD
-            Fingerprint = <Self as frame_system::Config>::Hash,
-=======
             Fingerprint = shp_types::Hash,
->>>>>>> ede2499b
             OffchainSignature: Send + Sync,
             MaxBatchConfirmStorageRequests: Send + Sync,
             MaxFilePathSize: Send + Sync,
