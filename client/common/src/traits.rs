<<<<<<< HEAD
use std::fmt::Debug;

use codec::{Decode, Encode};
=======
use crate::types::*;
use codec::Encode;
>>>>>>> f8281283
use pallet_file_system_runtime_api::FileSystemApi as FileSystemRuntimeApi;
use pallet_payment_streams_runtime_api::PaymentStreamsApi as PaymentStreamsRuntimeApi;
use pallet_proofs_dealer_runtime_api::ProofsDealerApi as ProofsDealerRuntimeApi;
use pallet_storage_providers_runtime_api::StorageProvidersApi as StorageProvidersRuntimeApi;
use polkadot_primitives::Nonce;
use sc_service::TFullClient;
use scale_info::StaticTypeInfo;
use shp_opaque::Block;
use sp_api::ConstructRuntimeApi;
use sp_block_builder::BlockBuilder;
<<<<<<< HEAD
use sp_core::{crypto::KeyTypeId, H256};
use sp_runtime::traits::{Dispatchable, IdentifyAccount, Member, TransactionExtension, Verify};

use crate::types::*;
=======
use sp_core::{crypto::KeyTypeId, sr25519, H256};
use sp_runtime::traits::Dispatchable;
use sp_runtime::traits::TransactionExtension;
>>>>>>> f8281283

/// A trait bundle that ensures a runtime API includes all storage-related capabilities.
///
/// This trait acts as a "capability bundle" that groups together all runtime APIs required
/// for StorageHub's storage operations. It provides a single trait bound that guarantees
/// access to all necessary storage subsystem APIs, simplifying client-side service implementations.
///
/// # Purpose
///
/// Instead of requiring multiple trait bounds on every function or struct that needs to
/// interact with the storage runtime, this trait provides a single, comprehensive bound
/// that ensures all storage-related APIs are available.
///
/// # Usage Patterns
///
/// ## In Service Definitions
/// ```ignore
/// pub struct BlockchainService<RuntimeApi>
/// where
///     RuntimeApi::RuntimeApi: StorageEnableApiCollection,
/// {
///     // Service implementation
/// }
/// ```
///
/// ## In Function Signatures
/// ```ignore
/// fn spawn_blockchain_service<RuntimeApi>(client: Arc<ParachainClient<RuntimeApi>>)
/// where
///     RuntimeApi::RuntimeApi: StorageEnableApiCollection,
/// {
///     // Can now use all storage APIs: FileSystemApi, StorageProvidersApi, etc.
/// }
/// ```
///
/// ## In RPC Setup
/// ```ignore
/// pub fn create_full<C>(client: Arc<C>) -> RpcModule<()>
/// where
///     C::Api: StorageEnableApiCollection,
/// {
///     // RPC methods can access all storage runtime APIs
/// }
/// ```
///
/// # Included APIs
///
/// - [`TransactionPaymentRuntimeApi`]: For fee calculations and payment handling
/// - [`AccountNonceApi`]: For transaction nonce management
/// - [`BlockBuilder`]: For block construction operations
/// - [`ProofsDealerRuntimeApi`]: For storage proof challenges and verification
/// - [`FileSystemRuntimeApi`]: For file operations and bucket management
/// - [`StorageProvidersRuntimeApi`]: For BSP/MSP provider operations
/// - [`PaymentStreamsRuntimeApi`]: For payment stream management
///
/// # Implementation
///
/// This trait has a blanket implementation for any type that implements all the
/// required runtime APIs. This means runtime developers don't need to explicitly
/// implement this trait - it's automatically available when all component APIs
/// are implemented.
pub trait StorageEnableApiCollection<Runtime>:
    pallet_transaction_payment_rpc::TransactionPaymentRuntimeApi<Block, Balance>
    + substrate_frame_rpc_system::AccountNonceApi<Block, AccountId<Runtime>, Nonce>
    + BlockBuilder<Block>
    + ProofsDealerRuntimeApi<
        Block,
        ProofsDealerProviderId,
        BlockNumber,
        ForestLeaf,
        RandomnessOutput,
        CustomChallenge,
    > + FileSystemRuntimeApi<
        Block,
        BackupStorageProviderId,
        MainStorageProviderId,
        H256,
        BlockNumber,
        ChunkId,
        BucketId,
        StorageRequestMetadata,
    > + StorageProvidersRuntimeApi<
        Block,
        BlockNumber,
        BackupStorageProviderId,
        BackupStorageProviderInfo,
        MainStorageProviderId,
        AccountId<Runtime>,
        ProviderId,
        StorageProviderId,
        StorageData,
        Balance,
        BucketId,
        Multiaddresses,
        ValuePropositionWithId,
    > + PaymentStreamsRuntimeApi<Block, ProviderId, Balance, AccountId<Runtime>>
where
    Runtime: frame_system::Config,
{
}

impl<T, Runtime> StorageEnableApiCollection<Runtime> for T
where
    T: pallet_transaction_payment_rpc::TransactionPaymentRuntimeApi<Block, Balance>
        + substrate_frame_rpc_system::AccountNonceApi<Block, AccountId<Runtime>, Nonce>
        + BlockBuilder<Block>
        + ProofsDealerRuntimeApi<
            Block,
            ProofsDealerProviderId,
            BlockNumber,
            ForestLeaf,
            RandomnessOutput,
            CustomChallenge,
        > + FileSystemRuntimeApi<
            Block,
            BackupStorageProviderId,
            MainStorageProviderId,
            H256,
            BlockNumber,
            ChunkId,
            BucketId,
            StorageRequestMetadata,
        > + StorageProvidersRuntimeApi<
            Block,
            BlockNumber,
            BackupStorageProviderId,
            BackupStorageProviderInfo,
            MainStorageProviderId,
            AccountId<Runtime>,
            ProviderId,
            StorageProviderId,
            StorageData,
            Balance,
            BucketId,
            Multiaddresses,
            ValuePropositionWithId,
        > + PaymentStreamsRuntimeApi<Block, ProviderId, Balance, AccountId<Runtime>>,
    Runtime: frame_system::Config,
{
}

pub trait StorageEnableRuntimeApi:
    ConstructRuntimeApi<Block, TFullClient<Block, Self, ParachainExecutor>>
    + Sized
    + Send
    + Sync
    + 'static
{
}

impl<T> StorageEnableRuntimeApi for T where
    T: ConstructRuntimeApi<Block, TFullClient<Block, Self, ParachainExecutor>>
        + Sized
        + Send
        + Sync
        + 'static
{
}

/// Trait defining the runtime types required for StorageHub Client operations.
///
/// This trait establishes the core types needed for interacting with a StorageHub-enabled
/// runtime, including address formats, call types, signatures, and transaction extensions.
///
/// # Associated Types
///
/// - `Address` - The account address format used by the runtime
/// - `Call` - The dispatchable call type for submitting extrinsics
/// - `Signature` - The signature type used for signing transactions
/// - `Extension` - The transaction extension type for additional transaction logic
pub trait StorageEnableRuntime:
    // TODO: Remove the restriction that `AccountId = sp_runtime::AccountId32` once we create an abstraction trait to convert `StorageEnableEvents` to `RuntimeEvent`.
    // TODO: If we don't do this now, in `utils.rs` we cannot compare the `owner` field of the `AcceptedBspVolunteer` event with the caller's public key.
    frame_system::Config<AccountId = sp_runtime::AccountId32> + Send + Sync + 'static
{
    /// The address format used to identify accounts in the runtime.
    /// Must support type information, encoding/decoding, and debug formatting.
    type Address: StaticTypeInfo + Decode + Encode + core::fmt::Debug + Send;

    /// The dispatchable call type representing extrinsics that can be submitted to the runtime.
    /// Must be a member type that supports encoding/decoding and dispatching.
    type Call: StaticTypeInfo
        + Decode
        + Encode
        + Member
        + Dispatchable
        // TODO: Remove these once we create an abstraction trait to convert `StorageEnableCalls` to `RuntimeCall`.
        + From<storage_hub_runtime::RuntimeCall>
        + Into<storage_hub_runtime::RuntimeCall>;

    /// The signature type used for signing transactions.
    /// Must support verification and key operations that produce the associated `Address` type.
    type Signature: StaticTypeInfo
        + Decode
        + Encode
        + Member
        + Verify<Signer: IdentifyAccount<AccountId = <Self as frame_system::Config>::AccountId>>
        + KeyTypeOperations<
            Address = Self::Address,
            Public: Into<<Self as frame_system::Config>::AccountId>,
        >;

    /// The transaction extension type for additional validation and transaction logic.
    /// Extensions can modify transaction behaviour and must support the runtime's call type.
    type Extension: StaticTypeInfo
        + Decode
        + Encode
        + TransactionExtension<Self::Call>
        // TODO: Consider removing the `Hash` constraint.
        + ExtensionOperations<Self::Call, Hash = H256>
        + Clone
        + core::fmt::Debug;

    /// The runtime API type that provides access to all StorageHub-specific runtime functions.
    /// Must support construction and provide complete access to all required runtime APIs
    /// including file system, storage providers, proofs dealer, and payment streams functionality.
    type RuntimeApi: StorageEnableRuntimeApi<RuntimeApi: StorageEnableApiCollection<Self>>;
}

/// Trait for abstracting key type operations to support multiple cryptographic schemes.
///
/// This trait provides a unified interface for working with different signature types (sr25519, ecdsa)
/// in the StorageHub client. It abstracts the differences between signature schemes, allowing
/// generic code to work with any supported cryptographic scheme.
///
/// # Purpose
///
/// Different cryptographic schemes have different key sizes and signing mechanisms.
/// For example, sr25519 public keys are 32 bytes while ecdsa public keys are 33 bytes
/// (compressed format). This trait provides a consistent interface for:
/// - Retrieving public keys from the keystore
/// - Signing messages
/// - Converting signatures to runtime types
/// - Converting public keys to address types
///
/// # Type Parameters
///
/// - `Public`: The public key type (e.g., `sp_core::sr25519::Public`, `sp_core::ecdsa::Public`)
/// - `Address`: The address type (e.g., `MultiAddress<AccountId32, ()>`, `AccountId20`)
///
/// # Implementations
///
/// StorageHub provides two implementations:
/// - `MultiSignature`: Uses sr25519 keys with `MultiAddress<AccountId32, ()>`
/// - `EthereumSignature`: Uses ECDSA keys with `AccountId20` (Ethereum-compatible)
///
/// # Usage
///
/// ## Getting Public Keys
/// ```ignore
/// pub fn caller_pub_key<S: KeyTypeOperations>(keystore: KeystorePtr) -> S::Public {
///     S::public_keys(&keystore, BCSV_KEY_TYPE).pop()
///         .expect("At least one key should exist in the keystore")
/// }
/// ```
pub trait KeyTypeOperations: Sized {
    /// The public key type associated with this signature type.
    ///
    /// For example:
    /// - `sr25519::Public` for sr25519 signatures
    /// - `ecdsa::Public` for ECDSA signatures
    type Public: Debug + Send;

    /// The address type used to identify accounts on-chain.
    ///
    /// Common implementations:
    /// - `MultiAddress<AccountId32, ()>`: Standard Substrate/Polkadot address format
    /// - `AccountId20`: Ethereum-compatible 20-byte address format
    type Address;

    /// Retrieves all public keys of this signature type from the keystore.
    ///
    /// # Parameters
    /// - `keystore`: Reference to the keystore containing the keys
    /// - `key_type`: The key type identifier to filter keys (e.g., `BCSV_KEY_TYPE`)
    ///
    /// # Returns
    /// A vector of public keys found in the keystore for the specified key type.
    /// May be empty if no keys are found.
    fn public_keys(keystore: &sp_keystore::KeystorePtr, key_type: KeyTypeId) -> Vec<Self::Public>;

    /// Signs a message using the specified public key from the keystore.
    ///
    /// # Parameters
    /// - `keystore`: Reference to the keystore containing the private key
    /// - `key_type`: The key type identifier for the signing key
    /// - `public`: The public key whose corresponding private key will be used
    /// - `msg`: The message bytes to sign
    ///
    /// # Returns
    /// - `Some(Self)`: The signature if signing was successful
    /// - `None`: If the private key is not found or signing fails
    fn sign(
        keystore: &sp_keystore::KeystorePtr,
        key_type: KeyTypeId,
        public: &Self::Public,
        msg: &[u8],
    ) -> Option<Self>;

    /// Converts this signature to the Polkadot runtime signature type.
    ///
    /// This enables compatibility with the Polkadot runtime which expects
    /// signatures in the `polkadot_primitives::Signature` enum format.
    ///
    /// # Note
    /// The implementation for `EthereumSignature` uses encoding/decoding as a workaround
    /// since `EthereumSignature` doesn't expose its inner `ecdsa::Signature` directly.
    fn to_runtime_signature(self) -> polkadot_primitives::Signature;

    /// Converts a public key to its corresponding on-chain address.
    ///
    /// # Parameters
    /// - `public`: The public key to convert
    ///
    /// # Returns
    /// The address representation of the public key, which varies by implementation:
    /// - For sr25519: Direct conversion to `AccountId32` wrapped in `MultiAddress`
    /// - For ECDSA: Ethereum-style address (last 20 bytes of keccak256 hash)
    fn public_to_address(public: &Self::Public) -> Self::Address;
}

/// Trait for abstracting transaction extension operations across different runtime configurations.
///
<<<<<<< HEAD
=======
/// This allows existing `KeystorePtr` instances to be used wherever `ReadOnlyKeystore`
/// is required, maintaining backward compatibility while enforcing read-only access
/// at the type level.
impl<T> ReadOnlyKeystore for T
where
    T: sp_keystore::Keystore + ?Sized,
{
    fn sr25519_public_keys(&self, key_type: KeyTypeId) -> Vec<sr25519::Public> {
        sp_keystore::Keystore::sr25519_public_keys(self, key_type)
    }
}

/// Trait for abstracting key type operations to support multiple cryptographic schemes.
///
/// This trait provides a unified interface for working with different signature types (sr25519, ecdsa)
/// in the StorageHub client. It abstracts the differences between signature schemes, allowing
/// generic code to work with any supported cryptographic scheme.
///
/// # Purpose
///
/// Different cryptographic schemes have different key sizes and signing mechanisms.
/// For example, sr25519 public keys are 32 bytes while ecdsa public keys are 33 bytes
/// (compressed format). This trait provides a consistent interface for:
/// - Retrieving public keys from the keystore
/// - Signing messages
/// - Converting signatures to runtime types
/// - Converting public keys to address types
///
/// # Type Parameters
///
/// - `Public`: The public key type (e.g., `sp_core::sr25519::Public`, `sp_core::ecdsa::Public`)
/// - `Address`: The address type (e.g., `MultiAddress<AccountId32, ()>`, `AccountId20`)
///
/// # Implementations
///
/// StorageHub provides two implementations:
/// - `MultiSignature`: Uses sr25519 keys with `MultiAddress<AccountId32, ()>`
/// - `EthereumSignature`: Uses ECDSA keys with `AccountId20` (Ethereum-compatible)
///
/// # Usage
///
/// ## Generic Extrinsic Construction
/// ```ignore
/// pub fn construct_extrinsic<Signature>(&self, function: Call) -> UncheckedExtrinsic
/// where
///     Signature: KeyTypeOperations<Address = Address>,
/// {
///     let public_key = Self::caller_pub_key::<Signature>(self.keystore.clone());
///     let signature = Signature::sign(&self.keystore, BCSV_KEY_TYPE, &public_key, &payload)?;
///     let address = Signature::public_to_address(&public_key);
///     
///     generic::UncheckedExtrinsic::new_signed(function, address, signature, extra)
/// }
/// ```
///
/// ## Getting Public Keys
/// ```ignore
/// pub fn caller_pub_key<S: KeyTypeOperations>(keystore: KeystorePtr) -> S::Public {
///     S::public_keys(&keystore, BCSV_KEY_TYPE).pop()
///         .expect("At least one key should exist in the keystore")
/// }
/// ```
pub trait KeyTypeOperations: Sized {
    /// The public key type associated with this signature type.
    ///
    /// For example:
    /// - `sr25519::Public` for sr25519 signatures
    /// - `ecdsa::Public` for ECDSA signatures
    type Public;

    /// The address type used to identify accounts on-chain.
    ///
    /// Common implementations:
    /// - `MultiAddress<AccountId32, ()>`: Standard Substrate/Polkadot address format
    /// - `AccountId20`: Ethereum-compatible 20-byte address format
    type Address;

    /// Retrieves all public keys of this signature type from the keystore.
    ///
    /// # Parameters
    /// - `keystore`: Reference to the keystore containing the keys
    /// - `key_type`: The key type identifier to filter keys (e.g., `BCSV_KEY_TYPE`)
    ///
    /// # Returns
    /// A vector of public keys found in the keystore for the specified key type.
    /// May be empty if no keys are found.
    fn public_keys(keystore: &sp_keystore::KeystorePtr, key_type: KeyTypeId) -> Vec<Self::Public>;

    /// Signs a message using the specified public key from the keystore.
    ///
    /// # Parameters
    /// - `keystore`: Reference to the keystore containing the private key
    /// - `key_type`: The key type identifier for the signing key
    /// - `public`: The public key whose corresponding private key will be used
    /// - `msg`: The message bytes to sign
    ///
    /// # Returns
    /// - `Some(Self)`: The signature if signing was successful
    /// - `None`: If the private key is not found or signing fails
    fn sign(
        keystore: &sp_keystore::KeystorePtr,
        key_type: KeyTypeId,
        public: &Self::Public,
        msg: &[u8],
    ) -> Option<Self>;

    /// Converts this signature to the Polkadot runtime signature type.
    ///
    /// This enables compatibility with the Polkadot runtime which expects
    /// signatures in the `polkadot_primitives::Signature` enum format.
    ///
    /// # Note
    /// The implementation for `EthereumSignature` uses encoding/decoding as a workaround
    /// since `EthereumSignature` doesn't expose its inner `ecdsa::Signature` directly.
    fn to_runtime_signature(self) -> polkadot_primitives::Signature;

    /// Converts a public key to its corresponding on-chain address.
    ///
    /// # Parameters
    /// - `public`: The public key to convert
    ///
    /// # Returns
    /// The address representation of the public key, which varies by implementation:
    /// - For sr25519: Direct conversion to `AccountId32` wrapped in `MultiAddress`
    /// - For ECDSA: Ethereum-style address (last 20 bytes of keccak256 hash)
    fn public_to_address(public: &Self::Public) -> Self::Address;
}

/// Trait for abstracting transaction extension operations across different runtime configurations.
///
>>>>>>> f8281283
/// This trait provides a unified interface for working with transaction extensions (formerly known
/// as "signed extensions") in Substrate-based blockchains. It abstracts the creation and management
/// of extensions that provide additional transaction metadata and validation logic.
///
/// # Purpose
///
/// Transaction extensions are used to attach additional data to transactions and perform
/// validation checks. Examples include:
/// - Checking account nonces to prevent replay attacks
/// - Validating transaction mortality (timeouts)
/// - Handling transaction fees and tips
/// - Adding runtime-specific metadata
///
/// This trait allows generic code to work with different extension configurations by providing:
/// - A way to construct extensions from minimal data
/// - Methods to generate implicit data required by the extension
///
/// # Type Parameters
///
/// - `Call`: The runtime call type that this extension validates
/// - `Hash`: The block hash type used for mortality and genesis checks
///
/// # Required Traits
///
<<<<<<< HEAD
/// Implementers must also implement `TransactionExtension<Call>` which provides the core
=======
/// Implementors must also implement `TransactionExtension<Call>` which provides the core
>>>>>>> f8281283
/// extension functionality including validation and metadata generation.
///
/// # Usage
///
/// ## Generic Extrinsic Construction
/// ```ignore
/// pub fn construct_extrinsic<E>(&self, function: Call) -> UncheckedExtrinsic
/// where
///     E: ExtensionOperations<Call, Hash = H256>,
/// {
///     let extension = E::from_minimal_extension(MinimalExtension {
///         era: self.era,
///         nonce: self.nonce,
///         tip: self.tip,
///     });
///     
///     let implicit = E::implicit(self.genesis_hash, self.block_hash);
///     
///     generic::UncheckedExtrinsic::new_signed(
///         function,
///         address,
///         signature,
///         extension,
///     )
/// }
/// ```
pub trait ExtensionOperations<Call: Encode + Dispatchable>: TransactionExtension<Call> {
    /// The block hash type used by this extension.
    ///
    /// This is typically `H256` for most Substrate chains, but could vary
    /// for chains with different hashing algorithms.
    type Hash;

    /// Creates a transaction extension from minimal required data.
    ///
    /// This method constructs a full extension from just the essential fields
    /// that vary between transactions (era, nonce, tip). Other fields are
    /// typically set to default or zero values.
    ///
    /// # Parameters
    /// - `minimal`: The minimal extension data containing era, nonce, and tip
    ///
    /// # Returns
    /// A fully constructed extension ready for use in transaction signing
    fn from_minimal_extension(minimal: MinimalExtension) -> Self;

    /// Generates the implicit data required by this extension.
    ///
    /// Implicit data is information that is not explicitly included in the
    /// transaction but is required for validation. This typically includes:
    /// - The genesis block hash (for chain identification)
    /// - The current block hash (for mortality checks)
    /// - Runtime version information
    ///
    /// # Parameters
    /// - `genesis_block_hash`: The hash of the genesis block
    /// - `current_block_hash`: The hash of the current block
    ///
    /// # Returns
    /// The implicit data structure required by this extension type
    fn implicit(genesis_block_hash: Self::Hash, current_block_hash: Self::Hash) -> Self::Implicit;
}<|MERGE_RESOLUTION|>--- conflicted
+++ resolved
@@ -1,11 +1,6 @@
-<<<<<<< HEAD
 use std::fmt::Debug;
 
 use codec::{Decode, Encode};
-=======
-use crate::types::*;
-use codec::Encode;
->>>>>>> f8281283
 use pallet_file_system_runtime_api::FileSystemApi as FileSystemRuntimeApi;
 use pallet_payment_streams_runtime_api::PaymentStreamsApi as PaymentStreamsRuntimeApi;
 use pallet_proofs_dealer_runtime_api::ProofsDealerApi as ProofsDealerRuntimeApi;
@@ -16,16 +11,10 @@
 use shp_opaque::Block;
 use sp_api::ConstructRuntimeApi;
 use sp_block_builder::BlockBuilder;
-<<<<<<< HEAD
 use sp_core::{crypto::KeyTypeId, H256};
 use sp_runtime::traits::{Dispatchable, IdentifyAccount, Member, TransactionExtension, Verify};
 
 use crate::types::*;
-=======
-use sp_core::{crypto::KeyTypeId, sr25519, H256};
-use sp_runtime::traits::Dispatchable;
-use sp_runtime::traits::TransactionExtension;
->>>>>>> f8281283
 
 /// A trait bundle that ensures a runtime API includes all storage-related capabilities.
 ///
@@ -349,139 +338,6 @@
 
 /// Trait for abstracting transaction extension operations across different runtime configurations.
 ///
-<<<<<<< HEAD
-=======
-/// This allows existing `KeystorePtr` instances to be used wherever `ReadOnlyKeystore`
-/// is required, maintaining backward compatibility while enforcing read-only access
-/// at the type level.
-impl<T> ReadOnlyKeystore for T
-where
-    T: sp_keystore::Keystore + ?Sized,
-{
-    fn sr25519_public_keys(&self, key_type: KeyTypeId) -> Vec<sr25519::Public> {
-        sp_keystore::Keystore::sr25519_public_keys(self, key_type)
-    }
-}
-
-/// Trait for abstracting key type operations to support multiple cryptographic schemes.
-///
-/// This trait provides a unified interface for working with different signature types (sr25519, ecdsa)
-/// in the StorageHub client. It abstracts the differences between signature schemes, allowing
-/// generic code to work with any supported cryptographic scheme.
-///
-/// # Purpose
-///
-/// Different cryptographic schemes have different key sizes and signing mechanisms.
-/// For example, sr25519 public keys are 32 bytes while ecdsa public keys are 33 bytes
-/// (compressed format). This trait provides a consistent interface for:
-/// - Retrieving public keys from the keystore
-/// - Signing messages
-/// - Converting signatures to runtime types
-/// - Converting public keys to address types
-///
-/// # Type Parameters
-///
-/// - `Public`: The public key type (e.g., `sp_core::sr25519::Public`, `sp_core::ecdsa::Public`)
-/// - `Address`: The address type (e.g., `MultiAddress<AccountId32, ()>`, `AccountId20`)
-///
-/// # Implementations
-///
-/// StorageHub provides two implementations:
-/// - `MultiSignature`: Uses sr25519 keys with `MultiAddress<AccountId32, ()>`
-/// - `EthereumSignature`: Uses ECDSA keys with `AccountId20` (Ethereum-compatible)
-///
-/// # Usage
-///
-/// ## Generic Extrinsic Construction
-/// ```ignore
-/// pub fn construct_extrinsic<Signature>(&self, function: Call) -> UncheckedExtrinsic
-/// where
-///     Signature: KeyTypeOperations<Address = Address>,
-/// {
-///     let public_key = Self::caller_pub_key::<Signature>(self.keystore.clone());
-///     let signature = Signature::sign(&self.keystore, BCSV_KEY_TYPE, &public_key, &payload)?;
-///     let address = Signature::public_to_address(&public_key);
-///     
-///     generic::UncheckedExtrinsic::new_signed(function, address, signature, extra)
-/// }
-/// ```
-///
-/// ## Getting Public Keys
-/// ```ignore
-/// pub fn caller_pub_key<S: KeyTypeOperations>(keystore: KeystorePtr) -> S::Public {
-///     S::public_keys(&keystore, BCSV_KEY_TYPE).pop()
-///         .expect("At least one key should exist in the keystore")
-/// }
-/// ```
-pub trait KeyTypeOperations: Sized {
-    /// The public key type associated with this signature type.
-    ///
-    /// For example:
-    /// - `sr25519::Public` for sr25519 signatures
-    /// - `ecdsa::Public` for ECDSA signatures
-    type Public;
-
-    /// The address type used to identify accounts on-chain.
-    ///
-    /// Common implementations:
-    /// - `MultiAddress<AccountId32, ()>`: Standard Substrate/Polkadot address format
-    /// - `AccountId20`: Ethereum-compatible 20-byte address format
-    type Address;
-
-    /// Retrieves all public keys of this signature type from the keystore.
-    ///
-    /// # Parameters
-    /// - `keystore`: Reference to the keystore containing the keys
-    /// - `key_type`: The key type identifier to filter keys (e.g., `BCSV_KEY_TYPE`)
-    ///
-    /// # Returns
-    /// A vector of public keys found in the keystore for the specified key type.
-    /// May be empty if no keys are found.
-    fn public_keys(keystore: &sp_keystore::KeystorePtr, key_type: KeyTypeId) -> Vec<Self::Public>;
-
-    /// Signs a message using the specified public key from the keystore.
-    ///
-    /// # Parameters
-    /// - `keystore`: Reference to the keystore containing the private key
-    /// - `key_type`: The key type identifier for the signing key
-    /// - `public`: The public key whose corresponding private key will be used
-    /// - `msg`: The message bytes to sign
-    ///
-    /// # Returns
-    /// - `Some(Self)`: The signature if signing was successful
-    /// - `None`: If the private key is not found or signing fails
-    fn sign(
-        keystore: &sp_keystore::KeystorePtr,
-        key_type: KeyTypeId,
-        public: &Self::Public,
-        msg: &[u8],
-    ) -> Option<Self>;
-
-    /// Converts this signature to the Polkadot runtime signature type.
-    ///
-    /// This enables compatibility with the Polkadot runtime which expects
-    /// signatures in the `polkadot_primitives::Signature` enum format.
-    ///
-    /// # Note
-    /// The implementation for `EthereumSignature` uses encoding/decoding as a workaround
-    /// since `EthereumSignature` doesn't expose its inner `ecdsa::Signature` directly.
-    fn to_runtime_signature(self) -> polkadot_primitives::Signature;
-
-    /// Converts a public key to its corresponding on-chain address.
-    ///
-    /// # Parameters
-    /// - `public`: The public key to convert
-    ///
-    /// # Returns
-    /// The address representation of the public key, which varies by implementation:
-    /// - For sr25519: Direct conversion to `AccountId32` wrapped in `MultiAddress`
-    /// - For ECDSA: Ethereum-style address (last 20 bytes of keccak256 hash)
-    fn public_to_address(public: &Self::Public) -> Self::Address;
-}
-
-/// Trait for abstracting transaction extension operations across different runtime configurations.
-///
->>>>>>> f8281283
 /// This trait provides a unified interface for working with transaction extensions (formerly known
 /// as "signed extensions") in Substrate-based blockchains. It abstracts the creation and management
 /// of extensions that provide additional transaction metadata and validation logic.
@@ -506,11 +362,7 @@
 ///
 /// # Required Traits
 ///
-<<<<<<< HEAD
 /// Implementers must also implement `TransactionExtension<Call>` which provides the core
-=======
-/// Implementors must also implement `TransactionExtension<Call>` which provides the core
->>>>>>> f8281283
 /// extension functionality including validation and metadata generation.
 ///
 /// # Usage
@@ -572,4 +424,210 @@
     /// # Returns
     /// The implicit data structure required by this extension type
     fn implicit(genesis_block_hash: Self::Hash, current_block_hash: Self::Hash) -> Self::Implicit;
+}
+
+/// Trait for abstracting key type operations to support multiple cryptographic schemes.
+///
+/// This trait provides a unified interface for working with different signature types (sr25519, ecdsa)
+/// in the StorageHub client. It abstracts the differences between signature schemes, allowing
+/// generic code to work with any supported cryptographic scheme.
+///
+/// # Purpose
+///
+/// Different cryptographic schemes have different key sizes and signing mechanisms.
+/// For example, sr25519 public keys are 32 bytes while ecdsa public keys are 33 bytes
+/// (compressed format). This trait provides a consistent interface for:
+/// - Retrieving public keys from the keystore
+/// - Signing messages
+/// - Converting signatures to runtime types
+/// - Converting public keys to address types
+///
+/// # Type Parameters
+///
+/// - `Public`: The public key type (e.g., `sp_core::sr25519::Public`, `sp_core::ecdsa::Public`)
+/// - `Address`: The address type (e.g., `MultiAddress<AccountId32, ()>`, `AccountId20`)
+///
+/// # Implementations
+///
+/// StorageHub provides two implementations:
+/// - `MultiSignature`: Uses sr25519 keys with `MultiAddress<AccountId32, ()>`
+/// - `EthereumSignature`: Uses ECDSA keys with `AccountId20` (Ethereum-compatible)
+///
+/// # Usage
+///
+/// ## Generic Extrinsic Construction
+/// ```ignore
+/// pub fn construct_extrinsic<Signature>(&self, function: Call) -> UncheckedExtrinsic
+/// where
+///     Signature: KeyTypeOperations<Address = Address>,
+/// {
+///     let public_key = Self::caller_pub_key::<Signature>(self.keystore.clone());
+///     let signature = Signature::sign(&self.keystore, BCSV_KEY_TYPE, &public_key, &payload)?;
+///     let address = Signature::public_to_address(&public_key);
+///     
+///     generic::UncheckedExtrinsic::new_signed(function, address, signature, extra)
+/// }
+/// ```
+///
+/// ## Getting Public Keys
+/// ```ignore
+/// pub fn caller_pub_key<S: KeyTypeOperations>(keystore: KeystorePtr) -> S::Public {
+///     S::public_keys(&keystore, BCSV_KEY_TYPE).pop()
+///         .expect("At least one key should exist in the keystore")
+/// }
+/// ```
+pub trait KeyTypeOperations: Sized {
+    /// The public key type associated with this signature type.
+    ///
+    /// For example:
+    /// - `sr25519::Public` for sr25519 signatures
+    /// - `ecdsa::Public` for ECDSA signatures
+    type Public;
+
+    /// The address type used to identify accounts on-chain.
+    ///
+    /// Common implementations:
+    /// - `MultiAddress<AccountId32, ()>`: Standard Substrate/Polkadot address format
+    /// - `AccountId20`: Ethereum-compatible 20-byte address format
+    type Address;
+
+    /// Retrieves all public keys of this signature type from the keystore.
+    ///
+    /// # Parameters
+    /// - `keystore`: Reference to the keystore containing the keys
+    /// - `key_type`: The key type identifier to filter keys (e.g., `BCSV_KEY_TYPE`)
+    ///
+    /// # Returns
+    /// A vector of public keys found in the keystore for the specified key type.
+    /// May be empty if no keys are found.
+    fn public_keys(keystore: &sp_keystore::KeystorePtr, key_type: KeyTypeId) -> Vec<Self::Public>;
+
+    /// Signs a message using the specified public key from the keystore.
+    ///
+    /// # Parameters
+    /// - `keystore`: Reference to the keystore containing the private key
+    /// - `key_type`: The key type identifier for the signing key
+    /// - `public`: The public key whose corresponding private key will be used
+    /// - `msg`: The message bytes to sign
+    ///
+    /// # Returns
+    /// - `Some(Self)`: The signature if signing was successful
+    /// - `None`: If the private key is not found or signing fails
+    fn sign(
+        keystore: &sp_keystore::KeystorePtr,
+        key_type: KeyTypeId,
+        public: &Self::Public,
+        msg: &[u8],
+    ) -> Option<Self>;
+
+    /// Converts this signature to the Polkadot runtime signature type.
+    ///
+    /// This enables compatibility with the Polkadot runtime which expects
+    /// signatures in the `polkadot_primitives::Signature` enum format.
+    ///
+    /// # Note
+    /// The implementation for `EthereumSignature` uses encoding/decoding as a workaround
+    /// since `EthereumSignature` doesn't expose its inner `ecdsa::Signature` directly.
+    fn to_runtime_signature(self) -> polkadot_primitives::Signature;
+
+    /// Converts a public key to its corresponding on-chain address.
+    ///
+    /// # Parameters
+    /// - `public`: The public key to convert
+    ///
+    /// # Returns
+    /// The address representation of the public key, which varies by implementation:
+    /// - For sr25519: Direct conversion to `AccountId32` wrapped in `MultiAddress`
+    /// - For ECDSA: Ethereum-style address (last 20 bytes of keccak256 hash)
+    fn public_to_address(public: &Self::Public) -> Self::Address;
+}
+
+/// Trait for abstracting transaction extension operations across different runtime configurations.
+///
+/// This trait provides a unified interface for working with transaction extensions (formerly known
+/// as "signed extensions") in Substrate-based blockchains. It abstracts the creation and management
+/// of extensions that provide additional transaction metadata and validation logic.
+///
+/// # Purpose
+///
+/// Transaction extensions are used to attach additional data to transactions and perform
+/// validation checks. Examples include:
+/// - Checking account nonces to prevent replay attacks
+/// - Validating transaction mortality (timeouts)
+/// - Handling transaction fees and tips
+/// - Adding runtime-specific metadata
+///
+/// This trait allows generic code to work with different extension configurations by providing:
+/// - A way to construct extensions from minimal data
+/// - Methods to generate implicit data required by the extension
+///
+/// # Type Parameters
+///
+/// - `Call`: The runtime call type that this extension validates
+/// - `Hash`: The block hash type used for mortality and genesis checks
+///
+/// # Required Traits
+///
+/// Implementors must also implement `TransactionExtension<Call>` which provides the core
+/// extension functionality including validation and metadata generation.
+///
+/// # Usage
+///
+/// ## Generic Extrinsic Construction
+/// ```ignore
+/// pub fn construct_extrinsic<E>(&self, function: Call) -> UncheckedExtrinsic
+/// where
+///     E: ExtensionOperations<Call, Hash = H256>,
+/// {
+///     let extension = E::from_minimal_extension(MinimalExtension {
+///         era: self.era,
+///         nonce: self.nonce,
+///         tip: self.tip,
+///     });
+///     
+///     let implicit = E::implicit(self.genesis_hash, self.block_hash);
+///     
+///     generic::UncheckedExtrinsic::new_signed(
+///         function,
+///         address,
+///         signature,
+///         extension,
+///     )
+/// }
+/// ```
+pub trait ExtensionOperations<Call: Encode + Dispatchable>: TransactionExtension<Call> {
+    /// The block hash type used by this extension.
+    ///
+    /// This is typically `H256` for most Substrate chains, but could vary
+    /// for chains with different hashing algorithms.
+    type Hash;
+
+    /// Creates a transaction extension from minimal required data.
+    ///
+    /// This method constructs a full extension from just the essential fields
+    /// that vary between transactions (era, nonce, tip). Other fields are
+    /// typically set to default or zero values.
+    ///
+    /// # Parameters
+    /// - `minimal`: The minimal extension data containing era, nonce, and tip
+    ///
+    /// # Returns
+    /// A fully constructed extension ready for use in transaction signing
+    fn from_minimal_extension(minimal: MinimalExtension) -> Self;
+
+    /// Generates the implicit data required by this extension.
+    ///
+    /// Implicit data is information that is not explicitly included in the
+    /// transaction but is required for validation. This typically includes:
+    /// - The genesis block hash (for chain identification)
+    /// - The current block hash (for mortality checks)
+    /// - Runtime version information
+    ///
+    /// # Parameters
+    /// - `genesis_block_hash`: The hash of the genesis block
+    /// - `current_block_hash`: The hash of the current block
+    ///
+    /// # Returns
+    /// The implicit data structure required by this extension type
+    fn implicit(genesis_block_hash: Self::Hash, current_block_hash: Self::Hash) -> Self::Implicit;
 }