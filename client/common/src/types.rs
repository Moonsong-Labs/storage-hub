use std::fmt::Debug;

use codec::decode_from_bytes;
use codec::{Decode, Encode};
use serde::{Deserialize, Serialize};
use sp_core::Hasher;
use sp_trie::CompactProof;
pub use storage_hub_runtime::FILE_CHUNK_SIZE;
use trie_db::TrieLayout;

<<<<<<< HEAD
=======
// TODO: this is currently a placeholder in order to define Storage interface.
/// This type mirrors the `FileLocation<T>` type from the runtime, which is a BoundedVec.
type FileLocation = Vec<u8>;

/// The file chunk size in bytes. This is the size of the leaf nodes in the Merkle tree.
pub const FILE_CHUNK_SIZE: usize = 1024 * 1024;

>>>>>>> 5a797fdf
/// The hash type of trie node keys
pub type HashT<T> = <T as TrieLayout>::Hash;
pub type HasherOutT<T> = <<T as TrieLayout>::Hash as Hasher>::Out;

type Hash = [u8; 32];

/// FileKey is the identifier for a file.
/// Computed as the hash of the FileMetadata.
#[derive(
    Encode, Decode, Clone, Copy, Debug, PartialEq, Eq, Default, Hash, Serialize, Deserialize,
)]
pub struct FileKey(Hash);

impl From<Hash> for FileKey {
    fn from(hash: Hash) -> Self {
        Self(hash)
    }
}

impl Into<Hash> for FileKey {
    fn into(self) -> Hash {
        self.0
    }
}

impl From<&[u8]> for FileKey {
    fn from(bytes: &[u8]) -> Self {
        let mut hash = [0u8; 32];
        hash.copy_from_slice(&bytes);
        Self(hash)
    }
}

impl AsRef<[u8]> for FileKey {
    fn as_ref(&self) -> &[u8] {
        &self.0
    }
}

impl From<&[u8; 32]> for FileKey {
    fn from(bytes: &[u8; 32]) -> Self {
        Self(*bytes)
    }
}

impl AsRef<[u8; 32]> for FileKey {
    fn as_ref(&self) -> &[u8; 32] {
        &self.0
    }
}

#[derive(Encode, Decode, Clone, Copy, Debug, PartialEq, Eq, Default, Serialize, Deserialize)]
pub struct Fingerprint(Hash);

impl Fingerprint {
    /// Returns the hash of the fingerprint.
    pub fn hash(&self) -> Hash {
        self.0
    }
}

impl From<Hash> for Fingerprint {
    fn from(hash: Hash) -> Self {
        Self(hash)
    }
}

impl Into<Hash> for Fingerprint {
    fn into(self) -> Hash {
        self.0
    }
}

impl From<&[u8]> for Fingerprint {
    fn from(bytes: &[u8]) -> Self {
        let mut hash = [0u8; 32];
        hash.copy_from_slice(&bytes);
        Self(hash)
    }
}

impl AsRef<[u8]> for Fingerprint {
    fn as_ref(&self) -> &[u8] {
        &self.0
    }
}

// TODO: this is currently a placeholder in order to define Storage interface.
/// FileMetadata contains information about a file.
/// Most importantly, the fingerprint which is the root Merkle hash of the file.
#[derive(Encode, Decode, Clone, Debug, PartialEq, Eq)]
pub struct FileMetadata {
    pub owner: String,
    pub location: FileLocation,
    pub size: u64,
    pub fingerprint: Fingerprint,
}

impl FileMetadata {
    pub fn new(owner: String, location: Vec<u8>, size: u64, fingerprint: Fingerprint) -> Self {
        Self {
            owner,
            location,
            size,
            fingerprint,
        }
    }

    pub fn chunk_count(&self) -> u64 {
        let full_chunks = self.size / (FILE_CHUNK_SIZE as u64);
        if self.size % (FILE_CHUNK_SIZE as u64) > 0 {
            return full_chunks + 1;
        }
        full_chunks
    }

    /// Generates a hash key from the file metadata using the provided [`Hasher`].
    ///
    /// The key is created by combining the [SCALE](https://wentelteefje.github.io/parity-scale-codec-page/) encoded representations of the file's
    /// `owner`, `location`, `size`, and `fingerprint` hash. This order must be respected to ensure the same resultant hash is generated for the same metadata.
    /// The encoded values are flattened into a single byte vector and finally hashed.
    pub fn key<H: Hasher>(&self) -> H::Out {
        H::hash(
            &[
                &self.owner.encode(),
                &self.location.encode(),
                &self.size.encode(),
                &self.fingerprint.hash().encode(),
            ]
            .into_iter()
            .flatten()
            .cloned()
            .collect::<Vec<u8>>(),
        )
    }

    /// Decode metadata from the [SCALE](https://wentelteefje.github.io/parity-scale-codec-page/) encoded metadata bytes.
    pub fn from_scale_encoded(bytes: Vec<u8>) -> Result<Self, codec::Error> {
        decode_from_bytes(bytes.into())
    }
}

/// Typed u64 representing the index of a file [`Chunk`]. Indexed from 0.
pub type ChunkId = u64;

// TODO: this is currently a placeholder in order to define Storage interface.
/// Typed chunk of a file. This is what is stored in the leaf of the stored Merkle tree.
pub type Chunk = Vec<u8>;

/// Leaf in the Forest or File trie.
#[derive(Clone, Serialize, Deserialize)]
pub struct Leaf<K, D: Debug> {
    pub key: K,
    pub data: D,
}

impl<K, D: Debug> Leaf<K, D> {
    pub fn new(key: K, data: D) -> Self {
        Self { key, data }
    }
}

/// Proving either the exact key or the neighbour keys of the challenged key.
pub enum Proven<K, D: Debug> {
    ExactKey(Leaf<K, D>),
    NeighbourKeys((Option<Leaf<K, D>>, Option<Leaf<K, D>>)),
}

impl<K, D: Debug> Proven<K, D> {
    pub fn new_exact_key(key: K, data: D) -> Self {
        Proven::ExactKey(Leaf { key, data })
    }

    pub fn new_neighbour_keys(
        left: Option<Leaf<K, D>>,
        right: Option<Leaf<K, D>>,
    ) -> Result<Self, &'static str> {
        match (left, right) {
            (None, None) => Err("Both left and right leaves cannot be None"),
            (left, right) => Ok(Proven::NeighbourKeys((left, right))),
        }
    }
}

/// Proof of file key(s) in the forest trie.
pub struct ForestProof<T: TrieLayout> {
    /// The file key that was proven.
    pub proven: Vec<Proven<HasherOutT<T>, ()>>,
    /// The compact proof.
    pub proof: CompactProof,
    /// The root hash of the trie.
    pub root: HasherOutT<T>,
}

/// Storage proof in compact form.
#[derive(Clone, Serialize, Deserialize)]
pub struct SerializableCompactProof {
    pub encoded_nodes: Vec<Vec<u8>>,
}

impl From<CompactProof> for SerializableCompactProof {
    fn from(proof: CompactProof) -> Self {
        Self {
            encoded_nodes: proof.encoded_nodes,
        }
    }
}

impl Into<CompactProof> for SerializableCompactProof {
    fn into(self) -> CompactProof {
        CompactProof {
            encoded_nodes: self.encoded_nodes,
        }
    }
}

#[derive(Clone, Serialize, Deserialize)]
pub struct FileProof {
    /// The file chunk (and id) that was proven.
    pub proven: Vec<Leaf<ChunkId, Chunk>>,
    /// The compact proof.
    pub proof: SerializableCompactProof,
    /// The root hash of the trie, also known as the fingerprint of the file.
    pub root: Fingerprint,
}

impl FileProof {
    pub fn verify(&self) -> bool {
        // TODO: implement this using the verifier from runtime after we have it.
        true
    }
}<|MERGE_RESOLUTION|>--- conflicted
+++ resolved
@@ -8,16 +8,9 @@
 pub use storage_hub_runtime::FILE_CHUNK_SIZE;
 use trie_db::TrieLayout;
 
-<<<<<<< HEAD
-=======
 // TODO: this is currently a placeholder in order to define Storage interface.
 /// This type mirrors the `FileLocation<T>` type from the runtime, which is a BoundedVec.
 type FileLocation = Vec<u8>;
-
-/// The file chunk size in bytes. This is the size of the leaf nodes in the Merkle tree.
-pub const FILE_CHUNK_SIZE: usize = 1024 * 1024;
-
->>>>>>> 5a797fdf
 /// The hash type of trie node keys
 pub type HashT<T> = <T as TrieLayout>::Hash;
 pub type HasherOutT<T> = <<T as TrieLayout>::Hash as Hasher>::Out;
