--- conflicted
+++ resolved
@@ -39,7 +39,6 @@
     }
 }
 
-<<<<<<< HEAD
 impl From<&[u8]> for FileKey {
     fn from(bytes: &[u8]) -> Self {
         let mut hash = [0u8; 32];
@@ -66,10 +65,7 @@
     }
 }
 
-#[derive(Encode, Decode, Clone, Copy, Debug, PartialEq, Eq, Default)]
-=======
-#[derive(Encode, Decode, Clone, Debug, PartialEq, Eq, Default, Serialize, Deserialize)]
->>>>>>> 7b78f435
+#[derive(Encode, Decode, Clone, Copy, Debug, PartialEq, Eq, Default, Serialize, Deserialize)]
 pub struct Fingerprint(Hash);
 
 impl Fingerprint {
@@ -241,8 +237,7 @@
     /// The compact proof.
     pub proof: SerializableCompactProof,
     /// The root hash of the trie, also known as the fingerprint of the file.
-<<<<<<< HEAD
-    pub root: H256,
+    pub root: Fingerprint,
 }
 
 impl FileProof {
@@ -250,7 +245,4 @@
         // TODO: implement this using the verifier from runtime after we have it.
         true
     }
-=======
-    pub root: Fingerprint,
->>>>>>> 7b78f435
 }