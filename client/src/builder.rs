use async_channel::Receiver;
use log::*;
use sc_network::{config::IncomingRequest, service::traits::NetworkService, ProtocolName};
use sc_network_types::PeerId;
use sc_service::RpcHandlers;
use serde::Deserialize;
use shc_indexer_db::DbPool;
use sp_keystore::KeystorePtr;
use sp_runtime::traits::SaturatedConversion;
use std::{path::PathBuf, sync::Arc};
use substrate_prometheus_endpoint::Registry;
use tokio::sync::RwLock;

use crate::metrics::MetricsLink;

use shc_actors_framework::actor::{ActorHandle, TaskSpawner};
use shc_blockchain_service::{
    capacity_manager::CapacityConfig, handler::BlockchainServiceConfig, spawn_blockchain_service,
    BlockchainService,
};
use shc_common::{traits::StorageEnableRuntime, types::StorageHubClient};
use shc_file_manager::{in_memory::InMemoryFileStorage, rocksdb::RocksDbFileStorage};
use shc_file_transfer_service::{spawn_file_transfer_service, FileTransferService};
use shc_fisherman_service::{spawn_fisherman_service, FishermanService};
use shc_forest_manager::traits::ForestStorageHandler;
use shc_indexer_service::IndexerMode;
use shc_rpc::{RpcConfig, StorageHubClientRpcConfig};

use crate::tasks::{
    bsp_charge_fees::BspChargeFeesConfig, bsp_move_bucket::BspMoveBucketConfig,
    bsp_submit_proof::BspSubmitProofConfig, bsp_upload_file::BspUploadFileConfig,
    msp_charge_fees::MspChargeFeesConfig, msp_move_bucket::MspMoveBucketConfig,
};

use super::{
    bsp_peer_manager::BspPeerManager,
    handler::{ProviderConfig, StorageHubHandler},
    trusted_file_transfer,
    types::{
        BspForestStorageHandlerT, BspProvider, FishermanForestStorageHandlerT, FishermanRole,
        InMemoryStorageLayer, MspForestStorageHandlerT, MspProvider, NoStorageLayer,
        RocksDbStorageLayer, ShNodeType, ShRole, ShStorageLayer, UserRole, FILE_STORAGE_PATH,
    },
};

/// Builder for the [`StorageHubHandler`].
///
/// Abstracted over [`ShRole`] `R` and [`ShStorageLayer`] `S` to avoid any callers from having to know the internals of the
/// StorageHub system, such as the right storage layers to use for a given role.
pub struct StorageHubBuilder<R, S, Runtime>
where
    R: ShRole,
    S: ShStorageLayer,
    (R, S): ShNodeType<Runtime>,
    Runtime: StorageEnableRuntime,
{
    task_spawner: Option<TaskSpawner>,
    file_transfer: Option<ActorHandle<FileTransferService<Runtime>>>,
    blockchain:
        Option<ActorHandle<BlockchainService<<(R, S) as ShNodeType<Runtime>>::FSH, Runtime>>>,
    fisherman: Option<ActorHandle<FishermanService<Runtime>>>,
    storage_path: Option<String>,
    file_storage: Option<Arc<RwLock<<(R, S) as ShNodeType<Runtime>>::FL>>>,
    forest_storage_handler: Option<<(R, S) as ShNodeType<Runtime>>::FSH>,
    capacity_config: Option<CapacityConfig<Runtime>>,
    indexer_db_pool: Option<DbPool>,
    notify_period: Option<u32>,
    // Configuration options for tasks and services
    msp_charge_fees_config: Option<MspChargeFeesConfig>,
    msp_move_bucket_config: Option<MspMoveBucketConfig>,
    bsp_upload_file_config: Option<BspUploadFileConfig>,
    bsp_move_bucket_config: Option<BspMoveBucketConfig>,
    bsp_charge_fees_config: Option<BspChargeFeesConfig>,
    bsp_submit_proof_config: Option<BspSubmitProofConfig>,
    blockchain_service_config: Option<BlockchainServiceConfig<Runtime>>,
    peer_manager: Option<Arc<BspPeerManager>>,
<<<<<<< HEAD
    metrics: MetricsLink,
=======
    trusted_file_transfer_server_config: Option<trusted_file_transfer::server::Config>,
>>>>>>> a8cfe008
}

/// Common components to build for any given configuration of [`ShRole`] and [`ShStorageLayer`].
impl<R: ShRole, S: ShStorageLayer, Runtime> StorageHubBuilder<R, S, Runtime>
where
    (R, S): ShNodeType<Runtime>,
    Runtime: StorageEnableRuntime,
{
    pub fn new(task_spawner: TaskSpawner) -> Self {
        Self {
            task_spawner: Some(task_spawner),
            file_transfer: None,
            blockchain: None,
            fisherman: None,
            storage_path: None,
            file_storage: None,
            forest_storage_handler: None,
            capacity_config: None,
            indexer_db_pool: None,
            notify_period: None,
            msp_charge_fees_config: None,
            msp_move_bucket_config: None,
            bsp_upload_file_config: None,
            bsp_move_bucket_config: None,
            bsp_charge_fees_config: None,
            bsp_submit_proof_config: None,
            blockchain_service_config: None,
            peer_manager: None,
<<<<<<< HEAD
            metrics: MetricsLink::default(),
=======
            trusted_file_transfer_server_config: None,
>>>>>>> a8cfe008
        }
    }

    /// Spawn the File Transfer Service.
    pub async fn with_file_transfer(
        &mut self,
        file_transfer_request_receiver: Receiver<IncomingRequest>,
        file_transfer_request_protocol_name: ProtocolName,
        network: Arc<dyn NetworkService>,
    ) -> &mut Self {
        let file_transfer_service_handle = spawn_file_transfer_service(
            self.task_spawner
                .as_ref()
                .expect("Task spawner is not set."),
            file_transfer_request_receiver,
            file_transfer_request_protocol_name,
            network,
        )
        .await;

        self.file_transfer = Some(file_transfer_service_handle);
        self
    }

    /// Set the maximum storage capacity.
    ///
    /// The node will not increase its on-chain capacity above this value.
    /// This is meant to reflect the actual physical storage capacity of the node.
    pub fn with_capacity_config(
        &mut self,
        capacity_config: Option<CapacityConfig<Runtime>>,
    ) -> &mut Self {
        self.capacity_config = capacity_config;
        self
    }

    /// Add an alert notification for every X blocks to the Blockchain Service.
    ///
    /// Cannot be added if the Blockchain Service has already been spawned.
    pub fn with_notify_period(&mut self, notify_period: Option<u32>) -> &mut Self {
        if self.blockchain.is_some() {
            panic!(
                "`with_notify_period` should be called before starting the Blockchain Service. Use `with_blockchain` after calling `with_notify_period`."
            );
        }
        self.notify_period = notify_period;
        self
    }

    /// Spawn the Blockchain Service.
    ///
    /// Cannot be called before setting the Forest Storage Handler.
    /// Call [`setup_storage_layer`](StorageHubBuilder::setup_storage_layer) before calling this method.
    pub async fn with_blockchain(
        &mut self,
        client: Arc<StorageHubClient<Runtime::RuntimeApi>>,
        keystore: KeystorePtr,
        rpc_handlers: Arc<RpcHandlers>,
        rocksdb_root_path: impl Into<PathBuf>,
        maintenance_mode: bool,
    ) -> &mut Self {
        if self.forest_storage_handler.is_none() {
            panic!(
                "`with_blockchain` should be called after setting up the Forest Storage Handler. Use `setup_storage_layer` first."
            );
        }

        let forest_storage_handler = self
            .forest_storage_handler
            .clone()
            .expect("Just checked that this is not None; qed");

        let capacity_config = self.capacity_config.clone();

        let blockchain_service_config = self.blockchain_service_config.clone().unwrap_or_default();

        let blockchain_service_handle =
            spawn_blockchain_service::<<(R, S) as ShNodeType<Runtime>>::FSH, Runtime>(
                self.task_spawner
                    .as_ref()
                    .expect("Task spawner is not set."),
                blockchain_service_config,
                client.clone(),
                keystore.clone(),
                rpc_handlers.clone(),
                forest_storage_handler,
                rocksdb_root_path,
                self.notify_period,
                capacity_config,
                maintenance_mode,
            )
            .await;

        self.blockchain = Some(blockchain_service_handle);
        self
    }

    /// Spawn the trusted file transfer server if configured
    ///
    /// This should be called after `with_blockchain` is called.
    pub async fn spawn_trusted_file_transfer_server(&self) {
        if let Some(config) = self.trusted_file_transfer_server_config.clone() {
            let file_storage = self.file_storage.clone().expect(
                "File Storage not initialized. This should not happen as `with_blockchain` should be called after `setup_storage_layer`."
            );

            let blockchain = self.blockchain.clone().expect(
                "Blockchain Service not initialized. `spawn_trusted_file_transfer_server` should be called after `with_blockchain`."
            );

            let file_transfer = self.file_transfer.clone().expect(
                "File Transfer Service not initialized. `spawn_trusted_file_transfer_server` should be called after `with_file_transfer`."
            );

            if let Err(e) = trusted_file_transfer::server::spawn_server(
                config,
                file_storage,
                blockchain,
                file_transfer,
            )
            .await
            {
                panic!("Failed to spawn trusted file transfer server: {}", e);
            }
        }
    }

    /// Spawn the Fisherman Service.
    ///
    /// The Fisherman Service monitors the blockchain for file deletion requests
    /// and constructs proofs of inclusion for storage providers to remove files.
    pub async fn with_fisherman(
        &mut self,
        client: Arc<StorageHubClient<Runtime::RuntimeApi>>,
        fisherman_options: &FishermanOptions,
    ) -> &mut Self {
        let fisherman_service_handle = spawn_fisherman_service::<Runtime>(
            self.task_spawner
                .as_ref()
                .expect("Task spawner is not set."),
            client,
            fisherman_options.batch_interval_seconds,
            fisherman_options.batch_deletion_limit,
        )
        .await;

        self.fisherman = Some(fisherman_service_handle);

        self
    }

    /// Set the database pool for the Indexer Service.
    ///
    /// The Indexer Service is used by MSP nodes to retrieve information about files
    /// they are not storing, like which are the BSPs storing them.
    pub fn with_indexer_db_pool(&mut self, indexer_db_pool: Option<DbPool>) -> &mut Self {
        self.indexer_db_pool = indexer_db_pool;
        self
    }

    /// Initialize the BSP peer manager for tracking peer performance
    pub fn with_peer_manager(&mut self, rocks_db_path: PathBuf) -> &mut Self {
        let mut peer_db_path = rocks_db_path;
        peer_db_path.push("bsp_peer_manager");

        // Create directory if it doesn't exist
        if let Err(e) = std::fs::create_dir_all(&peer_db_path) {
            warn!(
                "Failed to create directory for BSP peer manager at {:?}: {}. Will continue without peer manager.",
                peer_db_path, e
            );
            return self;
        }

        let manager = BspPeerManager::new(peer_db_path)
            .expect("Failed to initialize BSP peer manager. This is a critical component and the node cannot function without it.");

        info!("Successfully initialized BSP peer manager");
        self.peer_manager = Some(Arc::new(manager));
        self
    }

    /// Create the RPC configuration needed to initialise the RPC methods of the StorageHub client.
    ///
    /// This method is meant to be called after the Storage Layer has been set up.
    /// Call [`setup_storage_layer`](StorageHubBuilder::setup_storage_layer) before calling this method.
    pub fn create_rpc_config(
        &self,
        keystore: KeystorePtr,
        config: RpcConfig,
    ) -> StorageHubClientRpcConfig<
        <(R, S) as ShNodeType<Runtime>>::FL,
        <(R, S) as ShNodeType<Runtime>>::FSH,
        Runtime,
    > {
        StorageHubClientRpcConfig::new(
            self.file_storage
                .clone()
                .expect("File Storage not initialized. Use `setup_storage_layer` before calling `create_rpc_config`."),
            self.forest_storage_handler
                .clone()
                .expect("Forest Storage Handler not initialized. Use `setup_storage_layer` before calling `create_rpc_config`."),
            keystore,
            config,
						// TODO: Remove this if we stop using the FileTransferService as an event emitter for RPC calls
            self.file_transfer
                .as_ref()
                .expect("File Transfer not set.")
                .clone(),
        )
    }

    /// Set configuration options for the MSP charge fees task.
    pub fn with_msp_charge_fees_config(
        &mut self,
        config: Option<MspChargeFeesOptions>,
    ) -> &mut Self {
        self.msp_charge_fees_config = config.map(Into::into);
        self
    }

    /// Set configuration options for the MSP move bucket task.
    pub fn with_msp_move_bucket_config(
        &mut self,
        config: Option<MspMoveBucketOptions>,
    ) -> &mut Self {
        self.msp_move_bucket_config = config.map(Into::into);
        self
    }

    /// Set configuration options for the BSP upload file task.
    pub fn with_bsp_upload_file_config(
        &mut self,
        config: Option<BspUploadFileOptions>,
    ) -> &mut Self {
        self.bsp_upload_file_config = config.map(Into::into);
        self
    }

    /// Set configuration options for the BSP move bucket task.
    pub fn with_bsp_move_bucket_config(
        &mut self,
        config: Option<BspMoveBucketOptions>,
    ) -> &mut Self {
        self.bsp_move_bucket_config = config.map(Into::into);
        self
    }

    /// Set configuration options for the BSP charge fees task.
    pub fn with_bsp_charge_fees_config(
        &mut self,
        config: Option<BspChargeFeesOptions>,
    ) -> &mut Self {
        self.bsp_charge_fees_config = config.map(Into::into);
        self
    }

    /// Set configuration options for the BSP submit proof task.
    pub fn with_bsp_submit_proof_config(
        &mut self,
        config: Option<BspSubmitProofOptions>,
    ) -> &mut Self {
        self.bsp_submit_proof_config = config.map(Into::into);
        self
    }

    /// Configure the trusted file transfer HTTP server
    ///
    /// The server will be spawned after the blockchain service is initialized.
    pub fn with_trusted_file_transfer_server(
        &mut self,
        config: trusted_file_transfer::server::Config,
    ) -> &mut Self {
        self.trusted_file_transfer_server_config = Some(config);
        self
    }

    /// Set configuration options for the blockchain service.
    pub fn with_blockchain_service_config(
        &mut self,
        config: BlockchainServiceOptions,
    ) -> &mut Self {
        let mut blockchain_service_config = BlockchainServiceConfig::default();

        if let Some(extrinsic_retry_timeout) = config.extrinsic_retry_timeout {
            blockchain_service_config.extrinsic_retry_timeout = extrinsic_retry_timeout;
        }

        if let Some(sync_mode_min_blocks_behind) = config.sync_mode_min_blocks_behind {
            blockchain_service_config.sync_mode_min_blocks_behind =
                sync_mode_min_blocks_behind.saturated_into();
        }

        if let Some(check_for_pending_proofs_period) = config.check_for_pending_proofs_period {
            blockchain_service_config.check_for_pending_proofs_period =
                check_for_pending_proofs_period.saturated_into();
        }

        if let Some(max_blocks_behind_to_catch_up_root_changes) =
            config.max_blocks_behind_to_catch_up_root_changes
        {
            blockchain_service_config.max_blocks_behind_to_catch_up_root_changes =
                max_blocks_behind_to_catch_up_root_changes.saturated_into();
        }

        if let Some(peer_id) = config.peer_id {
            blockchain_service_config.peer_id = Some(
                PeerId::from_bytes(&peer_id)
                    .expect("Invalid peer ID when converting from bytes to PeerId"),
            );
        }

        if let Some(enable_msp_distribute_files) = config.enable_msp_distribute_files {
            blockchain_service_config.enable_msp_distribute_files = enable_msp_distribute_files;
        }

        if let Some(pending_db_url) = config.pending_db_url {
            blockchain_service_config.pending_db_url = Some(pending_db_url);
        }

        self.blockchain_service_config = Some(blockchain_service_config);
        self
    }

    /// Set the Prometheus metrics registry.
    ///
    /// If the registry is provided, metrics will be registered and available for tasks.
    /// If `None`, metrics will be disabled (no-op).
    pub fn with_metrics(&mut self, registry: Option<&Registry>) -> &mut Self {
        self.metrics = MetricsLink::new(registry);
        self
    }
}

/// Abstraction trait to build the Storage Layer of a [`ShNodeType`].
///
/// Each [`ShNodeType`] depends on a specific combination of [`ShRole`] and [`ShStorageLayer`],
/// and each of this combinations has a different way of building their Storage Layer.
///
/// This trait is implemented for `StorageHubBuilder<R, S>` where `R` is a [`ShRole`] and `S` is a [`ShStorageLayer`].
pub trait StorageLayerBuilder {
    fn setup_storage_layer(&mut self, storage_path: Option<String>) -> &mut Self;
}

impl<Runtime> StorageLayerBuilder for StorageHubBuilder<BspProvider, InMemoryStorageLayer, Runtime>
where
    Runtime: StorageEnableRuntime,
{
    fn setup_storage_layer(&mut self, _storage_path: Option<String>) -> &mut Self {
        self.file_storage = Some(Arc::new(RwLock::new(InMemoryFileStorage::new())));
        self.forest_storage_handler = Some(<(BspProvider, InMemoryStorageLayer) as ShNodeType<
            Runtime,
        >>::FSH::new());

        self
    }
}

impl<Runtime> StorageLayerBuilder for StorageHubBuilder<BspProvider, RocksDbStorageLayer, Runtime>
where
    Runtime: StorageEnableRuntime,
{
    fn setup_storage_layer(&mut self, storage_path: Option<String>) -> &mut Self {
        self.storage_path = storage_path.clone();

        let storage_path = storage_path.expect("Storage path not set");

        let mut path = PathBuf::new();
        path.push(&storage_path);
        path.push(FILE_STORAGE_PATH);

        let file_storage = RocksDbFileStorage::<_, kvdb_rocksdb::Database>::rocksdb_storage(
            path.to_string_lossy().to_string(),
        )
        .expect("Failed to create RocksDB");
        self.file_storage = Some(Arc::new(RwLock::new(RocksDbFileStorage::new(file_storage))));

        self.forest_storage_handler = Some(<(BspProvider, RocksDbStorageLayer) as ShNodeType<
            Runtime,
        >>::FSH::new(storage_path));

        self
    }
}

impl<Runtime> StorageLayerBuilder for StorageHubBuilder<MspProvider, InMemoryStorageLayer, Runtime>
where
    Runtime: StorageEnableRuntime,
{
    fn setup_storage_layer(&mut self, _storage_path: Option<String>) -> &mut Self {
        self.file_storage = Some(Arc::new(RwLock::new(InMemoryFileStorage::new())));
        self.forest_storage_handler = Some(<(MspProvider, InMemoryStorageLayer) as ShNodeType<
            Runtime,
        >>::FSH::new());

        self
    }
}

impl<Runtime> StorageLayerBuilder for StorageHubBuilder<MspProvider, RocksDbStorageLayer, Runtime>
where
    Runtime: StorageEnableRuntime,
{
    fn setup_storage_layer(&mut self, storage_path: Option<String>) -> &mut Self {
        let storage_path = storage_path.expect("Storage path not set");

        let mut path = PathBuf::new();
        path.push(&storage_path);
        path.push(FILE_STORAGE_PATH);

        self.storage_path = Some(storage_path.clone());

        let file_storage = RocksDbFileStorage::<_, kvdb_rocksdb::Database>::rocksdb_storage(
            path.to_string_lossy().to_string(),
        )
        .expect("Failed to create RocksDB");
        self.file_storage = Some(Arc::new(RwLock::new(RocksDbFileStorage::new(file_storage))));

        self.forest_storage_handler = Some(<(MspProvider, RocksDbStorageLayer) as ShNodeType<
            Runtime,
        >>::FSH::new(storage_path));

        self
    }
}

impl<Runtime> StorageLayerBuilder for StorageHubBuilder<UserRole, NoStorageLayer, Runtime>
where
    Runtime: StorageEnableRuntime,
{
    fn setup_storage_layer(&mut self, _storage_path: Option<String>) -> &mut Self {
        self.file_storage = Some(Arc::new(RwLock::new(InMemoryFileStorage::new())));
        self.forest_storage_handler =
            Some(<(UserRole, NoStorageLayer) as ShNodeType<Runtime>>::FSH::new());

        self
    }
}

impl<Runtime: StorageEnableRuntime> StorageLayerBuilder
    for StorageHubBuilder<FishermanRole, NoStorageLayer, Runtime>
{
    fn setup_storage_layer(&mut self, _storage_path: Option<String>) -> &mut Self {
        // Fisherman only needs forest storage for proof construction
        self.file_storage = Some(Arc::new(RwLock::new(InMemoryFileStorage::new())));
        // Ephemeral storage layer
        self.forest_storage_handler =
            Some(<(FishermanRole, NoStorageLayer) as ShNodeType<Runtime>>::FSH::new());

        self
    }
}

/// Abstraction trait to build the [`StorageHubHandler`].
///
/// This trait is implemented by the different [`StorageHubBuilder`] variants,
/// and build a [`StorageHubHandler`] with the required configuration for the
/// corresponding [`ShRole`].
pub trait Buildable<NT: ShNodeType<Runtime>, Runtime: StorageEnableRuntime> {
    fn build(self) -> StorageHubHandler<NT, Runtime>;
}

impl<S: ShStorageLayer, Runtime> Buildable<(BspProvider, S), Runtime>
    for StorageHubBuilder<BspProvider, S, Runtime>
where
    (BspProvider, S): ShNodeType<Runtime>,
    <(BspProvider, S) as ShNodeType<Runtime>>::FSH: BspForestStorageHandlerT<Runtime>,
    Runtime: StorageEnableRuntime,
{
    fn build(self) -> StorageHubHandler<(BspProvider, S), Runtime> {
        StorageHubHandler::new(
            self.task_spawner
                .as_ref()
                .expect("Task Spawner not set")
                .clone(),
            self.file_transfer
                .as_ref()
                .expect("File Transfer not set.")
                .clone(),
            self.blockchain
                .as_ref()
                .expect("Blockchain Service not set.")
                .clone(),
            self.file_storage
                .as_ref()
                .expect("File Storage not set.")
                .clone(),
            self.forest_storage_handler
                .as_ref()
                .expect("Forest Storage Handler not set.")
                .clone(),
            ProviderConfig {
                capacity_config: self.capacity_config.expect("Capacity Config not set"),
                msp_charge_fees: self.msp_charge_fees_config.unwrap_or_default(),
                msp_move_bucket: self.msp_move_bucket_config.unwrap_or_default(),
                bsp_upload_file: self.bsp_upload_file_config.unwrap_or_default(),
                bsp_move_bucket: self.bsp_move_bucket_config.unwrap_or_default(),
                bsp_charge_fees: self.bsp_charge_fees_config.unwrap_or_default(),
                bsp_submit_proof: self.bsp_submit_proof_config.unwrap_or_default(),
                blockchain_service: self.blockchain_service_config.unwrap_or_default(),
            },
            self.indexer_db_pool.clone(),
            self.peer_manager.expect("Peer Manager not set"),
            None,
            self.metrics.clone(),
        )
    }
}

impl<S: ShStorageLayer, Runtime> Buildable<(MspProvider, S), Runtime>
    for StorageHubBuilder<MspProvider, S, Runtime>
where
    (MspProvider, S): ShNodeType<Runtime>,
    <(MspProvider, S) as ShNodeType<Runtime>>::FSH: MspForestStorageHandlerT<Runtime>,
    Runtime: StorageEnableRuntime,
{
    fn build(self) -> StorageHubHandler<(MspProvider, S), Runtime> {
        StorageHubHandler::new(
            self.task_spawner
                .as_ref()
                .expect("Task Spawner not set")
                .clone(),
            self.file_transfer
                .as_ref()
                .expect("File Transfer not set.")
                .clone(),
            self.blockchain
                .as_ref()
                .expect("Blockchain Service not set.")
                .clone(),
            self.file_storage
                .as_ref()
                .expect("File Storage not set.")
                .clone(),
            self.forest_storage_handler
                .as_ref()
                .expect("Forest Storage Handler not set.")
                .clone(),
            ProviderConfig {
                capacity_config: self.capacity_config.expect("Capacity Config not set"),
                msp_charge_fees: self.msp_charge_fees_config.unwrap_or_default(),
                msp_move_bucket: self.msp_move_bucket_config.unwrap_or_default(),
                bsp_upload_file: self.bsp_upload_file_config.unwrap_or_default(),
                bsp_move_bucket: self.bsp_move_bucket_config.unwrap_or_default(),
                bsp_charge_fees: self.bsp_charge_fees_config.unwrap_or_default(),
                bsp_submit_proof: self.bsp_submit_proof_config.unwrap_or_default(),
                blockchain_service: self.blockchain_service_config.unwrap_or_default(),
            },
            self.indexer_db_pool.clone(),
            self.peer_manager.expect("Peer Manager not set"),
            None,
            self.metrics.clone(),
        )
    }
}

impl<Runtime> Buildable<(UserRole, NoStorageLayer), Runtime>
    for StorageHubBuilder<UserRole, NoStorageLayer, Runtime>
where
    (UserRole, NoStorageLayer): ShNodeType<Runtime>,
    <(UserRole, NoStorageLayer) as ShNodeType<Runtime>>::FSH:
        ForestStorageHandler<Runtime> + Clone + Send + Sync + 'static,
    Runtime: StorageEnableRuntime,
{
    fn build(self) -> StorageHubHandler<(UserRole, NoStorageLayer), Runtime> {
        StorageHubHandler::new(
            self.task_spawner
                .as_ref()
                .expect("Task Spawner not set")
                .clone(),
            self.file_transfer
                .as_ref()
                .expect("File Transfer not set.")
                .clone(),
            self.blockchain
                .as_ref()
                .expect("Blockchain Service not set.")
                .clone(),
            self.file_storage
                .as_ref()
                .expect("File Storage not set.")
                .clone(),
            self.forest_storage_handler
                .as_ref()
                .expect("Forest Storage Handler not set.")
                .clone(),
            ProviderConfig {
                capacity_config: self.capacity_config.expect("Capacity Config not set"),
                msp_charge_fees: self.msp_charge_fees_config.unwrap_or_default(),
                msp_move_bucket: self.msp_move_bucket_config.unwrap_or_default(),
                bsp_upload_file: self.bsp_upload_file_config.unwrap_or_default(),
                bsp_move_bucket: self.bsp_move_bucket_config.unwrap_or_default(),
                bsp_charge_fees: self.bsp_charge_fees_config.unwrap_or_default(),
                bsp_submit_proof: self.bsp_submit_proof_config.unwrap_or_default(),
                blockchain_service: self.blockchain_service_config.unwrap_or_default(),
            },
            self.indexer_db_pool.clone(),
            self.peer_manager.expect("Peer Manager not set"),
            None,
            self.metrics.clone(),
        )
    }
}

impl<Runtime: StorageEnableRuntime> Buildable<(FishermanRole, NoStorageLayer), Runtime>
    for StorageHubBuilder<FishermanRole, NoStorageLayer, Runtime>
where
    (FishermanRole, NoStorageLayer): ShNodeType<Runtime>,
    <(FishermanRole, NoStorageLayer) as ShNodeType<Runtime>>::FSH:
        FishermanForestStorageHandlerT<Runtime>,
{
    fn build(self) -> StorageHubHandler<(FishermanRole, NoStorageLayer), Runtime> {
        // TODO: Split StorageHubHandler into separate handlers or configurations to avoid unnecessary setting fields
        StorageHubHandler::new(
            self.task_spawner
                .as_ref()
                .expect("Task Spawner not set")
                .clone(),
            // Not needed by the fisherman service
            self.file_transfer
                .as_ref()
                .expect("File Transfer not set.")
                .clone(),
            self.blockchain
                .as_ref()
                .expect("Blockchain Service not set.")
                .clone(),
            // Not needed by the fisherman service
            self.file_storage
                .as_ref()
                .expect("File Storage not set.")
                .clone(),
            self.forest_storage_handler
                .as_ref()
                .expect("Forest Storage Handler not set.")
                .clone(),
            // Not needed by the fisherman service
            ProviderConfig {
                // Use minimal/default config for fisherman
                capacity_config: self.capacity_config.unwrap_or_default(),
                msp_charge_fees: Default::default(),
                msp_move_bucket: Default::default(),
                bsp_upload_file: Default::default(),
                bsp_move_bucket: Default::default(),
                bsp_charge_fees: Default::default(),
                bsp_submit_proof: Default::default(),
                blockchain_service: self.blockchain_service_config.unwrap_or_default(),
            },
            Some(
                self.indexer_db_pool
                    .expect("Indexer DB pool must be set for Fisherman role"),
            ),
            // Not needed by the fisherman service
            self.peer_manager.expect("Peer Manager not set"),
            self.fisherman,
            self.metrics.clone(),
        )
    }
}

/// Configuration options for the MSP Charge Fees task.
#[derive(Debug, Clone, Deserialize, Default)]
pub struct MspChargeFeesOptions {
    /// Minimum debt threshold for charging users.
    pub min_debt: Option<u64>,
}

impl Into<MspChargeFeesConfig> for MspChargeFeesOptions {
    fn into(self) -> MspChargeFeesConfig {
        MspChargeFeesConfig {
            min_debt: self.min_debt.unwrap_or_default(),
        }
    }
}

/// Configuration options for the MSP Move Bucket task.
#[derive(Debug, Clone, Deserialize, Default)]
pub struct MspMoveBucketOptions {
    /// Maximum number of times to retry a move bucket request.
    pub max_try_count: Option<u32>,
    /// Maximum tip amount to use when submitting a move bucket request extrinsic.
    pub max_tip: Option<u128>,
}

impl Into<MspMoveBucketConfig> for MspMoveBucketOptions {
    fn into(self) -> MspMoveBucketConfig {
        MspMoveBucketConfig {
            max_try_count: self.max_try_count.unwrap_or_default(),
            max_tip: self.max_tip.unwrap_or_default(),
        }
    }
}

/// Configuration options for the BSP Upload File task.
#[derive(Debug, Clone, Deserialize, Default)]
pub struct BspUploadFileOptions {
    /// Maximum number of times to retry an upload file request.
    pub max_try_count: Option<u32>,
    /// Maximum tip amount to use when submitting an upload file request extrinsic.
    pub max_tip: Option<u128>,
}

impl Into<BspUploadFileConfig> for BspUploadFileOptions {
    fn into(self) -> BspUploadFileConfig {
        BspUploadFileConfig {
            max_try_count: self.max_try_count.unwrap_or_default(),
            max_tip: self.max_tip.unwrap_or_default(),
        }
    }
}

/// Configuration options for the BSP Move Bucket task.
#[derive(Debug, Clone, Deserialize, Default)]
pub struct BspMoveBucketOptions {
    /// Grace period in seconds to accept download requests after a bucket move is accepted.
    pub move_bucket_accepted_grace_period: Option<u64>,
}

impl Into<BspMoveBucketConfig> for BspMoveBucketOptions {
    fn into(self) -> BspMoveBucketConfig {
        BspMoveBucketConfig {
            move_bucket_accepted_grace_period: self
                .move_bucket_accepted_grace_period
                .unwrap_or_default(),
        }
    }
}

/// Configuration options for the BSP Charge Fees task.
#[derive(Debug, Clone, Deserialize, Default)]
pub struct BspChargeFeesOptions {
    /// Minimum debt threshold for charging users.
    pub min_debt: Option<u64>,
}

impl Into<BspChargeFeesConfig> for BspChargeFeesOptions {
    fn into(self) -> BspChargeFeesConfig {
        BspChargeFeesConfig {
            min_debt: self.min_debt.unwrap_or_default(),
        }
    }
}

/// Configuration options for the BSP Submit Proof task.
#[derive(Debug, Clone, Deserialize, Default)]
pub struct BspSubmitProofOptions {
    /// Maximum number of attempts to submit a proof.
    pub max_submission_attempts: Option<u32>,
}

impl Into<BspSubmitProofConfig> for BspSubmitProofOptions {
    fn into(self) -> BspSubmitProofConfig {
        BspSubmitProofConfig {
            max_submission_attempts: self.max_submission_attempts.unwrap_or_default(),
        }
    }
}

/// Configuration options for the Blockchain Service.
#[derive(Debug, Clone, Deserialize, Default)]
pub struct BlockchainServiceOptions {
    /// Extrinsic retry timeout in seconds.
    pub extrinsic_retry_timeout: Option<u64>,
    /// The minimum number of blocks behind the current best block to consider the node out of sync.
    pub sync_mode_min_blocks_behind: Option<u32>,
    /// On blocks that are multiples of this number, the blockchain service will trigger the catch of proofs.
    pub check_for_pending_proofs_period: Option<u32>,
    /// The maximum number of blocks from the past that will be processed for catching up the root changes.
    pub max_blocks_behind_to_catch_up_root_changes: Option<u32>,
    /// The peer ID of this node.
    pub peer_id: Option<Vec<u8>>,
    /// Whether MSP nodes should distribute files to BSPs.
    pub enable_msp_distribute_files: Option<bool>,
    /// Postgres database URL for pending transactions persistence. If not provided, pending transactions will not be persisted.
    pub pending_db_url: Option<String>,
}

impl<Runtime: StorageEnableRuntime> Into<BlockchainServiceConfig<Runtime>>
    for BlockchainServiceOptions
{
    fn into(self) -> BlockchainServiceConfig<Runtime> {
        let peer_id = self.peer_id.map(|peer_id| {
            PeerId::from_bytes(&peer_id)
                .expect("Invalid peer ID when converting from bytes to PeerId")
        });

        BlockchainServiceConfig {
            extrinsic_retry_timeout: self.extrinsic_retry_timeout.unwrap_or_default(),
            sync_mode_min_blocks_behind: self
                .sync_mode_min_blocks_behind
                .unwrap_or_default()
                .saturated_into(),
            check_for_pending_proofs_period: self
                .check_for_pending_proofs_period
                .unwrap_or_default()
                .saturated_into(),
            max_blocks_behind_to_catch_up_root_changes: self
                .max_blocks_behind_to_catch_up_root_changes
                .unwrap_or_default()
                .saturated_into(),
            peer_id,
            enable_msp_distribute_files: self.enable_msp_distribute_files.unwrap_or(false),
            pending_db_url: self.pending_db_url,
        }
    }
}

/// Configuration for the indexer.
#[derive(Debug, Clone, Deserialize, Default)]
pub struct IndexerOptions {
    /// Indexing mode
    pub indexer_mode: IndexerMode,
    /// Postgres database URL.
    ///
    /// Deserializing as "indexer_database_url" to match the expected field name in the toml file.
    #[serde(rename = "indexer_database_url")]
    pub database_url: String,
}

/// Configuration for the fisherman.
#[derive(Debug, Clone, Deserialize, Default)]
pub struct FishermanOptions {
    /// Postgres database URL.
    ///
    /// Deserializing as "fisherman_database_url" to match the expected field name in the toml file.
    #[serde(rename = "fisherman_database_url")]
    pub database_url: String,
    /// Duration between batch deletion processing cycles (in seconds).
    pub batch_interval_seconds: u64,
    /// Maximum number of files to process per batch deletion cycle.
    #[serde(default = "default_batch_deletion_limit")]
    pub batch_deletion_limit: u64,
    /// Whether the node is running in maintenance mode.
    #[serde(default)]
    pub maintenance_mode: bool,
}

/// Default value for batch deletion limit.
fn default_batch_deletion_limit() -> u64 {
    1000
}<|MERGE_RESOLUTION|>--- conflicted
+++ resolved
@@ -74,11 +74,8 @@
     bsp_submit_proof_config: Option<BspSubmitProofConfig>,
     blockchain_service_config: Option<BlockchainServiceConfig<Runtime>>,
     peer_manager: Option<Arc<BspPeerManager>>,
-<<<<<<< HEAD
     metrics: MetricsLink,
-=======
     trusted_file_transfer_server_config: Option<trusted_file_transfer::server::Config>,
->>>>>>> a8cfe008
 }
 
 /// Common components to build for any given configuration of [`ShRole`] and [`ShStorageLayer`].
@@ -107,11 +104,8 @@
             bsp_submit_proof_config: None,
             blockchain_service_config: None,
             peer_manager: None,
-<<<<<<< HEAD
             metrics: MetricsLink::default(),
-=======
             trusted_file_transfer_server_config: None,
->>>>>>> a8cfe008
         }
     }
 
