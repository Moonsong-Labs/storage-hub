use async_channel::Receiver;
use log::*;
use sc_network::{config::IncomingRequest, service::traits::NetworkService, ProtocolName};
use sc_service::RpcHandlers;
use serde::Deserialize;
use shc_indexer_db::DbPool;
use sp_keystore::KeystorePtr;
use sp_runtime::traits::SaturatedConversion;
use std::{path::PathBuf, sync::Arc};
use tokio::sync::RwLock;

use shc_actors_framework::actor::{ActorHandle, TaskSpawner};
use shc_blockchain_service::{
    capacity_manager::CapacityConfig, handler::BlockchainServiceConfig, spawn_blockchain_service,
    BlockchainService,
};
use shc_common::traits::StorageEnableRuntime;
use shc_common::types::ParachainClient;
use shc_file_manager::{in_memory::InMemoryFileStorage, rocksdb::RocksDbFileStorage};
use shc_file_transfer_service::{spawn_file_transfer_service, FileTransferService};
use shc_fisherman_service::{spawn_fisherman_service, FishermanService};
use shc_forest_manager::traits::ForestStorageHandler;
use shc_indexer_service::IndexerMode;
use shc_rpc::{RpcConfig, StorageHubClientRpcConfig};

use crate::tasks::{
    bsp_charge_fees::BspChargeFeesConfig, bsp_move_bucket::BspMoveBucketConfig,
    bsp_submit_proof::BspSubmitProofConfig, bsp_upload_file::BspUploadFileConfig,
    msp_charge_fees::MspChargeFeesConfig, msp_move_bucket::MspMoveBucketConfig,
};

use super::{
    bsp_peer_manager::BspPeerManager,
    handler::{ProviderConfig, StorageHubHandler},
    types::{
        BspForestStorageHandlerT, BspProvider, FishermanForestStorageHandlerT, FishermanRole,
        InMemoryStorageLayer, MspForestStorageHandlerT, MspProvider, NoStorageLayer,
        RocksDbStorageLayer, ShNodeType, ShRole, ShStorageLayer, UserRole,
    },
};

/// Builder for the [`StorageHubHandler`].
///
/// Abstracted over [`ShRole`] `R` and [`ShStorageLayer`] `S` to avoid any callers from having to know the internals of the
/// StorageHub system, such as the right storage layers to use for a given role.
pub struct StorageHubBuilder<R, S, Runtime>
where
    R: ShRole,
    S: ShStorageLayer,
    (R, S): ShNodeType<Runtime>,
    Runtime: StorageEnableRuntime,
{
    task_spawner: Option<TaskSpawner>,
<<<<<<< HEAD
    file_transfer: Option<ActorHandle<FileTransferService<Runtime>>>,
    blockchain:
        Option<ActorHandle<BlockchainService<<(R, S) as ShNodeType<Runtime>>::FSH, Runtime>>>,
=======
    file_transfer: Option<ActorHandle<FileTransferService>>,
    blockchain: Option<ActorHandle<BlockchainService<<(R, S) as ShNodeType>::FSH, Runtime>>>,
    fisherman: Option<ActorHandle<FishermanService<Runtime>>>,
>>>>>>> 761d4b7c
    storage_path: Option<String>,
    file_storage: Option<Arc<RwLock<<(R, S) as ShNodeType<Runtime>>::FL>>>,
    forest_storage_handler: Option<<(R, S) as ShNodeType<Runtime>>::FSH>,
    capacity_config: Option<CapacityConfig<Runtime>>,
    indexer_db_pool: Option<DbPool>,
    notify_period: Option<u32>,
    // Configuration options for tasks and services
    msp_charge_fees_config: Option<MspChargeFeesConfig>,
    msp_move_bucket_config: Option<MspMoveBucketConfig>,
    bsp_upload_file_config: Option<BspUploadFileConfig>,
    bsp_move_bucket_config: Option<BspMoveBucketConfig>,
    bsp_charge_fees_config: Option<BspChargeFeesConfig>,
    bsp_submit_proof_config: Option<BspSubmitProofConfig>,
    blockchain_service_config: Option<BlockchainServiceConfig<Runtime>>,
    peer_manager: Option<Arc<BspPeerManager>>,
}

/// Common components to build for any given configuration of [`ShRole`] and [`ShStorageLayer`].
impl<R: ShRole, S: ShStorageLayer, Runtime> StorageHubBuilder<R, S, Runtime>
where
    (R, S): ShNodeType<Runtime>,
    Runtime: StorageEnableRuntime,
{
    pub fn new(task_spawner: TaskSpawner) -> Self {
        Self {
            task_spawner: Some(task_spawner),
            file_transfer: None,
            blockchain: None,
            fisherman: None,
            storage_path: None,
            file_storage: None,
            forest_storage_handler: None,
            capacity_config: None,
            indexer_db_pool: None,
            notify_period: None,
            msp_charge_fees_config: None,
            msp_move_bucket_config: None,
            bsp_upload_file_config: None,
            bsp_move_bucket_config: None,
            bsp_charge_fees_config: None,
            bsp_submit_proof_config: None,
            blockchain_service_config: None,
            peer_manager: None,
        }
    }

    /// Spawn the File Transfer Service.
    pub async fn with_file_transfer(
        &mut self,
        file_transfer_request_receiver: Receiver<IncomingRequest>,
        file_transfer_request_protocol_name: ProtocolName,
        network: Arc<dyn NetworkService>,
    ) -> &mut Self {
        let file_transfer_service_handle = spawn_file_transfer_service(
            self.task_spawner
                .as_ref()
                .expect("Task spawner is not set."),
            file_transfer_request_receiver,
            file_transfer_request_protocol_name,
            network,
        )
        .await;

        self.file_transfer = Some(file_transfer_service_handle);
        self
    }

    /// Set the maximum storage capacity.
    ///
    /// The node will not increase its on-chain capacity above this value.
    /// This is meant to reflect the actual physical storage capacity of the node.
    pub fn with_capacity_config(
        &mut self,
        capacity_config: Option<CapacityConfig<Runtime>>,
    ) -> &mut Self {
        self.capacity_config = capacity_config;
        self
    }

    /// Add an alert notification for every X blocks to the Blockchain Service.
    ///
    /// Cannot be added if the Blockchain Service has already been spawned.
    pub fn with_notify_period(&mut self, notify_period: Option<u32>) -> &mut Self {
        if self.blockchain.is_some() {
            panic!("`with_notify_period` should be called before starting the Blockchain Service. Use `with_blockchain` after calling `with_notify_period`.");
        }
        self.notify_period = notify_period;
        self
    }

    /// Spawn the Blockchain Service.
    ///
    /// Cannot be called before setting the Forest Storage Handler.
    /// Call [`setup_storage_layer`](StorageHubBuilder::setup_storage_layer) before calling this method.
    pub async fn with_blockchain(
        &mut self,
        client: Arc<ParachainClient<Runtime::RuntimeApi>>,
        keystore: KeystorePtr,
        rpc_handlers: Arc<RpcHandlers>,
        rocksdb_root_path: impl Into<PathBuf>,
        maintenance_mode: bool,
    ) -> &mut Self {
        if self.forest_storage_handler.is_none() {
            panic!(
                "`with_blockchain` should be called after setting up the Forest Storage Handler. Use `setup_storage_layer` first."
            );
        }

        let forest_storage_handler = self
            .forest_storage_handler
            .clone()
            .expect("Just checked that this is not None; qed");

        let capacity_config = self.capacity_config.clone();

        let blockchain_service_config = self.blockchain_service_config.clone().unwrap_or_default();

        let blockchain_service_handle =
            spawn_blockchain_service::<<(R, S) as ShNodeType<Runtime>>::FSH, Runtime>(
                self.task_spawner
                    .as_ref()
                    .expect("Task spawner is not set."),
                blockchain_service_config,
                client.clone(),
                keystore.clone(),
                rpc_handlers.clone(),
                forest_storage_handler,
                rocksdb_root_path,
                self.notify_period,
                capacity_config,
                maintenance_mode,
            )
            .await;

        self.blockchain = Some(blockchain_service_handle);
        self
    }

    /// Spawn the Fisherman Service.
    ///
    /// The Fisherman Service monitors the blockchain for file deletion requests
    /// and constructs proofs of inclusion for storage providers to remove files.
    pub async fn with_fisherman(
        &mut self,
        client: Arc<ParachainClient<Runtime::RuntimeApi>>,
    ) -> &mut Self {
        let fisherman_service_handle = spawn_fisherman_service::<Runtime>(
            self.task_spawner
                .as_ref()
                .expect("Task spawner is not set."),
            client,
        )
        .await;

        self.fisherman = Some(fisherman_service_handle);
        self
    }

    /// Set the database pool for the Indexer Service.
    ///
    /// The Indexer Service is used by MSP nodes to retrieve information about files
    /// they are not storing, like which are the BSPs storing them.
    pub fn with_indexer_db_pool(&mut self, indexer_db_pool: Option<DbPool>) -> &mut Self {
        self.indexer_db_pool = indexer_db_pool;
        self
    }

    /// Initialize the BSP peer manager for tracking peer performance
    pub fn with_peer_manager(&mut self, rocks_db_path: PathBuf) -> &mut Self {
        let mut peer_db_path = rocks_db_path;
        peer_db_path.push("bsp_peer_manager");

        // Create directory if it doesn't exist
        if let Err(e) = std::fs::create_dir_all(&peer_db_path) {
            warn!(
                "Failed to create directory for BSP peer manager at {:?}: {}. Will continue without peer manager.",
                peer_db_path, e
            );
            return self;
        }

        let manager = BspPeerManager::new(peer_db_path)
            .expect("Failed to initialize BSP peer manager. This is a critical component and the node cannot function without it.");

        info!("Successfully initialized BSP peer manager");
        self.peer_manager = Some(Arc::new(manager));
        self
    }

    /// Create the RPC configuration needed to initialise the RPC methods of the StorageHub client.
    ///
    /// This method is meant to be called after the Storage Layer has been set up.
    /// Call [`setup_storage_layer`](StorageHubBuilder::setup_storage_layer) before calling this method.
    pub fn create_rpc_config(
        &self,
        keystore: KeystorePtr,
        config: RpcConfig,
    ) -> StorageHubClientRpcConfig<
        <(R, S) as ShNodeType<Runtime>>::FL,
        <(R, S) as ShNodeType<Runtime>>::FSH,
        Runtime,
    > {
        StorageHubClientRpcConfig::new(
            self.file_storage
                .clone()
                .expect("File Storage not initialized. Use `setup_storage_layer` before calling `create_rpc_config`."),
            self.forest_storage_handler
                .clone()
                .expect("Forest Storage Handler not initialized. Use `setup_storage_layer` before calling `create_rpc_config`."),
            keystore,
            config,
        )
    }

    /// Set configuration options for the MSP charge fees task.
    pub fn with_msp_charge_fees_config(
        &mut self,
        config: Option<MspChargeFeesOptions>,
    ) -> &mut Self {
        self.msp_charge_fees_config = config.map(Into::into);
        self
    }

    /// Set configuration options for the MSP move bucket task.
    pub fn with_msp_move_bucket_config(
        &mut self,
        config: Option<MspMoveBucketOptions>,
    ) -> &mut Self {
        self.msp_move_bucket_config = config.map(Into::into);
        self
    }

    /// Set configuration options for the BSP upload file task.
    pub fn with_bsp_upload_file_config(
        &mut self,
        config: Option<BspUploadFileOptions>,
    ) -> &mut Self {
        self.bsp_upload_file_config = config.map(Into::into);
        self
    }

    /// Set configuration options for the BSP move bucket task.
    pub fn with_bsp_move_bucket_config(
        &mut self,
        config: Option<BspMoveBucketOptions>,
    ) -> &mut Self {
        self.bsp_move_bucket_config = config.map(Into::into);
        self
    }

    /// Set configuration options for the BSP charge fees task.
    pub fn with_bsp_charge_fees_config(
        &mut self,
        config: Option<BspChargeFeesOptions>,
    ) -> &mut Self {
        self.bsp_charge_fees_config = config.map(Into::into);
        self
    }

    /// Set configuration options for the BSP submit proof task.
    pub fn with_bsp_submit_proof_config(
        &mut self,
        config: Option<BspSubmitProofOptions>,
    ) -> &mut Self {
        self.bsp_submit_proof_config = config.map(Into::into);
        self
    }

    /// Set configuration options for the blockchain service.
    pub fn with_blockchain_service_config(
        &mut self,
        config: BlockchainServiceOptions,
    ) -> &mut Self {
        let mut blockchain_service_config = BlockchainServiceConfig::default();

        if let Some(extrinsic_retry_timeout) = config.extrinsic_retry_timeout {
            blockchain_service_config.extrinsic_retry_timeout = extrinsic_retry_timeout;
        }

        if let Some(sync_mode_min_blocks_behind) = config.sync_mode_min_blocks_behind {
            blockchain_service_config.sync_mode_min_blocks_behind =
                sync_mode_min_blocks_behind.saturated_into();
        }

        if let Some(check_for_pending_proofs_period) = config.check_for_pending_proofs_period {
            blockchain_service_config.check_for_pending_proofs_period =
                check_for_pending_proofs_period.saturated_into();
        }

        if let Some(max_blocks_behind_to_catch_up_root_changes) =
            config.max_blocks_behind_to_catch_up_root_changes
        {
            blockchain_service_config.max_blocks_behind_to_catch_up_root_changes =
                max_blocks_behind_to_catch_up_root_changes.saturated_into();
        }

        self.blockchain_service_config = Some(blockchain_service_config);
        self
    }
}

/// Abstraction trait to build the Storage Layer of a [`ShNodeType`].
///
/// Each [`ShNodeType`] depends on a specific combination of [`ShRole`] and [`ShStorageLayer`],
/// and each of this combinations has a different way of building their Storage Layer.
///
/// This trait is implemented for `StorageHubBuilder<R, S>` where `R` is a [`ShRole`] and `S` is a [`ShStorageLayer`].
pub trait StorageLayerBuilder {
    fn setup_storage_layer(&mut self, storage_path: Option<String>) -> &mut Self;
}

impl<Runtime> StorageLayerBuilder for StorageHubBuilder<BspProvider, InMemoryStorageLayer, Runtime>
where
    Runtime: StorageEnableRuntime,
{
    fn setup_storage_layer(&mut self, _storage_path: Option<String>) -> &mut Self {
        self.file_storage = Some(Arc::new(RwLock::new(InMemoryFileStorage::new())));
        self.forest_storage_handler = Some(<(BspProvider, InMemoryStorageLayer) as ShNodeType<
            Runtime,
        >>::FSH::new());

        self
    }
}

impl<Runtime> StorageLayerBuilder for StorageHubBuilder<BspProvider, RocksDbStorageLayer, Runtime>
where
    Runtime: StorageEnableRuntime,
{
    fn setup_storage_layer(&mut self, storage_path: Option<String>) -> &mut Self {
        self.storage_path = storage_path.clone();

        let storage_path = storage_path.expect("Storage path not set");

        let file_storage =
            RocksDbFileStorage::<_, kvdb_rocksdb::Database>::rocksdb_storage(storage_path.clone())
                .expect("Failed to create RocksDB");
        self.file_storage = Some(Arc::new(RwLock::new(RocksDbFileStorage::new(file_storage))));

        self.forest_storage_handler = Some(<(BspProvider, RocksDbStorageLayer) as ShNodeType<
            Runtime,
        >>::FSH::new(storage_path));

        self
    }
}

impl<Runtime> StorageLayerBuilder for StorageHubBuilder<MspProvider, InMemoryStorageLayer, Runtime>
where
    Runtime: StorageEnableRuntime,
{
    fn setup_storage_layer(&mut self, _storage_path: Option<String>) -> &mut Self {
        self.file_storage = Some(Arc::new(RwLock::new(InMemoryFileStorage::new())));
        self.forest_storage_handler = Some(<(MspProvider, InMemoryStorageLayer) as ShNodeType<
            Runtime,
        >>::FSH::new());

        self
    }
}

impl<Runtime> StorageLayerBuilder for StorageHubBuilder<MspProvider, RocksDbStorageLayer, Runtime>
where
    Runtime: StorageEnableRuntime,
{
    fn setup_storage_layer(&mut self, storage_path: Option<String>) -> &mut Self {
        let storage_path = storage_path.expect("Storage path not set");
        self.storage_path = Some(storage_path.clone());

        let file_storage =
            RocksDbFileStorage::<_, kvdb_rocksdb::Database>::rocksdb_storage(storage_path.clone())
                .expect("Failed to create RocksDB");
        self.file_storage = Some(Arc::new(RwLock::new(RocksDbFileStorage::new(file_storage))));

        self.forest_storage_handler = Some(<(MspProvider, RocksDbStorageLayer) as ShNodeType<
            Runtime,
        >>::FSH::new(storage_path));

        self
    }
}

impl<Runtime> StorageLayerBuilder for StorageHubBuilder<UserRole, NoStorageLayer, Runtime>
where
    Runtime: StorageEnableRuntime,
{
    fn setup_storage_layer(&mut self, _storage_path: Option<String>) -> &mut Self {
        self.file_storage = Some(Arc::new(RwLock::new(InMemoryFileStorage::new())));
        self.forest_storage_handler =
            Some(<(UserRole, NoStorageLayer) as ShNodeType<Runtime>>::FSH::new());

        self
    }
}

impl<RuntimeApi> StorageLayerBuilder
    for StorageHubBuilder<FishermanRole, NoStorageLayer, RuntimeApi>
where
    RuntimeApi: StorageEnableRuntime,
{
    fn setup_storage_layer(&mut self, _storage_path: Option<String>) -> &mut Self {
        // Fisherman only needs forest storage for proof construction
        self.file_storage = Some(Arc::new(RwLock::new(InMemoryFileStorage::new())));
        self.forest_storage_handler =
            Some(<(FishermanRole, NoStorageLayer) as ShNodeType>::FSH::new());

        self
    }
}

/// Abstraction trait to build the [`StorageHubHandler`].
///
/// This trait is implemented by the different [`StorageHubBuilder`] variants,
/// and build a [`StorageHubHandler`] with the required configuration for the
/// corresponding [`ShRole`].
pub trait Buildable<NT: ShNodeType<Runtime>, Runtime: StorageEnableRuntime> {
    fn build(self) -> StorageHubHandler<NT, Runtime>;
}

impl<S: ShStorageLayer, Runtime> Buildable<(BspProvider, S), Runtime>
    for StorageHubBuilder<BspProvider, S, Runtime>
where
    (BspProvider, S): ShNodeType<Runtime>,
    <(BspProvider, S) as ShNodeType<Runtime>>::FSH: BspForestStorageHandlerT<Runtime>,
    Runtime: StorageEnableRuntime,
{
    fn build(self) -> StorageHubHandler<(BspProvider, S), Runtime> {
        StorageHubHandler::new(
            self.task_spawner
                .as_ref()
                .expect("Task Spawner not set")
                .clone(),
            self.file_transfer
                .as_ref()
                .expect("File Transfer not set.")
                .clone(),
            self.blockchain
                .as_ref()
                .expect("Blockchain Service not set.")
                .clone(),
            self.file_storage
                .as_ref()
                .expect("File Storage not set.")
                .clone(),
            self.forest_storage_handler
                .as_ref()
                .expect("Forest Storage Handler not set.")
                .clone(),
            ProviderConfig {
                capacity_config: self.capacity_config.expect("Capacity Config not set"),
                msp_charge_fees: self.msp_charge_fees_config.unwrap_or_default(),
                msp_move_bucket: self.msp_move_bucket_config.unwrap_or_default(),
                bsp_upload_file: self.bsp_upload_file_config.unwrap_or_default(),
                bsp_move_bucket: self.bsp_move_bucket_config.unwrap_or_default(),
                bsp_charge_fees: self.bsp_charge_fees_config.unwrap_or_default(),
                bsp_submit_proof: self.bsp_submit_proof_config.unwrap_or_default(),
                blockchain_service: self.blockchain_service_config.unwrap_or_default(),
            },
            self.indexer_db_pool.clone(),
            self.peer_manager.expect("Peer Manager not set"),
        )
    }
}

impl<S: ShStorageLayer, Runtime> Buildable<(MspProvider, S), Runtime>
    for StorageHubBuilder<MspProvider, S, Runtime>
where
    (MspProvider, S): ShNodeType<Runtime>,
    <(MspProvider, S) as ShNodeType<Runtime>>::FSH: MspForestStorageHandlerT<Runtime>,
    Runtime: StorageEnableRuntime,
{
    fn build(self) -> StorageHubHandler<(MspProvider, S), Runtime> {
        StorageHubHandler::new(
            self.task_spawner
                .as_ref()
                .expect("Task Spawner not set")
                .clone(),
            self.file_transfer
                .as_ref()
                .expect("File Transfer not set.")
                .clone(),
            self.blockchain
                .as_ref()
                .expect("Blockchain Service not set.")
                .clone(),
            self.file_storage
                .as_ref()
                .expect("File Storage not set.")
                .clone(),
            self.forest_storage_handler
                .as_ref()
                .expect("Forest Storage Handler not set.")
                .clone(),
            ProviderConfig {
                capacity_config: self.capacity_config.expect("Capacity Config not set"),
                msp_charge_fees: self.msp_charge_fees_config.unwrap_or_default(),
                msp_move_bucket: self.msp_move_bucket_config.unwrap_or_default(),
                bsp_upload_file: self.bsp_upload_file_config.unwrap_or_default(),
                bsp_move_bucket: self.bsp_move_bucket_config.unwrap_or_default(),
                bsp_charge_fees: self.bsp_charge_fees_config.unwrap_or_default(),
                bsp_submit_proof: self.bsp_submit_proof_config.unwrap_or_default(),
                blockchain_service: self.blockchain_service_config.unwrap_or_default(),
            },
            self.indexer_db_pool.clone(),
            self.peer_manager.expect("Peer Manager not set"),
        )
    }
}

impl<Runtime> Buildable<(UserRole, NoStorageLayer), Runtime>
    for StorageHubBuilder<UserRole, NoStorageLayer, Runtime>
where
    (UserRole, NoStorageLayer): ShNodeType<Runtime>,
    <(UserRole, NoStorageLayer) as ShNodeType<Runtime>>::FSH:
        ForestStorageHandler<Runtime> + Clone + Send + Sync + 'static,
    Runtime: StorageEnableRuntime,
{
    fn build(self) -> StorageHubHandler<(UserRole, NoStorageLayer), Runtime> {
        StorageHubHandler::new(
            self.task_spawner
                .as_ref()
                .expect("Task Spawner not set")
                .clone(),
            self.file_transfer
                .as_ref()
                .expect("File Transfer not set.")
                .clone(),
            self.blockchain
                .as_ref()
                .expect("Blockchain Service not set.")
                .clone(),
            self.file_storage
                .as_ref()
                .expect("File Storage not set.")
                .clone(),
            self.forest_storage_handler
                .as_ref()
                .expect("Forest Storage Handler not set.")
                .clone(),
            ProviderConfig {
                capacity_config: self.capacity_config.expect("Capacity Config not set"),
                msp_charge_fees: self.msp_charge_fees_config.unwrap_or_default(),
                msp_move_bucket: self.msp_move_bucket_config.unwrap_or_default(),
                bsp_upload_file: self.bsp_upload_file_config.unwrap_or_default(),
                bsp_move_bucket: self.bsp_move_bucket_config.unwrap_or_default(),
                bsp_charge_fees: self.bsp_charge_fees_config.unwrap_or_default(),
                bsp_submit_proof: self.bsp_submit_proof_config.unwrap_or_default(),
                blockchain_service: self.blockchain_service_config.unwrap_or_default(),
            },
            self.indexer_db_pool.clone(),
            self.peer_manager.expect("Peer Manager not set"),
        )
    }
}

impl<RuntimeApi> Buildable<(FishermanRole, NoStorageLayer), RuntimeApi>
    for StorageHubBuilder<FishermanRole, NoStorageLayer, RuntimeApi>
where
    (FishermanRole, NoStorageLayer): ShNodeType,
    <(FishermanRole, NoStorageLayer) as ShNodeType>::FSH: FishermanForestStorageHandlerT,
    RuntimeApi: StorageEnableRuntime,
{
    fn build(self) -> StorageHubHandler<(FishermanRole, NoStorageLayer), RuntimeApi> {
        // TODO: Split StorageHubHandler into separate handlers or configurations to avoid unnecessary setting fields
        StorageHubHandler::new(
            self.task_spawner
                .as_ref()
                .expect("Task Spawner not set")
                .clone(),
            self.file_transfer
                .as_ref()
                .expect("File Transfer not set.")
                .clone(),
            self.blockchain
                .as_ref()
                .expect("Blockchain Service not set.")
                .clone(),
            self.file_storage
                .as_ref()
                .expect("File Storage not set.")
                .clone(),
            self.forest_storage_handler
                .as_ref()
                .expect("Forest Storage Handler not set.")
                .clone(),
            ProviderConfig {
                // Use minimal/default config for fisherman
                capacity_config: self.capacity_config.unwrap_or_default(),
                msp_charge_fees: Default::default(),
                msp_move_bucket: Default::default(),
                bsp_upload_file: Default::default(),
                bsp_move_bucket: Default::default(),
                bsp_charge_fees: Default::default(),
                bsp_submit_proof: Default::default(),
                blockchain_service: self.blockchain_service_config.unwrap_or_default(),
            },
            self.indexer_db_pool.clone(),
            self.peer_manager.expect("Peer Manager not set"),
        )
    }
}

/// Configuration options for the MSP Charge Fees task.
#[derive(Debug, Clone, Deserialize, Default)]
pub struct MspChargeFeesOptions {
    /// Minimum debt threshold for charging users.
    pub min_debt: Option<u64>,
}

impl Into<MspChargeFeesConfig> for MspChargeFeesOptions {
    fn into(self) -> MspChargeFeesConfig {
        MspChargeFeesConfig {
            min_debt: self.min_debt.unwrap_or_default(),
        }
    }
}

/// Configuration options for the MSP Move Bucket task.
#[derive(Debug, Clone, Deserialize, Default)]
pub struct MspMoveBucketOptions {
    /// Maximum number of times to retry a move bucket request.
    pub max_try_count: Option<u32>,
    /// Maximum tip amount to use when submitting a move bucket request extrinsic.
    pub max_tip: Option<u128>,
}

impl Into<MspMoveBucketConfig> for MspMoveBucketOptions {
    fn into(self) -> MspMoveBucketConfig {
        MspMoveBucketConfig {
            max_try_count: self.max_try_count.unwrap_or_default(),
            max_tip: self.max_tip.unwrap_or_default(),
        }
    }
}

/// Configuration options for the BSP Upload File task.
#[derive(Debug, Clone, Deserialize, Default)]
pub struct BspUploadFileOptions {
    /// Maximum number of times to retry an upload file request.
    pub max_try_count: Option<u32>,
    /// Maximum tip amount to use when submitting an upload file request extrinsic.
    pub max_tip: Option<u128>,
}

impl Into<BspUploadFileConfig> for BspUploadFileOptions {
    fn into(self) -> BspUploadFileConfig {
        BspUploadFileConfig {
            max_try_count: self.max_try_count.unwrap_or_default(),
            max_tip: self.max_tip.unwrap_or_default(),
        }
    }
}

/// Configuration options for the BSP Move Bucket task.
#[derive(Debug, Clone, Deserialize, Default)]
pub struct BspMoveBucketOptions {
    /// Grace period in seconds to accept download requests after a bucket move is accepted.
    pub move_bucket_accepted_grace_period: Option<u64>,
}

impl Into<BspMoveBucketConfig> for BspMoveBucketOptions {
    fn into(self) -> BspMoveBucketConfig {
        BspMoveBucketConfig {
            move_bucket_accepted_grace_period: self
                .move_bucket_accepted_grace_period
                .unwrap_or_default(),
        }
    }
}

/// Configuration options for the BSP Charge Fees task.
#[derive(Debug, Clone, Deserialize, Default)]
pub struct BspChargeFeesOptions {
    /// Minimum debt threshold for charging users.
    pub min_debt: Option<u64>,
}

impl Into<BspChargeFeesConfig> for BspChargeFeesOptions {
    fn into(self) -> BspChargeFeesConfig {
        BspChargeFeesConfig {
            min_debt: self.min_debt.unwrap_or_default(),
        }
    }
}

/// Configuration options for the BSP Submit Proof task.
#[derive(Debug, Clone, Deserialize, Default)]
pub struct BspSubmitProofOptions {
    /// Maximum number of attempts to submit a proof.
    pub max_submission_attempts: Option<u32>,
}

impl Into<BspSubmitProofConfig> for BspSubmitProofOptions {
    fn into(self) -> BspSubmitProofConfig {
        BspSubmitProofConfig {
            max_submission_attempts: self.max_submission_attempts.unwrap_or_default(),
        }
    }
}

/// Configuration options for the Blockchain Service.
#[derive(Debug, Clone, Deserialize, Default)]
pub struct BlockchainServiceOptions {
    /// Extrinsic retry timeout in seconds.
    pub extrinsic_retry_timeout: Option<u64>,
    /// The minimum number of blocks behind the current best block to consider the node out of sync.
    pub sync_mode_min_blocks_behind: Option<u32>,
    /// On blocks that are multiples of this number, the blockchain service will trigger the catch of proofs.
    pub check_for_pending_proofs_period: Option<u32>,
    /// The maximum number of blocks from the past that will be processed for catching up the root changes.
    pub max_blocks_behind_to_catch_up_root_changes: Option<u32>,
}

impl<Runtime: StorageEnableRuntime> Into<BlockchainServiceConfig<Runtime>>
    for BlockchainServiceOptions
{
    fn into(self) -> BlockchainServiceConfig<Runtime> {
        BlockchainServiceConfig {
            extrinsic_retry_timeout: self.extrinsic_retry_timeout.unwrap_or_default(),
            sync_mode_min_blocks_behind: self
                .sync_mode_min_blocks_behind
                .unwrap_or_default()
                .saturated_into(),
            check_for_pending_proofs_period: self
                .check_for_pending_proofs_period
                .unwrap_or_default()
                .saturated_into(),
            max_blocks_behind_to_catch_up_root_changes: self
                .max_blocks_behind_to_catch_up_root_changes
                .unwrap_or_default()
                .saturated_into(),
        }
    }
}

/// Configuration for the indexer.
#[derive(Debug, Clone, Deserialize, Default)]
pub struct IndexerOptions {
    /// Indexing mode
    pub indexer_mode: IndexerMode,
    /// Postgres database URL.
    ///
    /// Deserializing as "indexer_database_url" to match the expected field name in the toml file.
    #[serde(rename = "indexer_database_url")]
    pub database_url: String,
}

/// Configuration for the fisherman.
#[derive(Debug, Clone, Deserialize, Default)]
pub struct FishermanOptions {
    /// Postgres database URL.
    ///
    /// Deserializing as "fisherman_database_url" to match the expected field name in the toml file.
    #[serde(rename = "fisherman_database_url")]
    pub database_url: String,
}<|MERGE_RESOLUTION|>--- conflicted
+++ resolved
@@ -51,15 +51,10 @@
     Runtime: StorageEnableRuntime,
 {
     task_spawner: Option<TaskSpawner>,
-<<<<<<< HEAD
     file_transfer: Option<ActorHandle<FileTransferService<Runtime>>>,
     blockchain:
         Option<ActorHandle<BlockchainService<<(R, S) as ShNodeType<Runtime>>::FSH, Runtime>>>,
-=======
-    file_transfer: Option<ActorHandle<FileTransferService>>,
-    blockchain: Option<ActorHandle<BlockchainService<<(R, S) as ShNodeType>::FSH, Runtime>>>,
     fisherman: Option<ActorHandle<FishermanService<Runtime>>>,
->>>>>>> 761d4b7c
     storage_path: Option<String>,
     file_storage: Option<Arc<RwLock<<(R, S) as ShNodeType<Runtime>>::FL>>>,
     forest_storage_handler: Option<<(R, S) as ShNodeType<Runtime>>::FSH>,
