use async_channel::Receiver;
use log::*;
use sc_network::{config::IncomingRequest, service::traits::NetworkService, ProtocolName};
use sc_service::RpcHandlers;
use serde::Deserialize;
use shc_indexer_db::DbPool;
use sp_keystore::KeystorePtr;
use std::{path::PathBuf, sync::Arc};
use tokio::sync::RwLock;

use shc_actors_framework::actor::{ActorHandle, TaskSpawner};
use shc_blockchain_service::{
    capacity_manager::CapacityConfig, handler::BlockchainServiceConfig, spawn_blockchain_service,
    BlockchainService,
};
use shc_common::traits::StorageEnableRuntime;
use shc_common::types::ParachainClient;
use shc_file_manager::{in_memory::InMemoryFileStorage, rocksdb::RocksDbFileStorage};
use shc_file_transfer_service::{spawn_file_transfer_service, FileTransferService};
use shc_fisherman_service::{spawn_fisherman_service, FishermanService};
use shc_forest_manager::traits::ForestStorageHandler;
use shc_indexer_service::IndexerMode;
use shc_rpc::{RpcConfig, StorageHubClientRpcConfig};

use crate::tasks::{
    bsp_charge_fees::BspChargeFeesConfig, bsp_move_bucket::BspMoveBucketConfig,
    bsp_submit_proof::BspSubmitProofConfig, bsp_upload_file::BspUploadFileConfig,
    msp_charge_fees::MspChargeFeesConfig, msp_move_bucket::MspMoveBucketConfig,
};

use super::{
    bsp_peer_manager::BspPeerManager,
    handler::{ProviderConfig, StorageHubHandler},
    types::{
        BspForestStorageHandlerT, BspProvider, FishermanForestStorageHandlerT, FishermanRole,
        InMemoryStorageLayer, MspForestStorageHandlerT, MspProvider, NoStorageLayer,
        RocksDbStorageLayer, ShNodeType, ShRole, ShStorageLayer, UserRole,
    },
};

/// Builder for the [`StorageHubHandler`].
///
/// Abstracted over [`ShRole`] `R` and [`ShStorageLayer`] `S` to avoid any callers from having to know the internals of the
/// StorageHub system, such as the right storage layers to use for a given role.
pub struct StorageHubBuilder<R, S, Runtime>
where
    R: ShRole,
    S: ShStorageLayer,
    (R, S): ShNodeType,
    Runtime: StorageEnableRuntime,
{
    task_spawner: Option<TaskSpawner>,
    file_transfer: Option<ActorHandle<FileTransferService>>,
    blockchain: Option<ActorHandle<BlockchainService<<(R, S) as ShNodeType>::FSH, Runtime>>>,
    fisherman: Option<ActorHandle<FishermanService<Runtime>>>,
    storage_path: Option<String>,
    file_storage: Option<Arc<RwLock<<(R, S) as ShNodeType>::FL>>>,
    forest_storage_handler: Option<<(R, S) as ShNodeType>::FSH>,
    capacity_config: Option<CapacityConfig>,
    indexer_db_pool: Option<DbPool>,
    notify_period: Option<u32>,
    // Configuration options for tasks and services
    msp_charge_fees_config: Option<MspChargeFeesConfig>,
    msp_move_bucket_config: Option<MspMoveBucketConfig>,
    bsp_upload_file_config: Option<BspUploadFileConfig>,
    bsp_move_bucket_config: Option<BspMoveBucketConfig>,
    bsp_charge_fees_config: Option<BspChargeFeesConfig>,
    bsp_submit_proof_config: Option<BspSubmitProofConfig>,
    blockchain_service_config: Option<BlockchainServiceConfig>,
    peer_manager: Option<Arc<BspPeerManager>>,
}

/// Common components to build for any given configuration of [`ShRole`] and [`ShStorageLayer`].
impl<R: ShRole, S: ShStorageLayer, Runtime> StorageHubBuilder<R, S, Runtime>
where
    (R, S): ShNodeType,
    Runtime: StorageEnableRuntime,
{
    pub fn new(task_spawner: TaskSpawner) -> Self {
        Self {
            task_spawner: Some(task_spawner),
            file_transfer: None,
            blockchain: None,
            fisherman: None,
            storage_path: None,
            file_storage: None,
            forest_storage_handler: None,
            capacity_config: None,
            indexer_db_pool: None,
            notify_period: None,
            msp_charge_fees_config: None,
            msp_move_bucket_config: None,
            bsp_upload_file_config: None,
            bsp_move_bucket_config: None,
            bsp_charge_fees_config: None,
            bsp_submit_proof_config: None,
            blockchain_service_config: None,
            peer_manager: None,
        }
    }

    /// Spawn the File Transfer Service.
    pub async fn with_file_transfer(
        &mut self,
        file_transfer_request_receiver: Receiver<IncomingRequest>,
        file_transfer_request_protocol_name: ProtocolName,
        network: Arc<dyn NetworkService>,
    ) -> &mut Self {
        let file_transfer_service_handle = spawn_file_transfer_service(
            self.task_spawner
                .as_ref()
                .expect("Task spawner is not set."),
            file_transfer_request_receiver,
            file_transfer_request_protocol_name,
            network,
        )
        .await;

        self.file_transfer = Some(file_transfer_service_handle);
        self
    }

    /// Set the maximum storage capacity.
    ///
    /// The node will not increase its on-chain capacity above this value.
    /// This is meant to reflect the actual physical storage capacity of the node.
    pub fn with_capacity_config(&mut self, capacity_config: Option<CapacityConfig>) -> &mut Self {
        self.capacity_config = capacity_config;
        self
    }

    /// Add an alert notification for every X blocks to the Blockchain Service.
    ///
    /// Cannot be added if the Blockchain Service has already been spawned.
    pub fn with_notify_period(&mut self, notify_period: Option<u32>) -> &mut Self {
        if self.blockchain.is_some() {
            panic!(
                "`with_notify_period` should be called before starting the Blockchain Service. Use `with_blockchain` after calling `with_notify_period`."
            );
        }
        self.notify_period = notify_period;
        self
    }

    /// Spawn the Blockchain Service.
    ///
    /// Cannot be called before setting the Forest Storage Handler.
    /// Call [`setup_storage_layer`](StorageHubBuilder::setup_storage_layer) before calling this method.
    pub async fn with_blockchain(
        &mut self,
        client: Arc<ParachainClient<Runtime::RuntimeApi>>,
        keystore: KeystorePtr,
        rpc_handlers: Arc<RpcHandlers>,
        rocksdb_root_path: impl Into<PathBuf>,
        maintenance_mode: bool,
    ) -> &mut Self {
        if self.forest_storage_handler.is_none() {
            panic!(
                "`with_blockchain` should be called after setting up the Forest Storage Handler. Use `setup_storage_layer` first."
            );
        }

        let forest_storage_handler = self
            .forest_storage_handler
            .clone()
            .expect("Just checked that this is not None; qed");

        let capacity_config = self.capacity_config.clone();

        let blockchain_service_config = self.blockchain_service_config.clone().unwrap_or_default();

        let blockchain_service_handle =
            spawn_blockchain_service::<<(R, S) as ShNodeType>::FSH, Runtime>(
                self.task_spawner
                    .as_ref()
                    .expect("Task spawner is not set."),
                blockchain_service_config,
                client.clone(),
                keystore.clone(),
                rpc_handlers.clone(),
                forest_storage_handler,
                rocksdb_root_path,
                self.notify_period,
                capacity_config,
                maintenance_mode,
            )
            .await;

        self.blockchain = Some(blockchain_service_handle);
        self
    }

    /// Spawn the Fisherman Service.
    ///
    /// The Fisherman Service monitors the blockchain for file deletion requests
    /// and constructs proofs of inclusion for storage providers to remove files.
    pub async fn with_fisherman(
        &mut self,
        client: Arc<ParachainClient<Runtime::RuntimeApi>>,
    ) -> &mut Self {
        let fisherman_service_handle = spawn_fisherman_service::<Runtime>(
            self.task_spawner
                .as_ref()
                .expect("Task spawner is not set."),
            client,
        )
        .await;

        self.fisherman = Some(fisherman_service_handle);
        self
    }

    /// Set the database pool for the Indexer Service.
    ///
    /// The Indexer Service is used by MSP nodes to retrieve information about files
    /// they are not storing, like which are the BSPs storing them.
    pub fn with_indexer_db_pool(&mut self, indexer_db_pool: Option<DbPool>) -> &mut Self {
        self.indexer_db_pool = indexer_db_pool;
        self
    }

    /// Initialize the BSP peer manager for tracking peer performance
    pub fn with_peer_manager(&mut self, rocks_db_path: PathBuf) -> &mut Self {
        let mut peer_db_path = rocks_db_path;
        peer_db_path.push("bsp_peer_manager");

        // Create directory if it doesn't exist
        if let Err(e) = std::fs::create_dir_all(&peer_db_path) {
            warn!(
                "Failed to create directory for BSP peer manager at {:?}: {}. Will continue without peer manager.",
                peer_db_path, e
            );
            return self;
        }

        let manager = BspPeerManager::new(peer_db_path)
            .expect("Failed to initialize BSP peer manager. This is a critical component and the node cannot function without it.");

        info!("Successfully initialized BSP peer manager");
        self.peer_manager = Some(Arc::new(manager));
        self
    }

    /// Create the RPC configuration needed to initialise the RPC methods of the StorageHub client.
    ///
    /// This method is meant to be called after the Storage Layer has been set up.
    /// Call [`setup_storage_layer`](StorageHubBuilder::setup_storage_layer) before calling this method.
    pub fn create_rpc_config(
        &self,
        keystore: KeystorePtr,
        config: RpcConfig,
    ) -> StorageHubClientRpcConfig<<(R, S) as ShNodeType>::FL, <(R, S) as ShNodeType>::FSH> {
        StorageHubClientRpcConfig::new(
            self.file_storage
                .clone()
                .expect("File Storage not initialized. Use `setup_storage_layer` before calling `create_rpc_config`."),
            self.forest_storage_handler
                .clone()
                .expect("Forest Storage Handler not initialized. Use `setup_storage_layer` before calling `create_rpc_config`."),
            keystore,
            config,
        )
    }

    /// Set configuration options for the MSP charge fees task.
    pub fn with_msp_charge_fees_config(
        &mut self,
        config: Option<MspChargeFeesOptions>,
    ) -> &mut Self {
        self.msp_charge_fees_config = config.map(Into::into);
        self
    }

    /// Set configuration options for the MSP move bucket task.
    pub fn with_msp_move_bucket_config(
        &mut self,
        config: Option<MspMoveBucketOptions>,
    ) -> &mut Self {
        self.msp_move_bucket_config = config.map(Into::into);
        self
    }

    /// Set configuration options for the BSP upload file task.
    pub fn with_bsp_upload_file_config(
        &mut self,
        config: Option<BspUploadFileOptions>,
    ) -> &mut Self {
        self.bsp_upload_file_config = config.map(Into::into);
        self
    }

    /// Set configuration options for the BSP move bucket task.
    pub fn with_bsp_move_bucket_config(
        &mut self,
        config: Option<BspMoveBucketOptions>,
    ) -> &mut Self {
        self.bsp_move_bucket_config = config.map(Into::into);
        self
    }

    /// Set configuration options for the BSP charge fees task.
    pub fn with_bsp_charge_fees_config(
        &mut self,
        config: Option<BspChargeFeesOptions>,
    ) -> &mut Self {
        self.bsp_charge_fees_config = config.map(Into::into);
        self
    }

    /// Set configuration options for the BSP submit proof task.
    pub fn with_bsp_submit_proof_config(
        &mut self,
        config: Option<BspSubmitProofOptions>,
    ) -> &mut Self {
        self.bsp_submit_proof_config = config.map(Into::into);
        self
    }

    /// Set configuration options for the blockchain service.
    pub fn with_blockchain_service_config(
        &mut self,
        config: BlockchainServiceOptions,
    ) -> &mut Self {
        let mut blockchain_service_config = BlockchainServiceConfig::default();

        if let Some(extrinsic_retry_timeout) = config.extrinsic_retry_timeout {
            blockchain_service_config.extrinsic_retry_timeout = extrinsic_retry_timeout;
        }

        if let Some(sync_mode_min_blocks_behind) = config.sync_mode_min_blocks_behind {
            blockchain_service_config.sync_mode_min_blocks_behind = sync_mode_min_blocks_behind;
        }

        if let Some(check_for_pending_proofs_period) = config.check_for_pending_proofs_period {
            blockchain_service_config.check_for_pending_proofs_period =
                check_for_pending_proofs_period;
        }

        if let Some(max_blocks_behind_to_catch_up_root_changes) =
            config.max_blocks_behind_to_catch_up_root_changes
        {
            blockchain_service_config.max_blocks_behind_to_catch_up_root_changes =
                max_blocks_behind_to_catch_up_root_changes;
        }

        self.blockchain_service_config = Some(blockchain_service_config);
        self
    }
}

/// Abstraction trait to build the Storage Layer of a [`ShNodeType`].
///
/// Each [`ShNodeType`] depends on a specific combination of [`ShRole`] and [`ShStorageLayer`],
/// and each of this combinations has a different way of building their Storage Layer.
///
/// This trait is implemented for `StorageHubBuilder<R, S>` where `R` is a [`ShRole`] and `S` is a [`ShStorageLayer`].
pub trait StorageLayerBuilder {
    fn setup_storage_layer(&mut self, storage_path: Option<String>) -> &mut Self;
}

impl<Runtime> StorageLayerBuilder for StorageHubBuilder<BspProvider, InMemoryStorageLayer, Runtime>
where
    Runtime: StorageEnableRuntime,
{
    fn setup_storage_layer(&mut self, _storage_path: Option<String>) -> &mut Self {
        self.file_storage = Some(Arc::new(RwLock::new(InMemoryFileStorage::new())));
        self.forest_storage_handler =
            Some(<(BspProvider, InMemoryStorageLayer) as ShNodeType>::FSH::new());

        self
    }
}

impl<Runtime> StorageLayerBuilder for StorageHubBuilder<BspProvider, RocksDbStorageLayer, Runtime>
where
    Runtime: StorageEnableRuntime,
{
    fn setup_storage_layer(&mut self, storage_path: Option<String>) -> &mut Self {
        self.storage_path = storage_path.clone();

        let storage_path = storage_path.expect("Storage path not set");

        let file_storage =
            RocksDbFileStorage::<_, kvdb_rocksdb::Database>::rocksdb_storage(storage_path.clone())
                .expect("Failed to create RocksDB");
        self.file_storage = Some(Arc::new(RwLock::new(RocksDbFileStorage::new(file_storage))));

        self.forest_storage_handler =
            Some(<(BspProvider, RocksDbStorageLayer) as ShNodeType>::FSH::new(storage_path));

        self
    }
}

impl<Runtime> StorageLayerBuilder for StorageHubBuilder<MspProvider, InMemoryStorageLayer, Runtime>
where
    Runtime: StorageEnableRuntime,
{
    fn setup_storage_layer(&mut self, _storage_path: Option<String>) -> &mut Self {
        self.file_storage = Some(Arc::new(RwLock::new(InMemoryFileStorage::new())));
        self.forest_storage_handler =
            Some(<(MspProvider, InMemoryStorageLayer) as ShNodeType>::FSH::new());

        self
    }
}

impl<Runtime> StorageLayerBuilder for StorageHubBuilder<MspProvider, RocksDbStorageLayer, Runtime>
where
    Runtime: StorageEnableRuntime,
{
    fn setup_storage_layer(&mut self, storage_path: Option<String>) -> &mut Self {
        let storage_path = storage_path.expect("Storage path not set");
        self.storage_path = Some(storage_path.clone());

        let file_storage =
            RocksDbFileStorage::<_, kvdb_rocksdb::Database>::rocksdb_storage(storage_path.clone())
                .expect("Failed to create RocksDB");
        self.file_storage = Some(Arc::new(RwLock::new(RocksDbFileStorage::new(file_storage))));

        self.forest_storage_handler =
            Some(<(MspProvider, RocksDbStorageLayer) as ShNodeType>::FSH::new(storage_path));

        self
    }
}

impl<Runtime> StorageLayerBuilder for StorageHubBuilder<UserRole, NoStorageLayer, Runtime>
where
    Runtime: StorageEnableRuntime,
{
    fn setup_storage_layer(&mut self, _storage_path: Option<String>) -> &mut Self {
        self.file_storage = Some(Arc::new(RwLock::new(InMemoryFileStorage::new())));
        self.forest_storage_handler = Some(<(UserRole, NoStorageLayer) as ShNodeType>::FSH::new());

        self
    }
}

impl<RuntimeApi> StorageLayerBuilder
    for StorageHubBuilder<FishermanRole, NoStorageLayer, RuntimeApi>
where
    RuntimeApi: StorageEnableRuntime,
{
    fn setup_storage_layer(&mut self, _storage_path: Option<String>) -> &mut Self {
        // Fisherman only needs forest storage for proof construction
        self.file_storage = Some(Arc::new(RwLock::new(InMemoryFileStorage::new())));
        self.forest_storage_handler =
            Some(<(FishermanRole, NoStorageLayer) as ShNodeType>::FSH::new());

        self
    }
}

/// Abstraction trait to build the [`StorageHubHandler`].
///
/// This trait is implemented by the different [`StorageHubBuilder`] variants,
/// and build a [`StorageHubHandler`] with the required configuration for the
/// corresponding [`ShRole`].
pub trait Buildable<NT: ShNodeType, Runtime: StorageEnableRuntime> {
    fn build(self) -> StorageHubHandler<NT, Runtime>;
}

impl<S: ShStorageLayer, Runtime> Buildable<(BspProvider, S), Runtime>
    for StorageHubBuilder<BspProvider, S, Runtime>
where
    (BspProvider, S): ShNodeType,
    <(BspProvider, S) as ShNodeType>::FSH: BspForestStorageHandlerT,
    Runtime: StorageEnableRuntime,
{
    fn build(self) -> StorageHubHandler<(BspProvider, S), Runtime> {
        StorageHubHandler::new(
            self.task_spawner
                .as_ref()
                .expect("Task Spawner not set")
                .clone(),
            self.file_transfer
                .as_ref()
                .expect("File Transfer not set.")
                .clone(),
            self.blockchain
                .as_ref()
                .expect("Blockchain Service not set.")
                .clone(),
            self.file_storage
                .as_ref()
                .expect("File Storage not set.")
                .clone(),
            self.forest_storage_handler
                .as_ref()
                .expect("Forest Storage Handler not set.")
                .clone(),
            ProviderConfig {
                capacity_config: self.capacity_config.expect("Capacity Config not set"),
                msp_charge_fees: self.msp_charge_fees_config.unwrap_or_default(),
                msp_move_bucket: self.msp_move_bucket_config.unwrap_or_default(),
                bsp_upload_file: self.bsp_upload_file_config.unwrap_or_default(),
                bsp_move_bucket: self.bsp_move_bucket_config.unwrap_or_default(),
                bsp_charge_fees: self.bsp_charge_fees_config.unwrap_or_default(),
                bsp_submit_proof: self.bsp_submit_proof_config.unwrap_or_default(),
                blockchain_service: self.blockchain_service_config.unwrap_or_default(),
            },
            self.indexer_db_pool.clone(),
            self.peer_manager.expect("Peer Manager not set"),
            None,
        )
    }
}

impl<S: ShStorageLayer, Runtime> Buildable<(MspProvider, S), Runtime>
    for StorageHubBuilder<MspProvider, S, Runtime>
where
    (MspProvider, S): ShNodeType,
    <(MspProvider, S) as ShNodeType>::FSH: MspForestStorageHandlerT,
    Runtime: StorageEnableRuntime,
{
    fn build(self) -> StorageHubHandler<(MspProvider, S), Runtime> {
        StorageHubHandler::new(
            self.task_spawner
                .as_ref()
                .expect("Task Spawner not set")
                .clone(),
            self.file_transfer
                .as_ref()
                .expect("File Transfer not set.")
                .clone(),
            self.blockchain
                .as_ref()
                .expect("Blockchain Service not set.")
                .clone(),
            self.file_storage
                .as_ref()
                .expect("File Storage not set.")
                .clone(),
            self.forest_storage_handler
                .as_ref()
                .expect("Forest Storage Handler not set.")
                .clone(),
            ProviderConfig {
                capacity_config: self.capacity_config.expect("Capacity Config not set"),
                msp_charge_fees: self.msp_charge_fees_config.unwrap_or_default(),
                msp_move_bucket: self.msp_move_bucket_config.unwrap_or_default(),
                bsp_upload_file: self.bsp_upload_file_config.unwrap_or_default(),
                bsp_move_bucket: self.bsp_move_bucket_config.unwrap_or_default(),
                bsp_charge_fees: self.bsp_charge_fees_config.unwrap_or_default(),
                bsp_submit_proof: self.bsp_submit_proof_config.unwrap_or_default(),
                blockchain_service: self.blockchain_service_config.unwrap_or_default(),
            },
            self.indexer_db_pool.clone(),
            self.peer_manager.expect("Peer Manager not set"),
            None,
        )
    }
}

impl<Runtime> Buildable<(UserRole, NoStorageLayer), Runtime>
    for StorageHubBuilder<UserRole, NoStorageLayer, Runtime>
where
    (UserRole, NoStorageLayer): ShNodeType,
    <(UserRole, NoStorageLayer) as ShNodeType>::FSH:
        ForestStorageHandler + Clone + Send + Sync + 'static,
    Runtime: StorageEnableRuntime,
{
    fn build(self) -> StorageHubHandler<(UserRole, NoStorageLayer), Runtime> {
        StorageHubHandler::new(
            self.task_spawner
                .as_ref()
                .expect("Task Spawner not set")
                .clone(),
            self.file_transfer
                .as_ref()
                .expect("File Transfer not set.")
                .clone(),
            self.blockchain
                .as_ref()
                .expect("Blockchain Service not set.")
                .clone(),
            self.file_storage
                .as_ref()
                .expect("File Storage not set.")
                .clone(),
            self.forest_storage_handler
                .as_ref()
                .expect("Forest Storage Handler not set.")
                .clone(),
            ProviderConfig {
                capacity_config: self.capacity_config.expect("Capacity Config not set"),
                msp_charge_fees: self.msp_charge_fees_config.unwrap_or_default(),
                msp_move_bucket: self.msp_move_bucket_config.unwrap_or_default(),
                bsp_upload_file: self.bsp_upload_file_config.unwrap_or_default(),
                bsp_move_bucket: self.bsp_move_bucket_config.unwrap_or_default(),
                bsp_charge_fees: self.bsp_charge_fees_config.unwrap_or_default(),
                bsp_submit_proof: self.bsp_submit_proof_config.unwrap_or_default(),
                blockchain_service: self.blockchain_service_config.unwrap_or_default(),
            },
            self.indexer_db_pool.clone(),
            self.peer_manager.expect("Peer Manager not set"),
            None,
        )
    }
}

impl<Runtime> Buildable<(FishermanRole, NoStorageLayer), Runtime>
    for StorageHubBuilder<FishermanRole, NoStorageLayer, Runtime>
where
    (FishermanRole, NoStorageLayer): ShNodeType,
    <(FishermanRole, NoStorageLayer) as ShNodeType>::FSH: FishermanForestStorageHandlerT,
    Runtime: StorageEnableRuntime,
{
    fn build(self) -> StorageHubHandler<(FishermanRole, NoStorageLayer), Runtime> {
        // TODO: Split StorageHubHandler into separate handlers or configurations to avoid unnecessary setting fields
        StorageHubHandler::new(
            self.task_spawner
                .as_ref()
                .expect("Task Spawner not set")
                .clone(),
            // Not needed by the fisherman service
            self.file_transfer
                .as_ref()
                .expect("File Transfer not set.")
                .clone(),
            self.blockchain
                .as_ref()
                .expect("Blockchain Service not set.")
                .clone(),
            // Not needed by the fisherman service
            self.file_storage
                .as_ref()
                .expect("File Storage not set.")
                .clone(),
            self.forest_storage_handler
                .as_ref()
                .expect("Forest Storage Handler not set.")
                .clone(),
            // Not needed by the fisherman service
            ProviderConfig {
                // Use minimal/default config for fisherman
                capacity_config: self.capacity_config.unwrap_or_default(),
                msp_charge_fees: Default::default(),
                msp_move_bucket: Default::default(),
                bsp_upload_file: Default::default(),
                bsp_move_bucket: Default::default(),
                bsp_charge_fees: Default::default(),
                bsp_submit_proof: Default::default(),
                blockchain_service: self.blockchain_service_config.unwrap_or_default(),
            },
            self.indexer_db_pool.clone(),
            // Not needed by the fisherman service
            self.peer_manager.expect("Peer Manager not set"),
            self.fisherman,
        )
    }
}

impl<RuntimeApi> Buildable<(FishermanRole, NoStorageLayer), RuntimeApi>
    for StorageHubBuilder<FishermanRole, NoStorageLayer, RuntimeApi>
where
    (FishermanRole, NoStorageLayer): ShNodeType,
    <(FishermanRole, NoStorageLayer) as ShNodeType>::FSH: FishermanForestStorageHandlerT,
    RuntimeApi: StorageEnableRuntime,
{
    fn build(self) -> StorageHubHandler<(FishermanRole, NoStorageLayer), RuntimeApi> {
        // TODO: Split StorageHubHandler into separate handlers or configurations to avoid unnecessary setting fields
        StorageHubHandler::new(
            self.task_spawner
                .as_ref()
                .expect("Task Spawner not set")
                .clone(),
            self.file_transfer
                .as_ref()
                .expect("File Transfer not set.")
                .clone(),
            self.blockchain
                .as_ref()
                .expect("Blockchain Service not set.")
                .clone(),
            self.file_storage
                .as_ref()
                .expect("File Storage not set.")
                .clone(),
            self.forest_storage_handler
                .as_ref()
                .expect("Forest Storage Handler not set.")
                .clone(),
            ProviderConfig {
                // Use minimal/default config for fisherman
                capacity_config: self.capacity_config.unwrap_or_default(),
                msp_charge_fees: Default::default(),
                msp_move_bucket: Default::default(),
                bsp_upload_file: Default::default(),
                bsp_move_bucket: Default::default(),
                bsp_charge_fees: Default::default(),
                bsp_submit_proof: Default::default(),
                blockchain_service: self.blockchain_service_config.unwrap_or_default(),
            },
            self.indexer_db_pool.clone(),
            self.peer_manager.expect("Peer Manager not set"),
        )
    }
}

/// Configuration options for the MSP Charge Fees task.
#[derive(Debug, Clone, Deserialize, Default)]
pub struct MspChargeFeesOptions {
    /// Minimum debt threshold for charging users.
    pub min_debt: Option<u64>,
}

impl Into<MspChargeFeesConfig> for MspChargeFeesOptions {
    fn into(self) -> MspChargeFeesConfig {
        MspChargeFeesConfig {
            min_debt: self.min_debt.unwrap_or_default(),
        }
    }
}

/// Configuration options for the MSP Move Bucket task.
#[derive(Debug, Clone, Deserialize, Default)]
pub struct MspMoveBucketOptions {
    /// Maximum number of times to retry a move bucket request.
    pub max_try_count: Option<u32>,
    /// Maximum tip amount to use when submitting a move bucket request extrinsic.
    pub max_tip: Option<f64>,
}

impl Into<MspMoveBucketConfig> for MspMoveBucketOptions {
    fn into(self) -> MspMoveBucketConfig {
        MspMoveBucketConfig {
            max_try_count: self.max_try_count.unwrap_or_default(),
            max_tip: self.max_tip.unwrap_or_default(),
        }
    }
}

/// Configuration options for the BSP Upload File task.
#[derive(Debug, Clone, Deserialize, Default)]
pub struct BspUploadFileOptions {
    /// Maximum number of times to retry an upload file request.
    pub max_try_count: Option<u32>,
    /// Maximum tip amount to use when submitting an upload file request extrinsic.
    pub max_tip: Option<f64>,
}

impl Into<BspUploadFileConfig> for BspUploadFileOptions {
    fn into(self) -> BspUploadFileConfig {
        BspUploadFileConfig {
            max_try_count: self.max_try_count.unwrap_or_default(),
            max_tip: self.max_tip.unwrap_or_default(),
        }
    }
}

/// Configuration options for the BSP Move Bucket task.
#[derive(Debug, Clone, Deserialize, Default)]
pub struct BspMoveBucketOptions {
    /// Grace period in seconds to accept download requests after a bucket move is accepted.
    pub move_bucket_accepted_grace_period: Option<u64>,
}

impl Into<BspMoveBucketConfig> for BspMoveBucketOptions {
    fn into(self) -> BspMoveBucketConfig {
        BspMoveBucketConfig {
            move_bucket_accepted_grace_period: self
                .move_bucket_accepted_grace_period
                .unwrap_or_default(),
        }
    }
}

/// Configuration options for the BSP Charge Fees task.
#[derive(Debug, Clone, Deserialize, Default)]
pub struct BspChargeFeesOptions {
    /// Minimum debt threshold for charging users.
    pub min_debt: Option<u64>,
}

impl Into<BspChargeFeesConfig> for BspChargeFeesOptions {
    fn into(self) -> BspChargeFeesConfig {
        BspChargeFeesConfig {
            min_debt: self.min_debt.unwrap_or_default(),
        }
    }
}

/// Configuration options for the BSP Submit Proof task.
#[derive(Debug, Clone, Deserialize, Default)]
pub struct BspSubmitProofOptions {
    /// Maximum number of attempts to submit a proof.
    pub max_submission_attempts: Option<u32>,
}

impl Into<BspSubmitProofConfig> for BspSubmitProofOptions {
    fn into(self) -> BspSubmitProofConfig {
        BspSubmitProofConfig {
            max_submission_attempts: self.max_submission_attempts.unwrap_or_default(),
        }
    }
}

/// Configuration options for the Blockchain Service.
#[derive(Debug, Clone, Deserialize, Default)]
pub struct BlockchainServiceOptions {
    /// Extrinsic retry timeout in seconds.
    pub extrinsic_retry_timeout: Option<u64>,
    /// The minimum number of blocks behind the current best block to consider the node out of sync.
    pub sync_mode_min_blocks_behind: Option<u32>,
    /// On blocks that are multiples of this number, the blockchain service will trigger the catch of proofs.
    pub check_for_pending_proofs_period: Option<u32>,
    /// The maximum number of blocks from the past that will be processed for catching up the root changes.
    pub max_blocks_behind_to_catch_up_root_changes: Option<u32>,
}

impl Into<BlockchainServiceConfig> for BlockchainServiceOptions {
    fn into(self) -> BlockchainServiceConfig {
        BlockchainServiceConfig {
            extrinsic_retry_timeout: self.extrinsic_retry_timeout.unwrap_or_default(),
            sync_mode_min_blocks_behind: self.sync_mode_min_blocks_behind.unwrap_or_default(),
            check_for_pending_proofs_period: self
                .check_for_pending_proofs_period
                .unwrap_or_default(),
            max_blocks_behind_to_catch_up_root_changes: self
                .max_blocks_behind_to_catch_up_root_changes
                .unwrap_or_default(),
        }
    }
}

/// Configuration for the indexer.
#[derive(Debug, Clone, Deserialize, Default)]
pub struct IndexerOptions {
    /// Indexing mode
    pub indexer_mode: IndexerMode,
<<<<<<< HEAD
    /// Postgres database URL.
    ///
    /// Deserializing as "indexer_database_url" to match the expected field name in the toml file.
    #[serde(rename = "indexer_database_url")]
    pub database_url: String,
}

/// Configuration for the fisherman.
#[derive(Debug, Clone, Deserialize, Default)]
pub struct FishermanOptions {
    /// Postgres database URL.
    ///
=======
    /// Postgres database URL.
    ///
    /// Deserializing as "indexer_database_url" to match the expected field name in the toml file.
    #[serde(rename = "indexer_database_url")]
    pub database_url: String,
}

/// Configuration for the fisherman.
#[derive(Debug, Clone, Deserialize, Default)]
pub struct FishermanOptions {
    /// Postgres database URL.
    ///
>>>>>>> b6f08f39
    /// Deserializing as "fisherman_database_url" to match the expected field name in the toml file.
    #[serde(rename = "fisherman_database_url")]
    pub database_url: String,
}<|MERGE_RESOLUTION|>--- conflicted
+++ resolved
@@ -830,7 +830,6 @@
 pub struct IndexerOptions {
     /// Indexing mode
     pub indexer_mode: IndexerMode,
-<<<<<<< HEAD
     /// Postgres database URL.
     ///
     /// Deserializing as "indexer_database_url" to match the expected field name in the toml file.
@@ -843,20 +842,6 @@
 pub struct FishermanOptions {
     /// Postgres database URL.
     ///
-=======
-    /// Postgres database URL.
-    ///
-    /// Deserializing as "indexer_database_url" to match the expected field name in the toml file.
-    #[serde(rename = "indexer_database_url")]
-    pub database_url: String,
-}
-
-/// Configuration for the fisherman.
-#[derive(Debug, Clone, Deserialize, Default)]
-pub struct FishermanOptions {
-    /// Postgres database URL.
-    ///
->>>>>>> b6f08f39
     /// Deserializing as "fisherman_database_url" to match the expected field name in the toml file.
     #[serde(rename = "fisherman_database_url")]
     pub database_url: String,
