use anyhow::anyhow;
use sc_tracing::tracing::*;
use shc_actors_framework::event_bus::EventHandler;
use shc_blockchain_service::{commands::BlockchainServiceCommandInterface, events::NotifyPeriod};
<<<<<<< HEAD
use shc_common::traits::StorageEnableRuntime;
use shc_common::types::{MaxUsersToCharge, StorageProviderId};
use shc_common::task_context::TaskContext;
use shc_common::telemetry_error::TelemetryErrorCategory;
use shc_telemetry_service::{
    create_base_event, BaseTelemetryEvent, TelemetryEvent, TelemetryServiceCommandInterfaceExt,
};
use serde::{Deserialize, Serialize};
=======
use shc_common::{traits::StorageEnableRuntime, types::StorageProviderId};
>>>>>>> f209026c
use sp_core::Get;
use sp_runtime::traits::SaturatedConversion;

// Local MSP telemetry event definitions
#[derive(Debug, Clone, Serialize, Deserialize)]
struct MspFeeCalculationStartedEvent {
    #[serde(flatten)]
    base: BaseTelemetryEvent,
    task_id: String,
    task_name: String,
    msp_id: String,
    min_debt_threshold: u64,
}

impl TelemetryEvent for MspFeeCalculationStartedEvent {
    fn event_type(&self) -> &str {
        "msp_fee_calculation_started"
    }
}

#[derive(Debug, Clone, Serialize, Deserialize)]
struct MspFeesChargedEvent {
    #[serde(flatten)]
    base: BaseTelemetryEvent,
    task_id: String,
    msp_id: String,
    users_charged: u32,
    total_chunks_processed: u32,
    duration_ms: u64,
    transaction_hashes: Vec<String>,
}

impl TelemetryEvent for MspFeesChargedEvent {
    fn event_type(&self) -> &str {
        "msp_fees_charged"
    }
}

#[derive(Debug, Clone, Serialize, Deserialize)]
struct MspFeeCollectionFailedEvent {
    #[serde(flatten)]
    base: BaseTelemetryEvent,
    task_id: String,
    msp_id: String,
    error_type: String,
    error_message: String,
    duration_ms: Option<u64>,
    users_attempted: u32,
    chunks_processed: u32,
}

impl TelemetryEvent for MspFeeCollectionFailedEvent {
    fn event_type(&self) -> &str {
        "msp_fee_collection_failed"
    }
}

use crate::{
    handler::StorageHubHandler,
    types::{MspForestStorageHandlerT, ShNodeType},
};

const LOG_TARGET: &str = "msp-charge-fees-task";

/// Configuration for the MspChargeFeesTask
#[derive(Debug, Clone)]
pub struct MspChargeFeesConfig {
    /// Minimum debt threshold for charging users
    pub min_debt: u64,
}

impl Default for MspChargeFeesConfig {
    fn default() -> Self {
        Self {
            min_debt: 0, // Default value that was in command.rs
        }
    }
}

pub struct MspChargeFeesTask<NT, Runtime>
where
    NT: ShNodeType<Runtime>,
    NT::FSH: MspForestStorageHandlerT<Runtime>,
    Runtime: StorageEnableRuntime,
{
    storage_hub_handler: StorageHubHandler<NT, Runtime>,
    /// Configuration for this task
    config: MspChargeFeesConfig,
}

impl<NT, Runtime> Clone for MspChargeFeesTask<NT, Runtime>
where
    NT: ShNodeType<Runtime>,
    NT::FSH: MspForestStorageHandlerT<Runtime>,
    Runtime: StorageEnableRuntime,
{
    fn clone(&self) -> MspChargeFeesTask<NT, Runtime> {
        Self {
            storage_hub_handler: self.storage_hub_handler.clone(),
            config: self.config.clone(),
        }
    }
}

impl<NT, Runtime> MspChargeFeesTask<NT, Runtime>
where
    NT: ShNodeType<Runtime>,
    NT::FSH: MspForestStorageHandlerT<Runtime>,
    Runtime: StorageEnableRuntime,
{
    pub fn new(storage_hub_handler: StorageHubHandler<NT, Runtime>) -> Self {
        Self {
            storage_hub_handler: storage_hub_handler.clone(),
            config: storage_hub_handler.provider_config.msp_charge_fees.clone(),
        }
    }
}

/// Handles the [`NotifyPeriod`] event.
///
/// This event is triggered every X amount of blocks.
///
/// This task will:
/// - Charge users for the MSP when triggered
impl<NT, Runtime> EventHandler<NotifyPeriod> for MspChargeFeesTask<NT, Runtime>
where
    NT: ShNodeType<Runtime> + 'static,
    NT::FSH: MspForestStorageHandlerT<Runtime>,
    Runtime: StorageEnableRuntime,
{
    async fn handle_event(&mut self, _event: NotifyPeriod) -> anyhow::Result<()> {
        info!(
            target: LOG_TARGET,
            "Charging users",
        );

        // Create task context for tracking
        let ctx = TaskContext::new("msp_charge_fees");

        let own_provider_id = self
            .storage_hub_handler
            .blockchain
            .query_storage_provider_id(None)
            .await?;

        let own_msp_id = match own_provider_id {
            Some(id) => match id {
                StorageProviderId::MainStorageProvider(id) => id,
                StorageProviderId::BackupStorageProvider(_) => {
                    let err_msg = "Current node account is a Backup Storage Provider. Expected a Main Storage Provider ID.";
                    error!(target: LOG_TARGET, err_msg);
                    let error = anyhow!(err_msg);
                    
                    // Send failure telemetry
                    if let Some(telemetry_service) = &self.storage_hub_handler.telemetry {
                        let failed_event = MspFeeCollectionFailedEvent {
                            base: create_base_event("msp_fee_collection_failed", "storage-hub-msp".to_string(), None),
                            task_id: ctx.task_id.clone(),
                            msp_id: "unknown".to_string(),
                            error_type: error.telemetry_category().to_string(),
                            error_message: error.to_string(),
                            duration_ms: Some(ctx.elapsed_ms()),
                            users_attempted: 0,
                            chunks_processed: 0,
                        };
                        telemetry_service.queue_typed_event(failed_event).await.ok();
                    }
                    
                    return Err(error);
                }
            },
            None => {
                warn!(target: LOG_TARGET, "Provider not registred yet. We can't charge users.");
                return Ok(());
            }
        };

        // Send task started telemetry event
        if let Some(telemetry_service) = &self.storage_hub_handler.telemetry {
            let start_event = MspFeeCalculationStartedEvent {
                base: create_base_event("msp_fee_calculation_started", "storage-hub-msp".to_string(), None),
                task_id: ctx.task_id.clone(),
                task_name: ctx.task_name.clone(),
                msp_id: format!("{:?}", own_msp_id),
                min_debt_threshold: self.config.min_debt,
            };
            telemetry_service.queue_typed_event(start_event).await.ok();
        }

        let users_with_debt = match self
            .storage_hub_handler
            .blockchain
            .query_users_with_debt(own_msp_id, self.config.min_debt.saturated_into())
            .await
        {
            Ok(users) => users,
            Err(e) => {
                let error = anyhow!(
                    "Failed to retrieve users with debt from the runtime: {:?}",
                    e
                );
                
                // Send failure telemetry
                if let Some(telemetry_service) = &self.storage_hub_handler.telemetry {
                    let failed_event = MspFeeCollectionFailedEvent {
                        base: create_base_event("msp_fee_collection_failed", "storage-hub-msp".to_string(), None),
                        task_id: ctx.task_id.clone(),
                        msp_id: format!("{:?}", own_msp_id),
                        error_type: error.telemetry_category().to_string(),
                        error_message: error.to_string(),
                        duration_ms: Some(ctx.elapsed_ms()),
                        users_attempted: 0,
                        chunks_processed: 0,
                    };
                    telemetry_service.queue_typed_event(failed_event).await.ok();
                }
                
                return Err(error);
            }
        };

        // Divides the users to charge in chunks of MaxUsersToCharge to avoid exceeding the block limit.
        // Calls the `charge_multiple_users_payment_streams` extrinsic for each chunk in the list to be charged.
        // Logs an error in case of failure and continues.
<<<<<<< HEAD
        let user_chunk_size: u32 = MaxUsersToCharge::get();
        let total_users = users_with_debt.len() as u32;
        let total_chunks = users_with_debt.chunks(user_chunk_size as usize).len() as u32;
        let mut transaction_hashes = Vec::new();
        let mut successful_chunks = 0u32;
        let mut failed_chunks = 0u32;

=======
        let user_chunk_size: u32 =
            <Runtime as pallet_payment_streams::Config>::MaxUsersToCharge::get();
>>>>>>> f209026c
        for users_chunk in users_with_debt.chunks(user_chunk_size as usize) {
            let call: Runtime::Call =
                pallet_payment_streams::Call::<Runtime>::charge_multiple_users_payment_streams {
                    user_accounts: users_chunk.to_vec().try_into().expect("Chunk size is the same as MaxUsersToCharge, it has to fit in the BoundedVec"),
                }
            .into();

            // TODO: watch for success (we might want to do it for BSP too)
            let charging_result = self
                .storage_hub_handler
                .blockchain
                .send_extrinsic(call, Default::default())
                .await;

            match charging_result {
                Ok(submitted_transaction) => {
                    debug!(target: LOG_TARGET, "Submitted extrinsic to charge users with debt: {}", submitted_transaction.hash());
                    transaction_hashes.push(format!("{:?}", submitted_transaction.hash()));
                    successful_chunks += 1;
                }
                Err(e) => {
                    error!(target: LOG_TARGET, "Failed to send extrinsic to charge users with debt: {}", e);
                    failed_chunks += 1;
                }
            }
        }

        // Send completion or failure telemetry
        if let Some(telemetry_service) = &self.storage_hub_handler.telemetry {
            if failed_chunks == 0 {
                // All chunks processed successfully
                let success_event = MspFeesChargedEvent {
                    base: create_base_event("msp_fees_charged", "storage-hub-msp".to_string(), None),
                    task_id: ctx.task_id.clone(),
                    msp_id: format!("{:?}", own_msp_id),
                    users_charged: total_users,
                    total_chunks_processed: total_chunks,
                    duration_ms: ctx.elapsed_ms(),
                    transaction_hashes,
                };
                telemetry_service.queue_typed_event(success_event).await.ok();
            } else {
                // Some or all chunks failed
                let failed_event = MspFeeCollectionFailedEvent {
                    base: create_base_event("msp_fee_collection_failed", "storage-hub-msp".to_string(), None),
                    task_id: ctx.task_id.clone(),
                    msp_id: format!("{:?}", own_msp_id),
                    error_type: "partial_failure".to_string(),
                    error_message: format!("{} out of {} chunks failed to process", failed_chunks, total_chunks),
                    duration_ms: Some(ctx.elapsed_ms()),
                    users_attempted: total_users,
                    chunks_processed: successful_chunks,
                };
                telemetry_service.queue_typed_event(failed_event).await.ok();
            }
        }

        Ok(())
    }
}<|MERGE_RESOLUTION|>--- conflicted
+++ resolved
@@ -1,19 +1,17 @@
 use anyhow::anyhow;
 use sc_tracing::tracing::*;
+use serde::{Deserialize, Serialize};
 use shc_actors_framework::event_bus::EventHandler;
 use shc_blockchain_service::{commands::BlockchainServiceCommandInterface, events::NotifyPeriod};
-<<<<<<< HEAD
-use shc_common::traits::StorageEnableRuntime;
-use shc_common::types::{MaxUsersToCharge, StorageProviderId};
-use shc_common::task_context::TaskContext;
-use shc_common::telemetry_error::TelemetryErrorCategory;
+use shc_common::{
+    task_context::TaskContext,
+    telemetry_error::TelemetryErrorCategory,
+    traits::StorageEnableRuntime,
+    types::{MaxUsersToCharge, StorageProviderId},
+};
 use shc_telemetry_service::{
     create_base_event, BaseTelemetryEvent, TelemetryEvent, TelemetryServiceCommandInterfaceExt,
 };
-use serde::{Deserialize, Serialize};
-=======
-use shc_common::{traits::StorageEnableRuntime, types::StorageProviderId};
->>>>>>> f209026c
 use sp_core::Get;
 use sp_runtime::traits::SaturatedConversion;
 
@@ -166,11 +164,15 @@
                     let err_msg = "Current node account is a Backup Storage Provider. Expected a Main Storage Provider ID.";
                     error!(target: LOG_TARGET, err_msg);
                     let error = anyhow!(err_msg);
-                    
+
                     // Send failure telemetry
                     if let Some(telemetry_service) = &self.storage_hub_handler.telemetry {
                         let failed_event = MspFeeCollectionFailedEvent {
-                            base: create_base_event("msp_fee_collection_failed", "storage-hub-msp".to_string(), None),
+                            base: create_base_event(
+                                "msp_fee_collection_failed",
+                                "storage-hub-msp".to_string(),
+                                None,
+                            ),
                             task_id: ctx.task_id.clone(),
                             msp_id: "unknown".to_string(),
                             error_type: error.telemetry_category().to_string(),
@@ -181,7 +183,7 @@
                         };
                         telemetry_service.queue_typed_event(failed_event).await.ok();
                     }
-                    
+
                     return Err(error);
                 }
             },
@@ -194,7 +196,11 @@
         // Send task started telemetry event
         if let Some(telemetry_service) = &self.storage_hub_handler.telemetry {
             let start_event = MspFeeCalculationStartedEvent {
-                base: create_base_event("msp_fee_calculation_started", "storage-hub-msp".to_string(), None),
+                base: create_base_event(
+                    "msp_fee_calculation_started",
+                    "storage-hub-msp".to_string(),
+                    None,
+                ),
                 task_id: ctx.task_id.clone(),
                 task_name: ctx.task_name.clone(),
                 msp_id: format!("{:?}", own_msp_id),
@@ -215,11 +221,15 @@
                     "Failed to retrieve users with debt from the runtime: {:?}",
                     e
                 );
-                
+
                 // Send failure telemetry
                 if let Some(telemetry_service) = &self.storage_hub_handler.telemetry {
                     let failed_event = MspFeeCollectionFailedEvent {
-                        base: create_base_event("msp_fee_collection_failed", "storage-hub-msp".to_string(), None),
+                        base: create_base_event(
+                            "msp_fee_collection_failed",
+                            "storage-hub-msp".to_string(),
+                            None,
+                        ),
                         task_id: ctx.task_id.clone(),
                         msp_id: format!("{:?}", own_msp_id),
                         error_type: error.telemetry_category().to_string(),
@@ -230,7 +240,7 @@
                     };
                     telemetry_service.queue_typed_event(failed_event).await.ok();
                 }
-                
+
                 return Err(error);
             }
         };
@@ -238,18 +248,12 @@
         // Divides the users to charge in chunks of MaxUsersToCharge to avoid exceeding the block limit.
         // Calls the `charge_multiple_users_payment_streams` extrinsic for each chunk in the list to be charged.
         // Logs an error in case of failure and continues.
-<<<<<<< HEAD
-        let user_chunk_size: u32 = MaxUsersToCharge::get();
+        let user_chunk_size: u32 = <MaxUsersToCharge<Runtime> as Get<u32>>::get();
         let total_users = users_with_debt.len() as u32;
         let total_chunks = users_with_debt.chunks(user_chunk_size as usize).len() as u32;
         let mut transaction_hashes = Vec::new();
         let mut successful_chunks = 0u32;
         let mut failed_chunks = 0u32;
-
-=======
-        let user_chunk_size: u32 =
-            <Runtime as pallet_payment_streams::Config>::MaxUsersToCharge::get();
->>>>>>> f209026c
         for users_chunk in users_with_debt.chunks(user_chunk_size as usize) {
             let call: Runtime::Call =
                 pallet_payment_streams::Call::<Runtime>::charge_multiple_users_payment_streams {
@@ -282,7 +286,11 @@
             if failed_chunks == 0 {
                 // All chunks processed successfully
                 let success_event = MspFeesChargedEvent {
-                    base: create_base_event("msp_fees_charged", "storage-hub-msp".to_string(), None),
+                    base: create_base_event(
+                        "msp_fees_charged",
+                        "storage-hub-msp".to_string(),
+                        None,
+                    ),
                     task_id: ctx.task_id.clone(),
                     msp_id: format!("{:?}", own_msp_id),
                     users_charged: total_users,
@@ -290,15 +298,25 @@
                     duration_ms: ctx.elapsed_ms(),
                     transaction_hashes,
                 };
-                telemetry_service.queue_typed_event(success_event).await.ok();
+                telemetry_service
+                    .queue_typed_event(success_event)
+                    .await
+                    .ok();
             } else {
                 // Some or all chunks failed
                 let failed_event = MspFeeCollectionFailedEvent {
-                    base: create_base_event("msp_fee_collection_failed", "storage-hub-msp".to_string(), None),
+                    base: create_base_event(
+                        "msp_fee_collection_failed",
+                        "storage-hub-msp".to_string(),
+                        None,
+                    ),
                     task_id: ctx.task_id.clone(),
                     msp_id: format!("{:?}", own_msp_id),
                     error_type: "partial_failure".to_string(),
-                    error_message: format!("{} out of {} chunks failed to process", failed_chunks, total_chunks),
+                    error_message: format!(
+                        "{} out of {} chunks failed to process",
+                        failed_chunks, total_chunks
+                    ),
                     duration_ms: Some(ctx.elapsed_ms()),
                     users_attempted: total_users,
                     chunks_processed: successful_chunks,
