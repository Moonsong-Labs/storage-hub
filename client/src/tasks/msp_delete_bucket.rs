use std::time::Instant;

use anyhow::anyhow;
use sc_tracing::tracing::*;
use shc_actors_framework::event_bus::EventHandler;
use shc_blockchain_service::events::{FinalisedBucketMovedAway, FinalisedMspStoppedStoringBucket};
use shc_common::task_context::TaskContext;
use shc_common::telemetry_error::TelemetryErrorCategory;
use shc_common::traits::StorageEnableRuntime;
use shc_common::types::BucketId;
use shc_file_manager::traits::FileStorage;
use shc_forest_manager::traits::ForestStorageHandler;
use shc_telemetry_service::{
    create_base_event, BaseTelemetryEvent, TelemetryEvent, TelemetryServiceCommandInterfaceExt,
};
use serde::{Deserialize, Serialize};

use crate::{
    handler::StorageHubHandler,
    types::{MspForestStorageHandlerT, ShNodeType},
};

const LOG_TARGET: &str = "msp-stopped-storing-task";

// Local MSP telemetry event definitions
#[derive(Debug, Clone, Serialize, Deserialize)]
struct MspBucketDeletionStartedEvent {
    #[serde(flatten)]
    base: BaseTelemetryEvent,
    task_id: String,
    task_name: String,
    bucket_id: String,
    trigger: String, // "bucket_moved" or "stopped_storing"
}

impl TelemetryEvent for MspBucketDeletionStartedEvent {
    fn event_type(&self) -> &str {
        "msp_bucket_deletion_started"
    }
}

#[derive(Debug, Clone, Serialize, Deserialize)]
struct MspBucketDeletionCompletedEvent {
    #[serde(flatten)]
    base: BaseTelemetryEvent,
    task_id: String,
    bucket_id: String,
    trigger: String,
    duration_ms: u64,
}

impl TelemetryEvent for MspBucketDeletionCompletedEvent {
    fn event_type(&self) -> &str {
        "msp_bucket_deletion_completed"
    }
}

#[derive(Debug, Clone, Serialize, Deserialize)]
struct MspBucketDeletionFailedEvent {
    #[serde(flatten)]
    base: BaseTelemetryEvent,
    task_id: String,
    bucket_id: String,
    trigger: String,
    error_type: String,
    error_message: String,
    duration_ms: Option<u64>,
}

impl TelemetryEvent for MspBucketDeletionFailedEvent {
    fn event_type(&self) -> &str {
        "msp_bucket_deletion_failed"
    }
}

/// Task that handles bucket deletion for an MSP in two scenarios:
/// 1. When a bucket is moved away to another MSP ([`BucketMovedAway`])
/// 2. When the MSP stops storing a bucket ([`FinalisedMspStoppedStoringBucket`])
///
/// The task will:
/// 1. Delete all files with the bucket prefix from [`FileStorage`]
/// 2. Remove the bucket's [`ForestStorageHandler`] instance
///
/// # Note
/// The cleanup happens immediately after the events are confirmed in a finalized block.
///
/// [`FileStorage`]: shc_file_manager::traits::FileStorage
/// [`ForestStorageHandler`]: shc_forest_manager::traits::ForestStorageHandler
pub struct MspDeleteBucketTask<NT, Runtime>
where
    NT: ShNodeType<Runtime> + 'static,
    NT::FSH: MspForestStorageHandlerT<Runtime>,
    Runtime: StorageEnableRuntime,
{
    storage_hub_handler: StorageHubHandler<NT, Runtime>,
}

impl<NT, Runtime> Clone for MspDeleteBucketTask<NT, Runtime>
where
    NT: ShNodeType<Runtime> + 'static,
    NT::FSH: MspForestStorageHandlerT<Runtime>,
    Runtime: StorageEnableRuntime,
{
    fn clone(&self) -> MspDeleteBucketTask<NT, Runtime> {
        Self {
            storage_hub_handler: self.storage_hub_handler.clone(),
        }
    }
}

impl<NT, Runtime> MspDeleteBucketTask<NT, Runtime>
where
    NT: ShNodeType<Runtime> + 'static,
    NT::FSH: MspForestStorageHandlerT<Runtime>,
    Runtime: StorageEnableRuntime,
{
    pub fn new(storage_hub_handler: StorageHubHandler<NT, Runtime>) -> Self {
        Self {
            storage_hub_handler,
        }
    }
}

impl<NT, Runtime> EventHandler<FinalisedBucketMovedAway<Runtime>>
    for MspDeleteBucketTask<NT, Runtime>
where
    NT: ShNodeType<Runtime> + 'static,
    NT::FSH: MspForestStorageHandlerT<Runtime>,
    Runtime: StorageEnableRuntime,
{
<<<<<<< HEAD
    async fn handle_event(&mut self, event: FinalisedBucketMovedAway) -> anyhow::Result<()> {
        let start_time = Instant::now();
        let ctx = TaskContext::new("msp_delete_bucket");
        
=======
    async fn handle_event(
        &mut self,
        event: FinalisedBucketMovedAway<Runtime>,
    ) -> anyhow::Result<()> {
>>>>>>> f209026c
        info!(
            target: LOG_TARGET,
            "MSP: bucket {:?} moved to MSP {:?}, starting cleanup",
            event.bucket_id,
            event.new_msp_id,
        );

        // Send telemetry event for bucket deletion started
        if let Some(telemetry_service) = &self.storage_hub_handler.telemetry {
            let start_event = MspBucketDeletionStartedEvent {
                base: create_base_event("msp_bucket_deletion_started", "storage-hub-msp".to_string(), None),
                task_id: ctx.task_id.clone(),
                task_name: "msp_delete_bucket".to_string(),
                bucket_id: event.bucket_id.to_string(),
                trigger: "bucket_moved".to_string(),
            };
            telemetry_service.queue_typed_event(start_event).await.ok();
        }

        match self.delete_bucket(&event.bucket_id).await {
            Ok(()) => {
                info!(
                    target: LOG_TARGET,
                    "MSP: successfully deleted bucket {:?} after move",
                    event.bucket_id,
                );

                // Send telemetry event for bucket deletion completed
                if let Some(telemetry_service) = &self.storage_hub_handler.telemetry {
                    let completed_event = MspBucketDeletionCompletedEvent {
                        base: create_base_event("msp_bucket_deletion_completed", "storage-hub-msp".to_string(), None),
                        task_id: ctx.task_id.clone(),
                        bucket_id: event.bucket_id.to_string(),
                        trigger: "bucket_moved".to_string(),
                        duration_ms: start_time.elapsed().as_millis() as u64,
                    };
                    telemetry_service.queue_typed_event(completed_event).await.ok();
                }

                Ok(())
            }
            Err(e) => {
                error!(
                    target: LOG_TARGET,
                    "Failed to delete bucket {:?} after move: {:?}",
                    event.bucket_id,
                    e
                );

                // Send telemetry event for bucket deletion failed
                if let Some(telemetry_service) = &self.storage_hub_handler.telemetry {
                    let error_type = e.telemetry_category().to_string();
                    let error_message = e.to_string();
                    let failed_event = MspBucketDeletionFailedEvent {
                        base: create_base_event("msp_bucket_deletion_failed", "storage-hub-msp".to_string(), None),
                        task_id: ctx.task_id.clone(),
                        bucket_id: event.bucket_id.to_string(),
                        trigger: "bucket_moved".to_string(),
                        error_type,
                        error_message,
                        duration_ms: Some(start_time.elapsed().as_millis() as u64),
                    };
                    telemetry_service.queue_typed_event(failed_event).await.ok();
                }

                Err(e)
            }
        }
    }
}

impl<NT, Runtime> EventHandler<FinalisedMspStoppedStoringBucket<Runtime>>
    for MspDeleteBucketTask<NT, Runtime>
where
    NT: ShNodeType<Runtime> + 'static,
    NT::FSH: MspForestStorageHandlerT<Runtime>,
    Runtime: StorageEnableRuntime,
{
    async fn handle_event(
        &mut self,
        event: FinalisedMspStoppedStoringBucket<Runtime>,
    ) -> anyhow::Result<()> {
        let start_time = Instant::now();
        let ctx = TaskContext::new("msp_delete_bucket");
        
        info!(
            target: LOG_TARGET,
            "MSP: deleting bucket {:?} for MSP {:?}",
            event.bucket_id,
            event.msp_id
        );

        // Send telemetry event for bucket deletion started
        if let Some(telemetry_service) = &self.storage_hub_handler.telemetry {
            let start_event = MspBucketDeletionStartedEvent {
                base: create_base_event("msp_bucket_deletion_started", "storage-hub-msp".to_string(), None),
                task_id: ctx.task_id.clone(),
                task_name: "msp_delete_bucket".to_string(),
                bucket_id: event.bucket_id.to_string(),
                trigger: "stopped_storing".to_string(),
            };
            telemetry_service.queue_typed_event(start_event).await.ok();
        }

        match self.delete_bucket(&event.bucket_id).await {
            Ok(()) => {
                info!(
                    target: LOG_TARGET,
                    "MSP: successfully deleted bucket {:?} after stop storing",
                    event.bucket_id,
                );

                // Send telemetry event for bucket deletion completed
                if let Some(telemetry_service) = &self.storage_hub_handler.telemetry {
                    let completed_event = MspBucketDeletionCompletedEvent {
                        base: create_base_event("msp_bucket_deletion_completed", "storage-hub-msp".to_string(), None),
                        task_id: ctx.task_id.clone(),
                        bucket_id: event.bucket_id.to_string(),
                        trigger: "stopped_storing".to_string(),
                        duration_ms: start_time.elapsed().as_millis() as u64,
                    };
                    telemetry_service.queue_typed_event(completed_event).await.ok();
                }

                Ok(())
            }
            Err(e) => {
                error!(
                    target: LOG_TARGET,
                    "Failed to delete bucket {:?} after stop storing: {:?}",
                    event.bucket_id,
                    e
                );

                // Send telemetry event for bucket deletion failed
                if let Some(telemetry_service) = &self.storage_hub_handler.telemetry {
                    let error_type = e.telemetry_category().to_string();
                    let error_message = e.to_string();
                    let failed_event = MspBucketDeletionFailedEvent {
                        base: create_base_event("msp_bucket_deletion_failed", "storage-hub-msp".to_string(), None),
                        task_id: ctx.task_id.clone(),
                        bucket_id: event.bucket_id.to_string(),
                        trigger: "stopped_storing".to_string(),
                        error_type,
                        error_message,
                        duration_ms: Some(start_time.elapsed().as_millis() as u64),
                    };
                    telemetry_service.queue_typed_event(failed_event).await.ok();
                }

                Err(e)
            }
        }
    }
}

impl<NT, Runtime> MspDeleteBucketTask<NT, Runtime>
where
    NT: ShNodeType<Runtime> + 'static,
    NT::FSH: MspForestStorageHandlerT<Runtime>,
    Runtime: StorageEnableRuntime,
{
    /// Deletes all files in a bucket and removes the bucket's forest storage
    async fn delete_bucket(&mut self, bucket_id: &BucketId<Runtime>) -> anyhow::Result<()> {
        self.storage_hub_handler
            .file_storage
            .write()
            .await
            .delete_files_with_prefix(
                &bucket_id
                    .as_ref()
                    .try_into()
                    .map_err(|_| anyhow!("Invalid bucket id"))?,
            )
            .map_err(|e| anyhow!("Failed to delete files with prefix: {:?}", e))?;

        self.storage_hub_handler
            .forest_storage_handler
            .remove_forest_storage(&bucket_id.as_ref().to_vec())
            .await;

        Ok(())
    }
}<|MERGE_RESOLUTION|>--- conflicted
+++ resolved
@@ -2,6 +2,7 @@
 
 use anyhow::anyhow;
 use sc_tracing::tracing::*;
+use serde::{Deserialize, Serialize};
 use shc_actors_framework::event_bus::EventHandler;
 use shc_blockchain_service::events::{FinalisedBucketMovedAway, FinalisedMspStoppedStoringBucket};
 use shc_common::task_context::TaskContext;
@@ -13,7 +14,6 @@
 use shc_telemetry_service::{
     create_base_event, BaseTelemetryEvent, TelemetryEvent, TelemetryServiceCommandInterfaceExt,
 };
-use serde::{Deserialize, Serialize};
 
 use crate::{
     handler::StorageHubHandler,
@@ -128,17 +128,12 @@
     NT::FSH: MspForestStorageHandlerT<Runtime>,
     Runtime: StorageEnableRuntime,
 {
-<<<<<<< HEAD
-    async fn handle_event(&mut self, event: FinalisedBucketMovedAway) -> anyhow::Result<()> {
-        let start_time = Instant::now();
-        let ctx = TaskContext::new("msp_delete_bucket");
-        
-=======
     async fn handle_event(
         &mut self,
         event: FinalisedBucketMovedAway<Runtime>,
     ) -> anyhow::Result<()> {
->>>>>>> f209026c
+        let start_time = Instant::now();
+        let ctx = TaskContext::new("msp_delete_bucket");
         info!(
             target: LOG_TARGET,
             "MSP: bucket {:?} moved to MSP {:?}, starting cleanup",
@@ -149,7 +144,11 @@
         // Send telemetry event for bucket deletion started
         if let Some(telemetry_service) = &self.storage_hub_handler.telemetry {
             let start_event = MspBucketDeletionStartedEvent {
-                base: create_base_event("msp_bucket_deletion_started", "storage-hub-msp".to_string(), None),
+                base: create_base_event(
+                    "msp_bucket_deletion_started",
+                    "storage-hub-msp".to_string(),
+                    None,
+                ),
                 task_id: ctx.task_id.clone(),
                 task_name: "msp_delete_bucket".to_string(),
                 bucket_id: event.bucket_id.to_string(),
@@ -169,13 +168,20 @@
                 // Send telemetry event for bucket deletion completed
                 if let Some(telemetry_service) = &self.storage_hub_handler.telemetry {
                     let completed_event = MspBucketDeletionCompletedEvent {
-                        base: create_base_event("msp_bucket_deletion_completed", "storage-hub-msp".to_string(), None),
+                        base: create_base_event(
+                            "msp_bucket_deletion_completed",
+                            "storage-hub-msp".to_string(),
+                            None,
+                        ),
                         task_id: ctx.task_id.clone(),
                         bucket_id: event.bucket_id.to_string(),
                         trigger: "bucket_moved".to_string(),
                         duration_ms: start_time.elapsed().as_millis() as u64,
                     };
-                    telemetry_service.queue_typed_event(completed_event).await.ok();
+                    telemetry_service
+                        .queue_typed_event(completed_event)
+                        .await
+                        .ok();
                 }
 
                 Ok(())
@@ -193,7 +199,11 @@
                     let error_type = e.telemetry_category().to_string();
                     let error_message = e.to_string();
                     let failed_event = MspBucketDeletionFailedEvent {
-                        base: create_base_event("msp_bucket_deletion_failed", "storage-hub-msp".to_string(), None),
+                        base: create_base_event(
+                            "msp_bucket_deletion_failed",
+                            "storage-hub-msp".to_string(),
+                            None,
+                        ),
                         task_id: ctx.task_id.clone(),
                         bucket_id: event.bucket_id.to_string(),
                         trigger: "bucket_moved".to_string(),
@@ -223,7 +233,7 @@
     ) -> anyhow::Result<()> {
         let start_time = Instant::now();
         let ctx = TaskContext::new("msp_delete_bucket");
-        
+
         info!(
             target: LOG_TARGET,
             "MSP: deleting bucket {:?} for MSP {:?}",
@@ -234,7 +244,11 @@
         // Send telemetry event for bucket deletion started
         if let Some(telemetry_service) = &self.storage_hub_handler.telemetry {
             let start_event = MspBucketDeletionStartedEvent {
-                base: create_base_event("msp_bucket_deletion_started", "storage-hub-msp".to_string(), None),
+                base: create_base_event(
+                    "msp_bucket_deletion_started",
+                    "storage-hub-msp".to_string(),
+                    None,
+                ),
                 task_id: ctx.task_id.clone(),
                 task_name: "msp_delete_bucket".to_string(),
                 bucket_id: event.bucket_id.to_string(),
@@ -254,13 +268,20 @@
                 // Send telemetry event for bucket deletion completed
                 if let Some(telemetry_service) = &self.storage_hub_handler.telemetry {
                     let completed_event = MspBucketDeletionCompletedEvent {
-                        base: create_base_event("msp_bucket_deletion_completed", "storage-hub-msp".to_string(), None),
+                        base: create_base_event(
+                            "msp_bucket_deletion_completed",
+                            "storage-hub-msp".to_string(),
+                            None,
+                        ),
                         task_id: ctx.task_id.clone(),
                         bucket_id: event.bucket_id.to_string(),
                         trigger: "stopped_storing".to_string(),
                         duration_ms: start_time.elapsed().as_millis() as u64,
                     };
-                    telemetry_service.queue_typed_event(completed_event).await.ok();
+                    telemetry_service
+                        .queue_typed_event(completed_event)
+                        .await
+                        .ok();
                 }
 
                 Ok(())
@@ -278,7 +299,11 @@
                     let error_type = e.telemetry_category().to_string();
                     let error_message = e.to_string();
                     let failed_event = MspBucketDeletionFailedEvent {
-                        base: create_base_event("msp_bucket_deletion_failed", "storage-hub-msp".to_string(), None),
+                        base: create_base_event(
+                            "msp_bucket_deletion_failed",
+                            "storage-hub-msp".to_string(),
+                            None,
+                        ),
                         task_id: ctx.task_id.clone(),
                         bucket_id: event.bucket_id.to_string(),
                         trigger: "stopped_storing".to_string(),
