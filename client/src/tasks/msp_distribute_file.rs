use sc_tracing::tracing::*;
use shc_actors_framework::event_bus::EventHandler;
use shc_blockchain_service::{
    commands::BlockchainServiceCommandInterface, events::DistributeFileToBsp,
};
use shc_common::{
    traits::StorageEnableRuntime,
    types::{BackupStorageProviderId, FileKey},
};
use shc_file_manager::traits::FileStorage;
use shc_file_transfer_service::commands::FileTransferServiceCommandInterfaceExt;

use crate::{
    handler::StorageHubHandler,
    inc_counter,
    metrics::{STATUS_FAILURE, STATUS_PENDING, STATUS_SUCCESS},
    tasks::shared::chunk_uploader::ChunkUploaderExt,
    types::{MspForestStorageHandlerT, ShNodeType},
};

const LOG_TARGET: &str = "msp-distribute-file-task";

pub struct MspDistributeFileTask<NT, Runtime>
where
    NT: ShNodeType<Runtime>,
    NT::FSH: MspForestStorageHandlerT<Runtime>,
    Runtime: StorageEnableRuntime,
{
    storage_hub_handler: StorageHubHandler<NT, Runtime>,
}

impl<NT, Runtime> Clone for MspDistributeFileTask<NT, Runtime>
where
    NT: ShNodeType<Runtime>,
    NT::FSH: MspForestStorageHandlerT<Runtime>,
    Runtime: StorageEnableRuntime,
{
    fn clone(&self) -> MspDistributeFileTask<NT, Runtime> {
        Self {
            storage_hub_handler: self.storage_hub_handler.clone(),
        }
    }
}

impl<NT, Runtime> MspDistributeFileTask<NT, Runtime>
where
    NT: ShNodeType<Runtime>,
    NT::FSH: MspForestStorageHandlerT<Runtime>,
    Runtime: StorageEnableRuntime,
{
    pub fn new(storage_hub_handler: StorageHubHandler<NT, Runtime>) -> Self {
        Self {
            storage_hub_handler: storage_hub_handler.clone(),
        }
    }
}

/// Handles the [`DistributeFileToBsp`] event.
///
/// This event is emitted when this node is an MSP and it was selected by the
/// user to distribute the file from a storage request to the BSPs who volunteer.
/// The MSP has to support this feature via configuration.
///
/// This handler will:
/// 1. Register the BSP as "distributing" for the given `file_key` to prevent
///    duplicate concurrent distributions.
/// 2. Load the file metadata from the local file storage.
/// 3. Query the BSP's multiaddresses from the runtime and resolve their peer IDs,
///    registering them as known addresses in the File Transfer Service.
/// 4. Upload the file chunks to the BSP using the shared chunk uploader.
///
/// If any step fails, the BSP is unregistered from the "distributing" set so
/// the operation can be retried later.
impl<NT, Runtime> EventHandler<DistributeFileToBsp<Runtime>> for MspDistributeFileTask<NT, Runtime>
where
    NT: ShNodeType<Runtime> + 'static,
    NT::FSH: MspForestStorageHandlerT<Runtime>,
    Runtime: StorageEnableRuntime,
{
    async fn handle_event(
        &mut self,
        event: DistributeFileToBsp<Runtime>,
    ) -> anyhow::Result<String> {
        let file_key = event.file_key;
        let bsp_id = event.bsp_id;

        info!(
            target: LOG_TARGET,
            "Distributing file {:x} to BSP {:x}",
            file_key,
            bsp_id
        );

        // Increment metric for files distributed
        inc_counter!(
            self.storage_hub_handler,
            msp_files_distributed_total,
            STATUS_PENDING
        );

        // Register that this task is distributing the file to the BSP.
        // This avoids a second instance of this task from being spawned.
        // This can fail if the BSP is already registered as distributing file.
        self.storage_hub_handler
            .blockchain
            .register_bsp_distributing(file_key, bsp_id)
            .await?;

        // This function handles the whole process of distributing the file to the BSP.
        // If anything fails, we unregister the BSP as distributing file, thus allowing
        // for a retry.
        if let Err(e) = self.handle_distribute_file_to_bsp(file_key, bsp_id).await {
            error!(target: LOG_TARGET, "Failed to distribute file to BSP: {:?}", e);

            // Increment metric for failed file distribution
            inc_counter!(
                self.storage_hub_handler,
                msp_files_distributed_total,
                STATUS_FAILURE
            );

            // Unregister BSP as distributing file.
            // This in itself can fail. If it does, we have no other choice but to
            // just log the error and return, and this BSP will not be able to get
            // the file from this MSP at least.
            if let Err(e) = self
                .storage_hub_handler
                .blockchain
                .unregister_bsp_distributing(file_key, bsp_id)
                .await
            {
                error!(target: LOG_TARGET, "CRITICAL❗️❗️ Failed to unregister BSP as distributing file. This means that this BSP will not be able to get the file from this MSP at least. {:?}", e);
            }

            return Err(e);
        }

<<<<<<< HEAD
        // Increment metric for successful file distribution
        inc_counter!(
            self.storage_hub_handler,
            msp_files_distributed_total,
            STATUS_SUCCESS
        );

        Ok(())
=======
        Ok(format!(
            "DistributeFileToBsp handled successfully for file {:x} and BSP {:x}",
            file_key, bsp_id
        ))
>>>>>>> 5e53d4c3
    }
}

impl<NT, Runtime> MspDistributeFileTask<NT, Runtime>
where
    NT: ShNodeType<Runtime>,
    NT::FSH: MspForestStorageHandlerT<Runtime>,
    Runtime: StorageEnableRuntime,
{
    async fn handle_distribute_file_to_bsp(
        &mut self,
        file_key: FileKey,
        bsp_id: BackupStorageProviderId<Runtime>,
    ) -> anyhow::Result<()> {
        // Get file metadata from local file storage.
        let file_metadata = self
            .storage_hub_handler
            .file_storage
            .read()
            .await
            .get_metadata(&file_key.into())
            .map_err(|e| anyhow::anyhow!("Failed to get metadata from file storage: {:?}", e))?;
        let file_metadata = file_metadata.ok_or(anyhow::anyhow!("File metadata not found"))?;

        // Get MSP multiaddresses from BSP from runtime.
        let msp_multiaddresses = self
            .storage_hub_handler
            .blockchain
            .query_provider_multiaddresses(bsp_id)
            .await
            .map_err(|e| anyhow::anyhow!("Failed to get MSP multiaddresses from BSP: {:?}", e))?;

        // Get peer ids from multiaddresses and register them as known addresses.
        let peer_ids = self
            .storage_hub_handler
            .file_transfer
            .extract_peer_ids_and_register_known_addresses(msp_multiaddresses)
            .await;

        // Send chunks to provider using shared uploader.
        self.storage_hub_handler
            .upload_file_to_peer_ids(peer_ids, &file_metadata)
            .await
            .map_err(|e| anyhow::anyhow!("Failed to send chunks to provider: {:?}", e))?;

        info!(
            target: LOG_TARGET,
            "Successfully distributed file {:x} to BSP {:x}",
            file_key,
            bsp_id
        );

        // BSP will be moved from the "distributing" set to the "confirmed" set
        // when the BSP confirms to store the file. This is done by processing
        // the `BspConfirmedStoring` event in `handler_msp.rs`.
        Ok(())
    }
}<|MERGE_RESOLUTION|>--- conflicted
+++ resolved
@@ -135,7 +135,6 @@
             return Err(e);
         }
 
-<<<<<<< HEAD
         // Increment metric for successful file distribution
         inc_counter!(
             self.storage_hub_handler,
@@ -143,13 +142,10 @@
             STATUS_SUCCESS
         );
 
-        Ok(())
-=======
         Ok(format!(
             "DistributeFileToBsp handled successfully for file {:x} and BSP {:x}",
             file_key, bsp_id
         ))
->>>>>>> 5e53d4c3
     }
 }
 
