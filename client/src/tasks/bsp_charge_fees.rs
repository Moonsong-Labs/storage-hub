--- conflicted
+++ resolved
@@ -2,6 +2,7 @@
 use std::time::Duration;
 
 use sc_tracing::tracing::*;
+use serde::{Deserialize, Serialize};
 use shc_actors_framework::event_bus::EventHandler;
 use shc_blockchain_service::{
     commands::BlockchainServiceCommandInterface,
@@ -11,21 +12,15 @@
     },
     types::{SendExtrinsicOptions, StopStoringForInsolventUserRequest},
 };
-<<<<<<< HEAD
-use shc_common::task_context::TaskContext;
-use shc_common::traits::StorageEnableRuntime;
-use shc_common::{consts::CURRENT_FOREST_KEY, types::MaxUsersToCharge};
-=======
+use shc_common::telemetry_error::TelemetryErrorCategory;
 use shc_common::{
-    consts::CURRENT_FOREST_KEY, traits::StorageEnableRuntime, types::MaxUsersToCharge,
+    consts::CURRENT_FOREST_KEY, task_context::TaskContext, traits::StorageEnableRuntime,
+    types::MaxUsersToCharge,
 };
->>>>>>> f209026c
 use shc_forest_manager::traits::{ForestStorage, ForestStorageHandler};
 use shc_telemetry_service::{
     create_base_event, BaseTelemetryEvent, TelemetryEvent, TelemetryServiceCommandInterfaceExt,
 };
-use shc_common::telemetry_error::TelemetryErrorCategory;
-use serde::{Deserialize, Serialize};
 use sp_core::{Get, H256};
 use sp_runtime::traits::SaturatedConversion;
 
@@ -173,7 +168,11 @@
         // Send fee calculation started telemetry event
         if let Some(telemetry_service) = &self.storage_hub_handler.telemetry {
             let start_event = BspFeeCalculationStartedEvent {
-                base: create_base_event("bsp_fee_calculation_started", "storage-hub-bsp".to_string(), None),
+                base: create_base_event(
+                    "bsp_fee_calculation_started",
+                    "storage-hub-bsp".to_string(),
+                    None,
+                ),
                 task_id: ctx.task_id.clone(),
                 task_name: ctx.task_name.clone(),
                 provider_id: format!("{:?}", event.provider_id),
@@ -196,11 +195,15 @@
                     "Failed to retrieve users with debt from the runtime: {:?}",
                     e
                 );
-                
+
                 // Send fee collection failed telemetry event
                 if let Some(telemetry_service) = &self.storage_hub_handler.telemetry {
                     let failed_event = BspFeeCollectionFailedEvent {
-                        base: create_base_event("bsp_fee_collection_failed", "storage-hub-bsp".to_string(), None),
+                        base: create_base_event(
+                            "bsp_fee_collection_failed",
+                            "storage-hub-bsp".to_string(),
+                            None,
+                        ),
                         task_id: ctx.task_id.clone(),
                         task_name: ctx.task_name.clone(),
                         error_type: error.telemetry_category().to_string(),
@@ -209,7 +212,7 @@
                     };
                     telemetry_service.queue_typed_event(failed_event).await.ok();
                 }
-                
+
                 return Err(error);
             }
         };
@@ -234,26 +237,37 @@
             match charging_result {
                 Ok(submitted_transaction) => {
                     info!(target: LOG_TARGET, "Submitted extrinsic to charge users with debt: {}", submitted_transaction.hash());
-                    
+
                     // Send fee charged telemetry event
                     if let Some(telemetry_service) = &self.storage_hub_handler.telemetry {
                         let charged_event = BspFeeChargedEvent {
-                            base: create_base_event("bsp_fee_charged", "storage-hub-bsp".to_string(), None),
+                            base: create_base_event(
+                                "bsp_fee_charged",
+                                "storage-hub-bsp".to_string(),
+                                None,
+                            ),
                             task_id: ctx.task_id.clone(),
                             task_name: ctx.task_name.clone(),
                             users_count: users_chunk.len() as u32,
                             transaction_hash: submitted_transaction.hash().to_string(),
                         };
-                        telemetry_service.queue_typed_event(charged_event).await.ok();
+                        telemetry_service
+                            .queue_typed_event(charged_event)
+                            .await
+                            .ok();
                     }
                 }
                 Err(e) => {
                     error!(target: LOG_TARGET, "Failed to send extrinsic to charge users with debt: {}", e);
-                    
+
                     // Send fee collection failed telemetry event
                     if let Some(telemetry_service) = &self.storage_hub_handler.telemetry {
                         let failed_event = BspFeeCollectionFailedEvent {
-                            base: create_base_event("bsp_fee_collection_failed", "storage-hub-bsp".to_string(), None),
+                            base: create_base_event(
+                                "bsp_fee_collection_failed",
+                                "storage-hub-bsp".to_string(),
+                                None,
+                            ),
                             task_id: ctx.task_id.clone(),
                             task_name: ctx.task_name.clone(),
                             error_type: e.telemetry_category().to_string(),
@@ -490,26 +504,37 @@
                 match charging_result {
                     Ok(submitted_transaction) => {
                         info!(target: LOG_TARGET, "Submitted extrinsic to charge users with debt: {}", submitted_transaction.hash());
-                        
+
                         // Send fee charged telemetry event for final charge after file deletion
                         if let Some(telemetry_service) = &self.storage_hub_handler.telemetry {
                             let charged_event = BspFeeChargedEvent {
-                                base: create_base_event("bsp_fee_charged", "storage-hub-bsp".to_string(), None),
+                                base: create_base_event(
+                                    "bsp_fee_charged",
+                                    "storage-hub-bsp".to_string(),
+                                    None,
+                                ),
                                 task_id: ctx.task_id.clone(),
                                 task_name: ctx.task_name.clone(),
                                 users_count: 1,
                                 transaction_hash: submitted_transaction.hash().to_string(),
                             };
-                            telemetry_service.queue_typed_event(charged_event).await.ok();
+                            telemetry_service
+                                .queue_typed_event(charged_event)
+                                .await
+                                .ok();
                         }
                     }
                     Err(e) => {
                         error!(target: LOG_TARGET, "Failed to send extrinsic to charge users with debt: {}", e);
-                        
+
                         // Send fee collection failed telemetry event
                         if let Some(telemetry_service) = &self.storage_hub_handler.telemetry {
                             let failed_event = BspFeeCollectionFailedEvent {
-                                base: create_base_event("bsp_fee_collection_failed", "storage-hub-bsp".to_string(), None),
+                                base: create_base_event(
+                                    "bsp_fee_collection_failed",
+                                    "storage-hub-bsp".to_string(),
+                                    None,
+                                ),
                                 task_id: ctx.task_id.clone(),
                                 task_name: ctx.task_name.clone(),
                                 error_type: e.telemetry_category().to_string(),
