use std::{
    collections::{HashMap, HashSet},
    str::FromStr,
    time::Duration,
};

use anyhow::anyhow;
use frame_support::BoundedVec;
use sc_network::PeerId;
use sc_tracing::tracing::*;
use sp_runtime::{
    traits::{SaturatedConversion, Zero},
    AccountId32,
};

use shc_actors_framework::event_bus::EventHandler;
use shc_blockchain_service::{
    capacity_manager::CapacityRequestData,
    commands::{BlockchainServiceCommandInterface, BlockchainServiceCommandInterfaceExt},
    events::{NewStorageRequest, ProcessConfirmStoringRequest},
    types::{ConfirmStoringRequest, RetryStrategy, SendExtrinsicOptions},
};
<<<<<<< HEAD
=======
use shc_common::traits::StorageEnableRuntime;
>>>>>>> c61f99b4
use shc_common::{
    consts::CURRENT_FOREST_KEY,
    traits::StorageEnableRuntime,
    types::{
        FileKey, FileKeyWithProof, FileMetadata, HashT, StorageProofsMerkleTrieLayout,
        StorageProviderId, BATCH_CHUNK_FILE_TRANSFER_MAX_SIZE,
    },
};
use shc_file_manager::traits::{FileStorage, FileStorageWriteError, FileStorageWriteOutcome};
use shc_file_transfer_service::{
    commands::FileTransferServiceCommandInterface, events::RemoteUploadRequest,
};
use shc_forest_manager::traits::{ForestStorage, ForestStorageHandler};

use crate::{
    handler::StorageHubHandler,
    types::{BspForestStorageHandlerT, ShNodeType},
};

const LOG_TARGET: &str = "bsp-upload-file-task";

/// Configuration for the BspUploadFileTask
#[derive(Debug, Clone)]
pub struct BspUploadFileConfig {
    /// Maximum number of times to retry an upload file request
    pub max_try_count: u32,
    /// Maximum tip amount to use when submitting an upload file request extrinsic
    pub max_tip: u128,
}

impl Default for BspUploadFileConfig {
    fn default() -> Self {
        Self {
            max_try_count: 3,
            max_tip: 500,
        }
    }
}

/// BSP Upload File Task: Handles the whole flow of a file being uploaded to a BSP, from
/// the BSP's perspective.
///
/// The flow is split into three parts, which are represented here as 3 handlers for 3
/// different events:
/// - [`NewStorageRequest`] event: The first part of the flow. It is triggered by an
///   on-chain event of a user submitting a storage request to StorageHub. It responds
///   by sending a volunteer transaction and registering the interest of this BSP in
///   receiving the file.
/// - [`RemoteUploadRequest`] event: The second part of the flow. It is triggered by a
///   user sending a chunk of the file to the BSP. It checks the proof for the chunk
///   and if it is valid, stores it, until the whole file is stored.
/// - [`ProcessConfirmStoringRequest`] event: The third part of the flow. It is triggered by the
///   runtime when the BSP should construct a proof for the new file(s) and submit a confirm storing
///   extrinsic, waiting for it to be successfully included in a block.
pub struct BspUploadFileTask<NT, Runtime>
where
    NT: ShNodeType,
    NT::FSH: BspForestStorageHandlerT,
    Runtime: StorageEnableRuntime,
{
    storage_hub_handler: StorageHubHandler<NT, Runtime>,
<<<<<<< HEAD
    file_key_cleanup: Option<Runtime::Hash>,
=======
    file_key_cleanup: Option<H256>,
>>>>>>> c61f99b4
    /// Configuration for this task
    config: BspUploadFileConfig,
}

impl<NT, Runtime> Clone for BspUploadFileTask<NT, Runtime>
where
    NT: ShNodeType,
    NT::FSH: BspForestStorageHandlerT,
    Runtime: StorageEnableRuntime,
{
    fn clone(&self) -> BspUploadFileTask<NT, Runtime> {
        Self {
            storage_hub_handler: self.storage_hub_handler.clone(),
            file_key_cleanup: self.file_key_cleanup,
            config: self.config.clone(),
        }
    }
}

impl<NT, Runtime> BspUploadFileTask<NT, Runtime>
where
    NT: ShNodeType,
    NT::FSH: BspForestStorageHandlerT,
    Runtime: StorageEnableRuntime,
{
    pub fn new(storage_hub_handler: StorageHubHandler<NT, Runtime>) -> Self {
        Self {
            storage_hub_handler: storage_hub_handler.clone(),
            file_key_cleanup: None,
            config: storage_hub_handler.provider_config.bsp_upload_file.clone(),
        }
    }
}

/// Handles the [`NewStorageRequest`] event.
///
/// This event is triggered by an on-chain event of a user submitting a storage request to StorageHub.
/// It responds by sending a volunteer transaction and registering the interest of this BSP in
/// receiving the file. This task optimistically assumes the transaction will succeed, and registers
/// the user and file key in the registry of the File Transfer Service, which handles incoming p2p
/// upload requests.
<<<<<<< HEAD
impl<NT, Runtime> EventHandler<NewStorageRequest<Runtime>> for BspUploadFileTask<NT, Runtime>
=======
impl<NT, Runtime> EventHandler<NewStorageRequest> for BspUploadFileTask<NT, Runtime>
>>>>>>> c61f99b4
where
    NT: ShNodeType + 'static,
    NT::FSH: BspForestStorageHandlerT,
    Runtime: StorageEnableRuntime,
{
    async fn handle_event(&mut self, event: NewStorageRequest<Runtime>) -> anyhow::Result<()> {
        info!(
            target: LOG_TARGET,
            "Initiating BSP volunteer for file_key {:x}, location 0x{}, fingerprint {:x}",
            event.file_key,
            hex::encode(event.location.as_slice()),
            event.fingerprint
        );

        let result = self.handle_new_storage_request_event(event).await;
        if result.is_err() {
            if let Some(file_key) = &self.file_key_cleanup {
                self.unvolunteer_file(*file_key).await;
            }
        }
        result
    }
}

/// Handles the [`RemoteUploadRequest`] event.
///
/// This event is triggered by a user sending a chunk of the file to the BSP. It checks the proof
/// for the chunk and if it is valid, stores it, until the whole file is stored.
<<<<<<< HEAD
impl<NT, Runtime> EventHandler<RemoteUploadRequest<Runtime>> for BspUploadFileTask<NT, Runtime>
=======
impl<NT, Runtime> EventHandler<RemoteUploadRequest> for BspUploadFileTask<NT, Runtime>
>>>>>>> c61f99b4
where
    NT: ShNodeType + 'static,
    NT::FSH: BspForestStorageHandlerT,
    Runtime: StorageEnableRuntime,
{
    async fn handle_event(&mut self, event: RemoteUploadRequest<Runtime>) -> anyhow::Result<()> {
        trace!(target: LOG_TARGET, "Received remote upload request for file {:?} and peer {:?}", event.file_key, event.peer);

        let file_complete = match self.handle_remote_upload_request_event(event.clone()).await {
            Ok(complete) => complete,
            Err(e) => {
                // Send error response through FileTransferService
                if let Err(e) = self
                    .storage_hub_handler
                    .file_transfer
                    .upload_response(event.request_id, false)
                    .await
                {
                    error!(target: LOG_TARGET, "Failed to send error response: {:?}", e);
                }
                return Err(e);
            }
        };

        // Send completion status through FileTransferService
        if let Err(e) = self
            .storage_hub_handler
            .file_transfer
            .upload_response(event.request_id, file_complete)
            .await
        {
            error!(target: LOG_TARGET, "Failed to send response: {:?}", e);
        }

        // Handle file completion if the entire file is uploaded
        if file_complete {
            if let Err(e) = self
                .storage_hub_handler
                .file_transfer
                .unregister_file(event.file_key)
                .await
            {
                error!(
                    target: LOG_TARGET,
                    "Failed to unregister file {:?} from file transfer service: {:?}",
                    event.file_key,
                    e
                );
            }

            self.storage_hub_handler
                .blockchain
                .queue_confirm_bsp_request(ConfirmStoringRequest {
                    file_key: event.file_key.into(),
                    try_count: 0,
                })
                .await?;
        }

        Ok(())
    }
}

/// Handles the [`ProcessConfirmStoringRequest`] event.
///
/// This event is triggered by the runtime when it decides it is the right time to submit a confirm
/// storing extrinsic (and update the local forest root).
impl<NT, Runtime> EventHandler<ProcessConfirmStoringRequest> for BspUploadFileTask<NT, Runtime>
where
    NT: ShNodeType + 'static,
    NT::FSH: BspForestStorageHandlerT,
    Runtime: StorageEnableRuntime,
{
    async fn handle_event(&mut self, event: ProcessConfirmStoringRequest) -> anyhow::Result<()> {
        info!(
            target: LOG_TARGET,
            "Processing ConfirmStoringRequest: {:?}",
            event.data.confirm_storing_requests,
        );

        // Acquire Forest root write lock. This prevents other Forest-root-writing tasks from starting while we are processing this task.
        // That is until we release the lock gracefully with the `release_forest_root_write_lock` method, or `forest_root_write_lock` is dropped.
        let forest_root_write_tx = match event.forest_root_write_tx.lock().await.take() {
            Some(tx) => tx,
            None => {
                let err_msg = "CRITICAL❗️❗️ This is a bug! Forest root write tx already taken. This is a critical bug. Please report it to the StorageHub team.";
                error!(target: LOG_TARGET, err_msg);
                return Err(anyhow!(err_msg));
            }
        };

        // Get the BSP ID of the Provider running this node and its current Forest root.
        let own_provider_id = self
            .storage_hub_handler
            .blockchain
            .query_storage_provider_id(None)
            .await?;
        let own_bsp_id = match own_provider_id {
            Some(id) => match id {
                StorageProviderId::MainStorageProvider(_) => {
                    let err_msg = "Current node account is a Main Storage Provider. Expected a Backup Storage Provider ID.";
                    error!(target: LOG_TARGET, err_msg);
                    return Err(anyhow!(err_msg));
                }
                StorageProviderId::BackupStorageProvider(id) => id,
            },
            None => {
                error!(target: LOG_TARGET, "Failed to get own BSP ID.");
                return Err(anyhow!("Failed to get own BSP ID."));
            }
        };
        let current_forest_key = CURRENT_FOREST_KEY.to_vec();

        // Query runtime for the chunks to prove for the file.
        let mut confirm_storing_requests_with_chunks_to_prove = Vec::new();
        for confirm_storing_request in event.data.confirm_storing_requests.iter() {
            match self
                .storage_hub_handler
                .blockchain
                .query_bsp_confirm_chunks_to_prove_for_file(
                    own_bsp_id,
                    confirm_storing_request.file_key,
                )
                .await
            {
                Ok(chunks_to_prove) => {
                    confirm_storing_requests_with_chunks_to_prove
                        .push((confirm_storing_request, chunks_to_prove));
                }
                Err(e) => {
                    let mut confirm_storing_request = confirm_storing_request.clone();
                    confirm_storing_request.increment_try_count();
                    if confirm_storing_request.try_count > self.config.max_try_count {
                        error!(target: LOG_TARGET, "Failed to query chunks to prove for file {:?}: {:?}\nMax try count exceeded! Dropping request!", confirm_storing_request.file_key, e);
                    } else {
                        error!(target: LOG_TARGET, "Failed to query chunks to prove for file {:?}: {:?}\nEnqueuing file key again! (retry {}/{})", confirm_storing_request.file_key, e, confirm_storing_request.try_count, self.config.max_try_count);
                        self.storage_hub_handler
                            .blockchain
                            .queue_confirm_bsp_request(confirm_storing_request)
                            .await?;
                    }
                }
            }
        }

        // Generate the proof for the files and get metadatas.
        let read_file_storage = self.storage_hub_handler.file_storage.read().await;
        let mut file_keys_and_proofs = Vec::new();
        let mut file_metadatas = HashMap::new();
        for (confirm_storing_request, chunks_to_prove) in
            confirm_storing_requests_with_chunks_to_prove.into_iter()
        {
            match (
                read_file_storage.generate_proof(
                    &confirm_storing_request.file_key,
                    &HashSet::from_iter(chunks_to_prove),
                ),
                read_file_storage.get_metadata(&confirm_storing_request.file_key),
            ) {
                (Ok(proof), Ok(Some(metadata))) => {
                    file_keys_and_proofs.push(FileKeyWithProof {
                        file_key: confirm_storing_request.file_key,
                        proof,
                    });
                    file_metadatas.insert(confirm_storing_request.file_key, metadata);
                }
                _ => {
                    let mut confirm_storing_request = confirm_storing_request.clone();
                    confirm_storing_request.increment_try_count();
                    if confirm_storing_request.try_count > self.config.max_try_count {
                        error!(target: LOG_TARGET, "Failed to generate proof or get metadatas for file {:?}.\nMax try count exceeded! Dropping request!", confirm_storing_request.file_key);
                    } else {
                        error!(target: LOG_TARGET, "Failed to generate proof or get metadatas for file {:?}.\nEnqueuing file key again! (retry {}/{})", confirm_storing_request.file_key, confirm_storing_request.try_count, self.config.max_try_count);
                        self.storage_hub_handler
                            .blockchain
                            .queue_confirm_bsp_request(confirm_storing_request)
                            .await?;
                    }
                }
            }
        }
        // Release the file storage read lock as soon as possible.
        drop(read_file_storage);

        if file_keys_and_proofs.is_empty() {
            error!(target: LOG_TARGET, "Failed to generate proofs for ALL the requested files.\n");
            return Err(anyhow!(
                "Failed to generate proofs for ALL the requested files."
            ));
        }

        let file_keys = file_keys_and_proofs
            .iter()
            .map(|file_key_with_proof| file_key_with_proof.file_key)
            .collect::<Vec<_>>();

        let fs = self
            .storage_hub_handler
            .forest_storage_handler
            .get(&current_forest_key)
            .await
            .ok_or_else(|| anyhow!("Failed to get forest storage."))?;

        // Generate a proof of non-inclusion (executed in closure to drop the read lock on the forest storage).
        let non_inclusion_forest_proof = { fs.read().await.generate_proof(file_keys)? };

        // Build extrinsic.
        let call: Runtime::Call =
            pallet_file_system::Call::<Runtime>::bsp_confirm_storing {
                non_inclusion_forest_proof: non_inclusion_forest_proof.proof,
                file_keys_and_proofs: BoundedVec::try_from(file_keys_and_proofs)
                .map_err(|_| {
                    error!("CRITICAL❗️❗️ This is a bug! Failed to convert file keys and proofs to BoundedVec. Please report it to the StorageHub team.");
                    anyhow!("Failed to convert file keys and proofs to BoundedVec.")
                })?,
            }.into();

        // Send the confirmation transaction and wait for it to be included in the block and
        // continue only if it is successful.
        self.storage_hub_handler
            .blockchain
            .submit_extrinsic_with_retry(
                call,
                SendExtrinsicOptions::new(Duration::from_secs(
                    self.storage_hub_handler
                        .provider_config
                        .blockchain_service
                        .extrinsic_retry_timeout,
                )),
                RetryStrategy::default()
                    .with_max_retries(self.config.max_try_count)
                    .with_max_tip(self.config.max_tip.saturated_into())
                    .retry_only_if_timeout(),
                true,
            )
            .await
            .map_err(|e| {
                anyhow!(
                    "Failed to confirm file after {} retries: {:?}",
                    self.config.max_try_count,
                    e
                )
            })?;

        // Release the forest root write "lock" and finish the task.
        self.storage_hub_handler
            .blockchain
            .release_forest_root_write_lock(forest_root_write_tx)
            .await
    }
}

impl<NT, Runtime> BspUploadFileTask<NT, Runtime>
where
    NT: ShNodeType,
    NT::FSH: BspForestStorageHandlerT,
    Runtime: StorageEnableRuntime,
{
    async fn handle_new_storage_request_event(
        &mut self,
        event: NewStorageRequest<Runtime>,
    ) -> anyhow::Result<()> {
        if event.size == Zero::zero() {
            let err_msg = "File size cannot be 0";
            error!(target: LOG_TARGET, err_msg);
            return Err(anyhow!(err_msg));
        }

        // First check if the file is not on our exclude list
        let is_allowed = self.is_allowed(&event).await?;

        if !is_allowed {
            return Ok(());
        }

        // Get the current Forest key of the Provider running this node.
        let current_forest_key = CURRENT_FOREST_KEY.to_vec();

        // Verify if file not already stored
        let fs = self
            .storage_hub_handler
            .forest_storage_handler
            .get(&current_forest_key)
            .await
            .ok_or_else(|| anyhow!("Failed to get forest storage."))?;
        if fs.read().await.contains_file_key(&event.file_key.into())? {
            info!(
                target: LOG_TARGET,
                "Skipping file key {:x} NewStorageRequest because we are already storing it.",
                event.file_key
            );
            return Ok(());
        }

        // Construct file metadata.
        // TODO: For now we are using AccountId32, but we should use the Runtime::AccountId type.
        // TODO: (event.who.as_ref()).to_vec(),
        let who = <AccountId32 as AsRef<[u8]>>::as_ref(&event.who).to_vec();
        let metadata = FileMetadata::new(
            who,
            event.bucket_id.as_ref().to_vec(),
            event.location.to_vec(),
            event.size.saturated_into(),
            event.fingerprint,
        )
        .map_err(|_| anyhow::anyhow!("Invalid file metadata"))?;

        let own_provider_id = self
            .storage_hub_handler
            .blockchain
            .query_storage_provider_id(None)
            .await?;

        let own_bsp_id = match own_provider_id {
            Some(id) => match id {
                StorageProviderId::MainStorageProvider(_) => {
                    let err_msg = "Current node account is a Main Storage Provider. Expected a Backup Storage Provider ID.";
                    error!(target: LOG_TARGET, err_msg);
                    return Err(anyhow!(err_msg));
                }
                StorageProviderId::BackupStorageProvider(id) => id,
            },
            None => {
                let err_msg = "Failed to get own BSP ID.";
                error!(target: LOG_TARGET, err_msg);
                return Err(anyhow!(err_msg));
            }
        };

        let available_capacity = self
            .storage_hub_handler
            .blockchain
            .query_available_storage_capacity(own_bsp_id)
            .await
            .map_err(|e| {
                let err_msg = format!("Failed to query available storage capacity: {:?}", e);
                error!(
                    target: LOG_TARGET,
                    err_msg
                );
                anyhow::anyhow!(err_msg)
            })?;

        // Increase storage capacity if the available capacity is less than the file size.
        if available_capacity < event.size {
            warn!(
                target: LOG_TARGET,
                "Insufficient storage capacity to volunteer for file key: {:?}",
                event.file_key
            );

            // Check that the BSP has not reached the maximum storage capacity.
            let current_capacity = self
                .storage_hub_handler
                .blockchain
                .query_storage_provider_capacity(own_bsp_id)
                .await
                .map_err(|e| {
                    error!(
                        target: LOG_TARGET,
                        "Failed to query storage provider capacity: {:?}", e
                    );
                    anyhow::anyhow!("Failed to query storage provider capacity: {:?}", e)
                })?;

            let max_storage_capacity = self
                .storage_hub_handler
                .provider_config
                .capacity_config
                .max_capacity();

            if max_storage_capacity <= current_capacity {
                let err_msg =
                    "Reached maximum storage capacity limit. Unable to add more storage capacity.";
                error!(
                    target: LOG_TARGET, "{}", err_msg
                );
                return Err(anyhow::anyhow!(err_msg));
            }

            self.storage_hub_handler
                .blockchain
                .increase_capacity(CapacityRequestData::new(event.size))
                .await?;

            let available_capacity = self
                .storage_hub_handler
                .blockchain
                .query_available_storage_capacity(own_bsp_id)
                .await
                .map_err(|e| {
                    let err_msg = format!("Failed to query available storage capacity: {:?}", e);
                    error!(
                        target: LOG_TARGET,
                        err_msg
                    );
                    anyhow::anyhow!(err_msg)
                })?;

            // Skip volunteering if the new available capacity is still less than the file size.
            if available_capacity < event.size {
                let err_msg = "Increased storage capacity is still insufficient to volunteer for file. Skipping volunteering.";
                warn!(
                    target: LOG_TARGET, "{}", err_msg
                );
                return Err(anyhow::anyhow!(err_msg));
            }
        }

        // Get the file key.
        let file_key: FileKey = metadata
            .file_key::<HashT<StorageProofsMerkleTrieLayout>>()
            .as_ref()
            .try_into()?;

        self.file_key_cleanup = Some(file_key.into());

        // Query runtime for the earliest block where the BSP can volunteer for the file.
        let earliest_volunteer_tick = self
            .storage_hub_handler
            .blockchain
            .query_file_earliest_volunteer_tick(own_bsp_id, file_key.into())
            .await
            .map_err(|e| anyhow!("Failed to query file earliest volunteer block: {:?}", e))?;

        // Calculate the tick in which the BSP should send the extrinsic. It's one less that the tick
        // in which the BSP can volunteer for the file because that way it the extrinsic will get included
        // in the tick where the BSP can actually volunteer for the file.
        use sp_runtime::Saturating;
        let tick_to_wait_to_submit_volunteer = earliest_volunteer_tick.saturating_sub(1u32.into());

        info!(
            target: LOG_TARGET,
            "Waiting for tick {:?} to volunteer for file {:x}",
            earliest_volunteer_tick,
            file_key
        );

        // TODO: if the earliest tick is too far away, we should drop the task.
        // TODO: based on the limit above, also add a timeout for the task.
        self.storage_hub_handler
            .blockchain
            .wait_for_tick(tick_to_wait_to_submit_volunteer)
            .await?;

        // TODO: Have this dynamically called at every tick in `wait_for_tick` to exit early without waiting until `earliest_volunteer_tick` in the event the storage request
        // TODO: is closed mid-way through the process.
        let can_volunteer = self
            .storage_hub_handler
            .blockchain
            .is_storage_request_open_to_volunteers(file_key.into())
            .await
            .map_err(|e| anyhow!("Failed to query file can volunteer: {:?}", e))?;

        // Skip volunteering if the storage request is no longer open to volunteers.
        // TODO: Handle the case where were catching up to the latest block. We probably either want to skip volunteering or wait until
        // TODO: we catch up to the latest block and if the storage request is still open to volunteers, volunteer then.
        if !can_volunteer {
            let err_msg = "Storage request is no longer open to volunteers. Skipping volunteering.";
            warn!(
                target: LOG_TARGET, "{}", err_msg
            );
            return Err(anyhow::anyhow!(err_msg));
        }

        // Optimistically create file in file storage so we can write uploaded chunks as soon as possible.
        let mut write_file_storage = self.storage_hub_handler.file_storage.write().await;
        write_file_storage
            .insert_file(
                metadata.file_key::<HashT<StorageProofsMerkleTrieLayout>>(),
                metadata,
            )
            .map_err(|e| anyhow!("Failed to insert file in file storage: {:?}", e))?;
        drop(write_file_storage);

        // Optimistically register the file for upload in the file transfer service.
        // This solves the race condition between the user and the BSP, where the user could react faster
        // to the BSP volunteering than the BSP, and therefore initiate a new upload request before the
        for peer_id in event.user_peer_ids.iter() {
            let peer_id = match std::str::from_utf8(&peer_id.as_slice()) {
                Ok(str_slice) => PeerId::from_str(str_slice).map_err(|e| {
                    error!(target: LOG_TARGET, "Failed to convert peer ID to PeerId: {}", e);
                    e
                })?,
                Err(e) => return Err(anyhow!("Failed to convert peer ID to a string: {}", e)),
            };
            self.storage_hub_handler
                .file_transfer
                .register_new_file(peer_id, file_key)
                .await
                .map_err(|e| anyhow!("Failed to register new file peer: {:?}", e))?;
        }

        // Build extrinsic.
        let call: Runtime::Call = pallet_file_system::Call::<Runtime>::bsp_volunteer {
            file_key: file_key.into(),
        }
        .into();

        // Send extrinsic and wait for it to be included in the block.
        let result = self
            .storage_hub_handler
            .blockchain
            .send_extrinsic(
                call.clone().into(),
                SendExtrinsicOptions::new(Duration::from_secs(
                    self.storage_hub_handler
                        .provider_config
                        .blockchain_service
                        .extrinsic_retry_timeout,
                )),
            )
            .await?
            .watch_for_success(&self.storage_hub_handler.blockchain)
            .await;

        if let Err(e) = result {
            error!(
                target: LOG_TARGET,
                "Failed to volunteer for file {:?}: {:?}",
                file_key,
                e
            );

            // If the initial call errored out, it could mean the chain was spammed so the tick did not advance.
            // Wait until the actual earliest volunteer tick to occur and retry volunteering.
            self.storage_hub_handler
                .blockchain
                .wait_for_tick(earliest_volunteer_tick)
                .await?;

            // Send extrinsic and wait for it to be included in the block.
            let result = self
                .storage_hub_handler
                .blockchain
                .send_extrinsic(
                    call.into(),
                    SendExtrinsicOptions::new(Duration::from_secs(
                        self.storage_hub_handler
                            .provider_config
                            .blockchain_service
                            .extrinsic_retry_timeout,
                    )),
                )
                .await?
                .watch_for_success(&self.storage_hub_handler.blockchain)
                .await;

            if let Err(e) = result {
                error!(
                    target: LOG_TARGET,
                    "Failed to volunteer for file {:?} after retry in volunteer tick: {:?}",
                    file_key,
                    e
                );

                self.unvolunteer_file(file_key.into()).await;
            }
        }

        Ok(())
    }

    /// Handles the [`RemoteUploadRequest`] event.
    ///
    /// Returns `true` if the file is complete, `false` if the file is incomplete.
    async fn handle_remote_upload_request_event(
        &mut self,
        event: RemoteUploadRequest<Runtime>,
    ) -> anyhow::Result<bool> {
        let file_key = event.file_key.into();
        let mut write_file_storage = self.storage_hub_handler.file_storage.write().await;

        // Get the file metadata to verify the fingerprint
        let file_metadata = write_file_storage
            .get_metadata(&file_key)
            .map_err(|e| anyhow!("Failed to get file metadata: {:?}", e))?
            .ok_or_else(|| anyhow!("File metadata not found"))?;

        // Verify that the fingerprint in the proof matches the expected file fingerprint
        let expected_fingerprint = file_metadata.fingerprint();
        if event.file_key_proof.file_metadata.fingerprint() != expected_fingerprint {
            error!(
                target: LOG_TARGET,
                "Fingerprint mismatch for file {:?}. Expected: {:?}, got: {:?}",
                file_key, expected_fingerprint, event.file_key_proof.file_metadata.fingerprint()
            );
            return Err(anyhow!("Fingerprint mismatch"));
        }

        // Verify and extract chunks from proof
        let proven = match event
            .file_key_proof
            .proven::<StorageProofsMerkleTrieLayout>()
        {
            Ok(proven) => {
                if proven.is_empty() {
                    Err(anyhow::anyhow!(
                        "Expected at least one proven chunk but got none."
                    ))
                } else {
                    // Calculate total batch size
                    let total_batch_size: usize = proven.iter().map(|chunk| chunk.data.len()).sum();

                    if total_batch_size > BATCH_CHUNK_FILE_TRANSFER_MAX_SIZE {
                        Err(anyhow::anyhow!(
                            "Total batch size {} bytes exceeds maximum allowed size of {} bytes",
                            total_batch_size,
                            BATCH_CHUNK_FILE_TRANSFER_MAX_SIZE
                        ))
                    } else {
                        Ok(proven)
                    }
                }
            }
            Err(e) => Err(anyhow::anyhow!(
                "Failed to verify and get proven file key chunks: {:?}",
                e
            )),
        };

        let proven = match proven {
            Ok(proven) => proven,
            Err(e) => {
                error!(target: LOG_TARGET, "Failed to verify and get proven file key chunks: {}", e);
                return Err(e);
            }
        };

        let mut file_complete = false;

        // Process each proven chunk in the batch
        for chunk in proven {
            // TODO: Add a batched write chunk method to the file storage.

            // Validate chunk size
            let chunk_idx = chunk.key.as_u64();
            if !file_metadata.is_valid_chunk_size(chunk_idx, chunk.data.len()) {
                match file_metadata.chunk_size_at(chunk_idx) {
                    Ok(actual_chunk_size) => {
                        error!(
                                target: LOG_TARGET,
                                "Invalid chunk size for chunk {:?} of file {:?}. Expected: {}, got: {}",
                                chunk.key,
                                file_key,
                                actual_chunk_size,
                            chunk.data.len()
                        );
                        return Err(anyhow!(
                            "Invalid chunk size. Expected {}, got {}",
                            actual_chunk_size,
                            chunk.data.len()
                        ));
                    }
                    Err(e) => {
                        let err_msg = format!(
                            "Failed to get chunk size for chunk {:?}: {:?}",
                            chunk.key, e
                        );
                        error!(
                            target: LOG_TARGET,
                            "{}",
                            err_msg
                        );
                        return Err(anyhow!(err_msg));
                    }
                }
            }

            let write_result = write_file_storage.write_chunk(&file_key, &chunk.key, &chunk.data);

            match write_result {
                Ok(outcome) => match outcome {
                    FileStorageWriteOutcome::FileComplete => {
                        file_complete = true;
                        break; // We can stop processing chunks if the file is complete
                    }
                    FileStorageWriteOutcome::FileIncomplete => continue,
                },
                Err(error) => match error {
                    FileStorageWriteError::FileChunkAlreadyExists => {
                        trace!(
                            target: LOG_TARGET,
                            "Received duplicate chunk with key: {:?}",
                            chunk.key
                        );
                        // Continue processing other chunks
                        continue;
                    }
                    FileStorageWriteError::FileDoesNotExist => {
                        return Err(anyhow::anyhow!(format!(
                            "File does not exist for key {:?}. Maybe we forgot to unregister before deleting?",
                            event.file_key
                        )));
                    }
                    FileStorageWriteError::FailedToGetFileChunk
                    | FileStorageWriteError::FailedToInsertFileChunk
                    | FileStorageWriteError::FailedToDeleteChunk
                    | FileStorageWriteError::FailedToDeleteRoot
                    | FileStorageWriteError::FailedToPersistChanges
                    | FileStorageWriteError::FailedToParseFileMetadata
                    | FileStorageWriteError::FailedToParseFingerprint
                    | FileStorageWriteError::FailedToReadStorage
                    | FileStorageWriteError::FailedToUpdatePartialRoot
                    | FileStorageWriteError::FailedToParsePartialRoot
                    | FileStorageWriteError::FailedToGetStoredChunksCount
                    | FileStorageWriteError::ChunkCountOverflow => {
                        return Err(anyhow::anyhow!(format!(
                            "Internal trie read/write error {:?}:{:?}",
                            event.file_key, chunk.key
                        )));
                    }
                    FileStorageWriteError::FingerprintAndStoredFileMismatch => {
                        return Err(anyhow::anyhow!(format!(
                            "Invariant broken! This is a bug! Fingerprint and stored file mismatch for key {:?}.",
                            event.file_key
                        )));
                    }
                    FileStorageWriteError::FailedToConstructTrieIter
                    | FileStorageWriteError::FailedToContructFileTrie => {
                        return Err(anyhow::anyhow!(format!(
                            "This is a bug! Failed to construct trie iter for key {:?}.",
                            event.file_key
                        )));
                    }
                },
            }
        }

        Ok(file_complete)
    }

    async fn is_allowed(&self, event: &NewStorageRequest<Runtime>) -> anyhow::Result<bool> {
        let read_file_storage = self.storage_hub_handler.file_storage.read().await;
        let mut is_allowed = read_file_storage
            .is_allowed(
                &event.file_key.into(),
                shc_file_manager::traits::ExcludeType::File,
            )
            .map_err(|e| {
                let err_msg = format!("Failed to read file exclude list: {:?}", e);
                error!(
                    target: LOG_TARGET,
                    err_msg
                );
                anyhow::anyhow!(err_msg)
            })?;

        if !is_allowed {
            info!("File is in the exclude list");
            drop(read_file_storage);
            return Ok(false);
        }

        is_allowed = read_file_storage
            .is_allowed(
                &event.fingerprint.as_hash().into(),
                shc_file_manager::traits::ExcludeType::Fingerprint,
            )
            .map_err(|e| {
                let err_msg = format!("Failed to read file exclude list: {:?}", e);
                error!(
                    target: LOG_TARGET,
                    err_msg
                );
                anyhow::anyhow!(err_msg)
            })?;

        if !is_allowed {
            info!("File fingerprint is in the exclude list");
            drop(read_file_storage);
            return Ok(false);
        }

        let owner = Runtime::Hash::from(event.who.as_ref());
        is_allowed = read_file_storage
            .is_allowed(&owner, shc_file_manager::traits::ExcludeType::User)
            .map_err(|e| {
                let err_msg = format!("Failed to read file exclude list: {:?}", e);
                error!(
                    target: LOG_TARGET,
                    err_msg
                );
                anyhow::anyhow!(err_msg)
            })?;

        if !is_allowed {
            info!("Owner is in the exclude list");
            drop(read_file_storage);
            return Ok(false);
        }

        is_allowed = read_file_storage
            .is_allowed(
                &event.bucket_id,
                shc_file_manager::traits::ExcludeType::Bucket,
            )
            .map_err(|e| {
                let err_msg = format!("Failed to read file exclude list: {:?}", e);
                error!(
                    target: LOG_TARGET,
                    err_msg
                );
                anyhow::anyhow!(err_msg)
            })?;

        if !is_allowed {
            info!("Bucket is in the exclude list");
            drop(read_file_storage);
            return Ok(false);
        }

        drop(read_file_storage);

        return Ok(true);
    }

    async fn unvolunteer_file(&self, file_key: Runtime::Hash) {
        warn!(target: LOG_TARGET, "Unvolunteering file {:?}", file_key);

        // Unregister the file from the file transfer service.
        // The error is ignored, as the file might already be unregistered.
        if let Err(e) = self
            .storage_hub_handler
            .file_transfer
            .unregister_file(file_key.as_ref().into())
            .await
        {
            error!(
                target: LOG_TARGET,
                "[unvolunteer_file] Failed to unregister file {:?} from file transfer service: {:?}",
                file_key,
                e
            );
        }

        let mut write_file_storage = self.storage_hub_handler.file_storage.write().await;
        if let Err(e) = write_file_storage.delete_file(&file_key) {
            error!(
                target: LOG_TARGET,
                "[unvolunteer_file] Failed to delete file {:?} from file storage: {:?}",
                file_key,
                e
            );
        }
        drop(write_file_storage);
    }
}<|MERGE_RESOLUTION|>--- conflicted
+++ resolved
@@ -20,10 +20,6 @@
     events::{NewStorageRequest, ProcessConfirmStoringRequest},
     types::{ConfirmStoringRequest, RetryStrategy, SendExtrinsicOptions},
 };
-<<<<<<< HEAD
-=======
-use shc_common::traits::StorageEnableRuntime;
->>>>>>> c61f99b4
 use shc_common::{
     consts::CURRENT_FOREST_KEY,
     traits::StorageEnableRuntime,
@@ -85,11 +81,7 @@
     Runtime: StorageEnableRuntime,
 {
     storage_hub_handler: StorageHubHandler<NT, Runtime>,
-<<<<<<< HEAD
     file_key_cleanup: Option<Runtime::Hash>,
-=======
-    file_key_cleanup: Option<H256>,
->>>>>>> c61f99b4
     /// Configuration for this task
     config: BspUploadFileConfig,
 }
@@ -131,11 +123,7 @@
 /// receiving the file. This task optimistically assumes the transaction will succeed, and registers
 /// the user and file key in the registry of the File Transfer Service, which handles incoming p2p
 /// upload requests.
-<<<<<<< HEAD
 impl<NT, Runtime> EventHandler<NewStorageRequest<Runtime>> for BspUploadFileTask<NT, Runtime>
-=======
-impl<NT, Runtime> EventHandler<NewStorageRequest> for BspUploadFileTask<NT, Runtime>
->>>>>>> c61f99b4
 where
     NT: ShNodeType + 'static,
     NT::FSH: BspForestStorageHandlerT,
@@ -164,11 +152,7 @@
 ///
 /// This event is triggered by a user sending a chunk of the file to the BSP. It checks the proof
 /// for the chunk and if it is valid, stores it, until the whole file is stored.
-<<<<<<< HEAD
 impl<NT, Runtime> EventHandler<RemoteUploadRequest<Runtime>> for BspUploadFileTask<NT, Runtime>
-=======
-impl<NT, Runtime> EventHandler<RemoteUploadRequest> for BspUploadFileTask<NT, Runtime>
->>>>>>> c61f99b4
 where
     NT: ShNodeType + 'static,
     NT::FSH: BspForestStorageHandlerT,
