--- conflicted
+++ resolved
@@ -384,12 +384,8 @@
         // Also track the original ConfirmStoringRequest for each file key so we can re-queue on proof errors.
         let read_file_storage = self.storage_hub_handler.file_storage.read().await;
         let mut file_keys_and_proofs = Vec::new();
-<<<<<<< HEAD
         let mut file_key_to_request = Vec::new();
-=======
-        let mut file_metadatas = HashMap::new();
         let mut requests_to_retry = Vec::new();
->>>>>>> c494d04c
         for (confirm_storing_request, chunks_to_prove) in
             confirm_storing_requests_with_chunks_to_prove.into_iter()
         {
