use std::{
    collections::{HashMap, HashSet},
    future::Future,
    pin::Pin,
    str::FromStr,
    sync::Arc,
    time::Duration,
};

use anyhow::anyhow;
use frame_support::BoundedVec;
use pallet_file_system_runtime_api::QueryBspConfirmChunksToProveForFileError;
use sc_network::PeerId;
use sc_tracing::tracing::*;
use sp_runtime::traits::{CheckedAdd, CheckedSub, Hash, SaturatedConversion, Zero};

use shc_actors_framework::event_bus::EventHandler;
use shc_blockchain_service::{
    capacity_manager::CapacityRequestData,
    commands::{BlockchainServiceCommandInterface, BlockchainServiceCommandInterfaceExt},
    events::{NewStorageRequest, ProcessConfirmStoringRequest},
    types::{ConfirmStoringRequest, RetryStrategy, SendExtrinsicOptions, WatchTransactionError},
};
use shc_common::{
    consts::CURRENT_FOREST_KEY,
    traits::StorageEnableRuntime,
    types::{
        FileKey, FileKeyWithProof, FileMetadata, HashT, ProviderId, StorageProofsMerkleTrieLayout,
        StorageProviderId, BATCH_CHUNK_FILE_TRANSFER_MAX_SIZE,
    },
};
use shc_file_manager::traits::{FileStorage, FileStorageWriteError, FileStorageWriteOutcome};
use shc_file_transfer_service::{
    commands::FileTransferServiceCommandInterface, events::RemoteUploadRequest,
};
use shc_forest_manager::traits::{ForestStorage, ForestStorageHandler};

use crate::{
    handler::StorageHubHandler,
    inc_counter_by,
    metrics::STATUS_SUCCESS,
    types::{BspForestStorageHandlerT, ForestStorageKey, ShNodeType},
};

const LOG_TARGET: &str = "bsp-upload-file-task";

/// Configuration for the BspUploadFileTask
#[derive(Debug, Clone)]
pub struct BspUploadFileConfig {
    /// Maximum number of times to retry an upload file request
    pub max_try_count: u32,
    /// Maximum tip amount to use when submitting an upload file request extrinsic
    pub max_tip: u128,
}

impl Default for BspUploadFileConfig {
    fn default() -> Self {
        Self {
            max_try_count: 3,
            max_tip: 500,
        }
    }
}

/// BSP Upload File Task: Handles the whole flow of a file being uploaded to a BSP, from
/// the BSP's perspective.
///
/// The flow is split into three parts, which are represented here as 3 handlers for 3
/// different events:
/// - [`NewStorageRequest`] event: The first part of the flow. It is triggered by an
///   on-chain event of a user submitting a storage request to StorageHub. It responds
///   by sending a volunteer transaction and registering the interest of this BSP in
///   receiving the file.
/// - [`RemoteUploadRequest`] event: The second part of the flow. It is triggered by a
///   user sending a chunk of the file to the BSP. It checks the proof for the chunk
///   and if it is valid, stores it, until the whole file is stored.
/// - [`ProcessConfirmStoringRequest`] event: The third part of the flow. It is triggered by the
///   runtime when the BSP should construct a proof for the new file(s) and submit a confirm storing
///   extrinsic, waiting for it to be successfully included in a block.
pub struct BspUploadFileTask<NT, Runtime>
where
    NT: ShNodeType<Runtime>,
    NT::FSH: BspForestStorageHandlerT<Runtime>,
    Runtime: StorageEnableRuntime + 'static,
{
    storage_hub_handler: StorageHubHandler<NT, Runtime>,
    file_key_cleanup: Option<Runtime::Hash>,
    /// Configuration for this task
    config: BspUploadFileConfig,
}

impl<NT, Runtime> Clone for BspUploadFileTask<NT, Runtime>
where
    NT: ShNodeType<Runtime>,
    NT::FSH: BspForestStorageHandlerT<Runtime>,
    Runtime: StorageEnableRuntime,
{
    fn clone(&self) -> BspUploadFileTask<NT, Runtime> {
        Self {
            storage_hub_handler: self.storage_hub_handler.clone(),
            file_key_cleanup: self.file_key_cleanup,
            config: self.config.clone(),
        }
    }
}

impl<NT, Runtime> BspUploadFileTask<NT, Runtime>
where
    NT: ShNodeType<Runtime> + 'static,
    NT::FSH: BspForestStorageHandlerT<Runtime>,
    Runtime: StorageEnableRuntime,
{
    pub fn new(storage_hub_handler: StorageHubHandler<NT, Runtime>) -> Self {
        Self {
            storage_hub_handler: storage_hub_handler.clone(),
            file_key_cleanup: None,
            config: storage_hub_handler.provider_config.bsp_upload_file.clone(),
        }
    }
}

/// Handles the [`NewStorageRequest`] event.
///
/// This event is triggered by an on-chain event of a user submitting a storage request to StorageHub.
/// It responds by sending a volunteer transaction and registering the interest of this BSP in
/// receiving the file. This task optimistically assumes the transaction will succeed, and registers
/// the user and file key in the registry of the File Transfer Service, which handles incoming p2p
/// upload requests.
impl<NT, Runtime> EventHandler<NewStorageRequest<Runtime>> for BspUploadFileTask<NT, Runtime>
where
    NT: ShNodeType<Runtime> + 'static,
    NT::FSH: BspForestStorageHandlerT<Runtime>,
    Runtime: StorageEnableRuntime,
{
    async fn handle_event(&mut self, event: NewStorageRequest<Runtime>) -> anyhow::Result<String> {
        info!(
            target: LOG_TARGET,
            "Initiating BSP volunteer for file_key [{:x}], location 0x{}, fingerprint {:x}",
            event.file_key,
            hex::encode(event.location.as_slice()),
            event.fingerprint
        );

        let file_key = event.file_key;
        let result = self.handle_new_storage_request_event(event).await;

        match result {
            Ok(()) => Ok(format!(
                "Handled NewStorageRequest for file_key [{:x}]",
                file_key
            )),
            Err(e) => {
                if let Some(file_key) = &self.file_key_cleanup {
                    self.unvolunteer_file(*file_key).await;
                }
                Err(e)
            }
        }
    }
}

/// Handles the [`RemoteUploadRequest`] event.
///
/// This event is triggered by a user sending a chunk of the file to the BSP. It checks the proof
/// for the chunk and if it is valid, stores it, until the whole file is stored.
impl<NT, Runtime> EventHandler<RemoteUploadRequest<Runtime>> for BspUploadFileTask<NT, Runtime>
where
    NT: ShNodeType<Runtime> + 'static,
    NT::FSH: BspForestStorageHandlerT<Runtime>,
    Runtime: StorageEnableRuntime,
{
    async fn handle_event(
        &mut self,
        event: RemoteUploadRequest<Runtime>,
    ) -> anyhow::Result<String> {
        trace!(target: LOG_TARGET, "Received remote upload request for file {:?} and peer {:?}", event.file_key, event.peer);

        let file_complete = match self.handle_remote_upload_request_event(event.clone()).await {
            Ok((complete, bytes_processed)) => {
                inc_counter_by!(
                    handler: self.storage_hub_handler,
                    bytes_uploaded_total,
                    STATUS_SUCCESS,
                    bytes_processed as u64
                );
                complete
            }
            Err(e) => {
                error!(target: LOG_TARGET, "Failed to handle remote upload request: {:?}", e);

                // Send error response through FileTransferService
                if let Err(e) = self
                    .storage_hub_handler
                    .file_transfer
                    .upload_response(event.request_id, false)
                    .await
                {
                    error!(target: LOG_TARGET, "Failed to send error response: {:?}", e);
                }
                return Err(e);
            }
        };

        // Send completion status through FileTransferService
        if let Err(e) = self
            .storage_hub_handler
            .file_transfer
            .upload_response(event.request_id, file_complete)
            .await
        {
            error!(target: LOG_TARGET, "Failed to send response: {:?}", e);
        }

        // Handle file completion if the entire file is uploaded
        if file_complete {
            if let Err(e) = self
                .storage_hub_handler
                .file_transfer
                .unregister_file(event.file_key)
                .await
            {
                error!(
                    target: LOG_TARGET,
                    "Failed to unregister file {:?} from file transfer service: {:?}",
                    event.file_key,
                    e
                );
            }

            self.storage_hub_handler
                .blockchain
                .queue_confirm_bsp_request(ConfirmStoringRequest {
                    file_key: event.file_key.into(),
                    try_count: 0,
                })
                .await?;
        }

        Ok(format!(
            "Handled RemoteUploadRequest for file [{:x}] (complete: {})",
            event.file_key, file_complete
        ))
    }
}

/// Handles the [`ProcessConfirmStoringRequest`] event.
///
/// This event is triggered by the runtime when it decides it is the right time to submit a confirm
/// storing extrinsic (and update the local forest root).
impl<NT, Runtime> EventHandler<ProcessConfirmStoringRequest<Runtime>>
    for BspUploadFileTask<NT, Runtime>
where
    NT: ShNodeType<Runtime> + 'static,
    NT::FSH: BspForestStorageHandlerT<Runtime>,
    Runtime: StorageEnableRuntime,
{
    async fn handle_event(
        &mut self,
        event: ProcessConfirmStoringRequest<Runtime>,
    ) -> anyhow::Result<String> {
        info!(
            target: LOG_TARGET,
            "Processing ConfirmStoringRequest: {:?}",
            event.data.confirm_storing_requests,
        );

        // Acquire Forest root write lock. This prevents other Forest-root-writing tasks from starting while we are processing this task.
        // That is until we release the lock gracefully with the `release_forest_root_write_lock` method, or `forest_root_write_lock` is dropped.
        let forest_root_write_tx = match event.forest_root_write_tx.lock().await.take() {
            Some(tx) => tx,
            None => {
                let err_msg = "CRITICAL❗️❗️ This is a bug! Forest root write tx already taken. This is a critical bug. Please report it to the StorageHub team.";
                error!(target: LOG_TARGET, err_msg);
                return Err(anyhow!(err_msg));
            }
        };

        // Get the BSP ID of the Provider running this node and its current Forest root.
        let own_provider_id = self
            .storage_hub_handler
            .blockchain
            .query_storage_provider_id(None)
            .await?;
        let own_bsp_id = match own_provider_id {
            Some(id) => match id {
                StorageProviderId::MainStorageProvider(_) => {
                    let err_msg = "Current node account is a Main Storage Provider. Expected a Backup Storage Provider ID.";
                    error!(target: LOG_TARGET, err_msg);
                    return Err(anyhow!(err_msg));
                }
                StorageProviderId::BackupStorageProvider(id) => id,
            },
            None => {
                error!(target: LOG_TARGET, "Failed to get own BSP ID.");
                return Err(anyhow!("Failed to get own BSP ID."));
            }
        };
        let current_forest_key = ForestStorageKey::from(CURRENT_FOREST_KEY.to_vec());

        // Query runtime for the chunks to prove for the file.
        let mut confirm_storing_requests_with_chunks_to_prove = Vec::new();
        for confirm_storing_request in event.data.confirm_storing_requests.iter() {
            match self
                .storage_hub_handler
                .blockchain
                .query_bsp_confirm_chunks_to_prove_for_file(
                    own_bsp_id,
                    confirm_storing_request.file_key,
                )
                .await
            {
                Ok(chunks_to_prove) => {
                    confirm_storing_requests_with_chunks_to_prove
                        .push((confirm_storing_request, chunks_to_prove));
                }
                Err(e) => match e {
                    QueryBspConfirmChunksToProveForFileError::StorageRequestNotFound => {
                        trace!(target: LOG_TARGET, "Skipping {:?} for stale storage request not found in chain state.", confirm_storing_request.file_key);
                        continue;
                    }
                    QueryBspConfirmChunksToProveForFileError::ConfirmChunks(internal_err) => {
                        trace!(target: LOG_TARGET, "Skipping {:?}. Runtime could not return data due to some corrupted state: {:?}", confirm_storing_request.file_key, internal_err);
                        continue;
                    }
                    _ => {
                        let mut confirm_storing_request = confirm_storing_request.clone();
                        confirm_storing_request.increment_try_count();
                        if confirm_storing_request.try_count > self.config.max_try_count {
                            error!(target: LOG_TARGET, "Failed to query chunks to prove for file {:?}: {:?}\nMax try count exceeded! Dropping request!", confirm_storing_request.file_key, e);
                        } else {
                            error!(target: LOG_TARGET, "Failed to query chunks to prove for file {:?}: {:?}\nEnqueuing file key again! (retry {}/{})", confirm_storing_request.file_key, e, confirm_storing_request.try_count, self.config.max_try_count);
                            self.storage_hub_handler
                                .blockchain
                                .queue_confirm_bsp_request(confirm_storing_request)
                                .await?;
                        }
                    }
                },
            }
        }

        if confirm_storing_requests_with_chunks_to_prove.iter().count() == 0 {
            trace!(target: LOG_TARGET, "Skipping ConfirmStoringRequest: No keys to confirm after querying chunks to prove.");
            return Ok(
                "Skipped ProcessConfirmStoringRequest: no keys to confirm after querying chunks"
                    .to_string(),
            );
        }

        // Generate the proof for the files and get metadatas.
        let read_file_storage = self.storage_hub_handler.file_storage.read().await;
        let mut file_keys_and_proofs = Vec::new();
        let mut file_metadatas = HashMap::new();
        let mut requests_to_retry = Vec::new();
        for (confirm_storing_request, chunks_to_prove) in
            confirm_storing_requests_with_chunks_to_prove.into_iter()
        {
            match (
                read_file_storage.generate_proof(
                    &confirm_storing_request.file_key,
                    &HashSet::from_iter(chunks_to_prove),
                ),
                read_file_storage.get_metadata(&confirm_storing_request.file_key),
            ) {
                (Ok(proof), Ok(Some(metadata))) => {
                    file_keys_and_proofs.push(FileKeyWithProof {
                        file_key: confirm_storing_request.file_key,
                        proof,
                    });
                    file_metadatas.insert(confirm_storing_request.file_key, metadata);
                }
                _ => {
                    let mut confirm_storing_request = confirm_storing_request.clone();
                    confirm_storing_request.increment_try_count();
                    if confirm_storing_request.try_count > self.config.max_try_count {
                        error!(target: LOG_TARGET, "Failed to generate proof or get metadatas for file {:?}.\nMax try count exceeded! Dropping request!", confirm_storing_request.file_key);
                    } else {
                        error!(target: LOG_TARGET, "Failed to generate proof or get metadatas for file {:?}.\nEnqueuing file key again! (retry {}/{})", confirm_storing_request.file_key, confirm_storing_request.try_count, self.config.max_try_count);
                        requests_to_retry.push(confirm_storing_request);
                    }
                }
            }
        }
        // Release the file storage read lock as soon as possible.
        drop(read_file_storage);

        // Re-enqueue any requests that we could not process, now that the file storage lock is dropped.
        for confirm_storing_request in requests_to_retry {
            self.storage_hub_handler
                .blockchain
                .queue_confirm_bsp_request(confirm_storing_request)
                .await?;
        }

        if file_keys_and_proofs.is_empty() {
            error!(target: LOG_TARGET, "Failed to generate proofs for ALL the requested files.\n");
            return Err(anyhow!(
                "Failed to generate proofs for ALL the requested files."
            ));
        }

        let file_keys = file_keys_and_proofs
            .iter()
            .map(|file_key_with_proof| file_key_with_proof.file_key)
            .collect::<Vec<_>>();

        let fs = self
            .storage_hub_handler
            .forest_storage_handler
            .get(&current_forest_key)
            .await
            .ok_or_else(|| anyhow!("Failed to get forest storage."))?;

        // Generate a proof of non-inclusion (executed in closure to drop the read lock on the forest storage).
        let non_inclusion_forest_proof = { fs.read().await.generate_proof(file_keys)? };

        // Build extrinsic.
        let call: Runtime::Call =
            pallet_file_system::Call::<Runtime>::bsp_confirm_storing {
                non_inclusion_forest_proof: non_inclusion_forest_proof.proof,
                file_keys_and_proofs: BoundedVec::try_from(file_keys_and_proofs)
                .map_err(|_| {
                    error!("CRITICAL❗️❗️ This is a bug! Failed to convert file keys and proofs to BoundedVec. Please report it to the StorageHub team.");
                    anyhow!("Failed to convert file keys and proofs to BoundedVec.")
                })?,
            }.into();

        // Send the confirmation transaction and wait for it to be included in the block and
        // continue only if it is successful.
        self.storage_hub_handler
            .blockchain
            .submit_extrinsic_with_retry(
                call,
                SendExtrinsicOptions::new(
                    Duration::from_secs(
                        self.storage_hub_handler
                            .provider_config
                            .blockchain_service
                            .extrinsic_retry_timeout,
                    ),
                    Some("fileSystem".to_string()),
                    Some("bspConfirmStoring".to_string()),
                ),
                RetryStrategy::default()
                    .with_max_retries(self.config.max_try_count)
                    .with_max_tip(self.config.max_tip.saturated_into())
                    .retry_only_if_timeout(),
                true,
            )
            .await
            .map_err(|e| {
                anyhow!(
                    "Failed to confirm file after {} retries: {:?}",
                    self.config.max_try_count,
                    e
                )
            })?;

        // Release the forest root write "lock" and finish the task.
        self.storage_hub_handler
            .blockchain
            .release_forest_root_write_lock(forest_root_write_tx)
            .await?;

        Ok(format!(
            "Processed ProcessConfirmStoringRequest for BSP [{:x}]",
            own_bsp_id
        ))
    }
}

impl<NT, Runtime> BspUploadFileTask<NT, Runtime>
where
    NT: ShNodeType<Runtime> + 'static,
    NT::FSH: BspForestStorageHandlerT<Runtime> + 'static,
    Runtime: StorageEnableRuntime,
{
    async fn handle_new_storage_request_event(
        &mut self,
        event: NewStorageRequest<Runtime>,
    ) -> anyhow::Result<()> {
        if event.size == Zero::zero() {
            let err_msg = "File size cannot be 0";
            error!(target: LOG_TARGET, err_msg);
            return Err(anyhow!(err_msg));
        }

        // First check if the file is not on our exclude list
        let is_allowed = self.is_allowed(&event).await?;

        if !is_allowed {
            warn!(target: LOG_TARGET, "File with file key [{:x}] is in our exclude list. Skipping volunteer.", event.file_key);
            return Ok(());
        }

        // Get the current Forest key of the Provider running this node.
        let current_forest_key = ForestStorageKey::from(CURRENT_FOREST_KEY.to_vec());

        // Verify if file not already stored
        let fs = self
            .storage_hub_handler
            .forest_storage_handler
            .get(&current_forest_key)
            .await
            .ok_or_else(|| anyhow!("Failed to get forest storage."))?;
        if fs.read().await.contains_file_key(&event.file_key.into())? {
            info!(
                target: LOG_TARGET,
                "Skipping file key [{:x}] NewStorageRequest because we are already storing it.",
                event.file_key
            );
            return Ok(());
        }

        // Construct file metadata.
        let who = event.who.as_ref().to_vec();
        let metadata = FileMetadata::new(
            who,
            event.bucket_id.as_ref().to_vec(),
            event.location.to_vec(),
            event.size.saturated_into(),
            event.fingerprint,
        )
        .map_err(|_| anyhow::anyhow!("Invalid file metadata"))?;

        let own_provider_id = self
            .storage_hub_handler
            .blockchain
            .query_storage_provider_id(None)
            .await?;

        let own_bsp_id = match own_provider_id {
            Some(id) => match id {
                StorageProviderId::MainStorageProvider(_) => {
                    let err_msg = "Current node account is a Main Storage Provider. Expected a Backup Storage Provider ID.";
                    error!(target: LOG_TARGET, err_msg);
                    return Err(anyhow!(err_msg));
                }
                StorageProviderId::BackupStorageProvider(id) => id,
            },
            None => {
                let err_msg = "Failed to get own BSP ID.";
                error!(target: LOG_TARGET, err_msg);
                return Err(anyhow!(err_msg));
            }
        };

        let max_storage_capacity = self
            .storage_hub_handler
            .provider_config
            .capacity_config
            .max_capacity();

        let current_capacity = self
            .storage_hub_handler
            .blockchain
            .query_storage_provider_capacity(own_bsp_id)
            .await
            .map_err(|e| {
                error!(target: LOG_TARGET, "Failed to query storage provider capacity: {:?}", e);
                anyhow::anyhow!("Failed to query storage provider capacity: {:?}", e)
            })?;

        let available_capacity = self
            .storage_hub_handler
            .blockchain
            .query_available_storage_capacity(own_bsp_id)
            .await
            .map_err(|e| {
                let err_msg = format!("Failed to query available storage capacity: {:?}", e);
                error!(
                    target: LOG_TARGET,
                    err_msg
                );
                anyhow::anyhow!(err_msg)
            })?;

        // Calculate currently used storage
        let used_capacity = current_capacity
            .checked_sub(&available_capacity)
            .ok_or_else(|| {
                anyhow::anyhow!(
                    "Available capacity ({}) exceeds current capacity ({})",
                    available_capacity,
                    current_capacity
                )
            })?;

        // Check if accepting this file would exceed our local max storage capacity limit
        let projected_usage = used_capacity
            .checked_add(&event.size)
            .ok_or_else(|| anyhow::anyhow!("Overflow calculating projected storage usage"))?;

        if projected_usage > max_storage_capacity {
            let err_msg = format!(
                "Accepting file would exceed maximum storage capacity limit. Used: {}, Required: {}, Max: {}",
                used_capacity, event.size, max_storage_capacity
            );
            warn!(target: LOG_TARGET, "{}", err_msg);
            return Err(anyhow::anyhow!(err_msg));
        }

        // Increase storage capacity if the available capacity is less than the file size.
        if available_capacity < event.size {
            warn!(
                target: LOG_TARGET,
                "Insufficient storage capacity to volunteer for file key: {:?}",
                event.file_key
            );

            self.storage_hub_handler
                .blockchain
                .increase_capacity(CapacityRequestData::new(event.size))
                .await?;

            let available_capacity = self
                .storage_hub_handler
                .blockchain
                .query_available_storage_capacity(own_bsp_id)
                .await
                .map_err(|e| {
                    let err_msg = format!("Failed to query available storage capacity: {:?}", e);
                    error!(
                        target: LOG_TARGET,
                        err_msg
                    );
                    anyhow::anyhow!(err_msg)
                })?;

            // Skip volunteering if the new available capacity is still less than the file size.
            if available_capacity < event.size {
                let err_msg = "Increased storage capacity is still insufficient to volunteer for file. Skipping volunteering.";
                warn!(
                    target: LOG_TARGET, "{}", err_msg
                );
                return Err(anyhow::anyhow!(err_msg));
            }
        }

        // Get the file key.
        let file_key: FileKey = metadata
            .file_key::<HashT<StorageProofsMerkleTrieLayout>>()
            .as_ref()
            .try_into()?;

        self.file_key_cleanup = Some(file_key.into());

        // Query runtime for the earliest block where the BSP can volunteer for the file.
        let earliest_volunteer_tick = self
            .storage_hub_handler
            .blockchain
            .query_file_earliest_volunteer_tick(own_bsp_id, file_key.into())
            .await
            .map_err(|e| anyhow!("Failed to query file earliest volunteer block: {:?}", e))?;

        // Calculate the tick in which the BSP should send the extrinsic. It's one less that the tick
        // in which the BSP can volunteer for the file because that way it the extrinsic will get included
        // in the tick where the BSP can actually volunteer for the file.
        use sp_runtime::Saturating;
        let tick_to_wait_to_submit_volunteer = earliest_volunteer_tick.saturating_sub(1u32.into());

        info!(
            target: LOG_TARGET,
            "Waiting for tick {:?} to volunteer for file {:x}",
            earliest_volunteer_tick,
            file_key
        );

        // TODO: if the earliest tick is too far away, we should drop the task.
        // TODO: based on the limit above, also add a timeout for the task.
        self.storage_hub_handler
            .blockchain
            .wait_for_tick(tick_to_wait_to_submit_volunteer)
            .await?;

        // TODO: Have this dynamically called at every tick in `wait_for_tick` to exit early without waiting until `earliest_volunteer_tick` in the event the storage request
        // TODO: is closed mid-way through the process.
        let can_volunteer = self
            .storage_hub_handler
            .blockchain
            .is_storage_request_open_to_volunteers(file_key.into())
            .await
            .map_err(|e| anyhow!("Failed to query file can volunteer: {:?}", e))?;

        // Skip volunteering if the storage request is no longer open to volunteers.
        // TODO: Handle the case where were catching up to the latest block. We probably either want to skip volunteering or wait until
        // TODO: we catch up to the latest block and if the storage request is still open to volunteers, volunteer then.
        if !can_volunteer {
            let err_msg = "Storage request is no longer open to volunteers. Skipping volunteering.";
            warn!(
                target: LOG_TARGET, "{}", err_msg
            );
            return Err(anyhow::anyhow!(err_msg));
        }

        // Optimistically create file in file storage so we can write uploaded chunks as soon as possible.
        let mut write_file_storage = self.storage_hub_handler.file_storage.write().await;
        write_file_storage
            .insert_file(
                metadata.file_key::<HashT<StorageProofsMerkleTrieLayout>>(),
                metadata,
            )
            .map_err(|e| anyhow!("Failed to insert file in file storage: {:?}", e))?;
        drop(write_file_storage);

        // Optimistically register the file for upload in the file transfer service.
        // This solves the race condition between the user and the BSP, where the user could react faster
        // to the BSP volunteering than the BSP, and therefore initiate a new upload request before the
        for peer_id in event.user_peer_ids.iter() {
            let peer_id = match std::str::from_utf8(&peer_id.as_slice()) {
                Ok(str_slice) => PeerId::from_str(str_slice).map_err(|e| {
                    error!(target: LOG_TARGET, "Failed to convert peer ID to PeerId: {}", e);
                    e
                })?,
                Err(e) => return Err(anyhow!("Failed to convert peer ID to a string: {}", e)),
            };
            self.storage_hub_handler
                .file_transfer
                .register_new_file(peer_id, file_key)
                .await
                .map_err(|e| anyhow!("Failed to register new file peer: {:?}", e))?;
        }

        // Build extrinsic.
        let call: Runtime::Call = pallet_file_system::Call::<Runtime>::bsp_volunteer {
            file_key: file_key.into(),
        }
        .into();

        // Clone necessary data for the retry check.
        let cloned_sh_handler = Arc::new(self.storage_hub_handler.clone());
        let cloned_own_bsp_id = Arc::new(own_bsp_id.clone());
        let cloned_file_key: Arc<Runtime::Hash> = Arc::new(file_key.clone().into());

        let should_retry = move |error| {
            let cloned_sh_handler = Arc::clone(&cloned_sh_handler);
            let cloned_own_bsp_id = Arc::clone(&cloned_own_bsp_id);
            let cloned_file_key = Arc::clone(&cloned_file_key);

            // Check:
            // - If we've already successfully volunteered for the file.
            // - If the storage request is no longer open to volunteers.
            // Also waits for the tick to be able to volunteer for the file has actually been reached,
            // not the tick before the BSP can volunteer for the file. To make sure the chain wasn't
            // spammed just before the BSP could volunteer for the file.
            Box::pin(Self::should_retry_volunteer(
                cloned_sh_handler,
                cloned_own_bsp_id,
                cloned_file_key,
                error,
            )) as Pin<Box<dyn Future<Output = bool> + Send>>
        };

        // Try to send the volunteer extrinsic
        if let Err(e) = self
            .storage_hub_handler
            .blockchain
            .submit_extrinsic_with_retry(
                call.clone(),
                SendExtrinsicOptions::new(
                    Duration::from_secs(
                        self.storage_hub_handler
                            .provider_config
                            .blockchain_service
                            .extrinsic_retry_timeout,
                    ),
                    Some("fileSystem".to_string()),
                    Some("bspVolunteer".to_string()),
                ),
                RetryStrategy::default()
                    .with_max_retries(self.config.max_try_count)
                    .with_max_tip(self.config.max_tip.saturated_into())
                    .with_should_retry(Some(Box::new(should_retry))),
                false,
            )
            .await
        {
            error!(target: LOG_TARGET, "Failed to volunteer for file {:x}: {:?}", file_key, e);
        }

        // Check if the BSP has been registered as a volunteer for the file.
        let volunteer_result = self
            .storage_hub_handler
            .blockchain
            .query_bsp_volunteered_for_file(own_bsp_id, file_key.into())
            .await
            .map_err(|e| anyhow!("Failed to query BSP volunteered for file: {:?}", e))?;

        // Handle the volunteer result.
        if volunteer_result {
            info!(
                target: LOG_TARGET,
                "🍾 BSP successfully volunteered for file {:x}",
                file_key
            );
        } else {
            error!(
                target: LOG_TARGET,
                "BSP not registered as a volunteer for file {:x}",
                file_key
            );
            self.unvolunteer_file(file_key.into()).await;
            return Err(anyhow!(
                "BSP not registered as a volunteer for file {:x}",
                file_key
            ));
        }

        Ok(())
    }

    /// Handles the [`RemoteUploadRequest`] event.
    ///
    /// Returns a tuple of (file_complete, bytes_processed) where:
    /// - `file_complete` is `true` if the file is complete, `false` if incomplete.
    /// - `bytes_processed` is the total number of bytes in the batch that was processed.
    async fn handle_remote_upload_request_event(
        &mut self,
        event: RemoteUploadRequest<Runtime>,
<<<<<<< HEAD
    ) -> anyhow::Result<(bool, usize)> {
        debug!(target: LOG_TARGET, "Handling remote upload request for file key {:x}", event.file_key);
=======
    ) -> anyhow::Result<bool> {
        debug!(target: LOG_TARGET, "Handling remote upload request for file key [{:x}]", event.file_key);
>>>>>>> e45cf364

        let file_key = event.file_key.into();

        trace!(target: LOG_TARGET, "Waiting to acquire write lock on file storage for file key [{:x}]", file_key);
        let mut write_file_storage = self.storage_hub_handler.file_storage.write().await;

        // Get the file metadata to verify the fingerprint
        trace!(target: LOG_TARGET, "Acquired write lock on file storage for file key [{:x}]", file_key);
        let file_metadata = write_file_storage
            .get_metadata(&file_key)
            .map_err(|e| anyhow!("Failed to get file metadata: {:?}", e))?
            .ok_or_else(|| anyhow!("File metadata not found"))?;

        // Verify that the fingerprint in the proof matches the expected file fingerprint
        let expected_fingerprint = file_metadata.fingerprint();
        if event.file_key_proof.file_metadata.fingerprint() != expected_fingerprint {
            error!(
                target: LOG_TARGET,
                "Fingerprint mismatch for file [{:x}]. Expected: {:?}, got: {:?}",
                file_key, expected_fingerprint, event.file_key_proof.file_metadata.fingerprint()
            );
            return Err(anyhow!("Fingerprint mismatch"));
        }

        // Verify and extract chunks from proof
        let proven = match event
            .file_key_proof
            .proven::<StorageProofsMerkleTrieLayout>()
        {
            Ok(proven) => {
                if proven.is_empty() {
                    Err(anyhow::anyhow!(
                        "Expected at least one proven chunk but got none."
                    ))
                } else {
                    // Calculate total batch size
                    let total_batch_size: usize = proven.iter().map(|chunk| chunk.data.len()).sum();

                    if total_batch_size > BATCH_CHUNK_FILE_TRANSFER_MAX_SIZE {
                        Err(anyhow::anyhow!(
                            "Total batch size {} bytes exceeds maximum allowed size of {} bytes",
                            total_batch_size,
                            BATCH_CHUNK_FILE_TRANSFER_MAX_SIZE
                        ))
                    } else {
                        Ok(proven)
                    }
                }
            }
            Err(e) => Err(anyhow::anyhow!(
                "Failed to verify and get proven file key chunks: {:?}",
                e
            )),
        };

        let proven = match proven {
            Ok(proven) => proven,
            Err(e) => {
                error!(target: LOG_TARGET, "Failed to verify and get proven file key chunks: {}", e);
                return Err(e);
            }
        };

        // Calculate total batch size for metrics
        let total_batch_bytes: usize = proven.iter().map(|chunk| chunk.data.len()).sum();

        let mut file_complete = false;

        // Process each proven chunk in the batch
        for chunk in proven {
            // TODO: Add a batched write chunk method to the file storage.

            // Validate chunk size
            let chunk_idx = chunk.key.as_u64();
            if !file_metadata.is_valid_chunk_size(chunk_idx, chunk.data.len()) {
                match file_metadata.chunk_size_at(chunk_idx) {
                    Ok(actual_chunk_size) => {
                        error!(
                                target: LOG_TARGET,
                                "Invalid chunk size for chunk {:?} of file {:?}. Expected: {}, got: {}",
                                chunk.key,
                                file_key,
                                actual_chunk_size,
                            chunk.data.len()
                        );
                        return Err(anyhow!(
                            "Invalid chunk size. Expected {}, got {}",
                            actual_chunk_size,
                            chunk.data.len()
                        ));
                    }
                    Err(e) => {
                        let err_msg = format!(
                            "Failed to get chunk size for chunk {:?}: {:?}",
                            chunk.key, e
                        );
                        error!(
                            target: LOG_TARGET,
                            "{}",
                            err_msg
                        );
                        return Err(anyhow!(err_msg));
                    }
                }
            }

            let write_result = write_file_storage.write_chunk(&file_key, &chunk.key, &chunk.data);

            match write_result {
                Ok(outcome) => match outcome {
                    FileStorageWriteOutcome::FileComplete => {
                        file_complete = true;
                        break; // We can stop processing chunks if the file is complete
                    }
                    FileStorageWriteOutcome::FileIncomplete => continue,
                },
                Err(error) => match error {
                    FileStorageWriteError::FileChunkAlreadyExists => {
                        trace!(
                            target: LOG_TARGET,
                            "Received duplicate chunk with key: {:?}",
                            chunk.key
                        );
                        // Continue processing other chunks
                        continue;
                    }
                    FileStorageWriteError::FileDoesNotExist => {
                        return Err(anyhow::anyhow!(format!(
                            "File does not exist for key [{:x}]. Maybe we forgot to unregister before deleting?",
                            event.file_key
                        )));
                    }
                    FileStorageWriteError::FailedToGetFileChunk
                    | FileStorageWriteError::FailedToInsertFileChunk
                    | FileStorageWriteError::FailedToDeleteChunk
                    | FileStorageWriteError::FailedToDeleteRoot
                    | FileStorageWriteError::FailedToPersistChanges
                    | FileStorageWriteError::FailedToParseFileMetadata
                    | FileStorageWriteError::FailedToParseFingerprint
                    | FileStorageWriteError::FailedToReadStorage
                    | FileStorageWriteError::FailedToUpdatePartialRoot
                    | FileStorageWriteError::FailedToParsePartialRoot
                    | FileStorageWriteError::FailedToGetStoredChunksCount
                    | FileStorageWriteError::ChunkCountOverflow
                    | FileStorageWriteError::FailedToCheckFileCompletion(_) => {
                        return Err(anyhow::anyhow!(format!(
                            "Internal trie read/write error {:?}:{:?}",
                            event.file_key, chunk.key
                        )));
                    }
                    FileStorageWriteError::FingerprintAndStoredFileMismatch => {
                        return Err(anyhow::anyhow!(format!(
                            "Invariant broken! This is a bug! Fingerprint and stored file mismatch for key [{:x}].",
                            event.file_key
                        )));
                    }
                    FileStorageWriteError::FailedToConstructTrieIter
                    | FileStorageWriteError::FailedToConstructFileTrie => {
                        return Err(anyhow::anyhow!(format!(
                            "This is a bug! Failed to construct trie iter for key [{:x}].",
                            event.file_key
                        )));
                    }
                },
            }
        }

        Ok((file_complete, total_batch_bytes))
    }

    async fn is_allowed(&self, event: &NewStorageRequest<Runtime>) -> anyhow::Result<bool> {
        let read_file_storage = self.storage_hub_handler.file_storage.read().await;
        let mut is_allowed = read_file_storage
            .is_allowed(
                &event.file_key.into(),
                shc_file_manager::traits::ExcludeType::File,
            )
            .map_err(|e| {
                let err_msg = format!("Failed to read file exclude list: {:?}", e);
                error!(
                    target: LOG_TARGET,
                    err_msg
                );
                anyhow::anyhow!(err_msg)
            })?;

        if !is_allowed {
            info!("File is in the exclude list");
            drop(read_file_storage);
            return Ok(false);
        }

        is_allowed = read_file_storage
            .is_allowed(
                &event.fingerprint.as_hash().into(),
                shc_file_manager::traits::ExcludeType::Fingerprint,
            )
            .map_err(|e| {
                let err_msg = format!("Failed to read file exclude list: {:?}", e);
                error!(
                    target: LOG_TARGET,
                    err_msg
                );
                anyhow::anyhow!(err_msg)
            })?;

        if !is_allowed {
            info!("File fingerprint is in the exclude list");
            drop(read_file_storage);
            return Ok(false);
        }

        let owner = Runtime::Hashing::hash(event.who.as_ref());
        is_allowed = read_file_storage
            .is_allowed(&owner, shc_file_manager::traits::ExcludeType::User)
            .map_err(|e| {
                let err_msg = format!("Failed to read file exclude list: {:?}", e);
                error!(
                    target: LOG_TARGET,
                    err_msg
                );
                anyhow::anyhow!(err_msg)
            })?;

        if !is_allowed {
            info!("Owner is in the exclude list");
            drop(read_file_storage);
            return Ok(false);
        }

        is_allowed = read_file_storage
            .is_allowed(
                &event.bucket_id,
                shc_file_manager::traits::ExcludeType::Bucket,
            )
            .map_err(|e| {
                let err_msg = format!("Failed to read file exclude list: {:?}", e);
                error!(
                    target: LOG_TARGET,
                    err_msg
                );
                anyhow::anyhow!(err_msg)
            })?;

        if !is_allowed {
            info!("Bucket is in the exclude list");
            drop(read_file_storage);
            return Ok(false);
        }

        drop(read_file_storage);

        return Ok(true);
    }

    /// Function to determine if a volunteer request should be retried,
    /// sending the same request again.
    ///
    /// This function will return `true` if and only if the following conditions are met:
    /// 1. If the storage request is no longer open to volunteers.
    /// 2. If we've already successfully volunteered for the file.
    ///
    /// Also waits for the tick to be able to volunteer for the file has actually been reached,
    /// not the tick before the BSP can volunteer for the file. To make sure the chain wasn't
    /// spammed just before the BSP could volunteer for the file.
    async fn should_retry_volunteer(
        sh_handler: Arc<StorageHubHandler<NT, Runtime>>,
        bsp_id: Arc<ProviderId<Runtime>>,
        file_key: Arc<Runtime::Hash>,
        _error: WatchTransactionError,
    ) -> bool {
        // Wait for the tick to be able to volunteer for the file has actually been reached.
        let earliest_volunteer_tick = match sh_handler
            .blockchain
            .query_file_earliest_volunteer_tick(*bsp_id, *file_key)
            .await
        {
            Ok(tick) => tick,
            Err(e) => {
                error!(target: LOG_TARGET, "Failed to query file earliest volunteer block: {:?}", e);
                return false;
            }
        };
        match sh_handler
            .blockchain
            .wait_for_tick(earliest_volunteer_tick)
            .await
        {
            Ok(_) => {}
            Err(e) => {
                error!(target: LOG_TARGET, "Failed to wait for tick: {:?}", e);
                return false;
            }
        }

        // Check if the storage request is no longer open to volunteers.
        let can_volunteer = match sh_handler
            .blockchain
            .is_storage_request_open_to_volunteers(*file_key)
            .await
        {
            Ok(can_volunteer) => can_volunteer,
            Err(e) => {
                error!(target: LOG_TARGET, "Failed to query file can volunteer: {:?}", e);
                return false;
            }
        };

        if !can_volunteer {
            warn!(target: LOG_TARGET, "Storage request is no longer open to volunteers. Stop retrying.");
            return false;
        }

        // Check if we've already successfully volunteered for the file.
        let volunteered = match sh_handler
            .blockchain
            .query_bsp_volunteered_for_file(*bsp_id, *file_key)
            .await
        {
            Ok(volunteered) => volunteered,
            Err(e) => {
                error!(target: LOG_TARGET, "Failed to query file volunteered: {:?}", e);
                return false;
            }
        };

        if volunteered {
            info!(target: LOG_TARGET, "Already successfully volunteered for the file. Stop retrying.");
            return false;
        }

        return true;
    }

    async fn unvolunteer_file(&self, file_key: Runtime::Hash) {
        warn!(target: LOG_TARGET, "Unvolunteering file {:?}", file_key);

        // Unregister the file from the file transfer service.
        // The error is ignored, as the file might already be unregistered.
        if let Err(e) = self
            .storage_hub_handler
            .file_transfer
            .unregister_file(file_key.as_ref().into())
            .await
        {
            error!(
                target: LOG_TARGET,
                "[unvolunteer_file] Failed to unregister file {:?} from file transfer service: {:?}",
                file_key,
                e
            );
        }

        let mut write_file_storage = self.storage_hub_handler.file_storage.write().await;
        if let Err(e) = write_file_storage.delete_file(&file_key) {
            error!(
                target: LOG_TARGET,
                "[unvolunteer_file] Failed to delete file {:?} from file storage: {:?}",
                file_key,
                e
            );
        }
        drop(write_file_storage);
    }
}<|MERGE_RESOLUTION|>--- conflicted
+++ resolved
@@ -817,13 +817,8 @@
     async fn handle_remote_upload_request_event(
         &mut self,
         event: RemoteUploadRequest<Runtime>,
-<<<<<<< HEAD
     ) -> anyhow::Result<(bool, usize)> {
-        debug!(target: LOG_TARGET, "Handling remote upload request for file key {:x}", event.file_key);
-=======
-    ) -> anyhow::Result<bool> {
         debug!(target: LOG_TARGET, "Handling remote upload request for file key [{:x}]", event.file_key);
->>>>>>> e45cf364
 
         let file_key = event.file_key.into();
 
