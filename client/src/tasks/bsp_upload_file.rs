use std::{
    collections::{HashMap, HashSet},
    str::FromStr,
    time::{Duration, Instant},
};

use frame_support::BoundedVec;
use pallet_file_system_runtime_api::QueryBspConfirmChunksToProveForFileError;
use sc_network::PeerId;
use sc_tracing::tracing::*;
use sp_runtime::traits::{Hash, SaturatedConversion, Zero};

use shc_actors_framework::event_bus::EventHandler;
use shc_blockchain_service::{
    capacity_manager::CapacityRequestData,
    commands::{BlockchainServiceCommandInterface, BlockchainServiceCommandInterfaceExt},
    events::{NewStorageRequest, ProcessConfirmStoringRequest},
    types::{ConfirmStoringRequest, RetryStrategy, SendExtrinsicOptions},
};
use shc_common::{
    consts::CURRENT_FOREST_KEY,
<<<<<<< HEAD
    task_context::TaskContext,
=======
    traits::StorageEnableRuntime,
>>>>>>> f209026c
    types::{
        FileKey, FileKeyWithProof, FileMetadata, HashT, StorageProofsMerkleTrieLayout,
        StorageProviderId, BATCH_CHUNK_FILE_TRANSFER_MAX_SIZE,
    },
};
use shc_file_manager::traits::{FileStorage, FileStorageWriteError, FileStorageWriteOutcome};
use shc_file_transfer_service::{
    commands::FileTransferServiceCommandInterface, events::RemoteUploadRequest,
};
use shc_forest_manager::traits::{ForestStorage, ForestStorageHandler};
use shc_telemetry_service::{
    create_base_event, BaseTelemetryEvent, TelemetryEvent, TelemetryServiceCommandInterfaceExt,
};
use shc_common::telemetry_error::{TelemetryErrorCategory, ErrorCategory};
use serde::{Deserialize, Serialize};

/// Strongly-typed errors for BSP upload file task
#[derive(thiserror::Error, Debug)]
pub enum BspUploadError {
    #[error("Forest root write tx already taken - this is a critical bug")]
    ForestRootTxTaken,
    
    #[error("Failed to get BSP ID")]
    BspIdNotFound,
    
    #[error("Current node account is a Main Storage Provider. Expected a Backup Storage Provider ID")]
    WrongProviderType,
    
    #[error("File size cannot be zero")]
    InvalidFileSize,
    
    #[error("Failed to get forest storage")]
    ForestStorageNotFound,
    
    #[error("Failed to generate proofs for ALL the requested files")]
    ProofGenerationFailed,
    
    #[error("Failed to convert file keys and proofs to BoundedVec - critical bug")]
    BoundedVecConversion,
    
    #[error("Failed to confirm file after {max_retries} retries: {last_error}")]
    ConfirmationFailed { max_retries: u32, last_error: String },
    
    #[error("Invalid file metadata")]
    InvalidFileMetadata,
    
    #[error("BSP is not allowed to receive this storage request: {reason}")]
    NotAllowedToReceive { reason: String },
    
    #[error("Failed to query storage provider capacity: {details}")]
    CapacityQueryFailed { details: String },
    
    #[error("BSP does not have enough storage capacity to store this file")]
    InsufficientCapacity,
    
    #[error("Failed to send capacity request: {details}")]
    CapacityRequestFailed { details: String },
    
    #[error("Capacity request was rejected")]
    CapacityRequestRejected,
    
    #[error("Failed to query file earliest volunteer tick: {details}")]
    VolunteerTickQueryFailed { details: String },
    
    #[error("Failed to query if storage request is open to volunteers: {details}")]
    VolunteerCheckFailed { details: String },
    
    #[error("Storage request is no longer open to volunteers")]
    StorageRequestClosed,
    
    #[error("Failed to insert file in file storage: {details}")]
    FileInsertionFailed { details: String },
    
    #[error("Failed to convert peer ID to a string: {details}")]
    PeerIdConversion { details: String },
    
    #[error("Failed to register new file peer: {details}")]
    FilePeerRegistrationFailed { details: String },
    
    #[error("Failed to get file metadata: {details}")]
    FileMetadataRetrievalFailed { details: String },
    
    #[error("File metadata not found")]
    FileMetadataNotFound,
    
    #[error("Fingerprint mismatch")]
    FingerprintMismatch,
    
    #[error("Expected at least one proven chunk but got none")]
    NoProvenChunks,
    
    #[error("Total batch size {total_size} bytes exceeds maximum allowed size of {max_size} bytes")]
    BatchSizeExceeded { total_size: u64, max_size: u64 },
    
    #[error("Failed to verify and get proven file key chunks: {details}")]
    ChunkVerificationFailed { details: String },
    
    #[error("Invalid chunk size. Expected {expected}, got {actual}")]
    InvalidChunkSize { expected: u64, actual: u64 },
    
    #[error("Chunk data mismatch for chunk {chunk_id}")]
    ChunkDataMismatch { chunk_id: String },
    
    #[error("File does not exist for key {file_key:?}. Maybe we forgot to unregister before deleting?")]
    FileNotFound { file_key: H256 },
    
    #[error("Invariant broken! This is a bug! Fingerprint and stored file mismatch for key {file_key:?}")]
    FingerprintInvariantBroken { file_key: H256 },
    
    #[error("This is a bug! Failed to construct trie iter for key {file_key:?}")]
    TrieConstructionBug { file_key: H256 },
    
    #[error("Internal trie read/write error {file_key:?}:{chunk_key:?}")]
    TrieReadWriteError { file_key: H256, chunk_key: String },
    
    /// Wrapper for file storage errors
    #[error("File storage error: {0}")]
    FileStorage(#[from] shc_file_manager::traits::FileStorageError),
    
    /// Wrapper for file storage write errors
    #[error("File storage write error: {0}")]
    FileStorageWrite(#[from] FileStorageWriteError),
    
    /// Wrapper for forest storage errors
    #[error("Forest storage error: {0}")]
    ForestStorage(#[from] shc_forest_manager::error::ForestStorageError<H256>),
    
    /// Wrapper for blockchain service errors
    #[error("Blockchain service error: {0}")]
    Blockchain(#[from] shc_blockchain_service::types::WatchTransactionError),
}

impl TelemetryErrorCategory for BspUploadError {
    fn telemetry_category(&self) -> ErrorCategory {
        match self {
            Self::ForestRootTxTaken | Self::BspIdNotFound | Self::WrongProviderType 
            | Self::ForestStorageNotFound | Self::BoundedVecConversion 
            | Self::FingerprintInvariantBroken { .. } | Self::TrieConstructionBug { .. }
                => ErrorCategory::Configuration,
                
            Self::InvalidFileSize | Self::InvalidFileMetadata | Self::FileMetadataNotFound
            | Self::FileMetadataRetrievalFailed { .. } | Self::FingerprintMismatch 
            | Self::NoProvenChunks | Self::ChunkVerificationFailed { .. }
            | Self::InvalidChunkSize { .. } | Self::ChunkDataMismatch { .. }
            | Self::FileNotFound { .. } | Self::FileInsertionFailed { .. }
                => ErrorCategory::FileOperation,
                
            Self::InsufficientCapacity | Self::BatchSizeExceeded { .. }
                => ErrorCategory::Capacity,
                
            Self::ProofGenerationFailed
                => ErrorCategory::Proof,
                
            Self::NotAllowedToReceive { .. } | Self::CapacityQueryFailed { .. }
            | Self::CapacityRequestFailed { .. } | Self::CapacityRequestRejected
            | Self::VolunteerTickQueryFailed { .. } | Self::VolunteerCheckFailed { .. }
            | Self::StorageRequestClosed
                => ErrorCategory::Blockchain,
                
            Self::ConfirmationFailed { .. }
                => ErrorCategory::Timeout,
                
            Self::PeerIdConversion { .. } | Self::FilePeerRegistrationFailed { .. }
                => ErrorCategory::Network,
                
            Self::TrieReadWriteError { .. }
                => ErrorCategory::Storage,
            
            // Delegate to wrapped error types
            Self::FileStorage(e) => e.telemetry_category(),
            Self::FileStorageWrite(e) => e.telemetry_category(),
            Self::ForestStorage(e) => e.telemetry_category(),
            Self::Blockchain(e) => e.telemetry_category(),
        }
    }
}

// Local BSP telemetry event definitions
#[derive(Debug, Clone, Serialize, Deserialize)]
struct BspUploadStartedEvent {
    #[serde(flatten)]
    base: BaseTelemetryEvent,
    task_id: String,
    task_name: String,
    file_key: String,
    file_size_bytes: u64,
    location: String,
    fingerprint: String,
    peer_id: String,
}

impl TelemetryEvent for BspUploadStartedEvent {
    fn event_type(&self) -> &str {
        "bsp_upload_started"
    }
}

#[derive(Debug, Clone, Serialize, Deserialize)]
struct BspUploadChunkReceivedEvent {
    #[serde(flatten)]
    base: BaseTelemetryEvent,
    task_id: String,
    file_key: String,
    chunk_index: u32,
    chunk_size_bytes: u64,
    total_chunks: u32,
    bytes_received: u64,
    bytes_total: u64,
}

impl TelemetryEvent for BspUploadChunkReceivedEvent {
    fn event_type(&self) -> &str {
        "bsp_upload_chunk_received"
    }
}

#[derive(Debug, Clone, Serialize, Deserialize)]
struct BspUploadCompletedEvent {
    #[serde(flatten)]
    base: BaseTelemetryEvent,
    task_id: String,
    file_key: String,
    file_size_bytes: u64,
    duration_ms: u64,
    avg_transfer_rate_mbps: f64,
    chunks_received: u32,
    fingerprint: String,
    peer_id: String,
}

impl TelemetryEvent for BspUploadCompletedEvent {
    fn event_type(&self) -> &str {
        "bsp_upload_completed"
    }
}

#[derive(Debug, Clone, Serialize, Deserialize)]
struct BspUploadFailedEvent {
    #[serde(flatten)]
    base: BaseTelemetryEvent,
    task_id: String,
    file_key: String,
    error_type: String,
    error_message: String,
    duration_ms: Option<u64>,
    chunks_received: Option<u32>,
    bytes_received: Option<u64>,
}

impl TelemetryEvent for BspUploadFailedEvent {
    fn event_type(&self) -> &str {
        "bsp_upload_failed"
    }
}

#[derive(Debug, Clone, Serialize, Deserialize)]
struct BspProofGenerationStartedEvent {
    #[serde(flatten)]
    base: BaseTelemetryEvent,
    task_id: String,
    proof_type: String,
    file_key: String,
    challenge_block: u32,
}

impl TelemetryEvent for BspProofGenerationStartedEvent {
    fn event_type(&self) -> &str {
        "bsp_proof_generation_started"
    }
}

#[derive(Debug, Clone, Serialize, Deserialize)]
struct BspProofSubmittedEvent {
    #[serde(flatten)]
    base: BaseTelemetryEvent,
    task_id: String,
    proof_type: String,
    file_key: String,
    challenge_block: u32,
    generation_time_ms: u64,
    submission_attempts: u32,
    transaction_hash: Option<String>,
}

impl TelemetryEvent for BspProofSubmittedEvent {
    fn event_type(&self) -> &str {
        "bsp_proof_submitted"
    }
}

#[derive(Debug, Clone, Serialize, Deserialize)]
struct BspProofFailedEvent {
    #[serde(flatten)]
    base: BaseTelemetryEvent,
    task_id: String,
    proof_type: String,
    error_type: String,
    error_message: String,
    generation_time_ms: Option<u64>,
    submission_attempts: u32,
}

impl TelemetryEvent for BspProofFailedEvent {
    fn event_type(&self) -> &str {
        "bsp_proof_failed"
    }
}

use crate::{
    handler::StorageHubHandler,
    types::{BspForestStorageHandlerT, ShNodeType},
};

const LOG_TARGET: &str = "bsp-upload-file-task";

/// Configuration for the BspUploadFileTask
#[derive(Debug, Clone)]
pub struct BspUploadFileConfig {
    /// Maximum number of times to retry an upload file request
    pub max_try_count: u32,
    /// Maximum tip amount to use when submitting an upload file request extrinsic
    pub max_tip: u128,
}

impl Default for BspUploadFileConfig {
    fn default() -> Self {
        Self {
            max_try_count: 3,
            max_tip: 500,
        }
    }
}

/// BSP Upload File Task: Handles the whole flow of a file being uploaded to a BSP, from
/// the BSP's perspective.
///
/// The flow is split into three parts, which are represented here as 3 handlers for 3
/// different events:
/// - [`NewStorageRequest`] event: The first part of the flow. It is triggered by an
///   on-chain event of a user submitting a storage request to StorageHub. It responds
///   by sending a volunteer transaction and registering the interest of this BSP in
///   receiving the file.
/// - [`RemoteUploadRequest`] event: The second part of the flow. It is triggered by a
///   user sending a chunk of the file to the BSP. It checks the proof for the chunk
///   and if it is valid, stores it, until the whole file is stored.
/// - [`ProcessConfirmStoringRequest`] event: The third part of the flow. It is triggered by the
///   runtime when the BSP should construct a proof for the new file(s) and submit a confirm storing
///   extrinsic, waiting for it to be successfully included in a block.
pub struct BspUploadFileTask<NT, Runtime>
where
    NT: ShNodeType<Runtime>,
    NT::FSH: BspForestStorageHandlerT<Runtime>,
    Runtime: StorageEnableRuntime,
{
    storage_hub_handler: StorageHubHandler<NT, Runtime>,
    file_key_cleanup: Option<Runtime::Hash>,
    /// Configuration for this task
    config: BspUploadFileConfig,
}

impl<NT, Runtime> Clone for BspUploadFileTask<NT, Runtime>
where
    NT: ShNodeType<Runtime>,
    NT::FSH: BspForestStorageHandlerT<Runtime>,
    Runtime: StorageEnableRuntime,
{
    fn clone(&self) -> BspUploadFileTask<NT, Runtime> {
        Self {
            storage_hub_handler: self.storage_hub_handler.clone(),
            file_key_cleanup: self.file_key_cleanup,
            config: self.config.clone(),
        }
    }
}

impl<NT, Runtime> BspUploadFileTask<NT, Runtime>
where
    NT: ShNodeType<Runtime>,
    NT::FSH: BspForestStorageHandlerT<Runtime>,
    Runtime: StorageEnableRuntime,
{
    pub fn new(storage_hub_handler: StorageHubHandler<NT, Runtime>) -> Self {
        Self {
            storage_hub_handler: storage_hub_handler.clone(),
            file_key_cleanup: None,
            config: storage_hub_handler.provider_config.bsp_upload_file.clone(),
        }
    }
}

/// Handles the [`NewStorageRequest`] event.
///
/// This event is triggered by an on-chain event of a user submitting a storage request to StorageHub.
/// It responds by sending a volunteer transaction and registering the interest of this BSP in
/// receiving the file. This task optimistically assumes the transaction will succeed, and registers
/// the user and file key in the registry of the File Transfer Service, which handles incoming p2p
/// upload requests.
impl<NT, Runtime> EventHandler<NewStorageRequest<Runtime>> for BspUploadFileTask<NT, Runtime>
where
    NT: ShNodeType<Runtime> + 'static,
    NT::FSH: BspForestStorageHandlerT<Runtime>,
    Runtime: StorageEnableRuntime,
{
    async fn handle_event(&mut self, event: NewStorageRequest<Runtime>) -> anyhow::Result<()> {
        info!(
            target: LOG_TARGET,
            "Initiating BSP volunteer for file_key {:x}, location 0x{}, fingerprint {:x}",
            event.file_key,
            hex::encode(event.location.as_slice()),
            event.fingerprint
        );

        // Create task context for tracking
        let ctx = TaskContext::new("bsp_upload_file");

        // Send task started telemetry event
        if let Some(telemetry_service) = &self.storage_hub_handler.telemetry {
                let start_event = BspUploadStartedEvent {
                    base: create_base_event("bsp_upload_started", "storage-hub-bsp".to_string(), None),
                    task_id: ctx.task_id.clone(),
                    task_name: ctx.task_name.clone(),
                    file_key: format!("{:?}", event.file_key),
                    file_size_bytes: event.size as u64,
                    location: hex::encode(event.location.as_slice()),
                    fingerprint: format!("{:?}", event.fingerprint),
                    peer_id: format!("{:?}", event.user_peer_ids),
                };
                telemetry_service.queue_typed_event(start_event).await.ok();
        }

        let result = self.handle_new_storage_request_event(event.clone()).await;

        // Send completion or failure telemetry
        if let Some(telemetry_service) = &self.storage_hub_handler.telemetry {
                match &result {
                    Ok(_) => {
                        // Success event will be sent when file upload completes
                        // This is just volunteering, not actual completion
                    }
                    Err(e) => {
                        let failed_event = BspUploadFailedEvent {
                            base: create_base_event("bsp_upload_failed", "storage-hub-bsp".to_string(), None),
                            task_id: ctx.task_id.clone(),
                            file_key: format!("{:?}", event.file_key),
                            error_type: e.telemetry_category().to_string(),
                            error_message: e.to_string(),
                            duration_ms: Some(ctx.elapsed_ms()),
                            chunks_received: Some(0),
                            bytes_received: Some(0),
                        };
                        telemetry_service.queue_typed_event(failed_event).await.ok();
                    }
                }
        }

        if result.is_err() {
            if let Some(file_key) = &self.file_key_cleanup {
                self.unvolunteer_file(*file_key).await;
            }
        }
        result
    }
}

/// Handles the [`RemoteUploadRequest`] event.
///
/// This event is triggered by a user sending a chunk of the file to the BSP. It checks the proof
/// for the chunk and if it is valid, stores it, until the whole file is stored.
impl<NT, Runtime> EventHandler<RemoteUploadRequest<Runtime>> for BspUploadFileTask<NT, Runtime>
where
    NT: ShNodeType<Runtime> + 'static,
    NT::FSH: BspForestStorageHandlerT<Runtime>,
    Runtime: StorageEnableRuntime,
{
    async fn handle_event(&mut self, event: RemoteUploadRequest<Runtime>) -> anyhow::Result<()> {
        trace!(target: LOG_TARGET, "Received remote upload request for file {:?} and peer {:?}", event.file_key, event.peer);

        let file_complete = match self.handle_remote_upload_request_event(event.clone()).await {
            Ok(complete) => complete,
            Err(e) => {
                // Send error response through FileTransferService
                if let Err(e) = self
                    .storage_hub_handler
                    .file_transfer
                    .upload_response(event.request_id, false)
                    .await
                {
                    error!(target: LOG_TARGET, "Failed to send error response: {:?}", e);
                }
                return Err(e);
            }
        };

        // Send completion status through FileTransferService
        if let Err(e) = self
            .storage_hub_handler
            .file_transfer
            .upload_response(event.request_id, file_complete)
            .await
        {
            error!(target: LOG_TARGET, "Failed to send response: {:?}", e);
        }

        // Handle file completion if the entire file is uploaded
        if file_complete {
            if let Err(e) = self
                .storage_hub_handler
                .file_transfer
                .unregister_file(event.file_key)
                .await
            {
                error!(
                    target: LOG_TARGET,
                    "Failed to unregister file {:?} from file transfer service: {:?}",
                    event.file_key,
                    e
                );
            }

            self.storage_hub_handler
                .blockchain
                .queue_confirm_bsp_request(ConfirmStoringRequest {
                    file_key: event.file_key.into(),
                    try_count: 0,
                })
                .await?;
        }

        Ok(())
    }
}

/// Handles the [`ProcessConfirmStoringRequest`] event.
///
/// This event is triggered by the runtime when it decides it is the right time to submit a confirm
/// storing extrinsic (and update the local forest root).
impl<NT, Runtime> EventHandler<ProcessConfirmStoringRequest<Runtime>>
    for BspUploadFileTask<NT, Runtime>
where
    NT: ShNodeType<Runtime> + 'static,
    NT::FSH: BspForestStorageHandlerT<Runtime>,
    Runtime: StorageEnableRuntime,
{
    async fn handle_event(
        &mut self,
        event: ProcessConfirmStoringRequest<Runtime>,
    ) -> anyhow::Result<()> {
        info!(
            target: LOG_TARGET,
            "Processing ConfirmStoringRequest: {:?}",
            event.data.confirm_storing_requests,
        );

        // Create task context for tracking proof generation
        let ctx = TaskContext::new("bsp_confirm_storing");
        let proof_start_time = Instant::now();

        // Acquire Forest root write lock. This prevents other Forest-root-writing tasks from starting while we are processing this task.
        // That is until we release the lock gracefully with the `release_forest_root_write_lock` method, or `forest_root_write_lock` is dropped.
        let forest_root_write_tx = match event.forest_root_write_tx.lock().await.take() {
            Some(tx) => tx,
            None => {
                let err_msg = "CRITICAL❗️❗️ This is a bug! Forest root write tx already taken. This is a critical bug. Please report it to the StorageHub team.";
                error!(target: LOG_TARGET, err_msg);
                return Err(BspUploadError::ForestRootTxTaken.into());
            }
        };

        // Get the BSP ID of the Provider running this node and its current Forest root.
        let own_provider_id = self
            .storage_hub_handler
            .blockchain
            .query_storage_provider_id(None)
            .await?;
        let own_bsp_id = match own_provider_id {
            Some(id) => match id {
                StorageProviderId::MainStorageProvider(_) => {
                    let err_msg = "Current node account is a Main Storage Provider. Expected a Backup Storage Provider ID.";
                    error!(target: LOG_TARGET, err_msg);
                    return Err(BspUploadError::WrongProviderType.into());
                }
                StorageProviderId::BackupStorageProvider(id) => id,
            },
            None => {
                error!(target: LOG_TARGET, "Failed to get own BSP ID.");
                return Err(BspUploadError::BspIdNotFound.into());
            }
        };
        let current_forest_key = CURRENT_FOREST_KEY.to_vec();

        // Query runtime for the chunks to prove for the file.
        let mut confirm_storing_requests_with_chunks_to_prove = Vec::new();
        for confirm_storing_request in event.data.confirm_storing_requests.iter() {
            match self
                .storage_hub_handler
                .blockchain
                .query_bsp_confirm_chunks_to_prove_for_file(
                    own_bsp_id,
                    confirm_storing_request.file_key,
                )
                .await
            {
                Ok(chunks_to_prove) => {
                    confirm_storing_requests_with_chunks_to_prove
                        .push((confirm_storing_request, chunks_to_prove));
                }
                Err(e) => match e {
                    QueryBspConfirmChunksToProveForFileError::StorageRequestNotFound => {
                        trace!(target: LOG_TARGET, "Skipping {:?} for stale storage request not found in chain state.", confirm_storing_request.file_key);
                        continue;
                    }
                    QueryBspConfirmChunksToProveForFileError::ConfirmChunks(internal_err) => {
                        trace!(target: LOG_TARGET, "Skipping {:?}. Runtime could not return data due to some corrupted state: {:?}", confirm_storing_request.file_key, internal_err);
                        continue;
                    }
                    _ => {
                        let mut confirm_storing_request = confirm_storing_request.clone();
                        confirm_storing_request.increment_try_count();
                        if confirm_storing_request.try_count > self.config.max_try_count {
                            error!(target: LOG_TARGET, "Failed to query chunks to prove for file {:?}: {:?}\nMax try count exceeded! Dropping request!", confirm_storing_request.file_key, e);
                        } else {
                            error!(target: LOG_TARGET, "Failed to query chunks to prove for file {:?}: {:?}\nEnqueuing file key again! (retry {}/{})", confirm_storing_request.file_key, e, confirm_storing_request.try_count, self.config.max_try_count);
                            self.storage_hub_handler
                                .blockchain
                                .queue_confirm_bsp_request(confirm_storing_request)
                                .await?;
                        }
                    }
                },
            }
        }

        if confirm_storing_requests_with_chunks_to_prove.iter().count() == 0 {
            trace!(target: LOG_TARGET, "Skipping ConfirmStoringRequest: No keys to confirm after querying chunks to prove.");
            return Ok(());
        }

        // Send proof generation started event
        if let Some(telemetry_service) = &self.storage_hub_handler.telemetry {
            if !confirm_storing_requests_with_chunks_to_prove.is_empty() {
                let proof_start_event = BspProofGenerationStartedEvent {
                    base: create_base_event("bsp_proof_generation_started", "storage-hub-bsp".to_string(), None),
                    task_id: ctx.task_id.clone(),
                    proof_type: "storage".to_string(),
                    file_key: format!("{:?}", confirm_storing_requests_with_chunks_to_prove[0].0.file_key),
                    challenge_block: 0, // TODO: Get actual challenge block when available
                };
                telemetry_service
                    .queue_typed_event(proof_start_event)
                    .await
                    .ok();
            }
        }

        // Generate the proof for the files and get metadatas.
        let read_file_storage = self.storage_hub_handler.file_storage.read().await;
        let mut file_keys_and_proofs = Vec::new();
        let mut file_metadatas = HashMap::new();
        for (confirm_storing_request, chunks_to_prove) in
            confirm_storing_requests_with_chunks_to_prove.into_iter()
        {
            match (
                read_file_storage.generate_proof(
                    &confirm_storing_request.file_key,
                    &HashSet::from_iter(chunks_to_prove),
                ),
                read_file_storage.get_metadata(&confirm_storing_request.file_key),
            ) {
                (Ok(proof), Ok(Some(metadata))) => {
                    file_keys_and_proofs.push(FileKeyWithProof {
                        file_key: confirm_storing_request.file_key,
                        proof,
                    });
                    file_metadatas.insert(confirm_storing_request.file_key, metadata);
                }
                _ => {
                    let mut confirm_storing_request = confirm_storing_request.clone();
                    confirm_storing_request.increment_try_count();
                    if confirm_storing_request.try_count > self.config.max_try_count {
                        error!(target: LOG_TARGET, "Failed to generate proof or get metadatas for file {:?}.\nMax try count exceeded! Dropping request!", confirm_storing_request.file_key);
                    } else {
                        error!(target: LOG_TARGET, "Failed to generate proof or get metadatas for file {:?}.\nEnqueuing file key again! (retry {}/{})", confirm_storing_request.file_key, confirm_storing_request.try_count, self.config.max_try_count);
                        self.storage_hub_handler
                            .blockchain
                            .queue_confirm_bsp_request(confirm_storing_request)
                            .await?;
                    }
                }
            }
        }
        // Release the file storage read lock as soon as possible.
        drop(read_file_storage);

        if file_keys_and_proofs.is_empty() {
            error!(target: LOG_TARGET, "Failed to generate proofs for ALL the requested files.\n");
            return Err(BspUploadError::ProofGenerationFailed.into());
        }

        let file_keys = file_keys_and_proofs
            .iter()
            .map(|file_key_with_proof| file_key_with_proof.file_key)
            .collect::<Vec<_>>();

        let fs = self
            .storage_hub_handler
            .forest_storage_handler
            .get(&current_forest_key)
            .await
            .ok_or_else(|| BspUploadError::ForestStorageNotFound)?;

        // Generate a proof of non-inclusion (executed in closure to drop the read lock on the forest storage).
        let non_inclusion_forest_proof = { fs.read().await.generate_proof(file_keys)? };

        // Store file keys for telemetry before moving into BoundedVec
        let file_keys_for_telemetry = file_keys_and_proofs.clone();

        // Build extrinsic.
        let call: Runtime::Call =
            pallet_file_system::Call::<Runtime>::bsp_confirm_storing {
                non_inclusion_forest_proof: non_inclusion_forest_proof.proof,
                file_keys_and_proofs: BoundedVec::try_from(file_keys_and_proofs)
                .map_err(|_| {
                    error!("CRITICAL❗️❗️ This is a bug! Failed to convert file keys and proofs to BoundedVec. Please report it to the StorageHub team.");
                    BspUploadError::BoundedVecConversion
                })?,
            }.into();

        // Send the confirmation transaction and wait for it to be included in the block and
        // continue only if it is successful.
        let proof_generation_time_ms = proof_start_time.elapsed().as_millis() as u64;

        let extrinsic_result = self
            .storage_hub_handler
            .blockchain
            .submit_extrinsic_with_retry(
                call,
                SendExtrinsicOptions::new(Duration::from_secs(
                    self.storage_hub_handler
                        .provider_config
                        .blockchain_service
                        .extrinsic_retry_timeout,
                )),
                RetryStrategy::default()
                    .with_max_retries(self.config.max_try_count)
                    .with_max_tip(self.config.max_tip.saturated_into())
                    .retry_only_if_timeout(),
                true,
            )
            .await;

        let extrinsic_hash = match extrinsic_result {
            Ok(hash) => hash,
            Err(e) => {
                // Send proof failed event
                if let Some(telemetry_service) = &self.storage_hub_handler.telemetry {
                    let proof_failed_event = BspProofFailedEvent {
                        base: create_base_event(
                            "bsp_proof_failed",
                            "storage-hub-bsp".to_string(),
                            None,
                        ),
                        task_id: ctx.task_id.clone(),
                        proof_type: "storage".to_string(),
                        error_type: e.telemetry_category().to_string(),
                        error_message: e.to_string(),
                        generation_time_ms: Some(proof_generation_time_ms),
                        submission_attempts: self.config.max_try_count,
                    };
                    telemetry_service
                        .queue_typed_event(proof_failed_event)
                        .await
                        .ok();
                }

                return Err(BspUploadError::ConfirmationFailed { 
                    max_retries: self.config.max_try_count, 
                    last_error: e.to_string() 
                }.into());
            }
        };

        // Send proof submitted event
        if let Some(telemetry_service) = &self.storage_hub_handler.telemetry {
            let proof_submitted_event = BspProofSubmittedEvent {
                base: create_base_event("bsp_proof_submitted", "storage-hub-bsp".to_string(), None),
                task_id: ctx.task_id.clone(),
                proof_type: "storage".to_string(),
                file_key: format!("{:?}", file_keys_for_telemetry[0].file_key),
                challenge_block: 0, // TODO: Get actual challenge block when available
                generation_time_ms: proof_generation_time_ms,
                submission_attempts: self.config.max_try_count,
                transaction_hash: Some(format!("{:?}", extrinsic_hash)),
                };
                telemetry_service
                    .queue_typed_event(proof_submitted_event)
                    .await
                    .ok();

                // Also send upload completed events for all files
                for file_key_with_proof in &file_keys_for_telemetry {
                    if let Some(metadata) = file_metadatas.get(&file_key_with_proof.file_key) {
                        let completed_event = BspUploadCompletedEvent {
                            base: create_base_event(
                                "bsp_upload_completed",
                                "storage-hub-bsp".to_string(),
                                None,
                            ),
                            task_id: ctx.task_id.clone(),
                            file_key: format!("{:?}", file_key_with_proof.file_key),
                            file_size_bytes: metadata.file_size(),
                            duration_ms: ctx.elapsed_ms(),
                            avg_transfer_rate_mbps: 0.0, // Could calculate if we track timing
                            chunks_received: 1, // Single chunk for now
                            fingerprint: format!("{:?}", file_key_with_proof.file_key), // Use file key as fingerprint identifier
                            peer_id: "unknown".to_string(), // Could track if needed
                        };
                        telemetry_service
                            .queue_typed_event(completed_event)
                            .await
                            .ok();
                    }
                }
            }

        // Release the forest root write "lock" and finish the task.
        self.storage_hub_handler
            .blockchain
            .release_forest_root_write_lock(forest_root_write_tx)
            .await
    }
}

impl<NT, Runtime> BspUploadFileTask<NT, Runtime>
where
    NT: ShNodeType<Runtime>,
    NT::FSH: BspForestStorageHandlerT<Runtime>,
    Runtime: StorageEnableRuntime,
{
    async fn handle_new_storage_request_event(
        &mut self,
        event: NewStorageRequest<Runtime>,
    ) -> anyhow::Result<()> {
        if event.size == Zero::zero() {
            let err_msg = "File size cannot be 0";
            error!(target: LOG_TARGET, err_msg);
            return Err(BspUploadError::InvalidFileSize.into());
        }

        // First check if the file is not on our exclude list
        let is_allowed = self.is_allowed(&event).await?;

        if !is_allowed {
            return Ok(());
        }

        // Get the current Forest key of the Provider running this node.
        let current_forest_key = CURRENT_FOREST_KEY.to_vec();

        // Verify if file not already stored
        let fs = self
            .storage_hub_handler
            .forest_storage_handler
            .get(&current_forest_key)
            .await
            .ok_or_else(|| BspUploadError::ForestStorageNotFound)?;
        if fs.read().await.contains_file_key(&event.file_key.into())? {
            info!(
                target: LOG_TARGET,
                "Skipping file key {:x} NewStorageRequest because we are already storing it.",
                event.file_key
            );
            return Ok(());
        }

        // Construct file metadata.
        let who = event.who.as_ref().to_vec();
        let metadata = FileMetadata::new(
            who,
            event.bucket_id.as_ref().to_vec(),
            event.location.to_vec(),
            event.size.saturated_into(),
            event.fingerprint,
        )
        .map_err(|_| BspUploadError::InvalidFileMetadata)?;

        let own_provider_id = self
            .storage_hub_handler
            .blockchain
            .query_storage_provider_id(None)
            .await?;

        let own_bsp_id = match own_provider_id {
            Some(id) => match id {
                StorageProviderId::MainStorageProvider(_) => {
                    let err_msg = "Current node account is a Main Storage Provider. Expected a Backup Storage Provider ID.";
                    error!(target: LOG_TARGET, err_msg);
                    return Err(BspUploadError::WrongProviderType.into());
                }
                StorageProviderId::BackupStorageProvider(id) => id,
            },
            None => {
                let err_msg = "Failed to get own BSP ID.";
                error!(target: LOG_TARGET, err_msg);
                return Err(BspUploadError::BspIdNotFound.into());
            }
        };

        let available_capacity = self
            .storage_hub_handler
            .blockchain
            .query_available_storage_capacity(own_bsp_id)
            .await
            .map_err(|e| {
                let err_msg = format!("Failed to query available storage capacity: {:?}", e);
                error!(
                    target: LOG_TARGET,
                    err_msg
                );
                BspUploadError::CapacityQueryFailed { details: format!("{:?}", e) }
            })?;

        // Increase storage capacity if the available capacity is less than the file size.
        if available_capacity < event.size {
            warn!(
                target: LOG_TARGET,
                "Insufficient storage capacity to volunteer for file key: {:?}",
                event.file_key
            );

            // Check that the BSP has not reached the maximum storage capacity.
            let current_capacity = self
                .storage_hub_handler
                .blockchain
                .query_storage_provider_capacity(own_bsp_id)
                .await
                .map_err(|e| {
                    error!(
                        target: LOG_TARGET,
                        "Failed to query storage provider capacity: {:?}", e
                    );
                    BspUploadError::CapacityQueryFailed { details: format!("{:?}", e) }
                })?;

            let max_storage_capacity = self
                .storage_hub_handler
                .provider_config
                .capacity_config
                .max_capacity();

            if max_storage_capacity <= current_capacity {
                let err_msg =
                    "Reached maximum storage capacity limit. Unable to add more storage capacity.";
                error!(
                    target: LOG_TARGET, "{}", err_msg
                );
                return Err(BspUploadError::InsufficientCapacity.into());
            }

            self.storage_hub_handler
                .blockchain
                .increase_capacity(CapacityRequestData::new(event.size))
                .await?;

            let available_capacity = self
                .storage_hub_handler
                .blockchain
                .query_available_storage_capacity(own_bsp_id)
                .await
                .map_err(|e| {
                    let err_msg = format!("Failed to query available storage capacity: {:?}", e);
                    error!(
                        target: LOG_TARGET,
                        err_msg
                    );
                    BspUploadError::CapacityQueryFailed { details: format!("{:?}", e) }
                })?;

            // Skip volunteering if the new available capacity is still less than the file size.
            if available_capacity < event.size {
                let err_msg = "Increased storage capacity is still insufficient to volunteer for file. Skipping volunteering.";
                warn!(
                    target: LOG_TARGET, "{}", err_msg
                );
                return Err(BspUploadError::InsufficientCapacity.into());
            }
        }

        // Get the file key.
        let file_key: FileKey = metadata
            .file_key::<HashT<StorageProofsMerkleTrieLayout>>()
            .as_ref()
            .try_into()?;

        self.file_key_cleanup = Some(file_key.into());

        // Query runtime for the earliest block where the BSP can volunteer for the file.
        let earliest_volunteer_tick = self
            .storage_hub_handler
            .blockchain
            .query_file_earliest_volunteer_tick(own_bsp_id, file_key.into())
            .await
            .map_err(|e| BspUploadError::VolunteerTickQueryFailed { details: format!("{:?}", e) })?;

        // Calculate the tick in which the BSP should send the extrinsic. It's one less that the tick
        // in which the BSP can volunteer for the file because that way it the extrinsic will get included
        // in the tick where the BSP can actually volunteer for the file.
        use sp_runtime::Saturating;
        let tick_to_wait_to_submit_volunteer = earliest_volunteer_tick.saturating_sub(1u32.into());

        info!(
            target: LOG_TARGET,
            "Waiting for tick {:?} to volunteer for file {:x}",
            earliest_volunteer_tick,
            file_key
        );

        // TODO: if the earliest tick is too far away, we should drop the task.
        // TODO: based on the limit above, also add a timeout for the task.
        self.storage_hub_handler
            .blockchain
            .wait_for_tick(tick_to_wait_to_submit_volunteer)
            .await?;

        // TODO: Have this dynamically called at every tick in `wait_for_tick` to exit early without waiting until `earliest_volunteer_tick` in the event the storage request
        // TODO: is closed mid-way through the process.
        let can_volunteer = self
            .storage_hub_handler
            .blockchain
            .is_storage_request_open_to_volunteers(file_key.into())
            .await
            .map_err(|e| BspUploadError::VolunteerCheckFailed { details: format!("{:?}", e) })?;

        // Skip volunteering if the storage request is no longer open to volunteers.
        // TODO: Handle the case where were catching up to the latest block. We probably either want to skip volunteering or wait until
        // TODO: we catch up to the latest block and if the storage request is still open to volunteers, volunteer then.
        if !can_volunteer {
            let err_msg = "Storage request is no longer open to volunteers. Skipping volunteering.";
            warn!(
                target: LOG_TARGET, "{}", err_msg
            );
            return Err(BspUploadError::StorageRequestClosed.into());
        }

        // Optimistically create file in file storage so we can write uploaded chunks as soon as possible.
        let mut write_file_storage = self.storage_hub_handler.file_storage.write().await;
        write_file_storage
            .insert_file(
                metadata.file_key::<HashT<StorageProofsMerkleTrieLayout>>(),
                metadata,
            )
            .map_err(|e| BspUploadError::FileInsertionFailed { details: format!("{:?}", e) })?;
        drop(write_file_storage);

        // Optimistically register the file for upload in the file transfer service.
        // This solves the race condition between the user and the BSP, where the user could react faster
        // to the BSP volunteering than the BSP, and therefore initiate a new upload request before the
        for peer_id in event.user_peer_ids.iter() {
            let peer_id = match std::str::from_utf8(&peer_id.as_slice()) {
                Ok(str_slice) => PeerId::from_str(str_slice).map_err(|e| {
                    error!(target: LOG_TARGET, "Failed to convert peer ID to PeerId: {}", e);
                    e
                })?,
                Err(e) => return Err(BspUploadError::PeerIdConversion { details: e.to_string() }.into()),
            };
            self.storage_hub_handler
                .file_transfer
                .register_new_file(peer_id, file_key)
                .await
                .map_err(|e| BspUploadError::FilePeerRegistrationFailed { details: format!("{:?}", e) })?;
        }

        // Build extrinsic.
        let call: Runtime::Call = pallet_file_system::Call::<Runtime>::bsp_volunteer {
            file_key: file_key.into(),
        }
        .into();

        // Send extrinsic and wait for it to be included in the block.
        let result = self
            .storage_hub_handler
            .blockchain
            .send_extrinsic(
                call.clone().into(),
                SendExtrinsicOptions::new(Duration::from_secs(
                    self.storage_hub_handler
                        .provider_config
                        .blockchain_service
                        .extrinsic_retry_timeout,
                )),
            )
            .await?
            .watch_for_success(&self.storage_hub_handler.blockchain)
            .await;

        if let Err(e) = result {
            error!(
                target: LOG_TARGET,
                "Failed to volunteer for file {:?}: {:?}",
                file_key,
                e
            );

            // If the initial call errored out, it could mean the chain was spammed so the tick did not advance.
            // Wait until the actual earliest volunteer tick to occur and retry volunteering.
            self.storage_hub_handler
                .blockchain
                .wait_for_tick(earliest_volunteer_tick)
                .await?;

            // Send extrinsic and wait for it to be included in the block.
            let result = self
                .storage_hub_handler
                .blockchain
                .send_extrinsic(
                    call,
                    SendExtrinsicOptions::new(Duration::from_secs(
                        self.storage_hub_handler
                            .provider_config
                            .blockchain_service
                            .extrinsic_retry_timeout,
                    )),
                )
                .await?
                .watch_for_success(&self.storage_hub_handler.blockchain)
                .await;

            if let Err(e) = result {
                error!(
                    target: LOG_TARGET,
                    "Failed to volunteer for file {:?} after retry in volunteer tick: {:?}",
                    file_key,
                    e
                );

                self.unvolunteer_file(file_key.into()).await;
            }
        }

        Ok(())
    }

    /// Handles the [`RemoteUploadRequest`] event.
    ///
    /// Returns `true` if the file is complete, `false` if the file is incomplete.
    async fn handle_remote_upload_request_event(
        &mut self,
        event: RemoteUploadRequest<Runtime>,
    ) -> anyhow::Result<bool> {
        let file_key = event.file_key.into();
        let mut write_file_storage = self.storage_hub_handler.file_storage.write().await;

        // Get the file metadata to verify the fingerprint
        let file_metadata = write_file_storage
            .get_metadata(&file_key)
            .map_err(|e| BspUploadError::FileMetadataRetrievalFailed { details: format!("{:?}", e) })?
            .ok_or_else(|| BspUploadError::FileMetadataNotFound)?;

        // Create task context for tracking chunk upload
        let ctx = TaskContext::new("bsp_upload_chunk");

        // Verify that the fingerprint in the proof matches the expected file fingerprint
        let expected_fingerprint = file_metadata.fingerprint();
        if event.file_key_proof.file_metadata.fingerprint() != expected_fingerprint {
            error!(
                target: LOG_TARGET,
                "Fingerprint mismatch for file {:?}. Expected: {:?}, got: {:?}",
                file_key, expected_fingerprint, event.file_key_proof.file_metadata.fingerprint()
            );
            return Err(BspUploadError::FingerprintMismatch.into());
        }

        // Verify and extract chunks from proof
        let proven = match event
            .file_key_proof
            .proven::<StorageProofsMerkleTrieLayout>()
        {
            Ok(proven) => {
                if proven.is_empty() {
                    Err(BspUploadError::NoProvenChunks)
                } else {
                    // Calculate total batch size
                    let total_batch_size: usize = proven.iter().map(|chunk| chunk.data.len()).sum();

                    if total_batch_size > BATCH_CHUNK_FILE_TRANSFER_MAX_SIZE {
                        Err(BspUploadError::BatchSizeExceeded { 
                            total_size: total_batch_size as u64, 
                            max_size: BATCH_CHUNK_FILE_TRANSFER_MAX_SIZE as u64 
                        })
                    } else {
                        Ok(proven)
                    }
                }
            }
            Err(e) => Err(BspUploadError::ChunkVerificationFailed { 
                details: format!("{:?}", e)
            }),
        };

        let proven = match proven {
            Ok(proven) => proven,
            Err(e) => {
                error!(target: LOG_TARGET, "Failed to verify and get proven file key chunks: {}", e);
                return Err(e.into());
            }
        };

        let mut file_complete = false;

        // Get stored chunks count before processing new ones
        let stored_chunks_before = write_file_storage
            .stored_chunks_count(&file_key)
            .unwrap_or(0);
        let total_chunks = file_metadata.chunks_count();

        // Calculate batch size for telemetry
        let batch_size_bytes: u64 = proven.iter().map(|c| c.data.len() as u64).sum();

        // Process each proven chunk in the batch
        for chunk in proven {
            // TODO: Add a batched write chunk method to the file storage.

            // Validate chunk size
            let chunk_idx = chunk.key.as_u64();
            if !file_metadata.is_valid_chunk_size(chunk_idx, chunk.data.len()) {
                match file_metadata.chunk_size_at(chunk_idx) {
                    Ok(actual_chunk_size) => {
                        error!(
                                target: LOG_TARGET,
                                "Invalid chunk size for chunk {:?} of file {:?}. Expected: {}, got: {}",
                                chunk.key,
                                file_key,
                                actual_chunk_size,
                            chunk.data.len()
                        );
                        return Err(BspUploadError::InvalidChunkSize { 
                            expected: actual_chunk_size as u64, 
                            actual: chunk.data.len() as u64 
                        }.into());
                    }
                    Err(e) => {
                        let err_msg = format!(
                            "Failed to get chunk size for chunk {:?}: {:?}",
                            chunk.key, e
                        );
                        error!(
                            target: LOG_TARGET,
                            "{}",
                            err_msg
                        );
                        return Err(BspUploadError::ChunkDataMismatch { chunk_id: chunk.key.as_u64().to_string() }.into());
                    }
                }
            }

            let write_result = write_file_storage.write_chunk(&file_key, &chunk.key, &chunk.data);

            match write_result {
                Ok(outcome) => match outcome {
                    FileStorageWriteOutcome::FileComplete => {
                        file_complete = true;
                        break; // We can stop processing chunks if the file is complete
                    }
                    FileStorageWriteOutcome::FileIncomplete => continue,
                },
                Err(error) => match error {
                    FileStorageWriteError::FileChunkAlreadyExists => {
                        trace!(
                            target: LOG_TARGET,
                            "Received duplicate chunk with key: {:?}",
                            chunk.key
                        );
                        // Continue processing other chunks
                        continue;
                    }
                    FileStorageWriteError::FileDoesNotExist => {
                        return Err(BspUploadError::FileNotFound { file_key: event.file_key.into() }.into());
                    }
                    FileStorageWriteError::FailedToGetFileChunk
                    | FileStorageWriteError::FailedToInsertFileChunk
                    | FileStorageWriteError::FailedToDeleteChunk
                    | FileStorageWriteError::FailedToDeleteRoot
                    | FileStorageWriteError::FailedToPersistChanges
                    | FileStorageWriteError::FailedToParseFileMetadata
                    | FileStorageWriteError::FailedToParseFingerprint
                    | FileStorageWriteError::FailedToReadStorage
                    | FileStorageWriteError::FailedToUpdatePartialRoot
                    | FileStorageWriteError::FailedToParsePartialRoot
                    | FileStorageWriteError::FailedToGetStoredChunksCount
                    | FileStorageWriteError::ChunkCountOverflow => {
                        return Err(BspUploadError::TrieReadWriteError { 
                            file_key: event.file_key.into(), 
                            chunk_key: chunk.key.as_u64().to_string()
                        }.into());
                    }
                    FileStorageWriteError::FingerprintAndStoredFileMismatch => {
                        return Err(BspUploadError::FingerprintInvariantBroken { 
                            file_key: event.file_key.into() 
                        }.into());
                    }
                    FileStorageWriteError::FailedToConstructTrieIter
                    | FileStorageWriteError::FailedToContructFileTrie => {
                        return Err(BspUploadError::TrieConstructionBug { 
                            file_key: event.file_key.into() 
                        }.into());
                    }
                },
            }
        }

        // Send chunk received telemetry event
        if let Some(telemetry_service) = &self.storage_hub_handler.telemetry {
                // Get current stored chunks count
                let stored_chunks_after = write_file_storage
                    .stored_chunks_count(&file_key)
                    .unwrap_or(stored_chunks_before);

                let chunk_event = BspUploadChunkReceivedEvent {
                    base: create_base_event("bsp_upload_chunk_received", "storage-hub-bsp".to_string(), None),
                    task_id: ctx.task_id.clone(),
                    file_key: format!("{:?}", file_key),
                    chunk_index: stored_chunks_after as u32 - 1, // Last chunk index
                    chunk_size_bytes: batch_size_bytes,
                    total_chunks: total_chunks as u32,
                    bytes_received: stored_chunks_after * shc_common::types::FILE_CHUNK_SIZE as u64,
                    bytes_total: file_metadata.file_size(),
                };
                telemetry_service.queue_typed_event(chunk_event).await.ok();
        }

        Ok(file_complete)
    }

    async fn is_allowed(&self, event: &NewStorageRequest<Runtime>) -> anyhow::Result<bool> {
        let read_file_storage = self.storage_hub_handler.file_storage.read().await;
        let mut is_allowed = read_file_storage
            .is_allowed(
                &event.file_key.into(),
                shc_file_manager::traits::ExcludeType::File,
            )
            .map_err(|e| {
                let err_msg = format!("Failed to read file exclude list: {:?}", e);
                error!(
                    target: LOG_TARGET,
                    err_msg
                );
                BspUploadError::CapacityQueryFailed { details: format!("{:?}", e) }
            })?;

        if !is_allowed {
            info!("File is in the exclude list");
            drop(read_file_storage);
            return Ok(false);
        }

        is_allowed = read_file_storage
            .is_allowed(
                &event.fingerprint.as_hash().into(),
                shc_file_manager::traits::ExcludeType::Fingerprint,
            )
            .map_err(|e| {
                let err_msg = format!("Failed to read file exclude list: {:?}", e);
                error!(
                    target: LOG_TARGET,
                    err_msg
                );
                BspUploadError::CapacityQueryFailed { details: format!("{:?}", e) }
            })?;

        if !is_allowed {
            info!("File fingerprint is in the exclude list");
            drop(read_file_storage);
            return Ok(false);
        }

        let owner = Runtime::Hashing::hash(event.who.as_ref());
        is_allowed = read_file_storage
            .is_allowed(&owner, shc_file_manager::traits::ExcludeType::User)
            .map_err(|e| {
                let err_msg = format!("Failed to read file exclude list: {:?}", e);
                error!(
                    target: LOG_TARGET,
                    err_msg
                );
                BspUploadError::CapacityQueryFailed { details: format!("{:?}", e) }
            })?;

        if !is_allowed {
            info!("Owner is in the exclude list");
            drop(read_file_storage);
            return Ok(false);
        }

        is_allowed = read_file_storage
            .is_allowed(
                &event.bucket_id,
                shc_file_manager::traits::ExcludeType::Bucket,
            )
            .map_err(|e| {
                let err_msg = format!("Failed to read file exclude list: {:?}", e);
                error!(
                    target: LOG_TARGET,
                    err_msg
                );
                BspUploadError::CapacityQueryFailed { details: format!("{:?}", e) }
            })?;

        if !is_allowed {
            info!("Bucket is in the exclude list");
            drop(read_file_storage);
            return Ok(false);
        }

        drop(read_file_storage);

        return Ok(true);
    }

    async fn unvolunteer_file(&self, file_key: Runtime::Hash) {
        warn!(target: LOG_TARGET, "Unvolunteering file {:?}", file_key);

        // Unregister the file from the file transfer service.
        // The error is ignored, as the file might already be unregistered.
        if let Err(e) = self
            .storage_hub_handler
            .file_transfer
            .unregister_file(file_key.as_ref().into())
            .await
        {
            error!(
                target: LOG_TARGET,
                "[unvolunteer_file] Failed to unregister file {:?} from file transfer service: {:?}",
                file_key,
                e
            );
        }

        let mut write_file_storage = self.storage_hub_handler.file_storage.write().await;
        if let Err(e) = write_file_storage.delete_file(&file_key) {
            error!(
                target: LOG_TARGET,
                "[unvolunteer_file] Failed to delete file {:?} from file storage: {:?}",
                file_key,
                e
            );
        }
        drop(write_file_storage);
    }
}<|MERGE_RESOLUTION|>--- conflicted
+++ resolved
@@ -8,8 +8,10 @@
 use pallet_file_system_runtime_api::QueryBspConfirmChunksToProveForFileError;
 use sc_network::PeerId;
 use sc_tracing::tracing::*;
+use sp_core::H256;
 use sp_runtime::traits::{Hash, SaturatedConversion, Zero};
 
+use serde::{Deserialize, Serialize};
 use shc_actors_framework::event_bus::EventHandler;
 use shc_blockchain_service::{
     capacity_manager::CapacityRequestData,
@@ -17,13 +19,11 @@
     events::{NewStorageRequest, ProcessConfirmStoringRequest},
     types::{ConfirmStoringRequest, RetryStrategy, SendExtrinsicOptions},
 };
+use shc_common::telemetry_error::{ErrorCategory, TelemetryErrorCategory};
 use shc_common::{
     consts::CURRENT_FOREST_KEY,
-<<<<<<< HEAD
     task_context::TaskContext,
-=======
     traits::StorageEnableRuntime,
->>>>>>> f209026c
     types::{
         FileKey, FileKeyWithProof, FileMetadata, HashT, StorageProofsMerkleTrieLayout,
         StorageProviderId, BATCH_CHUNK_FILE_TRANSFER_MAX_SIZE,
@@ -37,120 +37,127 @@
 use shc_telemetry_service::{
     create_base_event, BaseTelemetryEvent, TelemetryEvent, TelemetryServiceCommandInterfaceExt,
 };
-use shc_common::telemetry_error::{TelemetryErrorCategory, ErrorCategory};
-use serde::{Deserialize, Serialize};
 
 /// Strongly-typed errors for BSP upload file task
 #[derive(thiserror::Error, Debug)]
 pub enum BspUploadError {
     #[error("Forest root write tx already taken - this is a critical bug")]
     ForestRootTxTaken,
-    
+
     #[error("Failed to get BSP ID")]
     BspIdNotFound,
-    
-    #[error("Current node account is a Main Storage Provider. Expected a Backup Storage Provider ID")]
+
+    #[error(
+        "Current node account is a Main Storage Provider. Expected a Backup Storage Provider ID"
+    )]
     WrongProviderType,
-    
+
     #[error("File size cannot be zero")]
     InvalidFileSize,
-    
+
     #[error("Failed to get forest storage")]
     ForestStorageNotFound,
-    
+
     #[error("Failed to generate proofs for ALL the requested files")]
     ProofGenerationFailed,
-    
+
     #[error("Failed to convert file keys and proofs to BoundedVec - critical bug")]
     BoundedVecConversion,
-    
+
     #[error("Failed to confirm file after {max_retries} retries: {last_error}")]
-    ConfirmationFailed { max_retries: u32, last_error: String },
-    
+    ConfirmationFailed {
+        max_retries: u32,
+        last_error: String,
+    },
+
     #[error("Invalid file metadata")]
     InvalidFileMetadata,
-    
+
     #[error("BSP is not allowed to receive this storage request: {reason}")]
     NotAllowedToReceive { reason: String },
-    
+
     #[error("Failed to query storage provider capacity: {details}")]
     CapacityQueryFailed { details: String },
-    
+
     #[error("BSP does not have enough storage capacity to store this file")]
     InsufficientCapacity,
-    
+
     #[error("Failed to send capacity request: {details}")]
     CapacityRequestFailed { details: String },
-    
+
     #[error("Capacity request was rejected")]
     CapacityRequestRejected,
-    
+
     #[error("Failed to query file earliest volunteer tick: {details}")]
     VolunteerTickQueryFailed { details: String },
-    
+
     #[error("Failed to query if storage request is open to volunteers: {details}")]
     VolunteerCheckFailed { details: String },
-    
+
     #[error("Storage request is no longer open to volunteers")]
     StorageRequestClosed,
-    
+
     #[error("Failed to insert file in file storage: {details}")]
     FileInsertionFailed { details: String },
-    
+
     #[error("Failed to convert peer ID to a string: {details}")]
     PeerIdConversion { details: String },
-    
+
     #[error("Failed to register new file peer: {details}")]
     FilePeerRegistrationFailed { details: String },
-    
+
     #[error("Failed to get file metadata: {details}")]
     FileMetadataRetrievalFailed { details: String },
-    
+
     #[error("File metadata not found")]
     FileMetadataNotFound,
-    
+
     #[error("Fingerprint mismatch")]
     FingerprintMismatch,
-    
+
     #[error("Expected at least one proven chunk but got none")]
     NoProvenChunks,
-    
-    #[error("Total batch size {total_size} bytes exceeds maximum allowed size of {max_size} bytes")]
+
+    #[error(
+        "Total batch size {total_size} bytes exceeds maximum allowed size of {max_size} bytes"
+    )]
     BatchSizeExceeded { total_size: u64, max_size: u64 },
-    
+
     #[error("Failed to verify and get proven file key chunks: {details}")]
     ChunkVerificationFailed { details: String },
-    
+
     #[error("Invalid chunk size. Expected {expected}, got {actual}")]
     InvalidChunkSize { expected: u64, actual: u64 },
-    
+
     #[error("Chunk data mismatch for chunk {chunk_id}")]
     ChunkDataMismatch { chunk_id: String },
-    
-    #[error("File does not exist for key {file_key:?}. Maybe we forgot to unregister before deleting?")]
+
+    #[error(
+        "File does not exist for key {file_key:?}. Maybe we forgot to unregister before deleting?"
+    )]
     FileNotFound { file_key: H256 },
-    
+
     #[error("Invariant broken! This is a bug! Fingerprint and stored file mismatch for key {file_key:?}")]
     FingerprintInvariantBroken { file_key: H256 },
-    
+
     #[error("This is a bug! Failed to construct trie iter for key {file_key:?}")]
     TrieConstructionBug { file_key: H256 },
-    
+
     #[error("Internal trie read/write error {file_key:?}:{chunk_key:?}")]
     TrieReadWriteError { file_key: H256, chunk_key: String },
-    
+
     /// Wrapper for file storage errors
     #[error("File storage error: {0}")]
     FileStorage(#[from] shc_file_manager::traits::FileStorageError),
-    
+
     /// Wrapper for file storage write errors
     #[error("File storage write error: {0}")]
     FileStorageWrite(#[from] FileStorageWriteError),
-    
+
     /// Wrapper for forest storage errors
     #[error("Forest storage error: {0}")]
     ForestStorage(#[from] shc_forest_manager::error::ForestStorageError<H256>),
-    
+
     /// Wrapper for blockchain service errors
     #[error("Blockchain service error: {0}")]
     Blockchain(#[from] shc_blockchain_service::types::WatchTransactionError),
@@ -159,39 +166,46 @@
 impl TelemetryErrorCategory for BspUploadError {
     fn telemetry_category(&self) -> ErrorCategory {
         match self {
-            Self::ForestRootTxTaken | Self::BspIdNotFound | Self::WrongProviderType 
-            | Self::ForestStorageNotFound | Self::BoundedVecConversion 
-            | Self::FingerprintInvariantBroken { .. } | Self::TrieConstructionBug { .. }
-                => ErrorCategory::Configuration,
-                
-            Self::InvalidFileSize | Self::InvalidFileMetadata | Self::FileMetadataNotFound
-            | Self::FileMetadataRetrievalFailed { .. } | Self::FingerprintMismatch 
-            | Self::NoProvenChunks | Self::ChunkVerificationFailed { .. }
-            | Self::InvalidChunkSize { .. } | Self::ChunkDataMismatch { .. }
-            | Self::FileNotFound { .. } | Self::FileInsertionFailed { .. }
-                => ErrorCategory::FileOperation,
-                
-            Self::InsufficientCapacity | Self::BatchSizeExceeded { .. }
-                => ErrorCategory::Capacity,
-                
-            Self::ProofGenerationFailed
-                => ErrorCategory::Proof,
-                
-            Self::NotAllowedToReceive { .. } | Self::CapacityQueryFailed { .. }
-            | Self::CapacityRequestFailed { .. } | Self::CapacityRequestRejected
-            | Self::VolunteerTickQueryFailed { .. } | Self::VolunteerCheckFailed { .. }
-            | Self::StorageRequestClosed
-                => ErrorCategory::Blockchain,
-                
-            Self::ConfirmationFailed { .. }
-                => ErrorCategory::Timeout,
-                
-            Self::PeerIdConversion { .. } | Self::FilePeerRegistrationFailed { .. }
-                => ErrorCategory::Network,
-                
-            Self::TrieReadWriteError { .. }
-                => ErrorCategory::Storage,
-            
+            Self::ForestRootTxTaken
+            | Self::BspIdNotFound
+            | Self::WrongProviderType
+            | Self::ForestStorageNotFound
+            | Self::BoundedVecConversion
+            | Self::FingerprintInvariantBroken { .. }
+            | Self::TrieConstructionBug { .. } => ErrorCategory::Configuration,
+
+            Self::InvalidFileSize
+            | Self::InvalidFileMetadata
+            | Self::FileMetadataNotFound
+            | Self::FileMetadataRetrievalFailed { .. }
+            | Self::FingerprintMismatch
+            | Self::NoProvenChunks
+            | Self::ChunkVerificationFailed { .. }
+            | Self::InvalidChunkSize { .. }
+            | Self::ChunkDataMismatch { .. }
+            | Self::FileNotFound { .. }
+            | Self::FileInsertionFailed { .. } => ErrorCategory::FileOperation,
+
+            Self::InsufficientCapacity | Self::BatchSizeExceeded { .. } => ErrorCategory::Capacity,
+
+            Self::ProofGenerationFailed => ErrorCategory::Proof,
+
+            Self::NotAllowedToReceive { .. }
+            | Self::CapacityQueryFailed { .. }
+            | Self::CapacityRequestFailed { .. }
+            | Self::CapacityRequestRejected
+            | Self::VolunteerTickQueryFailed { .. }
+            | Self::VolunteerCheckFailed { .. }
+            | Self::StorageRequestClosed => ErrorCategory::Blockchain,
+
+            Self::ConfirmationFailed { .. } => ErrorCategory::Timeout,
+
+            Self::PeerIdConversion { .. } | Self::FilePeerRegistrationFailed { .. } => {
+                ErrorCategory::Network
+            }
+
+            Self::TrieReadWriteError { .. } => ErrorCategory::Storage,
+
             // Delegate to wrapped error types
             Self::FileStorage(e) => e.telemetry_category(),
             Self::FileStorageWrite(e) => e.telemetry_category(),
@@ -441,42 +455,46 @@
 
         // Send task started telemetry event
         if let Some(telemetry_service) = &self.storage_hub_handler.telemetry {
-                let start_event = BspUploadStartedEvent {
-                    base: create_base_event("bsp_upload_started", "storage-hub-bsp".to_string(), None),
-                    task_id: ctx.task_id.clone(),
-                    task_name: ctx.task_name.clone(),
-                    file_key: format!("{:?}", event.file_key),
-                    file_size_bytes: event.size as u64,
-                    location: hex::encode(event.location.as_slice()),
-                    fingerprint: format!("{:?}", event.fingerprint),
-                    peer_id: format!("{:?}", event.user_peer_ids),
-                };
-                telemetry_service.queue_typed_event(start_event).await.ok();
+            let start_event = BspUploadStartedEvent {
+                base: create_base_event("bsp_upload_started", "storage-hub-bsp".to_string(), None),
+                task_id: ctx.task_id.clone(),
+                task_name: ctx.task_name.clone(),
+                file_key: format!("{:?}", event.file_key),
+                file_size_bytes: event.size.saturated_into(),
+                location: hex::encode(event.location.as_slice()),
+                fingerprint: format!("{:?}", event.fingerprint),
+                peer_id: format!("{:?}", event.user_peer_ids),
+            };
+            telemetry_service.queue_typed_event(start_event).await.ok();
         }
 
         let result = self.handle_new_storage_request_event(event.clone()).await;
 
         // Send completion or failure telemetry
         if let Some(telemetry_service) = &self.storage_hub_handler.telemetry {
-                match &result {
-                    Ok(_) => {
-                        // Success event will be sent when file upload completes
-                        // This is just volunteering, not actual completion
-                    }
-                    Err(e) => {
-                        let failed_event = BspUploadFailedEvent {
-                            base: create_base_event("bsp_upload_failed", "storage-hub-bsp".to_string(), None),
-                            task_id: ctx.task_id.clone(),
-                            file_key: format!("{:?}", event.file_key),
-                            error_type: e.telemetry_category().to_string(),
-                            error_message: e.to_string(),
-                            duration_ms: Some(ctx.elapsed_ms()),
-                            chunks_received: Some(0),
-                            bytes_received: Some(0),
-                        };
-                        telemetry_service.queue_typed_event(failed_event).await.ok();
-                    }
-                }
+            match &result {
+                Ok(_) => {
+                    // Success event will be sent when file upload completes
+                    // This is just volunteering, not actual completion
+                }
+                Err(e) => {
+                    let failed_event = BspUploadFailedEvent {
+                        base: create_base_event(
+                            "bsp_upload_failed",
+                            "storage-hub-bsp".to_string(),
+                            None,
+                        ),
+                        task_id: ctx.task_id.clone(),
+                        file_key: format!("{:?}", event.file_key),
+                        error_type: e.telemetry_category().to_string(),
+                        error_message: e.to_string(),
+                        duration_ms: Some(ctx.elapsed_ms()),
+                        chunks_received: Some(0),
+                        bytes_received: Some(0),
+                    };
+                    telemetry_service.queue_typed_event(failed_event).await.ok();
+                }
+            }
         }
 
         if result.is_err() {
@@ -665,10 +683,17 @@
         if let Some(telemetry_service) = &self.storage_hub_handler.telemetry {
             if !confirm_storing_requests_with_chunks_to_prove.is_empty() {
                 let proof_start_event = BspProofGenerationStartedEvent {
-                    base: create_base_event("bsp_proof_generation_started", "storage-hub-bsp".to_string(), None),
+                    base: create_base_event(
+                        "bsp_proof_generation_started",
+                        "storage-hub-bsp".to_string(),
+                        None,
+                    ),
                     task_id: ctx.task_id.clone(),
                     proof_type: "storage".to_string(),
-                    file_key: format!("{:?}", confirm_storing_requests_with_chunks_to_prove[0].0.file_key),
+                    file_key: format!(
+                        "{:?}",
+                        confirm_storing_requests_with_chunks_to_prove[0].0.file_key
+                    ),
                     challenge_block: 0, // TODO: Get actual challenge block when available
                 };
                 telemetry_service
@@ -798,10 +823,11 @@
                         .ok();
                 }
 
-                return Err(BspUploadError::ConfirmationFailed { 
-                    max_retries: self.config.max_try_count, 
-                    last_error: e.to_string() 
-                }.into());
+                return Err(BspUploadError::ConfirmationFailed {
+                    max_retries: self.config.max_try_count,
+                    last_error: e.to_string(),
+                }
+                .into());
             }
         };
 
@@ -816,37 +842,37 @@
                 generation_time_ms: proof_generation_time_ms,
                 submission_attempts: self.config.max_try_count,
                 transaction_hash: Some(format!("{:?}", extrinsic_hash)),
-                };
-                telemetry_service
-                    .queue_typed_event(proof_submitted_event)
-                    .await
-                    .ok();
-
-                // Also send upload completed events for all files
-                for file_key_with_proof in &file_keys_for_telemetry {
-                    if let Some(metadata) = file_metadatas.get(&file_key_with_proof.file_key) {
-                        let completed_event = BspUploadCompletedEvent {
-                            base: create_base_event(
-                                "bsp_upload_completed",
-                                "storage-hub-bsp".to_string(),
-                                None,
-                            ),
-                            task_id: ctx.task_id.clone(),
-                            file_key: format!("{:?}", file_key_with_proof.file_key),
-                            file_size_bytes: metadata.file_size(),
-                            duration_ms: ctx.elapsed_ms(),
-                            avg_transfer_rate_mbps: 0.0, // Could calculate if we track timing
-                            chunks_received: 1, // Single chunk for now
-                            fingerprint: format!("{:?}", file_key_with_proof.file_key), // Use file key as fingerprint identifier
-                            peer_id: "unknown".to_string(), // Could track if needed
-                        };
-                        telemetry_service
-                            .queue_typed_event(completed_event)
-                            .await
-                            .ok();
-                    }
-                }
-            }
+            };
+            telemetry_service
+                .queue_typed_event(proof_submitted_event)
+                .await
+                .ok();
+
+            // Also send upload completed events for all files
+            for file_key_with_proof in &file_keys_for_telemetry {
+                if let Some(metadata) = file_metadatas.get(&file_key_with_proof.file_key) {
+                    let completed_event = BspUploadCompletedEvent {
+                        base: create_base_event(
+                            "bsp_upload_completed",
+                            "storage-hub-bsp".to_string(),
+                            None,
+                        ),
+                        task_id: ctx.task_id.clone(),
+                        file_key: format!("{:?}", file_key_with_proof.file_key),
+                        file_size_bytes: metadata.file_size(),
+                        duration_ms: ctx.elapsed_ms(),
+                        avg_transfer_rate_mbps: 0.0, // Could calculate if we track timing
+                        chunks_received: 1,          // Single chunk for now
+                        fingerprint: format!("{:?}", file_key_with_proof.file_key), // Use file key as fingerprint identifier
+                        peer_id: "unknown".to_string(), // Could track if needed
+                    };
+                    telemetry_service
+                        .queue_typed_event(completed_event)
+                        .await
+                        .ok();
+                }
+            }
+        }
 
         // Release the forest root write "lock" and finish the task.
         self.storage_hub_handler
@@ -942,7 +968,9 @@
                     target: LOG_TARGET,
                     err_msg
                 );
-                BspUploadError::CapacityQueryFailed { details: format!("{:?}", e) }
+                BspUploadError::CapacityQueryFailed {
+                    details: format!("{:?}", e),
+                }
             })?;
 
         // Increase storage capacity if the available capacity is less than the file size.
@@ -964,7 +992,9 @@
                         target: LOG_TARGET,
                         "Failed to query storage provider capacity: {:?}", e
                     );
-                    BspUploadError::CapacityQueryFailed { details: format!("{:?}", e) }
+                    BspUploadError::CapacityQueryFailed {
+                        details: format!("{:?}", e),
+                    }
                 })?;
 
             let max_storage_capacity = self
@@ -998,7 +1028,9 @@
                         target: LOG_TARGET,
                         err_msg
                     );
-                    BspUploadError::CapacityQueryFailed { details: format!("{:?}", e) }
+                    BspUploadError::CapacityQueryFailed {
+                        details: format!("{:?}", e),
+                    }
                 })?;
 
             // Skip volunteering if the new available capacity is still less than the file size.
@@ -1025,7 +1057,9 @@
             .blockchain
             .query_file_earliest_volunteer_tick(own_bsp_id, file_key.into())
             .await
-            .map_err(|e| BspUploadError::VolunteerTickQueryFailed { details: format!("{:?}", e) })?;
+            .map_err(|e| BspUploadError::VolunteerTickQueryFailed {
+                details: format!("{:?}", e),
+            })?;
 
         // Calculate the tick in which the BSP should send the extrinsic. It's one less that the tick
         // in which the BSP can volunteer for the file because that way it the extrinsic will get included
@@ -1054,7 +1088,9 @@
             .blockchain
             .is_storage_request_open_to_volunteers(file_key.into())
             .await
-            .map_err(|e| BspUploadError::VolunteerCheckFailed { details: format!("{:?}", e) })?;
+            .map_err(|e| BspUploadError::VolunteerCheckFailed {
+                details: format!("{:?}", e),
+            })?;
 
         // Skip volunteering if the storage request is no longer open to volunteers.
         // TODO: Handle the case where were catching up to the latest block. We probably either want to skip volunteering or wait until
@@ -1074,7 +1110,9 @@
                 metadata.file_key::<HashT<StorageProofsMerkleTrieLayout>>(),
                 metadata,
             )
-            .map_err(|e| BspUploadError::FileInsertionFailed { details: format!("{:?}", e) })?;
+            .map_err(|e| BspUploadError::FileInsertionFailed {
+                details: format!("{:?}", e),
+            })?;
         drop(write_file_storage);
 
         // Optimistically register the file for upload in the file transfer service.
@@ -1086,13 +1124,20 @@
                     error!(target: LOG_TARGET, "Failed to convert peer ID to PeerId: {}", e);
                     e
                 })?,
-                Err(e) => return Err(BspUploadError::PeerIdConversion { details: e.to_string() }.into()),
+                Err(e) => {
+                    return Err(BspUploadError::PeerIdConversion {
+                        details: e.to_string(),
+                    }
+                    .into())
+                }
             };
             self.storage_hub_handler
                 .file_transfer
                 .register_new_file(peer_id, file_key)
                 .await
-                .map_err(|e| BspUploadError::FilePeerRegistrationFailed { details: format!("{:?}", e) })?;
+                .map_err(|e| BspUploadError::FilePeerRegistrationFailed {
+                    details: format!("{:?}", e),
+                })?;
         }
 
         // Build extrinsic.
@@ -1178,7 +1223,9 @@
         // Get the file metadata to verify the fingerprint
         let file_metadata = write_file_storage
             .get_metadata(&file_key)
-            .map_err(|e| BspUploadError::FileMetadataRetrievalFailed { details: format!("{:?}", e) })?
+            .map_err(|e| BspUploadError::FileMetadataRetrievalFailed {
+                details: format!("{:?}", e),
+            })?
             .ok_or_else(|| BspUploadError::FileMetadataNotFound)?;
 
         // Create task context for tracking chunk upload
@@ -1208,17 +1255,17 @@
                     let total_batch_size: usize = proven.iter().map(|chunk| chunk.data.len()).sum();
 
                     if total_batch_size > BATCH_CHUNK_FILE_TRANSFER_MAX_SIZE {
-                        Err(BspUploadError::BatchSizeExceeded { 
-                            total_size: total_batch_size as u64, 
-                            max_size: BATCH_CHUNK_FILE_TRANSFER_MAX_SIZE as u64 
+                        Err(BspUploadError::BatchSizeExceeded {
+                            total_size: total_batch_size as u64,
+                            max_size: BATCH_CHUNK_FILE_TRANSFER_MAX_SIZE as u64,
                         })
                     } else {
                         Ok(proven)
                     }
                 }
             }
-            Err(e) => Err(BspUploadError::ChunkVerificationFailed { 
-                details: format!("{:?}", e)
+            Err(e) => Err(BspUploadError::ChunkVerificationFailed {
+                details: format!("{:?}", e),
             }),
         };
 
@@ -1258,10 +1305,11 @@
                                 actual_chunk_size,
                             chunk.data.len()
                         );
-                        return Err(BspUploadError::InvalidChunkSize { 
-                            expected: actual_chunk_size as u64, 
-                            actual: chunk.data.len() as u64 
-                        }.into());
+                        return Err(BspUploadError::InvalidChunkSize {
+                            expected: actual_chunk_size as u64,
+                            actual: chunk.data.len() as u64,
+                        }
+                        .into());
                     }
                     Err(e) => {
                         let err_msg = format!(
@@ -1273,7 +1321,10 @@
                             "{}",
                             err_msg
                         );
-                        return Err(BspUploadError::ChunkDataMismatch { chunk_id: chunk.key.as_u64().to_string() }.into());
+                        return Err(BspUploadError::ChunkDataMismatch {
+                            chunk_id: chunk.key.as_u64().to_string(),
+                        }
+                        .into());
                     }
                 }
             }
@@ -1299,7 +1350,10 @@
                         continue;
                     }
                     FileStorageWriteError::FileDoesNotExist => {
-                        return Err(BspUploadError::FileNotFound { file_key: event.file_key.into() }.into());
+                        return Err(BspUploadError::FileNotFound {
+                            file_key: event.file_key.into(),
+                        }
+                        .into());
                     }
                     FileStorageWriteError::FailedToGetFileChunk
                     | FileStorageWriteError::FailedToInsertFileChunk
@@ -1313,21 +1367,24 @@
                     | FileStorageWriteError::FailedToParsePartialRoot
                     | FileStorageWriteError::FailedToGetStoredChunksCount
                     | FileStorageWriteError::ChunkCountOverflow => {
-                        return Err(BspUploadError::TrieReadWriteError { 
-                            file_key: event.file_key.into(), 
-                            chunk_key: chunk.key.as_u64().to_string()
-                        }.into());
+                        return Err(BspUploadError::TrieReadWriteError {
+                            file_key: event.file_key.into(),
+                            chunk_key: chunk.key.as_u64().to_string(),
+                        }
+                        .into());
                     }
                     FileStorageWriteError::FingerprintAndStoredFileMismatch => {
-                        return Err(BspUploadError::FingerprintInvariantBroken { 
-                            file_key: event.file_key.into() 
-                        }.into());
+                        return Err(BspUploadError::FingerprintInvariantBroken {
+                            file_key: event.file_key.into(),
+                        }
+                        .into());
                     }
                     FileStorageWriteError::FailedToConstructTrieIter
                     | FileStorageWriteError::FailedToContructFileTrie => {
-                        return Err(BspUploadError::TrieConstructionBug { 
-                            file_key: event.file_key.into() 
-                        }.into());
+                        return Err(BspUploadError::TrieConstructionBug {
+                            file_key: event.file_key.into(),
+                        }
+                        .into());
                     }
                 },
             }
@@ -1335,22 +1392,26 @@
 
         // Send chunk received telemetry event
         if let Some(telemetry_service) = &self.storage_hub_handler.telemetry {
-                // Get current stored chunks count
-                let stored_chunks_after = write_file_storage
-                    .stored_chunks_count(&file_key)
-                    .unwrap_or(stored_chunks_before);
-
-                let chunk_event = BspUploadChunkReceivedEvent {
-                    base: create_base_event("bsp_upload_chunk_received", "storage-hub-bsp".to_string(), None),
-                    task_id: ctx.task_id.clone(),
-                    file_key: format!("{:?}", file_key),
-                    chunk_index: stored_chunks_after as u32 - 1, // Last chunk index
-                    chunk_size_bytes: batch_size_bytes,
-                    total_chunks: total_chunks as u32,
-                    bytes_received: stored_chunks_after * shc_common::types::FILE_CHUNK_SIZE as u64,
-                    bytes_total: file_metadata.file_size(),
-                };
-                telemetry_service.queue_typed_event(chunk_event).await.ok();
+            // Get current stored chunks count
+            let stored_chunks_after = write_file_storage
+                .stored_chunks_count(&file_key)
+                .unwrap_or(stored_chunks_before);
+
+            let chunk_event = BspUploadChunkReceivedEvent {
+                base: create_base_event(
+                    "bsp_upload_chunk_received",
+                    "storage-hub-bsp".to_string(),
+                    None,
+                ),
+                task_id: ctx.task_id.clone(),
+                file_key: format!("{:?}", file_key),
+                chunk_index: stored_chunks_after as u32 - 1, // Last chunk index
+                chunk_size_bytes: batch_size_bytes,
+                total_chunks: total_chunks as u32,
+                bytes_received: stored_chunks_after * shc_common::types::FILE_CHUNK_SIZE as u64,
+                bytes_total: file_metadata.file_size(),
+            };
+            telemetry_service.queue_typed_event(chunk_event).await.ok();
         }
 
         Ok(file_complete)
@@ -1369,7 +1430,9 @@
                     target: LOG_TARGET,
                     err_msg
                 );
-                BspUploadError::CapacityQueryFailed { details: format!("{:?}", e) }
+                BspUploadError::CapacityQueryFailed {
+                    details: format!("{:?}", e),
+                }
             })?;
 
         if !is_allowed {
@@ -1389,7 +1452,9 @@
                     target: LOG_TARGET,
                     err_msg
                 );
-                BspUploadError::CapacityQueryFailed { details: format!("{:?}", e) }
+                BspUploadError::CapacityQueryFailed {
+                    details: format!("{:?}", e),
+                }
             })?;
 
         if !is_allowed {
@@ -1407,7 +1472,9 @@
                     target: LOG_TARGET,
                     err_msg
                 );
-                BspUploadError::CapacityQueryFailed { details: format!("{:?}", e) }
+                BspUploadError::CapacityQueryFailed {
+                    details: format!("{:?}", e),
+                }
             })?;
 
         if !is_allowed {
@@ -1427,7 +1494,9 @@
                     target: LOG_TARGET,
                     err_msg
                 );
-                BspUploadError::CapacityQueryFailed { details: format!("{:?}", e) }
+                BspUploadError::CapacityQueryFailed {
+                    details: format!("{:?}", e),
+                }
             })?;
 
         if !is_allowed {
