--- conflicted
+++ resolved
@@ -1,4 +1,10 @@
-use std::{collections::HashSet, future::Future, pin::Pin, sync::Arc, time::{Duration, Instant}};
+use std::{
+    collections::HashSet,
+    future::Future,
+    pin::Pin,
+    sync::Arc,
+    time::{Duration, Instant},
+};
 
 use anyhow::anyhow;
 use sc_tracing::tracing::*;
@@ -7,6 +13,7 @@
 use sp_core::H256;
 use sp_runtime::traits::{SaturatedConversion, Saturating};
 
+use serde::{Deserialize, Serialize};
 use shc_actors_framework::{actor::ActorHandle, event_bus::EventHandler};
 use shc_blockchain_service::{
     commands::{BlockchainServiceCommandInterface, BlockchainServiceCommandInterfaceExt},
@@ -16,13 +23,11 @@
     types::{RetryStrategy, SendExtrinsicOptions, SubmitProofRequest, WatchTransactionError},
     BlockchainService,
 };
+use shc_common::telemetry_error::TelemetryErrorCategory;
 use shc_common::{
     consts::CURRENT_FOREST_KEY,
-<<<<<<< HEAD
     task_context::TaskContext,
-=======
     traits::StorageEnableRuntime,
->>>>>>> f209026c
     types::{
         BlockNumber, CustomChallenge, FileKey, ForestRoot, KeyProof, KeyProofs,
         ProofsDealerProviderId, Proven, RandomnessOutput, StorageProof,
@@ -32,8 +37,6 @@
 use shc_telemetry_service::{
     create_base_event, BaseTelemetryEvent, TelemetryEvent, TelemetryServiceCommandInterfaceExt,
 };
-use shc_common::telemetry_error::TelemetryErrorCategory;
-use serde::{Deserialize, Serialize};
 
 use crate::{
     handler::StorageHubHandler,
@@ -291,16 +294,23 @@
         // Send challenge received telemetry event
         if let Some(telemetry_service) = &self.storage_hub_handler.telemetry {
             let challenge_event = BspProofChallengeReceivedEvent {
-                base: create_base_event("bsp_proof_challenge_received", "storage-hub-bsp".to_string(), None),
+                base: create_base_event(
+                    "bsp_proof_challenge_received",
+                    "storage-hub-bsp".to_string(),
+                    None,
+                ),
                 task_id: ctx.task_id.clone(),
                 task_name: ctx.task_name.clone(),
                 provider_id: format!("{:?}", event.data.provider_id),
-                tick: event.data.tick,
+                tick: event.data.tick.saturated_into(),
                 seed: format!("{:?}", event.data.seed),
                 forest_challenges_count: event.data.forest_challenges.len(),
                 checkpoint_challenges_count: event.data.checkpoint_challenges.len(),
             };
-            telemetry_service.queue_typed_event(challenge_event).await.ok();
+            telemetry_service
+                .queue_typed_event(challenge_event)
+                .await
+                .ok();
         }
 
         // Acquire Forest root write lock. This prevents other Forest-root-writing tasks from starting while we are processing this task.
@@ -391,12 +401,15 @@
                 base: create_base_event("bsp_proof_generated", "storage-hub-bsp".to_string(), None),
                 task_id: ctx.task_id.clone(),
                 provider_id: format!("{:?}", event.data.provider_id),
-                tick: event.data.tick,
+                tick: event.data.tick.saturated_into(),
                 proven_keys_count: proven_keys.len(),
                 key_proofs_count,
                 generation_time_ms: proof_generation_time_ms,
             };
-            telemetry_service.queue_typed_event(proof_generated_event).await.ok();
+            telemetry_service
+                .queue_typed_event(proof_generated_event)
+                .await
+                .ok();
         }
 
         // Construct full proof.
@@ -456,7 +469,8 @@
         };
 
         // Attempt to submit the extrinsic with retries and tip increase.
-        let submission_result = self.storage_hub_handler
+        let submission_result = self
+            .storage_hub_handler
             .blockchain
             .submit_extrinsic_with_retry(
                 call,
@@ -482,41 +496,62 @@
                 // Send proof submitted/accepted event
                 if let Some(telemetry_service) = &self.storage_hub_handler.telemetry {
                     let proof_submitted_event = BspProofSubmittedEvent {
-                        base: create_base_event("bsp_proof_submitted", "storage-hub-bsp".to_string(), None),
+                        base: create_base_event(
+                            "bsp_proof_submitted",
+                            "storage-hub-bsp".to_string(),
+                            None,
+                        ),
                         task_id: ctx.task_id.clone(),
                         provider_id: format!("{:?}", event.data.provider_id),
-                        tick: event.data.tick,
+                        tick: event.data.tick.saturated_into(),
                         submission_attempts: self.config.max_submission_attempts,
                         transaction_hash: Some(format!("{:?}", transaction_hash)),
                         total_time_ms,
                     };
-                    telemetry_service.queue_typed_event(proof_submitted_event).await.ok();
+                    telemetry_service
+                        .queue_typed_event(proof_submitted_event)
+                        .await
+                        .ok();
 
                     let proof_accepted_event = BspProofAcceptedEvent {
-                        base: create_base_event("bsp_proof_accepted", "storage-hub-bsp".to_string(), None),
+                        base: create_base_event(
+                            "bsp_proof_accepted",
+                            "storage-hub-bsp".to_string(),
+                            None,
+                        ),
                         task_id: ctx.task_id.clone(),
                         provider_id: format!("{:?}", event.data.provider_id),
-                        tick: event.data.tick,
+                        tick: event.data.tick.saturated_into(),
                         transaction_hash: format!("{:?}", transaction_hash),
                         total_time_ms,
                     };
-                    telemetry_service.queue_typed_event(proof_accepted_event).await.ok();
+                    telemetry_service
+                        .queue_typed_event(proof_accepted_event)
+                        .await
+                        .ok();
                 }
             }
             Err(e) => {
                 // Send proof rejected event
                 if let Some(telemetry_service) = &self.storage_hub_handler.telemetry {
                     let proof_rejected_event = BspProofRejectedEvent {
-                        base: create_base_event("bsp_proof_rejected", "storage-hub-bsp".to_string(), None),
+                        base: create_base_event(
+                            "bsp_proof_rejected",
+                            "storage-hub-bsp".to_string(),
+                            None,
+                        ),
                         task_id: ctx.task_id.clone(),
                         provider_id: format!("{:?}", event.data.provider_id),
-                        tick: event.data.tick,
+                        tick: event.data.tick.saturated_into(),
                         error_type: e.telemetry_category().to_string(),
                         error_message: e.to_string(),
                         submission_attempts: self.config.max_submission_attempts,
                         total_time_ms,
                     };
-                    telemetry_service.queue_typed_event(proof_rejected_event).await.ok();
+                    telemetry_service
+                        .queue_typed_event(proof_rejected_event)
+                        .await
+                        .ok();
                 }
 
                 error!(target: LOG_TARGET, "❌ Failed to submit proof due to: {}", e);
