--- conflicted
+++ resolved
@@ -4,11 +4,14 @@
 use sp_runtime::traits::SaturatedConversion;
 use std::collections::HashSet;
 
+use serde::{Deserialize, Serialize};
 use shc_actors_framework::event_bus::EventHandler;
 use shc_blockchain_service::{
     commands::BlockchainServiceCommandInterface,
     events::{AcceptedBspVolunteer, NewStorageRequest},
 };
+use shc_common::task_context::TaskContext;
+use shc_common::telemetry_error::TelemetryErrorCategory;
 use shc_common::{
     traits::StorageEnableRuntime,
     types::{
@@ -22,9 +25,6 @@
 use shc_telemetry_service::{
     create_base_event, BaseTelemetryEvent, TelemetryEvent, TelemetryServiceCommandInterfaceExt,
 };
-use shc_common::task_context::TaskContext;
-use shc_common::telemetry_error::TelemetryErrorCategory;
-use serde::{Deserialize, Serialize};
 use shp_file_metadata::ChunkId;
 
 // Local user telemetry event definitions
@@ -149,13 +149,9 @@
 {
     /// Reacts to a new storage request from the runtime, which is triggered by a user sending a file to be stored.
     /// It generates the file metadata and sends it to the BSPs volunteering to store the file.
-<<<<<<< HEAD
-    async fn handle_event(&mut self, event: NewStorageRequest) -> anyhow::Result<()> {
+    async fn handle_event(&mut self, event: NewStorageRequest<Runtime>) -> anyhow::Result<()> {
         // Create task context for tracking
         let ctx = TaskContext::new("user_sends_file");
-=======
-    async fn handle_event(&mut self, event: NewStorageRequest<Runtime>) -> anyhow::Result<()> {
->>>>>>> f209026c
         let node_pub_key = self
             .storage_hub_handler
             .blockchain
@@ -171,11 +167,15 @@
         // Send task started telemetry event
         if let Some(telemetry_service) = &self.storage_hub_handler.telemetry {
             let start_event = UserFileUploadStartedEvent {
-                base: create_base_event("user_file_upload_started", "storage-hub-user".to_string(), None),
+                base: create_base_event(
+                    "user_file_upload_started",
+                    "storage-hub-user".to_string(),
+                    None,
+                ),
                 task_id: ctx.task_id.clone(),
                 task_name: ctx.task_name.clone(),
                 file_key: format!("{:?}", event.file_key),
-                file_size_bytes: event.size as u64,
+                file_size_bytes: event.size.saturated_into(),
                 location: hex::encode(event.location.as_slice()),
                 fingerprint: format!("{:?}", event.fingerprint),
                 peer_ids: format!("{:?}", event.user_peer_ids),
@@ -259,20 +259,31 @@
             match &result {
                 Ok(_) => {
                     let completed_event = UserUploadCompletedEvent {
-                        base: create_base_event("user_upload_completed", "storage-hub-user".to_string(), None),
+                        base: create_base_event(
+                            "user_upload_completed",
+                            "storage-hub-user".to_string(),
+                            None,
+                        ),
                         task_id: ctx.task_id.clone(),
                         file_key: format!("{:?}", file_key),
-                        file_size_bytes: event.size as u64,
+                        file_size_bytes: event.size.saturated_into(),
                         duration_ms: ctx.elapsed_ms(),
                         total_chunks: file_metadata.chunks_count(),
                         fingerprint: format!("{:?}", event.fingerprint),
                         peer_id: "multiple".to_string(), // Could be multiple peers
                     };
-                    telemetry_service.queue_typed_event(completed_event).await.ok();
+                    telemetry_service
+                        .queue_typed_event(completed_event)
+                        .await
+                        .ok();
                 }
                 Err(e) => {
                     let failed_event = UserUploadFailedEvent {
-                        base: create_base_event("user_upload_failed", "storage-hub-user".to_string(), None),
+                        base: create_base_event(
+                            "user_upload_failed",
+                            "storage-hub-user".to_string(),
+                            None,
+                        ),
                         task_id: ctx.task_id.clone(),
                         file_key: format!("{:?}", file_key),
                         error_type: e.telemetry_category().to_string(),
@@ -298,13 +309,9 @@
     /// establishes a connection to each BSPs through the p2p network and sends the file.
     /// At this point we assume that the file is merkleised and already in file storage, and
     /// for this reason the file transfer to the BSP should not fail unless the p2p connection fails.
-<<<<<<< HEAD
-    async fn handle_event(&mut self, event: AcceptedBspVolunteer) -> anyhow::Result<()> {
+    async fn handle_event(&mut self, event: AcceptedBspVolunteer<Runtime>) -> anyhow::Result<()> {
         // Create task context for tracking
         let ctx = TaskContext::new("user_sends_file_bsp");
-=======
-    async fn handle_event(&mut self, event: AcceptedBspVolunteer<Runtime>) -> anyhow::Result<()> {
->>>>>>> f209026c
         info!(
             target: LOG_TARGET,
             "Handling BSP volunteering to store a file from user [{:?}], with location [{:?}]",
@@ -313,16 +320,12 @@
         );
 
         let owner = event.owner.as_ref().to_vec();
+        let location_hex = hex::encode(event.location.as_slice());
         let file_metadata = FileMetadata::new(
             owner,
             event.bucket_id.as_ref().to_vec(),
-<<<<<<< HEAD
-            event.location.clone().into_inner(),
-            event.size.into(),
-=======
             event.location.into_inner(),
             event.size.saturated_into(),
->>>>>>> f209026c
             event.fingerprint,
         )
         .map_err(|_| anyhow::anyhow!("Invalid file metadata"))?;
@@ -348,12 +351,16 @@
         // Send task started telemetry event for BSP volunteer
         if let Some(telemetry_service) = &self.storage_hub_handler.telemetry {
             let start_event = UserFileUploadStartedEvent {
-                base: create_base_event("user_file_upload_started", "storage-hub-user".to_string(), None),
+                base: create_base_event(
+                    "user_file_upload_started",
+                    "storage-hub-user".to_string(),
+                    None,
+                ),
                 task_id: ctx.task_id.clone(),
                 task_name: ctx.task_name.clone(),
                 file_key: format!("{:?}", file_key),
-                file_size_bytes: event.size as u64,
-                location: hex::encode(event.location.as_slice()),
+                file_size_bytes: event.size.saturated_into(),
+                location: location_hex,
                 fingerprint: format!("{:?}", event.fingerprint),
                 peer_ids: format!("{:?}", peer_ids),
             };
@@ -367,20 +374,31 @@
             match &result {
                 Ok(_) => {
                     let completed_event = UserUploadCompletedEvent {
-                        base: create_base_event("user_upload_completed", "storage-hub-user".to_string(), None),
+                        base: create_base_event(
+                            "user_upload_completed",
+                            "storage-hub-user".to_string(),
+                            None,
+                        ),
                         task_id: ctx.task_id.clone(),
                         file_key: format!("{:?}", file_key),
-                        file_size_bytes: event.size as u64,
+                        file_size_bytes: event.size.saturated_into(),
                         duration_ms: ctx.elapsed_ms(),
                         total_chunks: file_metadata.chunks_count(),
                         fingerprint: format!("{:?}", event.fingerprint),
                         peer_id: "bsp_volunteer".to_string(),
                     };
-                    telemetry_service.queue_typed_event(completed_event).await.ok();
+                    telemetry_service
+                        .queue_typed_event(completed_event)
+                        .await
+                        .ok();
                 }
                 Err(e) => {
                     let failed_event = UserUploadFailedEvent {
-                        base: create_base_event("user_upload_failed", "storage-hub-user".to_string(), None),
+                        base: create_base_event(
+                            "user_upload_failed",
+                            "storage-hub-user".to_string(),
+                            None,
+                        ),
                         task_id: ctx.task_id.clone(),
                         file_key: format!("{:?}", file_key),
                         error_type: e.telemetry_category().to_string(),
@@ -511,13 +529,20 @@
                             // Send chunk sent telemetry event
                             if let Some(telemetry_service) = &self.storage_hub_handler.telemetry {
                                 let chunk_event = UserChunkSentEvent {
-                                    base: create_base_event("user_chunk_sent", "storage-hub-user".to_string(), None),
+                                    base: create_base_event(
+                                        "user_chunk_sent",
+                                        "storage-hub-user".to_string(),
+                                        None,
+                                    ),
                                     task_id: ctx.task_id.clone(),
                                     file_key: format!("{:?}", file_key),
                                     chunk_count: current_batch.len() as u32,
                                     chunk_size_bytes: current_batch_size as u64,
                                     peer_id: format!("{:?}", peer_id),
-                                    batch_index: (chunk_id as usize / (BATCH_CHUNK_FILE_TRANSFER_MAX_SIZE / shc_common::types::FILE_CHUNK_SIZE as usize)) as u32,
+                                    batch_index: (chunk_id as usize
+                                        / (BATCH_CHUNK_FILE_TRANSFER_MAX_SIZE
+                                            / shc_common::types::FILE_CHUNK_SIZE as usize))
+                                        as u32,
                                 };
                                 telemetry_service.queue_typed_event(chunk_event).await.ok();
                             }
@@ -651,13 +676,20 @@
                             // Send final chunk sent telemetry event
                             if let Some(telemetry_service) = &self.storage_hub_handler.telemetry {
                                 let chunk_event = UserChunkSentEvent {
-                                    base: create_base_event("user_chunk_sent", "storage-hub-user".to_string(), None),
+                                    base: create_base_event(
+                                        "user_chunk_sent",
+                                        "storage-hub-user".to_string(),
+                                        None,
+                                    ),
                                     task_id: ctx.task_id.clone(),
                                     file_key: format!("{:?}", file_key),
                                     chunk_count: current_batch.len() as u32,
                                     chunk_size_bytes: current_batch_size as u64,
                                     peer_id: format!("{:?}", peer_id),
-                                    batch_index: (chunk_count as usize / (BATCH_CHUNK_FILE_TRANSFER_MAX_SIZE / shc_common::types::FILE_CHUNK_SIZE as usize)) as u32,
+                                    batch_index: (chunk_count as usize
+                                        / (BATCH_CHUNK_FILE_TRANSFER_MAX_SIZE
+                                            / shc_common::types::FILE_CHUNK_SIZE as usize))
+                                        as u32,
                                 };
                                 telemetry_service.queue_typed_event(chunk_event).await.ok();
                             }
