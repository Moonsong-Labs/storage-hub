--- conflicted
+++ resolved
@@ -107,13 +107,9 @@
         chunk_count: u64,
     ) -> impl core::future::Future<Output = Result<(), anyhow::Error>> + 'a {
         async move {
-<<<<<<< HEAD
             let start_time = std::time::Instant::now();
 
-            debug!(target: LOG_TARGET, "Attempting to send chunks of file key {:?} to peer {:?}", file_key, peer_id);
-=======
             debug!(target: LOG_TARGET, "Attempting to send chunks of file key [{:x}] to peer {:?}", file_key, peer_id);
->>>>>>> e45cf364
 
             let mut current_batch = Vec::new();
             let mut current_batch_size = 0usize;
