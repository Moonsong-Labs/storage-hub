--- conflicted
+++ resolved
@@ -337,22 +337,17 @@
     NT::FSH: MspForestStorageHandlerT<Runtime>,
     Runtime: StorageEnableRuntime,
 {
-<<<<<<< HEAD
-    async fn handle_event(&mut self, event: BatchProcessStorageRequests) -> anyhow::Result<()> {
+    async fn handle_event(&mut self, event: BatchProcessStorageRequests) -> anyhow::Result<String> {
         // Hold the Arc reference to the permit for the lifetime of this handler
         // The permit will be automatically released when this handler completes or fails
         // (when the Arc is dropped, the permit is dropped, releasing the semaphore)
         let _permit_guard = event.permit;
 
-=======
-    async fn handle_event(&mut self, event: NewStorageRequest<Runtime>) -> anyhow::Result<String> {
->>>>>>> 5e53d4c3
         info!(
             target: LOG_TARGET,
             "Processing batch storage requests"
         );
 
-<<<<<<< HEAD
         let pending_requests = self
             .storage_hub_handler
             .blockchain
@@ -399,6 +394,7 @@
         }
 
         // Then, process each pending request: if not in statuses, set to Processing and emit event
+        let mut processed_count = 0;
         for request in &pending_requests {
             let file_key = H256::from_slice(request.file_key.as_ref());
 
@@ -411,21 +407,6 @@
                     status
                 );
                 continue;
-=======
-        let file_key = event.file_key;
-        let result = self.handle_new_storage_request_event(event).await;
-
-        match result {
-            Ok(()) => Ok(format!(
-                "Handled NewStorageRequest for file_key [{:x}]",
-                file_key
-            )),
-            Err(e) => {
-                if let Some(file_key) = &self.file_key_cleanup {
-                    self.unregister_file(*file_key).await?;
-                }
-                Err(e)
->>>>>>> 5e53d4c3
             }
 
             // File key not in statuses: set to Processing and emit NewStorageRequest event
@@ -443,11 +424,16 @@
                 "Emitted NewStorageRequest event for file key {:?}",
                 file_key
             );
-        }
-<<<<<<< HEAD
+
+            processed_count += 1;
+        }
 
         // Permit is automatically released when handler returns
-        Ok(())
+        Ok(format!(
+            "Processed {} new storage requests out of {} pending",
+            processed_count,
+            pending_requests.len()
+        ))
     }
 }
 
@@ -465,7 +451,7 @@
     NT::FSH: MspForestStorageHandlerT<Runtime>,
     Runtime: StorageEnableRuntime,
 {
-    async fn handle_event(&mut self, event: NewStorageRequest<Runtime>) -> anyhow::Result<()> {
+    async fn handle_event(&mut self, event: NewStorageRequest<Runtime>) -> anyhow::Result<String> {
         let bucket_id = H256::from_slice(event.bucket_id.as_ref());
         let file_key = H256::from_slice(event.file_key.as_ref());
         let result = self.handle_new_storage_request_event(event).await;
@@ -478,9 +464,7 @@
                 reason
             ));
         }
-        Ok(())
-=======
->>>>>>> 5e53d4c3
+        Ok(format!("Handled NewStorageRequest for file_key [{:x}]", file_key))
     }
 }
 
