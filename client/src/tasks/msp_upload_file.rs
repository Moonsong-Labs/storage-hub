//! # MSP Upload File Task
//!
//! This module handles the complete file upload flow for Main Storage Providers (MSPs).
//!
//! ## Concurrent Task Architecture
//!
//! The task uses an **actor-based event-driven model** where multiple events can be processed
//! concurrently. Each event handler is spawned as a separate async task by the actor framework
//! when subscribed via [`subscribe_actor_event_map!`](crate::handler::subscribe_actor_event_map).
//!
//! ### Event Flow
//!
//! ```text
//! ┌──────────────────────────────────────────────────────────────────────────────────┐
//! │                          BlockchainService                                       │
//! │     (manages file_key_statuses in MspHandler, emits only new requests)           │
//! │                                      │                                           │
//! │                 Filter: only emit if file key NOT in statuses                    │
//! │                     ┌────────────────┼────────────────┐                          │
//! │                     ▼                ▼                ▼                          │
//! │            NewStorageRequest  NewStorageRequest  NewStorageRequest               │
//! │            (per file key)     (per file key)     (per file key)                  │
//! │                     │                │                │                          │
//! │          ┌──────────┴────────┐       │       ┌───────┴──────────┐                │
//! │          ▼                   ▼       ▼       ▼                  ▼                │
//! │   [File in storage?]    RemoteUploadRequest (chunk uploads from user)            │
//! │          │                          │                                            │
//! │          │ yes                      │ file complete                              │
//! │          ▼                          ▼                                            │
//! │      on_file_complete ◄─────────────┘                                            │
//! │          │                                                                       │
//! │          ▼                                                                       │
//! │   queue_msp_respond_storage_request                                              │
//! │          │                                                                       │
//! │          ▼                                                                       │
//! │   ProcessMspRespondStoringRequest                                                │
//! │   (batched extrinsic submission)                                                 │
//! │          │                                                                       │
<<<<<<< HEAD
//! │          ├─── InBlock ──────────► set_file_key_status(Submitted)                 │
=======
//! │          ├─── InBlock ──────────► set_file_key_status(InBlock)                   │
>>>>>>> 49309737
//! │          │                        (awaiting finalization)                        │
//! │          │                                                                       │
//! │          ├─── Proof Error ──────► remove_file_key_status ─┐                      │
//! │          │    (transient, retryable)                      │                      │
//! │          │                                                │                      │
//! │          ├─── Extrinsic Failure ──► remove_file_key_status┤                      │
//! │          │    (timeout after retries)                     │                      │
//! │          │                                                ▼                      │
//! │          │                               BlockchainService                       │
//! │          │                               (will re-emit on next block)            │
//! │          │                                                                       │
//! │          └─── Non-proof Error ──► set_file_key_status(Abandoned)                 │
//! │                                                                                  │
//! │  ───────────────────────── Finality Events ─────────────────────────             │
//! │                                                                                  │
<<<<<<< HEAD
//! │   MspAcceptedStorageRequest (finalized) ──► Submitted → Accepted                 │
//! │   StorageRequestRejected (finalized) ────► Submitted → Rejected                  │
//! │                                                                                  │
//! │  ───────────────────────── Reorg Detection ─────────────────────────             │
//! │                                                                                  │
//! │   Submitted file key still in pending requests ──► remove_file_key_status        │
=======
//! │   MspAcceptedStorageRequest (finalized) ──► InBlock → Accepted                   │
//! │   StorageRequestRejected (finalized) ────► InBlock → Rejected                    │
//! │                                                                                  │
//! │  ───────────────────────── Reorg Detection ─────────────────────────             │
//! │                                                                                  │
//! │   InBlock file key still in pending requests ──► remove_file_key_status          │
>>>>>>> 49309737
//! │   (enables automatic retry on next block)                                        │
//! └──────────────────────────────────────────────────────────────────────────────────┘
//! ```
//!
//! ### Status Tracking with [`FileKeyStatus`]
//!
//! File key status tracking is centralized in the [`BlockchainService`](shc_blockchain_service)'s
//! `MspHandler`. This prevents duplicate processing and enables automatic retries.
//!
//! The blockchain service filters pending storage requests before emitting events:
//!
//! | Status                        | Meaning                                    | Action in BlockchainService                          |  
//! | ----------------------------- | ------------------------------------------ | -----------------------------------------------------|  
//! | [`FileKeyStatus::Processing`] | File key is in the pipeline                | **Skip** (don't emit)                                |  
<<<<<<< HEAD
//! | [`FileKeyStatus::Submitted`]  | Tx included in block, awaiting finality    | **Skip** (don't emit) OR **Retry** if reorg detected |  
=======
//! | [`FileKeyStatus::InBlock`]    | Tx included in block, awaiting finality    | **Skip** (don't emit) OR **Retry** if reorg detected |  
>>>>>>> 49309737
//! | [`FileKeyStatus::Accepted`]   | Finalized as accepted on-chain             | **Skip** (don't emit)                                |  
//! | [`FileKeyStatus::Rejected`]   | Finalized as rejected on-chain             | **Skip** (don't emit)                                |  
//! | [`FileKeyStatus::Abandoned`]  | Failed with non-proof dispatch error       | **Skip** (don't emit)                                |  
//! | *Not present*                 | New or retryable file key                  | **Emit** (set status to `Processing`)                |  
//!
//! ### Retry Mechanism
//!
//! The retry mechanism works by **removing** file keys from statuses to signal that they
//! should be re-processed on the next block. Tasks use the `remove_file_key_status` command:
//!
//! - **Proof errors** (`ForestProofVerificationFailed`,
//!   `FailedToApplyDelta`): File key is **removed** from statuses via command. The next
//!   block's processing will re-emit a [`NewStorageRequest`] event with `Processing` status.
//!
<<<<<<< HEAD
//! - **Extrinsic submission failures** (timeout after exhausting retries): File key is
//!   **removed** from statuses via command. This allows retry on the next block since the
//!   failure may be transient (network issues, collator congestion).
=======
//! - **Extrinsic submission timeouts**: File key is **removed** from statuses via command.
//!   Timeouts are retried automatically (see [`RetryStrategy::retry_only_if_timeout`]) since
//!   they are transient errors (network issues, collator congestion) that may resolve on retry.
>>>>>>> 49309737
//!
//! - **Non-proof dispatch errors** (authorization failures, invalid parameters, etc.):
//!   File key is marked as `Abandoned` via [`FileKeyStatusUpdate`] command.
//!   These are permanent failures not resolved by retrying, so the file key will be skipped.
//!
//! - **Reorgs** (block containing accept/reject tx is reorged out): The blockchain service
<<<<<<< HEAD
//!   detects `Submitted` file keys that still appear in pending storage requests and removes
=======
//!   detects `InBlock` file keys that still appear in pending storage requests and removes
>>>>>>> 49309737
//!   them from statuses. This enables automatic retry on the next block.
//!
//! ### Event Handlers
//!
//! - [`NewStorageRequest`]: Emitted by the [`BlockchainService`](shc_blockchain_service) only for
//!   file keys that don't have a status yet. The handler validates capacity, creates the file
//!   in storage, and registers for P2P upload. If the file is already complete in file storage,
//!   immediately queues an accept response via
//!   [`queue_msp_respond_storage_request`](shc_blockchain_service::commands::BlockchainServiceCommandInterface::queue_msp_respond_storage_request).
//!
//! - [`RemoteUploadRequest`]: Receives and validates file chunks from users. When the file is
//!   fully received, queues an accept response via
//!   [`queue_msp_respond_storage_request`](shc_blockchain_service::commands::BlockchainServiceCommandInterface::queue_msp_respond_storage_request).
//!
//! - [`ProcessMspRespondStoringRequest`]: Processes queued accept/reject responses and submits
//!   them in a single batched `msp_respond_storage_requests_multiple_buckets` extrinsic.
//!   On success (InBlock), marks file keys as `Submitted`. The blockchain service then
//!   monitors finality events to transition to `Accepted` or `Rejected`.

use anyhow::anyhow;
use std::{
    collections::{HashMap, HashSet},
    str::FromStr,
    time::Duration,
};

use sc_network::PeerId;
use sc_tracing::tracing::*;
use shc_blockchain_service::types::{
    FileKeyStatusUpdate, MspRespondStorageRequest, RespondStorageRequest, RetryStrategy,
};
use shc_blockchain_service::{capacity_manager::CapacityRequestData, types::SendExtrinsicOptions};
use sp_core::H256;
use sp_runtime::{
    traits::{CheckedAdd, CheckedSub, SaturatedConversion, Zero},
    DispatchError,
};

use pallet_file_system::types::RejectedStorageRequest;
use pallet_proofs_dealer;
use shc_actors_framework::event_bus::EventHandler;
use shc_blockchain_service::{
    commands::{BlockchainServiceCommandInterface, BlockchainServiceCommandInterfaceExt},
    events::{NewStorageRequest, ProcessMspRespondStoringRequest},
};
use shc_common::{
    blockchain_utils::decode_module_error,
    traits::StorageEnableRuntime,
    types::{
        FileKey, FileKeyWithProof, FileMetadata, HashT, RejectedStorageRequestReason,
<<<<<<< HEAD
        StorageEnableErrors, StorageProofsMerkleTrieLayout, StorageProviderId,
        StorageRequestMspAcceptedFileKeys, StorageRequestMspBucketResponse,
        BATCH_CHUNK_FILE_TRANSFER_MAX_SIZE,
=======
        StorageEnableErrors, StorageEnableEvents, StorageHubEventsVec,
        StorageProofsMerkleTrieLayout, StorageProviderId, StorageRequestMspAcceptedFileKeys,
        StorageRequestMspBucketResponse, BATCH_CHUNK_FILE_TRANSFER_MAX_SIZE,
>>>>>>> 49309737
    },
};
use shc_file_manager::traits::{FileStorage, FileStorageWriteError, FileStorageWriteOutcome};
use shc_file_transfer_service::{
    commands::FileTransferServiceCommandInterface, events::RemoteUploadRequest,
};
use shc_forest_manager::traits::{ForestStorage, ForestStorageHandler};
use shp_file_metadata::{Chunk, ChunkId, Leaf};

use crate::{
    handler::StorageHubHandler,
    types::{ForestStorageKey, MspForestStorageHandlerT, ShNodeType},
};

const LOG_TARGET: &str = "msp-upload-file-task";

/// Configuration for the MSP upload file task
#[derive(Debug, Clone)]
pub struct MspUploadFileConfig {
    /// Maximum number of times to retry submitting respond storage request extrinsic
    pub max_try_count: u32,
    /// Maximum tip amount to use when submitting respond storage request extrinsic
    pub max_tip: u128,
}

impl Default for MspUploadFileConfig {
    fn default() -> Self {
        Self {
            max_try_count: 3,
            max_tip: 500,
        }
    }
}

/// Information about a storage request rejection that needs to be handled.
#[derive(Debug)]
struct RejectionInfo {
    file_key: H256,
    bucket_id: H256,
    reason: RejectedStorageRequestReason,
    error_message: String,
}

impl RejectionInfo {
    /// Creates a new `RejectionInfo` from file metadata and rejection details.
    fn new(
        file_key: H256,
        file_metadata: &FileMetadata,
        reason: RejectedStorageRequestReason,
        error_message: String,
    ) -> Self {
        Self {
            file_key,
            bucket_id: H256::from_slice(file_metadata.bucket_id().as_ref()),
            reason,
            error_message,
        }
    }
}

/// Handles the complete file upload flow for Main Storage Providers (MSPs).
///
/// This task processes multiple concurrent events using an actor-based model.
/// See [module documentation](self) for the full architecture and event flow diagram.
///
/// # Event Handlers
///
/// | Event                               | Purpose                                                              |
/// | ----------------------------------- | -------------------------------------------------------------------- |
/// | [`NewStorageRequest`]               | Emitted by BlockchainService; checks status, handles capacity/upload |
/// | [`RemoteUploadRequest`]             | Chunk reception; queues accept when file complete                    |
/// | [`ProcessMspRespondStoringRequest`] | Batched on-chain response submission                                 |
<<<<<<< HEAD
///
/// # Status Tracking
///
=======
///
/// # Status Tracking
///
>>>>>>> 49309737
/// File key status tracking is managed centrally by the
/// [`BlockchainService`](shc_blockchain_service::BlockchainService)'s `MspHandler`.
/// Tasks update statuses via commands (e.g., `set_file_key_status`, `remove_file_key_status`).
pub struct MspUploadFileTask<NT, Runtime>
where
    NT: ShNodeType<Runtime>,
    NT::FSH: MspForestStorageHandlerT<Runtime>,
    Runtime: StorageEnableRuntime,
{
    storage_hub_handler: StorageHubHandler<NT, Runtime>,
    config: MspUploadFileConfig,
}

impl<NT, Runtime> Clone for MspUploadFileTask<NT, Runtime>
where
    NT: ShNodeType<Runtime>,
    NT::FSH: MspForestStorageHandlerT<Runtime>,
    Runtime: StorageEnableRuntime,
{
    fn clone(&self) -> MspUploadFileTask<NT, Runtime> {
        Self {
            storage_hub_handler: self.storage_hub_handler.clone(),
            config: self.config.clone(),
        }
    }
}

impl<NT, Runtime> MspUploadFileTask<NT, Runtime>
where
    NT: ShNodeType<Runtime>,
    NT::FSH: MspForestStorageHandlerT<Runtime>,
    Runtime: StorageEnableRuntime,
{
    pub fn new(storage_hub_handler: StorageHubHandler<NT, Runtime>) -> Self {
        Self {
            storage_hub_handler,
            config: MspUploadFileConfig::default(),
        }
    }

    pub fn with_config(mut self, config: MspUploadFileConfig) -> Self {
        self.config = config;
        self
    }

    /// Constructs file metadata and derives the file key from a storage request.
    ///
    /// This is a pure computation helper that converts storage request data into
    /// the internal [`FileMetadata`] and [`FileKey`] representations.
    fn construct_file_metadata_and_key(
        event: &NewStorageRequest<Runtime>,
    ) -> anyhow::Result<(FileMetadata, FileKey)> {
        let who = event.who.as_ref().to_vec();
        let metadata = FileMetadata::new(
            who,
            event.bucket_id.as_ref().to_vec(),
            event.location.to_vec(),
            event.size.saturated_into(),
            event.fingerprint,
        )
        .map_err(|_| anyhow::anyhow!("Invalid file metadata"))?;

        let file_key: FileKey = metadata
            .file_key::<HashT<StorageProofsMerkleTrieLayout>>()
            .as_ref()
            .try_into()?;

        Ok((metadata, file_key))
    }
}

/// Handles the [`NewStorageRequest`] event.
///
/// This event is emitted by the blockchain service for each pending storage request.
/// The blockchain service filters out file keys that already have a status (Processing,
/// Accepted, Rejected, or Abandoned), so this handler only receives new file keys.
///
/// The MSP will check if it has enough storage capacity to store the file and increase it
/// if necessary (up to a maximum). If the MSP does not have enough capacity still, it will
/// reject the storage request. It will register the user and file key in the registry of
/// the File Transfer Service, which handles incoming p2p upload requests. Finally, it will
/// create a file in the file storage so that it can write uploaded chunks as soon as possible.
impl<NT, Runtime> EventHandler<NewStorageRequest<Runtime>> for MspUploadFileTask<NT, Runtime>
where
    NT: ShNodeType<Runtime> + 'static,
    NT::FSH: MspForestStorageHandlerT<Runtime>,
    Runtime: StorageEnableRuntime,
{
    async fn handle_event(&mut self, event: NewStorageRequest<Runtime>) -> anyhow::Result<String> {
        let bucket_id = H256::from_slice(event.bucket_id.as_ref());
        let file_key = H256::from_slice(event.file_key.as_ref());

        // Status tracking is handled by the blockchain service's MspHandler.
        // This event is only emitted for file keys that don't have a status yet,
        // so we can proceed directly with processing.
        debug!(target: LOG_TARGET, "Processing NewStorageRequest for file key {:?}", file_key);

<<<<<<< HEAD
        let result = self.handle_new_storage_request_event(event).await;
        if let Err(reason) = result {
            self.handle_rejected_storage_request(&file_key, bucket_id, reason.clone())
                .await?;

            return Err(anyhow::anyhow!(
                "Failed to handle new storage request: {:?}",
                reason
            ));
=======
        let bucket_id = H256::from_slice(event.bucket_id.as_ref());
        let file_key = H256::from_slice(event.file_key.as_ref());

        let result = self.handle_new_storage_request_event(event).await;
        match result {
            Ok(()) => Ok(format!(
                "Handled NewStorageRequest for file_key [{:x}]",
                file_key
            )),
            Err(reason) => {
                error!(target: LOG_TARGET, "Failed to handle new storage request: {:?}", reason);

                self.handle_rejected_storage_request(
                    &file_key,
                    bucket_id,
                    // TODO: Receive actual reason error variant from internal call to `handle_new_storage_request_event`
                    RejectedStorageRequestReason::InternalError,
                )
                .await
                .map_err(|e| anyhow!("Failed to handle rejected storage request: {:?}", e))?;

                return Err(anyhow!(
                    "Failed to handle new storage request: {:?}",
                    reason
                ));
            }
>>>>>>> 49309737
        }
        Ok(format!(
            "Handled NewStorageRequest for file_key [{:x}]",
            file_key
        ))
    }
}

/// Handles the [`RemoteUploadRequest`] event.
///
/// This event is triggered by a user sending a chunk of the file to the MSP. It checks the proof
/// for the chunk and if it is valid, stores it, until the whole file is stored.
impl<NT, Runtime> EventHandler<RemoteUploadRequest<Runtime>> for MspUploadFileTask<NT, Runtime>
where
    NT: ShNodeType<Runtime> + 'static,
    NT::FSH: MspForestStorageHandlerT<Runtime>,
    Runtime: StorageEnableRuntime,
{
    async fn handle_event(
        &mut self,
        event: RemoteUploadRequest<Runtime>,
    ) -> anyhow::Result<String> {
        trace!(target: LOG_TARGET, "Received remote upload request for file {:x} and peer {:?}", event.file_key, event.peer);

        let file_key: H256 = event.file_key.into();

        let file_complete = match self.handle_remote_upload_request_event(event.clone()).await {
            Ok(complete) => complete,
            Err(e) => {
                error!(target: LOG_TARGET, "Failed to handle remote upload request: {:?}", e);

                // Send error response through FileTransferService
                if let Err(e) = self
                    .storage_hub_handler
                    .file_transfer
                    .upload_response(event.request_id, false)
                    .await
                {
                    error!(target: LOG_TARGET, "Failed to send error response: {:?}", e);
                }
                return Err(e);
            }
        };

        // Send completion status through FileTransferService
        if let Err(e) = self
            .storage_hub_handler
            .file_transfer
            .upload_response(event.request_id, file_complete)
            .await
        {
            error!(target: LOG_TARGET, "Failed to send response: {:?}", e);
        }

        // Handle file completion if the entire file is uploaded or is already being stored.
        if file_complete {
<<<<<<< HEAD
            self.on_file_complete(&file_key).await;
=======
            self.on_file_complete(&event.file_key.into()).await;
>>>>>>> 49309737
        }

        Ok(format!(
            "Handled RemoteUploadRequest for file [{:x}] (complete: {})",
            event.file_key, file_complete
        ))
    }
}

/// Handles the [`ProcessMspRespondStoringRequest`] event.
///
/// Triggered when there are new storage request(s) to respond to. Normally, storage requests are
/// immediately rejected if the MSP cannot store the file (e.g. not enough capacity). However, this event
/// is able to respond to storage requests that are either being accepted or rejected either way.
///
/// The MSP will call the `msp_respond_storage_requests_multiple_buckets` extrinsic on the FileSystem pallet to respond to the
/// storage requests.
impl<NT, Runtime> EventHandler<ProcessMspRespondStoringRequest<Runtime>>
    for MspUploadFileTask<NT, Runtime>
where
    NT: ShNodeType<Runtime> + 'static,
    NT::FSH: MspForestStorageHandlerT<Runtime>,
    Runtime: StorageEnableRuntime,
{
    async fn handle_event(
        &mut self,
        event: ProcessMspRespondStoringRequest<Runtime>,
    ) -> anyhow::Result<String> {
        info!(
            target: LOG_TARGET,
            "Processing ProcessMspRespondStoringRequest",
        );

        debug!(
            target: LOG_TARGET,
            "ProcessMspRespondStoringRequest storing requests: {:?}",
            event.data.respond_storing_requests,
        );

        let forest_root_write_tx = match event.forest_root_write_tx.lock().await.take() {
            Some(tx) => tx,
            None => {
                let err_msg = "CRITICAL❗️❗️ This is a bug! Forest root write tx already taken. This is a critical bug. Please report it to the StorageHub team.";
                error!(target: LOG_TARGET, err_msg);
                return Err(anyhow!(err_msg));
            }
        };

        let own_provider_id = self
            .storage_hub_handler
            .blockchain
            .query_storage_provider_id(None)
            .await?;

        let own_msp_id = match own_provider_id {
            Some(StorageProviderId::MainStorageProvider(id)) => id,
            Some(StorageProviderId::BackupStorageProvider(_)) => {
                return Err(anyhow!(
                    "Current node account is a Backup Storage Provider. Expected a Main Storage Provider ID."
                ));
            }
            None => {
                return Err(anyhow!("Failed to get own MSP ID."));
            }
        };

<<<<<<< HEAD
        // Collect file keys we want to accept to check if they're still pending
=======
        // Collect all file keys (both accept and reject) to check if they're still pending to filter
        // any stale file keys which no longer have a pending storage requests.
>>>>>>> 49309737
        let file_keys_to_check: Vec<FileKey> = event
            .data
            .respond_storing_requests
            .iter()
<<<<<<< HEAD
            .filter_map(|r| {
                if let MspRespondStorageRequest::Accept = &r.response {
                    Some(r.file_key.into())
                } else {
                    None
                }
            })
            .collect();

        // Query pending storage requests for these specific file keys.
        // The runtime API already filters to only return requests that are:
        // 1. Assigned to this MSP
        // 2. Not yet accepted (msp.1 == false)
=======
            .map(|r| r.file_key.into())
            .collect();

        // Query pending storage requests for all file keys (both accepts and rejects).
        // The runtime API filters to only return requests that are:
        // 1. Assigned to this MSP
        // 2. Not yet responded to (msp.1 == false, meaning not yet accepted/confirmed)
        // Note: We let the blockchain service handle removing stale file keys from statuses.
>>>>>>> 49309737
        let pending_file_keys: HashSet<H256> = if !file_keys_to_check.is_empty() {
            self.storage_hub_handler
                .blockchain
                .query_pending_storage_requests(Some(file_keys_to_check))
                .await
                .unwrap_or_else(|e| {
                    warn!(
                        target: LOG_TARGET,
                        "Failed to query storage requests: {:?}. Proceeding with all requests.",
                        e
                    );
                    Vec::new()
                })
                .into_iter()
                .map(|r| H256::from_slice(r.file_key.as_ref()))
                .collect()
        } else {
            HashSet::new()
        };

        let mut file_key_responses = HashMap::new();

        let read_file_storage = self.storage_hub_handler.file_storage.read().await;
<<<<<<< HEAD
        // Filter out requests that are not pending
        for respond in event
=======

        // Filter out requests that are do not have any pending storage requests.
        let filtered_pending_file_keys = event
>>>>>>> 49309737
            .data
            .respond_storing_requests
            .iter()
            .filter(|r| pending_file_keys.contains(&r.file_key))
<<<<<<< HEAD
        {
=======
            .collect::<Vec<_>>();

        for respond in filtered_pending_file_keys {
            info!(target: LOG_TARGET, "Processing response for file key {:x}", respond.file_key);
>>>>>>> 49309737
            let bucket_id = match read_file_storage.get_metadata(&respond.file_key) {
                Ok(Some(metadata)) => H256::from_slice(metadata.bucket_id().as_ref()),
                Ok(None) => {
                    error!(target: LOG_TARGET, "File does not exist for key {:x}. Maybe we forgot to unregister before deleting?", respond.file_key);
                    continue;
                }
                Err(e) => {
                    error!(target: LOG_TARGET, "Failed to get file metadata: {:?}", e);
                    continue;
                }
            };

            let entry = file_key_responses
                .entry(bucket_id)
                .or_insert_with(|| (Vec::new(), Vec::new()));

            match &respond.response {
                MspRespondStorageRequest::Accept => {
                    let chunks_to_prove = match self
                        .storage_hub_handler
                        .blockchain
                        .query_msp_confirm_chunks_to_prove_for_file(own_msp_id, respond.file_key)
                        .await
                    {
                        Ok(chunks) => chunks,
                        Err(e) => {
                            error!(target: LOG_TARGET, "Failed to get chunks to prove: {:?}", e);
                            continue;
                        }
                    };

                    let proof = match read_file_storage
                        .generate_proof(&respond.file_key, &HashSet::from_iter(chunks_to_prove))
                    {
                        Ok(p) => p,
                        Err(e) => {
                            error!(target: LOG_TARGET, "Failed to generate proof: {:?}", e);
                            continue;
                        }
                    };

                    entry.0.push(FileKeyWithProof {
                        file_key: respond.file_key,
                        proof,
                    });
                }
                MspRespondStorageRequest::Reject(reason) => {
                    entry.1.push(RejectedStorageRequest {
                        file_key: respond.file_key,
                        reason: reason.clone(),
                    });
                }
            }
        }

        drop(read_file_storage);

        let mut storage_request_msp_response = Vec::new();

        for (bucket_id, (accept, reject)) in file_key_responses.iter_mut() {
            let fs = self
                .storage_hub_handler
                .forest_storage_handler
                .get_or_create(&ForestStorageKey::from(bucket_id.as_ref().to_vec()))
                .await;

            let accept = if !accept.is_empty() {
                let file_keys: Vec<_> = accept
                    .iter()
                    .map(|file_key_with_proof| file_key_with_proof.file_key)
                    .collect();

                let forest_proof = match fs.read().await.generate_proof(file_keys) {
                    Ok(proof) => proof,
                    Err(e) => {
                        error!(target: LOG_TARGET, "Failed to generate non-inclusion forest proof: {:?}", e);
                        continue;
                    }
                };

                Some(StorageRequestMspAcceptedFileKeys {
                    file_keys_and_proofs: accept.clone(),
                    forest_proof: forest_proof.proof,
                })
            } else {
                None
            };

            storage_request_msp_response.push(StorageRequestMspBucketResponse {
                bucket_id: *bucket_id,
                accept,
                reject: reject.clone(),
            });
        }

        let call: Runtime::Call =
            pallet_file_system::Call::<Runtime>::msp_respond_storage_requests_multiple_buckets {
                storage_request_msp_response: storage_request_msp_response.clone(),
            }
            .into();

        // Submit the extrinsic with events so we can inspect the dispatch error if it fails.
<<<<<<< HEAD
        // This enables type-safe error checking against pallet_proofs_dealer::Error variants.
=======
>>>>>>> 49309737
        let extrinsic_result = self
            .storage_hub_handler
            .blockchain
            .submit_extrinsic_with_retry(
                call,
                SendExtrinsicOptions::new(
                    Duration::from_secs(
                        self.storage_hub_handler
                            .provider_config
                            .blockchain_service
                            .extrinsic_retry_timeout,
                    ),
                    Some("fileSystem".to_string()),
                    Some("mspRespondStorageRequestsMultipleBuckets".to_string()),
                ),
                RetryStrategy::default()
                    .with_max_retries(self.config.max_try_count)
<<<<<<< HEAD
                    .with_max_tip(self.config.max_tip.saturated_into()),
                true, // Request events to enable type-safe error checking
            )
            .await;

        // Handle extrinsic submission result
        match extrinsic_result {
            Err(e) => {
                // Extrinsic submission failed after exhausting all retries (timeout, dropped, etc.)
                // Remove file keys from statuses to enable automatic retry on the next block.
                // This is appropriate because submission failures may be transient (network issues,
                // collator congestion) and retrying with fresh proofs on the next block may succeed.
                warn!(
                    target: LOG_TARGET,
                    "Extrinsic submission failed after exhausting retries, removing file keys from statuses for retry: {:?}",
                    e
                );
=======
                    .with_max_tip(self.config.max_tip.saturated_into())
                    .retry_only_if_timeout(),
                true,
            )
            .await;

        // Pre collect all file keys from the storage request MSP response so we can update statuses or remove them from statuses.
        let all_file_keys = storage_request_msp_response
            .iter()
            .flat_map(|r| {
                let accepted_keys = r
                    .accept
                    .iter()
                    .flat_map(|a| a.file_keys_and_proofs.iter().map(|fk| fk.file_key));
                let rejected_keys = r.reject.iter().map(|rej| rej.file_key);
                accepted_keys.chain(rejected_keys)
            })
            .collect::<Vec<_>>();

        // Handle extrinsic submission result
        // - If the extrinsic failed, we remove the file keys from statuses to enable automatic retry on the next block.
        // - If the extrinsic succeeded, we mark the file keys as Submitted if there were no errors.
        // - If the extrinsic succeeded but no events were emitted, we remove the file keys from statuses to enable automatic retry on the next block.
        match extrinsic_result {
            Err(e) => {
                error!(
                    target: LOG_TARGET,
                    "Extrinsic submission failed after exhausting retries, removing file keys from statuses for retry: {:?}",
                    e
                );

                self.handle_extrinsic_submission_failure(&all_file_keys)
                    .await;

                // Release the forest root write lock before returning error
                self.storage_hub_handler
                    .blockchain
                    .release_forest_root_write_lock(forest_root_write_tx)
                    .await?;

                return Err(e);
            }
            Ok(Some(events)) => {
                if let Err(err) = self
                    .handle_extrinsic_dispatch_result(events, &all_file_keys)
                    .await
                {
                    error!(target: LOG_TARGET, "Failed to handle extrinsic dispatch result: {:?}", err);
                    // Release the forest root write lock before returning error
                    self.storage_hub_handler
                        .blockchain
                        .release_forest_root_write_lock(forest_root_write_tx)
                        .await?;

                    return Err(err);
                }
            }
            Ok(None) => {
                error!(
                    target: LOG_TARGET,
                    "Expected events but got None - this should not happen. Removing file key statuses to allow re-evaluation on next block."
                );
                self.handle_missing_extrinsic_events(&all_file_keys).await;
            }
        }

        // Accepted files will be added to the Bucket's Forest Storage by the BlockchainService.
        for storage_request_msp_bucket_response in storage_request_msp_response {
            // Log accepted file keys
            if let Some(ref accepted) = storage_request_msp_bucket_response.accept {
                let accepted_file_keys: Vec<_> = accepted
                    .file_keys_and_proofs
                    .iter()
                    .map(|fk| fk.file_key)
                    .collect();
>>>>>>> 49309737

                for response in &storage_request_msp_response {
                    if let Some(ref accepted) = response.accept {
                        for fk in &accepted.file_keys_and_proofs {
                            trace!(
                                target: LOG_TARGET,
                                "Removing file key {:?} status (extrinsic submission exhausted retries)",
                                fk.file_key
                            );
                            self.storage_hub_handler
                                .blockchain
                                .remove_file_key_status(fk.file_key.into())
                                .await;
                        }
                    }
                    for rejected in &response.reject {
                        trace!(
                            target: LOG_TARGET,
                            "Removing file key {:?} status (extrinsic submission exhausted retries)",
                            rejected.file_key
                        );
                        self.storage_hub_handler
                            .blockchain
                            .remove_file_key_status(rejected.file_key.into())
                            .await;
                    }
                }

<<<<<<< HEAD
                // Release the forest root write lock before returning error
                let _ = self
                    .storage_hub_handler
                    .blockchain
                    .release_forest_root_write_lock(forest_root_write_tx)
                    .await;

                return Err(e);
=======
                for fk in &accepted.file_keys_and_proofs {
                    info!(
                        target: LOG_TARGET,
                        "Marking file key {:?} as Submitted (awaiting finalization)",
                        fk.file_key
                    );
                    self.storage_hub_handler
                        .blockchain
                        .set_file_key_status(fk.file_key.into(), FileKeyStatusUpdate::InBlock)
                        .await;
                }
>>>>>>> 49309737
            }
            Ok(Some(events)) => {
                // Extrinsic was included in a block, check if it succeeded or failed by
                // looking for an ExtrinsicFailed event
                let dispatch_error = events.iter().find_map(|event_record| {
                    if let shc_common::types::StorageEnableEvents::System(
                        frame_system::Event::ExtrinsicFailed { dispatch_error, .. },
                    ) = event_record.event.clone().into()
                    {
                        Some(dispatch_error)
                    } else {
                        None
                    }
                });

                if let Some(dispatch_error) = dispatch_error {
                    // Proof errors are transient and can be retried with regenerated proofs (direct requeue).
                    // Non-proof errors are permanent failures (mark as Abandoned).
                    // Convert the dispatch error into StorageEnableErrors for type-safe pattern matching.
                    // Uses TryFrom to decode ModuleError into RuntimeError, then Into to convert to StorageEnableErrors.
                    let error: Option<StorageEnableErrors<Runtime>> = match dispatch_error {
                        sp_runtime::DispatchError::Module(module_error) => {
                            <Runtime as StorageEnableRuntime>::RuntimeError::try_from(module_error)
                                .ok()
                                .map(Into::into)
                        }
                        _ => None,
                    };

                    let is_proof_error = matches!(
                        error,
                        Some(StorageEnableErrors::ProofsDealer(
                            pallet_proofs_dealer::Error::ForestProofVerificationFailed
                                | pallet_proofs_dealer::Error::FailedToApplyDelta
                        ))
                    );

                    if is_proof_error {
                        // Proof-related error: remove file keys from statuses to enable automatic retry.
                        // The next block's NewStorageRequest events will re-insert them with Processing
                        // status and regenerate proofs with the updated forest root.
                        warn!(
                            target: LOG_TARGET,
                            "Proof-related error detected, removing file keys from statuses for retry: {:?}",
                            dispatch_error
                        );

                        // Remove file keys from statuses to trigger retry on the next block
                        for response in &storage_request_msp_response {
                            if let Some(ref accepted) = response.accept {
                                for fk in &accepted.file_keys_and_proofs {
                                    debug!(target: LOG_TARGET, "Removing file key {:?} status (proof error)", fk.file_key);
                                    self.storage_hub_handler
                                        .blockchain
                                        .remove_file_key_status(fk.file_key.into())
                                        .await;
                                }
                            }
                            for rejected in &response.reject {
                                debug!(target: LOG_TARGET, "Removing file key {:?} status (proof error)", rejected.file_key);
                                self.storage_hub_handler
                                    .blockchain
                                    .remove_file_key_status(rejected.file_key.into())
                                    .await;
                            }
                        }

                        // Release the forest root write lock before requeueing
                        let _ = self
                            .storage_hub_handler
                            .blockchain
                            .release_forest_root_write_lock(forest_root_write_tx)
                            .await;

                        return Err(anyhow!(
                            "Extrinsic failed with proof error: {:?}",
                            dispatch_error
                        ));
                    } else {
                        // Non-proof error: mark file keys as Abandoned since this is a permanent failure
                        // that is not guaranteed to be resolved by retrying (e.g., invalid parameters, authorization errors, inconsistent runtime state, etc.).
                        warn!(
                            target: LOG_TARGET,
                            "Non-proof dispatch error, marking file keys as Abandoned: {:?}",
                            error
                        );
                        for response in &storage_request_msp_response {
                            if let Some(ref accepted) = response.accept {
                                for fk in &accepted.file_keys_and_proofs {
                                    trace!(
                                        target: LOG_TARGET,
                                        "Marking file key {:?} as Abandoned (non-proof error)",
                                        fk.file_key
                                    );
                                    self.storage_hub_handler
                                        .blockchain
                                        .set_file_key_status(
                                            fk.file_key.into(),
                                            FileKeyStatusUpdate::Abandoned,
                                        )
                                        .await;
                                }
                            }
                            for rejected in &response.reject {
                                trace!(
                                    target: LOG_TARGET,
                                    "Marking file key {:?} as Abandoned (non-proof error)",
                                    rejected.file_key
                                );
                                self.storage_hub_handler
                                    .blockchain
                                    .set_file_key_status(
                                        rejected.file_key.into(),
                                        FileKeyStatusUpdate::Abandoned,
                                    )
                                    .await;
                            }
                        }
                    }

                    // Release the forest root write lock before returning error
                    let _ = self
                        .storage_hub_handler
                        .blockchain
                        .release_forest_root_write_lock(forest_root_write_tx)
                        .await;

                    return Err(anyhow!("Extrinsic failed: {:?}", dispatch_error));
                }
                // No ExtrinsicFailed event means success - continue to process results
            }
            Ok(None) => {
                // This shouldn't happen since we requested events with `with_events: true`
                warn!(
                    target: LOG_TARGET,
                    "Expected events but got None - assuming extrinsic succeeded"
                );
            }
        }

<<<<<<< HEAD
        // Process all responses in a single pass: log, update statuses, and delete rejected files.
        // Accepted files will be added to the Bucket's Forest Storage by the BlockchainService.
        if !storage_request_msp_response.is_empty() {
            let mut write_fs = self.storage_hub_handler.file_storage.write().await;

            for response in &storage_request_msp_response {
                // Process accepted file keys
                if let Some(ref accepted) = response.accept {
                    if !accepted.file_keys_and_proofs.is_empty() {
                        info!(
                            target: LOG_TARGET,
                            "📤 Submitted accept for {} file(s) in bucket {:?} (awaiting finalization)",
                            accepted.file_keys_and_proofs.len(),
                            response.bucket_id,
                        );

                        for fk in &accepted.file_keys_and_proofs {
                            trace!(
                                target: LOG_TARGET,
                                "Marking file key {:?} as Submitted (awaiting finalization)",
                                fk.file_key
                            );
                            self.storage_hub_handler
                                .blockchain
                                .set_file_key_status(
                                    fk.file_key.into(),
                                    FileKeyStatusUpdate::Submitted,
                                )
                                .await;
                        }
                    }
                }

                // Process rejected file keys
                if !response.reject.is_empty() {
                    info!(
                        target: LOG_TARGET,
                        "📤 Submitted reject for {} file(s) in bucket {:?} (awaiting finalization)",
                        response.reject.len(),
                        response.bucket_id,
                    );

                    for rejected in &response.reject {
                        trace!(
                            target: LOG_TARGET,
                            "Marking file key {:?} as Submitted (rejection awaiting finalization, reason: {:?})",
                            rejected.file_key,
                            rejected.reason
                        );
                        self.storage_hub_handler
                            .blockchain
                            .set_file_key_status(
                                rejected.file_key.into(),
                                FileKeyStatusUpdate::Submitted,
                            )
                            .await;

                        if let Err(e) = write_fs.delete_file(&rejected.file_key.into()) {
                            error!(target: LOG_TARGET, "Failed to delete file {:?}: {:?}", rejected.file_key, e);
                        }
=======
                let mut fs = self.storage_hub_handler.file_storage.write().await;
                for RejectedStorageRequest { file_key, reason } in
                    &storage_request_msp_bucket_response.reject
                {
                    info!(
                        target: LOG_TARGET,
                        "Marking file key {:?} as Submitted (rejection awaiting finalization, reason: {:?})",
                        file_key,
                        reason
                    );
                    self.storage_hub_handler
                        .blockchain
                        .set_file_key_status((*file_key).into(), FileKeyStatusUpdate::InBlock)
                        .await;

                    if let Err(e) = fs.delete_file(&file_key) {
                        error!(target: LOG_TARGET, "Failed to delete file {:x}: {:?}", file_key, e);
>>>>>>> 49309737
                    }
                }
            }
        }

        // Release the forest root write "lock" and finish the task.
        self.storage_hub_handler
            .blockchain
            .release_forest_root_write_lock(forest_root_write_tx)
            .await?;

        Ok(format!(
            "Processed ProcessMspRespondStoringRequest for MSP [{:x}]",
            own_msp_id
        ))
    }
}

impl<NT, Runtime> MspUploadFileTask<NT, Runtime>
where
    NT: ShNodeType<Runtime>,
    NT::FSH: MspForestStorageHandlerT<Runtime>,
    Runtime: StorageEnableRuntime,
{
    async fn handle_new_storage_request_event(
        &mut self,
        event: NewStorageRequest<Runtime>,
<<<<<<< HEAD
    ) -> Result<(), RejectedStorageRequestReason> {
        trace!(
            target: LOG_TARGET,
            "handle_new_storage_request_event called for file_key {:?}, bucket_id {:?}",
            event.file_key,
            event.bucket_id
        );

        if event.size.is_zero() {
=======
    ) -> anyhow::Result<()> {
        // TODO: Use Zero trait call `is_zero` instead of comparing to zero
        if event.size == Zero::zero() {
>>>>>>> 49309737
            let err_msg = "File size cannot be 0";
            error!(target: LOG_TARGET, err_msg);
            return Err(RejectedStorageRequestReason::InternalError);
        }

        let own_provider_id = self
            .storage_hub_handler
            .blockchain
            .query_storage_provider_id(None)
            .await
            .map_err(|e| {
                error!(target: LOG_TARGET, "Failed to query storage provider ID: {:?}", e);
                RejectedStorageRequestReason::InternalError
            })?;

        let Some(StorageProviderId::MainStorageProvider(own_msp_id)) = own_provider_id else {
            let err_msg = match own_provider_id {
                Some(StorageProviderId::BackupStorageProvider(_)) => {
                    "Current node account is a Backup Storage Provider. Expected a Main Storage Provider ID."
                }
                _ => "Failed to get own MSP ID.",
            };
            error!(target: LOG_TARGET, err_msg);
            return Err(RejectedStorageRequestReason::InternalError);
        };

        let msp_id_of_bucket_id = self
            .storage_hub_handler
            .blockchain
            .query_msp_id_of_bucket_id(event.bucket_id)
            .await
            .map_err(|e| {
                error!(
                    target: LOG_TARGET,
                    "Failed to query MSP ID of bucket ID {:?}: {:?}",
                    event.bucket_id, e
                );
                RejectedStorageRequestReason::InternalError
            })?;

        if let Some(msp_id) = msp_id_of_bucket_id {
            if own_msp_id != msp_id {
                trace!(target: LOG_TARGET, "Skipping storage request - MSP ID does not match own MSP ID for bucket ID {:?}", event.bucket_id);
                return Ok(());
            }
        } else {
            warn!(target: LOG_TARGET, "Skipping storage request - MSP ID not found for bucket ID {:?}", event.bucket_id);
            return Ok(());
        }

<<<<<<< HEAD
        // Construct file metadata and derive file key.
        let (metadata, file_key) = Self::construct_file_metadata_and_key(&event).map_err(|e| {
            error!(target: LOG_TARGET, "Failed to construct file metadata and key: {:?}", e);
            RejectedStorageRequestReason::InternalError
        })?;
=======
        // Construct file metadata.
        let who = event.who.as_ref().to_vec();
        let metadata = FileMetadata::new(
            who,
            event.bucket_id.as_ref().to_vec(),
            event.location.to_vec(),
            event.size.saturated_into(),
            event.fingerprint,
        )
        .map_err(|_| anyhow!("Invalid file metadata"))?;

        // Get the file key.
        let file_key: FileKey = metadata
            .file_key::<HashT<StorageProofsMerkleTrieLayout>>()
            .as_ref()
            .try_into()?;
>>>>>>> 49309737

        let fs = self
            .storage_hub_handler
            .forest_storage_handler
            .get_or_create(&ForestStorageKey::from(event.bucket_id.as_ref().to_vec()))
            .await;
        let read_fs = fs.read().await;

        // If we do not have the file already in forest storage, we must take into account the
        // available storage capacity.
        let file_in_forest_storage = read_fs.contains_file_key(&file_key.into()).map_err(|e| {
            error!(target: LOG_TARGET, "Failed to check if file key is in forest storage: {:?}", e);
            RejectedStorageRequestReason::InternalError
        })?;
        if !file_in_forest_storage {
            debug!(target: LOG_TARGET, "File key {:x} not found in forest storage. Checking available storage capacity.", file_key);

            let max_storage_capacity = self
                .storage_hub_handler
                .provider_config
                .capacity_config
                .max_capacity();

            let current_capacity = self
                .storage_hub_handler
                .blockchain
                .query_storage_provider_capacity(own_msp_id)
                .await
                .map_err(|e| {
                    error!(target: LOG_TARGET, "Failed to query storage provider capacity: {:?}", e);
<<<<<<< HEAD
                    RejectedStorageRequestReason::InternalError
=======
                    anyhow!("Failed to query storage provider capacity: {:?}", e)
>>>>>>> 49309737
                })?;

            let available_capacity = self
                .storage_hub_handler
                .blockchain
                .query_available_storage_capacity(own_msp_id)
                .await
                .map_err(|e| {
                    let err_msg = format!("Failed to query available storage capacity: {:?}", e);
<<<<<<< HEAD
                    error!(target: LOG_TARGET, "{}", err_msg);
                    RejectedStorageRequestReason::InternalError
=======
                    error!(
                        target: LOG_TARGET,
                        err_msg
                    );
                    anyhow!(err_msg)
>>>>>>> 49309737
                })?;

            // Calculate currently used storage
            let used_capacity = current_capacity
                .checked_sub(&available_capacity)
<<<<<<< HEAD
                .ok_or_else(|| RejectedStorageRequestReason::ReachedMaximumCapacity)?;
=======
                .ok_or_else(|| {
                    anyhow!(
                        "Available capacity ({}) exceeds current capacity ({})",
                        available_capacity,
                        current_capacity
                    )
                })?;
>>>>>>> 49309737

            // Check if accepting this file would exceed our local max storage capacity limit
            let projected_usage = used_capacity
                .checked_add(&event.size)
<<<<<<< HEAD
                .ok_or_else(|| RejectedStorageRequestReason::ReachedMaximumCapacity)?;
=======
                .ok_or_else(|| anyhow!("Overflow calculating projected storage usage"))?;
>>>>>>> 49309737

            if projected_usage > max_storage_capacity {
                let err_msg = format!(
                    "Accepting file would exceed maximum storage capacity limit. Used: {}, Required: {}, Max: {}",
                    used_capacity, event.size, max_storage_capacity
                );
                warn!(target: LOG_TARGET, "{}", err_msg);
<<<<<<< HEAD
                return Err(RejectedStorageRequestReason::ReachedMaximumCapacity);
=======
                return Err(anyhow!(err_msg));
>>>>>>> 49309737
            }

            // Increase storage capacity if the available capacity is less than the file size.
            if available_capacity < event.size {
                warn!(
                    target: LOG_TARGET,
                    "Insufficient storage capacity to volunteer for file key: {:x}",
                    event.file_key
                );

                self.storage_hub_handler
                    .blockchain
                    .increase_capacity(CapacityRequestData::new(event.size))
                    .await
<<<<<<< HEAD
                    .map_err(|e| {
                        let err_msg = format!("Failed to increase storage capacity: {:?}", e);
                        error!(target: LOG_TARGET, "{}", err_msg);
                        RejectedStorageRequestReason::InternalError
                    })?;
=======
                    .map_err(|e| anyhow!("Failed to increase storage capacity: {:?}", e))?;
>>>>>>> 49309737

                let available_capacity = self
                    .storage_hub_handler
                    .blockchain
                    .query_available_storage_capacity(own_msp_id)
                    .await
                    .map_err(|e| {
                        let err_msg =
                            format!("Failed to query available storage capacity: {:?}", e);
<<<<<<< HEAD
                        error!(target: LOG_TARGET, "{}", err_msg);
                        RejectedStorageRequestReason::InternalError
=======
                        error!(
                            target: LOG_TARGET,
                            err_msg
                        );
                        anyhow!(err_msg)
>>>>>>> 49309737
                    })?;

                // Reject storage request if the new available capacity is still less than the file size.
                if available_capacity < event.size {
<<<<<<< HEAD
                    let err_msg = "Increased storage capacity is still insufficient to volunteer for file. Rejecting storage request.";
                    warn!(target: LOG_TARGET, "{}", err_msg);

                    return Err(RejectedStorageRequestReason::ReachedMaximumCapacity);
=======
                    let err_msg = format!(
                        "Increased storage capacity is still insufficient to volunteer for file. Rejecting storage request. Available: {}, Required: {}",
                        available_capacity, event.size
                    );
                    warn!(target: LOG_TARGET, err_msg);

                    return Err(anyhow!(err_msg));
>>>>>>> 49309737
                }
            }
        } else {
            debug!(target: LOG_TARGET, "File key {:x} found in forest storage.", file_key);
        }

        let mut write_file_storage = self.storage_hub_handler.file_storage.write().await;

        // Create file in file storage if it is not present so we can write uploaded chunks as soon as possible.
        let file_in_file_storage = write_file_storage
            .get_metadata(&file_key.into())
            .map_err(|e| {
                let err_msg = format!("Failed to get metadata from file storage: {:?}", e);
                error!(target: LOG_TARGET, "{}", err_msg);
                RejectedStorageRequestReason::InternalError
            })?
            .is_some();

        debug!(
            target: LOG_TARGET,
            "File key {:?}: file_in_file_storage={}, file_in_forest_storage={}",
            file_key,
            file_in_file_storage,
            file_in_forest_storage
        );

        if !file_in_file_storage {
            debug!(target: LOG_TARGET, "File key {:x} not found in file storage. Inserting file.", file_key);
            write_file_storage
                .insert_file(
                    metadata.file_key::<HashT<StorageProofsMerkleTrieLayout>>(),
                    metadata,
                )
                .map_err(|e| {
                    let err_msg = format!("Failed to insert file in file storage: {:?}", e);
                    error!(target: LOG_TARGET, "{}", err_msg);
                    RejectedStorageRequestReason::InternalError
                })?;
        } else {
            debug!(target: LOG_TARGET, "File key {:x} found in file storage.", file_key);
        }

        // If the file is in file storage, we can skip the file transfer,
        // and proceed to accepting the storage request directly, provided that we have the entire file in file storage.
        if file_in_file_storage {
<<<<<<< HEAD
            debug!(target: LOG_TARGET, "File key {:?} found in both file storage. No need to receive the file from the user.", file_key);

            // Do not skip the file key even if it is in forest storage since not responding to the storage request or rejecting it would result in the file key being deleted from the network entirely.
            if file_in_forest_storage {
                debug!(target: LOG_TARGET, "File key {:?} found in forest storage when storage request is open. The storage request is most likely opened to increase replication amongst BSPs, but still requires the MSP to accept the request.", file_key);
=======
            info!(target: LOG_TARGET, "File key {:?} found in both file storage. No need to receive the file from the user.", file_key);

            // Do not skip the file key even if it is in forest storage since not responding to the storage request or rejecting it would result in the file key being deleted from the network entirely.
            if file_in_forest_storage {
                info!(target: LOG_TARGET, "File key {:?} found in forest storage when storage request is open. The storage request is most likely opened to increase replication amongst BSPs, but still requires the MSP to accept the request.", file_key);
>>>>>>> 49309737
            }

            // Check if the file is complete in file storage.
            let file_complete = match write_file_storage.is_file_complete(&file_key.into()) {
                Ok(is_complete) => is_complete,
                Err(e) => {
                    warn!(target: LOG_TARGET, "Failed to check if file is complete. The file key {:x} is in a bad state with error: {:?}", file_key, e);
                    warn!(target: LOG_TARGET, "Assuming the file is not complete.");
                    false
                }
            };

            debug!(
                target: LOG_TARGET,
                "File key {:?}: file_complete={}",
                file_key,
                file_complete
            );

            if file_complete {
<<<<<<< HEAD
                debug!(target: LOG_TARGET, "File key {:x} is complete in file storage. Proceeding to accept storage request.", file_key);
=======
                info!(target: LOG_TARGET, "File key {:x} is complete in file storage. Proceeding to accept storage request.", file_key);
>>>>>>> 49309737
                self.on_file_complete(&file_key.into()).await;

                // This finishes the task, as we already have the entire file in file storage and we queued
                // the accept transaction to the blockchain, so we can finish the task early.
                return Ok(());
            } else {
                debug!(target: LOG_TARGET, "File key {:x} is not complete in file storage. Need to receive the file from the user.", file_key);
            }
        };

        drop(write_file_storage);

        // Register the file for upload in the file transfer service.
        // Even though we could already have the entire file in file storage, we
        // allow the user to connect to us and upload the file. Once they do, we will
        // send back the `file_complete` flag to true signalling to the user that we have
        // the entire file so that the file uploading process is complete.
        for peer_id in event.user_peer_ids.iter() {
            let peer_id = match std::str::from_utf8(&peer_id.as_slice()) {
                Ok(str_slice) => PeerId::from_str(str_slice).map_err(|e| {
                    error!(target: LOG_TARGET, "Failed to convert peer ID to PeerId: {}", e);
                    RejectedStorageRequestReason::InternalError
                })?,
                Err(e) => {
                    error!(target: LOG_TARGET, "Failed to convert peer ID to a string: {}", e);
                    return Err(RejectedStorageRequestReason::InternalError);
                }
            };
            self.storage_hub_handler
                .file_transfer
                .register_new_file(peer_id, file_key)
                .await
                .map_err(|e| {
                    let err_msg = format!("Failed to register new file peer: {:?}", e);
                    error!(target: LOG_TARGET, "{}", err_msg);
                    RejectedStorageRequestReason::InternalError
                })?;
        }

        Ok(())
    }

    async fn handle_remote_upload_request_event(
        &mut self,
        event: RemoteUploadRequest<Runtime>,
    ) -> anyhow::Result<bool> {
        let file_key = event.file_key.into();

        // Get file metadata once for both bucket_id and fingerprint verification
        let file_metadata = self
            .storage_hub_handler
            .file_storage
            .read()
            .await
            .get_metadata(&file_key)
            .map_err(|e| anyhow!("Failed to get file metadata: {:?}", e))?
            .ok_or_else(|| anyhow!("File does not exist for key {:?}", file_key))?;

        let bucket_id = H256::from_slice(file_metadata.bucket_id().as_ref());

        // Verify that the fingerprint in the proof matches the expected file fingerprint
        let expected_fingerprint = file_metadata.fingerprint();
        if event.file_key_proof.file_metadata.fingerprint() != expected_fingerprint {
            error!(
                target: LOG_TARGET,
                "Fingerprint mismatch for file {:x}. Expected: {:x}, got: {:x}",
                file_key, expected_fingerprint, event.file_key_proof.file_metadata.fingerprint()
            );
            self.handle_rejected_storage_request(
                &file_key,
                bucket_id,
                RejectedStorageRequestReason::ReceivedInvalidProof,
            )
            .await?;
            return Err(anyhow!("Fingerprint mismatch"));
        }

        // Verify and extract chunks from proof
        let proven = match event
            .file_key_proof
            .proven::<StorageProofsMerkleTrieLayout>()
        {
            Ok(proven) => {
                if proven.is_empty() {
                    Err(anyhow!("Expected at least one proven chunk but got none."))
                } else {
                    // Calculate total batch size
                    let total_batch_size: usize = proven.iter().map(|chunk| chunk.data.len()).sum();

                    if total_batch_size > BATCH_CHUNK_FILE_TRANSFER_MAX_SIZE {
                        Err(anyhow!(
                            "Total batch size {} bytes exceeds maximum allowed size of {} bytes",
                            total_batch_size,
                            BATCH_CHUNK_FILE_TRANSFER_MAX_SIZE
                        ))
                    } else {
                        Ok(proven)
                    }
                }
            }
            Err(e) => Err(anyhow!(
                "Failed to verify and get proven file key chunks: {:?}",
                e
            )),
        };

        // Handle invalid proof case
        let proven = match proven {
            Ok(proven) => proven,
            Err(error) => {
                error!(
                    target: LOG_TARGET,
                    "Failed to verify proof for file {:x}: {:?}",
                    file_key, error
                );
                self.handle_rejected_storage_request(
                    &file_key,
                    bucket_id,
                    RejectedStorageRequestReason::ReceivedInvalidProof,
                )
                .await?;
                return Err(anyhow!("Failed to verify proof"));
            }
        };

        // Process chunks within a scoped block to ensure the file storage lock is dropped before handling rejections
        let result = {
            let mut write_file_storage = self.storage_hub_handler.file_storage.write().await;
            self.process_chunks_with_lock(
                &file_key,
                &file_metadata,
                proven,
                &mut write_file_storage,
            )
        };

        // Handle the result after the file storage lock is dropped
        match result {
            Ok(file_complete) => Ok(file_complete),
            Err(rejection) => {
                self.handle_rejected_storage_request(
                    &rejection.file_key,
                    rejection.bucket_id,
                    rejection.reason,
                )
                .await?;
                Err(anyhow!(rejection.error_message))
            }
        }
    }

    /// Processes chunks while holding a file storage write lock. Returns Ok(file_complete) on success,
    /// or Err(RejectionInfo) if the storage request should be rejected.
    fn process_chunks_with_lock(
        &self,
        file_key: &H256,
        file_metadata: &FileMetadata,
        proven: Vec<Leaf<ChunkId, Chunk>>,
        write_file_storage: &mut NT::FL,
    ) -> Result<bool, RejectionInfo>
    where
        NT: ShNodeType<Runtime>,
        Runtime: StorageEnableRuntime,
    {
        let mut file_complete = false;

        // Process each proven chunk in the batch
        for chunk in proven {
            let chunk_idx = chunk.key.as_u64();
            let expected_chunk_size = file_metadata.chunk_size_at(chunk_idx).map_err(|e| {
                RejectionInfo::new(
                    *file_key,
                    file_metadata,
                    RejectedStorageRequestReason::InternalError,
                    format!("Failed to get chunk size for chunk {}: {:?}", chunk_idx, e),
                )
            })?;

            if chunk.data.len() != expected_chunk_size {
                error!(
                    target: LOG_TARGET,
                    "Invalid chunk size for chunk {}: Expected: {}, got: {}",
                    chunk_idx,
                    expected_chunk_size,
                    chunk.data.len()
                );
                return Err(RejectionInfo::new(
                    *file_key,
                    file_metadata,
                    RejectedStorageRequestReason::ReceivedInvalidProof,
                    format!(
                        "Invalid chunk size for chunk {}: Expected: {}, got: {}",
                        chunk_idx,
                        expected_chunk_size,
                        chunk.data.len()
                    ),
                ));
            }

            let write_result = write_file_storage.write_chunk(file_key, &chunk.key, &chunk.data);

            match write_result {
                Ok(FileStorageWriteOutcome::FileComplete) => {
                    file_complete = true;
                    break; // We can stop processing chunks if the file is complete
                }
                Ok(FileStorageWriteOutcome::FileIncomplete) => continue,
                Err(error) => match error {
                    FileStorageWriteError::FileChunkAlreadyExists => {
                        trace!(
                            target: LOG_TARGET,
                            "Received duplicate chunk with key: {:?}",
                            chunk.key
                        );
                        // Continue processing other chunks
                        continue;
                    }
                    FileStorageWriteError::FileDoesNotExist => {
                        return Err(RejectionInfo::new(
                            *file_key,
                            file_metadata,
                            RejectedStorageRequestReason::InternalError,
                            format!(
                                "File does not exist for key {:x}. Maybe we forgot to unregister before deleting?",
                                file_key
                            ),
                        ));
                    }
                    FileStorageWriteError::FailedToGetFileChunk
                    | FileStorageWriteError::FailedToInsertFileChunk
                    | FileStorageWriteError::FailedToDeleteChunk
                    | FileStorageWriteError::FailedToDeleteRoot
                    | FileStorageWriteError::FailedToPersistChanges
                    | FileStorageWriteError::FailedToParseFileMetadata
                    | FileStorageWriteError::FailedToParseFingerprint
                    | FileStorageWriteError::FailedToReadStorage
                    | FileStorageWriteError::FailedToUpdatePartialRoot
                    | FileStorageWriteError::FailedToParsePartialRoot
                    | FileStorageWriteError::FailedToGetStoredChunksCount
                    | FileStorageWriteError::ChunkCountOverflow
                    | FileStorageWriteError::FailedToCheckFileCompletion(_) => {
                        return Err(RejectionInfo::new(
                            *file_key,
                            file_metadata,
                            RejectedStorageRequestReason::InternalError,
                            format!(
                                "Internal trie read/write error {:x}:{:?}",
                                file_key, chunk.key
                            ),
                        ));
                    }
                    FileStorageWriteError::FingerprintAndStoredFileMismatch => {
                        return Err(RejectionInfo::new(
                            *file_key,
                            file_metadata,
                            RejectedStorageRequestReason::InternalError,
                            format!(
                                "Invariant broken! This is a bug! Fingerprint and stored file mismatch for key {:x}.",
                                file_key
                            ),
                        ));
                    }
                    FileStorageWriteError::FailedToConstructTrieIter
                    | FileStorageWriteError::FailedToConstructFileTrie => {
                        return Err(RejectionInfo::new(
                            *file_key,
                            file_metadata,
                            RejectedStorageRequestReason::InternalError,
                            format!(
                                "This is a bug! Failed to construct trie iter for key {:x}.",
                                file_key
                            ),
                        ));
                    }
                },
            }
        }

        // If we haven't found the file to be complete during chunk processing,
        // check if it's complete now (in case this was the last batch)
        if !file_complete {
            match write_file_storage.is_file_complete(file_key) {
                Ok(is_complete) => file_complete = is_complete,
                Err(e) => {
                    let err_msg = format!(
                        "Failed to check if file is complete. The file key {:x} is in a bad state with error: {:?}",
                        file_key, e
                    );
                    error!(target: LOG_TARGET, "{}", err_msg);
                    return Err(RejectionInfo::new(
                        *file_key,
                        file_metadata,
                        RejectedStorageRequestReason::InternalError,
                        err_msg,
                    ));
                }
            }
        }

        Ok(file_complete)
    }

    async fn handle_rejected_storage_request(
        &self,
        file_key: &H256,
        bucket_id: H256,
        reason: RejectedStorageRequestReason,
    ) -> anyhow::Result<()> {
        let call: Runtime::Call =
            pallet_file_system::Call::<Runtime>::msp_respond_storage_requests_multiple_buckets {
                storage_request_msp_response: vec![StorageRequestMspBucketResponse {
                    bucket_id,
                    accept: None,
                    reject: vec![RejectedStorageRequest {
                        file_key: *file_key,
                        reason,
                    }],
                }],
            }
            .into();

        self.storage_hub_handler
            .blockchain
            .send_extrinsic(
                call,
                SendExtrinsicOptions::new(
                    Duration::from_secs(
                        self.storage_hub_handler
                            .provider_config
                            .blockchain_service
                            .extrinsic_retry_timeout,
                    ),
                    Some("fileSystem".to_string()),
                    Some("mspRespondStorageRequestsMultipleBuckets".to_string()),
                ),
            )
            .await?
            .watch_for_success(&self.storage_hub_handler.blockchain)
            .await?;

        // Unregister the file
        self.unregister_file(*file_key).await?;

        // Mark the file key as rejected so it won't be retried
        debug!(
            target: LOG_TARGET,
            "Marking file key {:?} as Rejected (handle_rejected_storage_request)",
            file_key
        );
        self.storage_hub_handler
            .blockchain
            .set_file_key_status((*file_key).into(), FileKeyStatusUpdate::Rejected)
            .await;

        Ok(())
    }

    async fn unregister_file(&self, file_key: H256) -> anyhow::Result<()> {
        warn!(target: LOG_TARGET, "Unregistering file {:x}", file_key);

        // Unregister the file from the file transfer service.
        // The error is ignored, as the file might already be unregistered.
        let _ = self
            .storage_hub_handler
            .file_transfer
            .unregister_file(file_key.as_ref().into())
            .await;

        // Delete the file from the file storage.
        let mut write_file_storage = self.storage_hub_handler.file_storage.write().await;

        // TODO: Handle error
        let _ = write_file_storage.delete_file(&file_key);

        Ok(())
    }

    async fn on_file_complete(&self, file_key: &H256) {
<<<<<<< HEAD
        debug!(target: LOG_TARGET, "File upload complete (file_key {:x})", file_key);
=======
        info!(target: LOG_TARGET, "File upload complete (file_key {:x})", file_key);
>>>>>>> 49309737

        // Unregister the file from the file transfer service.
        if let Err(e) = self
            .storage_hub_handler
            .file_transfer
            .unregister_file((*file_key).into())
            .await
        {
            warn!(target: LOG_TARGET, "Failed to unregister file {:x} from file transfer service: {:?}", file_key, e);
        }

        debug!(target: LOG_TARGET, "File {:x} unregistered from file transfer service.", file_key);

        // Queue a request to confirm the storing of the file.
        debug!(target: LOG_TARGET, "Queueing accept request for file key {:?}", file_key);
        self.storage_hub_handler
            .blockchain
            .queue_msp_respond_storage_request(RespondStorageRequest::new(
                *file_key,
                MspRespondStorageRequest::Accept,
            ))
            .await;
<<<<<<< HEAD
=======

        debug!(target: LOG_TARGET, "File {:?} queued for confirmation", file_key);
    }

    /// Handles extrinsic submission failure after exhausting all retries.
    ///
    /// Removes file keys from statuses to enable automatic retry on the next block.
    /// This is appropriate because submission failures may be transient (network issues,
    /// collator congestion) and retrying with fresh proofs on the next block may succeed.
    async fn handle_extrinsic_submission_failure(&self, file_keys: &[H256]) {
        // Remove file keys from statuses to trigger retry on the next block
        for file_key in file_keys {
            info!(
                target: LOG_TARGET,
                "Removing file key {:?} status (extrinsic submission exhausted retries)",
                file_key
            );
            self.storage_hub_handler
                .blockchain
                .remove_file_key_status((*file_key).into())
                .await;
        }
    }

    /// Handles extrinsic dispatch result when events are present.
    ///
    /// Checks for dispatch errors in the events and handles them appropriately:
    /// - Proof errors: Removes file keys from statuses to enable automatic retry
    /// - Non-proof errors: Marks file keys as Abandoned (permanent failure)
    ///
    /// Returns `Ok(None)` if no dispatch error was found (extrinsic succeeded),
    /// or `Ok(Some(error))` if there was a dispatch error that should be returned to the caller.
    async fn handle_extrinsic_dispatch_result(
        &self,
        events: StorageHubEventsVec<Runtime>,
        file_keys: &[H256],
    ) -> anyhow::Result<()> {
        // Check if the extrinsic succeeded or failed by looking for an ExtrinsicFailed event
        let maybe_dispatch_error = events.iter().find_map(|event_record| {
            if let StorageEnableEvents::System(frame_system::Event::ExtrinsicFailed {
                dispatch_error,
                ..
            }) = event_record.event.clone().into()
            {
                // Found an ExtrinsicFailed event, return the dispatch error
                Some(dispatch_error)
            } else {
                // No ExtrinsicFailed event found, continue searching
                None
            }
        });

        let Some(dispatch_error) = maybe_dispatch_error else {
            // No dispatch error found, extrinsic succeeded
            return Ok(());
        };

        // Convert dispatch error to known StorageHub errors
        let error: Option<StorageEnableErrors<Runtime>> = match dispatch_error {
            DispatchError::Module(module_error) => {
                match decode_module_error::<Runtime>(module_error) {
                    Ok(decoded) => Some(decoded),
                    Err(e) => {
                        error!(
                            target: LOG_TARGET,
                            "Failed to decode module error: {:?}",
                            e
                        );
                        return Err(anyhow!("Failed to decode module error: {:?}", e));
                    }
                }
            }
            _ => {
                warn!(
                    target: LOG_TARGET,
                    "Treating non-module error as non-proof error: {:?}",
                    dispatch_error
                );
                None
            }
        };

        let is_proof_error = matches!(
            error,
            Some(StorageEnableErrors::ProofsDealer(
                pallet_proofs_dealer::Error::ForestProofVerificationFailed
                    | pallet_proofs_dealer::Error::FailedToApplyDelta
            ))
        );

        if is_proof_error {
            // Removes file keys from statuses to enable automatic retry.
            // The next block's NewStorageRequest events will re-insert them with Processing
            // status and regenerate proofs with the updated forest root.
            warn!(
                target: LOG_TARGET,
                "Proof-related error detected, removing file keys from statuses for retry: {:?}",
                dispatch_error
            );

            // Remove file keys from statuses to trigger retry on the next block
            for file_key in file_keys {
                debug!(target: LOG_TARGET, "Removing file key {:?} status (proof error)", file_key);
                self.storage_hub_handler
                    .blockchain
                    .remove_file_key_status((*file_key).into())
                    .await;
            }
        } else {
            // Marks file keys as Abandoned since this is a permanent failure
            // that is not guaranteed to be resolved by retrying (e.g., invalid parameters,
            // authorization errors, inconsistent runtime state, etc.).
            warn!(
                target: LOG_TARGET,
                "Non-proof dispatch error, marking file keys as Abandoned: {:?}",
                error
            );

            // Mark file keys as Abandoned
            for file_key in file_keys {
                trace!(
                    target: LOG_TARGET,
                    "Marking file key {:?} as Abandoned (non-proof error)",
                    file_key
                );
                self.storage_hub_handler
                    .blockchain
                    .set_file_key_status((*file_key).into(), FileKeyStatusUpdate::Abandoned)
                    .await;
            }
        }
>>>>>>> 49309737

        debug!(target: LOG_TARGET, "File {:?} queued for confirmation", file_key);
    }

    /// Handles the case when extrinsic events are missing.
    ///
    /// This shouldn't happen since we requested events with `with_events: true`.
    /// Since we cannot determine the extrinsic outcome, we remove file key statuses
    /// to allow the system to re-evaluate them on the next block.
    async fn handle_missing_extrinsic_events(&self, file_keys: &[H256]) {
        for file_key in file_keys {
            debug!(
                target: LOG_TARGET,
                "Removing file key {:?} status (missing events)",
                file_key
            );
            self.storage_hub_handler
                .blockchain
                .remove_file_key_status((*file_key).into())
                .await;
        }
    }
}<|MERGE_RESOLUTION|>--- conflicted
+++ resolved
@@ -36,11 +36,7 @@
 //! │   ProcessMspRespondStoringRequest                                                │
 //! │   (batched extrinsic submission)                                                 │
 //! │          │                                                                       │
-<<<<<<< HEAD
-//! │          ├─── InBlock ──────────► set_file_key_status(Submitted)                 │
-=======
 //! │          ├─── InBlock ──────────► set_file_key_status(InBlock)                   │
->>>>>>> 49309737
 //! │          │                        (awaiting finalization)                        │
 //! │          │                                                                       │
 //! │          ├─── Proof Error ──────► remove_file_key_status ─┐                      │
@@ -56,21 +52,12 @@
 //! │                                                                                  │
 //! │  ───────────────────────── Finality Events ─────────────────────────             │
 //! │                                                                                  │
-<<<<<<< HEAD
-//! │   MspAcceptedStorageRequest (finalized) ──► Submitted → Accepted                 │
-//! │   StorageRequestRejected (finalized) ────► Submitted → Rejected                  │
-//! │                                                                                  │
-//! │  ───────────────────────── Reorg Detection ─────────────────────────             │
-//! │                                                                                  │
-//! │   Submitted file key still in pending requests ──► remove_file_key_status        │
-=======
 //! │   MspAcceptedStorageRequest (finalized) ──► InBlock → Accepted                   │
 //! │   StorageRequestRejected (finalized) ────► InBlock → Rejected                    │
 //! │                                                                                  │
 //! │  ───────────────────────── Reorg Detection ─────────────────────────             │
 //! │                                                                                  │
 //! │   InBlock file key still in pending requests ──► remove_file_key_status          │
->>>>>>> 49309737
 //! │   (enables automatic retry on next block)                                        │
 //! └──────────────────────────────────────────────────────────────────────────────────┘
 //! ```
@@ -85,11 +72,7 @@
 //! | Status                        | Meaning                                    | Action in BlockchainService                          |  
 //! | ----------------------------- | ------------------------------------------ | -----------------------------------------------------|  
 //! | [`FileKeyStatus::Processing`] | File key is in the pipeline                | **Skip** (don't emit)                                |  
-<<<<<<< HEAD
-//! | [`FileKeyStatus::Submitted`]  | Tx included in block, awaiting finality    | **Skip** (don't emit) OR **Retry** if reorg detected |  
-=======
 //! | [`FileKeyStatus::InBlock`]    | Tx included in block, awaiting finality    | **Skip** (don't emit) OR **Retry** if reorg detected |  
->>>>>>> 49309737
 //! | [`FileKeyStatus::Accepted`]   | Finalized as accepted on-chain             | **Skip** (don't emit)                                |  
 //! | [`FileKeyStatus::Rejected`]   | Finalized as rejected on-chain             | **Skip** (don't emit)                                |  
 //! | [`FileKeyStatus::Abandoned`]  | Failed with non-proof dispatch error       | **Skip** (don't emit)                                |  
@@ -104,26 +87,16 @@
 //!   `FailedToApplyDelta`): File key is **removed** from statuses via command. The next
 //!   block's processing will re-emit a [`NewStorageRequest`] event with `Processing` status.
 //!
-<<<<<<< HEAD
-//! - **Extrinsic submission failures** (timeout after exhausting retries): File key is
-//!   **removed** from statuses via command. This allows retry on the next block since the
-//!   failure may be transient (network issues, collator congestion).
-=======
 //! - **Extrinsic submission timeouts**: File key is **removed** from statuses via command.
 //!   Timeouts are retried automatically (see [`RetryStrategy::retry_only_if_timeout`]) since
 //!   they are transient errors (network issues, collator congestion) that may resolve on retry.
->>>>>>> 49309737
 //!
 //! - **Non-proof dispatch errors** (authorization failures, invalid parameters, etc.):
 //!   File key is marked as `Abandoned` via [`FileKeyStatusUpdate`] command.
 //!   These are permanent failures not resolved by retrying, so the file key will be skipped.
 //!
 //! - **Reorgs** (block containing accept/reject tx is reorged out): The blockchain service
-<<<<<<< HEAD
-//!   detects `Submitted` file keys that still appear in pending storage requests and removes
-=======
 //!   detects `InBlock` file keys that still appear in pending storage requests and removes
->>>>>>> 49309737
 //!   them from statuses. This enables automatic retry on the next block.
 //!
 //! ### Event Handlers
@@ -174,15 +147,9 @@
     traits::StorageEnableRuntime,
     types::{
         FileKey, FileKeyWithProof, FileMetadata, HashT, RejectedStorageRequestReason,
-<<<<<<< HEAD
-        StorageEnableErrors, StorageProofsMerkleTrieLayout, StorageProviderId,
-        StorageRequestMspAcceptedFileKeys, StorageRequestMspBucketResponse,
-        BATCH_CHUNK_FILE_TRANSFER_MAX_SIZE,
-=======
         StorageEnableErrors, StorageEnableEvents, StorageHubEventsVec,
         StorageProofsMerkleTrieLayout, StorageProviderId, StorageRequestMspAcceptedFileKeys,
         StorageRequestMspBucketResponse, BATCH_CHUNK_FILE_TRANSFER_MAX_SIZE,
->>>>>>> 49309737
     },
 };
 use shc_file_manager::traits::{FileStorage, FileStorageWriteError, FileStorageWriteOutcome};
@@ -255,15 +222,9 @@
 /// | [`NewStorageRequest`]               | Emitted by BlockchainService; checks status, handles capacity/upload |
 /// | [`RemoteUploadRequest`]             | Chunk reception; queues accept when file complete                    |
 /// | [`ProcessMspRespondStoringRequest`] | Batched on-chain response submission                                 |
-<<<<<<< HEAD
 ///
 /// # Status Tracking
 ///
-=======
-///
-/// # Status Tracking
-///
->>>>>>> 49309737
 /// File key status tracking is managed centrally by the
 /// [`BlockchainService`](shc_blockchain_service::BlockchainService)'s `MspHandler`.
 /// Tasks update statuses via commands (e.g., `set_file_key_status`, `remove_file_key_status`).
@@ -307,31 +268,6 @@
     pub fn with_config(mut self, config: MspUploadFileConfig) -> Self {
         self.config = config;
         self
-    }
-
-    /// Constructs file metadata and derives the file key from a storage request.
-    ///
-    /// This is a pure computation helper that converts storage request data into
-    /// the internal [`FileMetadata`] and [`FileKey`] representations.
-    fn construct_file_metadata_and_key(
-        event: &NewStorageRequest<Runtime>,
-    ) -> anyhow::Result<(FileMetadata, FileKey)> {
-        let who = event.who.as_ref().to_vec();
-        let metadata = FileMetadata::new(
-            who,
-            event.bucket_id.as_ref().to_vec(),
-            event.location.to_vec(),
-            event.size.saturated_into(),
-            event.fingerprint,
-        )
-        .map_err(|_| anyhow::anyhow!("Invalid file metadata"))?;
-
-        let file_key: FileKey = metadata
-            .file_key::<HashT<StorageProofsMerkleTrieLayout>>()
-            .as_ref()
-            .try_into()?;
-
-        Ok((metadata, file_key))
     }
 }
 
@@ -353,25 +289,14 @@
     Runtime: StorageEnableRuntime,
 {
     async fn handle_event(&mut self, event: NewStorageRequest<Runtime>) -> anyhow::Result<String> {
-        let bucket_id = H256::from_slice(event.bucket_id.as_ref());
-        let file_key = H256::from_slice(event.file_key.as_ref());
-
-        // Status tracking is handled by the blockchain service's MspHandler.
-        // This event is only emitted for file keys that don't have a status yet,
-        // so we can proceed directly with processing.
-        debug!(target: LOG_TARGET, "Processing NewStorageRequest for file key {:?}", file_key);
-
-<<<<<<< HEAD
-        let result = self.handle_new_storage_request_event(event).await;
-        if let Err(reason) = result {
-            self.handle_rejected_storage_request(&file_key, bucket_id, reason.clone())
-                .await?;
-
-            return Err(anyhow::anyhow!(
-                "Failed to handle new storage request: {:?}",
-                reason
-            ));
-=======
+        info!(
+            target: LOG_TARGET,
+            "Registering user peer for file_key {:x}, location 0x{}, fingerprint {:x}",
+            event.file_key,
+            hex::encode(event.location.as_slice()),
+            event.fingerprint
+        );
+
         let bucket_id = H256::from_slice(event.bucket_id.as_ref());
         let file_key = H256::from_slice(event.file_key.as_ref());
 
@@ -398,12 +323,7 @@
                     reason
                 ));
             }
->>>>>>> 49309737
-        }
-        Ok(format!(
-            "Handled NewStorageRequest for file_key [{:x}]",
-            file_key
-        ))
+        }
     }
 }
 
@@ -423,8 +343,6 @@
     ) -> anyhow::Result<String> {
         trace!(target: LOG_TARGET, "Received remote upload request for file {:x} and peer {:?}", event.file_key, event.peer);
 
-        let file_key: H256 = event.file_key.into();
-
         let file_complete = match self.handle_remote_upload_request_event(event.clone()).await {
             Ok(complete) => complete,
             Err(e) => {
@@ -455,11 +373,7 @@
 
         // Handle file completion if the entire file is uploaded or is already being stored.
         if file_complete {
-<<<<<<< HEAD
-            self.on_file_complete(&file_key).await;
-=======
             self.on_file_complete(&event.file_key.into()).await;
->>>>>>> 49309737
         }
 
         Ok(format!(
@@ -490,12 +404,7 @@
     ) -> anyhow::Result<String> {
         info!(
             target: LOG_TARGET,
-            "Processing ProcessMspRespondStoringRequest",
-        );
-
-        debug!(
-            target: LOG_TARGET,
-            "ProcessMspRespondStoringRequest storing requests: {:?}",
+            "Processing ProcessMspRespondStoringRequest: {:?}",
             event.data.respond_storing_requests,
         );
 
@@ -526,31 +435,12 @@
             }
         };
 
-<<<<<<< HEAD
-        // Collect file keys we want to accept to check if they're still pending
-=======
         // Collect all file keys (both accept and reject) to check if they're still pending to filter
         // any stale file keys which no longer have a pending storage requests.
->>>>>>> 49309737
         let file_keys_to_check: Vec<FileKey> = event
             .data
             .respond_storing_requests
             .iter()
-<<<<<<< HEAD
-            .filter_map(|r| {
-                if let MspRespondStorageRequest::Accept = &r.response {
-                    Some(r.file_key.into())
-                } else {
-                    None
-                }
-            })
-            .collect();
-
-        // Query pending storage requests for these specific file keys.
-        // The runtime API already filters to only return requests that are:
-        // 1. Assigned to this MSP
-        // 2. Not yet accepted (msp.1 == false)
-=======
             .map(|r| r.file_key.into())
             .collect();
 
@@ -559,7 +449,6 @@
         // 1. Assigned to this MSP
         // 2. Not yet responded to (msp.1 == false, meaning not yet accepted/confirmed)
         // Note: We let the blockchain service handle removing stale file keys from statuses.
->>>>>>> 49309737
         let pending_file_keys: HashSet<H256> = if !file_keys_to_check.is_empty() {
             self.storage_hub_handler
                 .blockchain
@@ -583,26 +472,17 @@
         let mut file_key_responses = HashMap::new();
 
         let read_file_storage = self.storage_hub_handler.file_storage.read().await;
-<<<<<<< HEAD
-        // Filter out requests that are not pending
-        for respond in event
-=======
 
         // Filter out requests that are do not have any pending storage requests.
         let filtered_pending_file_keys = event
->>>>>>> 49309737
             .data
             .respond_storing_requests
             .iter()
             .filter(|r| pending_file_keys.contains(&r.file_key))
-<<<<<<< HEAD
-        {
-=======
             .collect::<Vec<_>>();
 
         for respond in filtered_pending_file_keys {
             info!(target: LOG_TARGET, "Processing response for file key {:x}", respond.file_key);
->>>>>>> 49309737
             let bucket_id = match read_file_storage.get_metadata(&respond.file_key) {
                 Ok(Some(metadata)) => H256::from_slice(metadata.bucket_id().as_ref()),
                 Ok(None) => {
@@ -705,10 +585,6 @@
             .into();
 
         // Submit the extrinsic with events so we can inspect the dispatch error if it fails.
-<<<<<<< HEAD
-        // This enables type-safe error checking against pallet_proofs_dealer::Error variants.
-=======
->>>>>>> 49309737
         let extrinsic_result = self
             .storage_hub_handler
             .blockchain
@@ -726,25 +602,6 @@
                 ),
                 RetryStrategy::default()
                     .with_max_retries(self.config.max_try_count)
-<<<<<<< HEAD
-                    .with_max_tip(self.config.max_tip.saturated_into()),
-                true, // Request events to enable type-safe error checking
-            )
-            .await;
-
-        // Handle extrinsic submission result
-        match extrinsic_result {
-            Err(e) => {
-                // Extrinsic submission failed after exhausting all retries (timeout, dropped, etc.)
-                // Remove file keys from statuses to enable automatic retry on the next block.
-                // This is appropriate because submission failures may be transient (network issues,
-                // collator congestion) and retrying with fresh proofs on the next block may succeed.
-                warn!(
-                    target: LOG_TARGET,
-                    "Extrinsic submission failed after exhausting retries, removing file keys from statuses for retry: {:?}",
-                    e
-                );
-=======
                     .with_max_tip(self.config.max_tip.saturated_into())
                     .retry_only_if_timeout(),
                 true,
@@ -820,45 +677,17 @@
                     .iter()
                     .map(|fk| fk.file_key)
                     .collect();
->>>>>>> 49309737
-
-                for response in &storage_request_msp_response {
-                    if let Some(ref accepted) = response.accept {
-                        for fk in &accepted.file_keys_and_proofs {
-                            trace!(
-                                target: LOG_TARGET,
-                                "Removing file key {:?} status (extrinsic submission exhausted retries)",
-                                fk.file_key
-                            );
-                            self.storage_hub_handler
-                                .blockchain
-                                .remove_file_key_status(fk.file_key.into())
-                                .await;
-                        }
-                    }
-                    for rejected in &response.reject {
-                        trace!(
-                            target: LOG_TARGET,
-                            "Removing file key {:?} status (extrinsic submission exhausted retries)",
-                            rejected.file_key
-                        );
-                        self.storage_hub_handler
-                            .blockchain
-                            .remove_file_key_status(rejected.file_key.into())
-                            .await;
-                    }
-                }
-
-<<<<<<< HEAD
-                // Release the forest root write lock before returning error
-                let _ = self
-                    .storage_hub_handler
-                    .blockchain
-                    .release_forest_root_write_lock(forest_root_write_tx)
-                    .await;
-
-                return Err(e);
-=======
+
+                if !accepted_file_keys.is_empty() {
+                    info!(
+                        target: LOG_TARGET,
+                        "✅ Accepted {} file(s) for bucket {:?}: {:?}",
+                        accepted_file_keys.len(),
+                        storage_request_msp_bucket_response.bucket_id,
+                        accepted_file_keys
+                    );
+                }
+
                 for fk in &accepted.file_keys_and_proofs {
                     info!(
                         target: LOG_TARGET,
@@ -870,209 +699,24 @@
                         .set_file_key_status(fk.file_key.into(), FileKeyStatusUpdate::InBlock)
                         .await;
                 }
->>>>>>> 49309737
-            }
-            Ok(Some(events)) => {
-                // Extrinsic was included in a block, check if it succeeded or failed by
-                // looking for an ExtrinsicFailed event
-                let dispatch_error = events.iter().find_map(|event_record| {
-                    if let shc_common::types::StorageEnableEvents::System(
-                        frame_system::Event::ExtrinsicFailed { dispatch_error, .. },
-                    ) = event_record.event.clone().into()
-                    {
-                        Some(dispatch_error)
-                    } else {
-                        None
-                    }
-                });
-
-                if let Some(dispatch_error) = dispatch_error {
-                    // Proof errors are transient and can be retried with regenerated proofs (direct requeue).
-                    // Non-proof errors are permanent failures (mark as Abandoned).
-                    // Convert the dispatch error into StorageEnableErrors for type-safe pattern matching.
-                    // Uses TryFrom to decode ModuleError into RuntimeError, then Into to convert to StorageEnableErrors.
-                    let error: Option<StorageEnableErrors<Runtime>> = match dispatch_error {
-                        sp_runtime::DispatchError::Module(module_error) => {
-                            <Runtime as StorageEnableRuntime>::RuntimeError::try_from(module_error)
-                                .ok()
-                                .map(Into::into)
-                        }
-                        _ => None,
-                    };
-
-                    let is_proof_error = matches!(
-                        error,
-                        Some(StorageEnableErrors::ProofsDealer(
-                            pallet_proofs_dealer::Error::ForestProofVerificationFailed
-                                | pallet_proofs_dealer::Error::FailedToApplyDelta
-                        ))
-                    );
-
-                    if is_proof_error {
-                        // Proof-related error: remove file keys from statuses to enable automatic retry.
-                        // The next block's NewStorageRequest events will re-insert them with Processing
-                        // status and regenerate proofs with the updated forest root.
-                        warn!(
-                            target: LOG_TARGET,
-                            "Proof-related error detected, removing file keys from statuses for retry: {:?}",
-                            dispatch_error
-                        );
-
-                        // Remove file keys from statuses to trigger retry on the next block
-                        for response in &storage_request_msp_response {
-                            if let Some(ref accepted) = response.accept {
-                                for fk in &accepted.file_keys_and_proofs {
-                                    debug!(target: LOG_TARGET, "Removing file key {:?} status (proof error)", fk.file_key);
-                                    self.storage_hub_handler
-                                        .blockchain
-                                        .remove_file_key_status(fk.file_key.into())
-                                        .await;
-                                }
-                            }
-                            for rejected in &response.reject {
-                                debug!(target: LOG_TARGET, "Removing file key {:?} status (proof error)", rejected.file_key);
-                                self.storage_hub_handler
-                                    .blockchain
-                                    .remove_file_key_status(rejected.file_key.into())
-                                    .await;
-                            }
-                        }
-
-                        // Release the forest root write lock before requeueing
-                        let _ = self
-                            .storage_hub_handler
-                            .blockchain
-                            .release_forest_root_write_lock(forest_root_write_tx)
-                            .await;
-
-                        return Err(anyhow!(
-                            "Extrinsic failed with proof error: {:?}",
-                            dispatch_error
-                        ));
-                    } else {
-                        // Non-proof error: mark file keys as Abandoned since this is a permanent failure
-                        // that is not guaranteed to be resolved by retrying (e.g., invalid parameters, authorization errors, inconsistent runtime state, etc.).
-                        warn!(
-                            target: LOG_TARGET,
-                            "Non-proof dispatch error, marking file keys as Abandoned: {:?}",
-                            error
-                        );
-                        for response in &storage_request_msp_response {
-                            if let Some(ref accepted) = response.accept {
-                                for fk in &accepted.file_keys_and_proofs {
-                                    trace!(
-                                        target: LOG_TARGET,
-                                        "Marking file key {:?} as Abandoned (non-proof error)",
-                                        fk.file_key
-                                    );
-                                    self.storage_hub_handler
-                                        .blockchain
-                                        .set_file_key_status(
-                                            fk.file_key.into(),
-                                            FileKeyStatusUpdate::Abandoned,
-                                        )
-                                        .await;
-                                }
-                            }
-                            for rejected in &response.reject {
-                                trace!(
-                                    target: LOG_TARGET,
-                                    "Marking file key {:?} as Abandoned (non-proof error)",
-                                    rejected.file_key
-                                );
-                                self.storage_hub_handler
-                                    .blockchain
-                                    .set_file_key_status(
-                                        rejected.file_key.into(),
-                                        FileKeyStatusUpdate::Abandoned,
-                                    )
-                                    .await;
-                            }
-                        }
-                    }
-
-                    // Release the forest root write lock before returning error
-                    let _ = self
-                        .storage_hub_handler
-                        .blockchain
-                        .release_forest_root_write_lock(forest_root_write_tx)
-                        .await;
-
-                    return Err(anyhow!("Extrinsic failed: {:?}", dispatch_error));
-                }
-                // No ExtrinsicFailed event means success - continue to process results
-            }
-            Ok(None) => {
-                // This shouldn't happen since we requested events with `with_events: true`
-                warn!(
+            }
+
+            // Log and delete rejected file keys
+            if !storage_request_msp_bucket_response.reject.is_empty() {
+                let rejected_file_keys: Vec<_> = storage_request_msp_bucket_response
+                    .reject
+                    .iter()
+                    .map(|r| (r.file_key, &r.reason))
+                    .collect();
+
+                info!(
                     target: LOG_TARGET,
-                    "Expected events but got None - assuming extrinsic succeeded"
+                    "❌ Rejected {} file(s) for bucket {:?}: {:?}",
+                    rejected_file_keys.len(),
+                    storage_request_msp_bucket_response.bucket_id,
+                    rejected_file_keys
                 );
-            }
-        }
-
-<<<<<<< HEAD
-        // Process all responses in a single pass: log, update statuses, and delete rejected files.
-        // Accepted files will be added to the Bucket's Forest Storage by the BlockchainService.
-        if !storage_request_msp_response.is_empty() {
-            let mut write_fs = self.storage_hub_handler.file_storage.write().await;
-
-            for response in &storage_request_msp_response {
-                // Process accepted file keys
-                if let Some(ref accepted) = response.accept {
-                    if !accepted.file_keys_and_proofs.is_empty() {
-                        info!(
-                            target: LOG_TARGET,
-                            "📤 Submitted accept for {} file(s) in bucket {:?} (awaiting finalization)",
-                            accepted.file_keys_and_proofs.len(),
-                            response.bucket_id,
-                        );
-
-                        for fk in &accepted.file_keys_and_proofs {
-                            trace!(
-                                target: LOG_TARGET,
-                                "Marking file key {:?} as Submitted (awaiting finalization)",
-                                fk.file_key
-                            );
-                            self.storage_hub_handler
-                                .blockchain
-                                .set_file_key_status(
-                                    fk.file_key.into(),
-                                    FileKeyStatusUpdate::Submitted,
-                                )
-                                .await;
-                        }
-                    }
-                }
-
-                // Process rejected file keys
-                if !response.reject.is_empty() {
-                    info!(
-                        target: LOG_TARGET,
-                        "📤 Submitted reject for {} file(s) in bucket {:?} (awaiting finalization)",
-                        response.reject.len(),
-                        response.bucket_id,
-                    );
-
-                    for rejected in &response.reject {
-                        trace!(
-                            target: LOG_TARGET,
-                            "Marking file key {:?} as Submitted (rejection awaiting finalization, reason: {:?})",
-                            rejected.file_key,
-                            rejected.reason
-                        );
-                        self.storage_hub_handler
-                            .blockchain
-                            .set_file_key_status(
-                                rejected.file_key.into(),
-                                FileKeyStatusUpdate::Submitted,
-                            )
-                            .await;
-
-                        if let Err(e) = write_fs.delete_file(&rejected.file_key.into()) {
-                            error!(target: LOG_TARGET, "Failed to delete file {:?}: {:?}", rejected.file_key, e);
-                        }
-=======
+
                 let mut fs = self.storage_hub_handler.file_storage.write().await;
                 for RejectedStorageRequest { file_key, reason } in
                     &storage_request_msp_bucket_response.reject
@@ -1090,7 +734,6 @@
 
                     if let Err(e) = fs.delete_file(&file_key) {
                         error!(target: LOG_TARGET, "Failed to delete file {:x}: {:?}", file_key, e);
->>>>>>> 49309737
                     }
                 }
             }
@@ -1118,45 +761,34 @@
     async fn handle_new_storage_request_event(
         &mut self,
         event: NewStorageRequest<Runtime>,
-<<<<<<< HEAD
-    ) -> Result<(), RejectedStorageRequestReason> {
-        trace!(
-            target: LOG_TARGET,
-            "handle_new_storage_request_event called for file_key {:?}, bucket_id {:?}",
-            event.file_key,
-            event.bucket_id
-        );
-
-        if event.size.is_zero() {
-=======
     ) -> anyhow::Result<()> {
         // TODO: Use Zero trait call `is_zero` instead of comparing to zero
         if event.size == Zero::zero() {
->>>>>>> 49309737
             let err_msg = "File size cannot be 0";
             error!(target: LOG_TARGET, err_msg);
-            return Err(RejectedStorageRequestReason::InternalError);
+            return Err(anyhow!(err_msg));
         }
 
         let own_provider_id = self
             .storage_hub_handler
             .blockchain
             .query_storage_provider_id(None)
-            .await
-            .map_err(|e| {
-                error!(target: LOG_TARGET, "Failed to query storage provider ID: {:?}", e);
-                RejectedStorageRequestReason::InternalError
-            })?;
-
-        let Some(StorageProviderId::MainStorageProvider(own_msp_id)) = own_provider_id else {
-            let err_msg = match own_provider_id {
-                Some(StorageProviderId::BackupStorageProvider(_)) => {
-                    "Current node account is a Backup Storage Provider. Expected a Main Storage Provider ID."
-                }
-                _ => "Failed to get own MSP ID.",
-            };
-            error!(target: LOG_TARGET, err_msg);
-            return Err(RejectedStorageRequestReason::InternalError);
+            .await?;
+
+        let own_msp_id = match own_provider_id {
+            Some(id) => match id {
+                StorageProviderId::MainStorageProvider(id) => id,
+                StorageProviderId::BackupStorageProvider(_) => {
+                    let err_msg = "Current node account is a Backup Storage Provider. Expected a Main Storage Provider ID.";
+                    error!(target: LOG_TARGET, err_msg);
+                    return Err(anyhow!(err_msg));
+                }
+            },
+            None => {
+                let err_msg = "Failed to get own MSP ID.";
+                error!(target: LOG_TARGET, err_msg);
+                return Err(anyhow!(err_msg));
+            }
         };
 
         let msp_id_of_bucket_id = self
@@ -1165,12 +797,12 @@
             .query_msp_id_of_bucket_id(event.bucket_id)
             .await
             .map_err(|e| {
-                error!(
-                    target: LOG_TARGET,
-                    "Failed to query MSP ID of bucket ID {:?}: {:?}",
+                let err_msg = format!(
+                    "Failed to query MSP ID of bucket ID {:?}\n Error: {:?}",
                     event.bucket_id, e
                 );
-                RejectedStorageRequestReason::InternalError
+                error!(target: LOG_TARGET, err_msg);
+                anyhow!(err_msg)
             })?;
 
         if let Some(msp_id) = msp_id_of_bucket_id {
@@ -1183,13 +815,6 @@
             return Ok(());
         }
 
-<<<<<<< HEAD
-        // Construct file metadata and derive file key.
-        let (metadata, file_key) = Self::construct_file_metadata_and_key(&event).map_err(|e| {
-            error!(target: LOG_TARGET, "Failed to construct file metadata and key: {:?}", e);
-            RejectedStorageRequestReason::InternalError
-        })?;
-=======
         // Construct file metadata.
         let who = event.who.as_ref().to_vec();
         let metadata = FileMetadata::new(
@@ -1206,7 +831,6 @@
             .file_key::<HashT<StorageProofsMerkleTrieLayout>>()
             .as_ref()
             .try_into()?;
->>>>>>> 49309737
 
         let fs = self
             .storage_hub_handler
@@ -1217,12 +841,9 @@
 
         // If we do not have the file already in forest storage, we must take into account the
         // available storage capacity.
-        let file_in_forest_storage = read_fs.contains_file_key(&file_key.into()).map_err(|e| {
-            error!(target: LOG_TARGET, "Failed to check if file key is in forest storage: {:?}", e);
-            RejectedStorageRequestReason::InternalError
-        })?;
+        let file_in_forest_storage = read_fs.contains_file_key(&file_key.into())?;
         if !file_in_forest_storage {
-            debug!(target: LOG_TARGET, "File key {:x} not found in forest storage. Checking available storage capacity.", file_key);
+            info!(target: LOG_TARGET, "File key {:x} not found in forest storage. Checking available storage capacity.", file_key);
 
             let max_storage_capacity = self
                 .storage_hub_handler
@@ -1237,11 +858,7 @@
                 .await
                 .map_err(|e| {
                     error!(target: LOG_TARGET, "Failed to query storage provider capacity: {:?}", e);
-<<<<<<< HEAD
-                    RejectedStorageRequestReason::InternalError
-=======
                     anyhow!("Failed to query storage provider capacity: {:?}", e)
->>>>>>> 49309737
                 })?;
 
             let available_capacity = self
@@ -1251,24 +868,16 @@
                 .await
                 .map_err(|e| {
                     let err_msg = format!("Failed to query available storage capacity: {:?}", e);
-<<<<<<< HEAD
-                    error!(target: LOG_TARGET, "{}", err_msg);
-                    RejectedStorageRequestReason::InternalError
-=======
                     error!(
                         target: LOG_TARGET,
                         err_msg
                     );
                     anyhow!(err_msg)
->>>>>>> 49309737
                 })?;
 
             // Calculate currently used storage
             let used_capacity = current_capacity
                 .checked_sub(&available_capacity)
-<<<<<<< HEAD
-                .ok_or_else(|| RejectedStorageRequestReason::ReachedMaximumCapacity)?;
-=======
                 .ok_or_else(|| {
                     anyhow!(
                         "Available capacity ({}) exceeds current capacity ({})",
@@ -1276,16 +885,11 @@
                         current_capacity
                     )
                 })?;
->>>>>>> 49309737
 
             // Check if accepting this file would exceed our local max storage capacity limit
             let projected_usage = used_capacity
                 .checked_add(&event.size)
-<<<<<<< HEAD
-                .ok_or_else(|| RejectedStorageRequestReason::ReachedMaximumCapacity)?;
-=======
                 .ok_or_else(|| anyhow!("Overflow calculating projected storage usage"))?;
->>>>>>> 49309737
 
             if projected_usage > max_storage_capacity {
                 let err_msg = format!(
@@ -1293,11 +897,7 @@
                     used_capacity, event.size, max_storage_capacity
                 );
                 warn!(target: LOG_TARGET, "{}", err_msg);
-<<<<<<< HEAD
-                return Err(RejectedStorageRequestReason::ReachedMaximumCapacity);
-=======
                 return Err(anyhow!(err_msg));
->>>>>>> 49309737
             }
 
             // Increase storage capacity if the available capacity is less than the file size.
@@ -1312,15 +912,7 @@
                     .blockchain
                     .increase_capacity(CapacityRequestData::new(event.size))
                     .await
-<<<<<<< HEAD
-                    .map_err(|e| {
-                        let err_msg = format!("Failed to increase storage capacity: {:?}", e);
-                        error!(target: LOG_TARGET, "{}", err_msg);
-                        RejectedStorageRequestReason::InternalError
-                    })?;
-=======
                     .map_err(|e| anyhow!("Failed to increase storage capacity: {:?}", e))?;
->>>>>>> 49309737
 
                 let available_capacity = self
                     .storage_hub_handler
@@ -1330,26 +922,15 @@
                     .map_err(|e| {
                         let err_msg =
                             format!("Failed to query available storage capacity: {:?}", e);
-<<<<<<< HEAD
-                        error!(target: LOG_TARGET, "{}", err_msg);
-                        RejectedStorageRequestReason::InternalError
-=======
                         error!(
                             target: LOG_TARGET,
                             err_msg
                         );
                         anyhow!(err_msg)
->>>>>>> 49309737
                     })?;
 
                 // Reject storage request if the new available capacity is still less than the file size.
                 if available_capacity < event.size {
-<<<<<<< HEAD
-                    let err_msg = "Increased storage capacity is still insufficient to volunteer for file. Rejecting storage request.";
-                    warn!(target: LOG_TARGET, "{}", err_msg);
-
-                    return Err(RejectedStorageRequestReason::ReachedMaximumCapacity);
-=======
                     let err_msg = format!(
                         "Increased storage capacity is still insufficient to volunteer for file. Rejecting storage request. Available: {}, Required: {}",
                         available_capacity, event.size
@@ -1357,7 +938,6 @@
                     warn!(target: LOG_TARGET, err_msg);
 
                     return Err(anyhow!(err_msg));
->>>>>>> 49309737
                 }
             }
         } else {
@@ -1369,11 +949,7 @@
         // Create file in file storage if it is not present so we can write uploaded chunks as soon as possible.
         let file_in_file_storage = write_file_storage
             .get_metadata(&file_key.into())
-            .map_err(|e| {
-                let err_msg = format!("Failed to get metadata from file storage: {:?}", e);
-                error!(target: LOG_TARGET, "{}", err_msg);
-                RejectedStorageRequestReason::InternalError
-            })?
+            .map_err(|e| anyhow!("Failed to get metadata from file storage: {:?}", e))?
             .is_some();
 
         debug!(
@@ -1391,11 +967,7 @@
                     metadata.file_key::<HashT<StorageProofsMerkleTrieLayout>>(),
                     metadata,
                 )
-                .map_err(|e| {
-                    let err_msg = format!("Failed to insert file in file storage: {:?}", e);
-                    error!(target: LOG_TARGET, "{}", err_msg);
-                    RejectedStorageRequestReason::InternalError
-                })?;
+                .map_err(|e| anyhow!("Failed to insert file in file storage: {:?}", e))?;
         } else {
             debug!(target: LOG_TARGET, "File key {:x} found in file storage.", file_key);
         }
@@ -1403,19 +975,11 @@
         // If the file is in file storage, we can skip the file transfer,
         // and proceed to accepting the storage request directly, provided that we have the entire file in file storage.
         if file_in_file_storage {
-<<<<<<< HEAD
-            debug!(target: LOG_TARGET, "File key {:?} found in both file storage. No need to receive the file from the user.", file_key);
-
-            // Do not skip the file key even if it is in forest storage since not responding to the storage request or rejecting it would result in the file key being deleted from the network entirely.
-            if file_in_forest_storage {
-                debug!(target: LOG_TARGET, "File key {:?} found in forest storage when storage request is open. The storage request is most likely opened to increase replication amongst BSPs, but still requires the MSP to accept the request.", file_key);
-=======
             info!(target: LOG_TARGET, "File key {:?} found in both file storage. No need to receive the file from the user.", file_key);
 
             // Do not skip the file key even if it is in forest storage since not responding to the storage request or rejecting it would result in the file key being deleted from the network entirely.
             if file_in_forest_storage {
                 info!(target: LOG_TARGET, "File key {:?} found in forest storage when storage request is open. The storage request is most likely opened to increase replication amongst BSPs, but still requires the MSP to accept the request.", file_key);
->>>>>>> 49309737
             }
 
             // Check if the file is complete in file storage.
@@ -1428,19 +992,8 @@
                 }
             };
 
-            debug!(
-                target: LOG_TARGET,
-                "File key {:?}: file_complete={}",
-                file_key,
-                file_complete
-            );
-
             if file_complete {
-<<<<<<< HEAD
-                debug!(target: LOG_TARGET, "File key {:x} is complete in file storage. Proceeding to accept storage request.", file_key);
-=======
                 info!(target: LOG_TARGET, "File key {:x} is complete in file storage. Proceeding to accept storage request.", file_key);
->>>>>>> 49309737
                 self.on_file_complete(&file_key.into()).await;
 
                 // This finishes the task, as we already have the entire file in file storage and we queued
@@ -1462,22 +1015,15 @@
             let peer_id = match std::str::from_utf8(&peer_id.as_slice()) {
                 Ok(str_slice) => PeerId::from_str(str_slice).map_err(|e| {
                     error!(target: LOG_TARGET, "Failed to convert peer ID to PeerId: {}", e);
-                    RejectedStorageRequestReason::InternalError
+                    e
                 })?,
-                Err(e) => {
-                    error!(target: LOG_TARGET, "Failed to convert peer ID to a string: {}", e);
-                    return Err(RejectedStorageRequestReason::InternalError);
-                }
+                Err(e) => return Err(anyhow!("Failed to convert peer ID to a string: {}", e)),
             };
             self.storage_hub_handler
                 .file_transfer
                 .register_new_file(peer_id, file_key)
                 .await
-                .map_err(|e| {
-                    let err_msg = format!("Failed to register new file peer: {:?}", e);
-                    error!(target: LOG_TARGET, "{}", err_msg);
-                    RejectedStorageRequestReason::InternalError
-                })?;
+                .map_err(|e| anyhow!("Failed to register new file peer: {:?}", e))?;
         }
 
         Ok(())
@@ -1488,18 +1034,39 @@
         event: RemoteUploadRequest<Runtime>,
     ) -> anyhow::Result<bool> {
         let file_key = event.file_key.into();
-
-        // Get file metadata once for both bucket_id and fingerprint verification
-        let file_metadata = self
+        let bucket_id = match self
             .storage_hub_handler
             .file_storage
             .read()
             .await
             .get_metadata(&file_key)
-            .map_err(|e| anyhow!("Failed to get file metadata: {:?}", e))?
-            .ok_or_else(|| anyhow!("File does not exist for key {:?}", file_key))?;
-
-        let bucket_id = H256::from_slice(file_metadata.bucket_id().as_ref());
+        {
+            Ok(metadata) => match metadata {
+                Some(metadata) => H256::from_slice(metadata.bucket_id().as_ref()),
+                None => {
+                    let err_msg = format!(
+                        "File does not exist for key {:?}. Maybe we forgot to unregister before deleting?",
+                        event.file_key
+                    );
+                    error!(target: LOG_TARGET, err_msg);
+                    return Err(anyhow!(err_msg));
+                }
+            },
+            Err(e) => {
+                let err_msg = format!("Failed to get file metadata: {:?}", e);
+                error!(target: LOG_TARGET, err_msg);
+                return Err(anyhow!(err_msg));
+            }
+        };
+
+        // Get the file metadata to verify the fingerprint
+        let file_metadata = {
+            let read_file_storage = self.storage_hub_handler.file_storage.read().await;
+            read_file_storage
+                .get_metadata(&file_key)
+                .map_err(|e| anyhow!("Failed to get file metadata: {:?}", e))?
+                .ok_or_else(|| anyhow!("File metadata not found"))?
+        };
 
         // Verify that the fingerprint in the proof matches the expected file fingerprint
         let expected_fingerprint = file_metadata.fingerprint();
@@ -1819,11 +1386,7 @@
     }
 
     async fn on_file_complete(&self, file_key: &H256) {
-<<<<<<< HEAD
-        debug!(target: LOG_TARGET, "File upload complete (file_key {:x})", file_key);
-=======
         info!(target: LOG_TARGET, "File upload complete (file_key {:x})", file_key);
->>>>>>> 49309737
 
         // Unregister the file from the file transfer service.
         if let Err(e) = self
@@ -1846,8 +1409,6 @@
                 MspRespondStorageRequest::Accept,
             ))
             .await;
-<<<<<<< HEAD
-=======
 
         debug!(target: LOG_TARGET, "File {:?} queued for confirmation", file_key);
     }
@@ -1979,9 +1540,8 @@
                     .await;
             }
         }
->>>>>>> 49309737
-
-        debug!(target: LOG_TARGET, "File {:?} queued for confirmation", file_key);
+
+        Ok(())
     }
 
     /// Handles the case when extrinsic events are missing.
