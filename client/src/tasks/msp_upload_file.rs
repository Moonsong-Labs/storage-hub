--- conflicted
+++ resolved
@@ -36,12 +36,7 @@
 //! │   ProcessMspRespondStoringRequest                                                │
 //! │   (batched extrinsic submission)                                                 │
 //! │          │                                                                       │
-<<<<<<< HEAD
-//! │          ├─── InBlock ──────────► set_file_key_status(InBlock)                   │
-//! │          │                        (awaiting finalization)                        │
-=======
 //! │          ├─── Success ─────────► status removed (cleanup on next block)          │
->>>>>>> b8ed01b7
 //! │          │                                                                       │
 //! │          ├─── Proof Error ──────► remove_file_key_status ─┐                      │
 //! │          │    (transient, retryable)                      │                      │
@@ -54,22 +49,10 @@
 //! │          │                                                                       │
 //! │          └─── Non-proof Error ──► set_file_key_status(Abandoned)                 │
 //! │                                                                                  │
-<<<<<<< HEAD
-//! │  ───────────────────────── Finality Events ─────────────────────────             │
-//! │                                                                                  │
-//! │   MspAcceptedStorageRequest (finalized) ──► InBlock → Accepted                   │
-//! │   StorageRequestRejected (finalized) ────► InBlock → Rejected                    │
-//! │                                                                                  │
-//! │  ───────────────────────── Reorg Detection ─────────────────────────             │
-//! │                                                                                  │
-//! │   InBlock file key still in pending requests ──► remove_file_key_status          │
-//! │   (enables automatic retry on next block)                                        │
-=======
 //! │  ───────────────────────── Lifecycle Cleanup ─────────────────────────           │
 //! │                                                                                  │
 //! │   File key no longer in pending requests ──► status removed (cleanup)            │
 //! │   (storage request lifecycle complete: accepted, rejected, expired, etc.)        │
->>>>>>> b8ed01b7
 //! └──────────────────────────────────────────────────────────────────────────────────┘
 //! ```
 //!
@@ -83,12 +66,6 @@
 //! | Status                        | Meaning                                    | Action in BlockchainService                          |  
 //! | ----------------------------- | ------------------------------------------ | -----------------------------------------------------|  
 //! | [`FileKeyStatus::Processing`] | File key is in the pipeline                | **Skip** (don't emit)                                |  
-<<<<<<< HEAD
-//! | [`FileKeyStatus::InBlock`]    | Tx included in block, awaiting finality    | **Skip** (don't emit) OR **Retry** if reorg detected |  
-//! | [`FileKeyStatus::Accepted`]   | Finalized as accepted on-chain             | **Skip** (don't emit)                                |  
-//! | [`FileKeyStatus::Rejected`]   | Finalized as rejected on-chain             | **Skip** (don't emit)                                |  
-=======
->>>>>>> b8ed01b7
 //! | [`FileKeyStatus::Abandoned`]  | Failed with non-proof dispatch error       | **Skip** (don't emit)                                |  
 //! | *Not present*                 | New or retryable file key                  | **Emit** (set status to `Processing`)                |  
 //!
@@ -109,13 +86,6 @@
 //!   File key is marked as `Abandoned` via [`FileKeyStatusUpdate`] command.
 //!   These are permanent failures not resolved by retrying, so the file key will be skipped.
 //!
-<<<<<<< HEAD
-//! - **Reorgs** (block containing accept/reject tx is reorged out): The blockchain service
-//!   detects `InBlock` file keys that still appear in pending storage requests and removes
-//!   them from statuses. This enables automatic retry on the next block.
-//!
-=======
->>>>>>> b8ed01b7
 //! ### Event Handlers
 //!
 //! - [`NewStorageRequest`]: Emitted by the [`BlockchainService`](shc_blockchain_service) only for
@@ -130,10 +100,6 @@
 //!
 //! - [`ProcessMspRespondStoringRequest`]: Processes queued accept/reject responses and submits
 //!   them in a single batched `msp_respond_storage_requests_multiple_buckets` extrinsic.
-<<<<<<< HEAD
-//!   On success (InBlock), marks file keys as `Submitted`. The blockchain service then
-//!   monitors finality events to transition to `Accepted` or `Rejected`.
-=======
 //!   Status cleanup happens automatically when the file key no longer appears in pending
 //!   storage requests.
 //!
@@ -142,7 +108,6 @@
 //! When a file key's storage request lifecycle is complete (it no longer appears in pending
 //! storage requests), its status is automatically removed during block processing. This
 //! happens regardless of how the request was resolved (accepted, rejected, expired, etc.).
->>>>>>> b8ed01b7
 
 use anyhow::anyhow;
 use std::{
@@ -244,7 +209,6 @@
 /// See [module documentation](self) for the full architecture and event flow diagram.
 ///
 /// # Event Handlers
-<<<<<<< HEAD
 ///
 /// | Event                               | Purpose                                                              |
 /// | ----------------------------------- | -------------------------------------------------------------------- |
@@ -254,17 +218,6 @@
 ///
 /// # Status Tracking
 ///
-=======
-///
-/// | Event                               | Purpose                                                              |
-/// | ----------------------------------- | -------------------------------------------------------------------- |
-/// | [`NewStorageRequest`]               | Emitted by BlockchainService; checks status, handles capacity/upload |
-/// | [`RemoteUploadRequest`]             | Chunk reception; queues accept when file complete                    |
-/// | [`ProcessMspRespondStoringRequest`] | Batched on-chain response submission                                 |
-///
-/// # Status Tracking
-///
->>>>>>> b8ed01b7
 /// File key status tracking is managed centrally by the
 /// [`BlockchainService`](shc_blockchain_service::BlockchainService)'s `MspHandler`.
 /// Tasks update statuses via commands (e.g., `set_file_key_status`, `remove_file_key_status`).
@@ -448,98 +401,6 @@
             event.data.respond_storing_requests,
         );
 
-<<<<<<< HEAD
-        let forest_root_write_tx = match event.forest_root_write_tx.lock().await.take() {
-            Some(tx) => tx,
-            None => {
-                let err_msg = "CRITICAL❗️❗️ This is a bug! Forest root write tx already taken. This is a critical bug. Please report it to the StorageHub team.";
-                error!(target: LOG_TARGET, err_msg);
-                return Err(anyhow!(err_msg));
-            }
-        };
-
-        let own_provider_id = self
-            .storage_hub_handler
-            .blockchain
-            .query_storage_provider_id(None)
-            .await?;
-
-        let own_msp_id = match own_provider_id {
-            Some(StorageProviderId::MainStorageProvider(id)) => id,
-            Some(StorageProviderId::BackupStorageProvider(_)) => {
-                return Err(anyhow!(
-                    "Current node account is a Backup Storage Provider. Expected a Main Storage Provider ID."
-                ));
-            }
-            None => {
-                return Err(anyhow!("Failed to get own MSP ID."));
-            }
-        };
-
-        // Collect all file keys (both accept and reject) to check if they're still pending to filter
-        // any stale file keys which no longer have a pending storage requests.
-        let file_keys_to_check: Vec<FileKey> = event
-            .data
-            .respond_storing_requests
-            .iter()
-            .map(|r| r.file_key.into())
-            .collect();
-
-        // Query pending storage requests for all file keys (both accepts and rejects).
-        // The runtime API filters to only return requests that are:
-        // 1. Assigned to this MSP
-        // 2. Not yet responded to (msp.1 == false, meaning not yet accepted/confirmed)
-        // Note: We let the blockchain service handle removing stale file keys from statuses.
-        let pending_file_keys: HashSet<H256> = if !file_keys_to_check.is_empty() {
-            self.storage_hub_handler
-                .blockchain
-                .query_pending_storage_requests(Some(file_keys_to_check))
-                .await
-                .unwrap_or_else(|e| {
-                    warn!(
-                        target: LOG_TARGET,
-                        "Failed to query storage requests: {:?}. Proceeding with all requests.",
-                        e
-                    );
-                    Vec::new()
-                })
-                .into_iter()
-                .map(|r| H256::from_slice(r.file_key.as_ref()))
-                .collect()
-        } else {
-            HashSet::new()
-        };
-
-        let mut file_key_responses = HashMap::new();
-
-        let read_file_storage = self.storage_hub_handler.file_storage.read().await;
-
-        // Filter out requests that are do not have any pending storage requests.
-        let filtered_pending_file_keys = event
-            .data
-            .respond_storing_requests
-            .iter()
-            .filter(|r| pending_file_keys.contains(&r.file_key))
-            .collect::<Vec<_>>();
-
-        for respond in filtered_pending_file_keys {
-            info!(target: LOG_TARGET, "Processing response for file key {:x}", respond.file_key);
-            let bucket_id = match read_file_storage.get_metadata(&respond.file_key) {
-                Ok(Some(metadata)) => H256::from_slice(metadata.bucket_id().as_ref()),
-                Ok(None) => {
-                    error!(target: LOG_TARGET, "File does not exist for key {:x}. Maybe we forgot to unregister before deleting?", respond.file_key);
-                    continue;
-                }
-                Err(e) => {
-                    error!(target: LOG_TARGET, "Failed to get file metadata: {:?}", e);
-                    continue;
-                }
-            };
-
-            let entry = file_key_responses
-                .entry(bucket_id)
-                .or_insert_with(|| (Vec::new(), Vec::new()));
-=======
         match self
             .handle_process_msp_respond_storing_request_event(event.clone())
             .await
@@ -550,246 +411,11 @@
             )),
             Err(e) => {
                 error!(target: LOG_TARGET, "Failed to handle process msp respond storing request event: {:?}", e);
->>>>>>> b8ed01b7
 
                 // Remove all file keys from statuses for later retry
                 for request in event.data.respond_storing_requests.iter() {
                     self.storage_hub_handler
                         .blockchain
-<<<<<<< HEAD
-                        .query_msp_confirm_chunks_to_prove_for_file(own_msp_id, respond.file_key)
-                        .await
-                    {
-                        Ok(chunks) => chunks,
-                        Err(e) => {
-                            error!(target: LOG_TARGET, "Failed to get chunks to prove: {:?}", e);
-                            continue;
-                        }
-                    };
-
-                    let proof = match read_file_storage
-                        .generate_proof(&respond.file_key, &HashSet::from_iter(chunks_to_prove))
-                    {
-                        Ok(p) => p,
-                        Err(e) => {
-                            error!(target: LOG_TARGET, "Failed to generate proof: {:?}", e);
-                            continue;
-                        }
-                    };
-
-                    entry.0.push(FileKeyWithProof {
-                        file_key: respond.file_key,
-                        proof,
-                    });
-                }
-                MspRespondStorageRequest::Reject(reason) => {
-                    entry.1.push(RejectedStorageRequest {
-                        file_key: respond.file_key,
-                        reason: reason.clone(),
-                    });
-                }
-            }
-        }
-
-        drop(read_file_storage);
-
-        let mut storage_request_msp_response = Vec::new();
-
-        for (bucket_id, (accept, reject)) in file_key_responses.iter_mut() {
-            let fs = self
-                .storage_hub_handler
-                .forest_storage_handler
-                .get_or_create(&ForestStorageKey::from(bucket_id.as_ref().to_vec()))
-                .await;
-
-            let accept = if !accept.is_empty() {
-                let file_keys: Vec<_> = accept
-                    .iter()
-                    .map(|file_key_with_proof| file_key_with_proof.file_key)
-                    .collect();
-
-                let forest_proof = match fs.read().await.generate_proof(file_keys) {
-                    Ok(proof) => proof,
-                    Err(e) => {
-                        error!(target: LOG_TARGET, "Failed to generate non-inclusion forest proof: {:?}", e);
-                        continue;
-                    }
-                };
-
-                Some(StorageRequestMspAcceptedFileKeys {
-                    file_keys_and_proofs: accept.clone(),
-                    forest_proof: forest_proof.proof,
-                })
-            } else {
-                None
-            };
-
-            storage_request_msp_response.push(StorageRequestMspBucketResponse {
-                bucket_id: *bucket_id,
-                accept,
-                reject: reject.clone(),
-            });
-        }
-
-        let call: Runtime::Call =
-            pallet_file_system::Call::<Runtime>::msp_respond_storage_requests_multiple_buckets {
-                storage_request_msp_response: storage_request_msp_response.clone(),
-            }
-            .into();
-
-        // Submit the extrinsic with events so we can inspect the dispatch error if it fails.
-        let extrinsic_result = self
-            .storage_hub_handler
-            .blockchain
-            .submit_extrinsic_with_retry(
-                call,
-                SendExtrinsicOptions::new(
-                    Duration::from_secs(
-                        self.storage_hub_handler
-                            .provider_config
-                            .blockchain_service
-                            .extrinsic_retry_timeout,
-                    ),
-                    Some("fileSystem".to_string()),
-                    Some("mspRespondStorageRequestsMultipleBuckets".to_string()),
-                ),
-                RetryStrategy::default()
-                    .with_max_retries(self.config.max_try_count)
-                    .with_max_tip(self.config.max_tip.saturated_into())
-                    .retry_only_if_timeout(),
-                true,
-            )
-            .await;
-
-        // Pre collect all file keys from the storage request MSP response so we can update statuses or remove them from statuses.
-        let all_file_keys = storage_request_msp_response
-            .iter()
-            .flat_map(|r| {
-                let accepted_keys = r
-                    .accept
-                    .iter()
-                    .flat_map(|a| a.file_keys_and_proofs.iter().map(|fk| fk.file_key));
-                let rejected_keys = r.reject.iter().map(|rej| rej.file_key);
-                accepted_keys.chain(rejected_keys)
-            })
-            .collect::<Vec<_>>();
-
-        // Handle extrinsic submission result
-        // - If the extrinsic failed, we remove the file keys from statuses to enable automatic retry on the next block.
-        // - If the extrinsic succeeded, we mark the file keys as Submitted if there were no errors.
-        // - If the extrinsic succeeded but no events were emitted, we remove the file keys from statuses to enable automatic retry on the next block.
-        match extrinsic_result {
-            Err(e) => {
-                error!(
-                    target: LOG_TARGET,
-                    "Extrinsic submission failed after exhausting retries, removing file keys from statuses for retry: {:?}",
-                    e
-                );
-
-                self.handle_extrinsic_submission_failure(&all_file_keys)
-                    .await;
-
-                // Release the forest root write lock before returning error
-                self.storage_hub_handler
-                    .blockchain
-                    .release_forest_root_write_lock(forest_root_write_tx)
-                    .await?;
-
-                return Err(e);
-            }
-            Ok(Some(events)) => {
-                if let Err(err) = self
-                    .handle_extrinsic_dispatch_result(events, &all_file_keys)
-                    .await
-                {
-                    error!(target: LOG_TARGET, "Failed to handle extrinsic dispatch result: {:?}", err);
-                    // Release the forest root write lock before returning error
-                    self.storage_hub_handler
-                        .blockchain
-                        .release_forest_root_write_lock(forest_root_write_tx)
-                        .await?;
-
-                    return Err(err);
-                }
-            }
-            Ok(None) => {
-                error!(
-                    target: LOG_TARGET,
-                    "Expected events but got None - this should not happen. Removing file key statuses to allow re-evaluation on next block."
-                );
-                self.handle_missing_extrinsic_events(&all_file_keys).await;
-            }
-        }
-
-        // Accepted files will be added to the Bucket's Forest Storage by the BlockchainService.
-        for storage_request_msp_bucket_response in storage_request_msp_response {
-            // Log accepted file keys
-            if let Some(ref accepted) = storage_request_msp_bucket_response.accept {
-                let accepted_file_keys: Vec<_> = accepted
-                    .file_keys_and_proofs
-                    .iter()
-                    .map(|fk| fk.file_key)
-                    .collect();
-
-                if !accepted_file_keys.is_empty() {
-                    info!(
-                        target: LOG_TARGET,
-                        "✅ Accepted {} file(s) for bucket {:?}: {:?}",
-                        accepted_file_keys.len(),
-                        storage_request_msp_bucket_response.bucket_id,
-                        accepted_file_keys
-                    );
-                }
-
-                for fk in &accepted.file_keys_and_proofs {
-                    info!(
-                        target: LOG_TARGET,
-                        "Marking file key {:?} as Submitted (awaiting finalization)",
-                        fk.file_key
-                    );
-                    self.storage_hub_handler
-                        .blockchain
-                        .set_file_key_status(fk.file_key.into(), FileKeyStatusUpdate::InBlock)
-                        .await;
-                }
-            }
-
-            // Log and delete rejected file keys
-            if !storage_request_msp_bucket_response.reject.is_empty() {
-                let rejected_file_keys: Vec<_> = storage_request_msp_bucket_response
-                    .reject
-                    .iter()
-                    .map(|r| (r.file_key, &r.reason))
-                    .collect();
-
-                info!(
-                    target: LOG_TARGET,
-                    "❌ Rejected {} file(s) for bucket {:?}: {:?}",
-                    rejected_file_keys.len(),
-                    storage_request_msp_bucket_response.bucket_id,
-                    rejected_file_keys
-                );
-
-                let mut fs = self.storage_hub_handler.file_storage.write().await;
-                for RejectedStorageRequest { file_key, reason } in
-                    &storage_request_msp_bucket_response.reject
-                {
-                    info!(
-                        target: LOG_TARGET,
-                        "Marking file key {:?} as Submitted (rejection awaiting finalization, reason: {:?})",
-                        file_key,
-                        reason
-                    );
-                    self.storage_hub_handler
-                        .blockchain
-                        .set_file_key_status((*file_key).into(), FileKeyStatusUpdate::InBlock)
-                        .await;
-
-                    if let Err(e) = fs.delete_file(&file_key) {
-                        error!(target: LOG_TARGET, "Failed to delete file {:x}: {:?}", file_key, e);
-                    }
-                }
-=======
                         .remove_file_key_status(request.file_key.into())
                         .await;
                 }
@@ -798,7 +424,6 @@
                     "Failed to handle process msp respond storing request event: {:?}",
                     e
                 ))
->>>>>>> b8ed01b7
             }
         }
     }
@@ -814,7 +439,6 @@
         &mut self,
         event: NewStorageRequest<Runtime>,
     ) -> anyhow::Result<()> {
-        // TODO: Use Zero trait call `is_zero` instead of comparing to zero
         if event.size == Zero::zero() {
             let err_msg = "File size cannot be 0";
             error!(target: LOG_TARGET, err_msg);
@@ -1027,11 +651,7 @@
         // If the file is in file storage, we can skip the file transfer,
         // and proceed to accepting the storage request directly, provided that we have the entire file in file storage.
         if file_in_file_storage {
-<<<<<<< HEAD
-            info!(target: LOG_TARGET, "File key {:?} found in both file storage. No need to receive the file from the user.", file_key);
-=======
             info!(target: LOG_TARGET, "File key {:?} found in file storage. No need to receive the file from the user.", file_key);
->>>>>>> b8ed01b7
 
             // Do not skip the file key even if it is in forest storage since not responding to the storage request or rejecting it would result in the file key being deleted from the network entirely.
             if file_in_forest_storage {
@@ -1777,17 +1397,10 @@
                 MspRespondStorageRequest::Accept,
             ))
             .await;
-<<<<<<< HEAD
 
         debug!(target: LOG_TARGET, "File {:?} queued for confirmation", file_key);
     }
 
-=======
-
-        debug!(target: LOG_TARGET, "File {:?} queued for confirmation", file_key);
-    }
-
->>>>>>> b8ed01b7
     /// Handles extrinsic submission failure after exhausting all retries.
     ///
     /// Removes file keys from statuses to enable automatic retry on the next block.
@@ -1814,13 +1427,8 @@
     /// - Proof errors: Removes file keys from statuses to enable automatic retry
     /// - Non-proof errors: Marks file keys as Abandoned (permanent failure)
     ///
-<<<<<<< HEAD
-    /// Returns `Ok(None)` if no dispatch error was found (extrinsic succeeded),
-    /// or `Ok(Some(error))` if there was a dispatch error that should be returned to the caller.
-=======
     /// Returns `Ok(())` after successfully handling the dispatch result (whether the
     /// extrinsic succeeded or failed), or `Err(...)` if the module error could not be decoded.
->>>>>>> b8ed01b7
     async fn handle_extrinsic_dispatch_result(
         &self,
         events: StorageHubEventsVec<Runtime>,
@@ -1931,11 +1539,7 @@
     /// to allow the system to re-evaluate them on the next block.
     async fn handle_missing_extrinsic_events(&self, file_keys: &[H256]) {
         for file_key in file_keys {
-<<<<<<< HEAD
-            debug!(
-=======
             warn!(
->>>>>>> b8ed01b7
                 target: LOG_TARGET,
                 "Removing file key {:?} status (missing events)",
                 file_key
