//! # MSP Upload File Task
//!
//! This module handles the complete file upload flow for Main Storage Providers (MSPs).
//!
//! ## Concurrent Task Architecture
//!
//! The task uses an **actor-based event-driven model** where multiple events can be processed
//! concurrently. Each event handler is spawned as a separate async task by the actor framework
//! when subscribed via [`subscribe_actor_event_map!`](crate::handler::subscribe_actor_event_map).
//!
//! ### Event Flow
//!
//! ```text
//! ┌──────────────────────────────────────────────────────────────────────────────────┐
//! │                          BlockchainService                                       │
//! │     (manages file_key_statuses in MspHandler, emits only new requests)           │
//! │                                      │                                           │
//! │                 Filter: only emit if file key NOT in statuses                    │
//! │                     ┌────────────────┼────────────────┐                          │
//! │                     ▼                ▼                ▼                          │
//! │            NewStorageRequest  NewStorageRequest  NewStorageRequest               │
//! │            (per file key)     (per file key)     (per file key)                  │
//! │                     │                │                │                          │
//! │          ┌──────────┴────────┐       │       ┌───────┴──────────┐                │
//! │          ▼                   ▼       ▼       ▼                  ▼                │
//! │   [File in storage?]    RemoteUploadRequest (chunk uploads from user)            │
//! │          │                          │                                            │
//! │          │ yes                      │ file complete                              │
//! │          ▼                          ▼                                            │
//! │      on_file_complete ◄─────────────┘                                            │
//! │          │                                                                       │
//! │          ▼                                                                       │
//! │   queue_msp_respond_storage_request                                              │
//! │          │                                                                       │
//! │          ▼                                                                       │
//! │   ProcessMspRespondStoringRequest                                                │
//! │   (batched extrinsic submission)                                                 │
//! │          │                                                                       │
//! │          ├─── InBlock ──────────► set_file_key_status(InBlock)                   │
//! │          │                        (awaiting finalization)                        │
//! │          │                                                                       │
//! │          ├─── Proof Error ──────► remove_file_key_status ─┐                      │
//! │          │    (transient, retryable)                      │                      │
//! │          │                                                │                      │
//! │          ├─── Extrinsic Failure ──► remove_file_key_status┤                      │
//! │          │    (timeout after retries)                     │                      │
//! │          │                                                ▼                      │
//! │          │                               BlockchainService                       │
//! │          │                               (will re-emit on next block)            │
//! │          │                                                                       │
//! │          └─── Non-proof Error ──► set_file_key_status(Abandoned)                 │
//! │                                                                                  │
//! │  ───────────────────────── Finality Events ─────────────────────────             │
//! │                                                                                  │
//! │   MspAcceptedStorageRequest (finalized) ──► InBlock → Accepted                   │
//! │   StorageRequestRejected (finalized) ────► InBlock → Rejected                    │
//! │                                                                                  │
//! │  ───────────────────────── Reorg Detection ─────────────────────────             │
//! │                                                                                  │
//! │   InBlock file key still in pending requests ──► remove_file_key_status          │
//! │   (enables automatic retry on next block)                                        │
//! └──────────────────────────────────────────────────────────────────────────────────┘
//! ```
//!
//! ### Status Tracking with [`FileKeyStatus`]
//!
//! File key status tracking is centralized in the [`BlockchainService`](shc_blockchain_service)'s
//! `MspHandler`. This prevents duplicate processing and enables automatic retries.
//!
//! The blockchain service filters pending storage requests before emitting events:
//!
//! | Status                        | Meaning                                    | Action in BlockchainService                          |  
//! | ----------------------------- | ------------------------------------------ | -----------------------------------------------------|  
//! | [`FileKeyStatus::Processing`] | File key is in the pipeline                | **Skip** (don't emit)                                |  
//! | [`FileKeyStatus::InBlock`]    | Tx included in block, awaiting finality    | **Skip** (don't emit) OR **Retry** if reorg detected |  
//! | [`FileKeyStatus::Accepted`]   | Finalized as accepted on-chain             | **Skip** (don't emit)                                |  
//! | [`FileKeyStatus::Rejected`]   | Finalized as rejected on-chain             | **Skip** (don't emit)                                |  
//! | [`FileKeyStatus::Abandoned`]  | Failed with non-proof dispatch error       | **Skip** (don't emit)                                |  
//! | *Not present*                 | New or retryable file key                  | **Emit** (set status to `Processing`)                |  
//!
//! ### Retry Mechanism
//!
//! The retry mechanism works by **removing** file keys from statuses to signal that they
//! should be re-processed on the next block. Tasks use the `remove_file_key_status` command:
//!
//! - **Proof errors** (`ForestProofVerificationFailed`,
//!   `FailedToApplyDelta`): File key is **removed** from statuses via command. The next
//!   block's processing will re-emit a [`NewStorageRequest`] event with `Processing` status.
//!
//! - **Extrinsic submission timeouts**: File key is **removed** from statuses via command.
//!   Timeouts are retried automatically (see [`RetryStrategy::retry_only_if_timeout`]) since
//!   they are transient errors (network issues, collator congestion) that may resolve on retry.
//!
//! - **Non-proof dispatch errors** (authorization failures, invalid parameters, etc.):
//!   File key is marked as `Abandoned` via [`FileKeyStatusUpdate`] command.
//!   These are permanent failures not resolved by retrying, so the file key will be skipped.
//!
//! - **Reorgs** (block containing accept/reject tx is reorged out): The blockchain service
//!   detects `InBlock` file keys that still appear in pending storage requests and removes
//!   them from statuses. This enables automatic retry on the next block.
//!
//! ### Event Handlers
//!
//! - [`NewStorageRequest`]: Emitted by the [`BlockchainService`](shc_blockchain_service) only for
//!   file keys that don't have a status yet. The handler validates capacity, creates the file
//!   in storage, and registers for P2P upload. If the file is already complete in file storage,
//!   immediately queues an accept response via
//!   [`queue_msp_respond_storage_request`](shc_blockchain_service::commands::BlockchainServiceCommandInterface::queue_msp_respond_storage_request).
//!
//! - [`RemoteUploadRequest`]: Receives and validates file chunks from users. When the file is
//!   fully received, queues an accept response via
//!   [`queue_msp_respond_storage_request`](shc_blockchain_service::commands::BlockchainServiceCommandInterface::queue_msp_respond_storage_request).
//!
//! - [`ProcessMspRespondStoringRequest`]: Processes queued accept/reject responses and submits
//!   them in a single batched `msp_respond_storage_requests_multiple_buckets` extrinsic.
//!   On success (InBlock), marks file keys as `Submitted`. The blockchain service then
//!   monitors finality events to transition to `Accepted` or `Rejected`.

use anyhow::anyhow;
use std::{
    collections::{HashMap, HashSet},
    str::FromStr,
    time::Duration,
};

use sc_network::PeerId;
use sc_tracing::tracing::*;
use shc_blockchain_service::types::{
    FileKeyStatusUpdate, MspRespondStorageRequest, RespondStorageRequest, RetryStrategy,
};
use shc_blockchain_service::{capacity_manager::CapacityRequestData, types::SendExtrinsicOptions};
use sp_core::H256;
use sp_runtime::{
    traits::{CheckedAdd, CheckedSub, SaturatedConversion, Zero},
    DispatchError,
};

use pallet_file_system::types::RejectedStorageRequest;
use pallet_proofs_dealer;
use shc_actors_framework::event_bus::EventHandler;
use shc_blockchain_service::{
    commands::{BlockchainServiceCommandInterface, BlockchainServiceCommandInterfaceExt},
    events::{NewStorageRequest, ProcessMspRespondStoringRequest},
};
use shc_common::{
    blockchain_utils::decode_module_error,
    traits::StorageEnableRuntime,
    types::{
        FileKey, FileKeyWithProof, FileMetadata, HashT, RejectedStorageRequestReason,
        StorageEnableErrors, StorageEnableEvents, StorageHubEventsVec,
        StorageProofsMerkleTrieLayout, StorageProviderId, StorageRequestMspAcceptedFileKeys,
        StorageRequestMspBucketResponse, BATCH_CHUNK_FILE_TRANSFER_MAX_SIZE,
    },
};
use shc_file_manager::traits::{FileStorage, FileStorageWriteError, FileStorageWriteOutcome};
use shc_file_transfer_service::{
    commands::FileTransferServiceCommandInterface, events::RemoteUploadRequest,
};
use shc_forest_manager::traits::{ForestStorage, ForestStorageHandler};
use shp_file_metadata::{Chunk, ChunkId, Leaf};

use crate::{
    handler::StorageHubHandler,
    types::{ForestStorageKey, MspForestStorageHandlerT, ShNodeType},
};

const LOG_TARGET: &str = "msp-upload-file-task";

/// Configuration for the MSP upload file task
#[derive(Debug, Clone)]
pub struct MspUploadFileConfig {
    /// Maximum number of times to retry submitting respond storage request extrinsic
    pub max_try_count: u32,
    /// Maximum tip amount to use when submitting respond storage request extrinsic
    pub max_tip: u128,
}

impl Default for MspUploadFileConfig {
    fn default() -> Self {
        Self {
            max_try_count: 3,
            max_tip: 500,
        }
    }
}

/// Information about a storage request rejection that needs to be handled.
#[derive(Debug)]
struct RejectionInfo {
    file_key: H256,
    bucket_id: H256,
    reason: RejectedStorageRequestReason,
    error_message: String,
}

impl RejectionInfo {
    /// Creates a new `RejectionInfo` from file metadata and rejection details.
    fn new(
        file_key: H256,
        file_metadata: &FileMetadata,
        reason: RejectedStorageRequestReason,
        error_message: String,
    ) -> Self {
        Self {
            file_key,
            bucket_id: H256::from_slice(file_metadata.bucket_id().as_ref()),
            reason,
            error_message,
        }
    }
}

/// Handles the complete file upload flow for Main Storage Providers (MSPs).
///
/// This task processes multiple concurrent events using an actor-based model.
/// See [module documentation](self) for the full architecture and event flow diagram.
///
/// # Event Handlers
///
/// | Event                               | Purpose                                                              |
/// | ----------------------------------- | -------------------------------------------------------------------- |
/// | [`NewStorageRequest`]               | Emitted by BlockchainService; checks status, handles capacity/upload |
/// | [`RemoteUploadRequest`]             | Chunk reception; queues accept when file complete                    |
/// | [`ProcessMspRespondStoringRequest`] | Batched on-chain response submission                                 |
///
/// # Status Tracking
///
/// File key status tracking is managed centrally by the
/// [`BlockchainService`](shc_blockchain_service::BlockchainService)'s `MspHandler`.
/// Tasks update statuses via commands (e.g., `set_file_key_status`, `remove_file_key_status`).
pub struct MspUploadFileTask<NT, Runtime>
where
    NT: ShNodeType<Runtime>,
    NT::FSH: MspForestStorageHandlerT<Runtime>,
    Runtime: StorageEnableRuntime,
{
    storage_hub_handler: StorageHubHandler<NT, Runtime>,
    config: MspUploadFileConfig,
}

impl<NT, Runtime> Clone for MspUploadFileTask<NT, Runtime>
where
    NT: ShNodeType<Runtime>,
    NT::FSH: MspForestStorageHandlerT<Runtime>,
    Runtime: StorageEnableRuntime,
{
    fn clone(&self) -> MspUploadFileTask<NT, Runtime> {
        Self {
            storage_hub_handler: self.storage_hub_handler.clone(),
            config: self.config.clone(),
        }
    }
}

impl<NT, Runtime> MspUploadFileTask<NT, Runtime>
where
    NT: ShNodeType<Runtime>,
    NT::FSH: MspForestStorageHandlerT<Runtime>,
    Runtime: StorageEnableRuntime,
{
    pub fn new(storage_hub_handler: StorageHubHandler<NT, Runtime>) -> Self {
        Self {
            storage_hub_handler,
            config: MspUploadFileConfig::default(),
        }
    }

    pub fn with_config(mut self, config: MspUploadFileConfig) -> Self {
        self.config = config;
        self
    }
}

/// Handles the [`NewStorageRequest`] event.
///
/// This event is emitted by the blockchain service for each pending storage request.
/// The blockchain service filters out file keys that already have a status (Processing,
/// Accepted, Rejected, or Abandoned), so this handler only receives new file keys.
///
/// The MSP will check if it has enough storage capacity to store the file and increase it
/// if necessary (up to a maximum). If the MSP does not have enough capacity still, it will
/// reject the storage request. It will register the user and file key in the registry of
/// the File Transfer Service, which handles incoming p2p upload requests. Finally, it will
/// create a file in the file storage so that it can write uploaded chunks as soon as possible.
impl<NT, Runtime> EventHandler<NewStorageRequest<Runtime>> for MspUploadFileTask<NT, Runtime>
where
    NT: ShNodeType<Runtime> + 'static,
    NT::FSH: MspForestStorageHandlerT<Runtime>,
    Runtime: StorageEnableRuntime,
{
    async fn handle_event(&mut self, event: NewStorageRequest<Runtime>) -> anyhow::Result<String> {
        info!(
            target: LOG_TARGET,
            "Registering user peer for file_key {:x}, location 0x{}, fingerprint {:x}",
            event.file_key,
            hex::encode(event.location.as_slice()),
            event.fingerprint
        );

        let bucket_id = H256::from_slice(event.bucket_id.as_ref());
        let file_key = H256::from_slice(event.file_key.as_ref());

        let result = self.handle_new_storage_request_event(event).await;
        match result {
            Ok(()) => Ok(format!(
                "Handled NewStorageRequest for file_key [{:x}]",
                file_key
            )),
            Err(reason) => {
                error!(target: LOG_TARGET, "Failed to handle new storage request: {:?}", reason);

                self.handle_rejected_storage_request(
                    &file_key,
                    bucket_id,
                    // TODO: Receive actual reason error variant from internal call to `handle_new_storage_request_event`
                    RejectedStorageRequestReason::InternalError,
                )
                .await
                .map_err(|e| anyhow!("Failed to handle rejected storage request: {:?}", e))?;

                return Err(anyhow!(
                    "Failed to handle new storage request: {:?}",
                    reason
                ));
            }
        }
    }
}

/// Handles the [`RemoteUploadRequest`] event.
///
/// This event is triggered by a user sending a chunk of the file to the MSP. It checks the proof
/// for the chunk and if it is valid, stores it, until the whole file is stored.
impl<NT, Runtime> EventHandler<RemoteUploadRequest<Runtime>> for MspUploadFileTask<NT, Runtime>
where
    NT: ShNodeType<Runtime> + 'static,
    NT::FSH: MspForestStorageHandlerT<Runtime>,
    Runtime: StorageEnableRuntime,
{
    async fn handle_event(
        &mut self,
        event: RemoteUploadRequest<Runtime>,
    ) -> anyhow::Result<String> {
        trace!(target: LOG_TARGET, "Received remote upload request for file {:x} and peer {:?}", event.file_key, event.peer);

        let file_complete = match self.handle_remote_upload_request_event(event.clone()).await {
            Ok(complete) => complete,
            Err(e) => {
                error!(target: LOG_TARGET, "Failed to handle remote upload request: {:?}", e);

                // Send error response through FileTransferService
                if let Err(e) = self
                    .storage_hub_handler
                    .file_transfer
                    .upload_response(event.request_id, false)
                    .await
                {
                    error!(target: LOG_TARGET, "Failed to send error response: {:?}", e);
                }
                return Err(e);
            }
        };

        // Send completion status through FileTransferService
        if let Err(e) = self
            .storage_hub_handler
            .file_transfer
            .upload_response(event.request_id, file_complete)
            .await
        {
            error!(target: LOG_TARGET, "Failed to send response: {:?}", e);
        }

        // Handle file completion if the entire file is uploaded or is already being stored.
        if file_complete {
            self.on_file_complete(&event.file_key.into()).await;
        }

        Ok(format!(
            "Handled RemoteUploadRequest for file [{:x}] (complete: {})",
            event.file_key, file_complete
        ))
    }
}

/// Handles the [`ProcessMspRespondStoringRequest`] event.
///
/// Triggered when there are new storage request(s) to respond to. Normally, storage requests are
/// immediately rejected if the MSP cannot store the file (e.g. not enough capacity). However, this event
/// is able to respond to storage requests that are either being accepted or rejected either way.
///
/// The MSP will call the `msp_respond_storage_requests_multiple_buckets` extrinsic on the FileSystem pallet to respond to the
/// storage requests.
impl<NT, Runtime> EventHandler<ProcessMspRespondStoringRequest<Runtime>>
    for MspUploadFileTask<NT, Runtime>
where
    NT: ShNodeType<Runtime> + 'static,
    NT::FSH: MspForestStorageHandlerT<Runtime>,
    Runtime: StorageEnableRuntime,
{
    async fn handle_event(
        &mut self,
        event: ProcessMspRespondStoringRequest<Runtime>,
    ) -> anyhow::Result<String> {
        info!(
            target: LOG_TARGET,
            "Processing ProcessMspRespondStoringRequest: {:?}",
            event.data.respond_storing_requests,
        );

        let forest_root_write_tx = match event.forest_root_write_tx.lock().await.take() {
            Some(tx) => tx,
            None => {
                let err_msg = "CRITICAL❗️❗️ This is a bug! Forest root write tx already taken. This is a critical bug. Please report it to the StorageHub team.";
                error!(target: LOG_TARGET, err_msg);
                return Err(anyhow!(err_msg));
            }
        };

        let own_provider_id = self
            .storage_hub_handler
            .blockchain
            .query_storage_provider_id(None)
            .await?;

        let own_msp_id = match own_provider_id {
            Some(StorageProviderId::MainStorageProvider(id)) => id,
            Some(StorageProviderId::BackupStorageProvider(_)) => {
                return Err(anyhow!(
                    "Current node account is a Backup Storage Provider. Expected a Main Storage Provider ID."
                ));
            }
            None => {
                return Err(anyhow!("Failed to get own MSP ID."));
            }
        };

        // Collect all file keys (both accept and reject) to check if they're still pending to filter
        // any stale file keys which no longer have a pending storage requests.
        let file_keys_to_check: Vec<FileKey> = event
            .data
            .respond_storing_requests
            .iter()
            .map(|r| r.file_key.into())
            .collect();

        if !file_keys_to_check.is_empty() {
            warn!(target: LOG_TARGET, "No file keys to respond to in ProcessMspRespondStoringRequest. Responding to {} file keys.", file_keys_to_check.len());
            return Ok(format!(
                "No file keys to respond to in ProcessMspRespondStoringRequest. Responding to {} file keys.",
                file_keys_to_check.len()
            ));
        }

        // Query pending storage requests for all file keys (both accepts and rejects).
        // The runtime API filters to only return requests that are:
        // 1. Assigned to this MSP
        // 2. Not yet responded to (msp.1 == false, meaning not yet accepted/confirmed)
        // Note: We let the blockchain service handle removing stale file keys from statuses.
<<<<<<< HEAD
        let pending_file_keys: HashSet<H256> = match self
            .storage_hub_handler
=======
        //
        // Returns None on failure, signaling to skip filtering and process all requests.
        // All failure modes are transient (runtime API issues, channel failures), and
        // proceeding with all requests is safe - the chain will reject responses for
        // already-processed requests. This is a final check before submitting the extrinsic,
        // in case storage requests were revoked or expired which are less likely to happen.
        let pending_file_keys: Option<HashSet<H256>> = if !file_keys_to_check.is_empty() {
            self.storage_hub_handler
>>>>>>> 110c6892
                .blockchain
            .query_pending_storage_requests(Some(file_keys_to_check.clone()))
                .await
<<<<<<< HEAD
        {
            Ok(requests) => requests
                .into_iter()
                .map(|r| H256::from_slice(r.file_key.as_ref()))
                .collect(),
            Err(e) => {
                warn!(target: LOG_TARGET, "Failed to query storage requests: {:?}. Proceeding with all requests.", e);
                file_keys_to_check
                    .into_iter()
                    .map(|k| H256::from_slice(k.as_ref()))
                    .collect::<HashSet<_>>()
            }
=======
                .map(|results| {
                    results
                        .into_iter()
                        .map(|r| H256::from_slice(r.file_key.as_ref()))
                        .collect()
                })
                .map_err(|e| {
                    warn!(
                        target: LOG_TARGET,
                        "Failed to query storage requests: {:?}. Proceeding with all requests.",
                        e
                    );
                })
                .ok()
        } else {
            Some(HashSet::new())
>>>>>>> 110c6892
        };

        let mut file_key_responses = HashMap::new();

        let read_file_storage = self.storage_hub_handler.file_storage.read().await;

<<<<<<< HEAD
        // Filter out requests that are do not have any pending storage requests.
        let filtered_responses = event
            .data
            .respond_storing_requests
            .iter()
            .filter(|r| pending_file_keys.contains(&r.file_key))
            .collect::<Vec<_>>();
=======
        // Filter out requests that do not have pending storage requests.
        // If pending_file_keys is None (query failed), process all requests without filtering.
        let filtered_pending_file_keys: Vec<_> = match &pending_file_keys {
            Some(set) => event
                .data
                .respond_storing_requests
                .iter()
                .filter(|r| set.contains(&r.file_key))
                .collect(),
            None => event.data.respond_storing_requests.iter().collect(),
        };
>>>>>>> 110c6892

        for respond in filtered_responses {
            info!(target: LOG_TARGET, "Processing response for file key {:x}", respond.file_key);
            let bucket_id = match read_file_storage.get_metadata(&respond.file_key) {
                Ok(Some(metadata)) => H256::from_slice(metadata.bucket_id().as_ref()),
                Ok(None) => {
                    error!(target: LOG_TARGET, "File does not exist for key {:x}. Maybe we forgot to unregister before deleting?", respond.file_key);
                    continue;
                }
                Err(e) => {
                    error!(target: LOG_TARGET, "Failed to get file metadata: {:?}", e);
                    continue;
                }
            };

            let entry = file_key_responses
                .entry(bucket_id)
                .or_insert_with(|| (Vec::new(), Vec::new()));

            match &respond.response {
                MspRespondStorageRequest::Accept => {
                    let chunks_to_prove = match self
                        .storage_hub_handler
                        .blockchain
                        .query_msp_confirm_chunks_to_prove_for_file(own_msp_id, respond.file_key)
                        .await
                    {
                        Ok(chunks) => chunks,
                        Err(e) => {
                            error!(target: LOG_TARGET, "Failed to get chunks to prove: {:?}", e);
                            continue;
                        }
                    };

                    let proof = match read_file_storage
                        .generate_proof(&respond.file_key, &HashSet::from_iter(chunks_to_prove))
                    {
                        Ok(p) => p,
                        Err(e) => {
                            error!(target: LOG_TARGET, "Failed to generate proof: {:?}", e);
                            continue;
                        }
                    };

                    entry.0.push(FileKeyWithProof {
                        file_key: respond.file_key,
                        proof,
                    });
                }
                MspRespondStorageRequest::Reject(reason) => {
                    entry.1.push(RejectedStorageRequest {
                        file_key: respond.file_key,
                        reason: reason.clone(),
                    });
                }
            }
        }

        drop(read_file_storage);

        let mut storage_request_msp_response = Vec::new();

        for (bucket_id, (accept, reject)) in file_key_responses.iter_mut() {
            let fs = self
                .storage_hub_handler
                .forest_storage_handler
                .get_or_create(&ForestStorageKey::from(bucket_id.as_ref().to_vec()))
                .await;

            let accept = if !accept.is_empty() {
                let file_keys: Vec<_> = accept
                    .iter()
                    .map(|file_key_with_proof| file_key_with_proof.file_key)
                    .collect();

                let forest_proof = match fs.read().await.generate_proof(file_keys) {
                    Ok(proof) => proof,
                    Err(e) => {
                        error!(target: LOG_TARGET, "Failed to generate non-inclusion forest proof: {:?}", e);
                        continue;
                    }
                };

                Some(StorageRequestMspAcceptedFileKeys {
                    file_keys_and_proofs: accept.clone(),
                    forest_proof: forest_proof.proof,
                })
            } else {
                None
            };

            storage_request_msp_response.push(StorageRequestMspBucketResponse {
                bucket_id: *bucket_id,
                accept,
                reject: reject.clone(),
            });
        }

        let call: Runtime::Call =
            pallet_file_system::Call::<Runtime>::msp_respond_storage_requests_multiple_buckets {
                storage_request_msp_response: storage_request_msp_response.clone(),
            }
            .into();

        // Submit the extrinsic with events so we can inspect the dispatch error if it fails.
        let extrinsic_result = self
            .storage_hub_handler
            .blockchain
            .submit_extrinsic_with_retry(
                call,
                SendExtrinsicOptions::new(
                    Duration::from_secs(
                        self.storage_hub_handler
                            .provider_config
                            .blockchain_service
                            .extrinsic_retry_timeout,
                    ),
                    Some("fileSystem".to_string()),
                    Some("mspRespondStorageRequestsMultipleBuckets".to_string()),
                ),
                RetryStrategy::default()
                    .with_max_retries(self.config.max_try_count)
                    .with_max_tip(self.config.max_tip.saturated_into())
                    .retry_only_if_timeout(),
                true,
            )
            .await;

        // Pre collect all file keys from the storage request MSP response so we can update statuses or remove them from statuses.
        let all_file_keys = storage_request_msp_response
            .iter()
            .flat_map(|r| {
                let accepted_keys = r
                    .accept
                    .iter()
                    .flat_map(|a| a.file_keys_and_proofs.iter().map(|fk| fk.file_key));
                let rejected_keys = r.reject.iter().map(|rej| rej.file_key);
                accepted_keys.chain(rejected_keys)
            })
            .collect::<Vec<_>>();

        // Handle extrinsic submission result
        // - If the extrinsic failed, we remove the file keys from statuses to enable automatic retry on the next block.
        // - If the extrinsic succeeded, we mark the file keys as Submitted if there were no errors.
        // - If the extrinsic succeeded but no events were emitted, we remove the file keys from statuses to enable automatic retry on the next block.
        match extrinsic_result {
            Err(e) => {
                error!(
                    target: LOG_TARGET,
                    "Extrinsic submission failed after exhausting retries, removing file keys from statuses for retry: {:?}",
                    e
                );

                self.handle_extrinsic_submission_failure(&all_file_keys)
                    .await;

                // Release the forest root write lock before returning error
                self.storage_hub_handler
                    .blockchain
                    .release_forest_root_write_lock(forest_root_write_tx)
                    .await?;

                return Err(e);
            }
            Ok(Some(events)) => {
                if let Err(err) = self
                    .handle_extrinsic_dispatch_result(events, &all_file_keys)
                    .await
                {
                    error!(target: LOG_TARGET, "Failed to handle extrinsic dispatch result: {:?}", err);
                    // Release the forest root write lock before returning error
                    self.storage_hub_handler
                        .blockchain
                        .release_forest_root_write_lock(forest_root_write_tx)
                        .await?;

                    return Err(err);
                }
            }
            Ok(None) => {
                error!(
                    target: LOG_TARGET,
                    "Expected events but got None - this should not happen. Removing file key statuses to allow re-evaluation on next block."
                );
                self.handle_missing_extrinsic_events(&all_file_keys).await;
            }
        }

        // Accepted files will be added to the Bucket's Forest Storage by the BlockchainService.
        for storage_request_msp_bucket_response in storage_request_msp_response {
            // Log accepted file keys
            if let Some(ref accepted) = storage_request_msp_bucket_response.accept {
                let accepted_file_keys: Vec<_> = accepted
                    .file_keys_and_proofs
                    .iter()
                    .map(|fk| fk.file_key)
                    .collect();

                if !accepted_file_keys.is_empty() {
                    info!(
                        target: LOG_TARGET,
                        "✅ Accepted {} file(s) for bucket {:?}: {:?}",
                        accepted_file_keys.len(),
                        storage_request_msp_bucket_response.bucket_id,
                        accepted_file_keys
                    );
                }

                for fk in &accepted.file_keys_and_proofs {
                    info!(
                        target: LOG_TARGET,
                        "Marking file key {:?} as Submitted (awaiting finalization)",
                        fk.file_key
                    );
                    self.storage_hub_handler
                        .blockchain
                        .set_file_key_status(fk.file_key.into(), FileKeyStatusUpdate::InBlock)
                        .await;
                }
            }

            // Log and delete rejected file keys
            if !storage_request_msp_bucket_response.reject.is_empty() {
                let rejected_file_keys: Vec<_> = storage_request_msp_bucket_response
                    .reject
                    .iter()
                    .map(|r| (r.file_key, &r.reason))
                    .collect();

                info!(
                    target: LOG_TARGET,
                    "❌ Rejected {} file(s) for bucket {:?}: {:?}",
                    rejected_file_keys.len(),
                    storage_request_msp_bucket_response.bucket_id,
                    rejected_file_keys
                );

                let mut fs = self.storage_hub_handler.file_storage.write().await;
                for RejectedStorageRequest { file_key, reason } in
                    &storage_request_msp_bucket_response.reject
                {
                    info!(
                        target: LOG_TARGET,
                        "Marking file key {:?} as Submitted (rejection awaiting finalization, reason: {:?})",
                        file_key,
                        reason
                    );
                    self.storage_hub_handler
                        .blockchain
                        .set_file_key_status((*file_key).into(), FileKeyStatusUpdate::InBlock)
                        .await;

                    if let Err(e) = fs.delete_file(&file_key) {
                        error!(target: LOG_TARGET, "Failed to delete file {:x}: {:?}", file_key, e);
                    }
                }
            }
        }

        // Release the forest root write "lock" and finish the task.
        self.storage_hub_handler
            .blockchain
            .release_forest_root_write_lock(forest_root_write_tx)
            .await?;

        Ok(format!(
            "Processed ProcessMspRespondStoringRequest for MSP [{:x}]",
            own_msp_id
        ))
    }
}

impl<NT, Runtime> MspUploadFileTask<NT, Runtime>
where
    NT: ShNodeType<Runtime>,
    NT::FSH: MspForestStorageHandlerT<Runtime>,
    Runtime: StorageEnableRuntime,
{
    async fn handle_new_storage_request_event(
        &mut self,
        event: NewStorageRequest<Runtime>,
    ) -> anyhow::Result<()> {
        if event.size == Zero::zero() {
            let err_msg = "File size cannot be 0";
            error!(target: LOG_TARGET, err_msg);
            return Err(anyhow!(err_msg));
        }

        let own_provider_id = self
            .storage_hub_handler
            .blockchain
            .query_storage_provider_id(None)
            .await?;

        let own_msp_id = match own_provider_id {
            Some(id) => match id {
                StorageProviderId::MainStorageProvider(id) => id,
                StorageProviderId::BackupStorageProvider(_) => {
                    let err_msg = "Current node account is a Backup Storage Provider. Expected a Main Storage Provider ID.";
                    error!(target: LOG_TARGET, err_msg);
                    return Err(anyhow!(err_msg));
                }
            },
            None => {
                let err_msg = "Failed to get own MSP ID.";
                error!(target: LOG_TARGET, err_msg);
                return Err(anyhow!(err_msg));
            }
        };

        let msp_id_of_bucket_id = self
            .storage_hub_handler
            .blockchain
            .query_msp_id_of_bucket_id(event.bucket_id)
            .await
            .map_err(|e| {
                let err_msg = format!(
                    "Failed to query MSP ID of bucket ID {:?}\n Error: {:?}",
                    event.bucket_id, e
                );
                error!(target: LOG_TARGET, err_msg);
                anyhow!(err_msg)
            })?;

        if let Some(msp_id) = msp_id_of_bucket_id {
            if own_msp_id != msp_id {
                trace!(target: LOG_TARGET, "Skipping storage request - MSP ID does not match own MSP ID for bucket ID {:?}", event.bucket_id);
                return Ok(());
            }
        } else {
            warn!(target: LOG_TARGET, "Skipping storage request - MSP ID not found for bucket ID {:?}", event.bucket_id);
            return Ok(());
        }

        // Construct file metadata.
        let who = event.who.as_ref().to_vec();
        let metadata = FileMetadata::new(
            who,
            event.bucket_id.as_ref().to_vec(),
            event.location.to_vec(),
            event.size.saturated_into(),
            event.fingerprint,
        )
        .map_err(|_| anyhow!("Invalid file metadata"))?;

        // Get the file key.
        let file_key: FileKey = metadata
            .file_key::<HashT<StorageProofsMerkleTrieLayout>>()
            .as_ref()
            .try_into()?;

        let fs = self
            .storage_hub_handler
            .forest_storage_handler
            .get_or_create(&ForestStorageKey::from(event.bucket_id.as_ref().to_vec()))
            .await;
        let read_fs = fs.read().await;

        // If we do not have the file already in forest storage, we must take into account the
        // available storage capacity.
        let file_in_forest_storage = read_fs.contains_file_key(&file_key.into())?;
        if !file_in_forest_storage {
            info!(target: LOG_TARGET, "File key {:x} not found in forest storage. Checking available storage capacity.", file_key);

            let max_storage_capacity = self
                .storage_hub_handler
                .provider_config
                .capacity_config
                .max_capacity();

            let current_capacity = self
                .storage_hub_handler
                .blockchain
                .query_storage_provider_capacity(own_msp_id)
                .await
                .map_err(|e| {
                    error!(target: LOG_TARGET, "Failed to query storage provider capacity: {:?}", e);
                    anyhow!("Failed to query storage provider capacity: {:?}", e)
                })?;

            let available_capacity = self
                .storage_hub_handler
                .blockchain
                .query_available_storage_capacity(own_msp_id)
                .await
                .map_err(|e| {
                    let err_msg = format!("Failed to query available storage capacity: {:?}", e);
                    error!(
                        target: LOG_TARGET,
                        err_msg
                    );
                    anyhow!(err_msg)
                })?;

            // Calculate currently used storage
            let used_capacity = current_capacity
                .checked_sub(&available_capacity)
                .ok_or_else(|| {
                    anyhow!(
                        "Available capacity ({}) exceeds current capacity ({})",
                        available_capacity,
                        current_capacity
                    )
                })?;

            // Check if accepting this file would exceed our local max storage capacity limit
            let projected_usage = used_capacity
                .checked_add(&event.size)
                .ok_or_else(|| anyhow!("Overflow calculating projected storage usage"))?;

            if projected_usage > max_storage_capacity {
                let err_msg = format!(
                    "Accepting file would exceed maximum storage capacity limit. Used: {}, Required: {}, Max: {}",
                    used_capacity, event.size, max_storage_capacity
                );
                warn!(target: LOG_TARGET, "{}", err_msg);
                return Err(anyhow!(err_msg));
            }

            // Increase storage capacity if the available capacity is less than the file size.
            if available_capacity < event.size {
                warn!(
                    target: LOG_TARGET,
                    "Insufficient storage capacity to volunteer for file key: {:x}",
                    event.file_key
                );

                self.storage_hub_handler
                    .blockchain
                    .increase_capacity(CapacityRequestData::new(event.size))
                    .await
                    .map_err(|e| anyhow!("Failed to increase storage capacity: {:?}", e))?;

                let available_capacity = self
                    .storage_hub_handler
                    .blockchain
                    .query_available_storage_capacity(own_msp_id)
                    .await
                    .map_err(|e| {
                        let err_msg =
                            format!("Failed to query available storage capacity: {:?}", e);
                        error!(
                            target: LOG_TARGET,
                            err_msg
                        );
                        anyhow!(err_msg)
                    })?;

                // Reject storage request if the new available capacity is still less than the file size.
                if available_capacity < event.size {
                    let err_msg = format!(
                        "Increased storage capacity is still insufficient to volunteer for file. Rejecting storage request. Available: {}, Required: {}",
                        available_capacity, event.size
                    );
                    warn!(target: LOG_TARGET, err_msg);

                    return Err(anyhow!(err_msg));
                }
            }
        } else {
            debug!(target: LOG_TARGET, "File key {:x} found in forest storage.", file_key);
        }

        let mut write_file_storage = self.storage_hub_handler.file_storage.write().await;

        // Create file in file storage if it is not present so we can write uploaded chunks as soon as possible.
        let file_in_file_storage = write_file_storage
            .get_metadata(&file_key.into())
            .map_err(|e| anyhow!("Failed to get metadata from file storage: {:?}", e))?
            .is_some();

        debug!(
            target: LOG_TARGET,
            "File key {:?}: file_in_file_storage={}, file_in_forest_storage={}",
            file_key,
            file_in_file_storage,
            file_in_forest_storage
        );

        if !file_in_file_storage {
            debug!(target: LOG_TARGET, "File key {:x} not found in file storage. Inserting file.", file_key);
            write_file_storage
                .insert_file(
                    metadata.file_key::<HashT<StorageProofsMerkleTrieLayout>>(),
                    metadata,
                )
                .map_err(|e| anyhow!("Failed to insert file in file storage: {:?}", e))?;
        } else {
            debug!(target: LOG_TARGET, "File key {:x} found in file storage.", file_key);
        }

        // If the file is in file storage, we can skip the file transfer,
        // and proceed to accepting the storage request directly, provided that we have the entire file in file storage.
        if file_in_file_storage {
            info!(target: LOG_TARGET, "File key {:?} found in file storage. No need to receive the file from the user.", file_key);

            // Do not skip the file key even if it is in forest storage since not responding to the storage request or rejecting it would result in the file key being deleted from the network entirely.
            if file_in_forest_storage {
                info!(target: LOG_TARGET, "File key {:?} found in forest storage when storage request is open. The storage request is most likely opened to increase replication amongst BSPs, but still requires the MSP to accept the request.", file_key);
            }

            // Check if the file is complete in file storage.
            let file_complete = match write_file_storage.is_file_complete(&file_key.into()) {
                Ok(is_complete) => is_complete,
                Err(e) => {
                    warn!(target: LOG_TARGET, "Failed to check if file is complete. The file key {:x} is in a bad state with error: {:?}", file_key, e);
                    warn!(target: LOG_TARGET, "Assuming the file is not complete.");
                    false
                }
            };

            if file_complete {
                info!(target: LOG_TARGET, "File key {:x} is complete in file storage. Proceeding to accept storage request.", file_key);
                self.on_file_complete(&file_key.into()).await;

                // This finishes the task, as we already have the entire file in file storage and we queued
                // the accept transaction to the blockchain, so we can finish the task early.
                return Ok(());
            } else {
                debug!(target: LOG_TARGET, "File key {:x} is not complete in file storage. Need to receive the file from the user.", file_key);
            }
        };

        drop(write_file_storage);

        // Register the file for upload in the file transfer service.
        // Even though we could already have the entire file in file storage, we
        // allow the user to connect to us and upload the file. Once they do, we will
        // send back the `file_complete` flag to true signalling to the user that we have
        // the entire file so that the file uploading process is complete.
        for peer_id in event.user_peer_ids.iter() {
            let peer_id = match std::str::from_utf8(&peer_id.as_slice()) {
                Ok(str_slice) => PeerId::from_str(str_slice).map_err(|e| {
                    error!(target: LOG_TARGET, "Failed to convert peer ID to PeerId: {}", e);
                    e
                })?,
                Err(e) => return Err(anyhow!("Failed to convert peer ID to a string: {}", e)),
            };
            self.storage_hub_handler
                .file_transfer
                .register_new_file(peer_id, file_key)
                .await
                .map_err(|e| anyhow!("Failed to register new file peer: {:?}", e))?;
        }

        Ok(())
    }

    async fn handle_remote_upload_request_event(
        &mut self,
        event: RemoteUploadRequest<Runtime>,
    ) -> anyhow::Result<bool> {
        let file_key = event.file_key.into();
        let bucket_id = match self
            .storage_hub_handler
            .file_storage
            .read()
            .await
            .get_metadata(&file_key)
        {
            Ok(metadata) => match metadata {
                Some(metadata) => H256::from_slice(metadata.bucket_id().as_ref()),
                None => {
                    let err_msg = format!(
                        "File does not exist for key {:?}. Maybe we forgot to unregister before deleting?",
                        event.file_key
                    );
                    error!(target: LOG_TARGET, err_msg);
                    return Err(anyhow!(err_msg));
                }
            },
            Err(e) => {
                let err_msg = format!("Failed to get file metadata: {:?}", e);
                error!(target: LOG_TARGET, err_msg);
                return Err(anyhow!(err_msg));
            }
        };

        // Get the file metadata to verify the fingerprint
        let file_metadata = {
            let read_file_storage = self.storage_hub_handler.file_storage.read().await;
            read_file_storage
                .get_metadata(&file_key)
                .map_err(|e| anyhow!("Failed to get file metadata: {:?}", e))?
                .ok_or_else(|| anyhow!("File metadata not found"))?
        };

        // Verify that the fingerprint in the proof matches the expected file fingerprint
        let expected_fingerprint = file_metadata.fingerprint();
        if event.file_key_proof.file_metadata.fingerprint() != expected_fingerprint {
            error!(
                target: LOG_TARGET,
                "Fingerprint mismatch for file {:x}. Expected: {:x}, got: {:x}",
                file_key, expected_fingerprint, event.file_key_proof.file_metadata.fingerprint()
            );
            self.handle_rejected_storage_request(
                &file_key,
                bucket_id,
                RejectedStorageRequestReason::ReceivedInvalidProof,
            )
            .await?;
            return Err(anyhow!("Fingerprint mismatch"));
        }

        // Verify and extract chunks from proof
        let proven = match event
            .file_key_proof
            .proven::<StorageProofsMerkleTrieLayout>()
        {
            Ok(proven) => {
                if proven.is_empty() {
                    Err(anyhow!("Expected at least one proven chunk but got none."))
                } else {
                    // Calculate total batch size
                    let total_batch_size: usize = proven.iter().map(|chunk| chunk.data.len()).sum();

                    if total_batch_size > BATCH_CHUNK_FILE_TRANSFER_MAX_SIZE {
                        Err(anyhow!(
                            "Total batch size {} bytes exceeds maximum allowed size of {} bytes",
                            total_batch_size,
                            BATCH_CHUNK_FILE_TRANSFER_MAX_SIZE
                        ))
                    } else {
                        Ok(proven)
                    }
                }
            }
            Err(e) => Err(anyhow!(
                "Failed to verify and get proven file key chunks: {:?}",
                e
            )),
        };

        // Handle invalid proof case
        let proven = match proven {
            Ok(proven) => proven,
            Err(error) => {
                error!(
                    target: LOG_TARGET,
                    "Failed to verify proof for file {:x}: {:?}",
                    file_key, error
                );
                self.handle_rejected_storage_request(
                    &file_key,
                    bucket_id,
                    RejectedStorageRequestReason::ReceivedInvalidProof,
                )
                .await?;
                return Err(anyhow!("Failed to verify proof"));
            }
        };

        // Process chunks within a scoped block to ensure the file storage lock is dropped before handling rejections
        let result = {
            let mut write_file_storage = self.storage_hub_handler.file_storage.write().await;
            self.process_chunks_with_lock(
                &file_key,
                &file_metadata,
                proven,
                &mut write_file_storage,
            )
        };

        // Handle the result after the file storage lock is dropped
        match result {
            Ok(file_complete) => Ok(file_complete),
            Err(rejection) => {
                self.handle_rejected_storage_request(
                    &rejection.file_key,
                    rejection.bucket_id,
                    rejection.reason,
                )
                .await?;
                Err(anyhow!(rejection.error_message))
            }
        }
    }

    /// Processes chunks while holding a file storage write lock. Returns Ok(file_complete) on success,
    /// or Err(RejectionInfo) if the storage request should be rejected.
    fn process_chunks_with_lock(
        &self,
        file_key: &H256,
        file_metadata: &FileMetadata,
        proven: Vec<Leaf<ChunkId, Chunk>>,
        write_file_storage: &mut NT::FL,
    ) -> Result<bool, RejectionInfo>
    where
        NT: ShNodeType<Runtime>,
        Runtime: StorageEnableRuntime,
    {
        let mut file_complete = false;

        // Process each proven chunk in the batch
        for chunk in proven {
            let chunk_idx = chunk.key.as_u64();
            let expected_chunk_size = file_metadata.chunk_size_at(chunk_idx).map_err(|e| {
                RejectionInfo::new(
                    *file_key,
                    file_metadata,
                    RejectedStorageRequestReason::InternalError,
                    format!("Failed to get chunk size for chunk {}: {:?}", chunk_idx, e),
                )
            })?;

            if chunk.data.len() != expected_chunk_size {
                error!(
                    target: LOG_TARGET,
                    "Invalid chunk size for chunk {}: Expected: {}, got: {}",
                    chunk_idx,
                    expected_chunk_size,
                    chunk.data.len()
                );
                return Err(RejectionInfo::new(
                    *file_key,
                    file_metadata,
                    RejectedStorageRequestReason::ReceivedInvalidProof,
                    format!(
                        "Invalid chunk size for chunk {}: Expected: {}, got: {}",
                        chunk_idx,
                        expected_chunk_size,
                        chunk.data.len()
                    ),
                ));
            }

            let write_result = write_file_storage.write_chunk(file_key, &chunk.key, &chunk.data);

            match write_result {
                Ok(FileStorageWriteOutcome::FileComplete) => {
                    file_complete = true;
                    break; // We can stop processing chunks if the file is complete
                }
                Ok(FileStorageWriteOutcome::FileIncomplete) => continue,
                Err(error) => match error {
                    FileStorageWriteError::FileChunkAlreadyExists => {
                        trace!(
                            target: LOG_TARGET,
                            "Received duplicate chunk with key: {:?}",
                            chunk.key
                        );
                        // Continue processing other chunks
                        continue;
                    }
                    FileStorageWriteError::FileDoesNotExist => {
                        return Err(RejectionInfo::new(
                            *file_key,
                            file_metadata,
                            RejectedStorageRequestReason::InternalError,
                            format!(
                                "File does not exist for key {:x}. Maybe we forgot to unregister before deleting?",
                                file_key
                            ),
                        ));
                    }
                    FileStorageWriteError::FailedToGetFileChunk
                    | FileStorageWriteError::FailedToInsertFileChunk
                    | FileStorageWriteError::FailedToDeleteChunk
                    | FileStorageWriteError::FailedToDeleteRoot
                    | FileStorageWriteError::FailedToPersistChanges
                    | FileStorageWriteError::FailedToParseFileMetadata
                    | FileStorageWriteError::FailedToParseFingerprint
                    | FileStorageWriteError::FailedToReadStorage
                    | FileStorageWriteError::FailedToUpdatePartialRoot
                    | FileStorageWriteError::FailedToParsePartialRoot
                    | FileStorageWriteError::FailedToGetStoredChunksCount
                    | FileStorageWriteError::ChunkCountOverflow
                    | FileStorageWriteError::FailedToCheckFileCompletion(_) => {
                        return Err(RejectionInfo::new(
                            *file_key,
                            file_metadata,
                            RejectedStorageRequestReason::InternalError,
                            format!(
                                "Internal trie read/write error {:x}:{:?}",
                                file_key, chunk.key
                            ),
                        ));
                    }
                    FileStorageWriteError::FingerprintAndStoredFileMismatch => {
                        return Err(RejectionInfo::new(
                            *file_key,
                            file_metadata,
                            RejectedStorageRequestReason::InternalError,
                            format!(
                                "Invariant broken! This is a bug! Fingerprint and stored file mismatch for key {:x}.",
                                file_key
                            ),
                        ));
                    }
                    FileStorageWriteError::FailedToConstructTrieIter
                    | FileStorageWriteError::FailedToConstructFileTrie => {
                        return Err(RejectionInfo::new(
                            *file_key,
                            file_metadata,
                            RejectedStorageRequestReason::InternalError,
                            format!(
                                "This is a bug! Failed to construct trie iter for key {:x}.",
                                file_key
                            ),
                        ));
                    }
                },
            }
        }

        // If we haven't found the file to be complete during chunk processing,
        // check if it's complete now (in case this was the last batch)
        if !file_complete {
            match write_file_storage.is_file_complete(file_key) {
                Ok(is_complete) => file_complete = is_complete,
                Err(e) => {
                    let err_msg = format!(
                        "Failed to check if file is complete. The file key {:x} is in a bad state with error: {:?}",
                        file_key, e
                    );
                    error!(target: LOG_TARGET, "{}", err_msg);
                    return Err(RejectionInfo::new(
                        *file_key,
                        file_metadata,
                        RejectedStorageRequestReason::InternalError,
                        err_msg,
                    ));
                }
            }
        }

        Ok(file_complete)
    }

    async fn handle_rejected_storage_request(
        &self,
        file_key: &H256,
        bucket_id: H256,
        reason: RejectedStorageRequestReason,
    ) -> anyhow::Result<()> {
        info!(target: LOG_TARGET, "Handling rejected storage request for file key {:x} with bucket id {:x} and reason {:?}", file_key, bucket_id, reason);

        self.storage_hub_handler
            .blockchain
            .set_file_key_status((*file_key).into(), FileKeyStatusUpdate::Rejected)
            .await;

        // Unregister the file
        self.unregister_file(*file_key)
            .await
            .map_err(|e| anyhow!("Failed to unregister file: {:?}", e))?;

        info!(target: LOG_TARGET, "Rejected storage request for file key {:x}", file_key);

        let call: Runtime::Call =
            pallet_file_system::Call::<Runtime>::msp_respond_storage_requests_multiple_buckets {
                storage_request_msp_response: vec![StorageRequestMspBucketResponse {
                    bucket_id,
                    accept: None,
                    reject: vec![RejectedStorageRequest {
                        file_key: *file_key,
                        reason: reason.clone(),
                    }],
                }],
            }
            .into();

        self.storage_hub_handler
            .blockchain
            .send_extrinsic(
                call,
                SendExtrinsicOptions::new(
                    Duration::from_secs(
                        self.storage_hub_handler
                            .provider_config
                            .blockchain_service
                            .extrinsic_retry_timeout,
                    ),
                    Some("fileSystem".to_string()),
                    Some("mspRespondStorageRequestsMultipleBuckets".to_string()),
                ),
            )
            .await
            .map_err(|e| {
                anyhow!(
                    "Failed to submit msp respond storage requests multiple buckets: {:?}",
                    e
                )
            })?
            .watch_for_success(&self.storage_hub_handler.blockchain)
            .await
            .map_err(|e| anyhow!("Failed to watch for success: {:?}", e))?;

        info!(target: LOG_TARGET, "Submitted mspRespondStorageRequestsMultipleBuckets for file key {:x}, with reject reason {:?}", file_key, reason);

        Ok(())
    }

    async fn unregister_file(&self, file_key: H256) -> anyhow::Result<()> {
        warn!(target: LOG_TARGET, "Unregistering file {:x}", file_key);

        // Unregister the file from the file transfer service.
        // The error is ignored, as the file might already be unregistered.
        let _ = self
            .storage_hub_handler
            .file_transfer
            .unregister_file(file_key.as_ref().into())
            .await;

        // Delete the file from the file storage.
        let mut write_file_storage = self.storage_hub_handler.file_storage.write().await;

        // TODO: Handle error
        let _ = write_file_storage.delete_file(&file_key);

        Ok(())
    }

    async fn on_file_complete(&self, file_key: &H256) {
        info!(target: LOG_TARGET, "File upload complete (file_key {:x})", file_key);

        // Unregister the file from the file transfer service.
        if let Err(e) = self
            .storage_hub_handler
            .file_transfer
            .unregister_file((*file_key).into())
            .await
        {
            warn!(target: LOG_TARGET, "Failed to unregister file {:x} from file transfer service: {:?}", file_key, e);
        }

        debug!(target: LOG_TARGET, "File {:x} unregistered from file transfer service.", file_key);

        // Queue a request to confirm the storing of the file.
        debug!(target: LOG_TARGET, "Queueing accept request for file key {:?}", file_key);
        self.storage_hub_handler
            .blockchain
            .queue_msp_respond_storage_request(RespondStorageRequest::new(
                *file_key,
                MspRespondStorageRequest::Accept,
            ))
            .await;

        debug!(target: LOG_TARGET, "File {:?} queued for confirmation", file_key);
    }

    /// Handles extrinsic submission failure after exhausting all retries.
    ///
    /// Removes file keys from statuses to enable automatic retry on the next block.
    /// This is appropriate because submission failures may be transient (network issues,
    /// collator congestion) and retrying with fresh proofs on the next block may succeed.
    async fn handle_extrinsic_submission_failure(&self, file_keys: &[H256]) {
        // Remove file keys from statuses to trigger retry on the next block
        for file_key in file_keys {
            info!(
                target: LOG_TARGET,
                "Removing file key {:?} status (extrinsic submission exhausted retries)",
                file_key
            );
            self.storage_hub_handler
                .blockchain
                .remove_file_key_status((*file_key).into())
                .await;
        }
    }

    /// Handles extrinsic dispatch result when events are present.
    ///
    /// Checks for dispatch errors in the events and handles them appropriately:
    /// - Proof errors: Removes file keys from statuses to enable automatic retry
    /// - Non-proof errors: Marks file keys as Abandoned (permanent failure)
    ///
    /// Returns `Ok(None)` if no dispatch error was found (extrinsic succeeded),
    /// or `Ok(Some(error))` if there was a dispatch error that should be returned to the caller.
    async fn handle_extrinsic_dispatch_result(
        &self,
        events: StorageHubEventsVec<Runtime>,
        file_keys: &[H256],
    ) -> anyhow::Result<()> {
        // Check if the extrinsic succeeded or failed by looking for an ExtrinsicFailed event
        let maybe_dispatch_error = events.iter().find_map(|event_record| {
            if let StorageEnableEvents::System(frame_system::Event::ExtrinsicFailed {
                dispatch_error,
                ..
            }) = event_record.event.clone().into()
            {
                // Found an ExtrinsicFailed event, return the dispatch error
                Some(dispatch_error)
            } else {
                // No ExtrinsicFailed event found, continue searching
                None
            }
        });

        let Some(dispatch_error) = maybe_dispatch_error else {
            // No dispatch error found, extrinsic succeeded
            return Ok(());
        };

        // Convert dispatch error to known StorageHub errors
        let error: Option<StorageEnableErrors<Runtime>> = match dispatch_error {
            DispatchError::Module(module_error) => {
                match decode_module_error::<Runtime>(module_error) {
                    Ok(decoded) => Some(decoded),
                    Err(e) => {
                        error!(
                            target: LOG_TARGET,
                            "Failed to decode module error: {:?}",
                            e
                        );
                        return Err(anyhow!("Failed to decode module error: {:?}", e));
                    }
                }
            }
            _ => {
                warn!(
                    target: LOG_TARGET,
                    "Treating non-module error as non-proof error: {:?}",
                    dispatch_error
                );
                None
            }
        };

        let is_proof_error = matches!(
            error,
            Some(StorageEnableErrors::ProofsDealer(
                pallet_proofs_dealer::Error::ForestProofVerificationFailed
                    | pallet_proofs_dealer::Error::FailedToApplyDelta
            ))
        );

        if is_proof_error {
            // Removes file keys from statuses to enable automatic retry.
            // The next block's NewStorageRequest events will re-insert them with Processing
            // status and regenerate proofs with the updated forest root.
            warn!(
                target: LOG_TARGET,
                "Proof-related error detected, removing file keys from statuses for retry: {:?}",
                dispatch_error
            );

            // Remove file keys from statuses to trigger retry on the next block
            for file_key in file_keys {
                debug!(target: LOG_TARGET, "Removing file key {:?} status (proof error)", file_key);
                self.storage_hub_handler
                    .blockchain
                    .remove_file_key_status((*file_key).into())
                    .await;
            }
        } else {
            // Marks file keys as Abandoned since this is a permanent failure
            // that is not guaranteed to be resolved by retrying (e.g., invalid parameters,
            // authorization errors, inconsistent runtime state, etc.).
            warn!(
                target: LOG_TARGET,
                "Non-proof dispatch error, marking file keys as Abandoned: {:?}",
                error
            );

            // Mark file keys as Abandoned
            for file_key in file_keys {
                trace!(
                    target: LOG_TARGET,
                    "Marking file key {:?} as Abandoned (non-proof error)",
                    file_key
                );
                self.storage_hub_handler
                    .blockchain
                    .set_file_key_status((*file_key).into(), FileKeyStatusUpdate::Abandoned)
                    .await;
            }
        }

        Ok(())
    }

    /// Handles the case when extrinsic events are missing.
    ///
    /// This shouldn't happen since we requested events with `with_events: true`.
    /// Since we cannot determine the extrinsic outcome, we remove file key statuses
    /// to allow the system to re-evaluate them on the next block.
    async fn handle_missing_extrinsic_events(&self, file_keys: &[H256]) {
        for file_key in file_keys {
            debug!(
                target: LOG_TARGET,
                "Removing file key {:?} status (missing events)",
                file_key
            );
            self.storage_hub_handler
                .blockchain
                .remove_file_key_status((*file_key).into())
                .await;
        }
    }
}<|MERGE_RESOLUTION|>--- conflicted
+++ resolved
@@ -457,23 +457,11 @@
         // 1. Assigned to this MSP
         // 2. Not yet responded to (msp.1 == false, meaning not yet accepted/confirmed)
         // Note: We let the blockchain service handle removing stale file keys from statuses.
-<<<<<<< HEAD
         let pending_file_keys: HashSet<H256> = match self
             .storage_hub_handler
-=======
-        //
-        // Returns None on failure, signaling to skip filtering and process all requests.
-        // All failure modes are transient (runtime API issues, channel failures), and
-        // proceeding with all requests is safe - the chain will reject responses for
-        // already-processed requests. This is a final check before submitting the extrinsic,
-        // in case storage requests were revoked or expired which are less likely to happen.
-        let pending_file_keys: Option<HashSet<H256>> = if !file_keys_to_check.is_empty() {
-            self.storage_hub_handler
->>>>>>> 110c6892
-                .blockchain
+            .blockchain
             .query_pending_storage_requests(Some(file_keys_to_check.clone()))
-                .await
-<<<<<<< HEAD
+            .await
         {
             Ok(requests) => requests
                 .into_iter()
@@ -486,31 +474,12 @@
                     .map(|k| H256::from_slice(k.as_ref()))
                     .collect::<HashSet<_>>()
             }
-=======
-                .map(|results| {
-                    results
-                        .into_iter()
-                        .map(|r| H256::from_slice(r.file_key.as_ref()))
-                        .collect()
-                })
-                .map_err(|e| {
-                    warn!(
-                        target: LOG_TARGET,
-                        "Failed to query storage requests: {:?}. Proceeding with all requests.",
-                        e
-                    );
-                })
-                .ok()
-        } else {
-            Some(HashSet::new())
->>>>>>> 110c6892
         };
 
         let mut file_key_responses = HashMap::new();
 
         let read_file_storage = self.storage_hub_handler.file_storage.read().await;
 
-<<<<<<< HEAD
         // Filter out requests that are do not have any pending storage requests.
         let filtered_responses = event
             .data
@@ -518,19 +487,6 @@
             .iter()
             .filter(|r| pending_file_keys.contains(&r.file_key))
             .collect::<Vec<_>>();
-=======
-        // Filter out requests that do not have pending storage requests.
-        // If pending_file_keys is None (query failed), process all requests without filtering.
-        let filtered_pending_file_keys: Vec<_> = match &pending_file_keys {
-            Some(set) => event
-                .data
-                .respond_storing_requests
-                .iter()
-                .filter(|r| set.contains(&r.file_key))
-                .collect(),
-            None => event.data.respond_storing_requests.iter().collect(),
-        };
->>>>>>> 110c6892
 
         for respond in filtered_responses {
             info!(target: LOG_TARGET, "Processing response for file key {:x}", respond.file_key);
