--- conflicted
+++ resolved
@@ -623,12 +623,6 @@
             debug!(target: LOG_TARGET, "File key [{:x}] found in forest storage.", file_key);
         }
 
-<<<<<<< HEAD
-        // TODO: REDUCE SCOPE OF THIS LOCK
-        let mut write_file_storage = self.storage_hub_handler.file_storage.write().await;
-
-=======
->>>>>>> dbbe53ab
         // Create file in file storage if it is not present so we can write uploaded chunks as soon as possible.
         let file_in_file_storage = {
             let read_file_storage = self.storage_hub_handler.file_storage.read().await;
@@ -647,12 +641,8 @@
         );
 
         if !file_in_file_storage {
-<<<<<<< HEAD
+            let mut write_file_storage = self.storage_hub_handler.file_storage.write().await;
             debug!(target: LOG_TARGET, "File key [{:x}] not found in file storage. Inserting file.", file_key);
-=======
-            let mut write_file_storage = self.storage_hub_handler.file_storage.write().await;
-            debug!(target: LOG_TARGET, "File key {:x} not found in file storage. Inserting file.", file_key);
->>>>>>> dbbe53ab
             write_file_storage
                 .insert_file(
                     metadata.file_key::<HashT<StorageProofsMerkleTrieLayout>>(),
@@ -660,44 +650,24 @@
                 )
                 .map_err(|e| anyhow!("Failed to insert file in file storage: {:?}", e))?;
         } else {
-<<<<<<< HEAD
-            debug!(target: LOG_TARGET, "File key [{:x}] found in file storage.", file_key);
-        }
-
-        // If the file is in file storage, we can skip the file transfer,
-        // and proceed to accepting the storage request directly, provided that we have the entire file in file storage.
-        if file_in_file_storage {
-            info!(target: LOG_TARGET, "File key [{:x}] found in file storage. No need to receive the file from the user.", file_key);
-=======
             // If the file is in file storage, we can skip the file transfer,
             // and proceed to accepting the storage request directly, provided that we have the entire file in file storage.
-            info!(target: LOG_TARGET, "File key {:?} found in file storage. No need to receive the file from the user.", file_key);
->>>>>>> dbbe53ab
+            info!(target: LOG_TARGET, "File key [{:x}] found in file storage. No need to receive the file from the user.", file_key);
 
             // Do not skip the file key even if it is in forest storage since not responding to the storage request or rejecting it would result in the file key being deleted from the network entirely.
             if file_in_forest_storage {
                 info!(target: LOG_TARGET, "File key [{:x}] found in forest storage when storage request is open. The storage request is most likely opened to increase replication amongst BSPs, but still requires the MSP to accept the request.", file_key);
             }
 
-<<<<<<< HEAD
-            // Check if the file is complete in file storage.
-            let file_complete = match write_file_storage.is_file_complete(&file_key.into()) {
-                Ok(is_complete) => is_complete,
-                Err(e) => {
-                    warn!(target: LOG_TARGET, "Failed to check if file is complete. The file key [{:x}] is in a bad state with error: {:?}", file_key, e);
-                    warn!(target: LOG_TARGET, "Assuming the file is not complete.");
-                    false
-=======
             let file_complete = {
                 let read_file_storage = self.storage_hub_handler.file_storage.read().await;
                 match read_file_storage.is_file_complete(&file_key.into()) {
                     Ok(is_complete) => is_complete,
                     Err(e) => {
-                        warn!(target: LOG_TARGET, "Failed to check if file is complete. The file key {:x} is in a bad state with error: {:?}", file_key, e);
+                        warn!(target: LOG_TARGET, "Failed to check if file is complete. The file key [{:x}] is in a bad state with error: {:?}", file_key, e);
                         warn!(target: LOG_TARGET, "Assuming the file is not complete.");
                         false
                     }
->>>>>>> dbbe53ab
                 }
             };
 
