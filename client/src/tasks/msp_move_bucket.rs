--- conflicted
+++ resolved
@@ -1,12 +1,16 @@
 use anyhow::anyhow;
 use rand::{rngs::StdRng, SeedableRng};
-use std::{sync::Mutex, time::{Duration, Instant}};
+use std::{
+    sync::Mutex,
+    time::{Duration, Instant},
+};
 
 use sc_tracing::tracing::*;
 use sp_core::H256;
 use sp_runtime::traits::{CheckedAdd, SaturatedConversion, Zero};
 
 use pallet_file_system::types::BucketMoveRequestResponse;
+use serde::{Deserialize, Serialize};
 use shc_actors_framework::event_bus::EventHandler;
 use shc_blockchain_service::{
     capacity_manager::CapacityRequestData,
@@ -14,27 +18,20 @@
     events::{MoveBucketRequestedForMsp, StartMovedBucketDownload},
     types::{RetryStrategy, SendExtrinsicOptions},
 };
-<<<<<<< HEAD
-use shc_common::task_context::TaskContext;
-use shc_common::telemetry_error::TelemetryErrorCategory;
-use shc_common::traits::StorageEnableRuntime;
-use shc_common::types::{
-    BucketId, HashT, ProviderId, StorageProofsMerkleTrieLayout, StorageProviderId,
-=======
 use shc_common::{
+    task_context::TaskContext,
+    telemetry_error::TelemetryErrorCategory,
     traits::StorageEnableRuntime,
     types::{
         BucketId, HashT, ProviderId, StorageDataUnit, StorageProofsMerkleTrieLayout,
         StorageProviderId,
     },
->>>>>>> f209026c
 };
 use shc_file_manager::traits::FileStorage;
 use shc_forest_manager::traits::{ForestStorage, ForestStorageHandler};
 use shc_telemetry_service::{
     create_base_event, BaseTelemetryEvent, TelemetryEvent, TelemetryServiceCommandInterfaceExt,
 };
-use serde::{Deserialize, Serialize};
 
 use crate::{
     handler::StorageHubHandler,
@@ -188,11 +185,15 @@
         // Send task started telemetry event (will get file count and size in handle_move_bucket_request)
         if let Some(telemetry_service) = &self.storage_hub_handler.telemetry {
             let start_event = MspBucketMoveStartedEvent {
-                base: create_base_event("msp_bucket_move_started", "storage-hub-msp".to_string(), None),
+                base: create_base_event(
+                    "msp_bucket_move_started",
+                    "storage-hub-msp".to_string(),
+                    None,
+                ),
                 task_id: ctx.task_id.clone(),
                 task_name: ctx.task_name.clone(),
                 bucket_id: format!("{:?}", event.bucket_id),
-                file_count: 0, // Will be updated when we get file info
+                file_count: 0,       // Will be updated when we get file info
                 total_size_bytes: 0, // Will be updated when we get file info
             };
             telemetry_service.queue_typed_event(start_event).await.ok();
@@ -209,7 +210,11 @@
                 }
                 Err(error) => {
                     let failed_event = MspBucketMoveFailedEvent {
-                        base: create_base_event("msp_bucket_move_failed", "storage-hub-msp".to_string(), None),
+                        base: create_base_event(
+                            "msp_bucket_move_failed",
+                            "storage-hub-msp".to_string(),
+                            None,
+                        ),
                         task_id: ctx.task_id.clone(),
                         bucket_id: format!("{:?}", event.bucket_id),
                         error_type: error.telemetry_category().to_string(),
@@ -270,18 +275,29 @@
             match &result {
                 Ok((file_count, total_size)) => {
                     let completed_event = MspBucketMoveCompletedEvent {
-                        base: create_base_event("msp_bucket_move_completed", "storage-hub-msp".to_string(), None),
+                        base: create_base_event(
+                            "msp_bucket_move_completed",
+                            "storage-hub-msp".to_string(),
+                            None,
+                        ),
                         task_id: ctx.task_id.clone(),
                         bucket_id: format!("{:?}", event.bucket_id),
                         file_count: *file_count,
                         total_size_bytes: *total_size,
                         duration_ms: download_start_time.elapsed().as_millis() as u64,
                     };
-                    telemetry_service.queue_typed_event(completed_event).await.ok();
+                    telemetry_service
+                        .queue_typed_event(completed_event)
+                        .await
+                        .ok();
                 }
                 Err(error) => {
                     let failed_event = MspBucketMoveFailedEvent {
-                        base: create_base_event("msp_bucket_move_failed", "storage-hub-msp".to_string(), None),
+                        base: create_base_event(
+                            "msp_bucket_move_failed",
+                            "storage-hub-msp".to_string(),
+                            None,
+                        ),
                         task_id: ctx.task_id.clone(),
                         bucket_id: format!("{:?}", event.bucket_id),
                         error_type: error.telemetry_category().to_string(),
@@ -452,7 +468,10 @@
     }
 
     /// Handles the bucket download process and returns (file_count, total_size) for telemetry
-    async fn handle_bucket_download(&mut self, event: StartMovedBucketDownload) -> anyhow::Result<(u32, u64)> {
+    async fn handle_bucket_download(
+        &mut self,
+        event: StartMovedBucketDownload<Runtime>,
+    ) -> anyhow::Result<(u32, u64)> {
         // Get all files for this bucket from the indexer
         let indexer_db_pool =
             if let Some(indexer_db_pool) = self.storage_hub_handler.indexer_db_pool.clone() {
