--- conflicted
+++ resolved
@@ -42,52 +42,12 @@
     pub request_id: DownloadRequestId,
 }
 
-<<<<<<< HEAD
-#[ActorEventBus("file_transfer_service")]
-pub struct FileTransferServiceEventBusProvider;
-=======
-impl EventBusMessage for RemoteDownloadRequest {}
-
 /// Event triggered to retry pending bucket move downloads.
 /// This is emitted on startup and will be periodically emitted later to ensure
 /// any interrupted downloads can be resumed.
-#[derive(Debug, Clone)]
+#[derive(Debug, Clone, ActorEvent)]
+#[actor(actor = "file_transfer_service")]
 pub struct RetryBucketMoveDownload;
 
-impl EventBusMessage for RetryBucketMoveDownload {}
-
-#[derive(Clone, Default)]
-pub struct FileTransferServiceEventBusProvider {
-    remote_upload_request_event_bus: EventBus<RemoteUploadRequest>,
-    remote_download_request_event_bus: EventBus<RemoteDownloadRequest>,
-    retry_bucket_move_download_event_bus: EventBus<RetryBucketMoveDownload>,
-}
-
-impl FileTransferServiceEventBusProvider {
-    pub fn new() -> Self {
-        Self {
-            remote_upload_request_event_bus: EventBus::new(),
-            remote_download_request_event_bus: EventBus::new(),
-            retry_bucket_move_download_event_bus: EventBus::new(),
-        }
-    }
-}
-
-impl ProvidesEventBus<RemoteUploadRequest> for FileTransferServiceEventBusProvider {
-    fn event_bus(&self) -> &EventBus<RemoteUploadRequest> {
-        &self.remote_upload_request_event_bus
-    }
-}
-
-impl ProvidesEventBus<RemoteDownloadRequest> for FileTransferServiceEventBusProvider {
-    fn event_bus(&self) -> &EventBus<RemoteDownloadRequest> {
-        &self.remote_download_request_event_bus
-    }
-}
-
-impl ProvidesEventBus<RetryBucketMoveDownload> for FileTransferServiceEventBusProvider {
-    fn event_bus(&self) -> &EventBus<RetryBucketMoveDownload> {
-        &self.retry_bucket_move_download_event_bus
-    }
-}
->>>>>>> f4579c63
+#[ActorEventBus("file_transfer_service")]
+pub struct FileTransferServiceEventBusProvider;