--- conflicted
+++ resolved
@@ -577,11 +577,32 @@
     };
 
     // Generate field declarations for each event bus
-<<<<<<< HEAD
-    let event_bus_fields = events.iter().map(|event_info| {
-        let field_name = format!("{}_event_bus", to_snake_case(&event_info.name));
+    let event_bus_fields = parsed_events.iter().map(|(name_str, event_type, event_generics, _)| {
+        let field_name = format!("{}_event_bus", to_snake_case(name_str));
         let field_name_ident = Ident::new(&field_name, Span::call_site());
-        let event_type = Ident::new(&event_info.name, Span::call_site());
+
+        quote! {
+            #field_name_ident: ::shc_actors_framework::event_bus::EventBus<#event_type #event_generics>
+        }
+    });
+
+    // Generate initialization for each event bus in new()
+    let event_bus_inits =
+        parsed_events
+            .iter()
+            .map(|(name_str, _event_type, _event_generics, _)| {
+                let field_name = format!("{}_event_bus", to_snake_case(name_str));
+                let field_name_ident = Ident::new(&field_name, Span::call_site());
+
+                quote! {
+                    #field_name_ident: ::shc_actors_framework::event_bus::EventBus::new()
+                }
+            });
+
+    // Generate ProvidesEventBus implementations for each event type
+    let provides_event_bus_impls = parsed_events.iter().map(|(name_str, event_type, event_generics, event_where_clause)| {
+        let field_name = format!("{}_event_bus", to_snake_case(name_str));
+        let field_name_ident = Ident::new(&field_name, Span::call_site());
 
         // Parse the generics string back to tokens if not empty
         let event_generics = if event_info.generics.is_empty() {
@@ -592,56 +613,6 @@
                 Err(_) => quote! {}, // Fallback to no generics if parsing fails
             }
         };
-=======
-    let event_bus_fields = parsed_events.iter().map(|(name_str, event_type, event_generics, _)| {
-        let field_name = format!("{}_event_bus", to_snake_case(name_str));
-        let field_name_ident = Ident::new(&field_name, Span::call_site());
->>>>>>> ede2499b
-
-        quote! {
-            #field_name_ident: ::shc_actors_framework::event_bus::EventBus<#event_type #event_generics>
-        }
-    });
-
-    // Generate initialization for each event bus in new()
-<<<<<<< HEAD
-    let event_bus_inits = events.iter().map(|event_info| {
-        let field_name = format!("{}_event_bus", to_snake_case(&event_info.name));
-        let field_name_ident = Ident::new(&field_name, Span::call_site());
-=======
-    let event_bus_inits =
-        parsed_events
-            .iter()
-            .map(|(name_str, _event_type, _event_generics, _)| {
-                let field_name = format!("{}_event_bus", to_snake_case(name_str));
-                let field_name_ident = Ident::new(&field_name, Span::call_site());
->>>>>>> ede2499b
-
-                quote! {
-                    #field_name_ident: ::shc_actors_framework::event_bus::EventBus::new()
-                }
-            });
-
-    // Generate ProvidesEventBus implementations for each event type
-<<<<<<< HEAD
-    let provides_event_bus_impls = events.iter().map(|event_info| {
-        let event_type = Ident::new(&event_info.name, Span::call_site());
-        let field_name = format!("{}_event_bus", to_snake_case(&event_info.name));
-=======
-    let provides_event_bus_impls = parsed_events.iter().map(|(name_str, event_type, event_generics, event_where_clause)| {
-        let field_name = format!("{}_event_bus", to_snake_case(name_str));
->>>>>>> ede2499b
-        let field_name_ident = Ident::new(&field_name, Span::call_site());
-
-        // Parse the generics string back to tokens if not empty
-        let event_generics = if event_info.generics.is_empty() {
-            quote! {}
-        } else {
-            match syn::parse_str::<proc_macro2::TokenStream>(&event_info.generics) {
-                Ok(tokens) => tokens,
-                Err(_) => quote! {}, // Fallback to no generics if parsing fails
-            }
-        };
 
         // Parse the where clause string back to tokens if not empty
         let where_clause = if event_info.where_clause.is_empty() {
@@ -654,11 +625,7 @@
         };
 
         quote! {
-<<<<<<< HEAD
-            impl #impl_generics ::shc_actors_framework::event_bus::ProvidesEventBus<#event_type #event_generics> for #provider_name #ty_generics #where_clause {
-=======
             impl #impl_generics ::shc_actors_framework::event_bus::ProvidesEventBus<#event_type #event_generics> for #provider_name #ty_generics #event_where_clause {
->>>>>>> ede2499b
                 fn event_bus(&self) -> &::shc_actors_framework::event_bus::EventBus<#event_type #event_generics> {
                     &self.#field_name_ident
                 }
@@ -667,11 +634,7 @@
     });
 
     // Generate the final expanded code
-<<<<<<< HEAD
-    // Only derive Default if there are no generics (backwards compatibility)
-=======
     // Only derive Default if there are no generics
->>>>>>> ede2499b
     let derives = if provider_generics_all.params.is_empty()
         && provider_generics_all.where_clause.is_none()
     {
