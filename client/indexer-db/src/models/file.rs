use std::collections::HashMap;

use chrono::NaiveDateTime;
use diesel::prelude::*;
use diesel_async::RunQueryDsl;

use sc_network::{Multiaddr, PeerId};

use shc_common::types::{FileMetadata, Fingerprint};

use crate::{
<<<<<<< HEAD
    models::MultiAddress,
    schema::{bucket, file, file_peer_id, msp_file},
=======
    models::{Bucket, MultiAddress},
    schema::{bucket, file, file_peer_id},
>>>>>>> 4777ad09
    DbConnection,
};

/// Default limit for single file queries (user or incomplete deletions)
pub(crate) const DEFAULT_FILE_QUERY_LIMIT: i64 = 100;

/// Default limit for batch queries that group by BSP or Bucket
pub(crate) const DEFAULT_BATCH_QUERY_LIMIT: i64 = 1000;

pub enum FileStorageRequestStep {
    Requested = 0,
    Stored = 1,
    Expired = 2,
}

impl TryFrom<i32> for FileStorageRequestStep {
    type Error = i32;
    fn try_from(v: i32) -> Result<Self, Self::Error> {
        match v {
            0 => Ok(Self::Requested),
            1 => Ok(Self::Stored),
            2 => Ok(Self::Expired),
            _ => Err(v),
        }
    }
}

#[derive(Debug, Clone, Copy, PartialEq, Eq)]
pub enum FileDeletionStatus {
    None = 0,
    InProgress = 1,
}

/// Type of file deletion based on presence of user signature.
///
/// Used to distinguish between user-initiated deletions (which require signatures)
/// and automated incomplete storage cleanup (which does not).
#[derive(Debug, Clone, Copy, PartialEq, Eq)]
pub enum FileDeletionType {
    /// User-initiated deletion (has signature)
    User,
    /// Automated incomplete storage cleanup (no signature)
    Incomplete,
}

/// Table that holds the Files (both ongoing requests and completed).
#[derive(Debug, Clone, Queryable, Insertable, Selectable)]
#[diesel(table_name = file)]
pub struct File {
    /// The ID of the file as stored in the database. There's a dedicated field for the `file_key`.
    pub id: i64,
    /// Owner of the file.
    pub account: Vec<u8>,
    pub file_key: Vec<u8>,
    pub bucket_id: i64,
    pub onchain_bucket_id: Vec<u8>,
    pub location: Vec<u8>,
    pub fingerprint: Vec<u8>,
    pub size: i64,
    /// The step this file is at. 0 = requested, 1 = fulfilled.
    pub step: i32,
    /// Deletion status of the file. NULL = normal, 1 = deletion in progress.
    pub deletion_status: Option<i32>,
    pub created_at: NaiveDateTime,
    pub updated_at: NaiveDateTime,
    /// User signature from [`FileDeletionRequested`](pallet_file_system::Event::FileDeletionRequested) event,
    /// stored as SCALE-encoded bytes.
    ///
    /// Required by fisherman nodes to construct valid proofs for the `delete_file` extrinsic.
    /// Must be decoded using [`codec::Decode`] before use to avoid double-encoding.
    ///
    /// NULL when file is deleted through automated processes (e.g., [`StorageRequestRevoked`](pallet_file_system::Event::StorageRequestRevoked)).
    pub deletion_signature: Option<Vec<u8>>,
    /// Timestamp when file was marked for deletion.
    ///
    /// Set automatically when [`deletion_status`] becomes [`FileDeletionStatus::InProgress`] via either
    /// [`FileDeletionRequested`](pallet_file_system::Event::FileDeletionRequested) or
    /// [`IncompleteStorageRequest`](pallet_file_system::Event::IncompleteStorageRequest) events.
    ///
    /// Used for FIFO ordering of deletion processing by fisherman nodes.
    pub deletion_requested_at: Option<NaiveDateTime>,
}

/// Association table between File and PeerId
#[derive(Debug, Queryable, Insertable, Associations)]
#[diesel(table_name = file_peer_id)]
#[diesel(belongs_to(File, foreign_key = file_id))]
#[diesel(belongs_to(crate::models::PeerId, foreign_key = peer_id))]
pub struct FilePeerId {
    pub file_id: i64,
    pub peer_id: i64,
}

impl File {
    pub async fn create<'a>(
        conn: &mut DbConnection<'a>,
        account: impl Into<Vec<u8>>,
        file_key: impl Into<Vec<u8>>,
        bucket_id: i64,
        onchain_bucket_id: impl Into<Vec<u8>>,
        location: impl Into<Vec<u8>>,
        fingerprint: impl Into<Vec<u8>>,
        size: i64,
        step: FileStorageRequestStep,
        peer_ids: Vec<crate::models::PeerId>,
    ) -> Result<Self, diesel::result::Error> {
        let file = diesel::insert_into(file::table)
            .values((
                file::account.eq(account.into()),
                file::file_key.eq(file_key.into()),
                file::bucket_id.eq(bucket_id),
                file::onchain_bucket_id.eq(onchain_bucket_id.into()),
                file::location.eq(location.into()),
                file::fingerprint.eq(fingerprint.into()),
                file::size.eq(size),
                file::step.eq(step as i32),
                file::deletion_status.eq(None::<i32>),
                file::deletion_signature.eq(None::<Vec<u8>>),
            ))
            .returning(File::as_select())
            .get_result(conn)
            .await?;

        diesel::insert_into(file_peer_id::table)
            .values(
                peer_ids
                    .into_iter()
                    .map(|peer_id| {
                        (
                            file_peer_id::file_id.eq(file.id),
                            file_peer_id::peer_id.eq(peer_id.id),
                        )
                    })
                    .collect::<Vec<_>>(),
            )
            .execute(conn)
            .await?;

        // Update bucket total size and file count
        Bucket::increment_file_count_and_size(conn, bucket_id, size).await?;

        Ok(file)
    }

    pub async fn get_by_file_key<'a>(
        conn: &mut DbConnection<'a>,
        file_key: impl AsRef<[u8]>,
    ) -> Result<Self, diesel::result::Error> {
        let file_key = file_key.as_ref().to_vec();
        let file = file::table
            .filter(file::file_key.eq(file_key))
            .first::<Self>(conn)
            .await?;
        Ok(file)
    }

    pub async fn update_step<'a>(
        conn: &mut DbConnection<'a>,
        file_key: impl AsRef<[u8]>,
        step: FileStorageRequestStep,
    ) -> Result<(), diesel::result::Error> {
        let file_key = file_key.as_ref().to_vec();
        diesel::update(file::table)
            .filter(file::file_key.eq(file_key))
            .set(file::step.eq(step as i32))
            .execute(conn)
            .await?;
        Ok(())
    }

    pub async fn delete<'a>(
        conn: &mut DbConnection<'a>,
        file_key: impl AsRef<[u8]>,
    ) -> Result<(), diesel::result::Error> {
        let file_key = file_key.as_ref().to_vec();

        // Get file info before deletion
        let file_info: Option<(i64, i64)> = file::table
            .filter(file::file_key.eq(&file_key))
            .select((file::bucket_id, file::size))
            .first(conn)
            .await
            .optional()?;

        // Delete the file
        diesel::delete(file::table)
            .filter(file::file_key.eq(file_key))
            .execute(conn)
            .await?;

        // Update bucket counts if file was found
        if let Some((bucket_id, file_size)) = file_info {
            Bucket::decrement_file_count_and_size(conn, bucket_id, file_size).await?;
        }

        Ok(())
    }

    pub async fn update_deletion_status<'a>(
        conn: &mut DbConnection<'a>,
        file_key: impl AsRef<[u8]>,
        status: FileDeletionStatus,
        signature: Option<Vec<u8>>,
    ) -> Result<(), diesel::result::Error> {
        let file_key = file_key.as_ref().to_vec();
        let status_value = match status {
            FileDeletionStatus::None => None,
            FileDeletionStatus::InProgress => Some(1),
        };

        // When marking for deletion, set current timestamp; otherwise clear it
        match status {
            FileDeletionStatus::InProgress => {
                diesel::update(file::table)
                    .filter(file::file_key.eq(file_key))
                    .set((
                        file::deletion_status.eq(status_value),
                        file::deletion_signature.eq(signature),
                        file::deletion_requested_at.eq(diesel::dsl::now),
                    ))
                    .execute(conn)
                    .await?;
            }
            FileDeletionStatus::None => {
                diesel::update(file::table)
                    .filter(file::file_key.eq(file_key))
                    .set((
                        file::deletion_status.eq(status_value),
                        file::deletion_signature.eq(signature),
                        file::deletion_requested_at.eq(None::<chrono::NaiveDateTime>),
                    ))
                    .execute(conn)
                    .await?;
            }
        }
        Ok(())
    }

    /// Check if file has any MSP associations
    pub async fn has_msp_associations<'a>(
        conn: &mut DbConnection<'a>,
        file_key: impl AsRef<[u8]>,
    ) -> Result<bool, diesel::result::Error> {
        use crate::schema::msp_file;

        let file_key = file_key.as_ref().to_vec();

        // Get file ID
        let file_id: Option<i64> = file::table
            .filter(file::file_key.eq(&file_key))
            .select(file::id)
            .first(conn)
            .await
            .optional()?;

        if let Some(file_id) = file_id {
            let count: i64 = msp_file::table
                .filter(msp_file::file_id.eq(file_id))
                .count()
                .get_result(conn)
                .await?;
            Ok(count > 0)
        } else {
            Ok(false)
        }
    }

    /// Check if file has any BSP associations
    pub async fn has_bsp_associations<'a>(
        conn: &mut DbConnection<'a>,
        file_key: impl AsRef<[u8]>,
    ) -> Result<bool, diesel::result::Error> {
        use crate::schema::bsp_file;

        let file_key = file_key.as_ref().to_vec();

        // Get file ID
        let file_id: Option<i64> = file::table
            .filter(file::file_key.eq(&file_key))
            .select(file::id)
            .first(conn)
            .await
            .optional()?;

        if let Some(file_id) = file_id {
            let count: i64 = bsp_file::table
                .filter(bsp_file::file_id.eq(file_id))
                .count()
                .get_result(conn)
                .await?;
            Ok(count > 0)
        } else {
            Ok(false)
        }
    }

    /// Delete file only if it has no provider associations (orphaned)
    pub async fn delete_if_orphaned<'a>(
        conn: &mut DbConnection<'a>,
        file_key: impl AsRef<[u8]>,
    ) -> Result<bool, diesel::result::Error> {
        let file_key = file_key.as_ref();

        // Check if file has any associations
        let has_msp = Self::has_msp_associations(conn, file_key).await?;
        let has_bsp = Self::has_bsp_associations(conn, file_key).await?;

        if !has_msp && !has_bsp {
            // No associations, delete the file
            Self::delete(conn, file_key).await?;
            log::info!("Deleted orphaned file with key: {:?}", file_key);
            Ok(true)
        } else {
            log::debug!(
                "File with key {:?} still has associations (MSP: {}, BSP: {}), keeping it",
                file_key,
                has_msp,
                has_bsp
            );
            Ok(false)
        }
    }

    pub async fn get_by_bucket_id<'a>(
        conn: &mut DbConnection<'a>,
        bucket_id: i64,
    ) -> Result<Vec<Self>, diesel::result::Error> {
        let files = file::table
            .filter(file::bucket_id.eq(bucket_id))
            .load(conn)
            .await?;
        Ok(files)
    }

    pub async fn get_by_onchain_bucket_id<'a>(
        conn: &mut DbConnection<'a>,
        onchain_bucket_id: Vec<u8>,
    ) -> Result<Vec<Self>, diesel::result::Error> {
        let files = file::table
            .inner_join(bucket::table.on(file::bucket_id.eq(bucket::id)))
            .filter(bucket::onchain_bucket_id.eq(onchain_bucket_id))
            .select(File::as_select())
            .load(conn)
            .await?;
        Ok(files)
    }

    pub async fn get_bsp_peer_ids(
        &self,
        conn: &mut DbConnection<'_>,
    ) -> Result<Vec<PeerId>, diesel::result::Error> {
        use crate::schema::{bsp, bsp_file, bsp_multiaddress, multiaddress};

        let peer_ids: Vec<PeerId> = bsp_file::table
            .filter(bsp_file::file_id.eq(self.id))
            .inner_join(bsp::table.on(bsp_file::bsp_id.eq(bsp::id)))
            .inner_join(bsp_multiaddress::table.on(bsp::id.eq(bsp_multiaddress::bsp_id)))
            .inner_join(
                multiaddress::table.on(multiaddress::id.eq(bsp_multiaddress::multiaddress_id)),
            )
            .select(multiaddress::all_columns)
            .distinct()
            .load::<MultiAddress>(conn)
            .await?
            .into_iter()
            .filter_map(|multiaddress| {
                Multiaddr::try_from(multiaddress.address)
                    .ok()
                    .and_then(|ma| PeerId::try_from_multiaddr(&ma))
            })
            .collect();

        Ok(peer_ids)
    }

    /// Get all files belonging to a specific user account
    ///
    /// # Example
    /// ```ignore
    /// use sp_runtime::AccountId32;
    ///
    /// let user: AccountId32 = /* ... */;
    /// let files = File::get_user_files(&mut conn, user.as_ref()).await?;
    /// ```
    pub async fn get_user_files<'a>(
        conn: &mut DbConnection<'a>,
        user_account: impl AsRef<[u8]>,
    ) -> Result<Vec<Self>, diesel::result::Error> {
        let account = user_account.as_ref().to_vec();
        let files = file::table
            .filter(file::account.eq(account))
            .load(conn)
            .await?;
        Ok(files)
    }

    /// Get all files belonging to a specific user account and stored by a specific MSP
    ///
    /// # Example
    /// ```ignore
    /// use sp_runtime::AccountId32;
    ///
    /// let user: AccountId32 = /* ... */;
    /// let msp_id: i64 = /* ... */;
    /// let files = File::get_user_files_by_msp(&mut conn, user.as_ref(), msp_id).await?;
    /// ```
    pub async fn get_user_files_by_msp<'a>(
        conn: &mut DbConnection<'a>,
        user_account: impl AsRef<[u8]>,
        msp_id: i64,
    ) -> Result<Vec<Self>, diesel::result::Error> {
        let account = user_account.as_ref().to_vec();
        let files = file::table
            .inner_join(bucket::table.on(file::bucket_id.eq(bucket::id)))
            .filter(file::account.eq(account))
            .filter(bucket::msp_id.eq(msp_id))
            .select(File::as_select())
            .load(conn)
            .await?;
        Ok(files)
    }

    pub async fn get_all_file_keys_for_bucket<'a>(
        conn: &mut DbConnection<'a>,
        onchain_bucket_id: &[u8],
    ) -> Result<Vec<Vec<u8>>, diesel::result::Error> {
        let file_keys: Vec<Vec<u8>> = file::table
            .inner_join(bucket::table.on(file::bucket_id.eq(bucket::id)))
            .filter(bucket::onchain_bucket_id.eq(onchain_bucket_id))
            .select(file::file_key)
            .load::<Vec<u8>>(conn)
            .await?;

        Ok(file_keys)
    }

    /// Get all files pending user deletion (deletion_status = InProgress with signature).
    ///
    /// Returns files that were marked for deletion via [`FileDeletionRequested`] events,
    /// which include user signatures required for proof construction.
    ///
    /// # Arguments
    /// * `bucket_id` - Optional filter by specific bucket's onchain ID
    /// * `limit` - Maximum number of results to return (default: 100)
    /// * `offset` - Number of results to skip for pagination (default: 0)
    pub async fn get_pending_user_deletions<'a>(
        conn: &mut DbConnection<'a>,
        bucket_id: Option<&[u8]>,
        limit: Option<i64>,
        offset: Option<i64>,
    ) -> Result<Vec<Self>, diesel::result::Error> {
        let limit = limit.unwrap_or(DEFAULT_FILE_QUERY_LIMIT);
        let offset = offset.unwrap_or(0);

        let mut query = file::table
            .filter(file::deletion_status.eq(FileDeletionStatus::InProgress as i32))
            .filter(file::deletion_signature.is_not_null())
            .into_boxed();

        // Filter by bucket ID if provided
        if let Some(bucket_id) = bucket_id {
            query = query.filter(file::onchain_bucket_id.eq(bucket_id));
        }

        let files = query
            .order_by(file::deletion_requested_at.asc())
            .limit(limit)
            .offset(offset)
            .load(conn)
            .await?;
        Ok(files)
    }

    /// Get all files pending incomplete storage deletion (deletion_status = InProgress without signature).
    ///
    /// Returns files that were marked for deletion via [`IncompleteStorageRequest`] events,
    /// which do not include user signatures.
    ///
    /// # Arguments
    /// * `bucket_id` - Optional filter by specific bucket's onchain ID
    /// * `limit` - Maximum number of results to return (default: 100)
    /// * `offset` - Number of results to skip for pagination (default: 0)
    pub async fn get_pending_incomplete_deletions<'a>(
        conn: &mut DbConnection<'a>,
        bucket_id: Option<&[u8]>,
        limit: Option<i64>,
        offset: Option<i64>,
    ) -> Result<Vec<Self>, diesel::result::Error> {
        let limit = limit.unwrap_or(DEFAULT_FILE_QUERY_LIMIT);
        let offset = offset.unwrap_or(0);

        let mut query = file::table
            .filter(file::deletion_status.eq(FileDeletionStatus::InProgress as i32))
            .filter(file::deletion_signature.is_null())
            .into_boxed();

        // Filter by bucket ID if provided
        if let Some(bucket_id) = bucket_id {
            query = query.filter(file::onchain_bucket_id.eq(bucket_id));
        }

        let files = query
            .order_by(file::deletion_requested_at.asc())
            .limit(limit)
            .offset(offset)
            .load(conn)
            .await?;
        Ok(files)
    }

    /// Get files pending deletion grouped by bucket.
    ///
    /// Queries files with `deletion_status = InProgress` that have actual MSP associations
    /// (i.e., files that the MSP accepted and confirmed storing) and groups them by their
    /// `onchain_bucket_id`. The deletion type determines whether to include files
    /// with or without user signatures.
    ///
    /// **Important**: This function only returns files where the MSP actually accepted the
    /// storage request and created an `msp_file` association. Files that have a bucket_id
    /// but were never accepted by the MSP will NOT be included in the results.
    ///
    /// # Arguments
    /// * `deletion_type` - Filter for user deletions (with signature) or incomplete deletions (without signature)
    /// * `bucket_id` - Optional filter by specific bucket's onchain ID (returns only that bucket's files)
    /// * `limit` - Maximum number of files to return across all buckets (default: 1000)
    /// * `offset` - Number of files to skip for pagination (default: 0)
    ///
    /// # Returns
    /// HashMap mapping bucket IDs (as `Vec<u8>`) to vectors of files pending deletion in that bucket.
    /// Only includes files with actual MSP storage associations.
    ///
    /// # Note
    /// The limit/offset applies to the total number of files retrieved, not the number of buckets.
    /// Files are ordered by bucket_id then file_key for consistent pagination.
    pub async fn get_files_pending_deletion_grouped_by_bucket<'a>(
        conn: &mut DbConnection<'a>,
        deletion_type: FileDeletionType,
        bucket_id: Option<&[u8]>,
        limit: Option<i64>,
        offset: Option<i64>,
    ) -> Result<HashMap<Vec<u8>, Vec<Self>>, diesel::result::Error> {
        let limit = limit.unwrap_or(DEFAULT_BATCH_QUERY_LIMIT);
        let offset = offset.unwrap_or(0);

        let mut query = file::table
            .inner_join(bucket::table.on(file::bucket_id.eq(bucket::id)))
            .inner_join(msp_file::table.on(file::id.eq(msp_file::file_id)))
            .filter(file::deletion_status.eq(FileDeletionStatus::InProgress as i32))
            .into_boxed();

        // Filter by signature presence based on deletion type
        query = match deletion_type {
            FileDeletionType::User => query.filter(file::deletion_signature.is_not_null()),
            FileDeletionType::Incomplete => query.filter(file::deletion_signature.is_null()),
        };

        // Filter by specific bucket ID if provided
        if let Some(bucket_id) = bucket_id {
            query = query.filter(file::onchain_bucket_id.eq(bucket_id));
        }

        let files: Vec<Self> = query
            .select(File::as_select())
            .order_by((
                file::onchain_bucket_id.asc(),
                file::deletion_requested_at.asc(),
                file::file_key.asc(),
            ))
            .limit(limit)
            .offset(offset)
            .load(conn)
            .await?;

        // Group files by onchain_bucket_id
        let mut grouped: HashMap<Vec<u8>, Vec<Self>> = HashMap::new();
        for file in files {
            grouped
                .entry(file.onchain_bucket_id.clone())
                .or_insert_with(Vec::new)
                .push(file);
        }

        Ok(grouped)
    }
}

impl File {
    pub fn to_file_metadata(&self, onchain_bucket_id: Vec<u8>) -> Result<FileMetadata, String> {
        FileMetadata::new(
            self.account.clone(),
            onchain_bucket_id,
            self.location.clone(),
            self.size as u64,
            Fingerprint::from(self.fingerprint.as_slice()),
        )
        .map_err(|_| "Invalid file metadata".to_string())
    }
}<|MERGE_RESOLUTION|>--- conflicted
+++ resolved
@@ -9,13 +9,8 @@
 use shc_common::types::{FileMetadata, Fingerprint};
 
 use crate::{
-<<<<<<< HEAD
-    models::MultiAddress,
+    models::{Bucket, MultiAddress},
     schema::{bucket, file, file_peer_id, msp_file},
-=======
-    models::{Bucket, MultiAddress},
-    schema::{bucket, file, file_peer_id},
->>>>>>> 4777ad09
     DbConnection,
 };
 
@@ -259,8 +254,6 @@
         conn: &mut DbConnection<'a>,
         file_key: impl AsRef<[u8]>,
     ) -> Result<bool, diesel::result::Error> {
-        use crate::schema::msp_file;
-
         let file_key = file_key.as_ref().to_vec();
 
         // Get file ID
