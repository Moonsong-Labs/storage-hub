--- conflicted
+++ resolved
@@ -174,12 +174,6 @@
             .execute(conn)
             .await?;
 
-<<<<<<< HEAD
-        // Sync the bucket's file count and total size from actual files
-        Bucket::sync_stats(conn, bucket_id).await?;
-
-=======
->>>>>>> 94b058b3
         Ok(file)
     }
 
@@ -269,34 +263,12 @@
         conn: &mut DbConnection<'a>,
         file_id: i64,
     ) -> Result<(), diesel::result::Error> {
-<<<<<<< HEAD
-        let file_key = file_key.as_ref().to_vec();
-
-        // Get bucket_id before deletion so we can sync the count
-        let bucket_id: Option<i64> = file::table
-            .filter(file::file_key.eq(&file_key))
-            .select(file::bucket_id)
-            .first(conn)
-            .await
-            .optional()?;
-
-        // Delete the file
-=======
         // Delete the file by its ID
->>>>>>> 94b058b3
         diesel::delete(file::table)
             .filter(file::id.eq(file_id))
             .execute(conn)
             .await?;
 
-<<<<<<< HEAD
-        // Sync the bucket's file count and total size from actual files
-        if let Some(bucket_id) = bucket_id {
-            Bucket::sync_stats(conn, bucket_id).await?;
-        }
-
-=======
->>>>>>> 94b058b3
         Ok(())
     }
 
@@ -716,10 +688,10 @@
 
         // Get the file info (bucket ID and size) from one of the file records since
         // all records should have the same values
-        let file_info: Option<(i64, i64)> = file::table
+        let bucket_id: Option<i64> = file::table
             .filter(file::file_key.eq(&file_key))
             .filter(file::onchain_bucket_id.eq(&onchain_bucket_id))
-            .select((file::bucket_id, file::size))
+            .select(file::bucket_id)
             .first(conn)
             .await
             .optional()?;
@@ -733,11 +705,8 @@
             .await?;
 
         // Update the bucket stats to reflect the change in bucket membership
-        if let Some((bucket_id, file_size)) = file_info {
-            match is_in_bucket {
-                true => Bucket::increment_file_count_and_size(conn, bucket_id, file_size).await?,
-                false => Bucket::decrement_file_count_and_size(conn, bucket_id, file_size).await?,
-            }
+        if let Some(bucket_id) = bucket_id {
+            Bucket::sync_stats(conn, bucket_id).await?
         }
 
         Ok(())
