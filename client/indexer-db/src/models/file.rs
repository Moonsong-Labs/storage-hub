--- conflicted
+++ resolved
@@ -456,16 +456,12 @@
             query = query.filter(file::onchain_bucket_id.eq(bucket_id));
         }
 
-<<<<<<< HEAD
-        let files = query.limit(limit).offset(offset).load(conn).await?;
-=======
         let files = query
             .order_by(file::deletion_requested_at.asc())
             .limit(limit)
             .offset(offset)
             .load(conn)
             .await?;
->>>>>>> cb83bd75
         Ok(files)
     }
 
@@ -497,16 +493,12 @@
             query = query.filter(file::onchain_bucket_id.eq(bucket_id));
         }
 
-<<<<<<< HEAD
-        let files = query.limit(limit).offset(offset).load(conn).await?;
-=======
         let files = query
             .order_by(file::deletion_requested_at.asc())
             .limit(limit)
             .offset(offset)
             .load(conn)
             .await?;
->>>>>>> cb83bd75
         Ok(files)
     }
 
@@ -556,15 +548,11 @@
 
         let files: Vec<Self> = query
             .select(File::as_select())
-<<<<<<< HEAD
-            .order_by((file::onchain_bucket_id.asc(), file::file_key.asc()))
-=======
             .order_by((
                 file::onchain_bucket_id.asc(),
                 file::deletion_requested_at.asc(),
                 file::file_key.asc(),
             ))
->>>>>>> cb83bd75
             .limit(limit)
             .offset(offset)
             .load(conn)
