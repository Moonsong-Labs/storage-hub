--- conflicted
+++ resolved
@@ -3,11 +3,8 @@
 pub mod file;
 pub mod msp;
 pub mod multiaddress;
-<<<<<<< HEAD
+pub mod payment_stream;
 pub mod peer_id;
-=======
-pub mod payment_stream;
->>>>>>> a72381de
 pub mod service_state;
 
 pub use bsp::*;
@@ -15,9 +12,6 @@
 pub use file::*;
 pub use msp::*;
 pub use multiaddress::*;
-<<<<<<< HEAD
+pub use payment_stream::*;
 pub use peer_id::*;
-=======
-pub use payment_stream::*;
->>>>>>> a72381de
 pub use service_state::*;