--- conflicted
+++ resolved
@@ -329,15 +329,11 @@
         // Load both file and BSP ID
         let results: Vec<(File, OnchainBspId)> = query
             .select((File::as_select(), bsp::onchain_bsp_id))
-<<<<<<< HEAD
-            .order_by((bsp::onchain_bsp_id.asc(), file::file_key.asc()))
-=======
             .order_by((
                 bsp::onchain_bsp_id.asc(),
                 file::deletion_requested_at.asc(),
                 file::file_key.asc(),
             ))
->>>>>>> cb83bd75
             .limit(limit)
             .offset(offset)
             .load(conn)
