--- conflicted
+++ resolved
@@ -108,7 +108,6 @@
         Ok(bsp)
     }
 
-<<<<<<< HEAD
     pub async fn get_by_account<'a>(
         conn: &mut DbConnection<'a>,
         account: String,
@@ -118,6 +117,32 @@
             .first(conn)
             .await?;
         Ok(bsp)
+    }
+
+    pub async fn update_stake<'a>(
+        conn: &mut DbConnection<'a>,
+        onchain_bsp_id: String,
+        stake: BigDecimal,
+    ) -> Result<(), diesel::result::Error> {
+        diesel::update(bsp::table)
+            .filter(bsp::onchain_bsp_id.eq(onchain_bsp_id))
+            .set(bsp::stake.eq(stake))
+            .execute(conn)
+            .await?;
+        Ok(())
+    }
+
+    pub async fn update_last_tick_proven<'a>(
+        conn: &mut DbConnection<'a>,
+        onchain_bsp_id: String,
+        last_tick_proven: i64,
+    ) -> Result<(), diesel::result::Error> {
+        diesel::update(bsp::table)
+            .filter(bsp::onchain_bsp_id.eq(onchain_bsp_id))
+            .set(bsp::last_tick_proven.eq(last_tick_proven))
+            .execute(conn)
+            .await?;
+        Ok(())
     }
 }
 
@@ -136,22 +161,11 @@
     ) -> Result<(), diesel::result::Error> {
         diesel::insert_into(bsp_file::table)
             .values((bsp_file::bsp_id.eq(bsp_id), bsp_file::file_id.eq(file_id)))
-=======
-    pub async fn update_stake<'a>(
-        conn: &mut DbConnection<'a>,
-        onchain_bsp_id: String,
-        stake: BigDecimal,
-    ) -> Result<(), diesel::result::Error> {
-        diesel::update(bsp::table)
-            .filter(bsp::onchain_bsp_id.eq(onchain_bsp_id))
-            .set(bsp::stake.eq(stake))
->>>>>>> 042380e6
             .execute(conn)
             .await?;
         Ok(())
     }
 
-<<<<<<< HEAD
     pub async fn delete<'a>(
         conn: &mut DbConnection<'a>,
         file_key: impl AsRef<[u8]>,
@@ -170,16 +184,6 @@
                     .filter(bsp::id.eq(bsp_file::bsp_id))
                     .filter(bsp::onchain_bsp_id.eq(onchain_bsp_id)),
             ))
-=======
-    pub async fn update_last_tick_proven<'a>(
-        conn: &mut DbConnection<'a>,
-        onchain_bsp_id: String,
-        last_tick_proven: i64,
-    ) -> Result<(), diesel::result::Error> {
-        diesel::update(bsp::table)
-            .filter(bsp::onchain_bsp_id.eq(onchain_bsp_id))
-            .set(bsp::last_tick_proven.eq(last_tick_proven))
->>>>>>> 042380e6
             .execute(conn)
             .await?;
         Ok(())
