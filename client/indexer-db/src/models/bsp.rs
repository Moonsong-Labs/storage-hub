--- conflicted
+++ resolved
@@ -147,7 +147,6 @@
             .await?;
         Ok(())
     }
-<<<<<<< HEAD
 
     pub async fn update_merkle_root<'a>(
         conn: &mut DbConnection<'a>,
@@ -157,7 +156,10 @@
         diesel::update(bsp::table)
             .filter(bsp::onchain_bsp_id.eq(onchain_bsp_id))
             .set(bsp::merkle_root.eq(merkle_root))
-=======
+            .execute(conn)
+            .await?;
+        Ok(())
+    }
 }
 
 #[derive(Debug, Queryable, Insertable, Selectable)]
@@ -198,7 +200,6 @@
                     .filter(bsp::id.eq(bsp_file::bsp_id))
                     .filter(bsp::onchain_bsp_id.eq(onchain_bsp_id)),
             ))
->>>>>>> cd923230
             .execute(conn)
             .await?;
         Ok(())
