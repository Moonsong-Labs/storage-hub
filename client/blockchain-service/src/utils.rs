use std::{sync::Arc, vec};

use anyhow::{anyhow, Result};
use codec::{Decode, Encode};
use cumulus_primitives_core::BlockT;
use pallet_proofs_dealer_runtime_api::{
    GetChallengePeriodError, GetChallengeSeedError, GetProofSubmissionRecordError, ProofsDealerApi,
};
use pallet_storage_providers_runtime_api::StorageProvidersApi;
use polkadot_runtime_common::BlockHashCount;
use sc_client_api::{BlockBackend, BlockImportNotification, HeaderBackend};
use sc_tracing::tracing::{debug, error, info, trace, warn};
use serde_json::Number;
use shc_actors_framework::actor::Actor;
use shc_common::{
    blockchain_utils::get_events_at_block,
    consts::CURRENT_FOREST_KEY,
    types::{
<<<<<<< HEAD
        BlockNumber, MaxBatchMspRespondStorageRequests, ParachainClient, ProofsDealerProviderId,
        StorageProviderId, TrieAddMutation, TrieMutation, BCSV_KEY_TYPE,
=======
        BlockNumber, ParachainClient, ProofsDealerProviderId, StorageProviderId, BCSV_KEY_TYPE,
>>>>>>> 04f44cc1
    },
};
use shc_forest_manager::traits::{ForestStorage, ForestStorageHandler};
use shp_file_metadata::FileMetadata;
use sp_api::ProvideRuntimeApi;
use sp_blockchain::{HashAndNumber, TreeRoute};
use sp_core::{Blake2Hasher, Get, Hasher, H256};
use sp_keystore::KeystorePtr;
use sp_runtime::{
    generic::{self, SignedPayload},
    SaturatedConversion,
};
use storage_hub_runtime::{Runtime, RuntimeEvent, SignedExtra, UncheckedExtrinsic};
use substrate_frame_rpc_system::AccountNonceApi;
use tokio::sync::{oneshot::error::TryRecvError, Mutex};

use crate::{
    events::{
        ForestWriteLockTaskData, MultipleNewChallengeSeeds, NotifyPeriod,
        ProcessConfirmStoringRequest, ProcessConfirmStoringRequestData,
        ProcessMspRespondStoringRequest, ProcessMspRespondStoringRequestData,
        ProcessStopStoringForInsolventUserRequest, ProcessStopStoringForInsolventUserRequestData,
        ProcessSubmitProofRequest, ProcessSubmitProofRequestData,
    },
    handler::LOG_TARGET,
    state::{
        OngoingProcessConfirmStoringRequestCf, OngoingProcessMspRespondStorageRequestCf,
        OngoingProcessStopStoringForInsolventUserRequestCf,
    },
    typed_store::{CFDequeAPI, ProvidesTypedDbSingleAccess},
    types::{BestBlockInfo, Extrinsic, NewBlockNotificationKind, Tip},
    BlockchainService,
};

impl<FSH> BlockchainService<FSH>
where
    FSH: ForestStorageHandler + Clone + Send + Sync + 'static,
{
    /// Notify tasks waiting for a block number.
    pub(crate) fn notify_import_block_number(&mut self, block_number: &BlockNumber) {
        let mut keys_to_remove = Vec::new();

        for (block_number, waiters) in self
            .wait_for_block_request_by_number
            .range_mut(..=block_number)
        {
            keys_to_remove.push(*block_number);
            for waiter in waiters.drain(..) {
                match waiter.send(()) {
                    Ok(_) => {}
                    Err(_) => {
                        error!(target: LOG_TARGET, "Failed to notify task about block number.");
                    }
                }
            }
        }

        for key in keys_to_remove {
            self.wait_for_block_request_by_number.remove(&key);
        }
    }

    /// Notify tasks waiting for a tick number.
    pub(crate) fn notify_tick_number(&mut self, block_hash: &H256) {
        // Get the current tick number.
        let tick_number = match self.client.runtime_api().get_current_tick(*block_hash) {
            Ok(current_tick) => current_tick,
            Err(_) => {
                error!(target: LOG_TARGET, "CRITICAL❗️❗️ Failed to query current tick from runtime in block hash {:?} and block number {:?}. This should not happen.", block_hash, self.client.info().best_number);
                return;
            }
        };

        let mut keys_to_remove = Vec::new();

        for (tick_number, waiters) in self
            .wait_for_tick_request_by_number
            .range_mut(..=tick_number)
        {
            keys_to_remove.push(*tick_number);
            for waiter in waiters.drain(..) {
                match waiter.send(Ok(())) {
                    Ok(_) => {}
                    Err(_) => {
                        error!(target: LOG_TARGET, "Failed to notify task about tick number.");
                    }
                }
            }
        }

        for key in keys_to_remove {
            self.wait_for_tick_request_by_number.remove(&key);
        }
    }

    /// From a [`BlockImportNotification`], gets the imported block, and checks if:
    /// 1. The block is not the new best block. For example, it could be a block from a non-best fork branch.
    ///     - If so, it returns [`NewNonBestBlock`].
    /// 2. The block is the new best block, and its parent is the previous best block.
    ///     - If so, it registers it as the new best block and returns [`NewBestBlock`].
    /// 3. The block is the new best block, and its parent is NOT the previous best block (i.e. it's a reorg).
    ///     - If so, it registers it as the new best block and returns [`Reorg`].
    pub(crate) fn register_best_block_and_check_reorg<Block>(
        &mut self,
        block_import_notification: &BlockImportNotification<Block>,
    ) -> NewBlockNotificationKind
    where
        Block: cumulus_primitives_core::BlockT<Hash = H256>,
    {
        let last_best_block = self.best_block;
        let new_block_info: BestBlockInfo = block_import_notification.into();

        // If the new block is NOT the new best, this is a block from a non-best fork branch.
        if !block_import_notification.is_new_best {
            trace!(target: LOG_TARGET, "New non-best block imported: {:?}", new_block_info);
            return NewBlockNotificationKind::NewNonBestBlock(new_block_info);
        }

        // At this point we know that the new block is a new best block.
        trace!(target: LOG_TARGET, "New best block imported: {:?}", new_block_info);
        self.best_block = new_block_info;

        // If `tree_route` is `None`, this means that there was NO reorg while importing the block.
        if block_import_notification.tree_route.is_none() {
            return NewBlockNotificationKind::NewBestBlock(new_block_info);
        }

        // At this point we know that the new block is the new best block, and that it also caused a reorg.
        let tree_route = block_import_notification
            .tree_route
            .as_ref()
            .expect("Tree route should exist, it was just checked to be `Some`; qed")
            .clone();
        info!(target: LOG_TARGET, "🔀 New best block caused a reorg: {:?}", new_block_info);
        info!(target: LOG_TARGET, "⛓️ Tree route: {:?}", tree_route);
        NewBlockNotificationKind::Reorg {
            old_best_block: last_best_block,
            new_best_block: new_block_info,
        }
    }

    /// Checks if the account nonce on-chain is higher than the nonce in the [`BlockchainService`].
    ///
    /// If the nonce is higher, the account nonce is updated in the [`BlockchainService`].
    pub(crate) fn check_nonce(&mut self, block_hash: &H256) {
        let pub_key = Self::caller_pub_key(self.keystore.clone());
        let latest_nonce = self
            .client
            .runtime_api()
            .account_nonce(*block_hash, pub_key.into())
            .expect("Fetching account nonce works; qed");
        if latest_nonce > self.nonce_counter {
            self.nonce_counter = latest_nonce
        }
    }

    /// Get the Provider ID linked to the [`BCSV_KEY_TYPE`] key in this node's keystore.
    ///
    /// IMPORTANT! If there is more than one [`BCSV_KEY_TYPE`] key in this node's keystore, linked to
    /// different Provider IDs, this function will panic. In other words, this node doesn't support
    /// managing multiple Providers at once.
    pub(crate) fn get_provider_id(&mut self, block_hash: &H256) {
        let mut provider_ids_found = Vec::new();
        for key in self.keystore.sr25519_public_keys(BCSV_KEY_TYPE) {
            let maybe_provider_id = match self
                .client
                .runtime_api()
                .get_storage_provider_id(*block_hash, &key.into())
            {
                Ok(provider_id) => provider_id,
                Err(e) => {
                    error!(target: LOG_TARGET, "Runtime API error while getting Provider ID for key: {:?}. Error: {:?}", key, e);
                    continue;
                }
            };

            match maybe_provider_id {
                Some(provider_id) => {
                    provider_ids_found.push(provider_id);
                }
                None => {
                    debug!(target: LOG_TARGET, "There is no Provider ID for key: {:?}. This means that the node has a BCSV key in the keystore for which there is no Provider ID.", key);
                }
            };
        }

        // Case: There is no Provider ID linked to any of the [`BCSV_KEY_TYPE`] keys in this node's keystore.
        // This is expected, if this node starts up before the Provider has been registered.
        if provider_ids_found.is_empty() {
            warn!(target: LOG_TARGET, "🔑 There is no Provider ID linked to any of the BCSV keys in this node's keystore. This is expected, if this node starts up before the BSP has been registered.");
            return;
        }

        // Case: There is more than one Provider ID linked to any of the [`BCSV_KEY_TYPE`] keys in this node's keystore.
        // This is unexpected, and should never happen.
        if provider_ids_found.len() > 1 {
            panic!("There are more than one BCSV keys linked to Provider IDs in this node's keystore. Managing multiple Providers at once is not supported.");
        }

        // Case: There is exactly one Provider ID linked to any of the [`BCSV_KEY_TYPE`] keys in this node's keystore.
        let provider_id = *provider_ids_found.get(0).expect("There is exactly one Provider ID linked to any of the BCSV keys in this node's keystore; qed");
        self.provider_id = Some(provider_id);
    }

    /// Send an extrinsic to this node using an RPC call.
    pub(crate) async fn send_extrinsic(
        &mut self,
        call: impl Into<storage_hub_runtime::RuntimeCall>,
        tip: Tip,
    ) -> Result<RpcExtrinsicOutput> {
        debug!(target: LOG_TARGET, "Sending extrinsic to the runtime");

        // Get the nonce for the caller and increment it for the next transaction.
        // TODO: Handle nonce overflow.
        let nonce = self.nonce_counter;

        // Construct the extrinsic.
        let extrinsic = self.construct_extrinsic(self.client.clone(), call, nonce, tip);

        // Generate a unique ID for this query.
        let id_hash = Blake2Hasher::hash(&extrinsic.encode());
        // TODO: Consider storing the ID in a hashmap if later retrieval is needed.

        let (result, rx) = self
            .rpc_handlers
            .rpc_query(&format!(
                r#"{{
                    "jsonrpc": "2.0",
                    "method": "author_submitAndWatchExtrinsic",
                    "params": ["0x{}"],
                    "id": {:?}
                }}"#,
                array_bytes::bytes2hex("", &extrinsic.encode()),
                array_bytes::bytes2hex("", &id_hash.as_bytes())
            ))
            .await
            .expect("Sending query failed even when it is correctly formatted as JSON-RPC; qed");

        let json: serde_json::Value =
            serde_json::from_str(&result).expect("the result can only be a JSONRPC string; qed");
        let error = json
            .as_object()
            .expect("JSON result is always an object; qed")
            .get("error");

        if let Some(error) = error {
            // TODO: Consider how to handle a low nonce error, and retry.
            return Err(anyhow::anyhow!("Error in RPC call: {}", error.to_string()));
        }

        // Only update nonce after we are sure no errors
        // occurred submitting the extrinsic.
        self.nonce_counter += 1;

        Ok(RpcExtrinsicOutput {
            hash: id_hash,
            result,
            receiver: rx,
        })
    }

    /// Construct an extrinsic that can be applied to the runtime.
    pub fn construct_extrinsic(
        &self,
        client: Arc<ParachainClient>,
        function: impl Into<storage_hub_runtime::RuntimeCall>,
        nonce: u32,
        tip: Tip,
    ) -> UncheckedExtrinsic {
        let function = function.into();
        let current_block_hash = client.info().best_hash;
        let current_block = client.info().best_number.saturated_into();
        let genesis_block = client
            .hash(0)
            .expect("Failed to get genesis block hash, always present; qed")
            .expect("Genesis block hash should never not be on-chain; qed");
        let period = BlockHashCount::get()
            .checked_next_power_of_two()
            .map(|c| c / 2)
            .unwrap_or(2) as u64;
        let extra: SignedExtra = (
            frame_system::CheckNonZeroSender::<storage_hub_runtime::Runtime>::new(),
            frame_system::CheckSpecVersion::<storage_hub_runtime::Runtime>::new(),
            frame_system::CheckTxVersion::<storage_hub_runtime::Runtime>::new(),
            frame_system::CheckGenesis::<storage_hub_runtime::Runtime>::new(),
            frame_system::CheckEra::<storage_hub_runtime::Runtime>::from(generic::Era::mortal(
                period,
                current_block,
            )),
            frame_system::CheckNonce::<storage_hub_runtime::Runtime>::from(nonce),
            frame_system::CheckWeight::<storage_hub_runtime::Runtime>::new(),
            tip,
            cumulus_primitives_storage_weight_reclaim::StorageWeightReclaim::<
                storage_hub_runtime::Runtime,
            >::new(),
            frame_metadata_hash_extension::CheckMetadataHash::new(false),
        );

        let raw_payload = SignedPayload::from_raw(
            function.clone(),
            extra.clone(),
            (
                (),
                storage_hub_runtime::VERSION.spec_version,
                storage_hub_runtime::VERSION.transaction_version,
                genesis_block,
                current_block_hash,
                (),
                (),
                (),
                (),
                None,
            ),
        );

        let caller_pub_key = Self::caller_pub_key(self.keystore.clone());

        // Sign the payload.
        let signature = raw_payload
            .using_encoded(|e| self.keystore.sr25519_sign(BCSV_KEY_TYPE, &caller_pub_key, e))
            .expect("The payload is always valid and should be possible to sign; qed")
            .expect("They key type and public key are valid because we just extracted them from the keystore; qed");

        // Construct the extrinsic.
        UncheckedExtrinsic::new_signed(
            function.clone(),
            storage_hub_runtime::Address::Id(<sp_core::sr25519::Public as Into<
                storage_hub_runtime::AccountId,
            >>::into(caller_pub_key)),
            polkadot_primitives::Signature::Sr25519(signature),
            extra.clone(),
        )
    }

    // Getting signer public key.
    pub fn caller_pub_key(keystore: KeystorePtr) -> sp_core::sr25519::Public {
        let caller_pub_key = keystore.sr25519_public_keys(BCSV_KEY_TYPE).pop().expect(
            format!(
                "There should be at least one sr25519 key in the keystore with key type '{:?}' ; qed",
                BCSV_KEY_TYPE
            )
            .as_str(),
        );
        caller_pub_key
    }

    /// Get an extrinsic from a block.
    pub(crate) async fn get_extrinsic_from_block(
        &self,
        block_hash: H256,
        extrinsic_hash: H256,
    ) -> Result<Extrinsic> {
        // Get the block.
        let block = self
            .client
            .block(block_hash)
            .expect("Failed to get block. This shouldn't be possible for known existing block hash; qed")
            .expect("Block returned None for known existing block hash. This shouldn't be the case for a block known to have at least one transaction; qed");

        // Get the extrinsics.
        let extrinsics = block.block.extrinsics();

        // Find the extrinsic index in the block.
        let extrinsic_index = extrinsics
            .iter()
            .position(|e| {
                let hash = Blake2Hasher::hash(&e.encode());
                hash == extrinsic_hash
            })
            .expect("Extrinsic not found in block. This shouldn't be possible if we're looking into a block for which we got confirmation that the extrinsic was included; qed");

        // Get the events from storage.
        let events_in_block = get_events_at_block(&self.client, &block_hash)?;

        // Filter the events for the extrinsic.
        // Each event record is composed of the `phase`, `event` and `topics` fields.
        // We are interested in those events whose `phase` is equal to `ApplyExtrinsic` with the index of the extrinsic.
        // For more information see: https://polkadot.js.org/docs/api/cookbook/blocks/#how-do-i-map-extrinsics-to-their-events
        let events = events_in_block
            .into_iter()
            .filter(|ev| ev.phase == frame_system::Phase::ApplyExtrinsic(extrinsic_index as u32))
            .collect();

        // Construct the extrinsic.
        Ok(Extrinsic {
            hash: extrinsic_hash,
            block_hash,
            events,
        })
    }

    /// Unwatch an extrinsic.
    pub(crate) async fn unwatch_extrinsic(&self, subscription_id: Number) -> Result<String> {
        let (result, _rx) = self
            .rpc_handlers
            .rpc_query(&format!(
                r#"{{
                    "jsonrpc": "2.0",
                    "method": "author_unwatchExtrinsic",
                    "params": [{}],
                    "id": {}
                }}"#,
                subscription_id, subscription_id
            ))
            .await
            .expect("Sending query failed even when it is correctly formatted as JSON-RPC; qed");

        let json: serde_json::Value =
            serde_json::from_str(&result).expect("the result can only be a JSONRPC string; qed");
        let unwatch_result = json
            .as_object()
            .expect("JSON result is always an object; qed")
            .get("result");

        if let Some(unwatch_result) = unwatch_result {
            if unwatch_result
                .as_bool()
                .expect("Result is always a boolean; qed")
            {
                debug!(target: LOG_TARGET, "Extrinsic unwatched successfully");
            } else {
                return Err(anyhow::anyhow!("Failed to unwatch extrinsic"));
            }
        } else {
            return Err(anyhow::anyhow!("Failed to unwatch extrinsic"));
        }

        Ok(result)
    }

    /// Check if the challenges tick is one that this provider has to submit a proof for,
    /// and if so, return true.
    pub(crate) fn should_provider_submit_proof(
        &self,
        block_hash: &H256,
        provider_id: &ProofsDealerProviderId,
        current_tick: &BlockNumber,
    ) -> bool {
        // Get the last tick for which the BSP submitted a proof.
        let last_tick_provided = match self
            .client
            .runtime_api()
            .get_last_tick_provider_submitted_proof(*block_hash, provider_id)
        {
            Ok(last_tick_provided_result) => match last_tick_provided_result {
                Ok(last_tick_provided) => last_tick_provided,
                Err(e) => match e {
                    GetProofSubmissionRecordError::ProviderNotRegistered => {
                        debug!(target: LOG_TARGET, "Provider [{:?}] is not registered", provider_id);
                        return false;
                    }
                    GetProofSubmissionRecordError::ProviderNeverSubmittedProof => {
                        debug!(target: LOG_TARGET, "Provider [{:?}] does not have an initialised challenge cycle", provider_id);
                        return false;
                    }
                    GetProofSubmissionRecordError::InternalApiError => {
                        error!(target: LOG_TARGET, "This should be impossible, we just checked the API error. \nInternal API error while getting last tick Provider [{:?}] submitted a proof for: {:?}", provider_id, e);
                        return false;
                    }
                },
            },
            Err(e) => {
                error!(target: LOG_TARGET, "Runtime API error while getting last tick Provider [{:?}] submitted a proof for: {:?}", provider_id, e);
                return false;
            }
        };

        // Get the challenge period for the provider.
        let provider_challenge_period = match self
            .client
            .runtime_api()
            .get_challenge_period(*block_hash, provider_id)
        {
            Ok(provider_challenge_period_result) => match provider_challenge_period_result {
                Ok(provider_challenge_period) => provider_challenge_period,
                Err(e) => match e {
                    GetChallengePeriodError::ProviderNotRegistered => {
                        debug!(target: LOG_TARGET, "Provider [{:?}] is not registered", provider_id);
                        return false;
                    }
                    GetChallengePeriodError::InternalApiError => {
                        error!(target: LOG_TARGET, "This should be impossible, we just checked the API error. \nInternal API error while getting challenge period for Provider [{:?}]", provider_id);
                        return false;
                    }
                },
            },
            Err(e) => {
                error!(target: LOG_TARGET, "Runtime API error while getting challenge period for Provider [{:?}]: {:?}", provider_id, e);
                return false;
            }
        };

        // Check if the current tick is a tick this provider should submit a proof for.
        let current_tick_minus_last_submission = match current_tick.checked_sub(last_tick_provided)
        {
            Some(tick) => tick,
            None => {
                error!(target: LOG_TARGET, "CRITICAL❗️❗️ Current tick is smaller than the last tick this provider submitted a proof for. This should not happen. \nThis is a bug. Please report it to the StorageHub team.");
                return false;
            }
        };

        (current_tick_minus_last_submission % provider_challenge_period) == 0
    }

    /// Check if there are any pending requests to update the Forest root on the runtime, and process them.
    ///
    /// If this node is managing a BSP, the priority is given by:
    /// 1. `SubmitProofRequest` over...
    /// 2. `ConfirmStoringRequest`.
    ///
    /// If this node is managing a MSP, the priority is given by:
    /// 1. `RespondStorageRequest`.
    ///
    /// For both BSPs and MSPs, the last priority is given to:
    /// 1. `StopStoringForInsolventUserRequest`.
    ///
    /// This function is called every time a new block is imported and after each request is queued.
    pub(crate) fn check_pending_forest_root_writes(&mut self) {
        if let Some(mut rx) = self.forest_root_write_lock.take() {
            // Note: tasks that get ownership of the lock are responsible for sending a message back when done processing.
            match rx.try_recv() {
                // If the channel is empty, means we still need to wait for the current task to finish.
                Err(TryRecvError::Empty) => {
                    // If we have a task writing to the runtime, we don't want to start another one.
                    self.forest_root_write_lock = Some(rx);
                    trace!(target: LOG_TARGET, "Waiting for current Forest root write task to finish");
                    return;
                }
                Ok(_) => {
                    trace!(target: LOG_TARGET, "Forest root write task finished, lock is released!");
                    let state_store_context = self.persistent_state.open_rw_context_with_overlay();
                    state_store_context
                        .access_value(&OngoingProcessConfirmStoringRequestCf)
                        .delete();
                    state_store_context
                        .access_value(&OngoingProcessMspRespondStorageRequestCf)
                        .delete();
                    state_store_context
                        .access_value(&OngoingProcessStopStoringForInsolventUserRequestCf)
                        .delete();
                    state_store_context.commit();
                }
                Err(TryRecvError::Closed) => {
                    error!(target: LOG_TARGET, "Forest root write task channel closed unexpectedly. Lock is released anyway!");
                    let state_store_context = self.persistent_state.open_rw_context_with_overlay();
                    state_store_context
                        .access_value(&OngoingProcessConfirmStoringRequestCf)
                        .delete();
                    state_store_context
                        .access_value(&OngoingProcessMspRespondStorageRequestCf)
                        .delete();
                    state_store_context
                        .access_value(&OngoingProcessStopStoringForInsolventUserRequestCf)
                        .delete();
                    state_store_context.commit();
                }
            }
        }

        // At this point we know that the lock is released and we can start processing new requests.
        let state_store_context = self.persistent_state.open_rw_context_with_overlay();
        let mut next_event_data = None;

        if self.provider_id.is_none() {
            // If there's no Provider being managed, there's no point in checking for pending requests.
            return;
        }

        if let StorageProviderId::BackupStorageProvider(_) = self
            .provider_id
            .expect("Just checked that this node is managing a Provider; qed")
        {
            // If we have a submit proof request, prioritise it.
            // This is a BSP only operation, since MSPs don't have to submit proofs.
            while let Some(request) = self.pending_submit_proof_requests.pop_first() {
                // Check if the proof is still the next one to be submitted.
                let provider_id = request.provider_id;
                let next_challenge_tick = match self
                    .get_next_challenge_tick_for_provider(&provider_id)
                {
                    Ok(next_challenge_tick) => next_challenge_tick,
                    Err(e) => {
                        error!(target: LOG_TARGET, "Failed to get next challenge tick for provider [{:?}]: {:?}", provider_id, e);

                        // If this is the case, no reason to continue to the next pending proof request.
                        // We can just break the loop.
                        break;
                    }
                };

                // This is to avoid starting a new task if the proof is not the next one to be submitted.
                if next_challenge_tick != request.tick {
                    // If the proof is not the next one to be submitted, we can remove it from the list of pending submit proof requests.
                    trace!(target: LOG_TARGET, "Proof for tick [{:?}] is not the next one to be submitted. Removing it from the list of pending submit proof requests.", request.tick);
                    self.pending_submit_proof_requests.remove(&request);

                    // Continue to the next pending proof request.
                    continue;
                }

                // If the proof is still the next one to be submitted, we can process it.
                trace!(target: LOG_TARGET, "Proof for tick [{:?}] is the next one to be submitted. Processing it.", request.tick);
                next_event_data = Some(ForestWriteLockTaskData::SubmitProofRequest(
                    ProcessSubmitProofRequestData {
                        seed: request.seed,
                        provider_id: request.provider_id,
                        tick: request.tick,
                        forest_challenges: request.forest_challenges,
                        checkpoint_challenges: request.checkpoint_challenges,
                    },
                ));

                // Exit the loop since we have found the next proof to be submitted.
                break;
            }

            // If we have no pending submit proof requests, we can also check for pending confirm storing requests.
            // This is a BSP only operation, since MSPs don't have to confirm storing.
            if next_event_data.is_none() {
                let max_batch_confirm =
                <<Runtime as pallet_file_system::Config>::MaxBatchConfirmStorageRequests as Get<
                    u32,
                >>::get();

                // Batch multiple confirm file storing taking the runtime maximum.
                let mut confirm_storing_requests = Vec::new();
                for _ in 0..max_batch_confirm {
                    if let Some(request) = state_store_context
                        .pending_confirm_storing_request_deque()
                        .pop_front()
                    {
                        trace!(target: LOG_TARGET, "Processing confirm storing request for file [{:?}]", request.file_key);
                        confirm_storing_requests.push(request);
                    } else {
                        break;
                    }
                }

                // If we have at least 1 confirm storing request, send the process event.
                if confirm_storing_requests.len() > 0 {
                    next_event_data = Some(
                        ProcessConfirmStoringRequestData {
                            confirm_storing_requests,
                        }
                        .into(),
                    );
                }
            }
        }

        if let StorageProviderId::MainStorageProvider(_) = self
            .provider_id
            .expect("Just checked that this node is managing a Provider; qed")
        {
            // If we have no pending submit proof requests nor pending confirm storing requests, we can also check for pending respond storing requests.
            // This is a MSP only operation, since BSPs don't have to respond to storage requests, they volunteer and confirm.
            if next_event_data.is_none() {
<<<<<<< HEAD
                let max_batch_respond = <MaxBatchMspRespondStorageRequests as Get<u32>>::get();

                // Batch multiple respond storing requests up to the runtime configured maximum.
                let mut respond_storage_requests = Vec::new();
                for _ in 0..max_batch_respond {
                    if let Some(request) = state_store_context
                        .pending_msp_respond_storage_request_deque()
                        .pop_front()
                    {
                        respond_storage_requests.push(request);
                    } else {
                        break;
=======
                if next_event_data.is_none() {
                    let max_batch_respond: u32 = 100;

                    // Batch multiple respond storing requests up to the runtime configured maximum.
                    let mut respond_storage_requests = Vec::new();
                    for _ in 0..max_batch_respond {
                        if let Some(request) = state_store_context
                            .pending_msp_respond_storage_request_deque()
                            .pop_front()
                        {
                            respond_storage_requests.push(request);
                        } else {
                            break;
                        }
>>>>>>> 04f44cc1
                    }

                    // If we have at least 1 respond storing request, send the process event.
                    if respond_storage_requests.len() > 0 {
                        next_event_data = Some(
                            ProcessMspRespondStoringRequestData {
                                respond_storing_requests: respond_storage_requests,
                            }
                            .into(),
                        );
                    }
                }
            }
        }

        // If we have no pending storage requests to respond to, we can also check for pending stop storing for insolvent user requests.
        if next_event_data.is_none() {
            if let Some(request) = state_store_context
                .pending_stop_storing_for_insolvent_user_request_deque()
                .pop_front()
            {
                next_event_data = Some(
                    ProcessStopStoringForInsolventUserRequestData { who: request.user }.into(),
                );
            }
        }
        state_store_context.commit();

        if let Some(event_data) = next_event_data {
            self.emit_forest_write_event(event_data);
        }
    }

    pub(crate) fn emit_forest_write_event(&mut self, data: impl Into<ForestWriteLockTaskData>) {
        let (tx, rx) = tokio::sync::oneshot::channel();
        self.forest_root_write_lock = Some(rx);

        let data = data.into();

        // If this is a confirm storing request, respond storage request, or a stop storing for insolvent user request, we need to store it in the state store.
        match &data {
            ForestWriteLockTaskData::ConfirmStoringRequest(data) => {
                let state_store_context = self.persistent_state.open_rw_context_with_overlay();
                state_store_context
                    .access_value(&OngoingProcessConfirmStoringRequestCf)
                    .write(data);
                state_store_context.commit();
            }
            ForestWriteLockTaskData::MspRespondStorageRequest(data) => {
                let state_store_context = self.persistent_state.open_rw_context_with_overlay();
                state_store_context
                    .access_value(&OngoingProcessMspRespondStorageRequestCf)
                    .write(data);
                state_store_context.commit();
            }
            ForestWriteLockTaskData::StopStoringForInsolventUserRequest(data) => {
                let state_store_context = self.persistent_state.open_rw_context_with_overlay();
                state_store_context
                    .access_value(&OngoingProcessStopStoringForInsolventUserRequestCf)
                    .write(data);
                state_store_context.commit();
            }
            _ => {}
        }

        // This is an [`Arc<Mutex<Option<T>>>`] (in this case [`oneshot::Sender<()>`]) instead of just
        // T so that we can keep using the current actors event bus (emit) which requires Clone on the
        // event. Clone is required because there is no constraint on the number of listeners that can
        // subscribe to the event (and each is guaranteed to receive all emitted events).
        let forest_root_write_tx = Arc::new(Mutex::new(Some(tx)));
        match data.into() {
            ForestWriteLockTaskData::SubmitProofRequest(data) => {
                self.emit(ProcessSubmitProofRequest {
                    data,
                    forest_root_write_tx,
                });
            }
            ForestWriteLockTaskData::ConfirmStoringRequest(data) => {
                self.emit(ProcessConfirmStoringRequest {
                    data,
                    forest_root_write_tx,
                });
            }
            ForestWriteLockTaskData::MspRespondStorageRequest(data) => {
                self.emit(ProcessMspRespondStoringRequest {
                    data,
                    forest_root_write_tx,
                });
            }
            ForestWriteLockTaskData::StopStoringForInsolventUserRequest(data) => {
                self.emit(ProcessStopStoringForInsolventUserRequest {
                    data,
                    forest_root_write_tx,
                });
            }
        }
    }

    /// Emits a [`MultipleNewChallengeSeeds`] event with all the pending proof submissions for this provider.
    /// This is used to catch up to the latest proof submissions that were missed due to a node restart.
    /// Also, it can help to catch up to proofs in case there is a change in the BSP's stake (therefore
    /// also a change in it's challenge period).
    ///
    /// IMPORTANT: This function takes into account whether a proof should be submitted for the current tick.
    pub(crate) fn proof_submission_catch_up(
        &self,
        current_block_hash: &H256,
        provider_id: &ProofsDealerProviderId,
    ) {
        // Get the current challenge period for this provider.
        let challenge_period = match self
            .client
            .runtime_api()
            .get_challenge_period(*current_block_hash, provider_id)
        {
            Ok(challenge_period_result) => match challenge_period_result {
                Ok(challenge_period) => challenge_period,
                Err(e) => match e {
                    GetChallengePeriodError::ProviderNotRegistered => {
                        debug!(target: LOG_TARGET, "Provider [{:?}] is not registered", provider_id);
                        return;
                    }
                    GetChallengePeriodError::InternalApiError => {
                        error!(target: LOG_TARGET, "This should be impossible, we just checked the API error. \nInternal API error while getting challenge period for Provider [{:?}]", provider_id);
                        return;
                    }
                },
            },
            Err(e) => {
                error!(target: LOG_TARGET, "Runtime API error while getting challenge period for Provider [{:?}]: {:?}", provider_id, e);
                return;
            }
        };

        // Get the current tick.
        let current_tick = match self
            .client
            .runtime_api()
            .get_current_tick(*current_block_hash)
        {
            Ok(current_tick) => current_tick,
            Err(e) => {
                error!(target: LOG_TARGET, "Runtime API error while getting current tick for Provider [{:?}]: {:?}", provider_id, e);
                return;
            }
        };

        // Advance by `challenge_period` ticks and add the seed to the list of challenge seeds.
        let mut challenge_seeds = Vec::new();
        let mut next_challenge_tick = match Self::get_next_challenge_tick_for_provider(
            &self,
            provider_id,
        ) {
            Ok(next_challenge_tick) => next_challenge_tick,
            Err(e) => {
                error!(target: LOG_TARGET, "Failed to get next challenge tick for provider [{:?}]: {:?}", provider_id, e);
                return;
            }
        };
        while next_challenge_tick <= current_tick {
            // Get the seed for the challenge tick.
            let seed = match self
                .client
                .runtime_api()
                .get_challenge_seed(*current_block_hash, next_challenge_tick)
            {
                Ok(seed_result) => match seed_result {
                    Ok(seed) => seed,
                    Err(e) => match e {
                        GetChallengeSeedError::TickBeyondLastSeedStored => {
                            error!(target: LOG_TARGET, "CRITICAL❗️❗️ Tick [{:?}] is beyond last seed stored and this provider needs to submit a proof for it.", next_challenge_tick);
                            return;
                        }
                        GetChallengeSeedError::TickIsInTheFuture => {
                            error!(target: LOG_TARGET, "CRITICAL❗️❗️ Tick [{:?}] is in the future. This should never happen. \nThis is a bug. Please report it to the StorageHub team.", next_challenge_tick);
                            return;
                        }
                        GetChallengeSeedError::InternalApiError => {
                            error!(target: LOG_TARGET, "This should be impossible, we just checked the API error. \nInternal API error while getting challenge seed for challenge tick [{:?}]: {:?}", next_challenge_tick, e);
                            return;
                        }
                    },
                },
                Err(e) => {
                    error!(target: LOG_TARGET, "Runtime API error while getting challenges from seed for challenge tick [{:?}]: {:?}", next_challenge_tick, e);
                    return;
                }
            };
            challenge_seeds.push((next_challenge_tick, seed));
            next_challenge_tick += challenge_period;
        }

        // Emit the `MultipleNewChallengeSeeds` event.
        if challenge_seeds.len() > 0 {
            trace!(target: LOG_TARGET, "Emitting MultipleNewChallengeSeeds event for provider [{:?}] with challenge seeds: {:?}", provider_id, challenge_seeds);
            self.emit(MultipleNewChallengeSeeds {
                provider_id: *provider_id,
                seeds: challenge_seeds,
            });
        }
    }

    pub(crate) fn forest_root_changes_catchup<Block>(
        &self,
        provider_id: &ProofsDealerProviderId,
        tree_route: &TreeRoute<Block>,
    ) where
        Block: cumulus_primitives_core::BlockT<Hash = H256>,
    {
    }

    pub(crate) fn get_next_challenge_tick_for_provider(
        &self,
        provider_id: &ProofsDealerProviderId,
    ) -> Result<BlockNumber, GetProofSubmissionRecordError> {
        // Get the current block hash.
        let current_block_hash = self.client.info().best_hash;

        // Get the next tick for which the provider should submit a proof.
        match self
            .client
            .runtime_api()
            .get_next_tick_to_submit_proof_for(current_block_hash, provider_id)
        {
            Ok(next_tick_to_prove_result) => next_tick_to_prove_result,
            Err(e) => {
                error!(target: LOG_TARGET, "Runtime API error while getting next tick to submit proof for Provider [{:?}]: {:?}", provider_id, e);
                Err(GetProofSubmissionRecordError::InternalApiError)
            }
        }
    }

    pub(crate) fn check_for_notify(&self, block_number: &BlockNumber) {
        if let Some(np) = self.notify_period {
            if block_number % np == 0 {
                self.emit(NotifyPeriod {});
            }
        }
    }

    /// Applies the Forest root changes that happened in one block.
    async fn apply_forest_root_changes<Block>(&self, block: &HashAndNumber<Block>, revert: bool)
    where
        Block: cumulus_primitives_core::BlockT<Hash = H256>,
    {
        trace!(target: LOG_TARGET, "Applying Forest root changes for block number {:?} and hash {:?}", block.number, block.hash);

        // Process the events in the block, specifically those that are related to the Forest root changes.
        match get_events_at_block(&self.client, &block.hash) {
            Ok(events) => {
                for ev in events {
                    match ev.event.clone() {
                        RuntimeEvent::ProofsDealer(
                            pallet_proofs_dealer::Event::MutationsAppliedForProvider {
                                provider_id,
                                mutations,
                                old_root,
                                new_root,
                            },
                        ) => {
                            // This event is relevant in case the Provider managed is a BSP.
                            if let Some(StorageProviderId::BackupStorageProvider(bsp_id)) =
                                &self.provider_id
                            {
                                // Check if the `provider_id` is the BSP that this node is managing.
                                if provider_id == *bsp_id {
                                    trace!(target: LOG_TARGET, "Applying on-chain Forest root mutations to BSP [{:?}]", provider_id);
                                    trace!(target: LOG_TARGET, "Mutations: {:?}", mutations);

                                    // Apply forest root changes to the Forest Storage.
                                    for (file_key, mutation) in &mutations {
                                        trace!(target: LOG_TARGET, "Applying mutation [{:?}] with file key [{:?}]", mutation, file_key);

                                        // At this point, we only apply the mutation of this file and its metadata to the Forest of this BSP,
                                        // and not to the File Storage.
                                        // This is because if in a future block built on top of this one, the BSP needs to provide
                                        // a proof, it will be against the Forest root with this change applied.
                                        // For file deletions, we will remove the file from the File Storage only after finality is reached.
                                        // This gives us the opportunity to put the file back in the Forest if this block is re-orged.
                                        if let Err(e) = self
                                            .apply_mutation_to_bsp_forest(file_key, mutation)
                                            .await
                                        {
                                            error!(target: LOG_TARGET, "Failed to apply mutation to BSP's Forest");
                                            error!(target: LOG_TARGET, "BSP ID: {:?}", provider_id);
                                            error!(target: LOG_TARGET, "Mutation: {:?}", mutation);
                                            error!(target: LOG_TARGET, "Error: {:?}", e);
                                        }
                                    }
                                }
                            }
                        }
                        RuntimeEvent::ProofsDealer(
                            pallet_proofs_dealer::Event::MutationsApplied {
                                mutations,
                                old_root,
                                new_root,
                            },
                        ) => {
                            // This event is relevant in case the Provider managed is an MSP.
                            // In which case the mutations are applied to a Bucket's Forest root.
                            if let Some(StorageProviderId::MainStorageProvider(msp_id)) =
                                &self.provider_id
                            {
                                // TODO: Check if Bucket is managed by this MSP.
                                // TODO: Apply forest root changes to the Bucket's Forest Storage.
                            }
                        }
                        _ => {}
                    }
                }
            }
            Err(e) => {
                error!(target: LOG_TARGET, "Failed to get events at block {:?}: {:?}", block.hash, e);
            }
        }
    }

    async fn apply_mutation_to_bsp_forest(
        &self,
        file_key: &H256,
        mutation: &TrieMutation,
    ) -> Result<()> {
        let current_forest_key = CURRENT_FOREST_KEY.to_vec();
        let fs = self
            .forest_storage_handler
            .get(&current_forest_key.into())
            .await
            .ok_or_else(|| anyhow!("CRITICAL❗️❗️ Failed to get forest storage."))?;

        // Write lock is released when exiting the scope of this `match` statement.
        match mutation {
            TrieMutation::Add(TrieAddMutation {
                value: encoded_metadata,
            }) => {
                // Metadata comes encoded, so we need to decode it first to apply the mutation and add it to the Forest.
                let metadata = FileMetadata::decode(&mut &encoded_metadata[..]).map_err(|e| {
                    error!(target: LOG_TARGET, "CRITICAL❗️❗️ Failed to decode metadata from encoded metadata when applying mutation to Forest storage. This may result in a mismatch between the Forest root on-chain and in this node. \nThis is a critical bug. Please report it to the StorageHub team. \nError: {:?}", e);
                    anyhow!("Failed to decode metadata from encoded metadata: {:?}", e)
                })?;

                fs.write()
                    .await
                    .insert_files_metadata(vec![metadata].as_slice()).map_err(|e| {
                        error!(target: LOG_TARGET, "CRITICAL❗️❗️ Failed to apply mutation to Forest storage. This may result in a mismatch between the Forest root on-chain and in this node. \nThis is a critical bug. Please report it to the StorageHub team. \nError: {:?}", e);
                        anyhow!(
                            "Failed to insert file key into Forest storage: {:?}",
                            e
                        )
                    })?;
            }
            TrieMutation::Remove(_) => {
                fs.write().await.delete_file_key(file_key).map_err(|e| {
                          error!(target: LOG_TARGET, "CRITICAL❗️❗️ Failed to apply mutation to Forest storage. This may result in a mismatch between the Forest root on-chain and in this node. \nThis is a critical bug. Please report it to the StorageHub team. \nError: {:?}", e);
                          anyhow!(
                              "Failed to remove file key from Forest storage: {:?}",
                              e
                          )
                      })?;
            }
        };

        Ok(())
    }
}

/// The output of an RPC transaction.
pub struct RpcExtrinsicOutput {
    /// Hash of the extrinsic.
    pub hash: H256,
    /// The output string of the transaction if any.
    pub result: String,
    /// An async receiver if data will be returned via a callback.
    pub receiver: tokio::sync::mpsc::Receiver<String>,
}

impl std::fmt::Debug for RpcExtrinsicOutput {
    fn fmt(&self, f: &mut std::fmt::Formatter) -> std::fmt::Result {
        write!(
            f,
            "RpcExtrinsicOutput {{ hash: {:?}, result: {:?}, receiver }}",
            self.hash, self.result
        )
    }
}<|MERGE_RESOLUTION|>--- conflicted
+++ resolved
@@ -16,12 +16,8 @@
     blockchain_utils::get_events_at_block,
     consts::CURRENT_FOREST_KEY,
     types::{
-<<<<<<< HEAD
-        BlockNumber, MaxBatchMspRespondStorageRequests, ParachainClient, ProofsDealerProviderId,
-        StorageProviderId, TrieAddMutation, TrieMutation, BCSV_KEY_TYPE,
-=======
-        BlockNumber, ParachainClient, ProofsDealerProviderId, StorageProviderId, BCSV_KEY_TYPE,
->>>>>>> 04f44cc1
+        BlockNumber, ParachainClient, ProofsDealerProviderId, StorageProviderId, TrieAddMutation,
+        TrieMutation, BCSV_KEY_TYPE,
     },
 };
 use shc_forest_manager::traits::{ForestStorage, ForestStorageHandler};
@@ -55,6 +51,9 @@
     types::{BestBlockInfo, Extrinsic, NewBlockNotificationKind, Tip},
     BlockchainService,
 };
+
+// TODO: Make this configurable in the config file
+const MAX_BATCH_MSP_RESPOND_STORE_REQUESTS: u32 = 100;
 
 impl<FSH> BlockchainService<FSH>
 where
@@ -680,20 +679,6 @@
             // If we have no pending submit proof requests nor pending confirm storing requests, we can also check for pending respond storing requests.
             // This is a MSP only operation, since BSPs don't have to respond to storage requests, they volunteer and confirm.
             if next_event_data.is_none() {
-<<<<<<< HEAD
-                let max_batch_respond = <MaxBatchMspRespondStorageRequests as Get<u32>>::get();
-
-                // Batch multiple respond storing requests up to the runtime configured maximum.
-                let mut respond_storage_requests = Vec::new();
-                for _ in 0..max_batch_respond {
-                    if let Some(request) = state_store_context
-                        .pending_msp_respond_storage_request_deque()
-                        .pop_front()
-                    {
-                        respond_storage_requests.push(request);
-                    } else {
-                        break;
-=======
                 if next_event_data.is_none() {
                     let max_batch_respond: u32 = 100;
 
@@ -708,7 +693,6 @@
                         } else {
                             break;
                         }
->>>>>>> 04f44cc1
                     }
 
                     // If we have at least 1 respond storing request, send the process event.
