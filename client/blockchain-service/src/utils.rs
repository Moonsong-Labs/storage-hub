--- conflicted
+++ resolved
@@ -1821,32 +1821,14 @@
     /// [`FileMetadata`] and insert it into the Forest.
     /// If `mutation` is a [`TrieRemoveMutation`], it will remove the file with the key `file_key` from the Forest.
     ///
-<<<<<<< HEAD
-    /// Changes are applied to the Forest in `self.forest_storage_handler.get(forest_key)`.
-    pub(crate) async fn apply_forest_mutation(
-        &self,
-=======
     /// Changes are applied to the Forest in `self.forest_storage_handler.get(forest_key)`. A new Forest storage
     /// instance is created if it does not exist.
-    async fn apply_forest_mutation(
+    pub(crate) async fn apply_forest_mutation(
         &mut self,
->>>>>>> a8cfe008
         forest_key: Vec<u8>,
         file_key: &Runtime::Hash,
         mutation: &TrieMutation,
     ) -> Result<()> {
-<<<<<<< HEAD
-        let fs = self
-            .forest_storage_handler
-            .get(&forest_key.clone().into())
-            .await
-            .ok_or_else(|| {
-                anyhow!(
-                    "CRITICAL❗️❗️ Failed to get forest storage for forest key [{:x?}].",
-                    forest_key
-                )
-            })?;
-=======
         // Lazily create the Forest storage if it does not yet exist.
         // MSP Follower nodes do not create the Forests in the tasks when there is a new
         // storage request, because they do not handle these events. So this is useful for them.
@@ -1861,7 +1843,6 @@
             );
             self.forest_storage_handler.create(&forest_key).await
         };
->>>>>>> a8cfe008
 
         // Write lock is released when exiting the scope of this `match` statement.
         match mutation {
