use std::{cmp::max, sync::Arc, vec};

use anyhow::{anyhow, Result};
use codec::{Decode, Encode};
use cumulus_primitives_core::BlockT;
use log::{debug, error, info, trace, warn};
use pallet_proofs_dealer_runtime_api::{
    GetChallengePeriodError, GetProofSubmissionRecordError, ProofsDealerApi,
};
use pallet_storage_providers_runtime_api::{
    QueryEarliestChangeCapacityBlockError, StorageProvidersApi,
};
use polkadot_runtime_common::BlockHashCount;
use sc_client_api::{BlockBackend, BlockImportNotification, HeaderBackend};
use sc_network::Multiaddr;
use serde_json::Number;
use shc_actors_framework::actor::Actor;
use shc_common::{
<<<<<<< HEAD
    blockchain_utils::get_events_at_block,
    consts::CURRENT_FOREST_KEY,
    typed_store::{CFDequeAPI, ProvidesTypedDbSingleAccess},
=======
    blockchain_utils::{convert_raw_multiaddresses_to_multiaddr, get_events_at_block},
>>>>>>> d02ed357
    types::{
        BlockNumber, FileKey, Fingerprint, ForestRoot, ParachainClient, ProofsDealerProviderId,
        TrieAddMutation, TrieMutation, TrieRemoveMutation, BCSV_KEY_TYPE,
    },
};
use shc_forest_manager::traits::{ForestStorage, ForestStorageHandler};
use shp_file_metadata::FileMetadata;
use sp_api::ProvideRuntimeApi;
use sp_blockchain::{HashAndNumber, TreeRoute};
use sp_core::{Blake2Hasher, Hasher, H256};
use sp_keystore::KeystorePtr;
use sp_runtime::{
    generic::{self, SignedPayload},
    traits::Zero,
    AccountId32, SaturatedConversion,
};
use storage_hub_runtime::{RuntimeEvent, SignedExtra, UncheckedExtrinsic};
use substrate_frame_rpc_system::AccountNonceApi;

use crate::{
    events::{
        AcceptedBspVolunteer, LastChargeableInfoUpdated, NewStorageRequest, NotifyPeriod,
        SlashableProvider, SpStopStoringInsolventUser, UserWithoutFunds,
    },
    handler::{LOG_TARGET, MAX_BLOCKS_BEHIND_TO_CATCH_UP_ROOT_CHANGES},
    types::{
        BspHandler, Extrinsic, ManagedProvider, MinimalBlockInfo, NewBlockNotificationKind,
        SendExtrinsicOptions, Tip,
    },
<<<<<<< HEAD
    types::{Extrinsic, MinimalBlockInfo, NewBlockNotificationKind, SendExtrinsicOptions, Tip},
=======
>>>>>>> d02ed357
    BlockchainService,
};

impl<FSH> BlockchainService<FSH>
where
    FSH: ForestStorageHandler + Clone + Send + Sync + 'static,
{
    /// Notify tasks waiting for a block number.
    pub(crate) fn notify_import_block_number(&mut self, block_number: &BlockNumber) {
        let mut keys_to_remove = Vec::new();

        for (block_number, waiters) in self
            .wait_for_block_request_by_number
            .range_mut(..=block_number)
        {
            keys_to_remove.push(*block_number);
            for waiter in waiters.drain(..) {
                match waiter.send(()) {
                    Ok(_) => {}
                    Err(_) => {
                        error!(target: LOG_TARGET, "Failed to notify task about block number.");
                    }
                }
            }
        }

        for key in keys_to_remove {
            self.wait_for_block_request_by_number.remove(&key);
        }
    }

    /// Notify tasks waiting for a tick number.
    pub(crate) fn notify_tick_number(&mut self, block_hash: &H256) {
        // Get the current tick number.
        let tick_number = match self.client.runtime_api().get_current_tick(*block_hash) {
            Ok(current_tick) => current_tick,
            Err(_) => {
                error!(target: LOG_TARGET, "CRITICAL❗️❗️ Failed to query current tick from runtime in block hash {:?} and block number {:?}. This should not happen.", block_hash, self.client.info().best_number);
                return;
            }
        };

        let mut keys_to_remove = Vec::new();

        for (tick_number, waiters) in self
            .wait_for_tick_request_by_number
            .range_mut(..=tick_number)
        {
            keys_to_remove.push(*tick_number);
            for waiter in waiters.drain(..) {
                match waiter.send(Ok(())) {
                    Ok(_) => {}
                    Err(_) => {
                        error!(target: LOG_TARGET, "Failed to notify task about tick number.");
                    }
                }
            }
        }

        for key in keys_to_remove {
            self.wait_for_tick_request_by_number.remove(&key);
        }
    }

    /// Sends back the result of the submitted transaction for all capacity requests waiting for inclusion if there is one.
    ///
    /// Begins another batch process of pending capacity requests if there are any and if
    /// we are past the block at which the capacity can be increased.
    pub(crate) async fn notify_capacity_manager(&mut self, block_number: &BlockNumber) {
        if self.capacity_manager.is_none() {
            return;
        };

        let current_block_hash = self.client.info().best_hash;

        let provider_id = match &self.maybe_managed_provider {
            Some(ManagedProvider::Msp(msp_handler)) => msp_handler.msp_id,
            Some(ManagedProvider::Bsp(bsp_handler)) => bsp_handler.bsp_id,
            None => return,
        };

        let capacity_manager_ref = self
            .capacity_manager
            .as_ref()
            .expect("Capacity manager should exist when calling this function");

        // Send response to all callers waiting for their capacity request to be included in a block.
        if capacity_manager_ref.has_requests_waiting_for_inclusion() {
            if let Some(last_submitted_transaction) =
                capacity_manager_ref.last_submitted_transaction()
            {
                // Check if extrinsic was included in the current block.
                if let Ok(extrinsic) = self
                    .get_extrinsic_from_block(current_block_hash, last_submitted_transaction.hash())
                    .await
                    .map_err(|e| anyhow::anyhow!("Failed to get extrinsic from block: {:?}", e))
                {
                    // Check if the extrinsic succeeded or failed.
                    let result = extrinsic
                        .events
                        .iter()
                        .find_map(|event| {
                            if let RuntimeEvent::System(system_event) = &event.event {
                                match system_event {
                                    frame_system::Event::ExtrinsicSuccess { dispatch_info: _ } => {
                                        Some(Ok(()))
                                    }
                                    frame_system::Event::ExtrinsicFailed {
                                        dispatch_error,
                                        dispatch_info: _,
                                    } => {
                                        Some(Err(format!("Extrinsic failed: {:?}", dispatch_error)))
                                    }
                                    _ => None,
                                }
                            } else {
                                None
                            }
                        })
                        .unwrap_or(Ok(()));

                    // Notify all callers of the result.
                    if let Some(capacity_manager) = self.capacity_manager.as_mut() {
                        capacity_manager.complete_requests_waiting_for_inclusion(result);
                    } else {
                        error!(target: LOG_TARGET, "[notify_capacity_manager] Capacity manager not initialized");
                    }
                }
            }
        }

        // We will only attempt to process the next batch of requests in the queue if there are no requests waiting for inclusion.
        if self
            .capacity_manager
            .as_ref()
            .unwrap()
            .has_requests_waiting_for_inclusion()
        {
            return;
        }

        // Query earliest block to change capacity
        let Ok(earliest_block) = self
            .client
            .runtime_api()
            .query_earliest_change_capacity_block(current_block_hash, &provider_id)
            .unwrap_or_else(|_| {
                error!(target: LOG_TARGET, "[notify_capacity_manager] Failed to query earliest block to change capacity");
                Err(QueryEarliestChangeCapacityBlockError::InternalError)
            })
        else {
            return;
        };

        // We can send the transaction 1 block before the earliest block to change capacity since it will be included in the next block.
        if *block_number >= earliest_block.saturating_sub(1) {
            if let Err(e) = self.process_capacity_requests(*block_number).await {
                error!(target: LOG_TARGET, "[notify_capacity_manager] Failed to process capacity requests: {:?}", e);
            }
        }
    }

    /// From a [`BlockImportNotification`], gets the imported block, and checks if:
    /// 1. The block is not the new best block. For example, it could be a block from a non-best fork branch.
    ///     - If so, it returns [`NewBlockNotificationKind::NewNonBestBlock`].
    /// 2. The block is the new best block, and its parent is the previous best block.
    ///     - If so, it registers it as the new best block and returns [`NewBlockNotificationKind::NewBestBlock`].
    /// 3. The block is the new best block, and its parent is NOT the previous best block (i.e. it's a reorg).
    ///     - If so, it registers it as the new best block and returns [`NewBlockNotificationKind::Reorg`].
    pub(crate) fn register_best_block_and_check_reorg<Block>(
        &mut self,
        block_import_notification: &BlockImportNotification<Block>,
    ) -> NewBlockNotificationKind<Block>
    where
        Block: cumulus_primitives_core::BlockT<Hash = H256>,
    {
        let last_best_block = self.best_block;
        let new_block_info: MinimalBlockInfo = block_import_notification.into();

        // If the new block is NOT the new best, this is a block from a non-best fork branch.
        if !block_import_notification.is_new_best {
            trace!(target: LOG_TARGET, "New non-best block imported: {:?}", new_block_info);
            return NewBlockNotificationKind::NewNonBestBlock(new_block_info);
        }

        // At this point we know that the new block is a new best block.
        trace!(target: LOG_TARGET, "New best block imported: {:?}", new_block_info);
        self.best_block = new_block_info;

        // If `tree_route` is `None`, this means that there was NO reorg while importing the block.
        if block_import_notification.tree_route.is_none() {
            // Construct the tree route from the last best block processed and the new best block.
            // Fetch the parents of the new best block until:
            // - We reach the genesis block, or
            // - The size of the route is equal to `MAX_BLOCKS_BEHIND_TO_CATCH_UP_ROOT_CHANGES`, or
            // - The parent block is not found, or
            // - We reach the last best block processed.
            let mut route = vec![new_block_info.into()];
            let mut last_block_added = new_block_info;
            loop {
                // Check if we are at the genesis block.
                if last_block_added.number == BlockNumber::zero() {
                    trace!(target: LOG_TARGET, "Reached genesis block while building tree route for new best block");
                    break;
                }

                // Check if the route reached the maximum number of blocks to catch up on.
                if route.len() == MAX_BLOCKS_BEHIND_TO_CATCH_UP_ROOT_CHANGES as usize {
                    trace!(target: LOG_TARGET, "Reached maximum blocks to catch up on while building tree route for new best block");
                    break;
                }

                // Get the parent block.
                let parent_hash = match self.client.header(last_block_added.hash) {
                    Ok(Some(header)) => header.parent_hash,
                    Ok(None) => {
                        error!(target: LOG_TARGET, "Parent block hash not found for block {:?}", last_block_added.hash);
                        break;
                    }
                    Err(e) => {
                        error!(target: LOG_TARGET, "Failed to get header for block {:?}: {:?}", last_block_added.hash, e);
                        break;
                    }
                };
                let parent_block = match self.client.block(parent_hash) {
                    Ok(Some(block)) => block,
                    Ok(None) => {
                        error!(target: LOG_TARGET, "Block not found for block hash {:?}", parent_hash);
                        break;
                    }
                    Err(e) => {
                        error!(target: LOG_TARGET, "Failed to get block for block hash {:?}: {:?}", parent_hash, e);
                        break;
                    }
                };
                let parent_block_info = MinimalBlockInfo {
                    number: parent_block.block.header.number,
                    hash: parent_block.block.hash(),
                };

                // Check if we reached the last best block processed.
                if parent_block_info.hash == last_best_block.hash {
                    trace!(target: LOG_TARGET, "Reached last best block processed while building tree route for new best block");
                    break;
                }

                // Add the parent block to the route.
                route.push(parent_block_info.into());

                // Update last block added.
                last_block_added = parent_block_info;
            }

            // The first element in the route is the last best block processed, which will also be the
            // `pivot`, so it will be ignored when processing the `tree_route`.
            route.push(last_best_block.into());

            // Revert the route so that it is in ascending order of blocks, from the last best block processed up to the new imported best block.
            route.reverse();

            // Build the tree route.
            let tree_route = TreeRoute::new(route, 0).expect(
                "Tree route with pivot at 0 index and a route with at least 2 elements should be valid; qed",
            );

            return NewBlockNotificationKind::NewBestBlock {
                last_best_block_processed: last_best_block,
                new_best_block: new_block_info,
                tree_route,
            };
        }

        // At this point we know that the new block is the new best block, and that it also caused a reorg.
        let tree_route = block_import_notification
            .tree_route
            .as_ref()
            .expect("Tree route should exist, it was just checked to be `Some`; qed")
            .clone();

        // Add the new best block to the tree route, so that it is also processed as part of the reorg.
        let retracted = tree_route.retracted();
        let common_block = tree_route.common_block().clone();
        let enacted = tree_route.enacted();
        let modified_route = retracted
            .into_iter()
            .chain(std::iter::once(&common_block))
            .chain(enacted)
            .chain(std::iter::once(&new_block_info.into()))
            .cloned()
            .collect();

        let tree_route = TreeRoute::new(modified_route, retracted.len()).expect(
            "Tree route with one additional block to the enacted chain should be valid; qed",
        );
        info!(target: LOG_TARGET, "🔀 New best block caused a reorg: {:?}", new_block_info);
        info!(target: LOG_TARGET, "⛓️ Tree route: {:?}", tree_route);
        NewBlockNotificationKind::Reorg {
            old_best_block: last_best_block,
            new_best_block: new_block_info,
            tree_route,
        }
    }

    /// Get the current account nonce on-chain.
    pub(crate) fn account_nonce(&mut self, block_hash: &H256) -> u32 {
        let pub_key = Self::caller_pub_key(self.keystore.clone());
        self.client
            .runtime_api()
            .account_nonce(*block_hash, pub_key.into())
            .expect("Fetching account nonce works; qed")
    }

    /// Checks if the account nonce on-chain is higher than the nonce in the [`BlockchainService`].
    ///
    /// If the nonce is higher, the `nonce_counter` is updated in the [`BlockchainService`].
    pub(crate) fn sync_nonce(&mut self, block_hash: &H256) {
        let latest_nonce = self.account_nonce(block_hash);
        if latest_nonce > self.nonce_counter {
            self.nonce_counter = latest_nonce
        }
    }

    /// Get the Provider ID linked to the [`BCSV_KEY_TYPE`] key in this node's keystore.
    ///
    /// IMPORTANT! If there is more than one [`BCSV_KEY_TYPE`] key in this node's keystore, linked to
    /// different Provider IDs, this function will panic. In other words, this node doesn't support
    /// managing multiple Providers at once.
    pub(crate) fn sync_provider_id(&mut self, block_hash: &H256) {
        let mut provider_ids_found = Vec::new();
        for key in self.keystore.sr25519_public_keys(BCSV_KEY_TYPE) {
            let maybe_provider_id = match self
                .client
                .runtime_api()
                .get_storage_provider_id(*block_hash, &key.into())
            {
                Ok(provider_id) => provider_id,
                Err(e) => {
                    error!(target: LOG_TARGET, "Runtime API error while getting Provider ID for key: {:?}. Error: {:?}", key, e);
                    continue;
                }
            };

            match maybe_provider_id {
                Some(provider_id) => {
                    provider_ids_found.push(provider_id);
                }
                None => {
                    debug!(target: LOG_TARGET, "There is no Provider ID for key: {:?}. This means that the node has a BCSV key in the keystore for which there is no Provider ID.", key);
                }
            };
        }

        // Case: There is no Provider ID linked to any of the [`BCSV_KEY_TYPE`] keys in this node's keystore.
        // This is expected, if this node starts up before the Provider has been registered.
        if provider_ids_found.is_empty() {
            warn!(target: LOG_TARGET, "🔑 There is no Provider ID linked to any of the BCSV keys in this node's keystore. This is expected, if this node starts up before the BSP has been registered.");
            return;
        }

        // Case: There is more than one Provider ID linked to any of the [`BCSV_KEY_TYPE`] keys in this node's keystore.
        // This is unexpected, and should never happen.
        if provider_ids_found.len() > 1 {
            panic!("There are more than one BCSV keys linked to Provider IDs in this node's keystore. Managing multiple Providers at once is not supported.");
        }

        // Case: There is exactly one Provider ID linked to any of the [`BCSV_KEY_TYPE`] keys in this node's keystore.
        let provider_id = *provider_ids_found.get(0).expect("There is exactly one Provider ID linked to any of the BCSV keys in this node's keystore; qed");
        self.maybe_managed_provider = Some(ManagedProvider::new(provider_id));
    }

    /// Send an extrinsic to this node using an RPC call.
    ///
    /// Passing a specific `nonce` will be used to construct the extrinsic if it is higher than the current on-chain nonce.
    /// Otherwise, the current on-chain nonce will be used.
    /// Passing `None` for the `nonce` will use the [`nonce_counter`](BlockchainService::nonce_counter) as the nonce while still
    /// checking that the on-chain nonce is not lower.
    pub(crate) async fn send_extrinsic(
        &mut self,
        call: impl Into<storage_hub_runtime::RuntimeCall>,
        options: SendExtrinsicOptions,
    ) -> Result<RpcExtrinsicOutput> {
        debug!(target: LOG_TARGET, "Sending extrinsic to the runtime");

        let block_hash = self.client.info().best_hash;

        // Use the highest valid nonce.
        let nonce = max(
            options.nonce().unwrap_or(self.nonce_counter),
            self.account_nonce(&block_hash),
        );

        // Construct the extrinsic.
        let extrinsic = self.construct_extrinsic(self.client.clone(), call, nonce, options.tip());

        // Generate a unique ID for this query.
        let id_hash = Blake2Hasher::hash(&extrinsic.encode());
        // TODO: Consider storing the ID in a hashmap if later retrieval is needed.

        let (result, rx) = self
            .rpc_handlers
            .rpc_query(&format!(
                r#"{{
                    "jsonrpc": "2.0",
                    "method": "author_submitAndWatchExtrinsic",
                    "params": ["0x{}"],
                    "id": {:?}
                }}"#,
                array_bytes::bytes2hex("", &extrinsic.encode()),
                array_bytes::bytes2hex("", &id_hash.as_bytes())
            ))
            .await
            .expect("Sending query failed even when it is correctly formatted as JSON-RPC; qed");

        let json: serde_json::Value =
            serde_json::from_str(&result).expect("the result can only be a JSONRPC string; qed");
        let error = json
            .as_object()
            .expect("JSON result is always an object; qed")
            .get("error");

        if let Some(error) = error {
            // TODO: Consider how to handle a low nonce error, and retry.
            return Err(anyhow::anyhow!("Error in RPC call: {}", error.to_string()));
        }

        // TODO: Handle nonce overflow.
        // Only update nonce after we are sure no errors
        // occurred submitting the extrinsic.
        self.nonce_counter = nonce + 1;

        Ok(RpcExtrinsicOutput {
            hash: id_hash,
            result,
            receiver: rx,
            nonce,
        })
    }

    /// Construct an extrinsic that can be applied to the runtime.
    pub fn construct_extrinsic(
        &self,
        client: Arc<ParachainClient>,
        function: impl Into<storage_hub_runtime::RuntimeCall>,
        nonce: u32,
        tip: Tip,
    ) -> UncheckedExtrinsic {
        let function = function.into();
        let current_block_hash = client.info().best_hash;
        let current_block = client.info().best_number.saturated_into();
        let genesis_block = client
            .hash(0)
            .expect("Failed to get genesis block hash, always present; qed")
            .expect("Genesis block hash should never not be on-chain; qed");
        let period = BlockHashCount::get()
            .checked_next_power_of_two()
            .map(|c| c / 2)
            .unwrap_or(2) as u64;
        let extra: SignedExtra = (
            frame_system::CheckNonZeroSender::<storage_hub_runtime::Runtime>::new(),
            frame_system::CheckSpecVersion::<storage_hub_runtime::Runtime>::new(),
            frame_system::CheckTxVersion::<storage_hub_runtime::Runtime>::new(),
            frame_system::CheckGenesis::<storage_hub_runtime::Runtime>::new(),
            frame_system::CheckEra::<storage_hub_runtime::Runtime>::from(generic::Era::mortal(
                period,
                current_block,
            )),
            frame_system::CheckNonce::<storage_hub_runtime::Runtime>::from(nonce),
            frame_system::CheckWeight::<storage_hub_runtime::Runtime>::new(),
            tip,
            cumulus_primitives_storage_weight_reclaim::StorageWeightReclaim::<
                storage_hub_runtime::Runtime,
            >::new(),
            frame_metadata_hash_extension::CheckMetadataHash::new(false),
        );

        let raw_payload = SignedPayload::from_raw(
            function.clone(),
            extra.clone(),
            (
                (),
                storage_hub_runtime::VERSION.spec_version,
                storage_hub_runtime::VERSION.transaction_version,
                genesis_block,
                current_block_hash,
                (),
                (),
                (),
                (),
                None,
            ),
        );

        let caller_pub_key = Self::caller_pub_key(self.keystore.clone());

        // Sign the payload.
        let signature = raw_payload
            .using_encoded(|e| self.keystore.sr25519_sign(BCSV_KEY_TYPE, &caller_pub_key, e))
            .expect("The payload is always valid and should be possible to sign; qed")
            .expect("They key type and public key are valid because we just extracted them from the keystore; qed");

        // Construct the extrinsic.
        UncheckedExtrinsic::new_signed(
            function.clone(),
            storage_hub_runtime::Address::Id(<sp_core::sr25519::Public as Into<
                storage_hub_runtime::AccountId,
            >>::into(caller_pub_key)),
            polkadot_primitives::Signature::Sr25519(signature),
            extra.clone(),
        )
    }

    // Getting signer public key.
    pub fn caller_pub_key(keystore: KeystorePtr) -> sp_core::sr25519::Public {
        let caller_pub_key = keystore.sr25519_public_keys(BCSV_KEY_TYPE).pop().expect(
            format!(
                "There should be at least one sr25519 key in the keystore with key type '{:?}' ; qed",
                BCSV_KEY_TYPE
            )
            .as_str(),
        );
        caller_pub_key
    }

    /// Get an extrinsic from a block.
    pub(crate) async fn get_extrinsic_from_block(
        &self,
        block_hash: H256,
        extrinsic_hash: H256,
    ) -> Result<Extrinsic> {
        // Get the block.
        let maybe_block = self.client.block(block_hash).map_err(|e| {
            error!(target: LOG_TARGET, "Failed to get block. Error: {:?}", e);
            anyhow!("Failed to get block. Error: {:?}", e)
        })?;
        let block = maybe_block.ok_or_else(|| {
            error!(target: LOG_TARGET, "Block returned None, i.e. block not found");
            anyhow!("Block returned None, i.e. block not found")
        })?;

        // Get the extrinsics.
        let extrinsics = block.block.extrinsics();

        // Find the extrinsic index in the block.
        let extrinsic_index = extrinsics
            .iter()
            .position(|e| {
                let hash = Blake2Hasher::hash(&e.encode());
                hash == extrinsic_hash
            })
            .ok_or_else(|| {
                error!(target: LOG_TARGET, "Extrinsic with hash {:?} not found in block", extrinsic_hash);
                anyhow!("Extrinsic not found in block")
            })?;

        // Get the events from storage.
        let events_in_block = get_events_at_block(&self.client, &block_hash)?;

        // Filter the events for the extrinsic.
        // Each event record is composed of the `phase`, `event` and `topics` fields.
        // We are interested in those events whose `phase` is equal to `ApplyExtrinsic` with the index of the extrinsic.
        // For more information see: https://polkadot.js.org/docs/api/cookbook/blocks/#how-do-i-map-extrinsics-to-their-events
        let events = events_in_block
            .into_iter()
            .filter(|ev| ev.phase == frame_system::Phase::ApplyExtrinsic(extrinsic_index as u32))
            .collect();

        // Construct the extrinsic.
        Ok(Extrinsic {
            hash: extrinsic_hash,
            block_hash,
            events,
        })
    }

    /// Unwatch an extrinsic.
    pub(crate) async fn unwatch_extrinsic(&self, subscription_id: Number) -> Result<String> {
        let (result, _rx) = self
            .rpc_handlers
            .rpc_query(&format!(
                r#"{{
                    "jsonrpc": "2.0",
                    "method": "author_unwatchExtrinsic",
                    "params": [{}],
                    "id": {}
                }}"#,
                subscription_id, subscription_id
            ))
            .await
            .expect("Sending query failed even when it is correctly formatted as JSON-RPC; qed");

        let json: serde_json::Value =
            serde_json::from_str(&result).expect("the result can only be a JSONRPC string; qed");
        let unwatch_result = json
            .as_object()
            .expect("JSON result is always an object; qed")
            .get("result");

        if let Some(unwatch_result) = unwatch_result {
            if unwatch_result
                .as_bool()
                .expect("Result is always a boolean; qed")
            {
                debug!(target: LOG_TARGET, "Extrinsic unwatched successfully");
            } else {
                return Err(anyhow::anyhow!("Failed to unwatch extrinsic"));
            }
        } else {
            return Err(anyhow::anyhow!("Failed to unwatch extrinsic"));
        }

        Ok(result)
    }

    /// Check if the challenges tick is one that this provider has to submit a proof for,
    /// and if so, return true.
    pub(crate) fn should_provider_submit_proof(
        &self,
        block_hash: &H256,
        provider_id: &ProofsDealerProviderId,
        current_tick: &BlockNumber,
    ) -> bool {
        // Get the last tick for which the BSP submitted a proof.
        let last_tick_provided = match self
            .client
            .runtime_api()
            .get_last_tick_provider_submitted_proof(*block_hash, provider_id)
        {
            Ok(last_tick_provided_result) => match last_tick_provided_result {
                Ok(last_tick_provided) => last_tick_provided,
                Err(e) => match e {
                    GetProofSubmissionRecordError::ProviderNotRegistered => {
                        debug!(target: LOG_TARGET, "Provider [{:?}] is not registered", provider_id);
                        return false;
                    }
                    GetProofSubmissionRecordError::ProviderNeverSubmittedProof => {
                        debug!(target: LOG_TARGET, "Provider [{:?}] does not have an initialised challenge cycle", provider_id);
                        return false;
                    }
                    GetProofSubmissionRecordError::InternalApiError => {
                        error!(target: LOG_TARGET, "This should be impossible, we just checked the API error. \nInternal API error while getting last tick Provider [{:?}] submitted a proof for: {:?}", provider_id, e);
                        return false;
                    }
                },
            },
            Err(e) => {
                error!(target: LOG_TARGET, "Runtime API error while getting last tick Provider [{:?}] submitted a proof for: {:?}", provider_id, e);
                return false;
            }
        };

        // Get the challenge period for the provider.
        let provider_challenge_period = match self
            .client
            .runtime_api()
            .get_challenge_period(*block_hash, provider_id)
        {
            Ok(provider_challenge_period_result) => match provider_challenge_period_result {
                Ok(provider_challenge_period) => provider_challenge_period,
                Err(e) => match e {
                    GetChallengePeriodError::ProviderNotRegistered => {
                        debug!(target: LOG_TARGET, "Provider [{:?}] is not registered", provider_id);
                        return false;
                    }
                    GetChallengePeriodError::InternalApiError => {
                        error!(target: LOG_TARGET, "This should be impossible, we just checked the API error. \nInternal API error while getting challenge period for Provider [{:?}]", provider_id);
                        return false;
                    }
                },
            },
            Err(e) => {
                error!(target: LOG_TARGET, "Runtime API error while getting challenge period for Provider [{:?}]: {:?}", provider_id, e);
                return false;
            }
        };

        // Check if the current tick is a tick this provider should submit a proof for.
        let current_tick_minus_last_submission = match current_tick.checked_sub(last_tick_provided)
        {
            Some(tick) => tick,
            None => {
                error!(target: LOG_TARGET, "CRITICAL❗️❗️ Current tick is smaller than the last tick this provider submitted a proof for. This should not happen. \nThis is a bug. Please report it to the StorageHub team.");
                return false;
            }
        };

        (current_tick_minus_last_submission % provider_challenge_period) == 0
    }

    /// Applies Forest root changes found in a [`TreeRoute`].
    ///
    /// This function can be used both for new blocks as well as for reorgs.
    /// For new blocks, `tree_route` should be one such that [`TreeRoute::pivot`] is 0, therefore
    /// all blocks in [`TreeRoute::route`] are "enacted" blocks.
    /// For reorgs, `tree_route` should be one such that [`TreeRoute::pivot`] is not 0, therefore
    /// some blocks in [`TreeRoute::route`] are "retracted" blocks and some are "enacted" blocks.
    pub(crate) async fn forest_root_changes_catchup<Block>(&self, tree_route: &TreeRoute<Block>)
    where
        Block: cumulus_primitives_core::BlockT<Hash = H256>,
    {
        // Retracted blocks, i.e. the blocks from the `TreeRoute` that are reverted in the reorg.
        for block in tree_route.retracted() {
            self.apply_forest_root_changes(block, true).await;
        }

        // Enacted blocks, i.e. the blocks from the `TreeRoute` that are applied in the reorg.
        for block in tree_route.enacted() {
            self.apply_forest_root_changes(block, false).await;
        }

        trace!(target: LOG_TARGET, "Applied Forest root changes for tree route {:?}", tree_route);
    }

    /// Gets the next tick for which a Provider (BSP) should submit a proof.
    pub(crate) fn get_next_challenge_tick_for_provider(
        &self,
        provider_id: &ProofsDealerProviderId,
    ) -> Result<BlockNumber, GetProofSubmissionRecordError> {
        // Get the current block hash.
        let current_block_hash = self.client.info().best_hash;

        // Get the next tick for which the provider should submit a proof.
        match self
            .client
            .runtime_api()
            .get_next_tick_to_submit_proof_for(current_block_hash, provider_id)
        {
            Ok(next_tick_to_prove_result) => next_tick_to_prove_result,
            Err(e) => {
                error!(target: LOG_TARGET, "Runtime API error while getting next tick to submit proof for Provider [{:?}]: {:?}", provider_id, e);
                Err(GetProofSubmissionRecordError::InternalApiError)
            }
        }
    }

    /// Checks if `block_number` is one where this Blockchain Service should emit a `NotifyPeriod` event.
    pub(crate) fn check_for_notify(&self, block_number: &BlockNumber) {
        if let Some(np) = self.notify_period {
            if block_number % np == 0 {
                self.emit(NotifyPeriod {});
            }
        }
    }

    /// Applies the Forest root changes that happened in one block.
    ///
    /// Forest root changes can be [`TrieMutation`]s that are either [`TrieAddMutation`]s or [`TrieRemoveMutation`]s.
    /// These two variants add or remove a key from the Forest root, respectively.
    ///
    /// If `revert` is set to `true`, the Forest root changes will be reverted, meaning that if a [`TrieAddMutation`]
    /// is found in the block, it will be reverted with a [`TrieRemoveMutation`], and vice versa.
    ///
    /// A [`TrieRemoveMutation`] is not guaranteed to be convertible to a [`TrieAddMutation`], particularly if
    /// the [`TrieRemoveMutation::maybe_value`] is `None`. In this case, the function will log an error and return.
    ///
    /// Two kinds of events are handled:
    /// 1. [`pallet_proofs_dealer::Event::MutationsAppliedForProvider`]: for mutations applied to a BSP.
    /// 2. [`pallet_proofs_dealer::Event::MutationsApplied`]: for mutations applied to the Buckets of an MSP.
    async fn apply_forest_root_changes<Block>(&self, block: &HashAndNumber<Block>, revert: bool)
    where
        Block: cumulus_primitives_core::BlockT<Hash = H256>,
    {
        if revert {
            trace!(target: LOG_TARGET, "Reverting Forest root changes for block number {:?} and hash {:?}", block.number, block.hash);
        } else {
            trace!(target: LOG_TARGET, "Applying Forest root changes for block number {:?} and hash {:?}", block.number, block.hash);
        }

        // Process the events in the block, specifically those that are related to the Forest root changes.
        match get_events_at_block(&self.client, &block.hash) {
            Ok(events) => {
                for ev in events {
                    if let Some(managed_provider) = &self.maybe_managed_provider {
                        match managed_provider {
                            ManagedProvider::Bsp(_) => {
                                self.bsp_process_forest_root_changing_events(
                                    ev.event.clone(),
                                    revert,
                                )
                                .await;
                            }
                            ManagedProvider::Msp(_) => {
                                self.msp_process_forest_root_changing_events(
                                    &block.hash,
                                    ev.event.clone(),
                                    revert,
                                )
                                .await;
                            }
                        }
                    }
                }
            }
            Err(e) => {
                error!(target: LOG_TARGET, "Failed to get events at block {:?}: {:?}", block.hash, e);
            }
        }
    }

    /// Applies a set of [`TrieMutation`]s to a Merkle Patricia Forest, and verifies the new local
    /// Forest root against `old_root` or `new_root`, depending on the value of `revert`.
    ///
    /// If `revert` is set to `true`, the Forest root changes will be reverted, and the new local
    /// Forest root will be verified against the `old_root` Forest root.
    ///
    /// If `revert` is set to `false`, the Forest root changes will be applied, and the new local
    /// Forest root will be verified against the `new_root` Forest root.
    ///
    /// Changes are applied to the Forest in `self.forest_storage_handler.get(forest_key)`.
    pub(crate) async fn apply_forest_mutations_and_verify_root(
        &self,
        forest_key: Vec<u8>,
        mutations: &[(H256, TrieMutation)],
        revert: bool,
        old_root: ForestRoot,
        new_root: ForestRoot,
    ) -> Result<()> {
        debug!(target: LOG_TARGET, "Applying Forest mutations to Forest key [{:?}], reverting: {}, old root: {:?}, new root: {:?}", forest_key, revert, old_root, new_root);

        for (file_key, mutation) in mutations {
            // If we are reverting the Forest root changes, we need to revert the mutation.
            let mutation = if revert {
                debug!(target: LOG_TARGET, "Reverting mutation [{:?}] with file key [{:?}]", mutation, file_key);
                match self.revert_mutation(mutation) {
                    Ok(mutation) => mutation,
                    Err(e) => {
                        error!(target: LOG_TARGET, "CRITICAL❗️❗️ Failed to revert mutation. This is a bug. Please report it to the StorageHub team. \nError: {:?}", e);
                        return Err(anyhow!("Failed to revert mutation."));
                    }
                }
            } else {
                debug!(target: LOG_TARGET, "Applying mutation [{:?}] with file key [{:?}]", mutation, file_key);
                mutation.clone()
            };

            // Apply mutation to the Forest.
            if let Err(e) = self
                .apply_forest_mutation(forest_key.clone(), file_key, &mutation)
                .await
            {
                error!(target: LOG_TARGET, "Failed to apply mutation to Forest [{:?}]", forest_key);
                error!(target: LOG_TARGET, "Mutation: {:?}", mutation);
                error!(target: LOG_TARGET, "Error: {:?}", e);
            }
        }

        // Verify that the new Forest root matches the one in the block.
        let fs = match self.forest_storage_handler.get(&forest_key.into()).await {
            Some(fs) => fs,
            None => {
                error!(target: LOG_TARGET, "CRITICAL❗️❗️ Failed to get Forest Storage.");
                return Err(anyhow!("Failed to get Forest Storage."));
            }
        };

        let local_new_root = fs.read().await.root();

        debug!(target: LOG_TARGET, "Mutations applied. New local Forest root: {:?}", local_new_root);

        if revert {
            if old_root != local_new_root {
                error!(target: LOG_TARGET, "CRITICAL❗️❗️ New local Forest root does not match the one in the block after reverting mutations. This is a bug. Please report it to the StorageHub team.");
                return Err(anyhow!(
                    "New local Forest root does not match the one in the block after reverting mutations."
                ));
            }
        } else {
            if new_root != local_new_root {
                error!(target: LOG_TARGET, "CRITICAL❗️❗️ New local Forest root does not match the one in the block after applying mutations. This is a bug. Please report it to the StorageHub team.");
                return Err(anyhow!(
                    "New local Forest root does not match the one in the block after applying mutations."
                ));
            }
        }

        Ok(())
    }

    /// Applies a [`TrieMutation`] to the a Merkle Patricia Forest.
    ///
    /// If `mutation` is a [`TrieAddMutation`], it will decode the [`TrieAddMutation::value`] as a
    /// [`FileMetadata`] and insert it into the Forest.
    /// If `mutation` is a [`TrieRemoveMutation`], it will remove the file with the key `file_key` from the Forest.
    ///
    /// Changes are applied to the Forest in `self.forest_storage_handler.get(forest_key)`.
    async fn apply_forest_mutation(
        &self,
        forest_key: Vec<u8>,
        file_key: &H256,
        mutation: &TrieMutation,
    ) -> Result<()> {
        let fs = self
            .forest_storage_handler
            .get(&forest_key.into())
            .await
            .ok_or_else(|| anyhow!("CRITICAL❗️❗️ Failed to get forest storage."))?;

        // Write lock is released when exiting the scope of this `match` statement.
        match mutation {
            TrieMutation::Add(TrieAddMutation {
                value: encoded_metadata,
            }) => {
                // Metadata comes encoded, so we need to decode it first to apply the mutation and add it to the Forest.
                let metadata = <FileMetadata<{shp_constants::H_LENGTH}, {shp_constants::FILE_CHUNK_SIZE}, {shp_constants::FILE_SIZE_TO_CHALLENGES}> as Decode>::decode(&mut &encoded_metadata[..]).map_err(|e| {
                    error!(target: LOG_TARGET, "CRITICAL❗️❗️ Failed to decode metadata from encoded metadata when applying mutation to Forest storage. This may result in a mismatch between the Forest root on-chain and in this node. \nThis is a critical bug. Please report it to the StorageHub team. \nError: {:?}", e);
                    anyhow!("Failed to decode metadata from encoded metadata: {:?}", e)
                })?;

                let inserted_file_keys = fs.write()
                    .await
                    .insert_files_metadata(vec![metadata].as_slice()).map_err(|e| {
                        error!(target: LOG_TARGET, "CRITICAL❗️❗️ Failed to apply mutation to Forest storage. This may result in a mismatch between the Forest root on-chain and in this node. \nThis is a critical bug. Please report it to the StorageHub team. \nError: {:?}", e);
                        anyhow!(
                            "Failed to insert file key into Forest storage: {:?}",
                            e
                        )
                    })?;

                debug!(target: LOG_TARGET, "Inserted file keys: {:?}", inserted_file_keys);
            }
            TrieMutation::Remove(_) => {
                fs.write().await.delete_file_key(file_key).map_err(|e| {
                          error!(target: LOG_TARGET, "CRITICAL❗️❗️ Failed to apply mutation to Forest storage. This may result in a mismatch between the Forest root on-chain and in this node. \nThis is a critical bug. Please report it to the StorageHub team. \nError: {:?}", e);
                          anyhow!(
                              "Failed to remove file key from Forest storage: {:?}",
                              e
                          )
                      })?;
            }
        };

        Ok(())
    }

    /// Reverts a [`TrieMutation`].
    ///
    /// A [`TrieMutation`] can be either a [`TrieAddMutation`] or a [`TrieRemoveMutation`].
    /// If the [`TrieMutation`] is a [`TrieAddMutation`], it will be reverted to a [`TrieRemoveMutation`].
    /// If the [`TrieMutation`] is a [`TrieRemoveMutation`], it will be reverted to a [`TrieAddMutation`].
    ///
    /// This operation can fail if the [`TrieMutation`] is a [`TrieRemoveMutation`] but its [`TrieRemoveMutation::maybe_value`]
    /// is `None`. In this case, the function will return an error.
    fn revert_mutation(&self, mutation: &TrieMutation) -> Result<TrieMutation> {
        let reverted_mutation = match mutation {
            TrieMutation::Add(TrieAddMutation { value }) => {
                TrieMutation::Remove(TrieRemoveMutation {
                    maybe_value: Some(value.clone()),
                })
            }
            TrieMutation::Remove(TrieRemoveMutation { maybe_value }) => {
                let value = match maybe_value {
                    Some(value) => value.clone(),
                    None => {
                        return Err(anyhow!("Failed to revert mutation: TrieRemoveMutation does not contain a value"));
                    }
                };

                TrieMutation::Add(TrieAddMutation { value })
            }
        };

        Ok(reverted_mutation)
    }

    pub(crate) fn process_common_block_import_events(&mut self, event: RuntimeEvent) {
        match event {
            // New storage request event coming from pallet-file-system.
            RuntimeEvent::FileSystem(pallet_file_system::Event::NewStorageRequest {
                who,
                file_key,
                bucket_id,
                location,
                fingerprint,
                size,
                peer_ids,
                expires_at,
            }) => self.emit(NewStorageRequest {
                who,
                file_key: FileKey::from(file_key.as_ref()),
                bucket_id,
                location,
                fingerprint: fingerprint.as_ref().into(),
                size,
                user_peer_ids: peer_ids,
                expires_at,
            }),
            // A Provider's challenge cycle has been initialised.
            RuntimeEvent::ProofsDealer(
                pallet_proofs_dealer::Event::NewChallengeCycleInitialised {
                    current_tick: _,
                    next_challenge_deadline: _,
                    provider: provider_id,
                    maybe_provider_account,
                },
            ) => {
                // This node only cares if the Provider account matches one of the accounts in the keystore.
                if let Some(account) = maybe_provider_account {
                    let account: Vec<u8> =
                        <sp_runtime::AccountId32 as AsRef<[u8; 32]>>::as_ref(&account).to_vec();
                    if self.keystore.has_keys(&[(account.clone(), BCSV_KEY_TYPE)]) {
                        // If so, add the Provider ID to the list of Providers that this node is monitoring.
                        info!(target: LOG_TARGET, "🔑 New Provider ID to monitor [{:?}] for account [{:?}]", provider_id, account);

                        // Managing more than one Provider is not supported, so if this node is already managing another Provider, emit a warning
                        // and stop managing it, in favour of the new Provider.
                        if let Some(managed_provider) = &self.maybe_managed_provider {
                            let managed_provider_id = match managed_provider {
                                ManagedProvider::Bsp(bsp_handler) => &bsp_handler.bsp_id,
                                ManagedProvider::Msp(msp_handler) => &msp_handler.msp_id,
                            };
                            if managed_provider_id != &provider_id {
                                warn!(target: LOG_TARGET, "🔄 This node is already managing a Provider. Stopping managing Provider ID {:?} in favour of Provider ID {:?}", managed_provider, provider_id);
                            }
                        }

                        // Only BSPs can be challenged, therefore this is a BSP.
                        self.maybe_managed_provider =
                            Some(ManagedProvider::Bsp(BspHandler::new(provider_id)));
                    }
                }
            }
            // A provider has been marked as slashable.
            RuntimeEvent::ProofsDealer(pallet_proofs_dealer::Event::SlashableProvider {
                provider,
                next_challenge_deadline,
            }) => self.emit(SlashableProvider {
                provider,
                next_challenge_deadline,
            }),
            // The last chargeable info of a provider has been updated
            RuntimeEvent::PaymentStreams(
                pallet_payment_streams::Event::LastChargeableInfoUpdated {
                    provider_id,
                    last_chargeable_tick,
                    last_chargeable_price_index,
                },
            ) => {
                if let Some(managed_provider_id) = &self.maybe_managed_provider {
                    // We only emit the event if the Provider ID is the one that this node is managing.
                    // It's irrelevant if the Provider ID is a MSP or a BSP.
                    let managed_provider_id = match managed_provider_id {
                        ManagedProvider::Bsp(bsp_handler) => &bsp_handler.bsp_id,
                        ManagedProvider::Msp(msp_handler) => &msp_handler.msp_id,
                    };
                    if provider_id == *managed_provider_id {
                        self.emit(LastChargeableInfoUpdated {
                            provider_id: provider_id,
                            last_chargeable_tick: last_chargeable_tick,
                            last_chargeable_price_index: last_chargeable_price_index,
                        })
                    }
                }
            }
            // A user has been flagged as without funds in the runtime
            RuntimeEvent::PaymentStreams(pallet_payment_streams::Event::UserWithoutFunds {
                who,
            }) => {
                self.emit(UserWithoutFunds { who });
            }
            // A file was correctly deleted from a user without funds
            RuntimeEvent::FileSystem(pallet_file_system::Event::SpStopStoringInsolventUser {
                sp_id,
                file_key,
                owner,
                location,
                new_root,
            }) => {
                if let Some(managed_provider_id) = &self.maybe_managed_provider {
                    // We only emit the event if the Provider ID is the one that this node is managing.
                    // It's irrelevant if the Provider ID is a MSP or a BSP.
                    let managed_provider_id = match managed_provider_id {
                        ManagedProvider::Bsp(bsp_handler) => &bsp_handler.bsp_id,
                        ManagedProvider::Msp(msp_handler) => &msp_handler.msp_id,
                    };
                    if sp_id == *managed_provider_id {
                        self.emit(SpStopStoringInsolventUser {
                            sp_id,
                            file_key: file_key.into(),
                            owner,
                            location,
                            new_root,
                        })
                    }
                }
            }
            _ => {}
        }
    }

    pub(crate) fn process_common_finality_events(&self, event: RuntimeEvent) {
        match event {
            _ => {}
        }
    }

    pub(crate) fn process_test_user_events(&self, event: RuntimeEvent) {
        match event {
            RuntimeEvent::FileSystem(pallet_file_system::Event::AcceptedBspVolunteer {
                bsp_id,
                bucket_id,
                location,
                fingerprint,
                multiaddresses,
                owner,
                size,
            }) if owner == AccountId32::from(Self::caller_pub_key(self.keystore.clone())) => {
                // This event should only be of any use if a node is run by as a user.
                if self.maybe_managed_provider.is_none() {
                    log::info!(
                        target: LOG_TARGET,
                        "AcceptedBspVolunteer event for BSP ID: {:?}",
                        bsp_id
                    );

                    // We try to convert the types coming from the runtime into our expected types.
                    let fingerprint: Fingerprint = fingerprint.as_bytes().into();

                    let multiaddress_vec: Vec<Multiaddr> =
                        convert_raw_multiaddresses_to_multiaddr(multiaddresses);

                    self.emit(AcceptedBspVolunteer {
                        bsp_id,
                        bucket_id,
                        location,
                        fingerprint,
                        multiaddresses: multiaddress_vec,
                        owner,
                        size,
                    })
                }
            }
            _ => {}
        }
    }
}

/// The output of an RPC extrinsic.
pub struct RpcExtrinsicOutput {
    /// Hash of the extrinsic.
    pub hash: H256,
    /// The nonce of the extrinsic.
    pub nonce: u32,
    /// The output string of the extrinsic if any.
    pub result: String,
    /// An async receiver if data will be returned via a callback.
    pub receiver: tokio::sync::mpsc::Receiver<String>,
}

impl std::fmt::Debug for RpcExtrinsicOutput {
    fn fmt(&self, f: &mut std::fmt::Formatter) -> std::fmt::Result {
        write!(
            f,
            "RpcExtrinsicOutput {{ hash: {:?}, result: {:?}, receiver }}",
            self.hash, self.result
        )
    }
}<|MERGE_RESOLUTION|>--- conflicted
+++ resolved
@@ -1,35 +1,13 @@
+use anyhow::{anyhow, Result};
+use log::{debug, error, info, trace, warn};
+use serde_json::Number;
 use std::{cmp::max, sync::Arc, vec};
 
-use anyhow::{anyhow, Result};
 use codec::{Decode, Encode};
 use cumulus_primitives_core::BlockT;
-use log::{debug, error, info, trace, warn};
-use pallet_proofs_dealer_runtime_api::{
-    GetChallengePeriodError, GetProofSubmissionRecordError, ProofsDealerApi,
-};
-use pallet_storage_providers_runtime_api::{
-    QueryEarliestChangeCapacityBlockError, StorageProvidersApi,
-};
 use polkadot_runtime_common::BlockHashCount;
 use sc_client_api::{BlockBackend, BlockImportNotification, HeaderBackend};
 use sc_network::Multiaddr;
-use serde_json::Number;
-use shc_actors_framework::actor::Actor;
-use shc_common::{
-<<<<<<< HEAD
-    blockchain_utils::get_events_at_block,
-    consts::CURRENT_FOREST_KEY,
-    typed_store::{CFDequeAPI, ProvidesTypedDbSingleAccess},
-=======
-    blockchain_utils::{convert_raw_multiaddresses_to_multiaddr, get_events_at_block},
->>>>>>> d02ed357
-    types::{
-        BlockNumber, FileKey, Fingerprint, ForestRoot, ParachainClient, ProofsDealerProviderId,
-        TrieAddMutation, TrieMutation, TrieRemoveMutation, BCSV_KEY_TYPE,
-    },
-};
-use shc_forest_manager::traits::{ForestStorage, ForestStorageHandler};
-use shp_file_metadata::FileMetadata;
 use sp_api::ProvideRuntimeApi;
 use sp_blockchain::{HashAndNumber, TreeRoute};
 use sp_core::{Blake2Hasher, Hasher, H256};
@@ -39,8 +17,25 @@
     traits::Zero,
     AccountId32, SaturatedConversion,
 };
+use substrate_frame_rpc_system::AccountNonceApi;
+
+use pallet_proofs_dealer_runtime_api::{
+    GetChallengePeriodError, GetProofSubmissionRecordError, ProofsDealerApi,
+};
+use pallet_storage_providers_runtime_api::{
+    QueryEarliestChangeCapacityBlockError, StorageProvidersApi,
+};
+use shc_actors_framework::actor::Actor;
+use shc_common::{
+    blockchain_utils::{convert_raw_multiaddresses_to_multiaddr, get_events_at_block},
+    types::{
+        BlockNumber, FileKey, Fingerprint, ForestRoot, ParachainClient, ProofsDealerProviderId,
+        TrieAddMutation, TrieMutation, TrieRemoveMutation, BCSV_KEY_TYPE,
+    },
+};
+use shc_forest_manager::traits::{ForestStorage, ForestStorageHandler};
+use shp_file_metadata::FileMetadata;
 use storage_hub_runtime::{RuntimeEvent, SignedExtra, UncheckedExtrinsic};
-use substrate_frame_rpc_system::AccountNonceApi;
 
 use crate::{
     events::{
@@ -52,10 +47,6 @@
         BspHandler, Extrinsic, ManagedProvider, MinimalBlockInfo, NewBlockNotificationKind,
         SendExtrinsicOptions, Tip,
     },
-<<<<<<< HEAD
-    types::{Extrinsic, MinimalBlockInfo, NewBlockNotificationKind, SendExtrinsicOptions, Tip},
-=======
->>>>>>> d02ed357
     BlockchainService,
 };
 
