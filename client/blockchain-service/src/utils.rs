--- conflicted
+++ resolved
@@ -28,13 +28,7 @@
     },
 };
 use shc_common::{
-<<<<<<< HEAD
     traits::{ExtensionOperations, KeyTypeOperations},
-=======
-    traits::{
-        ExtensionOperations, KeyTypeOperations, StorageEnableApiCollection, StorageEnableRuntimeApi,
-    },
->>>>>>> f8281283
     types::Tip,
 };
 use shc_forest_manager::traits::{ForestStorage, ForestStorageHandler};
@@ -45,17 +39,10 @@
 use sp_keystore::KeystorePtr;
 use sp_runtime::{
     generic::{self, SignedPayload},
-<<<<<<< HEAD
     traits::Zero,
     SaturatedConversion,
 };
 use storage_hub_runtime::RuntimeEvent;
-=======
-    traits::{Dispatchable, TransactionExtension, Zero},
-    AccountId32, MultiSignature, SaturatedConversion,
-};
-use storage_hub_runtime::{Address, RuntimeCall, RuntimeEvent, SignedExtra};
->>>>>>> f8281283
 use substrate_frame_rpc_system::AccountNonceApi;
 
 use crate::{
@@ -373,21 +360,8 @@
     }
 
     /// Get the current account nonce on-chain for a generic signature type.
-<<<<<<< HEAD
     pub(crate) fn account_nonce(&self, block_hash: &H256) -> u32 {
         let pub_key = Self::caller_pub_key(self.keystore.clone());
-=======
-    pub(crate) fn account_nonce<S>(&self, block_hash: &H256) -> u32
-    where
-        S: KeyTypeOperations<Address = Address>,
-    {
-        let pub_key = Self::caller_pub_key::<S>(self.keystore.clone());
-        let account_id = match S::public_to_address(&pub_key) {
-            // TODO: Once the BlockchainService is properly abstracted from the Address type, this will be removed.
-            Address::Id(account_id) => account_id,
-            _ => panic!("Public key is not an AccountId32"),
-        };
->>>>>>> f8281283
         self.client
             .runtime_api()
             .account_nonce(*block_hash, account_id)
@@ -549,7 +523,6 @@
     }
 
     /// Construct an extrinsic that can be applied to the runtime using a generic signature type.
-<<<<<<< HEAD
     pub fn construct_extrinsic(
         &self,
         client: Arc<ParachainClient<Runtime::RuntimeApi>>,
@@ -562,22 +535,6 @@
         Runtime::Signature,
         Runtime::Extension,
     > {
-=======
-    pub fn construct_extrinsic<Address, Call, Signature, Extension>(
-        &self,
-        client: Arc<ParachainClient<RuntimeApi>>,
-        function: impl Into<Call>,
-        nonce: u32,
-        tip: Tip,
-    ) -> generic::UncheckedExtrinsic<Address, Call, Signature, Extension>
-    where
-        Signature: KeyTypeOperations<Address = Address>,
-        // TODO: Consider removing the `Hash` constraint from `ExtensionOperations`.
-        Extension:
-            TransactionExtension<Call> + ExtensionOperations<Call, Hash = H256> + Encode + Clone,
-        Call: Encode + Dispatchable + Clone,
-    {
->>>>>>> f8281283
         let function = function.into();
         let current_block_hash = client.info().best_hash;
         let current_block = client.info().best_number.saturated_into();
@@ -592,7 +549,6 @@
 
         let minimal_extra =
             MinimalExtension::new(generic::Era::mortal(period, current_block), nonce, tip);
-<<<<<<< HEAD
         let extra: Runtime::Extension = Runtime::Extension::from_minimal_extension(minimal_extra);
         let implicit = <Runtime::Extension as ExtensionOperations<Runtime::Call>>::implicit(
             genesis_block,
@@ -601,43 +557,27 @@
 
         let raw_payload = SignedPayload::from_raw(function.clone(), extra.clone(), implicit);
 
-        let caller_pub_key = Self::caller_pub_key(self.keystore.clone());
+        let raw_payload = SignedPayload::from_raw(function.clone(), extra.clone(), implicit);
+
+        let caller_pub_key = Self::caller_pub_key::<Signature>(self.keystore.clone());
 
         // Sign the payload.
         let signature = raw_payload
             .using_encoded(|e| {
                 Runtime::Signature::sign(&self.keystore, BCSV_KEY_TYPE, &caller_pub_key, e)
             })
-=======
-        let extra: Extension = Extension::from_minimal_extension(minimal_extra);
-        let implicit =
-            <Extension as ExtensionOperations<Call>>::implicit(genesis_block, current_block_hash);
-
-        let raw_payload = SignedPayload::from_raw(function.clone(), extra.clone(), implicit);
-
-        let caller_pub_key = Self::caller_pub_key::<Signature>(self.keystore.clone());
-
-        // Sign the payload.
-        let signature = raw_payload
-            .using_encoded(|e| Signature::sign(&self.keystore, BCSV_KEY_TYPE, &caller_pub_key, e))
->>>>>>> f8281283
             .expect("The payload is always valid and should be possible to sign; qed");
 
         // Construct the extrinsic.
         generic::UncheckedExtrinsic::new_signed(
             function,
-<<<<<<< HEAD
             Runtime::Signature::public_to_address(&caller_pub_key),
-=======
-            Signature::public_to_address(&caller_pub_key),
->>>>>>> f8281283
             signature,
             extra,
         )
     }
 
     // Generic function to get signer public key for any signature type
-<<<<<<< HEAD
     pub fn caller_pub_key(
         keystore: KeystorePtr,
     ) -> <Runtime::Signature as KeyTypeOperations>::Public {
@@ -650,16 +590,6 @@
                 )
                 .as_str(),
             );
-=======
-    pub fn caller_pub_key<S: KeyTypeOperations>(keystore: KeystorePtr) -> S::Public {
-        let caller_pub_key = S::public_keys(&keystore, BCSV_KEY_TYPE).pop().expect(
-            format!(
-                "There should be at least one key in the keystore with key type '{:?}' ; qed",
-                BCSV_KEY_TYPE
-            )
-            .as_str(),
-        );
->>>>>>> f8281283
         caller_pub_key
     }
 
@@ -1207,15 +1137,7 @@
                 multiaddresses,
                 owner,
                 size,
-<<<<<<< HEAD
             }) if owner == Self::caller_pub_key(self.keystore.clone()).into() => {
-=======
-            }) if owner
-                == AccountId32::from(Self::caller_pub_key::<MultiSignature>(
-                    self.keystore.clone(),
-                )) =>
-            {
->>>>>>> f8281283
                 // This event should only be of any use if a node is run by as a user.
                 if self.maybe_managed_provider.is_none() {
                     log::info!(
