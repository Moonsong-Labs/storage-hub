use std::sync::Arc;

use anyhow::{anyhow, Result};
use codec::Encode;
use cumulus_primitives_core::BlockT;
use log::{debug, error, trace, warn};
use pallet_proofs_dealer_runtime_api::{
    GetChallengePeriodError, GetChallengeSeedError, GetLastTickProviderSubmittedProofError,
    ProofsDealerApi,
};
use pallet_storage_providers::types::StorageProviderId;
use pallet_storage_providers_runtime_api::StorageProvidersApi;
use polkadot_runtime_common::BlockHashCount;
use sc_client_api::{BlockBackend, HeaderBackend};
use serde_json::Number;
use shc_actors_framework::actor::Actor;
use shc_common::{
    blockchain_utils::get_events_at_block,
    types::{
        BlockNumber, MaxBatchMspRespondStorageRequests, ParachainClient, ProviderId, BCSV_KEY_TYPE,
    },
};
use sp_api::ProvideRuntimeApi;
use sp_core::{Blake2Hasher, Get, Hasher, H256};
use sp_keystore::KeystorePtr;
use sp_runtime::{
    generic::{self, SignedPayload},
    SaturatedConversion,
};
use storage_hub_runtime::{Runtime, SignedExtra, UncheckedExtrinsic};
use substrate_frame_rpc_system::AccountNonceApi;
use tokio::sync::{oneshot::error::TryRecvError, Mutex};

use crate::{
    events::{
        ForestWriteLockTaskData, MultipleNewChallengeSeeds, ProcessConfirmStoringRequest,
        ProcessConfirmStoringRequestData, ProcessMspRespondStoringRequest,
        ProcessMspRespondStoringRequestData, ProcessStopStoringForInsolventUserRequest,
        ProcessStopStoringForInsolventUserRequestData, ProcessSubmitProofRequest,
        ProcessSubmitProofRequestData,
    },
    handler::LOG_TARGET,
    state::{
        OngoingProcessConfirmStoringRequestCf, OngoingProcessMspRespondStorageRequestCf,
        OngoingProcessStopStoringForInsolventUserRequestCf,
    },
    typed_store::{CFDequeAPI, ProvidesTypedDbSingleAccess},
    types::{Extrinsic, Tip},
    BlockchainService,
};

impl BlockchainService {
    /// Notify tasks waiting for a block number.
    pub(crate) fn notify_import_block_number(&mut self, block_number: &BlockNumber) {
        let mut keys_to_remove = Vec::new();

        for (block_number, waiters) in self
            .wait_for_block_request_by_number
            .range_mut(..=block_number)
        {
            keys_to_remove.push(*block_number);
            for waiter in waiters.drain(..) {
                match waiter.send(()) {
                    Ok(_) => {}
                    Err(_) => {
                        error!(target: LOG_TARGET, "Failed to notify task about block number.");
                    }
                }
            }
        }

        for key in keys_to_remove {
            self.wait_for_block_request_by_number.remove(&key);
        }
    }

    /// Notify tasks waiting for a tick number.
    pub(crate) fn notify_tick_number(&mut self, block_hash: &H256) {
        // Get the current tick number.
        let tick_number = match self.client.runtime_api().get_current_tick(*block_hash) {
            Ok(current_tick) => current_tick,
            Err(_) => {
                error!(target: LOG_TARGET, "CRITICAL❗️❗️ Failed to query current tick from runtime in block hash {:?} and block number {:?}. This should not happen.", block_hash, self.client.info().best_number);
                return;
            }
        };

        let mut keys_to_remove = Vec::new();

        for (tick_number, waiters) in self
            .wait_for_tick_request_by_number
            .range_mut(..=tick_number)
        {
            keys_to_remove.push(*tick_number);
            for waiter in waiters.drain(..) {
                match waiter.send(Ok(())) {
                    Ok(_) => {}
                    Err(_) => {
                        error!(target: LOG_TARGET, "Failed to notify task about tick number.");
                    }
                }
            }
        }

        for key in keys_to_remove {
            self.wait_for_tick_request_by_number.remove(&key);
        }
    }

    /// Checks if the account nonce on-chain is higher than the nonce in the [`BlockchainService`].
    ///
    /// If the nonce is higher, the account nonce is updated in the [`BlockchainService`].
    pub(crate) fn check_nonce(&mut self, block_hash: &H256) {
        let pub_key = Self::caller_pub_key(self.keystore.clone());
        let latest_nonce = self
            .client
            .runtime_api()
            .account_nonce(*block_hash, pub_key.into())
            .expect("Fetching account nonce works; qed");
        if latest_nonce > self.nonce_counter {
            self.nonce_counter = latest_nonce
        }
    }

    /// Get all the provider IDs linked to keys in this node's keystore.
    ///
    /// The provider IDs found are added to the [`BlockchainService`]'s list of provider IDs.
    pub(crate) fn get_provider_ids(&mut self, block_hash: &H256) {
        for key in self.keystore.sr25519_public_keys(BCSV_KEY_TYPE) {
            self.client
                .runtime_api()
                .get_storage_provider_id(*block_hash, &key.into())
                .map(|provider_id| {
                    if let Some(provider_id) = provider_id {
                        match provider_id {
                            StorageProviderId::BackupStorageProvider(bsp_id) => {
                                self.provider_ids.insert(bsp_id);
                            }
                            StorageProviderId::MainStorageProvider(msp_id) => {
                                self.provider_ids.insert(msp_id);
                            }
                        }
                    } else {
                        warn!(target: LOG_TARGET, "There is no provider ID for key: {:?}. This means that the node has a BCSV key in the keystore for which there is no provider ID.", key);
                    }
                })
                .unwrap_or_else(|_| {
                    warn!(target: LOG_TARGET, "Failed to get provider ID for key: {:?}.", key);
                });
        }
    }

    /// Send an extrinsic to this node using an RPC call.
    pub(crate) async fn send_extrinsic(
        &mut self,
        call: impl Into<storage_hub_runtime::RuntimeCall>,
        tip: Tip,
    ) -> Result<RpcExtrinsicOutput> {
        debug!(target: LOG_TARGET, "Sending extrinsic to the runtime");

        // Get the nonce for the caller and increment it for the next transaction.
        // TODO: Handle nonce overflow.
        let nonce = self.nonce_counter;

        // Construct the extrinsic.
        let extrinsic = self.construct_extrinsic(self.client.clone(), call, nonce, tip);

        // Generate a unique ID for this query.
        let id_hash = Blake2Hasher::hash(&extrinsic.encode());
        // TODO: Consider storing the ID in a hashmap if later retrieval is needed.

        let (result, rx) = self
            .rpc_handlers
            .rpc_query(&format!(
                r#"{{
                    "jsonrpc": "2.0",
                    "method": "author_submitAndWatchExtrinsic",
                    "params": ["0x{}"],
                    "id": {:?}
                }}"#,
                array_bytes::bytes2hex("", &extrinsic.encode()),
                array_bytes::bytes2hex("", &id_hash.as_bytes())
            ))
            .await
            .expect("Sending query failed even when it is correctly formatted as JSON-RPC; qed");

        let json: serde_json::Value =
            serde_json::from_str(&result).expect("the result can only be a JSONRPC string; qed");
        let error = json
            .as_object()
            .expect("JSON result is always an object; qed")
            .get("error");

        if let Some(error) = error {
            // TODO: Consider how to handle a low nonce error, and retry.
            return Err(anyhow::anyhow!("Error in RPC call: {}", error.to_string()));
        }

        // Only update nonce after we are sure no errors
        // occurred submitting the extrinsic.
        self.nonce_counter += 1;

        Ok(RpcExtrinsicOutput {
            hash: id_hash,
            result,
            receiver: rx,
        })
    }

    /// Construct an extrinsic that can be applied to the runtime.
    pub fn construct_extrinsic(
        &self,
        client: Arc<ParachainClient>,
        function: impl Into<storage_hub_runtime::RuntimeCall>,
        nonce: u32,
        tip: Tip,
    ) -> UncheckedExtrinsic {
        let function = function.into();
        let current_block_hash = client.info().best_hash;
        let current_block = client.info().best_number.saturated_into();
        let genesis_block = client
            .hash(0)
            .expect("Failed to get genesis block hash, always present; qed")
            .expect("Genesis block hash should never not be on-chain; qed");
        let period = BlockHashCount::get()
            .checked_next_power_of_two()
            .map(|c| c / 2)
            .unwrap_or(2) as u64;
        let extra: SignedExtra = (
            frame_system::CheckNonZeroSender::<storage_hub_runtime::Runtime>::new(),
            frame_system::CheckSpecVersion::<storage_hub_runtime::Runtime>::new(),
            frame_system::CheckTxVersion::<storage_hub_runtime::Runtime>::new(),
            frame_system::CheckGenesis::<storage_hub_runtime::Runtime>::new(),
            frame_system::CheckEra::<storage_hub_runtime::Runtime>::from(generic::Era::mortal(
                period,
                current_block,
            )),
            frame_system::CheckNonce::<storage_hub_runtime::Runtime>::from(nonce),
            frame_system::CheckWeight::<storage_hub_runtime::Runtime>::new(),
            tip,
            cumulus_primitives_storage_weight_reclaim::StorageWeightReclaim::<
                storage_hub_runtime::Runtime,
            >::new(),
            frame_metadata_hash_extension::CheckMetadataHash::new(false),
        );

        let raw_payload = SignedPayload::from_raw(
            function.clone(),
            extra.clone(),
            (
                (),
                storage_hub_runtime::VERSION.spec_version,
                storage_hub_runtime::VERSION.transaction_version,
                genesis_block,
                current_block_hash,
                (),
                (),
                (),
                (),
                None,
            ),
        );

        let caller_pub_key = Self::caller_pub_key(self.keystore.clone());

        // Sign the payload.
        let signature = raw_payload
            .using_encoded(|e| self.keystore.sr25519_sign(BCSV_KEY_TYPE, &caller_pub_key, e))
            .expect("The payload is always valid and should be possible to sign; qed")
            .expect("They key type and public key are valid because we just extracted them from the keystore; qed");

        // Construct the extrinsic.
        UncheckedExtrinsic::new_signed(
            function.clone(),
            storage_hub_runtime::Address::Id(<sp_core::sr25519::Public as Into<
                storage_hub_runtime::AccountId,
            >>::into(caller_pub_key)),
            polkadot_primitives::Signature::Sr25519(signature),
            extra.clone(),
        )
    }

    // Getting signer public key.
    pub fn caller_pub_key(keystore: KeystorePtr) -> sp_core::sr25519::Public {
        let caller_pub_key = keystore.sr25519_public_keys(BCSV_KEY_TYPE).pop().expect(
            format!(
                "There should be at least one sr25519 key in the keystore with key type '{:?}' ; qed",
                BCSV_KEY_TYPE
            )
            .as_str(),
        );
        caller_pub_key
    }

    /// Get an extrinsic from a block.
    pub(crate) async fn get_extrinsic_from_block(
        &self,
        block_hash: H256,
        extrinsic_hash: H256,
    ) -> Result<Extrinsic> {
        // Get the block.
        let block = self
            .client
            .block(block_hash)
            .expect("Failed to get block. This shouldn't be possible for known existing block hash; qed")
            .expect("Block returned None for known existing block hash. This shouldn't be the case for a block known to have at least one transaction; qed");

        // Get the extrinsics.
        let extrinsics = block.block.extrinsics();

        // Find the extrinsic index in the block.
        let extrinsic_index = extrinsics
            .iter()
            .position(|e| {
                let hash = Blake2Hasher::hash(&e.encode());
                hash == extrinsic_hash
            })
            .expect("Extrinsic not found in block. This shouldn't be possible if we're looking into a block for which we got confirmation that the extrinsic was included; qed");

        // Get the events from storage.
        let events_in_block = get_events_at_block(&self.client, &block_hash)?;

        // Filter the events for the extrinsic.
        // Each event record is composed of the `phase`, `event` and `topics` fields.
        // We are interested in those events whose `phase` is equal to `ApplyExtrinsic` with the index of the extrinsic.
        // For more information see: https://polkadot.js.org/docs/api/cookbook/blocks/#how-do-i-map-extrinsics-to-their-events
        let events = events_in_block
            .into_iter()
            .filter(|ev| ev.phase == frame_system::Phase::ApplyExtrinsic(extrinsic_index as u32))
            .collect();

        // Construct the extrinsic.
        Ok(Extrinsic {
            hash: extrinsic_hash,
            block_hash,
            events,
        })
    }

    /// Unwatch an extrinsic.
    pub(crate) async fn unwatch_extrinsic(&self, subscription_id: Number) -> Result<String> {
        let (result, _rx) = self
            .rpc_handlers
            .rpc_query(&format!(
                r#"{{
                    "jsonrpc": "2.0",
                    "method": "author_unwatchExtrinsic",
                    "params": [{}],
                    "id": {}
                }}"#,
                subscription_id, subscription_id
            ))
            .await
            .expect("Sending query failed even when it is correctly formatted as JSON-RPC; qed");

        let json: serde_json::Value =
            serde_json::from_str(&result).expect("the result can only be a JSONRPC string; qed");
        let unwatch_result = json
            .as_object()
            .expect("JSON result is always an object; qed")
            .get("result");

        if let Some(unwatch_result) = unwatch_result {
            if unwatch_result
                .as_bool()
                .expect("Result is always a boolean; qed")
            {
                debug!(target: LOG_TARGET, "Extrinsic unwatched successfully");
            } else {
                return Err(anyhow::anyhow!("Failed to unwatch extrinsic"));
            }
        } else {
            return Err(anyhow::anyhow!("Failed to unwatch extrinsic"));
        }

        Ok(result)
    }

    /// Check if the challenges tick is one that this provider has to submit a proof for,
    /// and if so, return true.
    pub(crate) fn should_provider_submit_proof(
        &self,
        block_hash: &H256,
        provider_id: &ProviderId,
        current_tick: &BlockNumber,
    ) -> bool {
        // Get the last tick for which the BSP submitted a proof.
        let last_tick_provided = match self
            .client
            .runtime_api()
            .get_last_tick_provider_submitted_proof(*block_hash, provider_id)
        {
            Ok(last_tick_provided_result) => match last_tick_provided_result {
                Ok(last_tick_provided) => last_tick_provided,
                Err(e) => match e {
                    GetLastTickProviderSubmittedProofError::ProviderNotRegistered => {
                        debug!(target: LOG_TARGET, "Provider [{:?}] is not registered", provider_id);
                        return false;
                    }
                    GetLastTickProviderSubmittedProofError::ProviderNeverSubmittedProof => {
                        debug!(target: LOG_TARGET, "Provider [{:?}] does not have an initialised challenge cycle", provider_id);
                        return false;
                    }
                    GetLastTickProviderSubmittedProofError::InternalApiError => {
                        error!(target: LOG_TARGET, "This should be impossible, we just checked the API error. \nInternal API error while getting last tick Provider [{:?}] submitted a proof for: {:?}", provider_id, e);
                        return false;
                    }
                },
            },
            Err(e) => {
                error!(target: LOG_TARGET, "Runtime API error while getting last tick Provider [{:?}] submitted a proof for: {:?}", provider_id, e);
                return false;
            }
        };

        // Get the challenge period for the provider.
        let provider_challenge_period = match self
            .client
            .runtime_api()
            .get_challenge_period(*block_hash, provider_id)
        {
            Ok(provider_challenge_period_result) => match provider_challenge_period_result {
                Ok(provider_challenge_period) => provider_challenge_period,
                Err(e) => match e {
                    GetChallengePeriodError::ProviderNotRegistered => {
                        debug!(target: LOG_TARGET, "Provider [{:?}] is not registered", provider_id);
                        return false;
                    }
                    GetChallengePeriodError::InternalApiError => {
                        error!(target: LOG_TARGET, "This should be impossible, we just checked the API error. \nInternal API error while getting challenge period for Provider [{:?}]", provider_id);
                        return false;
                    }
                },
            },
            Err(e) => {
                error!(target: LOG_TARGET, "Runtime API error while getting challenge period for Provider [{:?}]: {:?}", provider_id, e);
                return false;
            }
        };

        // Check if the current tick is a tick this provider should submit a proof for.
        let current_tick_minus_last_submission = match current_tick.checked_sub(last_tick_provided)
        {
            Some(tick) => tick,
            None => {
                error!(target: LOG_TARGET, "CRITICAL❗️❗️ Current tick is smaller than the last tick this provider submitted a proof for. This should not happen. \nThis is a bug. Please report it to the StorageHub team.");
                return false;
            }
        };

        (current_tick_minus_last_submission % provider_challenge_period) == 0
    }

    /// Check if there are any pending requests to update the forest root on the runtime, and process them.
    /// Takes care of prioritizing requests, favouring `SubmitProofRequest` over `ConfirmStoringRequest` over `StopStoringForInsolventUserRequest`.
    /// This function is called every time a new block is imported and after each request is queued.
    pub(crate) fn check_pending_forest_root_writes(&mut self) {
        if let Some(mut rx) = self.forest_root_write_lock.take() {
            // Note: tasks that get ownership of the lock are responsible for sending a message back when done processing.
            match rx.try_recv() {
                // If the channel is empty, means we still need to wait for the current task to finish.
                Err(TryRecvError::Empty) => {
                    // If we have a task writing to the runtime, we don't want to start another one.
                    self.forest_root_write_lock = Some(rx);
                    trace!(target: LOG_TARGET, "Waiting for current forest root write task to finish");
                    return;
                }
                Ok(_) => {
                    trace!(target: LOG_TARGET, "Forest root write task finished, lock is released!");
                    let state_store_context = self.persistent_state.open_rw_context_with_overlay();
                    state_store_context
                        .access_value(&OngoingProcessConfirmStoringRequestCf)
                        .delete();
                    state_store_context
                        .access_value(&OngoingProcessMspRespondStorageRequestCf)
                        .delete();
                    state_store_context
                        .access_value(&OngoingProcessStopStoringForInsolventUserRequestCf)
                        .delete();
                    state_store_context.commit();
                }
                Err(TryRecvError::Closed) => {
                    error!(target: LOG_TARGET, "Forest root write task channel closed unexpectedly. Lock is released anyway!");
                    let state_store_context = self.persistent_state.open_rw_context_with_overlay();
                    state_store_context
                        .access_value(&OngoingProcessConfirmStoringRequestCf)
                        .delete();
                    state_store_context
                        .access_value(&OngoingProcessMspRespondStorageRequestCf)
                        .delete();
                    state_store_context
                        .access_value(&OngoingProcessStopStoringForInsolventUserRequestCf)
                        .delete();
                    state_store_context.commit();
                }
            }
        }

        // At this point we know that the lock is released and we can start processing new requests.
        let state_store_context = self.persistent_state.open_rw_context_with_overlay();
        let mut next_event_data = None;

        // If we have a submit proof request, prioritise it.
        // This is a BSP only operation, since MSPs don't have to submit proofs.
        while let Some(request) = self.pending_submit_proof_requests.pop_first() {
            // Check if the proof is still the next one to be submitted.
            let provider_id = request.provider_id;
            let next_challenge_tick = match self.get_next_challenge_tick_for_provider(&provider_id)
            {
                Ok(next_challenge_tick) => next_challenge_tick,
                Err(e) => {
                    error!(target: LOG_TARGET, "Failed to get next challenge tick for provider [{:?}]: {:?}", provider_id, e);
                    break;
                }
            };

            // This is to avoid starting a new task if the proof is not the next one to be submitted.
            if next_challenge_tick == request.tick {
                // If the proof is still the next one to be submitted, we can process it.
                next_event_data = Some(ForestWriteLockTaskData::SubmitProofRequest(
                    ProcessSubmitProofRequestData {
                        seed: request.seed,
                        provider_id: request.provider_id,
                        tick: request.tick,
                        forest_challenges: request.forest_challenges,
                        checkpoint_challenges: request.checkpoint_challenges,
                    },
                ));
                break;
            } else {
                // If the proof is not the next one to be submitted, we can remove it from the list of pending submit proof requests.
                trace!(target: LOG_TARGET, "Proof for tick [{:?}] is not the next one to be submitted. Removing it from the list of pending submit proof requests.", request.tick);
                self.pending_submit_proof_requests.remove(&request);
            }
        }

        // If we have no pending submit proof requests, we can also check for pending confirm storing requests.
        // This is a BSP only operation, since MSPs don't have to confirm storing.
        if next_event_data.is_none() {
            let max_batch_confirm =
                <<Runtime as pallet_file_system::Config>::MaxBatchConfirmStorageRequests as Get<
                    u32,
                >>::get();

            // Batch multiple confirm file storing taking the runtime maximum.
            let mut confirm_storing_requests = Vec::new();
            for _ in 0..max_batch_confirm {
                if let Some(request) = state_store_context
                    .pending_confirm_storing_request_deque()
                    .pop_front()
                {
                    trace!(target: LOG_TARGET, "Processing confirm storing request for file [{:?}]", request.file_key);
                    confirm_storing_requests.push(request);
                } else {
                    break;
                }
            }

            // If we have at least 1 confirm storing request, send the process event.
            if confirm_storing_requests.len() > 0 {
                next_event_data = Some(
                    ProcessConfirmStoringRequestData {
                        confirm_storing_requests,
                    }
                    .into(),
                );
            }
        }

        // If we have no pending submit proof requests nor pending confirm storing requests, we can also check for pending respond storing requests.
<<<<<<< HEAD
        if next_event_data.is_none() {
            let max_batch_respond: u32 = MaxBatchMspRespondStorageRequests::get();

            // Batch multiple respond file storing taking the runtime maximum.
            let mut respond_storing_requests = Vec::new();
=======
        // This is a MSP only operation, since BSPs don't have to respond to storage requests, they volunteer and confirm.
        if next_event_data.is_none() {
            let max_batch_respond: u32 = MaxBatchMspRespondStorageRequests::get();

            // Batch multiple respond storing requests up to the runtime configured maximum.
            let mut respond_storage_requests = Vec::new();
>>>>>>> ec17be44
            for _ in 0..max_batch_respond {
                if let Some(request) = state_store_context
                    .pending_msp_respond_storage_request_deque()
                    .pop_front()
                {
<<<<<<< HEAD
                    respond_storing_requests.push(request);
=======
                    respond_storage_requests.push(request);
>>>>>>> ec17be44
                } else {
                    break;
                }
            }

            // If we have at least 1 respond storing request, send the process event.
<<<<<<< HEAD
            if respond_storing_requests.len() > 0 {
                next_event_data = Some(
                    ProcessMspRespondStoringRequestData {
                        respond_storing_requests,
=======
            if respond_storage_requests.len() > 0 {
                next_event_data = Some(
                    ProcessMspRespondStoringRequestData {
                        respond_storing_requests: respond_storage_requests,
>>>>>>> ec17be44
                    }
                    .into(),
                );
            }
        }

        // If we have no pending storage requests to respond to, we can also check for pending stop storing for insolvent user requests.
        if next_event_data.is_none() {
            if let Some(request) = state_store_context
                .pending_stop_storing_for_insolvent_user_request_deque()
                .pop_front()
            {
                next_event_data = Some(
                    ProcessStopStoringForInsolventUserRequestData { who: request.user }.into(),
                );
            }
        }
        state_store_context.commit();

        if let Some(event_data) = next_event_data {
            self.emit_forest_write_event(event_data);
        }
    }

    pub(crate) fn emit_forest_write_event(&mut self, data: impl Into<ForestWriteLockTaskData>) {
        let (tx, rx) = tokio::sync::oneshot::channel();
        self.forest_root_write_lock = Some(rx);

        let data = data.into();

        // If this is a confirm storing request, respond storage request, or a stop storing for insolvent user request, we need to store it in the state store.
        match &data {
            ForestWriteLockTaskData::ConfirmStoringRequest(data) => {
                let state_store_context = self.persistent_state.open_rw_context_with_overlay();
                state_store_context
                    .access_value(&OngoingProcessConfirmStoringRequestCf)
                    .write(data);
                state_store_context.commit();
            }
            ForestWriteLockTaskData::MspRespondStorageRequest(data) => {
                let state_store_context = self.persistent_state.open_rw_context_with_overlay();
                state_store_context
                    .access_value(&OngoingProcessMspRespondStorageRequestCf)
                    .write(data);
                state_store_context.commit();
            }
            ForestWriteLockTaskData::StopStoringForInsolventUserRequest(data) => {
                let state_store_context = self.persistent_state.open_rw_context_with_overlay();
                state_store_context
                    .access_value(&OngoingProcessStopStoringForInsolventUserRequestCf)
                    .write(data);
                state_store_context.commit();
            }
            _ => {}
        }

        // This is an [`Arc<Mutex<Option<T>>>`] (in this case [`oneshot::Sender<()>`]) instead of just
        // T so that we can keep using the current actors event bus (emit) which requires Clone on the
        // event. Clone is required because there is no constraint on the number of listeners that can
        // subscribe to the event (and each is guaranteed to receive all emitted events).
        let forest_root_write_tx = Arc::new(Mutex::new(Some(tx)));
        match data.into() {
            ForestWriteLockTaskData::SubmitProofRequest(data) => {
                self.emit(ProcessSubmitProofRequest {
                    data,
                    forest_root_write_tx,
                });
            }
            ForestWriteLockTaskData::ConfirmStoringRequest(data) => {
                self.emit(ProcessConfirmStoringRequest {
                    data,
                    forest_root_write_tx,
                });
            }
            ForestWriteLockTaskData::MspRespondStorageRequest(data) => {
                self.emit(ProcessMspRespondStoringRequest {
                    data,
                    forest_root_write_tx,
                });
            }
            ForestWriteLockTaskData::StopStoringForInsolventUserRequest(data) => {
                self.emit(ProcessStopStoringForInsolventUserRequest {
                    data,
                    forest_root_write_tx,
                });
            }
        }
    }

    /// Emits a `MultipleNewChallengeSeeds` event with all the pending proof submissions for this provider.
    /// This is used to catch up to the latest proof submissions that were missed due to a node restart.
    /// Also, it can help to catch up to proofs in case there is a change in the BSP's stake (therefore
    /// also a change in it's challenge period).
    ///
    /// IMPORTANT: This function takes into account whether a proof should be submitted for the current tick.
    pub(crate) fn proof_submission_catch_up(
        &self,
        current_block_hash: &H256,
        provider_id: &ProviderId,
    ) {
        // Get the last tick for which the BSP submitted a proof, according to the runtime right now.
        let last_tick_provider_submitted_proof = match self
            .client
            .runtime_api()
            .get_last_tick_provider_submitted_proof(*current_block_hash, provider_id)
        {
            Ok(last_tick_provided_result) => match last_tick_provided_result {
                Ok(last_tick_provided) => last_tick_provided,
                Err(e) => match e {
                    GetLastTickProviderSubmittedProofError::ProviderNotRegistered => {
                        debug!(target: LOG_TARGET, "Provider [{:?}] is not registered", provider_id);
                        return;
                    }
                    GetLastTickProviderSubmittedProofError::ProviderNeverSubmittedProof => {
                        debug!(target: LOG_TARGET, "Provider [{:?}] does not have an initialised challenge cycle", provider_id);
                        return;
                    }
                    GetLastTickProviderSubmittedProofError::InternalApiError => {
                        error!(target: LOG_TARGET, "This should be impossible, we just checked the API error. \nInternal API error while getting last tick Provider [{:?}] submitted a proof for: {:?}", provider_id, e);
                        return;
                    }
                },
            },
            Err(e) => {
                error!(target: LOG_TARGET, "Runtime API error while getting last tick Provider [{:?}] submitted a proof for: {:?}", provider_id, e);
                return;
            }
        };
        trace!(target: LOG_TARGET, "Last tick Provider [{:?}] submitted a proof for: {}", provider_id, last_tick_provider_submitted_proof);

        // Get the current challenge period for this provider.
        let challenge_period = match self
            .client
            .runtime_api()
            .get_challenge_period(*current_block_hash, provider_id)
        {
            Ok(challenge_period_result) => match challenge_period_result {
                Ok(challenge_period) => challenge_period,
                Err(e) => match e {
                    GetChallengePeriodError::ProviderNotRegistered => {
                        debug!(target: LOG_TARGET, "Provider [{:?}] is not registered", provider_id);
                        return;
                    }
                    GetChallengePeriodError::InternalApiError => {
                        error!(target: LOG_TARGET, "This should be impossible, we just checked the API error. \nInternal API error while getting challenge period for Provider [{:?}]", provider_id);
                        return;
                    }
                },
            },
            Err(e) => {
                error!(target: LOG_TARGET, "Runtime API error while getting challenge period for Provider [{:?}]: {:?}", provider_id, e);
                return;
            }
        };

        // Get the current tick.
        let current_tick = match self
            .client
            .runtime_api()
            .get_current_tick(*current_block_hash)
        {
            Ok(current_tick) => current_tick,
            Err(e) => {
                error!(target: LOG_TARGET, "Runtime API error while getting current tick for Provider [{:?}]: {:?}", provider_id, e);
                return;
            }
        };

        // Advance by `challenge_period` ticks and add the seed to the list of challenge seeds.
        let mut challenge_seeds = Vec::new();
        let mut next_challenge_tick = last_tick_provider_submitted_proof + challenge_period;
        while next_challenge_tick <= current_tick {
            // Get the seed for the challenge tick.
            let seed = match self
                .client
                .runtime_api()
                .get_challenge_seed(*current_block_hash, next_challenge_tick)
            {
                Ok(seed_result) => match seed_result {
                    Ok(seed) => seed,
                    Err(e) => match e {
                        GetChallengeSeedError::TickBeyondLastSeedStored => {
                            error!(target: LOG_TARGET, "CRITICAL❗️❗️ Tick [{:?}] is beyond last seed stored and this provider needs to submit a proof for it.", next_challenge_tick);
                            return;
                        }
                        GetChallengeSeedError::TickIsInTheFuture => {
                            error!(target: LOG_TARGET, "CRITICAL❗️❗️ Tick [{:?}] is in the future. This should never happen. \nThis is a bug. Please report it to the StorageHub team.", next_challenge_tick);
                            return;
                        }
                        GetChallengeSeedError::InternalApiError => {
                            error!(target: LOG_TARGET, "This should be impossible, we just checked the API error. \nInternal API error while getting challenge seed for challenge tick [{:?}]: {:?}", next_challenge_tick, e);
                            return;
                        }
                    },
                },
                Err(e) => {
                    error!(target: LOG_TARGET, "Runtime API error while getting challenges from seed for challenge tick [{:?}]: {:?}", next_challenge_tick, e);
                    return;
                }
            };
            challenge_seeds.push((next_challenge_tick, seed));
            next_challenge_tick += challenge_period;
        }

        // Emit the `MultiNewChallengeSeeds` event.
        if challenge_seeds.len() > 0 {
            trace!(target: LOG_TARGET, "Emitting MultipleNewChallengeSeeds event for provider [{:?}] with challenge seeds: {:?}", provider_id, challenge_seeds);
            self.emit(MultipleNewChallengeSeeds {
                provider_id: *provider_id,
                seeds: challenge_seeds,
            });
        }
    }

    pub(crate) fn get_next_challenge_tick_for_provider(
        &self,
        provider_id: &ProviderId,
    ) -> Result<BlockNumber> {
        // Get the current block hash.
        let current_block_hash = self.client.info().best_hash;

        // Get the last tick for which the provider submitted a proof.
        let last_tick_provider_submitted_proof = match self
            .client
            .runtime_api()
            .get_last_tick_provider_submitted_proof(current_block_hash, provider_id)
        {
            Ok(last_tick_provided_result) => match last_tick_provided_result {
                Ok(last_tick_provided) => last_tick_provided,
                Err(e) => match e {
                    GetLastTickProviderSubmittedProofError::ProviderNotRegistered => {
                        return Err(anyhow!("Provider [{:?}] is not registered", provider_id));
                    }
                    GetLastTickProviderSubmittedProofError::ProviderNeverSubmittedProof => {
                        return Err(anyhow!(
                            "Provider [{:?}] does not have an initialised challenge cycle",
                            provider_id
                        ));
                    }
                    GetLastTickProviderSubmittedProofError::InternalApiError => {
                        return Err(anyhow!(
                            "Internal API error while getting last tick Provider [{:?}] submitted a proof for: {:?}",
                            provider_id, e
                        ));
                    }
                },
            },
            Err(e) => {
                return Err(anyhow!(
                    "Runtime API error while getting last tick Provider [{:?}] submitted a proof for: {:?}",
                    provider_id,
                    e
                ));
            }
        };

        // Get the challenge period for the provider.
        let challenge_period = match self
            .client
            .runtime_api()
            .get_challenge_period(current_block_hash, provider_id)
        {
            Ok(challenge_period_result) => match challenge_period_result {
                Ok(challenge_period) => challenge_period,
                Err(e) => match e {
                    GetChallengePeriodError::ProviderNotRegistered => {
                        return Err(anyhow!("Provider [{:?}] is not registered", provider_id));
                    }
                    GetChallengePeriodError::InternalApiError => {
                        return Err(anyhow!(
                            "Internal API error while getting challenge period for Provider [{:?}]",
                            provider_id
                        ));
                    }
                },
            },
            Err(e) => {
                return Err(anyhow!(
                    "Runtime API error while getting challenge period for Provider [{:?}]: {:?}",
                    provider_id,
                    e
                ));
            }
        };

        // Calculate the next challenge tick.
        let next_challenge_tick = last_tick_provider_submitted_proof + challenge_period;

        // Check if the current tick is a tick this provider should submit a proof for.
        Ok(next_challenge_tick)
    }
}

/// The output of an RPC transaction.
pub struct RpcExtrinsicOutput {
    /// Hash of the extrinsic.
    pub hash: H256,
    /// The output string of the transaction if any.
    pub result: String,
    /// An async receiver if data will be returned via a callback.
    pub receiver: tokio::sync::mpsc::Receiver<String>,
}

impl std::fmt::Debug for RpcExtrinsicOutput {
    fn fmt(&self, f: &mut std::fmt::Formatter) -> std::fmt::Result {
        write!(
            f,
            "RpcExtrinsicOutput {{ hash: {:?}, result: {:?}, receiver }}",
            self.hash, self.result
        )
    }
}<|MERGE_RESOLUTION|>--- conflicted
+++ resolved
@@ -17,7 +17,7 @@
 use shc_common::{
     blockchain_utils::get_events_at_block,
     types::{
-        BlockNumber, MaxBatchMspRespondStorageRequests, ParachainClient, ProviderId, BCSV_KEY_TYPE,
+        BlockNumber, ParachainClient, ProviderId, BCSV_KEY_TYPE,
     },
 };
 use sp_api::ProvideRuntimeApi;
@@ -35,7 +35,7 @@
     events::{
         ForestWriteLockTaskData, MultipleNewChallengeSeeds, ProcessConfirmStoringRequest,
         ProcessConfirmStoringRequestData, ProcessMspRespondStoringRequest,
-        ProcessMspRespondStoringRequestData, ProcessStopStoringForInsolventUserRequest,
+        ProcessStopStoringForInsolventUserRequest,
         ProcessStopStoringForInsolventUserRequestData, ProcessSubmitProofRequest,
         ProcessSubmitProofRequestData,
     },
@@ -567,55 +567,7 @@
             }
         }
 
-        // If we have no pending submit proof requests nor pending confirm storing requests, we can also check for pending respond storing requests.
-<<<<<<< HEAD
-        if next_event_data.is_none() {
-            let max_batch_respond: u32 = MaxBatchMspRespondStorageRequests::get();
-
-            // Batch multiple respond file storing taking the runtime maximum.
-            let mut respond_storing_requests = Vec::new();
-=======
-        // This is a MSP only operation, since BSPs don't have to respond to storage requests, they volunteer and confirm.
-        if next_event_data.is_none() {
-            let max_batch_respond: u32 = MaxBatchMspRespondStorageRequests::get();
-
-            // Batch multiple respond storing requests up to the runtime configured maximum.
-            let mut respond_storage_requests = Vec::new();
->>>>>>> ec17be44
-            for _ in 0..max_batch_respond {
-                if let Some(request) = state_store_context
-                    .pending_msp_respond_storage_request_deque()
-                    .pop_front()
-                {
-<<<<<<< HEAD
-                    respond_storing_requests.push(request);
-=======
-                    respond_storage_requests.push(request);
->>>>>>> ec17be44
-                } else {
-                    break;
-                }
-            }
-
-            // If we have at least 1 respond storing request, send the process event.
-<<<<<<< HEAD
-            if respond_storing_requests.len() > 0 {
-                next_event_data = Some(
-                    ProcessMspRespondStoringRequestData {
-                        respond_storing_requests,
-=======
-            if respond_storage_requests.len() > 0 {
-                next_event_data = Some(
-                    ProcessMspRespondStoringRequestData {
-                        respond_storing_requests: respond_storage_requests,
->>>>>>> ec17be44
-                    }
-                    .into(),
-                );
-            }
-        }
-
-        // If we have no pending storage requests to respond to, we can also check for pending stop storing for insolvent user requests.
+        // If we have no pending submit proof requests nor pending confirm storing requests, we can also check for pending stop storing for insolvent user requests.
         if next_event_data.is_none() {
             if let Some(request) = state_store_context
                 .pending_stop_storing_for_insolvent_user_request_deque()
