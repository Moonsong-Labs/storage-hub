--- conflicted
+++ resolved
@@ -12,12 +12,8 @@
 use pallet_storage_providers_runtime_api::StorageProvidersApi;
 use shc_actors_framework::actor::Actor;
 use shc_common::{
-<<<<<<< HEAD
+    traits::StorageEnableRuntime,
     typed_store::CFDequeAPI,
-=======
-    traits::StorageEnableRuntime,
-    typed_store::{CFDequeAPI, ProvidesTypedDbSingleAccess},
->>>>>>> a6c0b772
     types::{
         BackupStorageProviderId, BlockHash, BlockNumber, Fingerprint, ProviderId,
         StorageEnableEvents, StorageRequestMetadata,
@@ -36,15 +32,7 @@
         ProcessStopStoringForInsolventUserRequestData, StartMovedBucketDownload,
     },
     handler::LOG_TARGET,
-<<<<<<< HEAD
-    types::ManagedProvider,
-=======
-    state::{
-        OngoingProcessFileDeletionRequestCf, OngoingProcessMspRespondStorageRequestCf,
-        OngoingProcessStopStoringForInsolventUserRequestCf,
-    },
     types::{FileDistributionInfo, ManagedProvider},
->>>>>>> a6c0b772
     BlockchainService,
 };
 
