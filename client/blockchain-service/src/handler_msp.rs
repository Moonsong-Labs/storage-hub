use log::{debug, error, info, trace, warn};
use std::{collections::HashSet, str, sync::Arc};
use tokio::sync::{oneshot::error::TryRecvError, Mutex};

use sc_client_api::HeaderBackend;
use sc_network_types::PeerId;
use sp_api::ProvideRuntimeApi;
use sp_blockchain::TreeRoute;
use sp_runtime::traits::Block as BlockT;

use pallet_file_system_runtime_api::FileSystemApi;
use pallet_storage_providers_runtime_api::StorageProvidersApi;
use shc_actors_framework::actor::Actor;
use shc_common::{
    traits::StorageEnableRuntime,
    typed_store::CFDequeAPI,
    types::{
        BackupStorageProviderId, BlockHash, BlockNumber, BucketId, FileKey, MainStorageProviderId,
        ProviderId, StorageEnableEvents,
    },
};
use shc_forest_manager::traits::ForestStorageHandler;

use crate::{
    events::{
        DistributeFileToBsp, FinalisedBucketMovedAway, FinalisedBucketMutationsApplied,
        FinalisedMspStopStoringBucketInsolventUser, FinalisedMspStoppedStoringBucket,
        FinalisedStorageRequestRejected, ForestWriteLockTaskData, MoveBucketRequestedForMsp,
        NewStorageRequest, ProcessMspRespondStoringRequest, ProcessMspRespondStoringRequestData,
        ProcessStopStoringForInsolventUserRequest, ProcessStopStoringForInsolventUserRequestData,
        StartMovedBucketDownload, VerifyMspBucketForests,
    },
    handler::LOG_TARGET,
    types::{FileDistributionInfo, FileKeyStatus, ManagedProvider, MultiInstancesNodeRole},
    BlockchainService,
};

// TODO: Make this configurable in the config file
const MAX_BATCH_MSP_RESPOND_STORE_REQUESTS: u32 = 100;

impl<FSH, Runtime> BlockchainService<FSH, Runtime>
where
    FSH: ForestStorageHandler<Runtime> + Clone + Send + Sync + 'static,
    Runtime: StorageEnableRuntime,
{
    /// Handles the initial sync of a MSP, after coming out of syncing mode.
    ///
    /// Steps:
    /// TODO
    pub(crate) fn msp_initial_sync(
        &self,
        _block_hash: Runtime::Hash,
        _msp_id: ProviderId<Runtime>,
    ) {
        // TODO: Catch up to Forest root writes in the Bucket's Forests.
        // Emit event to check that this node has a Forest Storage for each Bucket this MSP manages.
        self.emit(VerifyMspBucketForests {});
    }

    /// Initialises the block processing flow for a MSP.
    ///
    /// Steps:
    /// 1. Catch up to Forest root changes in the Forests of the Buckets this MSP manages.
    pub(crate) async fn msp_init_block_processing<Block>(
        &mut self,
        _block_hash: &Runtime::Hash,
        _block_number: &BlockNumber<Runtime>,
        tree_route: TreeRoute<Block>,
    ) where
        Block: BlockT<Hash = Runtime::Hash>,
    {
        self.forest_root_changes_catchup(&tree_route).await;
    }

    /// Processes new block imported events that are only relevant for an MSP.
    pub(crate) fn msp_process_block_import_events(
        &mut self,
        _block_hash: &Runtime::Hash,
        event: StorageEnableEvents<Runtime>,
    ) {
        let managed_msp_id = match &self.maybe_managed_provider {
            Some(ManagedProvider::Msp(msp_handler)) => &msp_handler.msp_id,
            _ => {
                error!(target: LOG_TARGET, "`msp_process_block_events` should only be called if the node is managing a MSP. Found [{:?}] instead.", self.maybe_managed_provider);
                return;
            }
        };

        // Process the events that are common to all roles.
        match event {
            _ => {
                trace!(target: LOG_TARGET, "No common MSP block import events to process while in LEADER, STANDALONE or FOLLOWER role");
            }
        }

        // Process the events that are common to all roles.
        match self.role {
            MultiInstancesNodeRole::Leader | MultiInstancesNodeRole::Standalone => {
                match event {
                    StorageEnableEvents::FileSystem(
                        pallet_file_system::Event::MoveBucketAccepted {
                            bucket_id,
                            old_msp_id: _,
                            new_msp_id,
                            value_prop_id,
                        },
                    ) => {
                        // As an MSP, this node is interested in the *imported* event if
                        // this node is the new MSP - to start downloading the bucket.
                        // Otherwise, ignore the event. Check finalised events for the old
                        // MSP branch.
                        if managed_msp_id == &new_msp_id {
                            self.emit(StartMovedBucketDownload {
                                bucket_id,
                                value_prop_id,
                            });
                        }
                    }
                    StorageEnableEvents::FileSystem(
                        pallet_file_system::Event::BspConfirmedStoring {
                            who: _,
                            bsp_id,
                            confirmed_file_keys,
                            skipped_file_keys: _,
                            new_root: _,
                        },
                    ) if self.config.enable_msp_distribute_files => {
                        for (file_key, _file_metadata) in confirmed_file_keys {
                            // If this is a BSP confirming a file that this MSP distributed, remove it from
                            // the list of BSPs distributing, and move it into the list of BSPs confirmed.
                            if let Some(ManagedProvider::Msp(msp_handler)) =
                                &mut self.maybe_managed_provider
                            {
                                if let Some(file_distribution_info) =
                                    msp_handler.files_to_distribute.get_mut(&file_key.into())
                                {
                                    file_distribution_info.bsps_distributing.remove(&bsp_id);
                                    file_distribution_info.bsps_confirmed.insert(bsp_id);

                                    debug!(target: LOG_TARGET, "BSP [{:?}] confirmed storing file [{:?}]", bsp_id, file_key);
                                }
                            }
                        }
                    }
                    StorageEnableEvents::FileSystem(
                        pallet_file_system::Event::StorageRequestFulfilled { file_key }
                        | pallet_file_system::Event::StorageRequestExpired { file_key }
                        | pallet_file_system::Event::StorageRequestRevoked { file_key }
                        | pallet_file_system::Event::StorageRequestRejected { file_key, .. },
                    ) if self.config.enable_msp_distribute_files => {
                        // Any of these events means that the storage request has finished its
                        // lifecycle, so we can remove it from the list of files to distribute.
                        if let Some(ManagedProvider::Msp(msp_handler)) =
                            &mut self.maybe_managed_provider
                        {
                            msp_handler.files_to_distribute.remove(&file_key.into());

                            debug!(target: LOG_TARGET, "Storage request [{:?}] finished its lifecycle, removing it from the list of files to distribute", file_key);
                        }
                    }
                    // Ignore all other events.
                    _ => {}
                }
            }
            MultiInstancesNodeRole::Follower => {
                trace!(target: LOG_TARGET, "No MSP block import events to process while in FOLLOWER role");
            }
        }
    }

    /// Runs at the end of every block import for a MSP.
    ///
    /// Steps:
    /// 1. Monitor for new pending storage requests and emit events for processing.
    /// 2. Check for BSPs who volunteered for files this MSP has to distribute, and spawn task
    ///    to distribute them.
    pub(crate) async fn msp_end_block_processing<Block>(
        &mut self,
        block_hash: &Runtime::Hash,
        _block_number: &BlockNumber<Runtime>,
        _tree_route: TreeRoute<Block>,
    ) where
        Block: BlockT<Hash = Runtime::Hash>,
    {
        let managed_msp_id = match &self.maybe_managed_provider {
            Some(ManagedProvider::Msp(msp_handler)) => msp_handler.msp_id.clone(),
            _ => {
<<<<<<< HEAD
                trace!(target: LOG_TARGET, "`msp_end_block_processing` called but node is not managing an MSP");
=======
                error!(target: LOG_TARGET, "`msp_end_block_processing` called but node is not managing an MSP");
>>>>>>> b8ed01b7
                return;
            }
        };

        // Monitor for new pending storage requests
        self.handle_pending_storage_requests(managed_msp_id.clone());

        // Distribute files to BSPs
        self.spawn_distribute_file_to_bsps_tasks(block_hash, managed_msp_id);
    }

    /// Processes finality events that are only relevant for an MSP.
    pub(crate) fn msp_process_finality_events(
        &mut self,
        block_hash: &Runtime::Hash,
        event: StorageEnableEvents<Runtime>,
    ) {
        let managed_msp_id = match &self.maybe_managed_provider {
            Some(ManagedProvider::Msp(msp_handler)) => msp_handler.msp_id.clone(),
            _ => {
                error!(target: LOG_TARGET, "`msp_process_finality_events` should only be called if the node is managing a MSP. Found [{:?}] instead.", self.maybe_managed_provider);
                return;
            }
        };

        // Process the events that are common to all roles.
        match event.clone() {
            StorageEnableEvents::FileSystem(
                pallet_file_system::Event::MspStoppedStoringBucket {
                    msp_id,
                    owner,
                    bucket_id,
                },
            ) => {
                if msp_id == managed_msp_id {
                    self.emit(FinalisedMspStoppedStoringBucket {
                        msp_id,
                        owner,
                        bucket_id,
                    })
                }
            }
            StorageEnableEvents::FileSystem(
                pallet_file_system::Event::MspStopStoringBucketInsolventUser {
                    msp_id,
                    owner: _,
                    bucket_id,
                },
            ) => {
                if msp_id == managed_msp_id {
                    self.emit(FinalisedMspStopStoringBucketInsolventUser { msp_id, bucket_id })
                }
            }
            StorageEnableEvents::FileSystem(pallet_file_system::Event::MoveBucketAccepted {
                bucket_id,
                old_msp_id,
                new_msp_id,
                value_prop_id: _,
            }) => {
                // This event is relevant in case the Provider managed is the old MSP,
                // in which case we should clean up the bucket.
                // Note: we do this in finality to ensure we don't lose data in case
                // of a reorg.
                if let Some(old_msp_id) = old_msp_id {
                    if managed_msp_id == old_msp_id {
                        self.emit(FinalisedBucketMovedAway {
                            bucket_id,
                            old_msp_id,
                            new_msp_id,
                        });
                    }
                }
            }
            StorageEnableEvents::FileSystem(
                pallet_file_system::Event::MspAcceptedStorageRequest {
                    file_key,
                    file_metadata: _,
                },
            ) => {
                // Finalize accepted storage request: transition from Submitted to Accepted
                let file_key: FileKey = file_key.into();
                if let Some(ManagedProvider::Msp(msp_handler)) = &mut self.maybe_managed_provider {
                    debug!(
                        target: LOG_TARGET,
                        "✅ Finalized file key {:?} as Accepted",
                        file_key
                    );
                    msp_handler
                        .file_key_statuses
                        .insert(file_key, FileKeyStatus::Accepted);
                }
            }
            StorageEnableEvents::FileSystem(
                pallet_file_system::Event::StorageRequestRejected {
                    file_key,
                    msp_id,
                    bucket_id,
                    reason: _,
                },
            ) => {
                // Process either InternalError or RequestExpire if this provider is managing the bucket.
                if msp_id == managed_msp_id {
<<<<<<< HEAD
                    // Finalize rejected storage request: transition from Submitted to Rejected
                    let file_key_h256: FileKey = file_key.into();
                    if let Some(ManagedProvider::Msp(msp_handler)) =
                        &mut self.maybe_managed_provider
                    {
                        debug!(
                            target: LOG_TARGET,
                            "❌ Finalized file key {:?} as Rejected",
                            file_key_h256
                        );
                        msp_handler
                            .file_key_statuses
                            .insert(file_key_h256, FileKeyStatus::Rejected);
                    }

=======
>>>>>>> b8ed01b7
                    self.emit(FinalisedStorageRequestRejected {
                        file_key: file_key.into(),
                        provider_id: msp_id.into(),
                        bucket_id,
                    })
                }
            }
            StorageEnableEvents::ProofsDealer(pallet_proofs_dealer::Event::MutationsApplied {
                mutations,
                old_root: _,
                new_root,
                event_info,
            }) => {
                // The mutations are applied to a Bucket's Forest root.
                // Check that this MSP is managing at least one bucket.
                let buckets_managed_by_msp =
            self.client
                    .runtime_api()
                    .query_buckets_for_msp(*block_hash, &managed_msp_id)
                    .inspect_err(|e| error!(target: LOG_TARGET, "Runtime API call failed while querying buckets for MSP [{:?}]: {:?}", managed_msp_id, e))
                    .ok()
                    .and_then(|api_result| {
                        api_result
                            .inspect_err(|e| error!(target: LOG_TARGET, "Runtime API error while querying buckets for MSP [{:?}]: {:?}", managed_msp_id, e))
                            .ok()
                    });

                let Some(bucket_id) = self.validate_bucket_mutations_for_msp(
                    block_hash,
                    buckets_managed_by_msp,
                    event_info,
                ) else {
                    return;
                };

                self.emit(FinalisedBucketMutationsApplied {
                    bucket_id,
                    mutations: mutations.clone().into(),
                    new_root,
                });
            }
            _ => {}
        }

        // Process the events that are specific to the role of the node.
        match self.role {
            MultiInstancesNodeRole::Leader | MultiInstancesNodeRole::Standalone => {
                match event {
                    StorageEnableEvents::FileSystem(
                        pallet_file_system::Event::MoveBucketRequested {
                            who: _,
                            bucket_id,
                            new_msp_id,
                            new_value_prop_id,
                        },
                    ) => {
                        // As an MSP, this node is interested in the event only if this node is the new MSP.
                        if managed_msp_id == new_msp_id {
                            self.emit(MoveBucketRequestedForMsp {
                                bucket_id,
                                value_prop_id: new_value_prop_id,
                            });
                        }
                    }

                    // Ignore all other events.
                    _ => {}
                }
            }
            MultiInstancesNodeRole::Follower => {
                trace!(target: LOG_TARGET, "No MSP finality events to process while in FOLLOWER role");
            }
        }
    }

    /// TODO: UPDATE THIS FUNCTION TO HANDLE FOREST WRITE LOCKS PER-BUCKET, AND UPDATE DOCS.
    /// Check if there are any pending requests to update the Forest root on the runtime, and process them.
    ///
    /// The priority is given by:
    /// 1. `RespondStorageRequest` over...
    /// 2. `StopStoringForInsolventUserRequest`.
    ///
    /// This function is called every time a new block is imported and after each request is queued.
    ///
    /// _IMPORTANT: This check will be skipped if the latest processed block does not match the current best block._
    pub(crate) fn msp_assign_forest_root_write_lock(&mut self) {
        let client_best_hash: Runtime::Hash = self.client.info().best_hash;
        let client_best_number: BlockNumber<Runtime> = self.client.info().best_number.into();

        // Skip if the latest processed block doesn't match the current best block
        if self.best_block.hash != client_best_hash || self.best_block.number != client_best_number
        {
            trace!(target: LOG_TARGET, "Skipping Forest root write lock assignment because latest processed block does not match current best block (local block hash and number [{}, {}], best block hash and number [{}, {}])", self.best_block.hash, self.best_block.number, client_best_hash, client_best_number);
            return;
        }

        match &self.maybe_managed_provider {
            Some(ManagedProvider::Msp(_)) => {}
            _ => {
                error!(target: LOG_TARGET, "`msp_check_pending_forest_root_writes` should only be called if the node is managing a MSP. Found [{:?}] instead.", self.maybe_managed_provider);
                return;
            }
        };

        // This is done in a closure to avoid borrowing `self` immutably and then mutably.
        // Inside of this closure, we borrow `self` mutably when taking ownership of the lock.
        {
            let forest_root_write_lock = match &mut self.maybe_managed_provider {
                Some(ManagedProvider::Msp(msp_handler)) => &mut msp_handler.forest_root_write_lock,
                _ => unreachable!("We just checked this is a MSP"),
            };

            if let Some(mut rx) = forest_root_write_lock.take() {
                // Note: tasks that get ownership of the lock are responsible for sending a message back when done processing.
                match rx.try_recv() {
                    // If the channel is empty, means we still need to wait for the current task to finish.
                    Err(TryRecvError::Empty) => {
                        // If we have a task writing to the runtime, we don't want to start another one.
                        *forest_root_write_lock = Some(rx);
                        trace!(target: LOG_TARGET, "Waiting for current Forest root write task to finish (lock held)");
                        return;
                    }
                    Ok(_) => {
                        trace!(target: LOG_TARGET, "Forest root write task finished, lock is released!");
                    }
                    Err(TryRecvError::Closed) => {
                        error!(target: LOG_TARGET, "Forest root write task channel closed unexpectedly. Lock is released anyway!");
                    }
                }
            } else {
                trace!(target: LOG_TARGET, "No forest root write lock held, proceeding to check pending requests");
            }
        }

        // At this point we know that the lock is released and we can start processing new requests.
        let mut next_event_data: Option<ForestWriteLockTaskData<Runtime>> = None;

        let msp_handler = match &mut self.maybe_managed_provider {
            Some(ManagedProvider::Msp(msp_handler)) => msp_handler,
            _ => {
                // If there's no MSP being managed, there's no point in checking for pending requests.
<<<<<<< HEAD
=======
                error!(target: LOG_TARGET, "`msp_assign_forest_root_write_lock` called but node is not managing an MSP");
>>>>>>> b8ed01b7
                return;
            }
        };

        // Check for pending respond storing requests from in-memory queue.
        {
            trace!(
                target: LOG_TARGET,
                "Checking pending respond storage requests. Queue size: {}, pending_file_keys: {:?}",
                msp_handler.pending_respond_storage_requests.len(),
                msp_handler.pending_respond_storage_request_file_keys
            );

            let max_batch_respond = MAX_BATCH_MSP_RESPOND_STORE_REQUESTS;

            // Batch multiple respond storing requests up to the runtime configured maximum.
            let mut respond_storage_requests = Vec::new();
            for _ in 0..max_batch_respond {
                if let Some(request) = msp_handler.pending_respond_storage_requests.pop_front() {
                    trace!(
                        target: LOG_TARGET,
                        "Popped respond storage request for file key {:?} from queue",
                        request.file_key
                    );
                    // Remove from dedup tracking set so the file key can be re-queued if needed.
                    msp_handler
                        .pending_respond_storage_request_file_keys
                        .remove(&request.file_key);
                    respond_storage_requests.push(request);
                } else {
                    break;
                }
            }

            // If we have at least 1 respond storing request, send the process event.
            if !respond_storage_requests.is_empty() {
                trace!(
                    target: LOG_TARGET,
                    "Preparing to emit ProcessMspRespondStoringRequest with {} requests",
                    respond_storage_requests.len()
                );
                next_event_data = Some(
                    ProcessMspRespondStoringRequestData {
                        respond_storing_requests: respond_storage_requests,
                    }
                    .into(),
                );
            } else {
                trace!(target: LOG_TARGET, "No pending respond storage requests in queue");
            }
        }

        // If we have no pending storage requests to respond to, we can also check for pending stop storing for insolvent user requests.
        if next_event_data.is_none() {
            let state_store_context = self.persistent_state.open_rw_context_with_overlay();
            if let Some(request) = state_store_context
                .pending_stop_storing_for_insolvent_user_request_deque::<Runtime>()
                .pop_front()
            {
                next_event_data = Some(
                    ProcessStopStoringForInsolventUserRequestData { who: request.user }.into(),
                );
            }
            state_store_context.commit();
        }

        // If there is any event data to process, emit the event.
        if let Some(event_data) = next_event_data {
            trace!(target: LOG_TARGET, "Emitting forest write event");
            self.msp_emit_forest_write_event(event_data);
        } else {
            trace!(target: LOG_TARGET, "No event data to emit");
        }
    }

    pub(crate) async fn msp_process_forest_root_changing_events(
        &mut self,
        block_hash: &BlockHash,
        event: StorageEnableEvents<Runtime>,
        revert: bool,
    ) {
        let managed_msp_id = match &self.maybe_managed_provider {
            Some(ManagedProvider::Msp(msp_handler)) => &msp_handler.msp_id,
            _ => {
                error!(target: LOG_TARGET, "`msp_process_forest_root_changing_events` should only be called if the node is managing a MSP. Found [{:?}] instead.", self.maybe_managed_provider);
                return;
            }
        };

        // Preemptively getting the Buckets managed by this MSP, so that we do the query just once,
        // instead of doing it for every event.
        let buckets_managed_by_msp =
            self.client
                    .runtime_api()
                    .query_buckets_for_msp(*block_hash, managed_msp_id)
                    .inspect_err(|e| error!(target: LOG_TARGET, "Runtime API call failed while querying buckets for MSP [{:?}]: {:?}", managed_msp_id, e))
                    .ok()
                    .and_then(|api_result| {
                        api_result
                            .inspect_err(|e| error!(target: LOG_TARGET, "Runtime API error while querying buckets for MSP [{:?}]: {:?}", managed_msp_id, e))
                            .ok()
                    });

        if let StorageEnableEvents::ProofsDealer(pallet_proofs_dealer::Event::MutationsApplied {
            mutations,
            old_root,
            new_root,
            event_info,
        }) = event
        {
            let Some(bucket_id) = self.validate_bucket_mutations_for_msp(
                block_hash,
                buckets_managed_by_msp,
                event_info,
            ) else {
                return;
            };

            // Apply forest root changes to the Bucket's Forest Storage.
            // At this point, we only apply the mutation of this file and its metadata to the Forest of this Bucket,
            // and not to the File Storage.
            // For file deletions, we will remove the file from the File Storage only after finality is reached.
            // This gives us the opportunity to put the file back in the Forest if this block is re-orged.
            let bucket_forest_key = bucket_id.as_ref().to_vec();
            if let Err(e) = self
                .apply_forest_mutations_and_verify_root(
                    bucket_forest_key,
                    &mutations,
                    revert,
                    old_root,
                    new_root,
                )
                .await
            {
                error!(target: LOG_TARGET, "CRITICAL ❗️❗️ Failed to apply mutations and verify root for Bucket [{:?}]. \nError: {:?}", bucket_id, e);
                return;
            };

            info!(target: LOG_TARGET, "🌳 New local Forest root matches the one in the block for Bucket [{:?}]", bucket_id);
        }
    }

    fn msp_emit_forest_write_event(&mut self, data: impl Into<ForestWriteLockTaskData<Runtime>>) {
        // Get the MSP's Forest root write lock.
        let forest_root_write_lock = match &mut self.maybe_managed_provider {
            Some(ManagedProvider::Msp(msp_handler)) => &mut msp_handler.forest_root_write_lock,
            _ => {
                error!(target: LOG_TARGET, "`msp_emit_forest_write_event` should only be called if the node is managing a MSP. Found [{:?}] instead.", self.maybe_managed_provider);
                return;
            }
        };

        // Create a new channel to assign ownership of the MSP's Forest root write lock.
        let (tx, rx) = tokio::sync::oneshot::channel();
        *forest_root_write_lock = Some(rx);

        // This is an [`Arc<Mutex<Option<T>>>`] (in this case [`oneshot::Sender<()>`]) instead of just
        // T so that we can keep using the current actors event bus (emit) which requires Clone on the
        // event. Clone is required because there is no constraint on the number of listeners that can
        // subscribe to the event (and each is guaranteed to receive all emitted events).
        let forest_root_write_tx = Arc::new(Mutex::new(Some(tx)));
        match data.into() {
            ForestWriteLockTaskData::MspRespondStorageRequest(data) => {
                self.emit(ProcessMspRespondStoringRequest {
                    data,
                    forest_root_write_tx,
                });
            }
            ForestWriteLockTaskData::StopStoringForInsolventUserRequest(data) => {
                self.emit(ProcessStopStoringForInsolventUserRequest {
                    data,
                    forest_root_write_tx,
                });
            }
            ForestWriteLockTaskData::ConfirmStoringRequest(_) => {
                unreachable!("MSPs do not confirm storing requests the way BSPs do.")
            }
            ForestWriteLockTaskData::SubmitProofRequest(_) => {
                unreachable!("MSPs do not submit proofs.")
            }
        }
    }

    /// Validates that a MutationsApplied event's bucket is managed by this MSP.
    ///
    /// This helper performs the following validation steps:
    /// 1. Checks if this MSP is managing at least one bucket
    /// 2. Validates that the event_info contains the BucketId of the bucket that was mutated
    /// 3. Decodes the BucketId from the event_info
    /// 4. Verifies that the BucketId is in the list of buckets managed by this MSP
    ///
    /// Returns Some(bucket_id) if all validations pass, None otherwise.
    fn validate_bucket_mutations_for_msp(
        &self,
        block_hash: &Runtime::Hash,
        buckets_managed_by_msp: Option<Vec<BucketId<Runtime>>>,
        event_info: Option<Vec<u8>>,
    ) -> Option<BucketId<Runtime>> {
        // Check that this MSP is managing at least one bucket.
        if buckets_managed_by_msp.is_none() {
            debug!(target: LOG_TARGET, "MSP is not managing any buckets. Skipping mutations applied event.");
            return None;
        }
        let buckets_managed_by_msp = buckets_managed_by_msp
            .as_ref()
            .expect("Just checked that this is not None; qed");
        if buckets_managed_by_msp.is_empty() {
            debug!(target: LOG_TARGET, "Buckets managed by MSP is an empty vector. Skipping mutations applied event.");
            return None;
        }

        // In StorageHub, we assume that all `MutationsApplied` events are emitted by bucket
        // root changes, and they should contain the encoded `BucketId` of the bucket that was mutated
        // in the `event_info` field.
        let Some(event_info) = event_info else {
            error!(
                target: LOG_TARGET,
                "MutationsApplied event with `None` event info, when it is expected to contain the BucketId of the bucket that was mutated."
            );
            return None;
        };
        let bucket_id = match self
            .client
            .runtime_api()
            .decode_generic_apply_delta_event_info(*block_hash, event_info)
        {
            Ok(runtime_api_result) => match runtime_api_result {
                Ok(bucket_id) => bucket_id,
                Err(e) => {
                    error!(target: LOG_TARGET, "Failed to decode BucketId from event info: {:?}", e);
                    return None;
                }
            },
            Err(e) => {
                error!(target: LOG_TARGET, "Error while calling runtime API to decode BucketId from event info: {:?}", e);
                return None;
            }
        };

        // Check if the bucket is managed by this MSP.
        if !buckets_managed_by_msp.contains(&bucket_id) {
            debug!(target: LOG_TARGET, "Bucket [{:?}] is not managed by this MSP. Skipping mutations applied event.", bucket_id);
            return None;
        }

        Some(bucket_id)
    }

    /// Scans pending storage requests for this MSP and triggers distribution tasks.
    ///
    /// This function should be called at the end of a block import for MSP-managed nodes.
    /// It queries the runtime for pending storage requests assigned to this MSP, filters
    /// only those already accepted by the MSP (i.e., files that this MSP already has),
    /// and for each eligible file delegates to [`distribute_file_to_bsps`] which emits
    /// a `DistributeFileToBsp` event per volunteering BSP (avoiding duplicates).
    ///
    /// Parameters:
    /// - `block_hash`: Block hash used to perform consistent runtime API queries.
    /// - `msp_id`: The MSP ID of the provider this node is managing.
    ///
    /// Behaviour:
    /// - Logs and returns early if runtime API calls fail.
    /// - Safe to call repeatedly; per-file deduplication is enforced downstream using
    ///   the in-memory `files_to_distribute` state to not spawn duplicate tasks or
    ///   re-emit for already-confirmed BSPs.
    pub(crate) fn spawn_distribute_file_to_bsps_tasks(
        &mut self,
        block_hash: &Runtime::Hash,
        msp_id: MainStorageProviderId<Runtime>,
    ) {
        debug!(target: LOG_TARGET, "Spawning distribute file to BSPs tasks");

        // Followers do not distribute files to BSPs.
        if self.role == MultiInstancesNodeRole::Follower {
            debug!(target: LOG_TARGET, "Follower node does not distribute files to BSPs. Skipping distribution scan.");
            return;
        }

        // Only distribute files to BSPs when explicitly enabled via configuration.
        if !self.config.enable_msp_distribute_files {
            debug!(target: LOG_TARGET, "MSP file distribution disabled by configuration. Skipping distribution scan.");
            return;
        }

        // Exit early if the MSP node peer ID is not set, meaning it is not meant to be a distributor.
        // Clone to avoid holding an immutable borrow of `self` across the loop below where we need `&mut self`.
        let managed_msp_peer_id = match self.config.peer_id.clone() {
            Some(peer_id) => peer_id,
            None => {
                debug!(target: LOG_TARGET, "MSP node peer ID is not set, meaning it is not meant to be a distributor. Skipping distribution of files.");
                return;
            }
        };

        // Get pending storage requests that this MSP should distribute the file to BSPs for.
        let pending_storage_requests_for_this_msp = match self
            .client
            .runtime_api()
            .storage_requests_by_msp(*block_hash, msp_id)
        {
            Ok(pending_storage_requests) => pending_storage_requests,
            Err(e) => {
                error!(target: LOG_TARGET, "Failed to execute runtime API call to get pending storage requests for MSP [{:?}]: {:?}", msp_id, e);
                return;
            }
        };

        // Filter out storage requests that this MSP has not already accepted.
        // Cannot distribute files that this MSP doesn't have already.
        // Also keep only those for which this MSP node is listed as one of
        // the `user_peer_ids` of the storage request, meaning it is meant to
        // be a distributor of the file.
        let mut storage_requests_to_distribute =
            pending_storage_requests_for_this_msp
                .iter()
                .filter(|(_, storage_request)| {
                    // We already know that the values in this map are storage requests that
                    // this MSP is assigned to, we just have to check that it has already accepted
                    // the storage request. See [`shc_common::types::StorageRequestMetadata`] for more details.
                    if !storage_request.msp_status.is_accepted() {
                        // Return early if the MSP has not accepted the storage request.
                        return false;
                    }

                    let msp_is_distributor = storage_request.user_peer_ids.iter().any(|peer_id| {
                        let peer_id_str = match str::from_utf8(peer_id.as_ref()) {
                            Ok(peer_id_str) => peer_id_str,
                            Err(e) => {
                                error!(target: LOG_TARGET, "Failed to convert peer ID from storage request to string: {:?}", e);
                                return false;
                            }
                        };

                        let peer_id: PeerId = match peer_id_str.parse() {
                            Ok(peer_id) => peer_id,
                            Err(e) => {
                                error!(target: LOG_TARGET, "Failed to convert peer ID from storage request to PeerId: {:?}", e);
                                return false;
                            }
                        };

                        peer_id == managed_msp_peer_id
                    });

                    msp_is_distributor
                })
								.peekable();

        if storage_requests_to_distribute.peek().is_none() {
            debug!(target: LOG_TARGET, "No storage requests to distribute for MSP [{:?}]", msp_id);
            return;
        }

        // Distribute the files to the BSPs.
        for storage_request in storage_requests_to_distribute {
            let file_key = storage_request.0;
            self.distribute_file_to_bsps(block_hash, file_key);
        }
    }

    /// Emits distribution events for all volunteering BSPs for a given file.
    ///
    /// Queries the runtime for BSPs that volunteered to store `file_key` and emits
    /// a `DistributeFileToBsp` event for each BSP that doesn't already have a running
    /// task. BSPs that have already confirmed storage are skipped as well. Uses the
    /// MSP's `files_to_distribute` to avoid duplicate work.
    ///
    /// Preconditions:
    /// - This node must be managing an MSP; otherwise the function logs and returns.
    /// - Typically invoked by [`spawn_distribute_file_to_bsps_tasks`], after ensuring the
    ///   MSP accepted the corresponding storage request.
    ///
    /// Parameters:
    /// - `block_hash`: Block hash used for consistent runtime API queries.
    /// - `file_key`: The file key to distribute.
    ///
    /// Errors:
    /// - Logs and returns early if runtime API queries fail or return errors.
    pub(crate) fn distribute_file_to_bsps(
        &mut self,
        block_hash: &Runtime::Hash,
        file_key: &Runtime::Hash,
    ) {
        debug!(target: LOG_TARGET, "Distributing file [{:?}] to BSPs", file_key);

        let managed_msp = match &mut self.maybe_managed_provider {
            Some(ManagedProvider::Msp(msp_handler)) => msp_handler,
            _ => {
                error!(target: LOG_TARGET, "`spawn_distribute_file_to_bsps_tasks` should only be called if the node is managing a MSP. Found [{:?}] instead.", self.maybe_managed_provider);
                return;
            }
        };

        let file_key = file_key.clone().into();

        // Get the BSPs who volunteered to store the file.
        let bsps_volunteered: Vec<BackupStorageProviderId<Runtime>> = match self
            .client
            .runtime_api()
            .query_bsps_volunteered_for_file(*block_hash, file_key)
        {
            Ok(bsps_volunteered_result) => match bsps_volunteered_result {
                Ok(bsps_volunteered) => bsps_volunteered,
                Err(e) => {
                    error!(target: LOG_TARGET, "Failed to get BSPs volunteered for file [{:?}]: {:?}", file_key, e);
                    return;
                }
            },
            Err(e) => {
                error!(target: LOG_TARGET, "Failed run runtime API call to query BSPs volunteered for file [{:?}]: {:?}", file_key, e);
                return;
            }
        };

        let to_emit = {
            // Get the BSPs for which there are tasks currently distributing the file.
            // If there is no entry for the file key, create a new one.
            let file_distribution_info = managed_msp
                .files_to_distribute
                .entry(file_key.clone().into())
                .or_insert(FileDistributionInfo::new());

            // Filter out BSPs that are already distributing the file or have already confirmed to store it.
            bsps_volunteered
                .into_iter()
                .filter(|bsp_id| {
                    !file_distribution_info.bsps_distributing.contains(bsp_id)
                        && !file_distribution_info.bsps_confirmed.contains(bsp_id)
                })
                .collect::<Vec<_>>()
        };

        // For each BSP who volunteered to store the file, send an event to distribute the file to them,
        // as long as there is not already a task for that BSP, or the file has already been confirmed to be stored.
        // This loop is executed separately from the one above to avoid compiler error with `self` being borrowed mutably.
        for bsp_id in to_emit {
            self.emit(DistributeFileToBsp {
                file_key: file_key.into(),
                bsp_id,
            });
        }
    }

    /// Process pending storage requests for the given MSP.
    ///
    /// Queries pending storage requests and emits a [`NewStorageRequest`] event for file keys
    /// that are not already being processed. This mirrors the pattern used by
    /// [`distribute_file_to_bsps`] with [`files_to_distribute`].
    ///
    /// ## Status Tracking
    ///
    /// The status tracking prevents duplicate processing:
<<<<<<< HEAD
    /// - File keys with any status (`Processing`, `Submitted`, `Accepted`, `Rejected`, `Abandoned`) are skipped
    /// - New file keys are marked as `Processing` when emitting the event
    /// - Tasks update statuses via commands as they process requests
    /// - The blockchain service transitions `Submitted` → `Accepted`/`Rejected` on finality events
    ///
    /// ## Reorg Detection
    ///
    /// This function detects reorgs by checking for `Submitted` file keys that still appear in
    /// pending storage requests. A file key in `Submitted` status means its accept/reject tx was
    /// included in a block. If that file key is still pending, the block was reorged out.
    /// In this case, the file key is removed from statuses to enable automatic retry.
=======
    /// - File keys with any status (`Processing`, `Abandoned`) are skipped
    /// - New file keys are marked as `Processing` when emitting the event
    /// - Tasks update statuses via commands as they process requests
    /// - Stale entries are cleaned up when file keys no longer appear in pending requests
>>>>>>> b8ed01b7
    ///
    /// ## Cleanup
    ///
    /// Stale entries (file keys no longer in pending requests) are removed regardless of status.
    /// If a file key is not pending, its storage request lifecycle is complete.
    fn handle_pending_storage_requests(&mut self, msp_id: MainStorageProviderId<Runtime>) {
        let current_block_hash = self.client.info().best_hash;

        // Query pending storage requests (not yet accepted by MSP)
<<<<<<< HEAD
        let storage_requests = match self
=======
        let pending_storage_requests = match self
>>>>>>> b8ed01b7
            .client
            .runtime_api()
            .pending_storage_requests_by_msp(current_block_hash, msp_id)
        {
            Ok(sr) => sr,
            Err(e) => {
                warn!(target: LOG_TARGET, "Failed to get pending storage requests: {:?}", e);
                return;
            }
        };

        // Filter and collect requests to emit, setting status to Processing for new ones.
        // Also clean up stale entries from file_key_statuses.
        let requests_to_emit: Vec<_> = {
            let msp_handler = match &mut self.maybe_managed_provider {
                Some(ManagedProvider::Msp(msp_handler)) => msp_handler,
<<<<<<< HEAD
                _ => return,
            };

            // Collect the set of pending file keys for cleanup check
            let pending_file_keys: HashSet<FileKey> = storage_requests
=======
                _ => {
                    error!(target: LOG_TARGET, "`handle_pending_storage_requests` called but node is not managing an MSP");
                    return;
                }
            };

            // Collect the set of pending file keys for cleanup check
            let pending_file_keys: HashSet<FileKey> = pending_storage_requests
>>>>>>> b8ed01b7
                .iter()
                .map(|(file_key, _)| (*file_key).into())
                .collect();

<<<<<<< HEAD
            // Reorg detection: Find Submitted file keys that are still in pending requests.
            // If a file key is Submitted but still pending, the accept/reject tx was reorged out.
            // Remove from statuses to enable automatic retry on this block.
            let reorged_keys: Vec<_> = msp_handler
                .file_key_statuses
                .iter()
                .filter_map(|(file_key, status)| {
                    if matches!(status, FileKeyStatus::InBlock)
                        && pending_file_keys.contains(file_key)
                    {
                        Some(*file_key)
                    } else {
                        None
                    }
                })
                .collect();

            if !reorged_keys.is_empty() {
                warn!(
                    target: LOG_TARGET,
                    "🔄 Detected {} file key(s) with InBlock status still pending (reorged out), enabling retry",
                    reorged_keys.len()
                );
                for file_key in reorged_keys {
                    debug!(
                        target: LOG_TARGET,
                        "Removing file key {:?} from statuses (reorged out, will retry)",
                        file_key
                    );
                    msp_handler.file_key_statuses.remove(&file_key);
                }
            }

=======
>>>>>>> b8ed01b7
            // Clean up stale entries: remove file keys that are no longer in pending requests.
            // If a file key is not pending, its storage request lifecycle is complete and we
            // don't need to track it anymore, regardless of its current status.
            let stale_keys: Vec<_> = msp_handler
                .file_key_statuses
                .keys()
                .filter(|file_key| !pending_file_keys.contains(*file_key))
                .copied()
                .collect();

            if !stale_keys.is_empty() {
                debug!(
                    target: LOG_TARGET,
                    "Cleaning up {} stale file key statuses (no longer in pending requests)",
                    stale_keys.len()
                );
                for file_key in stale_keys {
                    trace!(target: LOG_TARGET, "Removing stale file key {:?} from statuses", file_key);
                    msp_handler.file_key_statuses.remove(&file_key);
                }
            }

<<<<<<< HEAD
            storage_requests
=======
            pending_storage_requests
>>>>>>> b8ed01b7
                .into_iter()
                .filter_map(|(file_key, sr)| {
                    let file_key_h256 = file_key.into();

<<<<<<< HEAD
                    // Skip file keys that already have a status
=======
                    // Skip file keys that already have a status (i.e., Processing or Abandoned)
>>>>>>> b8ed01b7
                    if let Some(status) = msp_handler.file_key_statuses.get(&file_key_h256) {
                        trace!(
                            target: LOG_TARGET,
                            "Skipping file key {:?} - status: {:?}",
                            file_key_h256,
                            status
                        );
                        return None;
                    }

                    // Mark as Processing before emitting
                    debug!(target: LOG_TARGET, "Processing new file key {:?}", file_key_h256);
                    msp_handler
                        .file_key_statuses
                        .insert(file_key_h256, FileKeyStatus::Processing);

                    Some(NewStorageRequest {
                        who: sr.owner,
                        file_key: file_key_h256,
                        bucket_id: sr.bucket_id,
                        location: sr.location,
                        fingerprint: sr.fingerprint.as_ref().into(),
                        size: sr.size,
                        user_peer_ids: sr.user_peer_ids,
                        expires_at: sr.expires_at,
                    })
                })
                .collect()
        };

        if requests_to_emit.is_empty() {
            trace!(target: LOG_TARGET, "No new storage requests to process (all already have status)");
            return;
        }

<<<<<<< HEAD
        debug!(
=======
        info!(
>>>>>>> b8ed01b7
            target: LOG_TARGET,
            "Emitting {} NewStorageRequest events (filtered from pending requests)",
            requests_to_emit.len()
        );

        // Emit events for filtered requests
        for request in requests_to_emit {
            self.emit(request);
        }
    }
}<|MERGE_RESOLUTION|>--- conflicted
+++ resolved
@@ -185,11 +185,7 @@
         let managed_msp_id = match &self.maybe_managed_provider {
             Some(ManagedProvider::Msp(msp_handler)) => msp_handler.msp_id.clone(),
             _ => {
-<<<<<<< HEAD
-                trace!(target: LOG_TARGET, "`msp_end_block_processing` called but node is not managing an MSP");
-=======
                 error!(target: LOG_TARGET, "`msp_end_block_processing` called but node is not managing an MSP");
->>>>>>> b8ed01b7
                 return;
             }
         };
@@ -292,24 +288,6 @@
             ) => {
                 // Process either InternalError or RequestExpire if this provider is managing the bucket.
                 if msp_id == managed_msp_id {
-<<<<<<< HEAD
-                    // Finalize rejected storage request: transition from Submitted to Rejected
-                    let file_key_h256: FileKey = file_key.into();
-                    if let Some(ManagedProvider::Msp(msp_handler)) =
-                        &mut self.maybe_managed_provider
-                    {
-                        debug!(
-                            target: LOG_TARGET,
-                            "❌ Finalized file key {:?} as Rejected",
-                            file_key_h256
-                        );
-                        msp_handler
-                            .file_key_statuses
-                            .insert(file_key_h256, FileKeyStatus::Rejected);
-                    }
-
-=======
->>>>>>> b8ed01b7
                     self.emit(FinalisedStorageRequestRejected {
                         file_key: file_key.into(),
                         provider_id: msp_id.into(),
@@ -451,10 +429,7 @@
             Some(ManagedProvider::Msp(msp_handler)) => msp_handler,
             _ => {
                 // If there's no MSP being managed, there's no point in checking for pending requests.
-<<<<<<< HEAD
-=======
                 error!(target: LOG_TARGET, "`msp_assign_forest_root_write_lock` called but node is not managing an MSP");
->>>>>>> b8ed01b7
                 return;
             }
         };
@@ -907,24 +882,10 @@
     /// ## Status Tracking
     ///
     /// The status tracking prevents duplicate processing:
-<<<<<<< HEAD
-    /// - File keys with any status (`Processing`, `Submitted`, `Accepted`, `Rejected`, `Abandoned`) are skipped
-    /// - New file keys are marked as `Processing` when emitting the event
-    /// - Tasks update statuses via commands as they process requests
-    /// - The blockchain service transitions `Submitted` → `Accepted`/`Rejected` on finality events
-    ///
-    /// ## Reorg Detection
-    ///
-    /// This function detects reorgs by checking for `Submitted` file keys that still appear in
-    /// pending storage requests. A file key in `Submitted` status means its accept/reject tx was
-    /// included in a block. If that file key is still pending, the block was reorged out.
-    /// In this case, the file key is removed from statuses to enable automatic retry.
-=======
     /// - File keys with any status (`Processing`, `Abandoned`) are skipped
     /// - New file keys are marked as `Processing` when emitting the event
     /// - Tasks update statuses via commands as they process requests
     /// - Stale entries are cleaned up when file keys no longer appear in pending requests
->>>>>>> b8ed01b7
     ///
     /// ## Cleanup
     ///
@@ -934,11 +895,7 @@
         let current_block_hash = self.client.info().best_hash;
 
         // Query pending storage requests (not yet accepted by MSP)
-<<<<<<< HEAD
-        let storage_requests = match self
-=======
         let pending_storage_requests = match self
->>>>>>> b8ed01b7
             .client
             .runtime_api()
             .pending_storage_requests_by_msp(current_block_hash, msp_id)
@@ -955,13 +912,6 @@
         let requests_to_emit: Vec<_> = {
             let msp_handler = match &mut self.maybe_managed_provider {
                 Some(ManagedProvider::Msp(msp_handler)) => msp_handler,
-<<<<<<< HEAD
-                _ => return,
-            };
-
-            // Collect the set of pending file keys for cleanup check
-            let pending_file_keys: HashSet<FileKey> = storage_requests
-=======
                 _ => {
                     error!(target: LOG_TARGET, "`handle_pending_storage_requests` called but node is not managing an MSP");
                     return;
@@ -970,47 +920,10 @@
 
             // Collect the set of pending file keys for cleanup check
             let pending_file_keys: HashSet<FileKey> = pending_storage_requests
->>>>>>> b8ed01b7
                 .iter()
                 .map(|(file_key, _)| (*file_key).into())
                 .collect();
 
-<<<<<<< HEAD
-            // Reorg detection: Find Submitted file keys that are still in pending requests.
-            // If a file key is Submitted but still pending, the accept/reject tx was reorged out.
-            // Remove from statuses to enable automatic retry on this block.
-            let reorged_keys: Vec<_> = msp_handler
-                .file_key_statuses
-                .iter()
-                .filter_map(|(file_key, status)| {
-                    if matches!(status, FileKeyStatus::InBlock)
-                        && pending_file_keys.contains(file_key)
-                    {
-                        Some(*file_key)
-                    } else {
-                        None
-                    }
-                })
-                .collect();
-
-            if !reorged_keys.is_empty() {
-                warn!(
-                    target: LOG_TARGET,
-                    "🔄 Detected {} file key(s) with InBlock status still pending (reorged out), enabling retry",
-                    reorged_keys.len()
-                );
-                for file_key in reorged_keys {
-                    debug!(
-                        target: LOG_TARGET,
-                        "Removing file key {:?} from statuses (reorged out, will retry)",
-                        file_key
-                    );
-                    msp_handler.file_key_statuses.remove(&file_key);
-                }
-            }
-
-=======
->>>>>>> b8ed01b7
             // Clean up stale entries: remove file keys that are no longer in pending requests.
             // If a file key is not pending, its storage request lifecycle is complete and we
             // don't need to track it anymore, regardless of its current status.
@@ -1033,20 +946,12 @@
                 }
             }
 
-<<<<<<< HEAD
-            storage_requests
-=======
             pending_storage_requests
->>>>>>> b8ed01b7
                 .into_iter()
                 .filter_map(|(file_key, sr)| {
                     let file_key_h256 = file_key.into();
 
-<<<<<<< HEAD
-                    // Skip file keys that already have a status
-=======
                     // Skip file keys that already have a status (i.e., Processing or Abandoned)
->>>>>>> b8ed01b7
                     if let Some(status) = msp_handler.file_key_statuses.get(&file_key_h256) {
                         trace!(
                             target: LOG_TARGET,
@@ -1082,11 +987,7 @@
             return;
         }
 
-<<<<<<< HEAD
-        debug!(
-=======
         info!(
->>>>>>> b8ed01b7
             target: LOG_TARGET,
             "Emitting {} NewStorageRequest events (filtered from pending requests)",
             requests_to_emit.len()
