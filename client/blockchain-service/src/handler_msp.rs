--- conflicted
+++ resolved
@@ -5,11 +5,7 @@
 use sc_client_api::HeaderBackend;
 use sp_api::ProvideRuntimeApi;
 use sp_blockchain::TreeRoute;
-<<<<<<< HEAD
-use sp_runtime::SaturatedConversion;
-=======
 use sp_runtime::traits::Block as BlockT;
->>>>>>> ede2499b
 
 use pallet_file_system_runtime_api::FileSystemApi;
 use pallet_storage_providers_runtime_api::StorageProvidersApi;
@@ -104,11 +100,7 @@
         _block_number: &BlockNumber<Runtime>,
         tree_route: TreeRoute<Block>,
     ) where
-<<<<<<< HEAD
-        Block: cumulus_primitives_core::BlockT<Hash = Runtime::Hash>,
-=======
         Block: BlockT<Hash = Runtime::Hash>,
->>>>>>> ede2499b
     {
         self.forest_root_changes_catchup(&tree_route).await;
     }
@@ -286,11 +278,7 @@
     /// _IMPORTANT: This check will be skipped if the latest processed block does not match the current best block._
     pub(crate) fn msp_assign_forest_root_write_lock(&mut self) {
         let client_best_hash: Runtime::Hash = self.client.info().best_hash;
-<<<<<<< HEAD
-        let client_best_number: u128 = self.client.info().best_number.saturated_into();
-=======
         let client_best_number: BlockNumber<Runtime> = self.client.info().best_number.into();
->>>>>>> ede2499b
 
         // Skip if the latest processed block doesn't match the current best block
         if self.best_block.hash != client_best_hash || self.best_block.number != client_best_number
