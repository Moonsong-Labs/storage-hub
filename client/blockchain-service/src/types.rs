use log::warn;
use std::{
    cmp::{min, Ordering},
    collections::{BTreeMap, BTreeSet},
    future::Future,
    pin::Pin,
    time::Duration,
};

use codec::{Decode, Encode};
use frame_system::DispatchEventInfo;
use sc_client_api::BlockImportNotification;
<<<<<<< HEAD
use shc_common::telemetry_error::{ErrorCategory, TelemetryErrorCategory};
use shc_common::types::{
    BackupStorageProviderId, BlockNumber, BucketId, CustomChallenge, HasherOutT,
    MainStorageProviderId, ProofsDealerProviderId, RandomnessOutput, RejectedStorageRequestReason,
    StorageData, StorageHubEventsVec, StorageProofsMerkleTrieLayout, StorageProviderId, Tip,
=======
use shc_common::{
    traits::StorageEnableRuntime,
    types::{
        BackupStorageProviderId, BlockNumber, BucketId, CustomChallenge, HasherOutT,
        MainStorageProviderId, MerkleTrieHash, OpaqueBlock, ProofsDealerProviderId,
        RandomnessOutput, RejectedStorageRequestReason, StorageDataUnit, StorageHubEventsVec,
        StorageProofsMerkleTrieLayout, StorageProviderId,
    },
>>>>>>> f209026c
};
use sp_blockchain::{HashAndNumber, TreeRoute};
use sp_runtime::{
    traits::{Header, Zero},
    DispatchError, SaturatedConversion,
};

use crate::{events, handler::LOG_TARGET};

/// A struct that holds the information to submit a storage proof.
///
/// This struct is used as an item in the `pending_submit_proof_requests` queue.
#[derive(Debug, Clone, Encode, Decode)]
pub struct SubmitProofRequest<Runtime: StorageEnableRuntime> {
    pub provider_id: ProofsDealerProviderId<Runtime>,
    pub tick: BlockNumber<Runtime>,
    pub seed: RandomnessOutput<Runtime>,
    pub forest_challenges: Vec<MerkleTrieHash<Runtime>>,
    pub checkpoint_challenges: Vec<CustomChallenge<Runtime>>,
}

impl<Runtime: StorageEnableRuntime> SubmitProofRequest<Runtime> {
    pub fn new(
        provider_id: ProofsDealerProviderId<Runtime>,
        tick: BlockNumber<Runtime>,
        seed: RandomnessOutput<Runtime>,
        forest_challenges: Vec<MerkleTrieHash<Runtime>>,
        checkpoint_challenges: Vec<CustomChallenge<Runtime>>,
    ) -> Self {
        Self {
            provider_id,
            tick,
            seed,
            forest_challenges,
            checkpoint_challenges,
        }
    }
}

impl<Runtime: StorageEnableRuntime> Ord for SubmitProofRequest<Runtime> {
    fn cmp(&self, other: &Self) -> Ordering {
        self.tick.cmp(&other.tick)
    }
}

impl<Runtime: StorageEnableRuntime> PartialOrd for SubmitProofRequest<Runtime> {
    fn partial_cmp(&self, other: &Self) -> Option<Ordering> {
        Some(self.cmp(other))
    }
}

// Two `SubmitProofRequest`s are considered equal if they have the same `tick` and `provider_id`.
// This helps to identify and remove duplicate requests from the queue.
impl<Runtime: StorageEnableRuntime> PartialEq for SubmitProofRequest<Runtime> {
    fn eq(&self, other: &Self) -> bool {
        self.tick == other.tick && self.provider_id == other.provider_id
    }
}

impl<Runtime: StorageEnableRuntime> Eq for SubmitProofRequest<Runtime> {}

#[derive(Debug, Clone, Encode, Decode)]
pub struct ConfirmStoringRequest<Runtime: StorageEnableRuntime> {
    pub file_key: MerkleTrieHash<Runtime>,
    pub try_count: u32,
}

impl<Runtime: StorageEnableRuntime> ConfirmStoringRequest<Runtime> {
    pub fn new(file_key: MerkleTrieHash<Runtime>) -> Self {
        Self {
            file_key,
            try_count: 0,
        }
    }

    pub fn increment_try_count(&mut self) {
        self.try_count += 1;
    }
}

#[derive(Debug, Clone, Encode, Decode)]
pub enum MspRespondStorageRequest {
    Accept,
    Reject(RejectedStorageRequestReason),
}

#[derive(Debug, Clone, Encode, Decode)]
pub struct RespondStorageRequest<Runtime: StorageEnableRuntime> {
    pub file_key: MerkleTrieHash<Runtime>,
    pub response: MspRespondStorageRequest,
    pub try_count: u32,
}

impl<Runtime: StorageEnableRuntime> RespondStorageRequest<Runtime> {
    pub fn new(file_key: MerkleTrieHash<Runtime>, response: MspRespondStorageRequest) -> Self {
        Self {
            file_key,
            response,
            try_count: 0,
        }
    }

    pub fn increment_try_count(&mut self) {
        self.try_count += 1;
    }
}

/// A struct that holds the information to stop storing all files from an insolvent user.
/// (Which is only the user's account ID).
///
/// This struct is used as an item in the `pending_stop_storing_for_insolvent_user_requests` queue.
#[derive(Debug, Clone, Encode, Decode)]
pub struct StopStoringForInsolventUserRequest<Runtime: StorageEnableRuntime> {
    pub user: Runtime::AccountId,
}

impl<Runtime: StorageEnableRuntime> StopStoringForInsolventUserRequest<Runtime> {
    pub fn new(user: Runtime::AccountId) -> Self {
        Self { user }
    }
}

/// A struct that holds the information to delete a file from storage.
///
/// This struct is used as an item in the `pending_file_deletion_requests` queue.
#[derive(Debug, Clone, Encode, Decode)]
pub struct FileDeletionRequest<Runtime: StorageEnableRuntime> {
    pub user: Runtime::AccountId,
    pub file_key: MerkleTrieHash<Runtime>,
    pub file_size: StorageDataUnit<Runtime>,
    pub bucket_id: BucketId<Runtime>,
    pub msp_id: ProofsDealerProviderId<Runtime>,
    pub proof_of_inclusion: bool,
    pub try_count: u32,
}

impl<Runtime: StorageEnableRuntime> FileDeletionRequest<Runtime> {
    pub fn new(
        user: Runtime::AccountId,
        file_key: MerkleTrieHash<Runtime>,
        file_size: StorageDataUnit<Runtime>,
        bucket_id: BucketId<Runtime>,
        msp_id: ProofsDealerProviderId<Runtime>,
        proof_of_inclusion: bool,
    ) -> Self {
        Self {
            user,
            file_key,
            file_size,
            bucket_id,
            msp_id,
            proof_of_inclusion,
            try_count: 0,
        }
    }

    pub fn increment_try_count(&mut self) {
        self.try_count += 1;
    }
}

impl<Runtime: StorageEnableRuntime> From<events::FileDeletionRequest<Runtime>>
    for FileDeletionRequest<Runtime>
{
    fn from(event: events::FileDeletionRequest<Runtime>) -> Self {
        Self::new(
            event.user,
            event.file_key.into(),
            event.file_size,
            event.bucket_id,
            event.msp_id,
            event.proof_of_inclusion,
        )
    }
}

/// Extrinsic struct.
///
/// This struct represents an extrinsic in the blockchain.
#[derive(Debug, Clone)]
pub struct Extrinsic<Runtime: StorageEnableRuntime> {
    /// Extrinsic hash.
    pub hash: Runtime::Hash,
    /// Block hash.
    pub block_hash: Runtime::Hash,
    /// Events vector.
    pub events: StorageHubEventsVec<Runtime>,
}

/// ExtrinsicResult enum.
///
/// This enum represents the result of an extrinsic execution. It can be either a success or a failure.
pub enum ExtrinsicResult {
    /// Success variant.
    ///
    /// This variant represents a successful extrinsic execution.
    Success {
        /// Dispatch info.
        dispatch_info: DispatchEventInfo,
    },
    /// Failure variant.
    ///
    /// This variant represents a failed extrinsic execution.
    Failure {
        /// Dispatch error.
        dispatch_error: DispatchError,
        /// Dispatch info.
        dispatch_info: DispatchEventInfo,
    },
}

/// Options for [`send_extrinsic`](crate::BlockchainService::send_extrinsic).
///
/// You can safely use [`SendExtrinsicOptions::default`] to create a new instance of `SendExtrinsicOptions`.
#[derive(Debug)]
pub struct SendExtrinsicOptions {
    /// Tip to add to the transaction to incentivize the collator to include the transaction in a block.
    tip: u128,
    /// Optionally override the nonce to use when sending the transaction.
    nonce: Option<u32>,
    /// Maximum time to wait for a response before assuming the extrinsic submission has failed.
    timeout: Duration,
}

impl SendExtrinsicOptions {
    pub fn new(timeout: Duration) -> Self {
        Self {
            tip: 0u128,
            nonce: None,
            timeout,
        }
    }

    pub fn with_tip(mut self, tip: u128) -> Self {
        self.tip = tip;
        self
    }

    pub fn with_nonce(mut self, nonce: Option<u32>) -> Self {
        self.nonce = nonce;
        self
    }

    pub fn tip(&self) -> u128 {
        self.tip
    }

    pub fn nonce(&self) -> Option<u32> {
        self.nonce
    }

    pub fn timeout(&self) -> Duration {
        self.timeout
    }
}

impl Default for SendExtrinsicOptions {
    fn default() -> Self {
        Self {
            tip: 0u128,
            nonce: None,
            timeout: Duration::from_secs(60),
        }
    }
}

/// A struct which defines a submit extrinsic retry strategy. This defines a simple strategy when
/// sending and extrinsic. It will retry a maximum number of times ([Self::max_retries]).
/// If the extrinsic is not included in a block within a certain time frame [`Self::timeout`] it is
/// considered a failure.
/// The tip will increase with each retry, up to a maximum tip of [`Self::max_tip`].
/// The tip series (with the exception of the first try which is 0) is a geometric progression with
/// a multiplier of [`Self::base_multiplier`].
/// The final tip for each retry is calculated as:
/// [`Self::max_tip`] * (([`Self::base_multiplier`] ^ (retry_count / [`Self::max_retries`]) - 1) /
/// ([`Self::base_multiplier`] - 1)).
/// An optional check function can be provided to determine if the extrinsic should be retried,
/// aborting early if the function returns false.
pub struct RetryStrategy {
    /// Maximum number of retries after which the extrinsic submission will be considered failed.
    pub max_retries: u32,
    /// Maximum tip to be paid for the extrinsic submission. The progression follows an exponential
    /// backoff strategy.
    pub max_tip: u128,
    /// Base multiplier for the tip calculation. This is the base of the geometric progression.
    /// A higher value will make tips grow faster.
    pub base_multiplier: f64,
    /// An optional check function to determine if the extrinsic should be retried.
    ///
    /// If this is provided, the function will be called before each retry to determine if the
    /// extrinsic should be retried or the submission should be considered failed. If this is not
    /// provided, the extrinsic will be retried until [`Self::max_retries`] is reached.
    ///
    /// Additionally, the function will receive the [`WatchTransactionError`] as an argument, to
    /// help determine if the extrinsic should be retried or not.
    pub should_retry: Option<
        Box<dyn Fn(WatchTransactionError) -> Pin<Box<dyn Future<Output = bool> + Send>> + Send>,
    >,
}

impl RetryStrategy {
    /// Creates a new `RetryStrategy` instance.
    pub fn new(max_retries: u32, max_tip: u128, base_multiplier: f64) -> Self {
        Self {
            max_retries,
            max_tip,
            base_multiplier,
            should_retry: None,
        }
    }

    /// Set the maximum number of times to retry sending the extrinsic.
    pub fn with_max_retries(mut self, max_retries: u32) -> Self {
        self.max_retries = max_retries;
        self
    }

    /// Set the maximum tip for the extrinsic.
    ///
    /// As the number of times the extrinsic is retried increases, the tip will increase
    /// exponentially, up to this maximum tip.
    pub fn with_max_tip(mut self, max_tip: u128) -> Self {
        self.max_tip = max_tip;
        self
    }

    /// The base multiplier for the exponential backoff.
    ///
    /// A higher value will make the exponential backoff more aggressive, making the tip
    /// increase quicker.
    pub fn with_base_multiplier(mut self, base_multiplier: f64) -> Self {
        self.base_multiplier = base_multiplier;
        self
    }

    /// Set a function to determine if the extrinsic should be retried.
    ///
    /// If this function is provided, it will be called before each retry to determine if the
    /// extrinsic should be retried or the submission should be considered failed. If this function
    /// is not provided, the extrinsic will be retried until [`Self::max_retries`] is reached.
    ///
    /// Additionally, the function will receive the [`WatchTransactionError`] as an argument, to
    /// help determine if the extrinsic should be retried or not.
    pub fn with_should_retry(
        mut self,
        should_retry: Option<
            Box<dyn Fn(WatchTransactionError) -> Pin<Box<dyn Future<Output = bool> + Send>> + Send>,
        >,
    ) -> Self {
        self.should_retry = should_retry;
        self
    }

    /// Sets [`Self::should_retry`] to retry only if the extrinsic times out.
    ///
    /// This means that the extrinsic will not be sent again if, for example, it
    /// is included in a block but it fails.
    ///
    /// See [`WatchTransactionError`] for other possible errors.
    pub fn retry_only_if_timeout(mut self) -> Self {
        self.should_retry = Some(Box::new(|error| {
            Box::pin(async move {
                match error {
                    WatchTransactionError::Timeout => true,
                    _ => false,
                }
            })
        }));
        self
    }

    /// Computes the tip for the given retry count.
    ///
    /// The formula for the tip is:
    /// [`Self::max_tip`] * (([`Self::base_multiplier`] ^ (retry_count / [`Self::max_retries`]) - 1) /
    /// ([`Self::base_multiplier`] - 1)).
    pub fn compute_tip(&self, retry_count: u32) -> u128 {
        // Ensure the retry_count is within the bounds of max_retries
        let retry_count = min(retry_count, self.max_retries);

        // Calculate the geometric progression factor for this retry_count
        let factor = (self
            .base_multiplier
            .powf(retry_count as f64 / self.max_retries as f64)
            - 1.0)
            / (self.base_multiplier - 1.0);

        // Final tip formula for each retry, scaled to max_tip
        let tip = self.max_tip as f64 * factor;
        tip as u128
    }
}

impl Default for RetryStrategy {
    fn default() -> Self {
        Self {
            max_retries: 5,
            max_tip: 0,
            base_multiplier: 2.0,
            should_retry: None,
        }
    }
}

#[derive(thiserror::Error, Debug, Clone)]
pub enum WatchTransactionError {
    #[error("Timeout waiting for transaction to be included in a block")]
    Timeout,
    #[error("Transaction watcher channel closed")]
    WatcherChannelClosed,
    #[error("Transaction failed. DispatchError: {dispatch_error}, DispatchInfo: {dispatch_info}")]
    TransactionFailed {
        dispatch_error: String,
        dispatch_info: String,
    },
    #[error("Unexpected error: {0}")]
    Internal(String),
}

impl TelemetryErrorCategory for WatchTransactionError {
    fn telemetry_category(&self) -> ErrorCategory {
        match self {
            Self::Timeout => ErrorCategory::Timeout,
            Self::WatcherChannelClosed => ErrorCategory::Network,
            Self::TransactionFailed { .. } => ErrorCategory::Blockchain,
            Self::Internal(_) => ErrorCategory::Blockchain,
        }
    }
}

/// Minimum block information needed to register what is the current best block
/// and detect reorgs.
#[derive(Debug, Clone, Encode, Decode, Copy)]
pub struct MinimalBlockInfo<Runtime: StorageEnableRuntime> {
    pub number: BlockNumber<Runtime>,
    pub hash: Runtime::Hash,
}

impl<Runtime: StorageEnableRuntime> From<&BlockImportNotification<OpaqueBlock>>
    for MinimalBlockInfo<Runtime>
{
    fn from(notification: &BlockImportNotification<OpaqueBlock>) -> Self {
        Self {
            number: (*notification.header.number()).into(),
            hash: notification.hash,
        }
    }
}

impl<Runtime: StorageEnableRuntime> From<BlockImportNotification<OpaqueBlock>>
    for MinimalBlockInfo<Runtime>
{
    fn from(notification: BlockImportNotification<OpaqueBlock>) -> Self {
        Self {
            number: (*notification.header.number()).into(),
            hash: notification.hash,
        }
    }
}

impl<Runtime: StorageEnableRuntime> Into<HashAndNumber<OpaqueBlock>> for MinimalBlockInfo<Runtime> {
    fn into(self) -> HashAndNumber<OpaqueBlock> {
        HashAndNumber {
            number: self.number.saturated_into(),
            hash: self.hash,
        }
    }
}

impl<Runtime: StorageEnableRuntime> From<HashAndNumber<OpaqueBlock>> for MinimalBlockInfo<Runtime> {
    fn from(hash_and_number: HashAndNumber<OpaqueBlock>) -> Self {
        Self {
            number: hash_and_number.number.into(),
            hash: hash_and_number.hash,
        }
    }
}

impl<Runtime: StorageEnableRuntime> Default for MinimalBlockInfo<Runtime> {
    fn default() -> Self {
        Self {
            number: Zero::zero(),
            hash: Default::default(),
        }
    }
}

/// When a new block is imported, the block is checked to see if it is one of the members
/// of this enum.
pub enum NewBlockNotificationKind<Runtime: StorageEnableRuntime> {
    /// The block is a new best block, built on top of the previous best block.
    ///
    /// - `last_best_block_processed`: The last best block that was processed by this node.
    ///   This is not necessarily the parent of `new_best_block`, since this node might be
    ///   coming out of syncing mode.
    /// - `new_best_block`: The new best block that was imported.
    /// - `tree_route`: The [`TreeRoute`] with `new_best_block` as the last element. The
    ///   length of the `tree_route` is determined by the number of blocks between the
    ///   `last_best_block_processed` and `new_best_block`, but if there are more than
    ///   `BlockchainServiceConfig::max_blocks_behind_to_catch_up_root_changes` blocks between the two, the route
    ///   will be trimmed to include the first `BlockchainServiceConfig::max_blocks_behind_to_catch_up_root_changes`
    ///   before the `new_best_block`.
    NewBestBlock {
        last_best_block_processed: MinimalBlockInfo<Runtime>,
        new_best_block: MinimalBlockInfo<Runtime>,
        tree_route: TreeRoute<OpaqueBlock>,
    },
    /// The block belongs to a fork that is not currently the best fork.
    NewNonBestBlock(MinimalBlockInfo<Runtime>),
    /// This block causes a reorg, i.e. it is the new best block, but the previous best block
    /// is not the parent of this one.
    ///
    /// The old best block (from the now non-best fork) is provided, as well as the new best block.
    /// The [`TreeRoute`] between the two (both included) is also provided, where `old_best_block`
    /// is the first element in the `tree_route`, and `new_best_block` is the last element.
    Reorg {
        old_best_block: MinimalBlockInfo<Runtime>,
        new_best_block: MinimalBlockInfo<Runtime>,
        tree_route: TreeRoute<OpaqueBlock>,
    },
}

/// The information needed to register a Forest Storage snapshot.
#[derive(Debug, Clone, Encode, Decode, PartialEq, Eq)]
pub struct ForestStorageSnapshotInfo<Runtime: StorageEnableRuntime> {
    /// The block number at which the Forest Storage snapshot was taken.
    ///
    /// i.e. the block number at which the Forest Storage changed from this snapshot
    /// version due to adding or removing files.
    pub block_number: BlockNumber<Runtime>,
    /// The Forest Storage snapshot hash.
    ///
    /// This is to uniquely identify the Forest Storage snapshot, as there could be
    /// snapshots at the same block number, but in different forks.
    pub block_hash: Runtime::Hash,
    /// The Forest Storage root when the snapshot was taken.
    ///
    /// This is used to identify the Forest Storage snapshot and retrieve it.
    pub forest_root: HasherOutT<StorageProofsMerkleTrieLayout>,
}

impl<Runtime: StorageEnableRuntime> PartialOrd for ForestStorageSnapshotInfo<Runtime> {
    fn partial_cmp(&self, other: &Self) -> Option<std::cmp::Ordering> {
        Some(self.cmp(other))
    }
}

/// Implements the `Ord` trait for `ForestStorageSnapshotInfo`.
///
/// This allows for a BTreeSet to be used to store Forest Storage snapshots.
impl<Runtime: StorageEnableRuntime> Ord for ForestStorageSnapshotInfo<Runtime> {
    fn cmp(&self, other: &Self) -> std::cmp::Ordering {
        // Block number ordering is the first criteria.
        match self.block_number.cmp(&other.block_number) {
            std::cmp::Ordering::Less => std::cmp::Ordering::Less,
            std::cmp::Ordering::Greater => std::cmp::Ordering::Greater,
            std::cmp::Ordering::Equal => {
                // If the block numbers are equal, compare the block hashes.
                match self.block_hash.cmp(&other.block_hash) {
                    std::cmp::Ordering::Less => std::cmp::Ordering::Less,
                    std::cmp::Ordering::Greater => std::cmp::Ordering::Greater,
                    std::cmp::Ordering::Equal => {
                        // If the block hashes and block numbers are equal, the forest roots should be
                        // the same, because there can only be one snapshot at a given block number,
                        // for a given fork.
                        if self.forest_root != other.forest_root {
                            warn!(target: LOG_TARGET, "CRITICAL❗️❗️ This is a bug! Forest storage snapshot forest roots are not equal, for the same block number and hash. This should not happen. This is a bug. Please report it to the StorageHub team.");
                        }

                        std::cmp::Ordering::Equal
                    }
                }
            }
        }
    }
}

/// A struct that holds the information to handle a BSP.
///
/// This struct implements all the needed logic to manage BSP specific functionality.
#[derive(Debug)]
pub struct BspHandler<Runtime: StorageEnableRuntime> {
    /// The BSP ID.
    pub(crate) bsp_id: BackupStorageProviderId<Runtime>,
    /// Pending submit proof requests. Note: this is not kept in the persistent state because of
    /// various edge cases when restarting the node.
    pub(crate) pending_submit_proof_requests: BTreeSet<SubmitProofRequest<Runtime>>,
    /// A lock to prevent multiple tasks from writing to the runtime Forest root (send transactions) at the same time.
    ///
    /// This is a oneshot channel instead of a regular mutex because we want to "lock" in 1
    /// thread (Blockchain Service) and unlock it at the end of the spawned task. The alternative
    /// would be to send a [`MutexGuard`].
    pub(crate) forest_root_write_lock: Option<tokio::sync::oneshot::Receiver<()>>,
    /// A set of Forest Storage snapshots, ordered by block number and block hash.
    ///
    /// A BSP can have multiple Forest Storage snapshots.
    /// TODO: Remove this `allow(dead_code)` once we have implemented the Forest Storage snapshots.
    #[allow(dead_code)]
    pub(crate) forest_root_snapshots: BTreeSet<ForestStorageSnapshotInfo<Runtime>>,
}

impl<Runtime: StorageEnableRuntime> BspHandler<Runtime> {
    pub fn new(bsp_id: BackupStorageProviderId<Runtime>) -> Self {
        Self {
            bsp_id,
            pending_submit_proof_requests: BTreeSet::new(),
            forest_root_write_lock: None,
            forest_root_snapshots: BTreeSet::new(),
        }
    }
}
/// A struct that holds the information to handle an MSP.
///
/// This struct implements all the needed logic to manage MSP specific functionality.
#[derive(Debug)]
pub struct MspHandler<Runtime: StorageEnableRuntime> {
    /// The MSP ID.
    pub(crate) msp_id: MainStorageProviderId<Runtime>,
    /// TODO: CHANGE THIS INTO MULTIPLE LOCKS, ONE FOR EACH BUCKET.
    ///
    /// A lock to prevent multiple tasks from writing to the runtime Forest root (send transactions) at the same time.
    ///
    /// This is a oneshot channel instead of a regular mutex because we want to "lock" in 1
    /// thread (Blockchain Service) and unlock it at the end of the spawned task. The alternative
    /// would be to send a [`MutexGuard`].
    pub(crate) forest_root_write_lock: Option<tokio::sync::oneshot::Receiver<()>>,
    /// A map of [`BucketId`] to the Forest Storage snapshots.
    ///
    /// Forest Storage snapshots are stored in a BTreeSet, ordered by block number and block hash.
    /// Each Bucket can have multiple Forest Storage snapshots.
    /// TODO: Remove this `allow(dead_code)` once we have implemented the Forest Storage snapshots.
    #[allow(dead_code)]
    pub(crate) forest_root_snapshots:
        BTreeMap<BucketId<Runtime>, BTreeSet<ForestStorageSnapshotInfo<Runtime>>>,
}

impl<Runtime: StorageEnableRuntime> MspHandler<Runtime> {
    pub fn new(msp_id: MainStorageProviderId<Runtime>) -> Self {
        Self {
            msp_id,
            forest_root_write_lock: None,
            forest_root_snapshots: BTreeMap::new(),
        }
    }
}

/// An enum that represents the managed provider, either a BSP or an MSP.
///
/// The enum variants hold the handler for the managed provider (see [`BspHandler`] and [`MspHandler`]).
#[derive(Debug)]
pub enum ManagedProvider<Runtime: StorageEnableRuntime> {
    Bsp(BspHandler<Runtime>),
    Msp(MspHandler<Runtime>),
}

impl<Runtime: StorageEnableRuntime> ManagedProvider<Runtime> {
    pub fn new(provider_id: StorageProviderId<Runtime>) -> Self {
        match provider_id {
            StorageProviderId::BackupStorageProvider(bsp_id) => Self::Bsp(BspHandler::new(bsp_id)),
            StorageProviderId::MainStorageProvider(msp_id) => Self::Msp(MspHandler::new(msp_id)),
        }
    }
}<|MERGE_RESOLUTION|>--- conflicted
+++ resolved
@@ -10,14 +10,8 @@
 use codec::{Decode, Encode};
 use frame_system::DispatchEventInfo;
 use sc_client_api::BlockImportNotification;
-<<<<<<< HEAD
-use shc_common::telemetry_error::{ErrorCategory, TelemetryErrorCategory};
-use shc_common::types::{
-    BackupStorageProviderId, BlockNumber, BucketId, CustomChallenge, HasherOutT,
-    MainStorageProviderId, ProofsDealerProviderId, RandomnessOutput, RejectedStorageRequestReason,
-    StorageData, StorageHubEventsVec, StorageProofsMerkleTrieLayout, StorageProviderId, Tip,
-=======
 use shc_common::{
+    telemetry_error::{ErrorCategory, TelemetryErrorCategory},
     traits::StorageEnableRuntime,
     types::{
         BackupStorageProviderId, BlockNumber, BucketId, CustomChallenge, HasherOutT,
@@ -25,7 +19,6 @@
         RandomnessOutput, RejectedStorageRequestReason, StorageDataUnit, StorageHubEventsVec,
         StorageProofsMerkleTrieLayout, StorageProviderId,
     },
->>>>>>> f209026c
 };
 use sp_blockchain::{HashAndNumber, TreeRoute};
 use sp_runtime::{
