--- conflicted
+++ resolved
@@ -818,12 +818,6 @@
 /// | Status        | Meaning                                    | Next Block Behavior                           |
 /// | ------------- | ------------------------------------------ | ----------------------------------------------|
 /// | `Processing`  | File key is in the pipeline                | **Skip** (already being handled)              |
-<<<<<<< HEAD
-/// | `InBlock`     | Tx included in block, awaiting finality    | **Skip** OR **Retry** if reorg detected       |
-/// | `Accepted`    | Finalized as accepted on-chain             | **Skip** (completed)                          |
-/// | `Rejected`    | Finalized as rejected on-chain             | **Skip** (completed)                          |
-=======
->>>>>>> b8ed01b7
 /// | `Abandoned`   | Failed with non-proof dispatch error       | **Skip** (permanent failure)                  |
 /// | *Not present* | New or retryable file key                  | **Process** (emit event, set to `Processing`) |
 ///
@@ -832,10 +826,6 @@
 /// File keys are **removed** from statuses to signal they should be re-processed:
 /// - **Proof errors**: Removed to retry with regenerated proofs
 /// - **Extrinsic submission timeouts**: Removed to retry (timeouts are transient)
-<<<<<<< HEAD
-/// - **Reorgs**: `InBlock` file keys still in pending requests are removed (block was reorged out)
-/// - **Non-proof dispatch errors**: Marked as `Abandoned` (permanent failure, no retry)
-=======
 /// - **Non-proof dispatch errors**: Marked as `Abandoned` (permanent failure, no retry)
 ///
 /// ## Lifecycle Completion
@@ -843,7 +833,6 @@
 /// File keys are **removed** from statuses when their storage request lifecycle is complete
 /// (i.e., they no longer appear in pending storage requests). This cleanup happens automatically
 /// during block processing, regardless of the file key's current status.
->>>>>>> b8ed01b7
 #[derive(Debug, Clone, Copy, PartialEq, Eq, Default)]
 pub enum FileKeyStatus {
     /// File key is currently being processed (in the pipeline).
@@ -854,27 +843,6 @@
     /// Tasks cannot set this status directly—use [`FileKeyStatusUpdate`] instead.
     #[default]
     Processing,
-<<<<<<< HEAD
-    /// File key's accept/reject transaction was included in a block, awaiting finalization.
-    ///
-    /// Set by tasks after the extrinsic reaches `InBlock` status. The blockchain service
-    /// monitors for reorgs: if a `Submitted` file key still appears in pending storage
-    /// requests, it means the block was reorged out and the file key will be removed
-    /// to enable automatic retry.
-    ///
-    /// Transitions to `Accepted` or `Rejected` when the corresponding finality event
-    /// (`MspAcceptedStorageRequest` or `StorageRequestRejected`) is received.
-    InBlock,
-    /// File key was successfully accepted on-chain (finalized).
-    ///
-    /// Set when `MspAcceptedStorageRequest` finality event is received.
-    Accepted,
-    /// File key was explicitly rejected on-chain (finalized).
-    ///
-    /// Set when `StorageRequestRejected` finality event is received.
-    Rejected,
-=======
->>>>>>> b8ed01b7
     /// File key failed with a non-proof-related dispatch error (permanent failure).
     ///
     /// Set when the extrinsic is included in a block but fails with a dispatch error
@@ -894,23 +862,8 @@
 ///
 /// This type-safe restriction ensures tasks can only transition file keys to appropriate
 /// states, preventing accidental re-processing of already-handled requests.
-<<<<<<< HEAD
-///
-/// Note: `InBlock` is included here even though it's not truly "terminal" because
-/// tasks need to set it after extrinsic inclusion. The blockchain service handles
-/// the transition from `InBlock` to `Accepted`/`Rejected` on finality events.
 #[derive(Debug, Clone, Copy, PartialEq, Eq)]
 pub enum FileKeyStatusUpdate {
-    /// Transaction included in block, awaiting finalization.
-    InBlock,
-    /// File key was successfully accepted on-chain (finalized).
-    Accepted,
-    /// File key was explicitly rejected on-chain (finalized).
-    Rejected,
-=======
-#[derive(Debug, Clone, Copy, PartialEq, Eq)]
-pub enum FileKeyStatusUpdate {
->>>>>>> b8ed01b7
     /// File key failed with a permanent error (non-proof dispatch error).
     Abandoned,
 }
@@ -918,12 +871,6 @@
 impl From<FileKeyStatusUpdate> for FileKeyStatus {
     fn from(status: FileKeyStatusUpdate) -> Self {
         match status {
-<<<<<<< HEAD
-            FileKeyStatusUpdate::InBlock => FileKeyStatus::InBlock,
-            FileKeyStatusUpdate::Accepted => FileKeyStatus::Accepted,
-            FileKeyStatusUpdate::Rejected => FileKeyStatus::Rejected,
-=======
->>>>>>> b8ed01b7
             FileKeyStatusUpdate::Abandoned => FileKeyStatus::Abandoned,
         }
     }
