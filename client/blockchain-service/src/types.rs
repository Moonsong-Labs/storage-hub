--- conflicted
+++ resolved
@@ -350,14 +350,10 @@
     /// - `new_best_block`: The new best block that was imported.
     /// - `tree_route`: The [`TreeRoute`] with `new_best_block` as the last element. The
     ///   length of the `tree_route` is determined by the number of blocks between the
-<<<<<<< HEAD
-    ///   `last_best_block_processed` and `new_best_block`, but
-=======
     ///   `last_best_block_processed` and `new_best_block`, but if there are more than
     ///   `MAX_BLOCKS_BEHIND_TO_CATCH_UP_ROOT_CHANGES` blocks between the two, the route
     ///   will be trimmed to include the first `MAX_BLOCKS_BEHIND_TO_CATCH_UP_ROOT_CHANGES`
     ///   before the `new_best_block`.
->>>>>>> 7a7a7be3
     NewBestBlock {
         last_best_block_processed: MinimalBlockInfo,
         new_best_block: MinimalBlockInfo,
@@ -365,11 +361,7 @@
     },
     /// The block belongs to a fork that is not currently the best fork.
     NewNonBestBlock(MinimalBlockInfo),
-<<<<<<< HEAD
-    /// This fork causes a reorg, i.e. it is the new best block, but the previous best block
-=======
     /// This block causes a reorg, i.e. it is the new best block, but the previous best block
->>>>>>> 7a7a7be3
     /// is not the parent of this one.
     ///
     /// The old best block (from the now non-best fork) is provided, as well as the new best block.
