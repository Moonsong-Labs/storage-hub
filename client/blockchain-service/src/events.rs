--- conflicted
+++ resolved
@@ -84,11 +84,8 @@
 pub enum ForestWriteLockTaskData {
     SubmitProofRequest(ProcessSubmitProofRequestData),
     ConfirmStoringRequest(ProcessConfirmStoringRequestData),
-<<<<<<< HEAD
     MspRespondStorageRequest(ProcessMspRespondStoringRequestData),
-=======
     StopStoringForInsolventUserRequest(ProcessStopStoringForInsolventUserRequestData),
->>>>>>> 9f9f33ea
 }
 
 impl From<ProcessSubmitProofRequestData> for ForestWriteLockTaskData {
@@ -103,15 +100,15 @@
     }
 }
 
-<<<<<<< HEAD
 impl From<ProcessMspRespondStoringRequestData> for ForestWriteLockTaskData {
     fn from(data: ProcessMspRespondStoringRequestData) -> Self {
         Self::MspRespondStorageRequest(data)
-=======
+    }
+}
+
 impl From<ProcessStopStoringForInsolventUserRequestData> for ForestWriteLockTaskData {
     fn from(data: ProcessStopStoringForInsolventUserRequestData) -> Self {
         Self::StopStoringForInsolventUserRequest(data)
->>>>>>> 9f9f33ea
     }
 }
 
@@ -129,10 +126,7 @@
     pub data: ProcessSubmitProofRequestData,
     pub forest_root_write_tx: Arc<Mutex<Option<oneshot::Sender<()>>>>,
 }
-<<<<<<< HEAD
-
-=======
->>>>>>> 9f9f33ea
+
 impl EventBusMessage for ProcessSubmitProofRequest {}
 
 #[derive(Debug, Clone, Encode, Decode)]
@@ -149,7 +143,6 @@
 impl EventBusMessage for ProcessConfirmStoringRequest {}
 
 #[derive(Debug, Clone, Encode, Decode)]
-<<<<<<< HEAD
 pub struct ProcessMspRespondStoringRequestData {
     pub respond_storing_requests: Vec<RespondStorageRequest>,
 }
@@ -161,7 +154,8 @@
 }
 
 impl EventBusMessage for ProcessMspRespondStoringRequest {}
-=======
+
+#[derive(Debug, Clone, Encode, Decode)]
 pub struct ProcessStopStoringForInsolventUserRequestData {
     pub who: AccountId32,
 }
@@ -173,7 +167,6 @@
 }
 
 impl EventBusMessage for ProcessStopStoringForInsolventUserRequest {}
->>>>>>> 9f9f33ea
 
 /// Slashable Provider event.
 ///
@@ -251,12 +244,9 @@
     accepted_bsp_volunteer_event_bus: EventBus<AcceptedBspVolunteer>,
     process_submit_proof_request_event_bus: EventBus<ProcessSubmitProofRequest>,
     process_confirm_storage_request_event_bus: EventBus<ProcessConfirmStoringRequest>,
-<<<<<<< HEAD
     process_msp_respond_storing_request_event_bus: EventBus<ProcessMspRespondStoringRequest>,
-=======
     process_stop_storing_for_insolvent_user_request_event_bus:
         EventBus<ProcessStopStoringForInsolventUserRequest>,
->>>>>>> 9f9f33ea
     slashable_provider_event_bus: EventBus<SlashableProvider>,
     finalised_mutations_applied_event_bus: EventBus<FinalisedTrieRemoveMutationsApplied>,
     proof_accepted_event_bus: EventBus<ProofAccepted>,
@@ -274,11 +264,8 @@
             accepted_bsp_volunteer_event_bus: EventBus::new(),
             process_submit_proof_request_event_bus: EventBus::new(),
             process_confirm_storage_request_event_bus: EventBus::new(),
-<<<<<<< HEAD
             process_msp_respond_storing_request_event_bus: EventBus::new(),
-=======
             process_stop_storing_for_insolvent_user_request_event_bus: EventBus::new(),
->>>>>>> 9f9f33ea
             slashable_provider_event_bus: EventBus::new(),
             finalised_mutations_applied_event_bus: EventBus::new(),
             proof_accepted_event_bus: EventBus::new(),
@@ -325,17 +312,17 @@
     }
 }
 
-<<<<<<< HEAD
 impl ProvidesEventBus<ProcessMspRespondStoringRequest> for BlockchainServiceEventBusProvider {
     fn event_bus(&self) -> &EventBus<ProcessMspRespondStoringRequest> {
         &self.process_msp_respond_storing_request_event_bus
-=======
+    }
+}
+
 impl ProvidesEventBus<ProcessStopStoringForInsolventUserRequest>
     for BlockchainServiceEventBusProvider
 {
     fn event_bus(&self) -> &EventBus<ProcessStopStoringForInsolventUserRequest> {
         &self.process_stop_storing_for_insolvent_user_request_event_bus
->>>>>>> 9f9f33ea
     }
 }
 
