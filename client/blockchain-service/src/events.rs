--- conflicted
+++ resolved
@@ -149,11 +149,7 @@
 
 #[derive(Debug, Clone)]
 pub struct ProcessMspRespondStoringRequest {
-<<<<<<< HEAD
-    pub data: crate::events::ProcessMspRespondStoringRequestData,
-=======
     pub data: ProcessMspRespondStoringRequestData,
->>>>>>> 6be2d6b7
     pub forest_root_write_tx: Arc<Mutex<Option<oneshot::Sender<()>>>>,
 }
 
