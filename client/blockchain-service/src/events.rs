--- conflicted
+++ resolved
@@ -2,13 +2,8 @@
 use sc_network::Multiaddr;
 use shc_actors_framework::event_bus::{EventBus, EventBusMessage, ProvidesEventBus};
 use shc_common::types::{
-<<<<<<< HEAD
-    Balance, BlockNumber, BucketId, ChallengeableProviderId, FileKey, FileLocation, Fingerprint,
-    ForestRoot, KeyProofs, PeerIds, RandomnessOutput, StorageData, TrieMutation,
-=======
     Balance, BlockNumber, BucketId, FileKey, FileLocation, Fingerprint, ForestRoot, KeyProofs,
     PeerIds, ProofsDealerProviderId, ProviderId, RandomnessOutput, StorageData, TrieMutation,
->>>>>>> e722b3c6
     TrieRemoveMutation,
 };
 use sp_core::H256;
@@ -27,11 +22,7 @@
 /// period of this BSP.
 #[derive(Debug, Clone, Encode, Decode)]
 pub struct NewChallengeSeed {
-<<<<<<< HEAD
-    pub provider_id: ChallengeableProviderId,
-=======
     pub provider_id: ProofsDealerProviderId,
->>>>>>> e722b3c6
     pub tick: BlockNumber,
     pub seed: RandomnessOutput,
 }
@@ -47,11 +38,7 @@
 /// should be responded to last.
 #[derive(Debug, Clone, Encode, Decode)]
 pub struct MultipleNewChallengeSeeds {
-<<<<<<< HEAD
-    pub provider_id: ChallengeableProviderId,
-=======
     pub provider_id: ProofsDealerProviderId,
->>>>>>> e722b3c6
     pub seeds: Vec<(BlockNumber, RandomnessOutput)>,
 }
 
@@ -86,11 +73,7 @@
 #[derive(Debug, Clone)]
 pub struct FinalisedMspStoppedStoringBucket {
     /// MSP ID who stopped storing the bucket.
-<<<<<<< HEAD
-    pub msp_id: ChallengeableProviderId,
-=======
     pub msp_id: ProofsDealerProviderId,
->>>>>>> e722b3c6
     /// Account ID owner of the bucket.
     pub owner: AccountId32,
     pub bucket_id: BucketId,
@@ -148,11 +131,7 @@
 
 #[derive(Debug, Clone, Encode, Decode)]
 pub struct ProcessSubmitProofRequestData {
-<<<<<<< HEAD
-    pub provider_id: ChallengeableProviderId,
-=======
     pub provider_id: ProofsDealerProviderId,
->>>>>>> e722b3c6
     pub tick: BlockNumber,
     pub seed: RandomnessOutput,
     pub forest_challenges: Vec<H256>,
@@ -211,11 +190,7 @@
 /// This event is emitted when a provider is marked as slashable by the runtime.
 #[derive(Debug, Clone)]
 pub struct SlashableProvider {
-<<<<<<< HEAD
-    pub provider: ChallengeableProviderId,
-=======
     pub provider: ProofsDealerProviderId,
->>>>>>> e722b3c6
     pub next_challenge_deadline: BlockNumber,
 }
 
@@ -227,11 +202,7 @@
 /// in which there is a `MutationsApplied` event for one of the providers that this node is tracking.
 #[derive(Debug, Clone)]
 pub struct FinalisedTrieRemoveMutationsApplied {
-<<<<<<< HEAD
-    pub provider_id: ChallengeableProviderId,
-=======
     pub provider_id: ProofsDealerProviderId,
->>>>>>> e722b3c6
     pub mutations: Vec<(ForestRoot, TrieMutation)>,
     pub new_root: H256,
 }
@@ -240,11 +211,7 @@
 
 #[derive(Debug, Clone)]
 pub struct ProofAccepted {
-<<<<<<< HEAD
-    pub provider_id: ChallengeableProviderId,
-=======
     pub provider_id: ProofsDealerProviderId,
->>>>>>> e722b3c6
     pub proofs: KeyProofs,
 }
 
@@ -252,11 +219,7 @@
 
 #[derive(Debug, Clone)]
 pub struct LastChargeableInfoUpdated {
-<<<<<<< HEAD
-    pub provider_id: ChallengeableProviderId,
-=======
     pub provider_id: ProofsDealerProviderId,
->>>>>>> e722b3c6
     pub last_chargeable_tick: BlockNumber,
     pub last_chargeable_price_index: Balance,
 }
@@ -278,11 +241,7 @@
 /// This event is emitted when a provider has stopped storing a file for an insolvent user.
 #[derive(Debug, Clone)]
 pub struct SpStopStoringInsolventUser {
-<<<<<<< HEAD
-    pub sp_id: ChallengeableProviderId,
-=======
     pub sp_id: ProofsDealerProviderId,
->>>>>>> e722b3c6
     pub file_key: FileKey,
     pub owner: AccountId32,
     pub location: FileLocation,
