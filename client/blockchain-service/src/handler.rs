use anyhow::anyhow;
use futures::prelude::*;
use std::{
    collections::{BTreeMap, HashSet},
    path::PathBuf,
    sync::Arc,
};

use sc_client_api::{
    BlockImportNotification, BlockchainEvents, FinalityNotification, HeaderBackend,
};
use sc_network_types::PeerId;
use sc_service::RpcHandlers;
use sc_tracing::tracing::{debug, error, info, trace, warn};
use sc_transaction_pool_api::TransactionStatus;
use shc_common::traits::StorageEnableRuntime;
use sp_api::{ApiError, ProvideRuntimeApi};
use sp_blockchain::TreeRoute;
use sp_keystore::KeystorePtr;
use sp_runtime::{traits::Header, SaturatedConversion, Saturating};

use pallet_file_system_runtime_api::{
    FileSystemApi, IsStorageRequestOpenToVolunteersError, QueryBspConfirmChunksToProveForFileError,
    QueryBspsVolunteeredForFileError, QueryFileEarliestVolunteerTickError,
    QueryMspConfirmChunksToProveForFileError,
};
use pallet_payment_streams_runtime_api::{GetUsersWithDebtOverThresholdError, PaymentStreamsApi};
use pallet_proofs_dealer_runtime_api::{
    GetChallengePeriodError, GetCheckpointChallengesError, GetProofSubmissionRecordError,
    ProofsDealerApi,
};
use pallet_storage_providers_runtime_api::{
    GetBspInfoError, QueryAvailableStorageCapacityError, QueryBucketsOfUserStoredByMspError,
    QueryEarliestChangeCapacityBlockError, QueryMspIdOfBucketIdError,
    QueryProviderMultiaddressesError, QueryStorageProviderCapacityError, StorageProvidersApi,
};
use shc_actors_framework::actor::{Actor, ActorEventLoop};
use shc_blockchain_service_db::{leadership::LeadershipClient, store::PendingTxStore};
use shc_common::{
    blockchain_utils::{convert_raw_multiaddresses_to_multiaddr, get_events_at_block},
    typed_store::{CFDequeAPI, ProvidesTypedDbSingleAccess},
    types::{AccountId, BlockNumber, OpaqueBlock, StorageHubClient, TickNumber},
};
use shc_forest_manager::traits::ForestStorageHandler;

use crate::{
    capacity_manager::{CapacityRequest, CapacityRequestQueue},
    commands::BlockchainServiceCommand,
    events::{BlockchainServiceEventBusProvider, NewStorageRequest},
    state::{BlockchainServiceStateStore, LastProcessedBlockNumberCf},
    transaction_manager::{TransactionManager, TransactionManagerConfig},
    types::{
        FileDistributionInfo, ManagedProvider, MinimalBlockInfo, MultiInstancesNodeRole,
        NewBlockNotificationKind,
    },
};

pub(crate) const LOG_TARGET: &str = "blockchain-service";

/// The BlockchainService actor.
///
/// This actor is responsible for sending extrinsics to the runtime and handling block import notifications.
/// For such purposes, it uses the [`StorageHubClient<RuntimeApi>`] to interact with the runtime, the [`RpcHandlers`] to send
/// extrinsics, and the [`Keystore`] to sign the extrinsics.
pub struct BlockchainService<FSH, Runtime>
where
    FSH: ForestStorageHandler<Runtime> + Clone + Send + Sync + 'static,
    Runtime: StorageEnableRuntime,
{
    /// The configuration for the BlockchainService.
    pub(crate) config: BlockchainServiceConfig<Runtime>,
    /// The event bus provider.
    pub(crate) event_bus_provider: BlockchainServiceEventBusProvider<Runtime>,
    /// The parachain client. Used to interact with the runtime.
    /// TODO: Consider not using `StorageHubClient` here.
    pub(crate) client: Arc<StorageHubClient<Runtime::RuntimeApi>>,
    /// The keystore. Used to sign extrinsics.
    pub(crate) keystore: KeystorePtr,
    /// The RPC handlers. Used to send extrinsics.
    pub(crate) rpc_handlers: Arc<RpcHandlers>,
    /// The Forest Storage handler.
    ///
    /// This is used to manage Forest Storage instances and update their roots when there are
    /// Forest-root-changing events on-chain, for the Storage Provider managed by this service.
    pub(crate) forest_storage_handler: FSH,
    /// The hash and number of the last best block processed by the BlockchainService.
    ///
    /// This is used to detect when the BlockchainService gets out of syncing mode and should therefore
    /// run some initialisation tasks. Also used to detect reorgs.
    pub(crate) best_block: MinimalBlockInfo<Runtime>,
    /// The hash and number of the last finalised block processed by the BlockchainService.
    pub(crate) last_finalised_block_processed: MinimalBlockInfo<Runtime>,
    /// Nonce counter for the extrinsics.
    pub(crate) nonce_counter: u32,
    /// A registry of waiters for a block number.
    pub(crate) wait_for_block_request_by_number:
        BTreeMap<BlockNumber<Runtime>, Vec<tokio::sync::oneshot::Sender<anyhow::Result<()>>>>,
    /// A registry of waiters for a tick number.
    pub(crate) wait_for_tick_request_by_number:
        BTreeMap<TickNumber<Runtime>, Vec<tokio::sync::oneshot::Sender<Result<(), ApiError>>>>,
    /// The Provider ID that this node is managing.
    ///
    /// Can be a BSP or an MSP.
    /// This is initialised when the node is in sync.
    pub(crate) maybe_managed_provider: Option<ManagedProvider<Runtime>>,
    /// A persistent state store for the BlockchainService actor.
    pub(crate) persistent_state: BlockchainServiceStateStore,
    /// Notify period value to know when to trigger the NotifyPeriod event.
    ///
    /// This is meant to be used for periodic, low priority tasks.
    pub(crate) notify_period: Option<u32>,
    /// Efficiently manages the capacity changes of storage providers.
    ///
    /// Only required if the node is running as a provider.
    pub(crate) capacity_manager: Option<CapacityRequestQueue<Runtime>>,
    /// Whether the node is running in maintenance mode.
    pub(crate) maintenance_mode: bool,
    /// Transaction manager for tracking pending transactions and managing nonces.
    pub(crate) transaction_manager:
        TransactionManager<Runtime::Hash, Runtime::Call, BlockNumber<Runtime>>,
    /// Channel for transaction watchers to send status updates.
    ///
    /// Watchers send TransactionStatus events for all lifecycle changes (Future, Ready, InBlock,
    /// Retracted, Finalized, Invalid, Dropped, Usurped). Terminal failure states (Invalid, Dropped)
    /// trigger immediate removal from the manager, enabling gap detection without waiting for timeout.
    pub(crate) tx_status_sender: tokio::sync::mpsc::UnboundedSender<(
        u32,
        Runtime::Hash,
        TransactionStatus<Runtime::Hash, Runtime::Hash>,
    )>,
    /// Optional pending tx store (Postgres). When present, tx sends and cleanups are persisted.
    pub(crate) pending_tx_store: Option<PendingTxStore>,
    /// Current role of this node in the HA group.
    pub(crate) role: MultiInstancesNodeRole,
    /// Dedicated leadership connection used to hold advisory locks when DB is enabled.
    pub(crate) leadership_conn: Option<LeadershipClient>,
}

#[derive(Debug, Clone)]
pub struct BlockchainServiceConfig<Runtime>
where
    Runtime: StorageEnableRuntime,
{
    /// Extrinsic retry timeout in seconds.
    pub extrinsic_retry_timeout: u64,
    /// The minimum number of blocks behind the current best block to consider the node out of sync.
    ///
    /// This triggers a catch-up of proofs and Forest root changes in the blockchain service, before
    /// continuing to process incoming events.
    pub sync_mode_min_blocks_behind: BlockNumber<Runtime>,

    /// On blocks that are multiples of this number, the blockchain service will trigger the catch
    /// up of proofs (see [`BlockchainService::proof_submission_catch_up`]).
    pub check_for_pending_proofs_period: BlockNumber<Runtime>,

    /// The maximum number of blocks from the past that will be processed for catching up the root
    /// changes (see [`BlockchainService::forest_root_changes_catchup`]). This constant determines
    /// the maximum size of the `tree_route` in the [`NewBlockNotificationKind::NewBestBlock`] enum
    /// variant.
    pub max_blocks_behind_to_catch_up_root_changes: BlockNumber<Runtime>,

    /// The peer ID of this node.
    pub peer_id: Option<PeerId>,

    /// Whether MSP nodes should distribute files to BSPs.
    ///
    /// If set to `false`, MSP distribution tasks will be disabled even if the node
    /// is otherwise configured as a distributor (e.g. has a peer_id).
    pub enable_msp_distribute_files: bool,
    /// Optional Postgres URL for the pending transactions DB. If None, DB is disabled.
    pub pending_db_url: Option<String>,
}

impl<Runtime> Default for BlockchainServiceConfig<Runtime>
where
    Runtime: StorageEnableRuntime,
{
    fn default() -> Self {
        Self {
            extrinsic_retry_timeout: 30,
            sync_mode_min_blocks_behind: 5u32.into(),
            check_for_pending_proofs_period: 4u32.into(),
            max_blocks_behind_to_catch_up_root_changes: 10u32.into(),
            peer_id: None,
            enable_msp_distribute_files: false,
            pending_db_url: None,
        }
    }
}

/// Event loop for the BlockchainService actor.
pub struct BlockchainServiceEventLoop<FSH, Runtime>
where
    FSH: ForestStorageHandler<Runtime> + Clone + Send + Sync + 'static,
    Runtime: StorageEnableRuntime,
{
    receiver: sc_utils::mpsc::TracingUnboundedReceiver<BlockchainServiceCommand<Runtime>>,
    actor: BlockchainService<FSH, Runtime>,
    tx_status_receiver: tokio::sync::mpsc::UnboundedReceiver<(
        u32,
        Runtime::Hash,
        TransactionStatus<Runtime::Hash, Runtime::Hash>,
    )>,
}

/// Merged event loop message for the BlockchainService actor.
enum MergedEventLoopMessage<Runtime>
where
    Runtime: StorageEnableRuntime,
{
    Command(BlockchainServiceCommand<Runtime>),
    BlockImportNotification(BlockImportNotification<OpaqueBlock>),
    FinalityNotification(FinalityNotification<OpaqueBlock>),
    TxStatusUpdate(
        (
            u32,
            Runtime::Hash,
            TransactionStatus<Runtime::Hash, Runtime::Hash>,
        ),
    ),
}

/// Implement the ActorEventLoop trait for the BlockchainServiceEventLoop.
impl<FSH, Runtime> ActorEventLoop<BlockchainService<FSH, Runtime>>
    for BlockchainServiceEventLoop<FSH, Runtime>
where
    FSH: ForestStorageHandler<Runtime> + Clone + Send + Sync + 'static,
    Runtime: StorageEnableRuntime,
{
    fn new(
        actor: BlockchainService<FSH, Runtime>,
        receiver: sc_utils::mpsc::TracingUnboundedReceiver<BlockchainServiceCommand<Runtime>>,
    ) -> Self {
        // Create transaction status channel and wire sender into actor
        let (tx_status_sender, tx_status_receiver) = tokio::sync::mpsc::unbounded_channel();
        let mut actor = actor;
        actor.tx_status_sender = tx_status_sender;

        Self {
            actor,
            receiver,
            tx_status_receiver,
        }
    }

    async fn run(mut self) {
        info!(target: LOG_TARGET, "💾 StorageHub's Blockchain Service starting up!");

        // Initialise pending transactions DB store if configured
        self.actor.init_pending_tx_store().await;
        // Role-specific initialisation based on the result of init_pending_tx_store.
        match self.actor.role {
            MultiInstancesNodeRole::Leader => {
                info!(
                    target: LOG_TARGET,
                    "🧑‍✈️ Node role is LEADER; re-subscribing pending transactions from DB"
                );
                // Re-subscribe watchers for eligible pending transactions persisted in DB.
                self.actor
                    .resubscribe_pending_transactions_on_startup()
                    .await;
            }
            MultiInstancesNodeRole::Follower => {
                info!(
                    target: LOG_TARGET,
                    "👂 Node role is FOLLOWER; initialising follower pending-tx view"
                );
                self.actor.init_follower_pending_tx_state().await;
            }
            MultiInstancesNodeRole::Standalone => {
                info!(
                    target: LOG_TARGET,
                    "📦 Node role is STANDALONE; pending transactions will not be persisted or shared across instances"
                );
            }
        }

        // Import notification stream to be notified of new blocks.
        // The behaviour of this stream is:
        // 1. While the node is syncing to the tip of the chain (initial sync, i.e. it just started
        // or got behind due to connectivity issues), it will only notify us of re-orgs.
        // 2. Once the node is synced, it will notify us of every new block.
        let block_import_notification_stream = self.actor.client.import_notification_stream();

        // Finality notification stream to be notified of blocks being finalised.
        let finality_notification_stream = self.actor.client.finality_notification_stream();

        // Merging notification streams with command stream.
        let tx_status_stream = futures::stream::unfold(self.tx_status_receiver, |mut rx| async {
            match rx.recv().await {
                Some(item) => Some((item, rx)),
                None => None,
            }
        });

        let mut merged_stream = stream::select_all(vec![
            self.receiver
                .map(MergedEventLoopMessage::<Runtime>::Command)
                .boxed(),
            block_import_notification_stream
                .map(|n| MergedEventLoopMessage::<Runtime>::BlockImportNotification(n))
                .boxed(),
            finality_notification_stream
                .map(|n| MergedEventLoopMessage::<Runtime>::FinalityNotification(n))
                .boxed(),
            tx_status_stream
                .map(MergedEventLoopMessage::<Runtime>::TxStatusUpdate)
                .boxed(),
        ]);

        // Process incoming messages.
        while let Some(notification) = merged_stream.next().await {
            match notification {
                MergedEventLoopMessage::Command(command) => {
                    self.actor.handle_message(command).await;
                }
                MergedEventLoopMessage::BlockImportNotification(notification) => {
                    self.actor
                        .handle_block_import_notification(notification)
                        .await;
                }
                MergedEventLoopMessage::FinalityNotification(notification) => {
                    self.actor.handle_finality_notification(notification).await;
                }
                MergedEventLoopMessage::TxStatusUpdate((nonce, tx_hash, status)) => {
                    self.actor
                        .handle_transaction_status_update(nonce, tx_hash, status)
                        .await;
                }
            };
        }
    }
}

/// Implement the Actor trait for the BlockchainService actor.
impl<FSH, Runtime> Actor for BlockchainService<FSH, Runtime>
where
    FSH: ForestStorageHandler<Runtime> + Clone + Send + Sync + 'static,
    Runtime: StorageEnableRuntime,
{
    type Message = BlockchainServiceCommand<Runtime>;
    type EventLoop = BlockchainServiceEventLoop<FSH, Runtime>;
    type EventBusProvider = BlockchainServiceEventBusProvider<Runtime>;

    fn handle_message(
        &mut self,
        message: Self::Message,
    ) -> impl std::future::Future<Output = ()> + Send {
        async {
            match message {
                BlockchainServiceCommand::SendExtrinsic {
                    call,
                    options,
                    callback,
                } => match self.send_extrinsic(call, &options).await {
                    Ok(output) => {
                        debug!(target: LOG_TARGET, "Extrinsic sent successfully: {:?}", output);
                        match callback.send(Ok(output)) {
                            Ok(_) => {
                                trace!(target: LOG_TARGET, "Submitted extrinsic info sent successfully");
                            }
                            Err(e) => {
                                error!(target: LOG_TARGET, "Failed to send submitted extrinsic info: {:?}", e);
                            }
                        }
                    }
                    Err(e) => {
                        warn!(target: LOG_TARGET, "Failed to send extrinsic: {:?}", e);

                        match callback.send(Err(e)) {
                            Ok(_) => {
                                trace!(target: LOG_TARGET, "RPC error sent successfully");
                            }
                            Err(e) => {
                                error!(target: LOG_TARGET, "Failed to send error message through channel: {:?}", e);
                            }
                        }
                    }
                },
                BlockchainServiceCommand::GetExtrinsicFromBlock {
                    block_hash,
                    extrinsic_hash,
                    callback,
                } => {
                    match self
                        .get_extrinsic_from_block(block_hash, extrinsic_hash)
                        .await
                    {
                        Ok(extrinsic) => {
                            debug!(target: LOG_TARGET, "Extrinsic retrieved successfully: {:?}", extrinsic);
                            match callback.send(Ok(extrinsic)) {
                                Ok(_) => {
                                    trace!(target: LOG_TARGET, "Receiver sent successfully");
                                }
                                Err(e) => {
                                    error!(target: LOG_TARGET, "Failed to send receiver: {:?}", e);
                                }
                            }
                        }
                        Err(e) => {
                            warn!(target: LOG_TARGET, "Failed to retrieve extrinsic: {:?}", e);
                            match callback.send(Err(e)) {
                                Ok(_) => {
                                    trace!(target: LOG_TARGET, "Receiver sent successfully");
                                }
                                Err(e) => {
                                    error!(target: LOG_TARGET, "Failed to send receiver: {:?}", e);
                                }
                            }
                        }
                    }
                }
                BlockchainServiceCommand::GetBestBlockInfo { callback } => {
                    let best_block_info = self.best_block;
                    match callback.send(Ok(best_block_info)) {
                        Ok(_) => {
                            trace!(target: LOG_TARGET, "Best block info sent successfully");
                        }
                        Err(e) => {
                            error!(target: LOG_TARGET, "Failed to send best block info: {:?}", e);
                        }
                    }
                }
                BlockchainServiceCommand::WaitForBlock {
                    block_number,
                    callback,
                } => {
                    let current_block_number = self.client.info().best_number;

                    let (tx, rx) = tokio::sync::oneshot::channel();

                    if current_block_number >= block_number.saturated_into() {
                        match tx.send(Ok(())) {
                            Ok(_) => {}
                            Err(_) => {
                                error!(target: LOG_TARGET, "Failed to notify task about waiting block number. \nThis should never happen, in this same code we have both the sender and receiver of the oneshot channel, so it should always be possible to send the message.");
                            }
                        }
                    } else {
                        self.wait_for_block_request_by_number
                            .entry(block_number)
                            .or_insert_with(Vec::new)
                            .push(tx);
                    }

                    match callback.send(rx) {
                        Ok(_) => {
                            trace!(target: LOG_TARGET, "Block message receiver sent successfully");
                        }
                        Err(e) => {
                            error!(target: LOG_TARGET, "Failed to send block message receiver: {:?}", e);
                        }
                    }
                }
                BlockchainServiceCommand::WaitForNumBlocks {
                    number_of_blocks,
                    callback,
                } => {
                    let current_block_number = self.client.info().best_number;

                    let (tx, rx) = tokio::sync::oneshot::channel();

                    self.wait_for_block_request_by_number
                        .entry(number_of_blocks.saturating_add(current_block_number.into()))
                        .or_insert_with(Vec::new)
                        .push(tx);

                    match callback.send(rx) {
                        Ok(_) => {
                            trace!(target: LOG_TARGET, "Block message receiver sent successfully");
                        }
                        Err(e) => {
                            error!(target: LOG_TARGET, "Failed to send block message receiver: {:?}", e);
                        }
                    }
                }
                BlockchainServiceCommand::WaitForTick {
                    tick_number,
                    callback,
                } => {
                    let current_block_hash = self.client.info().best_hash;

                    // Current Tick should always return a value, unless there's an internal API error.
                    let current_tick_result = self
                        .client
                        .runtime_api()
                        .get_current_tick(current_block_hash);

                    let (tx, rx) = tokio::sync::oneshot::channel();

                    match current_tick_result {
                        Ok(current_tick) => {
                            // If there is no API error, and the current tick is greater than or equal to the tick number
                            // we are waiting for, we notify the task that the tick has been reached.
                            if current_tick >= tick_number {
                                match tx.send(Ok(())) {
                                    Ok(_) => {}
                                    Err(e) => {
                                        error!(target: LOG_TARGET, "Failed to notify task about tick reached: {:?}. \nThis should never happen, in this same code we have both the sender and receiver of the oneshot channel, so it should always be possible to send the message.", e);
                                    }
                                }
                            } else {
                                // If the current tick is less than the tick number we are waiting for, we insert it in
                                // the waiting queue.
                                self.wait_for_tick_request_by_number
                                    .entry(tick_number)
                                    .or_insert_with(Vec::new)
                                    .push(tx);
                            }
                        }
                        Err(e) => {
                            // If there is an API error, we notify the task about it immediately.
                            match tx.send(Err(e)) {
                                Ok(_) => {}
                                Err(e) => {
                                    error!(target: LOG_TARGET, "Failed to notify API error to task querying current tick: {:?}. \nThis should never happen, in this same code we have both the sender and receiver of the oneshot channel, so it should always be possible to send the message.", e);
                                }
                            }
                        }
                    }

                    match callback.send(rx) {
                        Ok(_) => {
                            trace!(target: LOG_TARGET, "Tick message receiver sent successfully");
                        }
                        Err(e) => {
                            error!(target: LOG_TARGET, "Failed to send tick message receiver: {:?}", e);
                        }
                    }
                }
                BlockchainServiceCommand::QueryEarliestChangeCapacityBlock { bsp_id, callback } => {
                    let current_block_hash = self.client.info().best_hash;

                    let earliest_block_to_change_capacity = self
                        .client
                        .runtime_api()
                        .query_earliest_change_capacity_block(current_block_hash, &bsp_id)
                        .unwrap_or_else(|_| {
                            error!(target: LOG_TARGET, "Failed to query earliest block to change capacity");
                            Err(QueryEarliestChangeCapacityBlockError::InternalError)
                        });

                    match callback.send(earliest_block_to_change_capacity) {
                        Ok(_) => {
                            trace!(target: LOG_TARGET, "Earliest block to change capacity result sent successfully");
                        }
                        Err(e) => {
                            error!(target: LOG_TARGET, "Failed to send earliest block to change capacity: {:?}", e);
                        }
                    }
                }
                BlockchainServiceCommand::IsStorageRequestOpenToVolunteers {
                    file_key,
                    callback,
                } => {
                    let current_block_hash = self.client.info().best_hash;

                    let is_open = self
                        .client
                        .runtime_api()
                        .is_storage_request_open_to_volunteers(current_block_hash, file_key)
                        .unwrap_or_else(|_| {
                            Err(IsStorageRequestOpenToVolunteersError::InternalError)
                        });

                    match callback.send(is_open) {
                        Ok(_) => {
                            trace!(target: LOG_TARGET, "Storage request open to volunteers result sent successfully");
                        }
                        Err(e) => {
                            error!(target: LOG_TARGET, "Failed to send storage request open to volunteers: {:?}", e);
                        }
                    }
                }
                BlockchainServiceCommand::QueryFileEarliestVolunteerTick {
                    bsp_id,
                    file_key,
                    callback,
                } => {
                    let current_block_hash = self.client.info().best_hash;

                    let earliest_block_to_volunteer = self
                        .client
                        .runtime_api()
                        .query_earliest_file_volunteer_tick(
                            current_block_hash,
                            bsp_id.into(),
                            file_key,
                        )
                        .unwrap_or_else(|_| {
                            Err(QueryFileEarliestVolunteerTickError::InternalError)
                        });

                    match callback.send(earliest_block_to_volunteer) {
                        Ok(_) => {
                            trace!(target: LOG_TARGET, "Earliest block to volunteer result sent successfully");
                        }
                        Err(e) => {
                            error!(target: LOG_TARGET, "Failed to send earliest block to volunteer: {:?}", e);
                        }
                    }
                }
                BlockchainServiceCommand::GetNodePublicKey { callback } => {
                    let pub_key = Self::caller_pub_key(self.keystore.clone());
                    match callback.send(Ok(pub_key)) {
                        Ok(_) => {
                            trace!(target: LOG_TARGET, "Node's public key sent successfully");
                        }
                        Err(e) => {
                            error!(target: LOG_TARGET, "Failed to send node's public key: {:?}", e);
                        }
                    }
                }
                BlockchainServiceCommand::QueryBspConfirmChunksToProveForFile {
                    bsp_id,
                    file_key,
                    callback,
                } => {
                    let current_block_hash = self.client.info().best_hash;

                    let chunks_to_prove = self
                        .client
                        .runtime_api()
                        .query_bsp_confirm_chunks_to_prove_for_file(
                            current_block_hash,
                            bsp_id.into(),
                            file_key,
                        )
                        .unwrap_or_else(|_| {
                            Err(QueryBspConfirmChunksToProveForFileError::InternalError)
                        });

                    match callback.send(chunks_to_prove) {
                        Ok(_) => {
                            trace!(target: LOG_TARGET, "Chunks to prove file sent successfully");
                        }
                        Err(e) => {
                            error!(target: LOG_TARGET, "Failed to send chunks to prove file: {:?}", e);
                        }
                    }
                }
                BlockchainServiceCommand::QueryMspConfirmChunksToProveForFile {
                    msp_id,
                    file_key,
                    callback,
                } => {
                    let current_block_hash = self.client.info().best_hash;

                    let chunks_to_prove = self
                        .client
                        .runtime_api()
                        .query_msp_confirm_chunks_to_prove_for_file(
                            current_block_hash,
                            msp_id.into(),
                            file_key,
                        )
                        .unwrap_or_else(|_| {
                            Err(QueryMspConfirmChunksToProveForFileError::InternalError)
                        });

                    match callback.send(chunks_to_prove) {
                        Ok(_) => {
                            trace!(target: LOG_TARGET, "Chunks to prove file sent successfully");
                        }
                        Err(e) => {
                            error!(target: LOG_TARGET, "Failed to send chunks to prove file: {:?}", e);
                        }
                    }
                }
                BlockchainServiceCommand::QueryBspVolunteeredForFile {
                    bsp_id,
                    file_key,
                    callback,
                } => {
                    let current_block_hash = self.client.info().best_hash;

                    let bsps_volunteered = self
                        .client
                        .runtime_api()
                        .query_bsps_volunteered_for_file(current_block_hash, file_key)
                        .unwrap_or_else(|_| Err(QueryBspsVolunteeredForFileError::InternalError));

                    let volunteered = bsps_volunteered.map(|bsps| bsps.contains(&bsp_id));

                    match callback.send(volunteered) {
                        Ok(_) => {
                            trace!(target: LOG_TARGET, "BSP volunteered status sent successfully");
                        }
                        Err(e) => {
                            error!(target: LOG_TARGET, "Failed to send BSP volunteered status: {:?}", e);
                        }
                    }
                }
                BlockchainServiceCommand::QueryProviderMultiaddresses {
                    provider_id,
                    callback,
                } => {
                    let current_block_hash = self.client.info().best_hash;

                    let multiaddresses = self
                        .client
                        .runtime_api()
                        .query_provider_multiaddresses(current_block_hash, &provider_id)
                        .unwrap_or_else(|_| {
                            error!(target: LOG_TARGET, "Failed to query provider multiaddresses");
                            Err(QueryProviderMultiaddressesError::InternalError)
                        })
                        .map(convert_raw_multiaddresses_to_multiaddr::<Runtime>);

                    match callback.send(multiaddresses) {
                        Ok(_) => {
                            trace!(target: LOG_TARGET, "Provider multiaddresses sent successfully");
                        }
                        Err(e) => {
                            error!(target: LOG_TARGET, "Failed to send provider multiaddresses: {:?}", e);
                        }
                    }
                }
                BlockchainServiceCommand::QueryChallengesFromSeed {
                    seed,
                    provider_id,
                    count,
                    callback,
                } => {
                    let current_block_hash = self.client.info().best_hash;

                    let challenges = self.client.runtime_api().get_challenges_from_seed(
                        current_block_hash,
                        &seed,
                        &provider_id,
                        count,
                    );

                    match callback.send(challenges) {
                        Ok(_) => {
                            trace!(target: LOG_TARGET, "Challenges sent successfully");
                        }
                        Err(e) => {
                            error!(target: LOG_TARGET, "Failed to send challenges: {:?}", e);
                        }
                    }
                }
                BlockchainServiceCommand::QueryForestChallengesFromSeed {
                    seed,
                    provider_id,
                    callback,
                } => {
                    let current_block_hash = self.client.info().best_hash;

                    let challenges = self.client.runtime_api().get_forest_challenges_from_seed(
                        current_block_hash,
                        &seed,
                        &provider_id,
                    );

                    match callback.send(challenges) {
                        Ok(_) => {
                            trace!(target: LOG_TARGET, "Challenges sent successfully");
                        }
                        Err(e) => {
                            error!(target: LOG_TARGET, "Failed to send challenges: {:?}", e);
                        }
                    }
                }
                BlockchainServiceCommand::QueryLastTickProviderSubmittedProof {
                    provider_id,
                    callback,
                } => {
                    let current_block_hash = self.client.info().best_hash;

                    let last_tick = self
                        .client
                        .runtime_api()
                        .get_last_tick_provider_submitted_proof(current_block_hash, &provider_id)
                        .unwrap_or_else(|_| Err(GetProofSubmissionRecordError::InternalApiError));

                    match callback.send(last_tick) {
                        Ok(_) => {
                            trace!(target: LOG_TARGET, "Last tick sent successfully");
                        }
                        Err(e) => {
                            error!(target: LOG_TARGET, "Failed to send last tick provider submitted proof: {:?}", e);
                        }
                    }
                }
                BlockchainServiceCommand::QueryChallengePeriod {
                    provider_id,
                    callback,
                } => {
                    let current_block_hash = self.client.info().best_hash;

                    let challenge_period = self
                        .client
                        .runtime_api()
                        .get_challenge_period(current_block_hash, &provider_id)
                        .unwrap_or_else(|_| {
                            error!(target: LOG_TARGET, "Failed to query challenge period for provider [{:?}]", provider_id);
                            Err(GetChallengePeriodError::InternalApiError)
                        });

                    match callback.send(challenge_period) {
                        Ok(_) => {
                            trace!(target: LOG_TARGET, "Challenge period sent successfully");
                        }
                        Err(e) => {
                            error!(target: LOG_TARGET, "Failed to send challenge period: {:?}", e);
                        }
                    }
                }
                BlockchainServiceCommand::QueryNextChallengeTickForProvider {
                    provider_id,
                    callback,
                } => {
                    let next_challenge_tick =
                        self.get_next_challenge_tick_for_provider(&provider_id);

                    match callback.send(next_challenge_tick) {
                        Ok(_) => {
                            trace!(target: LOG_TARGET, "Next challenge tick sent successfully");
                        }
                        Err(e) => {
                            error!(target: LOG_TARGET, "Failed to send next challenge tick: {:?}", e);
                        }
                    }
                }
                BlockchainServiceCommand::QueryLastCheckpointChallengeTick { callback } => {
                    let current_block_hash = self.client.info().best_hash;

                    let last_checkpoint_tick = self
                        .client
                        .runtime_api()
                        .get_last_checkpoint_challenge_tick(current_block_hash);

                    match callback.send(last_checkpoint_tick) {
                        Ok(_) => {
                            trace!(target: LOG_TARGET, "Last checkpoint tick sent successfully");
                        }
                        Err(e) => {
                            error!(target: LOG_TARGET, "Failed to send last checkpoint challenge tick: {:?}", e);
                        }
                    }
                }
                BlockchainServiceCommand::QueryLastCheckpointChallenges { tick, callback } => {
                    let current_block_hash = self.client.info().best_hash;

                    let checkpoint_challenges = self
                        .client
                        .runtime_api()
                        .get_checkpoint_challenges(current_block_hash, tick)
                        .unwrap_or_else(|_| Err(GetCheckpointChallengesError::InternalApiError));

                    match callback.send(checkpoint_challenges) {
                        Ok(_) => {
                            trace!(target: LOG_TARGET, "Checkpoint challenges sent successfully");
                        }
                        Err(e) => {
                            error!(target: LOG_TARGET, "Failed to send checkpoint challenges: {:?}", e);
                        }
                    }
                }
                BlockchainServiceCommand::QueryProviderForestRoot {
                    provider_id,
                    callback,
                } => {
                    let current_block_hash = self.client.info().best_hash;

                    let bsp_info = self
                        .client
                        .runtime_api()
                        .get_bsp_info(current_block_hash, &provider_id)
                        .unwrap_or_else(|_| Err(GetBspInfoError::InternalApiError));

                    let root = bsp_info.map(|bsp_info| bsp_info.root);

                    match callback.send(root) {
                        Ok(_) => {
                            trace!(target: LOG_TARGET, "BSP root sent successfully");
                        }
                        Err(e) => {
                            error!(target: LOG_TARGET, "Failed to send BSP root: {:?}", e);
                        }
                    }
                }
                BlockchainServiceCommand::QueryStorageProviderCapacity {
                    provider_id,
                    callback,
                } => {
                    let current_block_hash = self.client.info().best_hash;

                    let capacity = self
                        .client
                        .runtime_api()
                        .query_storage_provider_capacity(current_block_hash, &provider_id)
                        .unwrap_or_else(|_| Err(QueryStorageProviderCapacityError::InternalError));

                    match callback.send(capacity) {
                        Ok(_) => {
                            trace!(target: LOG_TARGET, "Storage provider capacity sent successfully");
                        }
                        Err(e) => {
                            error!(target: LOG_TARGET, "Failed to send storage provider capacity: {:?}", e);
                        }
                    }
                }
                BlockchainServiceCommand::QueryAvailableStorageCapacity {
                    provider_id,
                    callback,
                } => {
                    let current_block_hash = self.client.info().best_hash;

                    let capacity = self
                        .client
                        .runtime_api()
                        .query_available_storage_capacity(current_block_hash, &provider_id)
                        .unwrap_or_else(|_| Err(QueryAvailableStorageCapacityError::InternalError));

                    match callback.send(capacity) {
                        Ok(_) => {
                            trace!(target: LOG_TARGET, "Available storage capacity sent successfully");
                        }
                        Err(e) => {
                            error!(target: LOG_TARGET, "Failed to send available storage capacity: {:?}", e);
                        }
                    }
                }
                BlockchainServiceCommand::QueueConfirmBspRequest { request, callback } => {
                    if let Some(ManagedProvider::Bsp(_)) = &self.maybe_managed_provider {
                        let state_store_context =
                            self.persistent_state.open_rw_context_with_overlay();
                        state_store_context
                            .pending_confirm_storing_request_deque::<Runtime>()
                            .push_back(request);
                        state_store_context.commit();
                        // We check right away if we can process the request so we don't waste time.
                        self.bsp_assign_forest_root_write_lock();
                        match callback.send(Ok(())) {
                            Ok(_) => {}
                            Err(e) => {
                                error!(target: LOG_TARGET, "Failed to send receiver: {:?}", e);
                            }
                        }
                    } else {
                        error!(target: LOG_TARGET, "Received a QueueConfirmBspRequest command while not managing a BSP. This should never happen. Please report it to the StorageHub team.");
                        match callback.send(Err(anyhow!("Received a QueueConfirmBspRequest command while not managing a BSP. This should never happen. Please report it to the StorageHub team."))) {
                        Ok(_) => {}
                        Err(e) => {
                            error!(target: LOG_TARGET, "Failed to send receiver: {:?}", e);
                        }
                    }
                    }
                }
                BlockchainServiceCommand::QueueMspRespondStorageRequest { request } => {
                    if let Some(ManagedProvider::Msp(msp_handler)) =
                        &mut self.maybe_managed_provider
                    {
                        let file_key = request.file_key;

                        trace!(
                            target: LOG_TARGET,
                            "QueueMspRespondStorageRequest received for file key {:?}",
                            file_key
                        );

                        // Check if file key is already pending (O(1) deduplication).
                        // `insert` returns true if the key was not present (i.e., we should queue).
                        if msp_handler
                            .pending_respond_storage_request_file_keys
                            .insert(file_key)
                        {
                            msp_handler
                                .pending_respond_storage_requests
                                .push_back(request);

                            trace!(
                                target: LOG_TARGET,
                                "File key {:?} added to pending queue (size: {})",
                                file_key,
                                msp_handler.pending_respond_storage_requests.len()
                            );

                            // We check right away if we can process the request so we don't waste time.
                            self.msp_assign_forest_root_write_lock();
                        } else {
                            warn!(
                                target: LOG_TARGET,
                                "File key {:?} already pending, skipping",
                                file_key
                            );
                        }
                    } else {
                        // Log the invariant violation but don't fail - this is fire-and-forget
                        error!(
                            target: LOG_TARGET,
                            "QueueMspRespondStorageRequest received while not managing an MSP. \
                             This is an invariant violation - please report to StorageHub team."
                        );
                    }
                }
                BlockchainServiceCommand::QueueSubmitProofRequest { request, callback } => {
                    // The strategy used here is to replace the request in the set with the new request.
                    // This is because new insertions are presumed to be done with more information of the current state of the chain,
                    // so we want to make sure that the request is the most up-to-date one.
                    if let Some(ManagedProvider::Bsp(bsp_handler)) =
                        &mut self.maybe_managed_provider
                    {
                        if let Some(replaced_request) = bsp_handler
                            .pending_submit_proof_requests
                            .replace(request.clone())
                        {
                            trace!(target: LOG_TARGET, "Replacing pending submit proof request {:?} with {:?}", replaced_request, request);
                        }

                        // We check right away if we can process the request so we don't waste time.
                        self.bsp_assign_forest_root_write_lock();
                        match callback.send(Ok(())) {
                            Ok(_) => {}
                            Err(e) => {
                                error!(target: LOG_TARGET, "Failed to send receiver: {:?}", e);
                            }
                        }
                    } else {
                        error!(target: LOG_TARGET, "Received a QueueSubmitProofRequest command while not managing a BSP. This should never happen. Please report it to the StorageHub team.");
                        match callback.send(Err(anyhow!("Received a QueueSubmitProofRequest command while not managing a BSP. This should never happen. Please report it to the StorageHub team."))) {
                            Ok(_) => {}
                            Err(e) => {
                                error!(target: LOG_TARGET, "Failed to send receiver: {:?}", e);
                            }
                        }
                    }
                }
                BlockchainServiceCommand::QueueStopStoringForInsolventUserRequest {
                    request,
                    callback,
                } => {
                    if let Some(managed_bsp_or_msp) = &self.maybe_managed_provider {
                        let state_store_context =
                            self.persistent_state.open_rw_context_with_overlay();
                        state_store_context
                            .pending_stop_storing_for_insolvent_user_request_deque()
                            .push_back(request);
                        state_store_context.commit();

                        // We check right away if we can process the request so we don't waste time.
                        match managed_bsp_or_msp {
                            ManagedProvider::Bsp(_) => {
                                self.bsp_assign_forest_root_write_lock();

                                match callback.send(Ok(())) {
                                    Ok(_) => {}
                                    Err(e) => {
                                        error!(target: LOG_TARGET, "Failed to send receiver: {:?}", e);
                                    }
                                }
                            }
                            ManagedProvider::Msp(_) => {
                                self.msp_assign_forest_root_write_lock();

                                match callback.send(Ok(())) {
                                    Ok(_) => {}
                                    Err(e) => {
                                        error!(target: LOG_TARGET, "Failed to send receiver: {:?}", e);
                                    }
                                }
                            }
                        }
                    } else {
                        error!(target: LOG_TARGET, "Received a QueueStopStoringForInsolventUserRequest command while not managing a MSP or BSP. This should never happen. Please report it to the StorageHub team.");
                        match callback.send(Err(anyhow!("Received a QueueStopStoringForInsolventUserRequest command while not managing a MSP or BSP. This should never happen. Please report it to the StorageHub team."))) {
                            Ok(_) => {}
                            Err(e) => {
                                error!(target: LOG_TARGET, "Failed to send receiver: {:?}", e);
                            }
                        }
                    }
                }
                BlockchainServiceCommand::QueryStorageProviderId {
                    maybe_node_pub_key,
                    callback,
                } => {
                    let current_block_hash = self.client.info().best_hash;

                    let node_pub_key = maybe_node_pub_key
                        .unwrap_or_else(|| Self::caller_pub_key(self.keystore.clone()));
                    let node_pub_key: AccountId<Runtime> = node_pub_key.into();

                    let provider_id = self
                        .client
                        .runtime_api()
                        .get_storage_provider_id(current_block_hash, &node_pub_key)
                        .map_err(|_| anyhow!("Internal API error"));

                    match callback.send(provider_id) {
                        Ok(_) => {}
                        Err(e) => {
                            error!(target: LOG_TARGET, "Failed to send storage provider ID: {:?}", e);
                        }
                    }
                }
                BlockchainServiceCommand::QueryUsersWithDebt {
                    provider_id,
                    min_debt,
                    callback,
                } => {
                    let current_block_hash = self.client.info().best_hash;

                    let users_with_debt = self
                        .client
                        .runtime_api()
                        .get_users_with_debt_over_threshold(
                            current_block_hash,
                            &provider_id,
                            min_debt,
                        )
                        .unwrap_or_else(|e| {
                            error!(target: LOG_TARGET, "{}", e);
                            Err(GetUsersWithDebtOverThresholdError::InternalApiError)
                        });

                    match callback.send(users_with_debt) {
                        Ok(_) => {}
                        Err(e) => {
                            error!(target: LOG_TARGET, "Failed to send back users with debt: {:?}", e);
                        }
                    }
                }
                BlockchainServiceCommand::QueryWorstCaseScenarioSlashableAmount {
                    provider_id,
                    callback,
                } => {
                    let current_block_hash = self.client.info().best_hash;

                    let worst_case_scenario_slashable_amount = self
                        .client
                        .runtime_api()
                        .get_worst_case_scenario_slashable_amount(current_block_hash, provider_id)
                        .map_err(|_| anyhow!("Internal API error"));

                    match callback.send(worst_case_scenario_slashable_amount) {
                        Ok(_) => {}
                        Err(e) => {
                            error!(target: LOG_TARGET, "Failed to send back slashable amount: {:?}", e);
                        }
                    }
                }
                BlockchainServiceCommand::QuerySlashAmountPerMaxFileSize { callback } => {
                    // Get the current block hash.
                    let current_block_hash = self.client.info().best_hash;

                    let slash_amount_per_max_file_size = self
                        .client
                        .runtime_api()
                        .get_slash_amount_per_max_file_size(current_block_hash)
                        .map_err(|_| anyhow!("Internal API error"));

                    match callback.send(slash_amount_per_max_file_size) {
                        Ok(_) => {}
                        Err(e) => {
                            error!(target: LOG_TARGET, "Failed to send back `SlashAmountPerMaxFileSize`: {:?}", e);
                        }
                    }
                }
                BlockchainServiceCommand::IncreaseCapacity { request, callback } => {
                    // Create a new channel that will be used to notify completion
                    let (tx, rx) = tokio::sync::oneshot::channel();

                    // The capacity manager handles sending the result back to the caller so we don't need to do anything here. Whether the transaction failed or succeeded, or if the capacity request was never queued, the result will be sent back through the channel by the capacity manager.
                    self.queue_capacity_request(CapacityRequest::new(request, tx))
                        .await;

                    // Send the receiver back through the callback
                    if let Err(e) = callback.send(rx) {
                        error!(target: LOG_TARGET, "Failed to send capacity request receiver: {:?}", e);
                    }
                }
                BlockchainServiceCommand::QueryMspIdOfBucketId {
                    bucket_id,
                    callback,
                } => {
                    let current_block_hash = self.client.info().best_hash;

                    let msp_id = self
                        .client
                        .runtime_api()
                        .query_msp_id_of_bucket_id(current_block_hash, &bucket_id)
                        .unwrap_or_else(|e| {
                            error!(target: LOG_TARGET, "{}", e);
                            Err(QueryMspIdOfBucketIdError::BucketNotFound)
                        });

                    match callback.send(msp_id) {
                        Ok(_) => {}
                        Err(e) => {
                            error!(target: LOG_TARGET, "Failed to send back MSP ID: {:?}", e);
                        }
                    }
                }
                BlockchainServiceCommand::QueryBucketsOfUserStoredByMsp {
                    msp_id,
                    user,
                    callback,
                } => {
                    let current_block_hash = self.client.info().best_hash;

                    let buckets = self
                        .client
                        .runtime_api()
                        .query_buckets_of_user_stored_by_msp(current_block_hash, &msp_id, &user)
                        .unwrap_or_else(|e| {
                            error!(target: LOG_TARGET, "{}", e);
                            Err(QueryBucketsOfUserStoredByMspError::InternalError)
                        });

                    match callback.send(buckets) {
                        Ok(_) => {}
                        Err(e) => {
                            error!(target: LOG_TARGET, "Failed to send back buckets: {:?}", e);
                        }
                    }
                }
                BlockchainServiceCommand::RegisterBspDistributing {
                    file_key,
                    bsp_id,
                    callback,
                } => {
                    if let Some(ManagedProvider::Msp(msp_handler)) =
                        &mut self.maybe_managed_provider
                    {
                        let entry = msp_handler
                            .files_to_distribute
                            .entry(file_key.clone())
                            .or_insert(FileDistributionInfo::new());

                        // Register BSP as one for which the file is being distributed already.
                        // Error if the BSP is already registered.
                        if !entry.bsps_distributing.insert(bsp_id) {
                            error!(target: LOG_TARGET, "BSP {:?} is already registered as distributing file {:?}", bsp_id, file_key);
                            match callback.send(Err(anyhow!(
                                "BSP {:?} is already registered as distributing file {:?}",
                                bsp_id,
                                file_key
                            ))) {
                                Ok(_) => {}
                                Err(e) => {
                                    error!(target: LOG_TARGET, "Failed to send receiver: {:?}", e);
                                }
                            }
                            return;
                        }

                        match callback.send(Ok(())) {
                            Ok(_) => {}
                            Err(e) => {
                                error!(target: LOG_TARGET, "Failed to send receiver: {:?}", e);
                            }
                        }
                    } else {
                        error!(target: LOG_TARGET, "Received a RegisterBspDistributing command while not managing a MSP. This should never happen. Please report it to the StorageHub team.");
                        match callback.send(Err(anyhow!("Received a RegisterBspDistributing command while not managing a MSP. This should never happen. Please report it to the StorageHub team."))) {
                            Ok(_) => {}
                            Err(e) => {
                                error!(target: LOG_TARGET, "Failed to send receiver: {:?}", e);
                            }
                        }
                    }
                }
                BlockchainServiceCommand::UnregisterBspDistributing {
                    file_key,
                    bsp_id,
                    callback,
                } => {
                    if let Some(ManagedProvider::Msp(msp_handler)) =
                        &mut self.maybe_managed_provider
                    {
                        if let Some(entry) = msp_handler.files_to_distribute.get_mut(&file_key) {
                            entry.bsps_distributing.remove(&bsp_id);
                        }

                        match callback.send(Ok(())) {
                            Ok(_) => {}
                            Err(e) => {
                                error!(target: LOG_TARGET, "Failed to send receiver: {:?}", e);
                            }
                        }
                    } else {
                        error!(target: LOG_TARGET, "Received an UnregisterBspDistributing command while not managing an MSP. This should never happen. Please report it to the StorageHub team.");
                        match callback.send(Err(anyhow!("Received an UnregisterBspDistributing command while not managing an MSP. This should never happen. Please report it to the StorageHub team."))) {
                            Ok(_) => {}
                            Err(e) => {
                                error!(target: LOG_TARGET, "Failed to send receiver: {:?}", e);
                            }
                        }
                    }
                }
                BlockchainServiceCommand::QueryBucketsForMsp { msp_id, callback } => {
                    let current_block_hash = self.client.info().best_hash;

                    // Query buckets managed by the given MSP.
                    let buckets = self
                        .client
                        .runtime_api()
                        .query_buckets_for_msp(current_block_hash, &msp_id)
                        .map_err(|e| {
                            error!(target: LOG_TARGET, "Failed to call runtime API query_buckets_for_msp: {:?}", e);
                            e
                        })
                        .ok()
                        .and_then(|api_result| {
                            api_result.map_err(|e| {
                                error!(target: LOG_TARGET, "Runtime API error in query_buckets_for_msp: {:?}", e);
                                e
                            }).ok()
                        })
                        .unwrap_or_default();

                    match callback.send(Ok(buckets)) {
                        Ok(_) => {}
                        Err(e) => {
                            error!(target: LOG_TARGET, "Failed to send back buckets for MSP: {:?}", e);
                        }
                    }
                }
                BlockchainServiceCommand::QueryPendingStorageRequests {
                    file_keys,
                    callback,
                } => {
                    let managed_msp_id = match &self.maybe_managed_provider {
                        Some(ManagedProvider::Msp(msp_handler)) => msp_handler.msp_id.clone(),
                        _ => {
                            error!(target: LOG_TARGET, "`QueryPendingStorageRequests` should only be called if the node is managing a MSP. Found [{:?}] instead.", self.maybe_managed_provider);
                            match callback.send(Err(anyhow!("Node is not managing an MSP"))) {
                                Ok(_) => {}
                                Err(e) => {
                                    error!(target: LOG_TARGET, "Failed to send error: {:?}", e);
                                }
                            }
                            return;
                        }
                    };

                    let current_block_hash = self.client.info().best_hash;

                    // Query pending storage requests (not yet accepted by MSP)
                    let storage_requests = match self
                        .client
                        .runtime_api()
                        .pending_storage_requests_by_msp(current_block_hash, managed_msp_id)
                    {
                        Ok(mut sr) => {
                            // If specific file keys provided, filter to only those keys
                            if let Some(keys) = file_keys {
                                let key_set: HashSet<_> = keys
                                    .into_iter()
                                    .map(|k| sp_core::H256::from_slice(k.as_ref()))
                                    .collect();
                                sr.retain(|file_key, _| key_set.contains(file_key));
                            }
                            sr
                        }
                        Err(_) => {
                            warn!(target: LOG_TARGET, "Failed to get pending storage requests");
                            match callback.send(Ok(Vec::new())) {
                                Ok(_) => {}
                                Err(e) => {
                                    error!(target: LOG_TARGET, "Failed to send empty result: {:?}", e);
                                }
                            }
                            return;
                        }
                    };

                    let new_storage_requests: Vec<NewStorageRequest<Runtime>> = storage_requests
                        .into_iter()
                        .map(|(file_key, sr)| NewStorageRequest {
                            who: sr.owner,
                            file_key: file_key.into(),
                            bucket_id: sr.bucket_id,
                            location: sr.location,
                            fingerprint: sr.fingerprint.as_ref().into(),
                            size: sr.size,
                            user_peer_ids: sr.user_peer_ids,
                            expires_at: sr.expires_at,
                        })
                        .collect();

                    match callback.send(Ok(new_storage_requests)) {
                        Ok(_) => {}
                        Err(e) => {
                            error!(target: LOG_TARGET, "Failed to send pending storage requests: {:?}", e);
                        }
                    }
                }
                BlockchainServiceCommand::SetFileKeyStatus { file_key, status } => {
                    if let Some(ManagedProvider::Msp(msp_handler)) =
                        &mut self.maybe_managed_provider
                    {
<<<<<<< HEAD
                        trace!(
=======
                        info!(
>>>>>>> 49309737
                            target: LOG_TARGET,
                            "Setting file key {:?} status to {:?}",
                            file_key,
                            status
                        );
                        msp_handler
                            .file_key_statuses
                            .insert(file_key, status.into());
                    } else {
                        // Fire-and-forget command, just log the invariant violation
                        error!(
                            target: LOG_TARGET,
                            "SetFileKeyStatus received while not managing an MSP. \
                             This is an invariant violation - please report to StorageHub team."
                        );
                    }
                }
                BlockchainServiceCommand::RemoveFileKeyStatus { file_key } => {
                    if let Some(ManagedProvider::Msp(msp_handler)) =
                        &mut self.maybe_managed_provider
                    {
<<<<<<< HEAD
                        trace!(
=======
                        info!(
>>>>>>> 49309737
                            target: LOG_TARGET,
                            "Removing file key {:?} from statuses (enabling retry)",
                            file_key
                        );
                        msp_handler.file_key_statuses.remove(&file_key);
                    } else {
                        // Fire-and-forget command, just log the invariant violation
                        error!(
                            target: LOG_TARGET,
                            "RemoveFileKeyStatus received while not managing an MSP. \
                             This is an invariant violation - please report to StorageHub team."
                        );
                    }
                }
                BlockchainServiceCommand::ReleaseForestRootWriteLock {
                    forest_root_write_tx,
                    callback,
                } => {
                    if let Some(managed_bsp_or_msp) = &self.maybe_managed_provider {
                        // Release the forest root write "lock".
                        let forest_root_write_result = forest_root_write_tx.send(()).map_err(|e| {
                            error!(target: LOG_TARGET, "CRITICAL❗️❗️ This is a bug! Failed to release forest root write lock. This is a critical bug. Please report it to the StorageHub team. \nError while sending the release message: {:?}", e);
                            anyhow!("CRITICAL❗️❗️ This is a bug! Failed to release forest root write lock. This is a critical bug. Please report it to the StorageHub team.")
                        });

                        // Check if there are any pending requests to use the forest root write lock.
                        // If so, we give them the lock right away.
                        if forest_root_write_result.is_ok() {
                            match managed_bsp_or_msp {
                                ManagedProvider::Msp(_) => {
                                    self.msp_assign_forest_root_write_lock();
                                }
                                ManagedProvider::Bsp(_) => {
                                    self.bsp_assign_forest_root_write_lock();
                                }
                            }
                        }

                        match callback.send(forest_root_write_result) {
                            Ok(_) => {}
                            Err(e) => {
                                error!(target: LOG_TARGET, "Failed to send forest write lock release result: {:?}", e);
                            }
                        }
                    } else {
                        error!(target: LOG_TARGET, "Received a ReleaseForestRootWriteLock command while not managing a MSP or BSP. This should never happen. Please report it to the StorageHub team.");
                        match callback.send(Err(anyhow!("Received a ReleaseForestRootWriteLock command while not managing a MSP or BSP. This should never happen. Please report it to the StorageHub team."))) {
                            Ok(_) => {}
                            Err(e) => {
                                error!(target: LOG_TARGET, "Failed to send receiver: {:?}", e);
                            }
                        }
                    }
                }
                BlockchainServiceCommand::QueueFileDeletionRequest { request, callback } => {
                    let state_store_context = self.persistent_state.open_rw_context_with_overlay();
                    state_store_context
                        .pending_file_deletion_request_deque()
                        .push_back(request);
                    state_store_context.commit();
                    // We check right away if we can process the request so we don't waste time.
                    self.msp_assign_forest_root_write_lock();
                    match callback.send(Ok(())) {
                        Ok(_) => {}
                        Err(e) => {
                            error!(target: LOG_TARGET, "Failed to send receiver: {:?}", e);
                        }
                    }
                }
            }
        }
    }

    fn get_event_bus_provider(&self) -> &Self::EventBusProvider {
        &self.event_bus_provider
    }
}

impl<FSH, Runtime> BlockchainService<FSH, Runtime>
where
    FSH: ForestStorageHandler<Runtime> + Clone + Send + Sync + 'static,
    Runtime: StorageEnableRuntime,
{
    /// Create a new [`BlockchainService`].
    pub fn new(
        config: BlockchainServiceConfig<Runtime>,
        client: Arc<StorageHubClient<Runtime::RuntimeApi>>,
        keystore: KeystorePtr,
        rpc_handlers: Arc<RpcHandlers>,
        forest_storage_handler: FSH,
        rocksdb_root_path: impl Into<PathBuf>,
        notify_period: Option<u32>,
        capacity_request_queue: Option<CapacityRequestQueue<Runtime>>,
        maintenance_mode: bool,
    ) -> Self {
        let genesis_hash = client.info().genesis_hash;
        Self {
            config,
            event_bus_provider: BlockchainServiceEventBusProvider::new(),
            client,
            keystore,
            rpc_handlers,
            forest_storage_handler,
            best_block: MinimalBlockInfo {
                number: 0u32.into(),
                hash: genesis_hash,
            },
            last_finalised_block_processed: MinimalBlockInfo {
                number: 0u32.into(),
                hash: genesis_hash,
            },
            nonce_counter: 0,
            wait_for_block_request_by_number: BTreeMap::new(),
            wait_for_tick_request_by_number: BTreeMap::new(),
            maybe_managed_provider: None,
            persistent_state: BlockchainServiceStateStore::new(rocksdb_root_path.into()),
            notify_period,
            capacity_manager: capacity_request_queue,
            maintenance_mode,
            transaction_manager: TransactionManager::new(TransactionManagerConfig::default()),
            // Temporary sender, will be replaced by the event loop during startup
            tx_status_sender: {
                let (tx, _rx) = tokio::sync::mpsc::unbounded_channel();
                tx
            },
            pending_tx_store: None,
            role: MultiInstancesNodeRole::Standalone,
            leadership_conn: None,
        }
    }

    async fn handle_block_import_notification(
        &mut self,
        notification: BlockImportNotification<OpaqueBlock>,
    ) {
        // If the node is running in maintenance mode, we don't process block imports.
        if self.maintenance_mode {
            trace!(target: LOG_TARGET, "🔒 Maintenance mode is enabled. Skipping processing of block import notification: {:?}", notification);
            return;
        }

        let last_block_processed = self.best_block;

        // Check if this new imported block is the new best, and if it causes a reorg.
        let new_block_notification_kind = self.register_best_block_and_check_reorg(&notification);

        // Get the new best block info, and the `TreeRoute`, i.e. the blocks from the old best block to the new best block.
        // A new non-best block is ignored and not processed.
        let (block_info, tree_route) = match new_block_notification_kind {
            NewBlockNotificationKind::NewBestBlock {
                last_best_block_processed: _,
                new_best_block,
                tree_route,
            } => (new_best_block, tree_route),
            NewBlockNotificationKind::NewNonBestBlock(_) => return,
            NewBlockNotificationKind::Reorg {
                old_best_block: _,
                new_best_block,
                tree_route,
            } => (new_best_block, tree_route),
        };
        let MinimalBlockInfo {
            number: block_number,
            hash: block_hash,
        } = block_info;

        info!(target: LOG_TARGET, "📥 Block import notification (#{}): {}", block_number, block_hash);

        // Get provider IDs linked to keys in this node's keystore and update the nonce.
        self.init_block_processing(&block_hash);

        // If this is the first block import notification, we might need to catch up.
        // Check if we just came out of syncing mode.
        // We use saturating_sub because in a reorg, there is a potential scenario where the last
        // block processed is higher than the current block number.
        let sync_mode_min_blocks_behind = self.config.sync_mode_min_blocks_behind;
        if block_number.saturating_sub(last_block_processed.number) > sync_mode_min_blocks_behind {
            self.handle_initial_sync(notification).await;
        }

        let block_number = block_number.saturated_into();
        self.process_block_import(&block_hash, &block_number, tree_route)
            .await;
    }

    /// Initialises the Blockchain Service with variables that should be checked and
    /// potentially updated at the start of every block processing.
    ///
    /// Steps:
    /// 1. Sync the latest nonce, used to sign extrinsics (see [`Self::sync_nonce`]).
    /// 2. Get the Provider ID linked to keys in this node's keystore, and set it as
    /// the Provider ID that this node is managing (see [`Self::sync_provider_id`]).
    fn init_block_processing(&mut self, block_hash: &Runtime::Hash) {
        // We query the [`BlockchainService`] account nonce at this height
        // and update our internal counter if it's smaller than the result.
        self.sync_nonce(&block_hash);

        // Get Provider ID linked to keys in this node's keystore and set it
        // as the Provider ID that this node is managing.
        self.sync_provider_id(&block_hash);
    }

    /// Handle the situation after the node comes out of syncing mode (i.e. hasn't processed many of the last blocks).
    async fn handle_initial_sync(&mut self, notification: BlockImportNotification<OpaqueBlock>) {
        let block_hash = notification.hash;
        let block_number = *notification.header.number();

        // If this is the first block import notification, we might need to catch up.
        info!(target: LOG_TARGET, "🥱 Handling coming out of sync mode (synced to #{}: {})", block_number, block_hash);

        // Initialise the Provider.
        match &self.maybe_managed_provider {
            Some(ManagedProvider::Bsp(_)) => {
                self.bsp_initial_sync();
            }
            Some(ManagedProvider::Msp(msp_handler)) => {
                self.msp_initial_sync(block_hash, msp_handler.msp_id);
            }
            None => {
                warn!(target: LOG_TARGET, "No Provider ID found. This node is not managing a Provider.");
            }
        }
    }

    async fn process_block_import(
        &mut self,
        block_hash: &Runtime::Hash,
        block_number: &BlockNumber<Runtime>,
        tree_route: TreeRoute<OpaqueBlock>,
    ) {
        trace!(target: LOG_TARGET, "📠 Processing block import #{}: {}", block_number, block_hash);

        // Cleanup manager and DB, and handle old nonce gaps in one helper
        // TODO: Consider doing this in a spawned task to avoid blocking the main thread.
        self.cleanup_tx_manager_and_handle_nonce_gaps(*block_number, *block_hash)
            .await;

        // Provider-specific code to run at the start of every block import.
        match self.maybe_managed_provider {
            Some(ManagedProvider::Bsp(_)) => {
                self.bsp_init_block_processing(block_hash, block_number, tree_route.clone())
                    .await;
            }
            Some(ManagedProvider::Msp(_)) => {
                self.msp_init_block_processing(block_hash, block_number, tree_route.clone())
                    .await;
            }
            None => {
                trace!(target: LOG_TARGET, "No Provider ID found. This node is not managing a Provider.");
            }
        }

        // Notify all tasks waiting for this block number (or lower).
        self.notify_import_block_number(&block_number);

        // Notify all tasks waiting for this tick number (or lower).
        // It is not guaranteed that the tick number will increase at every block import.
        self.notify_tick_number(&block_hash);

        // Notify the capacity manager that a new block has been imported.
        self.notify_capacity_manager(&block_number).await;

        // Process pending requests that update the forest root.
        match &self.maybe_managed_provider {
            Some(ManagedProvider::Bsp(_)) => {
                self.bsp_assign_forest_root_write_lock();
            }
            Some(ManagedProvider::Msp(_)) => {
                self.msp_assign_forest_root_write_lock();
            }
            None => {
                trace!(target: LOG_TARGET, "No Provider ID found. This node is not managing a Provider.");
            }
        }
        // Check that trigger an event every X amount of blocks (specified in config).
        self.check_for_notify(&block_number);

        // Get events from storage.
        // TODO: Handle the `pallet-cr-randomness` events here, if/when we start using them.
        match get_events_at_block::<Runtime>(&self.client, block_hash) {
            Ok(block_events) => {
                for ev in block_events {
                    // Process the events applicable regardless of whether this node is managing a BSP or an MSP.

                    self.process_msp_and_bsp_block_import_events(ev.event.clone().into());

                    // Process Provider-specific events.
                    match &self.maybe_managed_provider {
                        Some(ManagedProvider::Bsp(_)) => {
                            self.bsp_process_block_import_events(
                                block_hash,
                                ev.event.clone().into(),
                            );
                        }
                        Some(ManagedProvider::Msp(_)) => {
                            self.msp_process_block_import_events(
                                block_hash,
                                ev.event.clone().into(),
                            );
                        }
                        None => {
                            // * USER SPECIFIC EVENTS. USED ONLY FOR TESTING.
                            self.process_test_user_events(ev.event.clone().into());
                        }
                    }
                }
            }
            Err(e) => {
                // TODO: Handle case where the storage cannot be decoded.
                // TODO: This would happen if we're parsing a block authored with an older version of the runtime, using
                // TODO: a node that has a newer version of the runtime, therefore the EventsVec type is different.
                // TODO: Consider using runtime APIs for getting old data of previous blocks, and this just for current blocks.
                error!(target: LOG_TARGET, "Failed to get events storage element: {:?}", e);
            }
        }

        // Provider-specific code to run at the end of every block import.
        match self.maybe_managed_provider {
            Some(ManagedProvider::Bsp(_)) => {
                self.bsp_end_block_processing(block_hash, block_number, tree_route)
                    .await;
            }
            Some(ManagedProvider::Msp(_)) => {
                self.msp_end_block_processing(block_hash, block_number, tree_route)
                    .await;
            }
            None => {
                trace!(target: LOG_TARGET, "No Provider ID found. This node is not managing a Provider.");
            }
        }

        let state_store_context = self.persistent_state.open_rw_context_with_overlay();
        state_store_context
            .access_value(&LastProcessedBlockNumberCf::<Runtime> {
                phantom: Default::default(),
            })
            .write(block_number);
        state_store_context.commit();
    }

    /// Handle a finality notification.
    async fn handle_finality_notification(
        &mut self,
        notification: FinalityNotification<OpaqueBlock>,
    ) {
        let block_hash = notification.hash;
        let block_number = *notification.header.number();

        // If the node is running in maintenance mode, we don't process finality notifications.
        if self.maintenance_mode {
            trace!(target: LOG_TARGET, "🔒 Maintenance mode is enabled. Skipping finality notification #{}: {}", block_number, block_hash);
            return;
        }

        info!(target: LOG_TARGET, "📨 Finality notification #{}: {}", block_number, block_hash);

        // Get events from storage.
        match get_events_at_block::<Runtime>(&self.client, &block_hash) {
            Ok(block_events) => {
                for ev in block_events {
                    // Process the events applicable regardless of whether this node is managing a BSP or an MSP.
                    self.process_common_finality_events(ev.event.clone().into());

                    // Process Provider-specific events.
                    match &self.maybe_managed_provider {
                        Some(ManagedProvider::Bsp(_)) => {
                            self.bsp_process_finality_events(&block_hash, ev.event.clone().into());
                        }
                        Some(ManagedProvider::Msp(_)) => {
                            self.msp_process_finality_events(&block_hash, ev.event.clone().into());
                        }
                        _ => {}
                    }
                }
            }
            Err(e) => {
                // TODO: Handle case where the storage cannot be decoded.
                // TODO: This would happen if we're parsing a block authored with an older version of the runtime, using
                // TODO: a node that has a newer version of the runtime, therefore the EventsVec type is different.
                // TODO: Consider using runtime APIs for getting old data of previous blocks, and this just for current blocks.
                error!(target: LOG_TARGET, "Failed to get events storage element: {:?}", e);
            }
        }

        // Cleanup the pending transaction store for the last finalised block processed.
        // Transactions with a nonce below the on-chain nonce of this block are finalised.
        // Still, we'll delete up to the last finalised block processed, to leave transactions with
        // a terminal state in the pending DB for a short period of time.
        if matches!(self.role, MultiInstancesNodeRole::Leader) {
            self.cleanup_pending_tx_store(self.last_finalised_block_processed.hash)
                .await;
        }

        // Update the last finalised block processed.
        self.last_finalised_block_processed = MinimalBlockInfo {
            number: block_number.saturated_into(),
            hash: block_hash,
        };
    }
}<|MERGE_RESOLUTION|>--- conflicted
+++ resolved
@@ -1393,11 +1393,7 @@
                     if let Some(ManagedProvider::Msp(msp_handler)) =
                         &mut self.maybe_managed_provider
                     {
-<<<<<<< HEAD
-                        trace!(
-=======
                         info!(
->>>>>>> 49309737
                             target: LOG_TARGET,
                             "Setting file key {:?} status to {:?}",
                             file_key,
@@ -1419,11 +1415,7 @@
                     if let Some(ManagedProvider::Msp(msp_handler)) =
                         &mut self.maybe_managed_provider
                     {
-<<<<<<< HEAD
-                        trace!(
-=======
                         info!(
->>>>>>> 49309737
                             target: LOG_TARGET,
                             "Removing file key {:?} from statuses (enabling retry)",
                             file_key
