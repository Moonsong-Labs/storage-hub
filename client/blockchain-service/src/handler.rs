use anyhow::anyhow;
use futures::prelude::*;
use std::{
    collections::{BTreeMap, HashSet},
    path::PathBuf,
    sync::Arc,
};

use sc_client_api::{
    BlockImportNotification, BlockchainEvents, FinalityNotification, HeaderBackend,
};
use sc_network_types::PeerId;
use sc_service::RpcHandlers;
use sc_tracing::tracing::{debug, error, info, trace, warn};
use sc_transaction_pool_api::TransactionStatus;
use shc_common::traits::StorageEnableRuntime;
use sp_api::{ApiError, ProvideRuntimeApi};
use sp_blockchain::TreeRoute;
use sp_keystore::KeystorePtr;
use sp_runtime::{traits::Header, SaturatedConversion, Saturating};

use pallet_file_system_runtime_api::{
    FileSystemApi, IsStorageRequestOpenToVolunteersError, QueryBspConfirmChunksToProveForFileError,
    QueryBspsVolunteeredForFileError, QueryFileEarliestVolunteerTickError,
    QueryMspConfirmChunksToProveForFileError,
};
use pallet_payment_streams_runtime_api::{GetUsersWithDebtOverThresholdError, PaymentStreamsApi};
use pallet_proofs_dealer_runtime_api::{
    GetChallengePeriodError, GetCheckpointChallengesError, GetProofSubmissionRecordError,
    ProofsDealerApi,
};
use pallet_storage_providers_runtime_api::{
    GetBspInfoError, QueryAvailableStorageCapacityError, QueryBucketsOfUserStoredByMspError,
    QueryEarliestChangeCapacityBlockError, QueryMspIdOfBucketIdError,
    QueryProviderMultiaddressesError, QueryStorageProviderCapacityError, StorageProvidersApi,
};
use shc_actors_framework::actor::{Actor, ActorEventLoop};
use shc_blockchain_service_db::{leadership::LeadershipClient, store::PendingTxStore};
use shc_common::{
    blockchain_utils::{convert_raw_multiaddresses_to_multiaddr, get_events_at_block},
    typed_store::CFDequeAPI,
    types::{AccountId, BlockNumber, OpaqueBlock, StorageHubClient, TickNumber},
};
use shc_forest_manager::traits::ForestStorageHandler;

use crate::{
    capacity_manager::{CapacityRequest, CapacityRequestQueue},
    commands::BlockchainServiceCommand,
<<<<<<< HEAD
    events::BlockchainServiceEventBusProvider,
    state::BlockchainServiceStateStore,
=======
    events::{BlockchainServiceEventBusProvider, NewStorageRequest},
    state::{BlockchainServiceStateStore, LastProcessedBlockNumberCf},
>>>>>>> 963b9c49
    transaction_manager::{TransactionManager, TransactionManagerConfig},
    types::{
        FileDistributionInfo, ManagedProvider, MinimalBlockInfo, MultiInstancesNodeRole,
        NewBlockNotificationKind,
    },
};

pub(crate) const LOG_TARGET: &str = "blockchain-service";

/// The BlockchainService actor.
///
/// This actor is responsible for sending extrinsics to the runtime and handling block import notifications.
/// For such purposes, it uses the [`StorageHubClient<RuntimeApi>`] to interact with the runtime, the [`RpcHandlers`] to send
/// extrinsics, and the [`Keystore`] to sign the extrinsics.
pub struct BlockchainService<FSH, Runtime>
where
    FSH: ForestStorageHandler<Runtime> + Clone + Send + Sync + 'static,
    Runtime: StorageEnableRuntime,
{
    /// The configuration for the BlockchainService.
    pub(crate) config: BlockchainServiceConfig<Runtime>,
    /// The event bus provider.
    pub(crate) event_bus_provider: BlockchainServiceEventBusProvider<Runtime>,
    /// The parachain client. Used to interact with the runtime.
    /// TODO: Consider not using `StorageHubClient` here.
    pub(crate) client: Arc<StorageHubClient<Runtime::RuntimeApi>>,
    /// The keystore. Used to sign extrinsics.
    pub(crate) keystore: KeystorePtr,
    /// The RPC handlers. Used to send extrinsics.
    pub(crate) rpc_handlers: Arc<RpcHandlers>,
    /// The Forest Storage handler.
    ///
    /// This is used to manage Forest Storage instances and update their roots when there are
    /// Forest-root-changing events on-chain, for the Storage Provider managed by this service.
    pub(crate) forest_storage_handler: FSH,
    /// The hash and number of the last best block processed by the BlockchainService.
    ///
    /// This is used to detect when the BlockchainService gets out of syncing mode and should therefore
    /// run some initialisation tasks. Also used to detect reorgs.
    pub(crate) best_block: MinimalBlockInfo<Runtime>,
    /// The hash and number of the last finalised block processed by the BlockchainService.
    pub(crate) last_finalised_block_processed: MinimalBlockInfo<Runtime>,
    /// Nonce counter for the extrinsics.
    pub(crate) nonce_counter: u32,
    /// A registry of waiters for a block number.
    pub(crate) wait_for_block_request_by_number:
        BTreeMap<BlockNumber<Runtime>, Vec<tokio::sync::oneshot::Sender<anyhow::Result<()>>>>,
    /// A registry of waiters for a tick number.
    pub(crate) wait_for_tick_request_by_number:
        BTreeMap<TickNumber<Runtime>, Vec<tokio::sync::oneshot::Sender<Result<(), ApiError>>>>,
    /// The Provider ID that this node is managing.
    ///
    /// Can be a BSP or an MSP.
    /// This is initialised when the node is in sync.
    pub(crate) maybe_managed_provider: Option<ManagedProvider<Runtime>>,
    /// A persistent state store for the BlockchainService actor.
    pub(crate) persistent_state: BlockchainServiceStateStore,
    /// Notify period value to know when to trigger the NotifyPeriod event.
    ///
    /// This is meant to be used for periodic, low priority tasks.
    pub(crate) notify_period: Option<u32>,
    /// Efficiently manages the capacity changes of storage providers.
    ///
    /// Only required if the node is running as a provider.
    pub(crate) capacity_manager: Option<CapacityRequestQueue<Runtime>>,
    /// Whether the node is running in maintenance mode.
    pub(crate) maintenance_mode: bool,
    /// Tracks whether the node has caught up with the chain and completed initial sync tasks.
    ///
    /// This flag starts as `false` and is set to `true` after the first block is processed
    /// via `handle_block_import_notification`. This is the natural "sync completed" signal
    /// because `handle_block_import_notification` only fires for `NetworkBroadcast` blocks
    /// (i.e., live blocks after sync is complete), not for `NetworkInitialSync` blocks.
    ///
    /// This flag is also reset to `false` whenever a `NetworkInitialSync` block is
    /// received, indicating the node has fallen behind and needs to re-sync. This ensures
    /// `handle_initial_sync` runs again after catching up, even if the node wasn't restarted.
    ///
    /// This covers all scenarios:
    /// - Cold start when already synced: First block triggers initial sync
    /// - Cold start needing sync: All sync blocks processed, then the first post-sync block triggers initial sync
    /// - Node falling behind (without restart): Sync blocks reset the flag, then post-sync block triggers initial sync
    ///
    /// When `false`, the first `handle_block_import_notification` call will trigger
    /// `handle_initial_sync` to perform provider-specific initialization tasks:
    /// - MSP: Verify bucket forest roots, emit pending storage requests
    /// - BSP: Verify forest root, catch up on proof submissions
    pub(crate) caught_up: bool,
    /// Transaction manager for tracking pending transactions and managing nonces.
    pub(crate) transaction_manager:
        TransactionManager<Runtime::Hash, Runtime::Call, BlockNumber<Runtime>>,
    /// Channel for transaction watchers to send status updates.
    ///
    /// Watchers send TransactionStatus events for all lifecycle changes (Future, Ready, InBlock,
    /// Retracted, Finalized, Invalid, Dropped, Usurped). Terminal failure states (Invalid, Dropped)
    /// trigger immediate removal from the manager, enabling gap detection without waiting for timeout.
    pub(crate) tx_status_sender: tokio::sync::mpsc::UnboundedSender<(
        u32,
        Runtime::Hash,
        TransactionStatus<Runtime::Hash, Runtime::Hash>,
    )>,
    /// Optional pending tx store (Postgres). When present, tx sends and cleanups are persisted.
    pub(crate) pending_tx_store: Option<PendingTxStore>,
    /// Current role of this node in the HA group.
    pub(crate) role: MultiInstancesNodeRole,
    /// Dedicated leadership connection used to hold advisory locks when DB is enabled.
    pub(crate) leadership_conn: Option<LeadershipClient>,
}

#[derive(Debug, Clone)]
pub struct BlockchainServiceConfig<Runtime>
where
    Runtime: StorageEnableRuntime,
{
    /// Extrinsic retry timeout in seconds.
    pub extrinsic_retry_timeout: u64,

    /// On blocks that are multiples of this number, the blockchain service will trigger the catch
    /// up of proofs (see [`BlockchainService::proof_submission_catch_up`]).
    pub check_for_pending_proofs_period: BlockNumber<Runtime>,

    /// The peer ID of this node.
    pub peer_id: Option<PeerId>,

    /// Whether MSP nodes should distribute files to BSPs.
    ///
    /// If set to `false`, MSP distribution tasks will be disabled even if the node
    /// is otherwise configured as a distributor (e.g. has a peer_id).
    pub enable_msp_distribute_files: bool,
    /// Optional Postgres URL for the pending transactions DB. If None, DB is disabled.
    pub pending_db_url: Option<String>,
}

impl<Runtime> Default for BlockchainServiceConfig<Runtime>
where
    Runtime: StorageEnableRuntime,
{
    fn default() -> Self {
        Self {
            extrinsic_retry_timeout: 30,
            check_for_pending_proofs_period: 4u32.into(),
            peer_id: None,
            enable_msp_distribute_files: false,
            pending_db_url: None,
        }
    }
}

/// Event loop for the BlockchainService actor.
pub struct BlockchainServiceEventLoop<FSH, Runtime>
where
    FSH: ForestStorageHandler<Runtime> + Clone + Send + Sync + 'static,
    Runtime: StorageEnableRuntime,
{
    receiver: sc_utils::mpsc::TracingUnboundedReceiver<BlockchainServiceCommand<Runtime>>,
    actor: BlockchainService<FSH, Runtime>,
    tx_status_receiver: tokio::sync::mpsc::UnboundedReceiver<(
        u32,
        Runtime::Hash,
        TransactionStatus<Runtime::Hash, Runtime::Hash>,
    )>,
}

/// Merged event loop message for the BlockchainService actor.
enum MergedEventLoopMessage<Runtime>
where
    Runtime: StorageEnableRuntime,
{
    Command(BlockchainServiceCommand<Runtime>),
    BlockImportNotification(BlockImportNotification<OpaqueBlock>),
    SyncBlockNotification(BlockImportNotification<OpaqueBlock>),
    FinalityNotification(FinalityNotification<OpaqueBlock>),
    TxStatusUpdate(
        (
            u32,
            Runtime::Hash,
            TransactionStatus<Runtime::Hash, Runtime::Hash>,
        ),
    ),
}

/// Implement the ActorEventLoop trait for the BlockchainServiceEventLoop.
impl<FSH, Runtime> ActorEventLoop<BlockchainService<FSH, Runtime>>
    for BlockchainServiceEventLoop<FSH, Runtime>
where
    FSH: ForestStorageHandler<Runtime> + Clone + Send + Sync + 'static,
    Runtime: StorageEnableRuntime,
{
    fn new(
        actor: BlockchainService<FSH, Runtime>,
        receiver: sc_utils::mpsc::TracingUnboundedReceiver<BlockchainServiceCommand<Runtime>>,
    ) -> Self {
        // Create transaction status channel and wire sender into actor
        let (tx_status_sender, tx_status_receiver) = tokio::sync::mpsc::unbounded_channel();
        let mut actor = actor;
        actor.tx_status_sender = tx_status_sender;

        Self {
            actor,
            receiver,
            tx_status_receiver,
        }
    }

    async fn run(mut self) {
        info!(target: LOG_TARGET, "💾 StorageHub's Blockchain Service starting up!");

        // Initialise pending transactions DB store if configured
        self.actor.init_pending_tx_store().await;
        // Role-specific initialisation based on the result of init_pending_tx_store.
        match self.actor.role {
            MultiInstancesNodeRole::Leader => {
                info!(
                    target: LOG_TARGET,
                    "🧑‍✈️ Node role is LEADER; re-subscribing pending transactions from DB"
                );
                // Re-subscribe watchers for eligible pending transactions persisted in DB.
                self.actor
                    .resubscribe_pending_transactions_on_startup()
                    .await;
            }
            MultiInstancesNodeRole::Follower => {
                info!(
                    target: LOG_TARGET,
                    "👂 Node role is FOLLOWER; initialising follower pending-tx view"
                );
                self.actor.init_follower_pending_tx_state().await;
            }
            MultiInstancesNodeRole::Standalone => {
                info!(
                    target: LOG_TARGET,
                    "📦 Node role is STANDALONE; pending transactions will not be persisted or shared across instances"
                );
            }
        }

        // Catch up on any blocks that were imported but not processed
        self.actor.catch_up_missed_blocks().await;

        // Import notification stream to be notified of new blocks.
        // The behaviour of this stream is:
        // 1. While the node is syncing to the tip of the chain (initial sync, i.e. it just started
        // or got behind due to connectivity issues), it will only notify us of re-orgs.
        // 2. Once the node is synced, it will notify us of every new block.
        let block_import_notification_stream = self.actor.client.import_notification_stream();

        // Every block notification stream.
        // Fires for all blocks including sync blocks, which is its main purpose here:
        // - We use it to process mutations during initial sync before state is pruned.
        // - We only process linear chain extensions, not reorgs. This is because, as mentioned, that's handled
        // by the `block_import_notification_stream` above.
        // - After the initial sync period, this notification stream is just ignored.
        let every_block_notification_stream = self.actor.client.every_import_notification_stream();

        // Finality notification stream to be notified of blocks being finalised.
        let finality_notification_stream = self.actor.client.finality_notification_stream();

        // Merging notification streams with command stream.
        let tx_status_stream = futures::stream::unfold(self.tx_status_receiver, |mut rx| async {
            match rx.recv().await {
                Some(item) => Some((item, rx)),
                None => None,
            }
        });

        let mut merged_stream = stream::select_all(vec![
            self.receiver
                .map(MergedEventLoopMessage::<Runtime>::Command)
                .boxed(),
            block_import_notification_stream
                .map(|n| MergedEventLoopMessage::<Runtime>::BlockImportNotification(n))
                .boxed(),
            every_block_notification_stream
                .map(|n| MergedEventLoopMessage::<Runtime>::SyncBlockNotification(n))
                .boxed(),
            finality_notification_stream
                .map(|n| MergedEventLoopMessage::<Runtime>::FinalityNotification(n))
                .boxed(),
            tx_status_stream
                .map(MergedEventLoopMessage::<Runtime>::TxStatusUpdate)
                .boxed(),
        ]);

        // Process incoming messages.
        while let Some(notification) = merged_stream.next().await {
            match notification {
                MergedEventLoopMessage::Command(command) => {
                    self.actor.handle_message(command).await;
                }
                MergedEventLoopMessage::BlockImportNotification(notification) => {
                    self.actor
                        .handle_block_import_notification(notification)
                        .await;
                }
                MergedEventLoopMessage::SyncBlockNotification(notification) => {
                    self.actor
                        .handle_sync_block_notification(notification)
                        .await;
                }
                MergedEventLoopMessage::FinalityNotification(notification) => {
                    self.actor.handle_finality_notification(notification).await;
                }
                MergedEventLoopMessage::TxStatusUpdate((nonce, tx_hash, status)) => {
                    self.actor
                        .handle_transaction_status_update(nonce, tx_hash, status)
                        .await;
                }
            };
        }
    }
}

/// Implement the Actor trait for the BlockchainService actor.
impl<FSH, Runtime> Actor for BlockchainService<FSH, Runtime>
where
    FSH: ForestStorageHandler<Runtime> + Clone + Send + Sync + 'static,
    Runtime: StorageEnableRuntime,
{
    type Message = BlockchainServiceCommand<Runtime>;
    type EventLoop = BlockchainServiceEventLoop<FSH, Runtime>;
    type EventBusProvider = BlockchainServiceEventBusProvider<Runtime>;

    fn handle_message(
        &mut self,
        message: Self::Message,
    ) -> impl std::future::Future<Output = ()> + Send {
        async {
            match message {
                BlockchainServiceCommand::SendExtrinsic {
                    call,
                    options,
                    callback,
                } => match self.send_extrinsic(call, &options).await {
                    Ok(output) => {
                        debug!(target: LOG_TARGET, "Extrinsic sent successfully: {:?}", output);
                        match callback.send(Ok(output)) {
                            Ok(_) => {
                                trace!(target: LOG_TARGET, "Submitted extrinsic info sent successfully");
                            }
                            Err(e) => {
                                error!(target: LOG_TARGET, "Failed to send submitted extrinsic info: {:?}", e);
                            }
                        }
                    }
                    Err(e) => {
                        warn!(target: LOG_TARGET, "Failed to send extrinsic: {:?}", e);

                        match callback.send(Err(e)) {
                            Ok(_) => {
                                trace!(target: LOG_TARGET, "RPC error sent successfully");
                            }
                            Err(e) => {
                                error!(target: LOG_TARGET, "Failed to send error message through channel: {:?}", e);
                            }
                        }
                    }
                },
                BlockchainServiceCommand::GetExtrinsicFromBlock {
                    block_hash,
                    extrinsic_hash,
                    callback,
                } => {
                    match self
                        .get_extrinsic_from_block(block_hash, extrinsic_hash)
                        .await
                    {
                        Ok(extrinsic) => {
                            debug!(target: LOG_TARGET, "Extrinsic retrieved successfully: {:?}", extrinsic);
                            match callback.send(Ok(extrinsic)) {
                                Ok(_) => {
                                    trace!(target: LOG_TARGET, "Receiver sent successfully");
                                }
                                Err(e) => {
                                    error!(target: LOG_TARGET, "Failed to send receiver: {:?}", e);
                                }
                            }
                        }
                        Err(e) => {
                            warn!(target: LOG_TARGET, "Failed to retrieve extrinsic: {:?}", e);
                            match callback.send(Err(e)) {
                                Ok(_) => {
                                    trace!(target: LOG_TARGET, "Receiver sent successfully");
                                }
                                Err(e) => {
                                    error!(target: LOG_TARGET, "Failed to send receiver: {:?}", e);
                                }
                            }
                        }
                    }
                }
                BlockchainServiceCommand::GetBestBlockInfo { callback } => {
                    let best_block_info = self.best_block;
                    match callback.send(Ok(best_block_info)) {
                        Ok(_) => {
                            trace!(target: LOG_TARGET, "Best block info sent successfully");
                        }
                        Err(e) => {
                            error!(target: LOG_TARGET, "Failed to send best block info: {:?}", e);
                        }
                    }
                }
                BlockchainServiceCommand::WaitForBlock {
                    block_number,
                    callback,
                } => {
                    let current_block_number = self.client.info().best_number;

                    let (tx, rx) = tokio::sync::oneshot::channel();

                    if current_block_number >= block_number.saturated_into() {
                        match tx.send(Ok(())) {
                            Ok(_) => {}
                            Err(_) => {
                                error!(target: LOG_TARGET, "Failed to notify task about waiting block number. \nThis should never happen, in this same code we have both the sender and receiver of the oneshot channel, so it should always be possible to send the message.");
                            }
                        }
                    } else {
                        self.wait_for_block_request_by_number
                            .entry(block_number)
                            .or_insert_with(Vec::new)
                            .push(tx);
                    }

                    match callback.send(rx) {
                        Ok(_) => {
                            trace!(target: LOG_TARGET, "Block message receiver sent successfully");
                        }
                        Err(e) => {
                            error!(target: LOG_TARGET, "Failed to send block message receiver: {:?}", e);
                        }
                    }
                }
                BlockchainServiceCommand::WaitForNumBlocks {
                    number_of_blocks,
                    callback,
                } => {
                    let current_block_number = self.client.info().best_number;

                    let (tx, rx) = tokio::sync::oneshot::channel();

                    self.wait_for_block_request_by_number
                        .entry(number_of_blocks.saturating_add(current_block_number.into()))
                        .or_insert_with(Vec::new)
                        .push(tx);

                    match callback.send(rx) {
                        Ok(_) => {
                            trace!(target: LOG_TARGET, "Block message receiver sent successfully");
                        }
                        Err(e) => {
                            error!(target: LOG_TARGET, "Failed to send block message receiver: {:?}", e);
                        }
                    }
                }
                BlockchainServiceCommand::WaitForTick {
                    tick_number,
                    callback,
                } => {
                    let current_block_hash = self.client.info().best_hash;

                    // Current Tick should always return a value, unless there's an internal API error.
                    let current_tick_result = self
                        .client
                        .runtime_api()
                        .get_current_tick(current_block_hash);

                    let (tx, rx) = tokio::sync::oneshot::channel();

                    match current_tick_result {
                        Ok(current_tick) => {
                            // If there is no API error, and the current tick is greater than or equal to the tick number
                            // we are waiting for, we notify the task that the tick has been reached.
                            if current_tick >= tick_number {
                                match tx.send(Ok(())) {
                                    Ok(_) => {}
                                    Err(e) => {
                                        error!(target: LOG_TARGET, "Failed to notify task about tick reached: {:?}. \nThis should never happen, in this same code we have both the sender and receiver of the oneshot channel, so it should always be possible to send the message.", e);
                                    }
                                }
                            } else {
                                // If the current tick is less than the tick number we are waiting for, we insert it in
                                // the waiting queue.
                                self.wait_for_tick_request_by_number
                                    .entry(tick_number)
                                    .or_insert_with(Vec::new)
                                    .push(tx);
                            }
                        }
                        Err(e) => {
                            // If there is an API error, we notify the task about it immediately.
                            match tx.send(Err(e)) {
                                Ok(_) => {}
                                Err(e) => {
                                    error!(target: LOG_TARGET, "Failed to notify API error to task querying current tick: {:?}. \nThis should never happen, in this same code we have both the sender and receiver of the oneshot channel, so it should always be possible to send the message.", e);
                                }
                            }
                        }
                    }

                    match callback.send(rx) {
                        Ok(_) => {
                            trace!(target: LOG_TARGET, "Tick message receiver sent successfully");
                        }
                        Err(e) => {
                            error!(target: LOG_TARGET, "Failed to send tick message receiver: {:?}", e);
                        }
                    }
                }
                BlockchainServiceCommand::QueryEarliestChangeCapacityBlock { bsp_id, callback } => {
                    let current_block_hash = self.client.info().best_hash;

                    let earliest_block_to_change_capacity = self
                        .client
                        .runtime_api()
                        .query_earliest_change_capacity_block(current_block_hash, &bsp_id)
                        .unwrap_or_else(|_| {
                            error!(target: LOG_TARGET, "Failed to query earliest block to change capacity");
                            Err(QueryEarliestChangeCapacityBlockError::InternalError)
                        });

                    match callback.send(earliest_block_to_change_capacity) {
                        Ok(_) => {
                            trace!(target: LOG_TARGET, "Earliest block to change capacity result sent successfully");
                        }
                        Err(e) => {
                            error!(target: LOG_TARGET, "Failed to send earliest block to change capacity: {:?}", e);
                        }
                    }
                }
                BlockchainServiceCommand::IsStorageRequestOpenToVolunteers {
                    file_key,
                    callback,
                } => {
                    let current_block_hash = self.client.info().best_hash;

                    let is_open = self
                        .client
                        .runtime_api()
                        .is_storage_request_open_to_volunteers(current_block_hash, file_key)
                        .unwrap_or_else(|_| {
                            Err(IsStorageRequestOpenToVolunteersError::InternalError)
                        });

                    match callback.send(is_open) {
                        Ok(_) => {
                            trace!(target: LOG_TARGET, "Storage request open to volunteers result sent successfully");
                        }
                        Err(e) => {
                            error!(target: LOG_TARGET, "Failed to send storage request open to volunteers: {:?}", e);
                        }
                    }
                }
                BlockchainServiceCommand::QueryFileEarliestVolunteerTick {
                    bsp_id,
                    file_key,
                    callback,
                } => {
                    let current_block_hash = self.client.info().best_hash;

                    let earliest_block_to_volunteer = self
                        .client
                        .runtime_api()
                        .query_earliest_file_volunteer_tick(
                            current_block_hash,
                            bsp_id.into(),
                            file_key,
                        )
                        .unwrap_or_else(|_| {
                            Err(QueryFileEarliestVolunteerTickError::InternalError)
                        });

                    match callback.send(earliest_block_to_volunteer) {
                        Ok(_) => {
                            trace!(target: LOG_TARGET, "Earliest block to volunteer result sent successfully");
                        }
                        Err(e) => {
                            error!(target: LOG_TARGET, "Failed to send earliest block to volunteer: {:?}", e);
                        }
                    }
                }
                BlockchainServiceCommand::GetNodePublicKey { callback } => {
                    let pub_key = Self::caller_pub_key(self.keystore.clone());
                    match callback.send(Ok(pub_key)) {
                        Ok(_) => {
                            trace!(target: LOG_TARGET, "Node's public key sent successfully");
                        }
                        Err(e) => {
                            error!(target: LOG_TARGET, "Failed to send node's public key: {:?}", e);
                        }
                    }
                }
                BlockchainServiceCommand::QueryBspConfirmChunksToProveForFile {
                    bsp_id,
                    file_key,
                    callback,
                } => {
                    let current_block_hash = self.client.info().best_hash;

                    let chunks_to_prove = self
                        .client
                        .runtime_api()
                        .query_bsp_confirm_chunks_to_prove_for_file(
                            current_block_hash,
                            bsp_id.into(),
                            file_key,
                        )
                        .unwrap_or_else(|_| {
                            Err(QueryBspConfirmChunksToProveForFileError::InternalError)
                        });

                    match callback.send(chunks_to_prove) {
                        Ok(_) => {
                            trace!(target: LOG_TARGET, "Chunks to prove file sent successfully");
                        }
                        Err(e) => {
                            error!(target: LOG_TARGET, "Failed to send chunks to prove file: {:?}", e);
                        }
                    }
                }
                BlockchainServiceCommand::QueryMspConfirmChunksToProveForFile {
                    msp_id,
                    file_key,
                    callback,
                } => {
                    let current_block_hash = self.client.info().best_hash;

                    let chunks_to_prove = self
                        .client
                        .runtime_api()
                        .query_msp_confirm_chunks_to_prove_for_file(
                            current_block_hash,
                            msp_id.into(),
                            file_key,
                        )
                        .unwrap_or_else(|_| {
                            Err(QueryMspConfirmChunksToProveForFileError::InternalError)
                        });

                    match callback.send(chunks_to_prove) {
                        Ok(_) => {
                            trace!(target: LOG_TARGET, "Chunks to prove file sent successfully");
                        }
                        Err(e) => {
                            error!(target: LOG_TARGET, "Failed to send chunks to prove file: {:?}", e);
                        }
                    }
                }
                BlockchainServiceCommand::QueryBspVolunteeredForFile {
                    bsp_id,
                    file_key,
                    callback,
                } => {
                    let current_block_hash = self.client.info().best_hash;

                    let bsps_volunteered = self
                        .client
                        .runtime_api()
                        .query_bsps_volunteered_for_file(current_block_hash, file_key)
                        .unwrap_or_else(|_| Err(QueryBspsVolunteeredForFileError::InternalError));

                    let volunteered = bsps_volunteered.map(|bsps| bsps.contains(&bsp_id));

                    match callback.send(volunteered) {
                        Ok(_) => {
                            trace!(target: LOG_TARGET, "BSP volunteered status sent successfully");
                        }
                        Err(e) => {
                            error!(target: LOG_TARGET, "Failed to send BSP volunteered status: {:?}", e);
                        }
                    }
                }
                BlockchainServiceCommand::QueryProviderMultiaddresses {
                    provider_id,
                    callback,
                } => {
                    let current_block_hash = self.client.info().best_hash;

                    let multiaddresses = self
                        .client
                        .runtime_api()
                        .query_provider_multiaddresses(current_block_hash, &provider_id)
                        .unwrap_or_else(|_| {
                            error!(target: LOG_TARGET, "Failed to query provider multiaddresses");
                            Err(QueryProviderMultiaddressesError::InternalError)
                        })
                        .map(convert_raw_multiaddresses_to_multiaddr::<Runtime>);

                    match callback.send(multiaddresses) {
                        Ok(_) => {
                            trace!(target: LOG_TARGET, "Provider multiaddresses sent successfully");
                        }
                        Err(e) => {
                            error!(target: LOG_TARGET, "Failed to send provider multiaddresses: {:?}", e);
                        }
                    }
                }
                BlockchainServiceCommand::QueryChallengesFromSeed {
                    seed,
                    provider_id,
                    count,
                    callback,
                } => {
                    let current_block_hash = self.client.info().best_hash;

                    let challenges = self.client.runtime_api().get_challenges_from_seed(
                        current_block_hash,
                        &seed,
                        &provider_id,
                        count,
                    );

                    match callback.send(challenges) {
                        Ok(_) => {
                            trace!(target: LOG_TARGET, "Challenges sent successfully");
                        }
                        Err(e) => {
                            error!(target: LOG_TARGET, "Failed to send challenges: {:?}", e);
                        }
                    }
                }
                BlockchainServiceCommand::QueryForestChallengesFromSeed {
                    seed,
                    provider_id,
                    callback,
                } => {
                    let current_block_hash = self.client.info().best_hash;

                    let challenges = self.client.runtime_api().get_forest_challenges_from_seed(
                        current_block_hash,
                        &seed,
                        &provider_id,
                    );

                    match callback.send(challenges) {
                        Ok(_) => {
                            trace!(target: LOG_TARGET, "Challenges sent successfully");
                        }
                        Err(e) => {
                            error!(target: LOG_TARGET, "Failed to send challenges: {:?}", e);
                        }
                    }
                }
                BlockchainServiceCommand::QueryLastTickProviderSubmittedProof {
                    provider_id,
                    callback,
                } => {
                    let current_block_hash = self.client.info().best_hash;

                    let last_tick = self
                        .client
                        .runtime_api()
                        .get_last_tick_provider_submitted_proof(current_block_hash, &provider_id)
                        .unwrap_or_else(|_| Err(GetProofSubmissionRecordError::InternalApiError));

                    match callback.send(last_tick) {
                        Ok(_) => {
                            trace!(target: LOG_TARGET, "Last tick sent successfully");
                        }
                        Err(e) => {
                            error!(target: LOG_TARGET, "Failed to send last tick provider submitted proof: {:?}", e);
                        }
                    }
                }
                BlockchainServiceCommand::QueryChallengePeriod {
                    provider_id,
                    callback,
                } => {
                    let current_block_hash = self.client.info().best_hash;

                    let challenge_period = self
                        .client
                        .runtime_api()
                        .get_challenge_period(current_block_hash, &provider_id)
                        .unwrap_or_else(|_| {
                            error!(target: LOG_TARGET, "Failed to query challenge period for provider [{:?}]", provider_id);
                            Err(GetChallengePeriodError::InternalApiError)
                        });

                    match callback.send(challenge_period) {
                        Ok(_) => {
                            trace!(target: LOG_TARGET, "Challenge period sent successfully");
                        }
                        Err(e) => {
                            error!(target: LOG_TARGET, "Failed to send challenge period: {:?}", e);
                        }
                    }
                }
                BlockchainServiceCommand::QueryNextChallengeTickForProvider {
                    provider_id,
                    callback,
                } => {
                    let next_challenge_tick =
                        self.get_next_challenge_tick_for_provider(&provider_id);

                    match callback.send(next_challenge_tick) {
                        Ok(_) => {
                            trace!(target: LOG_TARGET, "Next challenge tick sent successfully");
                        }
                        Err(e) => {
                            error!(target: LOG_TARGET, "Failed to send next challenge tick: {:?}", e);
                        }
                    }
                }
                BlockchainServiceCommand::QueryLastCheckpointChallengeTick { callback } => {
                    let current_block_hash = self.client.info().best_hash;

                    let last_checkpoint_tick = self
                        .client
                        .runtime_api()
                        .get_last_checkpoint_challenge_tick(current_block_hash);

                    match callback.send(last_checkpoint_tick) {
                        Ok(_) => {
                            trace!(target: LOG_TARGET, "Last checkpoint tick sent successfully");
                        }
                        Err(e) => {
                            error!(target: LOG_TARGET, "Failed to send last checkpoint challenge tick: {:?}", e);
                        }
                    }
                }
                BlockchainServiceCommand::QueryLastCheckpointChallenges { tick, callback } => {
                    let current_block_hash = self.client.info().best_hash;

                    let checkpoint_challenges = self
                        .client
                        .runtime_api()
                        .get_checkpoint_challenges(current_block_hash, tick)
                        .unwrap_or_else(|_| Err(GetCheckpointChallengesError::InternalApiError));

                    match callback.send(checkpoint_challenges) {
                        Ok(_) => {
                            trace!(target: LOG_TARGET, "Checkpoint challenges sent successfully");
                        }
                        Err(e) => {
                            error!(target: LOG_TARGET, "Failed to send checkpoint challenges: {:?}", e);
                        }
                    }
                }
                BlockchainServiceCommand::QueryProviderForestRoot {
                    provider_id,
                    callback,
                } => {
                    let current_block_hash = self.client.info().best_hash;

                    let bsp_info = self
                        .client
                        .runtime_api()
                        .get_bsp_info(current_block_hash, &provider_id)
                        .unwrap_or_else(|_| Err(GetBspInfoError::InternalApiError));

                    let root = bsp_info.map(|bsp_info| bsp_info.root);

                    match callback.send(root) {
                        Ok(_) => {
                            trace!(target: LOG_TARGET, "BSP root sent successfully");
                        }
                        Err(e) => {
                            error!(target: LOG_TARGET, "Failed to send BSP root: {:?}", e);
                        }
                    }
                }
                BlockchainServiceCommand::QueryStorageProviderCapacity {
                    provider_id,
                    callback,
                } => {
                    let current_block_hash = self.client.info().best_hash;

                    let capacity = self
                        .client
                        .runtime_api()
                        .query_storage_provider_capacity(current_block_hash, &provider_id)
                        .unwrap_or_else(|_| Err(QueryStorageProviderCapacityError::InternalError));

                    match callback.send(capacity) {
                        Ok(_) => {
                            trace!(target: LOG_TARGET, "Storage provider capacity sent successfully");
                        }
                        Err(e) => {
                            error!(target: LOG_TARGET, "Failed to send storage provider capacity: {:?}", e);
                        }
                    }
                }
                BlockchainServiceCommand::QueryAvailableStorageCapacity {
                    provider_id,
                    callback,
                } => {
                    let current_block_hash = self.client.info().best_hash;

                    let capacity = self
                        .client
                        .runtime_api()
                        .query_available_storage_capacity(current_block_hash, &provider_id)
                        .unwrap_or_else(|_| Err(QueryAvailableStorageCapacityError::InternalError));

                    match callback.send(capacity) {
                        Ok(_) => {
                            trace!(target: LOG_TARGET, "Available storage capacity sent successfully");
                        }
                        Err(e) => {
                            error!(target: LOG_TARGET, "Failed to send available storage capacity: {:?}", e);
                        }
                    }
                }
                BlockchainServiceCommand::QueueConfirmBspRequest { request, callback } => {
                    if let Some(ManagedProvider::Bsp(_)) = &self.maybe_managed_provider {
                        let state_store_context =
                            self.persistent_state.open_rw_context_with_overlay();
                        state_store_context
                            .pending_confirm_storing_request_deque::<Runtime>()
                            .push_back(request);
                        state_store_context.commit();
                        // We check right away if we can process the request so we don't waste time.
                        self.bsp_assign_forest_root_write_lock();
                        match callback.send(Ok(())) {
                            Ok(_) => {}
                            Err(e) => {
                                error!(target: LOG_TARGET, "Failed to send receiver: {:?}", e);
                            }
                        }
                    } else {
                        error!(target: LOG_TARGET, "Received a QueueConfirmBspRequest command while not managing a BSP. This should never happen. Please report it to the StorageHub team.");
                        match callback.send(Err(anyhow!("Received a QueueConfirmBspRequest command while not managing a BSP. This should never happen. Please report it to the StorageHub team."))) {
                        Ok(_) => {}
                        Err(e) => {
                            error!(target: LOG_TARGET, "Failed to send receiver: {:?}", e);
                        }
                    }
                    }
                }
                BlockchainServiceCommand::QueueMspRespondStorageRequest { request } => {
                    if let Some(ManagedProvider::Msp(msp_handler)) =
                        &mut self.maybe_managed_provider
                    {
                        let file_key = request.file_key;

                        trace!(
                            target: LOG_TARGET,
                            "QueueMspRespondStorageRequest received for file key {:?}",
                            file_key
                        );

                        // Check if file key is already pending (O(1) deduplication).
                        // `insert` returns true if the key was not present (i.e., we should queue).
                        if msp_handler
                            .pending_respond_storage_request_file_keys
                            .insert(file_key)
                        {
                            msp_handler
                                .pending_respond_storage_requests
                                .push_back(request);

                            trace!(
                                target: LOG_TARGET,
                                "File key {:?} added to pending queue (size: {})",
                                file_key,
                                msp_handler.pending_respond_storage_requests.len()
                            );

                            // We check right away if we can process the request so we don't waste time.
                            self.msp_assign_forest_root_write_lock();
                        } else {
                            warn!(
                                target: LOG_TARGET,
                                "File key {:?} already pending, skipping",
                                file_key
                            );
                        }
                    } else {
                        // Log the invariant violation but don't fail - this is fire-and-forget
                        error!(
                            target: LOG_TARGET,
                            "QueueMspRespondStorageRequest received while not managing an MSP. \
                             This is an invariant violation - please report to StorageHub team."
                        );
                    }
                }
                BlockchainServiceCommand::QueueSubmitProofRequest { request, callback } => {
                    // The strategy used here is to replace the request in the set with the new request.
                    // This is because new insertions are presumed to be done with more information of the current state of the chain,
                    // so we want to make sure that the request is the most up-to-date one.
                    if let Some(ManagedProvider::Bsp(bsp_handler)) =
                        &mut self.maybe_managed_provider
                    {
                        if let Some(replaced_request) = bsp_handler
                            .pending_submit_proof_requests
                            .replace(request.clone())
                        {
                            trace!(target: LOG_TARGET, "Replacing pending submit proof request {:?} with {:?}", replaced_request, request);
                        }

                        // We check right away if we can process the request so we don't waste time.
                        self.bsp_assign_forest_root_write_lock();
                        match callback.send(Ok(())) {
                            Ok(_) => {}
                            Err(e) => {
                                error!(target: LOG_TARGET, "Failed to send receiver: {:?}", e);
                            }
                        }
                    } else {
                        error!(target: LOG_TARGET, "Received a QueueSubmitProofRequest command while not managing a BSP. This should never happen. Please report it to the StorageHub team.");
                        match callback.send(Err(anyhow!("Received a QueueSubmitProofRequest command while not managing a BSP. This should never happen. Please report it to the StorageHub team."))) {
                            Ok(_) => {}
                            Err(e) => {
                                error!(target: LOG_TARGET, "Failed to send receiver: {:?}", e);
                            }
                        }
                    }
                }
                BlockchainServiceCommand::QueueStopStoringForInsolventUserRequest {
                    request,
                    callback,
                } => {
                    if let Some(managed_bsp_or_msp) = &self.maybe_managed_provider {
                        let state_store_context =
                            self.persistent_state.open_rw_context_with_overlay();
                        state_store_context
                            .pending_stop_storing_for_insolvent_user_request_deque()
                            .push_back(request);
                        state_store_context.commit();

                        // We check right away if we can process the request so we don't waste time.
                        match managed_bsp_or_msp {
                            ManagedProvider::Bsp(_) => {
                                self.bsp_assign_forest_root_write_lock();

                                match callback.send(Ok(())) {
                                    Ok(_) => {}
                                    Err(e) => {
                                        error!(target: LOG_TARGET, "Failed to send receiver: {:?}", e);
                                    }
                                }
                            }
                            ManagedProvider::Msp(_) => {
                                self.msp_assign_forest_root_write_lock();

                                match callback.send(Ok(())) {
                                    Ok(_) => {}
                                    Err(e) => {
                                        error!(target: LOG_TARGET, "Failed to send receiver: {:?}", e);
                                    }
                                }
                            }
                        }
                    } else {
                        error!(target: LOG_TARGET, "Received a QueueStopStoringForInsolventUserRequest command while not managing a MSP or BSP. This should never happen. Please report it to the StorageHub team.");
                        match callback.send(Err(anyhow!("Received a QueueStopStoringForInsolventUserRequest command while not managing a MSP or BSP. This should never happen. Please report it to the StorageHub team."))) {
                            Ok(_) => {}
                            Err(e) => {
                                error!(target: LOG_TARGET, "Failed to send receiver: {:?}", e);
                            }
                        }
                    }
                }
                BlockchainServiceCommand::QueryStorageProviderId {
                    maybe_node_pub_key,
                    callback,
                } => {
                    let current_block_hash = self.client.info().best_hash;

                    let node_pub_key = maybe_node_pub_key
                        .unwrap_or_else(|| Self::caller_pub_key(self.keystore.clone()));
                    let node_pub_key: AccountId<Runtime> = node_pub_key.into();

                    let provider_id = self
                        .client
                        .runtime_api()
                        .get_storage_provider_id(current_block_hash, &node_pub_key)
                        .map_err(|_| anyhow!("Internal API error"));

                    match callback.send(provider_id) {
                        Ok(_) => {}
                        Err(e) => {
                            error!(target: LOG_TARGET, "Failed to send storage provider ID: {:?}", e);
                        }
                    }
                }
                BlockchainServiceCommand::QueryUsersWithDebt {
                    provider_id,
                    min_debt,
                    callback,
                } => {
                    let current_block_hash = self.client.info().best_hash;

                    let users_with_debt = self
                        .client
                        .runtime_api()
                        .get_users_with_debt_over_threshold(
                            current_block_hash,
                            &provider_id,
                            min_debt,
                        )
                        .unwrap_or_else(|e| {
                            error!(target: LOG_TARGET, "{}", e);
                            Err(GetUsersWithDebtOverThresholdError::InternalApiError)
                        });

                    match callback.send(users_with_debt) {
                        Ok(_) => {}
                        Err(e) => {
                            error!(target: LOG_TARGET, "Failed to send back users with debt: {:?}", e);
                        }
                    }
                }
                BlockchainServiceCommand::QueryWorstCaseScenarioSlashableAmount {
                    provider_id,
                    callback,
                } => {
                    let current_block_hash = self.client.info().best_hash;

                    let worst_case_scenario_slashable_amount = self
                        .client
                        .runtime_api()
                        .get_worst_case_scenario_slashable_amount(current_block_hash, provider_id)
                        .map_err(|_| anyhow!("Internal API error"));

                    match callback.send(worst_case_scenario_slashable_amount) {
                        Ok(_) => {}
                        Err(e) => {
                            error!(target: LOG_TARGET, "Failed to send back slashable amount: {:?}", e);
                        }
                    }
                }
                BlockchainServiceCommand::QuerySlashAmountPerMaxFileSize { callback } => {
                    // Get the current block hash.
                    let current_block_hash = self.client.info().best_hash;

                    let slash_amount_per_max_file_size = self
                        .client
                        .runtime_api()
                        .get_slash_amount_per_max_file_size(current_block_hash)
                        .map_err(|_| anyhow!("Internal API error"));

                    match callback.send(slash_amount_per_max_file_size) {
                        Ok(_) => {}
                        Err(e) => {
                            error!(target: LOG_TARGET, "Failed to send back `SlashAmountPerMaxFileSize`: {:?}", e);
                        }
                    }
                }
                BlockchainServiceCommand::IncreaseCapacity { request, callback } => {
                    // Create a new channel that will be used to notify completion
                    let (tx, rx) = tokio::sync::oneshot::channel();

                    // The capacity manager handles sending the result back to the caller so we don't need to do anything here. Whether the transaction failed or succeeded, or if the capacity request was never queued, the result will be sent back through the channel by the capacity manager.
                    self.queue_capacity_request(CapacityRequest::new(request, tx))
                        .await;

                    // Send the receiver back through the callback
                    if let Err(e) = callback.send(rx) {
                        error!(target: LOG_TARGET, "Failed to send capacity request receiver: {:?}", e);
                    }
                }
                BlockchainServiceCommand::QueryMspIdOfBucketId {
                    bucket_id,
                    callback,
                } => {
                    let current_block_hash = self.client.info().best_hash;

                    let msp_id = self
                        .client
                        .runtime_api()
                        .query_msp_id_of_bucket_id(current_block_hash, &bucket_id)
                        .unwrap_or_else(|e| {
                            error!(target: LOG_TARGET, "{}", e);
                            Err(QueryMspIdOfBucketIdError::BucketNotFound)
                        });

                    match callback.send(msp_id) {
                        Ok(_) => {}
                        Err(e) => {
                            error!(target: LOG_TARGET, "Failed to send back MSP ID: {:?}", e);
                        }
                    }
                }
                BlockchainServiceCommand::QueryBucketsOfUserStoredByMsp {
                    msp_id,
                    user,
                    callback,
                } => {
                    let current_block_hash = self.client.info().best_hash;

                    let buckets = self
                        .client
                        .runtime_api()
                        .query_buckets_of_user_stored_by_msp(current_block_hash, &msp_id, &user)
                        .unwrap_or_else(|e| {
                            error!(target: LOG_TARGET, "{}", e);
                            Err(QueryBucketsOfUserStoredByMspError::InternalError)
                        });

                    match callback.send(buckets) {
                        Ok(_) => {}
                        Err(e) => {
                            error!(target: LOG_TARGET, "Failed to send back buckets: {:?}", e);
                        }
                    }
                }
                BlockchainServiceCommand::RegisterBspDistributing {
                    file_key,
                    bsp_id,
                    callback,
                } => {
                    if let Some(ManagedProvider::Msp(msp_handler)) =
                        &mut self.maybe_managed_provider
                    {
                        let entry = msp_handler
                            .files_to_distribute
                            .entry(file_key.clone())
                            .or_insert(FileDistributionInfo::new());

                        // Register BSP as one for which the file is being distributed already.
                        // Error if the BSP is already registered.
                        if !entry.bsps_distributing.insert(bsp_id) {
                            error!(target: LOG_TARGET, "BSP {:?} is already registered as distributing file {:?}", bsp_id, file_key);
                            match callback.send(Err(anyhow!(
                                "BSP {:?} is already registered as distributing file {:?}",
                                bsp_id,
                                file_key
                            ))) {
                                Ok(_) => {}
                                Err(e) => {
                                    error!(target: LOG_TARGET, "Failed to send receiver: {:?}", e);
                                }
                            }
                            return;
                        }

                        match callback.send(Ok(())) {
                            Ok(_) => {}
                            Err(e) => {
                                error!(target: LOG_TARGET, "Failed to send receiver: {:?}", e);
                            }
                        }
                    } else {
                        error!(target: LOG_TARGET, "Received a RegisterBspDistributing command while not managing a MSP. This should never happen. Please report it to the StorageHub team.");
                        match callback.send(Err(anyhow!("Received a RegisterBspDistributing command while not managing a MSP. This should never happen. Please report it to the StorageHub team."))) {
                            Ok(_) => {}
                            Err(e) => {
                                error!(target: LOG_TARGET, "Failed to send receiver: {:?}", e);
                            }
                        }
                    }
                }
                BlockchainServiceCommand::UnregisterBspDistributing {
                    file_key,
                    bsp_id,
                    callback,
                } => {
                    if let Some(ManagedProvider::Msp(msp_handler)) =
                        &mut self.maybe_managed_provider
                    {
                        if let Some(entry) = msp_handler.files_to_distribute.get_mut(&file_key) {
                            entry.bsps_distributing.remove(&bsp_id);
                        }

                        match callback.send(Ok(())) {
                            Ok(_) => {}
                            Err(e) => {
                                error!(target: LOG_TARGET, "Failed to send receiver: {:?}", e);
                            }
                        }
                    } else {
                        error!(target: LOG_TARGET, "Received an UnregisterBspDistributing command while not managing an MSP. This should never happen. Please report it to the StorageHub team.");
                        match callback.send(Err(anyhow!("Received an UnregisterBspDistributing command while not managing an MSP. This should never happen. Please report it to the StorageHub team."))) {
                            Ok(_) => {}
                            Err(e) => {
                                error!(target: LOG_TARGET, "Failed to send receiver: {:?}", e);
                            }
                        }
                    }
                }
                BlockchainServiceCommand::QueryBucketsForMsp { msp_id, callback } => {
                    let current_block_hash = self.client.info().best_hash;

                    // Query buckets managed by the given MSP.
                    let buckets = self
                        .client
                        .runtime_api()
                        .query_buckets_for_msp(current_block_hash, &msp_id)
                        .map_err(|e| {
                            error!(target: LOG_TARGET, "Failed to call runtime API query_buckets_for_msp: {:?}", e);
                            e
                        })
                        .ok()
                        .and_then(|api_result| {
                            api_result.map_err(|e| {
                                error!(target: LOG_TARGET, "Runtime API error in query_buckets_for_msp: {:?}", e);
                                e
                            }).ok()
                        })
                        .unwrap_or_default();

                    match callback.send(Ok(buckets)) {
                        Ok(_) => {}
                        Err(e) => {
                            error!(target: LOG_TARGET, "Failed to send back buckets for MSP: {:?}", e);
                        }
                    }
                }
                BlockchainServiceCommand::QueryPendingStorageRequests {
                    maybe_file_keys,
                    callback,
                } => {
                    let managed_msp_id = match &self.maybe_managed_provider {
                        Some(ManagedProvider::Msp(msp_handler)) => msp_handler.msp_id.clone(),
                        _ => {
                            error!(target: LOG_TARGET, "`QueryPendingStorageRequests` should only be called if the node is managing a MSP. Found [{:?}] instead.", self.maybe_managed_provider);
                            match callback.send(Err(anyhow!("Node is not managing an MSP"))) {
                                Ok(_) => {}
                                Err(e) => {
                                    error!(target: LOG_TARGET, "Failed to send error: {:?}", e);
                                }
                            }
                            return;
                        }
                    };

                    let current_block_hash = self.client.info().best_hash;

                    // Query pending storage requests (not yet accepted by MSP)
                    let storage_requests = match self
                        .client
                        .runtime_api()
                        .pending_storage_requests_by_msp(current_block_hash, managed_msp_id)
                    {
                        Ok(mut sr) => {
                            // If specific file keys provided, filter to only those keys
                            if let Some(file_keys) = maybe_file_keys {
                                let file_keys_set: HashSet<_> = file_keys
                                    .into_iter()
                                    .map(|k| sp_core::H256::from_slice(k.as_ref()))
                                    .collect();

                                // From the pending storage requests for this MSP, only keep the ones that
                                // are in the provided file keys.
                                sr.retain(|file_key, _| file_keys_set.contains(file_key));
                            }

                            // Return the filtered pending storage requests.
                            sr
                        }
                        Err(e) => {
                            error!(target: LOG_TARGET, "Failed to get pending storage requests: {:?}", e);
                            match callback
                                .send(Err(anyhow!("Failed to get pending storage requests")))
                            {
                                Ok(_) => {}
                                Err(e) => {
                                    error!(target: LOG_TARGET, "Failed to send empty result: {:?}", e);
                                }
                            }
                            return;
                        }
                    };

                    let new_storage_requests: Vec<NewStorageRequest<Runtime>> = storage_requests
                        .into_iter()
                        .map(|(file_key, sr)| NewStorageRequest {
                            who: sr.owner,
                            file_key: file_key.into(),
                            bucket_id: sr.bucket_id,
                            location: sr.location,
                            fingerprint: sr.fingerprint.as_ref().into(),
                            size: sr.size,
                            user_peer_ids: sr.user_peer_ids,
                            expires_at: sr.expires_at,
                        })
                        .collect();

                    match callback.send(Ok(new_storage_requests)) {
                        Ok(_) => {}
                        Err(e) => {
                            error!(target: LOG_TARGET, "Failed to send pending storage requests: {:?}", e);
                        }
                    }
                }
                BlockchainServiceCommand::SetFileKeyStatus { file_key, status } => {
                    if let Some(ManagedProvider::Msp(msp_handler)) =
                        &mut self.maybe_managed_provider
                    {
                        info!(
                            target: LOG_TARGET,
                            "Setting file key {:?} status to {:?}",
                            file_key,
                            status
                        );
                        msp_handler
                            .file_key_statuses
                            .insert(file_key, status.into());
                    } else {
                        // Fire-and-forget command, just log the invariant violation
                        error!(
                            target: LOG_TARGET,
                            "SetFileKeyStatus received while not managing an MSP. \
                             This is an invariant violation - please report to StorageHub team."
                        );
                    }
                }
                BlockchainServiceCommand::RemoveFileKeyStatus { file_key } => {
                    if let Some(ManagedProvider::Msp(msp_handler)) =
                        &mut self.maybe_managed_provider
                    {
                        info!(
                            target: LOG_TARGET,
                            "Removing file key {:?} from statuses (enabling retry)",
                            file_key
                        );
                        msp_handler.file_key_statuses.remove(&file_key);
                    } else {
                        // Fire-and-forget command, just log the invariant violation
                        error!(
                            target: LOG_TARGET,
                            "RemoveFileKeyStatus received while not managing an MSP. \
                             This is an invariant violation - please report to StorageHub team."
                        );
                    }
                }
                BlockchainServiceCommand::ReleaseForestRootWriteLock {
                    forest_root_write_tx,
                    callback,
                } => {
                    if let Some(managed_bsp_or_msp) = &self.maybe_managed_provider {
                        // Release the forest root write "lock".
                        let forest_root_write_result = forest_root_write_tx.send(()).map_err(|e| {
                            error!(target: LOG_TARGET, "CRITICAL❗️❗️ This is a bug! Failed to release forest root write lock. This is a critical bug. Please report it to the StorageHub team. \nError while sending the release message: {:?}", e);
                            anyhow!("CRITICAL❗️❗️ This is a bug! Failed to release forest root write lock. This is a critical bug. Please report it to the StorageHub team.")
                        });

                        // Check if there are any pending requests to use the forest root write lock.
                        // If so, we give them the lock right away.
                        if forest_root_write_result.is_ok() {
                            match managed_bsp_or_msp {
                                ManagedProvider::Msp(_) => {
                                    self.msp_assign_forest_root_write_lock();
                                }
                                ManagedProvider::Bsp(_) => {
                                    self.bsp_assign_forest_root_write_lock();
                                }
                            }
                        }

                        match callback.send(forest_root_write_result) {
                            Ok(_) => {}
                            Err(e) => {
                                error!(target: LOG_TARGET, "Failed to send forest write lock release result: {:?}", e);
                            }
                        }
                    } else {
                        error!(target: LOG_TARGET, "Received a ReleaseForestRootWriteLock command while not managing a MSP or BSP. This should never happen. Please report it to the StorageHub team.");
                        match callback.send(Err(anyhow!("Received a ReleaseForestRootWriteLock command while not managing a MSP or BSP. This should never happen. Please report it to the StorageHub team."))) {
                            Ok(_) => {}
                            Err(e) => {
                                error!(target: LOG_TARGET, "Failed to send receiver: {:?}", e);
                            }
                        }
                    }
                }
                BlockchainServiceCommand::QueueFileDeletionRequest { request, callback } => {
                    let state_store_context = self.persistent_state.open_rw_context_with_overlay();
                    state_store_context
                        .pending_file_deletion_request_deque()
                        .push_back(request);
                    state_store_context.commit();
                    // We check right away if we can process the request so we don't waste time.
                    self.msp_assign_forest_root_write_lock();
                    match callback.send(Ok(())) {
                        Ok(_) => {}
                        Err(e) => {
                            error!(target: LOG_TARGET, "Failed to send receiver: {:?}", e);
                        }
                    }
                }
            }
        }
    }

    fn get_event_bus_provider(&self) -> &Self::EventBusProvider {
        &self.event_bus_provider
    }
}

impl<FSH, Runtime> BlockchainService<FSH, Runtime>
where
    FSH: ForestStorageHandler<Runtime> + Clone + Send + Sync + 'static,
    Runtime: StorageEnableRuntime,
{
    /// Create a new [`BlockchainService`].
    pub fn new(
        config: BlockchainServiceConfig<Runtime>,
        client: Arc<StorageHubClient<Runtime::RuntimeApi>>,
        keystore: KeystorePtr,
        rpc_handlers: Arc<RpcHandlers>,
        forest_storage_handler: FSH,
        rocksdb_root_path: impl Into<PathBuf>,
        notify_period: Option<u32>,
        capacity_request_queue: Option<CapacityRequestQueue<Runtime>>,
        maintenance_mode: bool,
    ) -> Self {
        let genesis_hash = client.info().genesis_hash;
        Self {
            config,
            event_bus_provider: BlockchainServiceEventBusProvider::new(),
            client,
            keystore,
            rpc_handlers,
            forest_storage_handler,
            best_block: MinimalBlockInfo {
                number: 0u32.into(),
                hash: genesis_hash,
            },
            last_finalised_block_processed: MinimalBlockInfo {
                number: 0u32.into(),
                hash: genesis_hash,
            },
            nonce_counter: 0,
            wait_for_block_request_by_number: BTreeMap::new(),
            wait_for_tick_request_by_number: BTreeMap::new(),
            maybe_managed_provider: None,
            persistent_state: BlockchainServiceStateStore::new(rocksdb_root_path.into()),
            notify_period,
            capacity_manager: capacity_request_queue,
            maintenance_mode,
            caught_up: false,
            transaction_manager: TransactionManager::new(TransactionManagerConfig::default()),
            // Temporary sender, will be replaced by the event loop during startup
            tx_status_sender: {
                let (tx, _rx) = tokio::sync::mpsc::unbounded_channel();
                tx
            },
            pending_tx_store: None,
            role: MultiInstancesNodeRole::Standalone,
            leadership_conn: None,
        }
    }

    async fn handle_block_import_notification(
        &mut self,
        notification: BlockImportNotification<OpaqueBlock>,
    ) {
        // If the node is running in maintenance mode, we don't process block imports.
        if self.maintenance_mode {
            trace!(target: LOG_TARGET, "🔒 Maintenance mode is enabled. Skipping processing of block import notification: {:?}", notification);
            return;
        }

        // Skip sync blocks as they're handled entirely by `handle_sync_block_notification`.
        // This prevents:
        // 1. Double-processing of reorgs during sync (which would trigger unwanted events)
        // 2. Premature triggering of `handle_initial_sync` during any reorgs during sync
        // 3. Duplicate `register_best_block_and_check_reorg` calls
        if notification.origin == sp_consensus::BlockOrigin::NetworkInitialSync {
            return;
        }

        // Check if this new imported block is the new best, and if it causes a reorg.
        let new_block_notification_kind = self.register_best_block_and_check_reorg(&notification);

        // Get the new best block info, and the `TreeRoute`, i.e. the blocks from the old best block to the new best block.
        // A new non-best block is ignored and not processed.
        let (block_info, tree_route) = match new_block_notification_kind {
            NewBlockNotificationKind::NewBestBlock {
                last_best_block_processed: _,
                new_best_block,
                tree_route,
            } => (new_best_block, tree_route),
            NewBlockNotificationKind::NewNonBestBlock(_) => return,
            NewBlockNotificationKind::Reorg {
                old_best_block: _,
                new_best_block,
                tree_route,
            } => (new_best_block, tree_route),
        };
        let MinimalBlockInfo {
            number: block_number,
            hash: block_hash,
        } = block_info;

        info!(target: LOG_TARGET, "📥 Block import notification (#{}): {}", block_number, block_hash);

        // Get provider IDs linked to keys in this node's keystore and update the nonce.
        self.init_block_processing(&block_hash);

        // Trigger initial sync tasks on the first block import notification after startup/recovery
        // or after the node fell behind and re-synced.
        if !self.caught_up {
            self.handle_initial_sync(notification).await;
            self.caught_up = true;
        }

        let block_number = block_number.saturated_into();
        self.process_block_import(&block_hash, &block_number, tree_route)
            .await;
    }

    /// Handle block notifications during network initial sync.
    ///
    /// This function is called for every imported block (via `every_import_notification_stream`),
    /// but only processes mutation events during initial sync to keep the local forest in sync
    /// before state pruning can occur.
    ///
    /// ## Why we need this
    ///
    /// During initial sync, `block_import_notification_stream` (the normal notification stream)
    /// only fires for reorgs, not for linear chain extensions. This means if we relied solely
    /// on that stream, we'd miss processing mutations for the vast majority of sync blocks.
    /// By the time we come out of sync mode, those blocks' state may have been pruned, and we
    /// would end up with a provider who's forest is out of sync with the on-chain state and who
    /// has no way of recovering other than manually applying the required changes to the forest.
    ///
    /// ## Sync handling approach
    ///
    /// Substrate uses `MAJOR_SYNC_BLOCKS = 5` to determine when a node is "major syncing":
    /// - **6+ blocks behind**: `BlockOrigin::NetworkInitialSync` → handled by this function
    /// - **≤5 blocks behind**: `BlockOrigin::NetworkBroadcast` → handled by normal flow
    ///
    /// This creates a natural hybrid approach:
    /// 1. If the node requires heavy sync (6+ blocks behind): Process only mutations block-by-block
    /// 2. If the node is already near the chain tip (≤5 blocks behind): Normal flow with full event processing
    ///
    /// ## Reorg handling during sync
    ///
    /// Reorgs during sync are handled entirely by this function.
    /// This is important because:
    /// 1. We don't want to trigger the full block import event processing during sync (as we would process unwanted events)
    /// 2. We don't want to prematurely trigger `handle_initial_sync` during any reorgs during sync
    /// 3. We still need to properly revert retracted blocks and apply enacted blocks via `forest_root_changes_catchup`
    ///
    /// When a reorg happens during sync:
    /// 1. This handler receives the notification and detects it as a reorg
    /// 2. `process_sync_reorg` properly reverts the retracted blocks' mutations,
    ///    enacts the new blocks' mutations and processes finality for them
    /// 3. Updates the last processed block to the new best
    async fn handle_sync_block_notification(
        &mut self,
        notification: BlockImportNotification<OpaqueBlock>,
    ) {
        // Only process during initial sync
        if notification.origin != sp_consensus::BlockOrigin::NetworkInitialSync {
            return;
        }

        // Reset the caught_up flag since we're receiving sync blocks, indicating the node
        // has fallen behind. This ensures handle_initial_sync runs again after catching up.
        if self.caught_up {
            info!(
                target: LOG_TARGET,
                "🔄 Node fell behind chain tip, resetting caught_up flag to re-run initial sync after catching up"
            );
            self.caught_up = false;
        }

        // Check if this new imported block is the new best, and if it causes a reorg.
        let new_block_notification_kind = self.register_best_block_and_check_reorg(&notification);

        match new_block_notification_kind {
            NewBlockNotificationKind::NewBestBlock { new_best_block, .. } => {
                // Process the new best block as a linear chain extension
                self.process_sync_block(&new_best_block.hash, new_best_block.number)
                    .await;
            }
            NewBlockNotificationKind::NewNonBestBlock(_) => {
                // Skip non-best blocks (uncle/stale blocks not on the canonical chain)
                return;
            }
            NewBlockNotificationKind::Reorg {
                new_best_block,
                tree_route,
                ..
            } => {
                // Process the reorg
                self.process_sync_reorg(&tree_route, new_best_block.number)
                    .await;
            }
        }
    }

    /// Initialises the Blockchain Service with variables that should be checked and
    /// potentially updated at the start of every block processing.
    ///
    /// Steps:
    /// 1. Sync the latest nonce, used to sign extrinsics (see [`Self::sync_nonce`]).
    /// 2. Get the Provider ID linked to keys in this node's keystore, and set it as
    /// the Provider ID that this node is managing (see [`Self::sync_provider_id`]).
    fn init_block_processing(&mut self, block_hash: &Runtime::Hash) {
        // We query the [`BlockchainService`] account nonce at this height
        // and update our internal counter if it's smaller than the result.
        self.sync_nonce(&block_hash);

        // Get Provider ID linked to keys in this node's keystore and set it
        // as the Provider ID that this node is managing.
        self.sync_provider_id(&block_hash);
    }

    /// Handle the situation after the node comes out of syncing mode (i.e. hasn't processed many of the last blocks).
    ///
    /// At this point, mutations have already been applied during sync via the
    /// `every_import_notification_stream` handler, so we only need to perform provider-specific initialization tasks.
    async fn handle_initial_sync(&mut self, notification: BlockImportNotification<OpaqueBlock>) {
        let block_hash = notification.hash;
        let block_number: BlockNumber<Runtime> = (*notification.header.number()).into();

        info!(target: LOG_TARGET, "🥱 Handling coming out of sync mode (synced to #{}: {})", block_number, block_hash);

        // Perform provider-specific initialization
        match &self.maybe_managed_provider {
            Some(ManagedProvider::Bsp(bsp_handler)) => {
                let bsp_id = bsp_handler.bsp_id;
                self.bsp_initial_sync(block_hash, bsp_id).await;
            }
            Some(ManagedProvider::Msp(msp_handler)) => {
                let msp_id = msp_handler.msp_id;
                self.msp_initial_sync(block_hash, msp_id).await;
            }
            None => {
                warn!(target: LOG_TARGET, "No Provider ID found. This node is not managing a Provider.");
            }
        }
    }

    async fn process_block_import(
        &mut self,
        block_hash: &Runtime::Hash,
        block_number: &BlockNumber<Runtime>,
        tree_route: TreeRoute<OpaqueBlock>,
    ) {
        trace!(target: LOG_TARGET, "📠 Processing block import #{}: {}", block_number, block_hash);

        // Cleanup manager and DB, and handle old nonce gaps in one helper
        // TODO: Consider doing this in a spawned task to avoid blocking the main thread.
        self.cleanup_tx_manager_and_handle_nonce_gaps(*block_number, *block_hash)
            .await;

        // Provider-specific code to run at the start of every block import.
        match self.maybe_managed_provider {
            Some(ManagedProvider::Bsp(_)) => {
                self.bsp_init_block_processing(block_hash, block_number, tree_route.clone())
                    .await;
            }
            Some(ManagedProvider::Msp(_)) => {
                self.msp_init_block_processing(block_hash, block_number, tree_route.clone())
                    .await;
            }
            None => {
                trace!(target: LOG_TARGET, "No Provider ID found. This node is not managing a Provider.");
            }
        }

        // Notify all tasks waiting for this block number (or lower).
        self.notify_import_block_number(&block_number);

        // Notify all tasks waiting for this tick number (or lower).
        // It is not guaranteed that the tick number will increase at every block import.
        self.notify_tick_number(&block_hash);

        // Notify the capacity manager that a new block has been imported.
        self.notify_capacity_manager(&block_number).await;

        // Process pending requests that update the forest root.
        match &self.maybe_managed_provider {
            Some(ManagedProvider::Bsp(_)) => {
                self.bsp_assign_forest_root_write_lock();
            }
            Some(ManagedProvider::Msp(_)) => {
                self.msp_assign_forest_root_write_lock();
            }
            None => {
                trace!(target: LOG_TARGET, "No Provider ID found. This node is not managing a Provider.");
            }
        }
        // Check that trigger an event every X amount of blocks (specified in config).
        self.check_for_notify(&block_number);

        // Get events from storage.
        // TODO: Handle the `pallet-cr-randomness` events here, if/when we start using them.
        match get_events_at_block::<Runtime>(&self.client, block_hash) {
            Ok(block_events) => {
                for ev in block_events {
                    // Process the events applicable regardless of whether this node is managing a BSP or an MSP.

                    self.process_msp_and_bsp_block_import_events(ev.event.clone().into());

                    // Process Provider-specific events.
                    match &self.maybe_managed_provider {
                        Some(ManagedProvider::Bsp(_)) => {
                            self.bsp_process_block_import_events(
                                block_hash,
                                ev.event.clone().into(),
                            );
                        }
                        Some(ManagedProvider::Msp(_)) => {
                            self.msp_process_block_import_events(
                                block_hash,
                                ev.event.clone().into(),
                            );
                        }
                        None => {
                            // * USER SPECIFIC EVENTS. USED ONLY FOR TESTING.
                            self.process_test_user_events(ev.event.clone().into());
                        }
                    }
                }
            }
            Err(e) => {
                // TODO: Handle case where the storage cannot be decoded.
                // TODO: This would happen if we're parsing a block authored with an older version of the runtime, using
                // TODO: a node that has a newer version of the runtime, therefore the EventsVec type is different.
                // TODO: Consider using runtime APIs for getting old data of previous blocks, and this just for current blocks.
                error!(target: LOG_TARGET, "Failed to get events storage element: {:?}", e);
            }
        }

        // Provider-specific code to run at the end of every block import.
        match self.maybe_managed_provider {
            Some(ManagedProvider::Bsp(_)) => {
                self.bsp_end_block_processing(block_hash, block_number, tree_route)
                    .await;
            }
            Some(ManagedProvider::Msp(_)) => {
                self.msp_end_block_processing(block_hash, block_number, tree_route)
                    .await;
            }
            None => {
                trace!(target: LOG_TARGET, "No Provider ID found. This node is not managing a Provider.");
            }
        }

        self.update_last_processed_block(*block_number);
    }

    /// Handle a finality notification.
    ///
    /// This processes finality events for the finalized block and all implicitly finalized blocks
    /// in the `tree_route`. This is important for scenarios where finality jumps multiple blocks
    /// at once (e.g., after a node restart, network partition recovery or solved finality staleness).
    async fn handle_finality_notification(
        &mut self,
        notification: FinalityNotification<OpaqueBlock>,
    ) {
        let block_hash = notification.hash;
        let block_number: BlockNumber<Runtime> = (*notification.header.number()).saturated_into();

        // If the node is running in maintenance mode, we don't process finality notifications.
        if self.maintenance_mode {
            trace!(target: LOG_TARGET, "🔒 Maintenance mode is enabled. Skipping finality notification #{}: {}", block_number, block_hash);
            return;
        }

        // Skip if this finalized block was already processed.
        // This can happen during sync when both `handle_sync_block_notification` (via
        // `process_finality_events_if_finalized`) and this handler process the same block.
        // Finality notifications fire even during sync, but we may have
        // already processed some blocks eagerly based on `client.info().finalized_number`.
        if block_number <= self.last_finalised_block_processed.number {
            trace!(
                target: LOG_TARGET,
                "📨 Finality notification #{} already processed (last_finalised={}), skipping",
                block_number,
                self.last_finalised_block_processed.number
            );
            return;
        }

        info!(target: LOG_TARGET, "📨 Finality notification #{}: {:?}", block_number, block_hash);

        // Process finality events for all implicitly finalized blocks in tree_route.
        // tree_route contains all blocks from (old_finalized, new_finalized_parent), i.e., the blocks
        // that were implicitly finalized when jumping from the old finalized to the new one.
        // The tree_route does not include the latest finalised block itself.
        //
        // We filter out blocks that were already processed to avoid double-processing.
        // This can happen when blocks were processed eagerly during sync via
        // `process_finality_events_if_finalized`, but the finality gadget's internal finalized state
        // was behind our `last_finalised_block_processed`.
        if !notification.tree_route.is_empty() {
            info!(
                target: LOG_TARGET,
                "📦 Processing finality events for {} implicitly finalized blocks",
                notification.tree_route.len()
            );

            let last_processed = self.last_finalised_block_processed.number;

            for intermediate_hash in notification.tree_route.iter() {
                // Get the block number for this hash to check if we already processed it
                let intermediate_number: BlockNumber<Runtime> =
                    match self.client.number(*intermediate_hash) {
                        Ok(Some(num)) => num.saturated_into(),
                        Ok(None) => {
                            warn!(
                                target: LOG_TARGET,
                                "Could not find block number for hash {:?} in tree_route, skipping",
                                intermediate_hash
                            );
                            continue;
                        }
                        Err(e) => {
                            warn!(
                                target: LOG_TARGET,
                                "Error getting block number for hash {:?}: {:?}, skipping",
                                intermediate_hash, e
                            );
                            continue;
                        }
                    };

                // Skip if already processed
                if intermediate_number <= last_processed {
                    continue;
                }

                self.process_finality_events(intermediate_hash);
            }
        }

        // Process finality events for the newly finalized block itself
        self.process_finality_events(&block_hash);

        // Cleanup the pending transaction store for the last finalised block processed.
        // Transactions with a nonce below the on-chain nonce of this block are finalised.
        // Still, we'll delete up to the last finalised block processed, to leave transactions with
        // a terminal state in the pending DB for a short period of time.
        if matches!(self.role, MultiInstancesNodeRole::Leader) {
            self.cleanup_pending_tx_store(self.last_finalised_block_processed.hash)
                .await;
        }

        // Update the last finalised block processed.
        self.last_finalised_block_processed = MinimalBlockInfo {
            number: block_number.saturated_into(),
            hash: block_hash,
        };
    }
}<|MERGE_RESOLUTION|>--- conflicted
+++ resolved
@@ -46,13 +46,8 @@
 use crate::{
     capacity_manager::{CapacityRequest, CapacityRequestQueue},
     commands::BlockchainServiceCommand,
-<<<<<<< HEAD
-    events::BlockchainServiceEventBusProvider,
+    events::{BlockchainServiceEventBusProvider, NewStorageRequest},
     state::BlockchainServiceStateStore,
-=======
-    events::{BlockchainServiceEventBusProvider, NewStorageRequest},
-    state::{BlockchainServiceStateStore, LastProcessedBlockNumberCf},
->>>>>>> 963b9c49
     transaction_manager::{TransactionManager, TransactionManagerConfig},
     types::{
         FileDistributionInfo, ManagedProvider, MinimalBlockInfo, MultiInstancesNodeRole,
