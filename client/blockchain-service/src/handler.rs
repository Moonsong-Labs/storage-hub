use std::{
    collections::{BTreeMap, BTreeSet},
    path::PathBuf,
    sync::Arc,
};

use anyhow::anyhow;
use futures::prelude::*;
use sc_client_api::{
    BlockImportNotification, BlockchainEvents, FinalityNotification, HeaderBackend,
};
use sc_network::Multiaddr;
use sc_service::RpcHandlers;
use sc_tracing::tracing::{debug, error, info, trace, warn};
use shc_forest_manager::traits::ForestStorageHandler;
use sp_api::{ApiError, ProvideRuntimeApi};
use sp_blockchain::TreeRoute;
use sp_core::H256;
use sp_keystore::{Keystore, KeystorePtr};
use sp_runtime::{
    traits::{Header, Zero},
    AccountId32, SaturatedConversion,
};

use pallet_file_system_runtime_api::{
    FileSystemApi, IsStorageRequestOpenToVolunteersError, QueryBspConfirmChunksToProveForFileError,
    QueryFileEarliestVolunteerTickError, QueryMspConfirmChunksToProveForFileError,
};
use pallet_payment_streams_runtime_api::{GetUsersWithDebtOverThresholdError, PaymentStreamsApi};
use pallet_proofs_dealer_runtime_api::{
    GetChallengePeriodError, GetCheckpointChallengesError, GetProofSubmissionRecordError,
    ProofsDealerApi,
};
use pallet_storage_providers_runtime_api::{
    GetBspInfoError, QueryAvailableStorageCapacityError, QueryBucketsForInsolventUserError,
    QueryEarliestChangeCapacityBlockError, QueryMspIdOfBucketIdError,
    QueryProviderMultiaddressesError, QueryStorageProviderCapacityError, StorageProvidersApi,
};
use shc_actors_framework::actor::{Actor, ActorEventLoop};
use shc_common::{
    blockchain_utils::{convert_raw_multiaddresses_to_multiaddr, get_events_at_block},
    types::{
        BlockNumber, EitherBucketOrBspId, Fingerprint, ParachainClient, StorageProviderId,
        TickNumber, BCSV_KEY_TYPE,
    },
};
use shp_file_metadata::FileKey;
use storage_hub_runtime::RuntimeEvent;

use crate::{
    commands::BlockchainServiceCommand,
    events::{
        AcceptedBspVolunteer, BlockchainServiceEventBusProvider, BspConfirmStoppedStoring,
        FileDeletionRequest, FinalisedBspConfirmStoppedStoring,
        FinalisedMspStopStoringBucketInsolventUser, FinalisedMspStoppedStoringBucket,
        FinalisedProofSubmittedForPendingFileDeletionRequest, FinalisedTrieRemoveMutationsApplied,
        LastChargeableInfoUpdated, MoveBucketAccepted, MoveBucketExpired, MoveBucketRejected,
<<<<<<< HEAD
        MoveBucketRequested, MoveBucketRequestedForMsp, MspStopStoringBucketInsolventUser,
        NewStorageRequest, SlashableProvider, SpStopStoringInsolventUser, UserWithoutFunds,
=======
        MoveBucketRequested, MoveBucketRequestedForMsp, NewStorageRequest, SlashableProvider,
        SpStopStoringInsolventUser, StartMovedBucketDownload, UserWithoutFunds,
>>>>>>> d43e13ef
    },
    state::{
        BlockchainServiceStateStore, LastProcessedBlockNumberCf,
        OngoingProcessConfirmStoringRequestCf, OngoingProcessMspRespondStorageRequestCf,
        OngoingProcessStopStoringForInsolventUserRequestCf,
    },
    transaction::SubmittedTransaction,
    typed_store::{CFDequeAPI, ProvidesTypedDbSingleAccess},
    types::{
        ForestStorageSnapshotInfo, MinimalBlockInfo, NewBlockNotificationKind,
        StopStoringForInsolventUserRequest, SubmitProofRequest,
    },
};

pub(crate) const LOG_TARGET: &str = "blockchain-service";

/// The minimum number of blocks behind the current best block to consider the node out of sync.
///
/// This triggers a catch-up of proofs and Forest root changes in the blockchain service, before
/// continuing to process incoming events.
///
/// TODO: Define properly the number of blocks to come out of sync mode
/// TODO: Make this configurable in the config file
pub(crate) const SYNC_MODE_MIN_BLOCKS_BEHIND: BlockNumber = 5;

/// On blocks that are multiples of this number, the blockchain service will trigger the catch
/// up of proofs (see [`BlockchainService::proof_submission_catch_up`]).
///
/// TODO: Make this configurable in the config file
pub(crate) const CHECK_FOR_PENDING_PROOFS_PERIOD: BlockNumber = 4;

/// The maximum number of blocks from the past that will be processed for catching up the root
/// changes (see [`BlockchainService::forest_root_changes_catchup`]). This constant determines
/// the maximum size of the `tree_route` in the [`NewBlockNotificationKind::NewBestBlock`] enum
/// variant.
///
/// TODO: Make this configurable in the config file
pub(crate) const MAX_BLOCKS_BEHIND_TO_CATCH_UP_ROOT_CHANGES: BlockNumber = 10;

/// The BlockchainService actor.
///
/// This actor is responsible for sending extrinsics to the runtime and handling block import notifications.
/// For such purposes, it uses the [`ParachainClient`] to interact with the runtime, the [`RpcHandlers`] to send
/// extrinsics, and the [`Keystore`] to sign the extrinsics.
pub struct BlockchainService<FSH>
where
    FSH: ForestStorageHandler + Clone + Send + Sync + 'static,
{
    /// The event bus provider.
    pub(crate) event_bus_provider: BlockchainServiceEventBusProvider,
    /// The parachain client. Used to interact with the runtime.
    pub(crate) client: Arc<ParachainClient>,
    /// The keystore. Used to sign extrinsics.
    pub(crate) keystore: KeystorePtr,
    /// The RPC handlers. Used to send extrinsics.
    pub(crate) rpc_handlers: Arc<RpcHandlers>,
    /// The Forest Storage handler.
    ///
    /// This is used to manage Forest Storage instances and update their roots when there are
    /// Forest-root-changing events on-chain, for the Storage Provider managed by this service.
    pub(crate) forest_storage_handler: FSH,
    /// The hash and number of the last best block processed by the BlockchainService.
    ///
    /// This is used to detect when the BlockchainService gets out of syncing mode and should therefore
    /// run some initialisation tasks. Also used to detect reorgs.
    pub(crate) best_block: MinimalBlockInfo,
    /// Nonce counter for the extrinsics.
    pub(crate) nonce_counter: u32,
    /// A registry of waiters for a block number.
    pub(crate) wait_for_block_request_by_number:
        BTreeMap<BlockNumber, Vec<tokio::sync::oneshot::Sender<()>>>,
    /// A registry of waiters for a tick number.
    pub(crate) wait_for_tick_request_by_number:
        BTreeMap<TickNumber, Vec<tokio::sync::oneshot::Sender<Result<(), ApiError>>>>,
    /// The Provider ID that this node is managing.
    ///
    /// Can be a BSP or an MSP.
    /// This is initialised when the node is in sync.
    pub(crate) provider_id: Option<StorageProviderId>,
    /// A map of [`EitherBucketOrBspId`] to the Forest Storage snapshots.
    ///
    /// [`EitherBucketOrBspId`] can be a BSP or the buckets that an MSP has.
    /// Forest Storage snapshots are stored in a BTreeSet, ordered by block number and block hash.
    /// Each BSP or Bucket can have multiple Forest Storage snapshots.
    /// TODO: Remove this `allow(dead_code)` once we have implemented the Forest Storage snapshots.
    #[allow(dead_code)]
    pub(crate) forest_root_snapshots:
        BTreeMap<EitherBucketOrBspId, BTreeSet<ForestStorageSnapshotInfo>>,
    /// A lock to prevent multiple tasks from writing to the runtime Forest root (send transactions) at the same time.
    ///
    /// This is a oneshot channel instead of a regular mutex because we want to "lock" in 1
    /// thread (Blockchain Service) and unlock it at the end of the spawned task. The alternative
    /// would be to send a [`MutexGuard`].
    pub(crate) forest_root_write_lock: Option<tokio::sync::oneshot::Receiver<()>>,
    /// A persistent state store for the BlockchainService actor.
    pub(crate) persistent_state: BlockchainServiceStateStore,
    /// Pending submit proof requests. Note: this is not kept in the persistent state because of
    /// various edge cases when restarting the node, all originating from the "dynamic" way of
    /// computing the next challenges tick. This case is handled separately.
    pub(crate) pending_submit_proof_requests: BTreeSet<SubmitProofRequest>,
    /// Notify period value to know when to trigger the NotifyPeriod event.
    ///
    /// This is meant to be used for periodic, low priority tasks.
    pub(crate) notify_period: Option<u32>,
}

/// Event loop for the BlockchainService actor.
pub struct BlockchainServiceEventLoop<FSH>
where
    FSH: ForestStorageHandler + Clone + Send + Sync + 'static,
{
    receiver: sc_utils::mpsc::TracingUnboundedReceiver<BlockchainServiceCommand>,
    actor: BlockchainService<FSH>,
}

/// Merged event loop message for the BlockchainService actor.
enum MergedEventLoopMessage<Block>
where
    Block: cumulus_primitives_core::BlockT,
{
    Command(BlockchainServiceCommand),
    BlockImportNotification(BlockImportNotification<Block>),
    FinalityNotification(FinalityNotification<Block>),
}

/// Implement the ActorEventLoop trait for the BlockchainServiceEventLoop.
impl<FSH> ActorEventLoop<BlockchainService<FSH>> for BlockchainServiceEventLoop<FSH>
where
    FSH: ForestStorageHandler + Clone + Send + Sync + 'static,
{
    fn new(
        actor: BlockchainService<FSH>,
        receiver: sc_utils::mpsc::TracingUnboundedReceiver<BlockchainServiceCommand>,
    ) -> Self {
        Self { actor, receiver }
    }

    async fn run(mut self) {
        info!(target: LOG_TARGET, "💾 StorageHub's Blockchain Service starting up!");

        // Import notification stream to be notified of new blocks.
        // The behaviour of this stream is:
        // 1. While the node is syncing to the tip of the chain (initial sync, i.e. it just started
        // or got behind due to connectivity issues), it will only notify us of re-orgs.
        // 2. Once the node is synced, it will notify us of every new block.
        let block_import_notification_stream = self.actor.client.import_notification_stream();

        // Finality notification stream to be notified of blocks being finalised.
        let finality_notification_stream = self.actor.client.finality_notification_stream();

        // Merging notification streams with command stream.
        let mut merged_stream = stream::select_all(vec![
            self.receiver.map(MergedEventLoopMessage::Command).boxed(),
            block_import_notification_stream
                .map(MergedEventLoopMessage::BlockImportNotification)
                .boxed(),
            finality_notification_stream
                .map(MergedEventLoopMessage::FinalityNotification)
                .boxed(),
        ]);

        // Process incoming messages.
        while let Some(notification) = merged_stream.next().await {
            match notification {
                MergedEventLoopMessage::Command(command) => {
                    self.actor.handle_message(command).await;
                }
                MergedEventLoopMessage::BlockImportNotification(notification) => {
                    self.actor
                        .handle_block_import_notification(notification)
                        .await;
                }
                MergedEventLoopMessage::FinalityNotification(notification) => {
                    self.actor.handle_finality_notification(notification).await;
                }
            };
        }
    }
}

/// Implement the Actor trait for the BlockchainService actor.
impl<FSH> Actor for BlockchainService<FSH>
where
    FSH: ForestStorageHandler + Clone + Send + Sync + 'static,
{
    type Message = BlockchainServiceCommand;
    type EventLoop = BlockchainServiceEventLoop<FSH>;
    type EventBusProvider = BlockchainServiceEventBusProvider;

    fn handle_message(
        &mut self,
        message: Self::Message,
    ) -> impl std::future::Future<Output = ()> + Send {
        async {
            match message {
                BlockchainServiceCommand::SendExtrinsic {
                    call,
                    options,
                    callback,
                } => match self.send_extrinsic(call, options).await {
                    Ok(output) => {
                        debug!(target: LOG_TARGET, "Extrinsic sent successfully: {:?}", output);
                        match callback.send(Ok(SubmittedTransaction::new(
                            output.receiver,
                            output.hash,
                            output.nonce,
                        ))) {
                            Ok(_) => {
                                trace!(target: LOG_TARGET, "Receiver sent successfully");
                            }
                            Err(e) => {
                                error!(target: LOG_TARGET, "Failed to send receiver: {:?}", e);
                            }
                        }
                    }
                    Err(e) => {
                        warn!(target: LOG_TARGET, "Failed to send extrinsic: {:?}", e);

                        match callback.send(Err(e)) {
                            Ok(_) => {
                                trace!(target: LOG_TARGET, "RPC error sent successfully");
                            }
                            Err(e) => {
                                error!(target: LOG_TARGET, "Failed to send error message through channel: {:?}", e);
                            }
                        }
                    }
                },
                BlockchainServiceCommand::GetExtrinsicFromBlock {
                    block_hash,
                    extrinsic_hash,
                    callback,
                } => {
                    match self
                        .get_extrinsic_from_block(block_hash, extrinsic_hash)
                        .await
                    {
                        Ok(extrinsic) => {
                            debug!(target: LOG_TARGET, "Extrinsic retrieved successfully: {:?}", extrinsic);
                            match callback.send(Ok(extrinsic)) {
                                Ok(_) => {
                                    trace!(target: LOG_TARGET, "Receiver sent successfully");
                                }
                                Err(e) => {
                                    error!(target: LOG_TARGET, "Failed to send receiver: {:?}", e);
                                }
                            }
                        }
                        Err(e) => {
                            warn!(target: LOG_TARGET, "Failed to retrieve extrinsic: {:?}", e);
                            match callback.send(Err(e)) {
                                Ok(_) => {
                                    trace!(target: LOG_TARGET, "Receiver sent successfully");
                                }
                                Err(e) => {
                                    error!(target: LOG_TARGET, "Failed to send receiver: {:?}", e);
                                }
                            }
                        }
                    }
                }
                BlockchainServiceCommand::UnwatchExtrinsic {
                    subscription_id,
                    callback,
                } => match self.unwatch_extrinsic(subscription_id).await {
                    Ok(output) => {
                        debug!(target: LOG_TARGET, "Extrinsic unwatched successfully: {:?}", output);
                        match callback.send(Ok(())) {
                            Ok(_) => {
                                trace!(target: LOG_TARGET, "Receiver sent successfully");
                            }
                            Err(e) => {
                                error!(target: LOG_TARGET, "Failed to send receiver: {:?}", e);
                            }
                        }
                    }
                    Err(e) => {
                        warn!(target: LOG_TARGET, "Failed to unwatch extrinsic: {:?}", e);
                        match callback.send(Err(e)) {
                            Ok(_) => {
                                trace!(target: LOG_TARGET, "Receiver sent successfully");
                            }
                            Err(e) => {
                                error!(target: LOG_TARGET, "Failed to send receiver: {:?}", e);
                            }
                        }
                    }
                },
                BlockchainServiceCommand::GetBestBlockInfo { callback } => {
                    let best_block_info = self.best_block;
                    match callback.send(best_block_info) {
                        Ok(_) => {
                            trace!(target: LOG_TARGET, "Best block info sent successfully");
                        }
                        Err(e) => {
                            error!(target: LOG_TARGET, "Failed to send best block info: {:?}", e);
                        }
                    }
                }
                BlockchainServiceCommand::WaitForBlock {
                    block_number,
                    callback,
                } => {
                    let current_block_number = self.client.info().best_number;

                    let (tx, rx) = tokio::sync::oneshot::channel();

                    if current_block_number >= block_number {
                        match tx.send(()) {
                            Ok(_) => {}
                            Err(_) => {
                                error!(target: LOG_TARGET, "Failed to notify task about waiting block number. \nThis should never happen, in this same code we have both the sender and receiver of the oneshot channel, so it should always be possible to send the message.");
                            }
                        }
                    } else {
                        self.wait_for_block_request_by_number
                            .entry(block_number)
                            .or_insert_with(Vec::new)
                            .push(tx);
                    }

                    match callback.send(rx) {
                        Ok(_) => {
                            trace!(target: LOG_TARGET, "Block message receiver sent successfully");
                        }
                        Err(e) => {
                            error!(target: LOG_TARGET, "Failed to send block message receiver: {:?}", e);
                        }
                    }
                }
                BlockchainServiceCommand::WaitForTick {
                    tick_number,
                    callback,
                } => {
                    let current_block_hash = self.client.info().best_hash;

                    // Current Tick should always return a value, unless there's an internal API error.
                    let current_tick_result = self
                        .client
                        .runtime_api()
                        .get_current_tick(current_block_hash);

                    let (tx, rx) = tokio::sync::oneshot::channel();

                    match current_tick_result {
                        Ok(current_tick) => {
                            // If there is no API error, and the current tick is greater than or equal to the tick number
                            // we are waiting for, we notify the task that the tick has been reached.
                            if current_tick >= tick_number {
                                match tx.send(Ok(())) {
                                    Ok(_) => {}
                                    Err(e) => {
                                        error!(target: LOG_TARGET, "Failed to notify task about tick reached: {:?}. \nThis should never happen, in this same code we have both the sender and receiver of the oneshot channel, so it should always be possible to send the message.", e);
                                    }
                                }
                            } else {
                                // If the current tick is less than the tick number we are waiting for, we insert it in
                                // the waiting queue.
                                self.wait_for_tick_request_by_number
                                    .entry(tick_number)
                                    .or_insert_with(Vec::new)
                                    .push(tx);
                            }
                        }
                        Err(e) => {
                            // If there is an API error, we notify the task about it immediately.
                            match tx.send(Err(e)) {
                                Ok(_) => {}
                                Err(e) => {
                                    error!(target: LOG_TARGET, "Failed to notify API error to task querying current tick: {:?}. \nThis should never happen, in this same code we have both the sender and receiver of the oneshot channel, so it should always be possible to send the message.", e);
                                }
                            }
                        }
                    }

                    match callback.send(rx) {
                        Ok(_) => {
                            trace!(target: LOG_TARGET, "Tick message receiver sent successfully");
                        }
                        Err(e) => {
                            error!(target: LOG_TARGET, "Failed to send tick message receiver: {:?}", e);
                        }
                    }
                }
                BlockchainServiceCommand::QueryEarliestChangeCapacityBlock { bsp_id, callback } => {
                    let current_block_hash = self.client.info().best_hash;

                    let earliest_block_to_change_capacity = self
                        .client
                        .runtime_api()
                        .query_earliest_change_capacity_block(current_block_hash, &bsp_id)
                        .unwrap_or_else(|_| {
                            error!(target: LOG_TARGET, "Failed to query earliest block to change capacity");
                            Err(QueryEarliestChangeCapacityBlockError::InternalError)
                        });

                    match callback.send(earliest_block_to_change_capacity) {
                        Ok(_) => {
                            trace!(target: LOG_TARGET, "Earliest block to change capacity result sent successfully");
                        }
                        Err(e) => {
                            error!(target: LOG_TARGET, "Failed to send earliest block to change capacity: {:?}", e);
                        }
                    }
                }
                BlockchainServiceCommand::IsStorageRequestOpenToVolunteers {
                    file_key,
                    callback,
                } => {
                    let current_block_hash = self.client.info().best_hash;

                    let is_open = self
                        .client
                        .runtime_api()
                        .is_storage_request_open_to_volunteers(current_block_hash, file_key)
                        .unwrap_or_else(|_| {
                            Err(IsStorageRequestOpenToVolunteersError::InternalError)
                        });

                    match callback.send(is_open) {
                        Ok(_) => {
                            trace!(target: LOG_TARGET, "Storage request open to volunteers result sent successfully");
                        }
                        Err(e) => {
                            error!(target: LOG_TARGET, "Failed to send storage request open to volunteers: {:?}", e);
                        }
                    }
                }
                BlockchainServiceCommand::QueryFileEarliestVolunteerTick {
                    bsp_id,
                    file_key,
                    callback,
                } => {
                    let current_block_hash = self.client.info().best_hash;

                    let earliest_block_to_volunteer = self
                        .client
                        .runtime_api()
                        .query_earliest_file_volunteer_tick(
                            current_block_hash,
                            bsp_id.into(),
                            file_key,
                        )
                        .unwrap_or_else(|_| {
                            Err(QueryFileEarliestVolunteerTickError::InternalError)
                        });

                    match callback.send(earliest_block_to_volunteer) {
                        Ok(_) => {
                            trace!(target: LOG_TARGET, "Earliest block to volunteer result sent successfully");
                        }
                        Err(e) => {
                            error!(target: LOG_TARGET, "Failed to send earliest block to volunteer: {:?}", e);
                        }
                    }
                }
                BlockchainServiceCommand::GetNodePublicKey { callback } => {
                    let pub_key = Self::caller_pub_key(self.keystore.clone());
                    match callback.send(pub_key) {
                        Ok(_) => {
                            trace!(target: LOG_TARGET, "Node's public key sent successfully");
                        }
                        Err(e) => {
                            error!(target: LOG_TARGET, "Failed to send node's public key: {:?}", e);
                        }
                    }
                }
                BlockchainServiceCommand::QueryBspConfirmChunksToProveForFile {
                    bsp_id,
                    file_key,
                    callback,
                } => {
                    let current_block_hash = self.client.info().best_hash;

                    let chunks_to_prove = self
                        .client
                        .runtime_api()
                        .query_bsp_confirm_chunks_to_prove_for_file(
                            current_block_hash,
                            bsp_id.into(),
                            file_key,
                        )
                        .unwrap_or_else(|_| {
                            Err(QueryBspConfirmChunksToProveForFileError::InternalError)
                        });

                    match callback.send(chunks_to_prove) {
                        Ok(_) => {
                            trace!(target: LOG_TARGET, "Chunks to prove file sent successfully");
                        }
                        Err(e) => {
                            error!(target: LOG_TARGET, "Failed to send chunks to prove file: {:?}", e);
                        }
                    }
                }
                BlockchainServiceCommand::QueryMspConfirmChunksToProveForFile {
                    msp_id,
                    file_key,
                    callback,
                } => {
                    let current_block_hash = self.client.info().best_hash;

                    let chunks_to_prove = self
                        .client
                        .runtime_api()
                        .query_msp_confirm_chunks_to_prove_for_file(
                            current_block_hash,
                            msp_id.into(),
                            file_key,
                        )
                        .unwrap_or_else(|_| {
                            Err(QueryMspConfirmChunksToProveForFileError::InternalError)
                        });

                    match callback.send(chunks_to_prove) {
                        Ok(_) => {
                            trace!(target: LOG_TARGET, "Chunks to prove file sent successfully");
                        }
                        Err(e) => {
                            error!(target: LOG_TARGET, "Failed to send chunks to prove file: {:?}", e);
                        }
                    }
                }
                BlockchainServiceCommand::QueryProviderMultiaddresses {
                    provider_id,
                    callback,
                } => {
                    let current_block_hash = self.client.info().best_hash;

                    let multiaddresses = self
                        .client
                        .runtime_api()
                        .query_provider_multiaddresses(current_block_hash, &provider_id)
                        .unwrap_or_else(|_| {
                            error!(target: LOG_TARGET, "Failed to query provider multiaddresses");
                            Err(QueryProviderMultiaddressesError::InternalError)
                        })
                        .map(convert_raw_multiaddresses_to_multiaddr);

                    match callback.send(multiaddresses) {
                        Ok(_) => {
                            trace!(target: LOG_TARGET, "Provider multiaddresses sent successfully");
                        }
                        Err(e) => {
                            error!(target: LOG_TARGET, "Failed to send provider multiaddresses: {:?}", e);
                        }
                    }
                }
                BlockchainServiceCommand::QueryChallengesFromSeed {
                    seed,
                    provider_id,
                    count,
                    callback,
                } => {
                    let current_block_hash = self.client.info().best_hash;

                    let challenges = self.client.runtime_api().get_challenges_from_seed(
                        current_block_hash,
                        &seed,
                        &provider_id,
                        count,
                    );

                    match callback.send(challenges) {
                        Ok(_) => {
                            trace!(target: LOG_TARGET, "Challenges sent successfully");
                        }
                        Err(e) => {
                            error!(target: LOG_TARGET, "Failed to send challenges: {:?}", e);
                        }
                    }
                }
                BlockchainServiceCommand::QueryForestChallengesFromSeed {
                    seed,
                    provider_id,
                    callback,
                } => {
                    let current_block_hash = self.client.info().best_hash;

                    let challenges = self.client.runtime_api().get_forest_challenges_from_seed(
                        current_block_hash,
                        &seed,
                        &provider_id,
                    );

                    match callback.send(challenges) {
                        Ok(_) => {
                            trace!(target: LOG_TARGET, "Challenges sent successfully");
                        }
                        Err(e) => {
                            error!(target: LOG_TARGET, "Failed to send challenges: {:?}", e);
                        }
                    }
                }
                BlockchainServiceCommand::QueryLastTickProviderSubmittedProof {
                    provider_id,
                    callback,
                } => {
                    let current_block_hash = self.client.info().best_hash;

                    let last_tick = self
                        .client
                        .runtime_api()
                        .get_last_tick_provider_submitted_proof(current_block_hash, &provider_id)
                        .unwrap_or_else(|_| Err(GetProofSubmissionRecordError::InternalApiError));

                    match callback.send(last_tick) {
                        Ok(_) => {
                            trace!(target: LOG_TARGET, "Last tick sent successfully");
                        }
                        Err(e) => {
                            error!(target: LOG_TARGET, "Failed to send last tick provider submitted proof: {:?}", e);
                        }
                    }
                }
                BlockchainServiceCommand::QueryChallengePeriod {
                    provider_id,
                    callback,
                } => {
                    let current_block_hash = self.client.info().best_hash;

                    let challenge_period = self
                        .client
                        .runtime_api()
                        .get_challenge_period(current_block_hash, &provider_id)
                        .unwrap_or_else(|_| {
                            error!(target: LOG_TARGET, "Failed to query challenge period for provider [{:?}]", provider_id);
                            Err(GetChallengePeriodError::InternalApiError)
                        });

                    match callback.send(challenge_period) {
                        Ok(_) => {
                            trace!(target: LOG_TARGET, "Challenge period sent successfully");
                        }
                        Err(e) => {
                            error!(target: LOG_TARGET, "Failed to send challenge period: {:?}", e);
                        }
                    }
                }
                BlockchainServiceCommand::QueryNextChallengeTickForProvider {
                    provider_id,
                    callback,
                } => {
                    let next_challenge_tick =
                        self.get_next_challenge_tick_for_provider(&provider_id);

                    match callback.send(next_challenge_tick) {
                        Ok(_) => {
                            trace!(target: LOG_TARGET, "Next challenge tick sent successfully");
                        }
                        Err(e) => {
                            error!(target: LOG_TARGET, "Failed to send next challenge tick: {:?}", e);
                        }
                    }
                }
                BlockchainServiceCommand::QueryLastCheckpointChallengeTick { callback } => {
                    let current_block_hash = self.client.info().best_hash;

                    let last_checkpoint_tick = self
                        .client
                        .runtime_api()
                        .get_last_checkpoint_challenge_tick(current_block_hash);

                    match callback.send(last_checkpoint_tick) {
                        Ok(_) => {
                            trace!(target: LOG_TARGET, "Last checkpoint tick sent successfully");
                        }
                        Err(e) => {
                            error!(target: LOG_TARGET, "Failed to send last checkpoint challenge tick: {:?}", e);
                        }
                    }
                }
                BlockchainServiceCommand::QueryLastCheckpointChallenges { tick, callback } => {
                    let current_block_hash = self.client.info().best_hash;

                    let checkpoint_challenges = self
                        .client
                        .runtime_api()
                        .get_checkpoint_challenges(current_block_hash, tick)
                        .unwrap_or_else(|_| Err(GetCheckpointChallengesError::InternalApiError));

                    match callback.send(checkpoint_challenges) {
                        Ok(_) => {
                            trace!(target: LOG_TARGET, "Checkpoint challenges sent successfully");
                        }
                        Err(e) => {
                            error!(target: LOG_TARGET, "Failed to send checkpoint challenges: {:?}", e);
                        }
                    }
                }
                BlockchainServiceCommand::QueryProviderForestRoot {
                    provider_id,
                    callback,
                } => {
                    let current_block_hash = self.client.info().best_hash;

                    let bsp_info = self
                        .client
                        .runtime_api()
                        .get_bsp_info(current_block_hash, &provider_id)
                        .unwrap_or_else(|_| Err(GetBspInfoError::InternalApiError));

                    let root = bsp_info.map(|bsp_info| bsp_info.root);

                    match callback.send(root) {
                        Ok(_) => {
                            trace!(target: LOG_TARGET, "BSP root sent successfully");
                        }
                        Err(e) => {
                            error!(target: LOG_TARGET, "Failed to send BSP root: {:?}", e);
                        }
                    }
                }
                BlockchainServiceCommand::QueryStorageProviderCapacity {
                    provider_id,
                    callback,
                } => {
                    let current_block_hash = self.client.info().best_hash;

                    let capacity = self
                        .client
                        .runtime_api()
                        .query_storage_provider_capacity(current_block_hash, &provider_id)
                        .unwrap_or_else(|_| Err(QueryStorageProviderCapacityError::InternalError));

                    match callback.send(capacity) {
                        Ok(_) => {
                            trace!(target: LOG_TARGET, "Storage provider capacity sent successfully");
                        }
                        Err(e) => {
                            error!(target: LOG_TARGET, "Failed to send storage provider capacity: {:?}", e);
                        }
                    }
                }
                BlockchainServiceCommand::QueryAvailableStorageCapacity {
                    provider_id,
                    callback,
                } => {
                    let current_block_hash = self.client.info().best_hash;

                    let capacity = self
                        .client
                        .runtime_api()
                        .query_available_storage_capacity(current_block_hash, &provider_id)
                        .unwrap_or_else(|_| Err(QueryAvailableStorageCapacityError::InternalError));

                    match callback.send(capacity) {
                        Ok(_) => {
                            trace!(target: LOG_TARGET, "Available storage capacity sent successfully");
                        }
                        Err(e) => {
                            error!(target: LOG_TARGET, "Failed to send available storage capacity: {:?}", e);
                        }
                    }
                }
                BlockchainServiceCommand::QueueConfirmBspRequest { request, callback } => {
                    let state_store_context = self.persistent_state.open_rw_context_with_overlay();
                    state_store_context
                        .pending_confirm_storing_request_deque()
                        .push_back(request);
                    state_store_context.commit();
                    // We check right away if we can process the request so we don't waste time.
                    self.check_pending_forest_root_writes();
                    match callback.send(Ok(())) {
                        Ok(_) => {}
                        Err(e) => {
                            error!(target: LOG_TARGET, "Failed to send receiver: {:?}", e);
                        }
                    }
                }
                BlockchainServiceCommand::QueueMspRespondStorageRequest { request, callback } => {
                    let state_store_context = self.persistent_state.open_rw_context_with_overlay();
                    state_store_context
                        .pending_msp_respond_storage_request_deque()
                        .push_back(request);
                    state_store_context.commit();
                    // We check right away if we can process the request so we don't waste time.
                    self.check_pending_forest_root_writes();
                    match callback.send(Ok(())) {
                        Ok(_) => {}
                        Err(e) => {
                            error!(target: LOG_TARGET, "Failed to send receiver: {:?}", e);
                        }
                    }
                }
                BlockchainServiceCommand::QueueSubmitProofRequest { request, callback } => {
                    // The strategy used here is to replace the request in the set with the new request.
                    // This is because new insertions are presumed to be done with more information of the current state of the chain,
                    // so we want to make sure that the request is the most up-to-date one.
                    if let Some(replaced_request) =
                        self.pending_submit_proof_requests.replace(request.clone())
                    {
                        trace!(target: LOG_TARGET, "Replacing pending submit proof request {:?} with {:?}", replaced_request, request);
                    }

                    // We check right away if we can process the request so we don't waste time.
                    self.check_pending_forest_root_writes();
                    match callback.send(Ok(())) {
                        Ok(_) => {}
                        Err(e) => {
                            error!(target: LOG_TARGET, "Failed to send receiver: {:?}", e);
                        }
                    }
                }
                BlockchainServiceCommand::QueueStopStoringForInsolventUserRequest {
                    request,
                    callback,
                } => {
                    let state_store_context = self.persistent_state.open_rw_context_with_overlay();
                    state_store_context
                        .pending_stop_storing_for_insolvent_user_request_deque()
                        .push_back(request);
                    state_store_context.commit();
                    // We check right away if we can process the request so we don't waste time.
                    self.check_pending_forest_root_writes();
                    match callback.send(Ok(())) {
                        Ok(_) => {}
                        Err(e) => {
                            error!(target: LOG_TARGET, "Failed to send receiver: {:?}", e);
                        }
                    }
                }
                BlockchainServiceCommand::QueryStorageProviderId {
                    maybe_node_pub_key,
                    callback,
                } => {
                    let current_block_hash = self.client.info().best_hash;

                    let node_pub_key = maybe_node_pub_key
                        .unwrap_or_else(|| Self::caller_pub_key(self.keystore.clone()));

                    let provider_id = self
                        .client
                        .runtime_api()
                        .get_storage_provider_id(current_block_hash, &node_pub_key.into())
                        .map_err(|_| anyhow!("Internal API error"));

                    match callback.send(provider_id) {
                        Ok(_) => {}
                        Err(e) => {
                            error!(target: LOG_TARGET, "Failed to send storage provider ID: {:?}", e);
                        }
                    }
                }
                BlockchainServiceCommand::QueryUsersWithDebt {
                    provider_id,
                    min_debt,
                    callback,
                } => {
                    let current_block_hash = self.client.info().best_hash;

                    let users_with_debt = self
                        .client
                        .runtime_api()
                        .get_users_with_debt_over_threshold(
                            current_block_hash,
                            &provider_id,
                            min_debt,
                        )
                        .unwrap_or_else(|e| {
                            error!(target: LOG_TARGET, "{}", e);
                            Err(GetUsersWithDebtOverThresholdError::InternalApiError)
                        });

                    match callback.send(users_with_debt) {
                        Ok(_) => {}
                        Err(e) => {
                            error!(target: LOG_TARGET, "Failed to send back users with debt: {:?}", e);
                        }
                    }
                }
                BlockchainServiceCommand::QueryWorstCaseScenarioSlashableAmount {
                    provider_id,
                    callback,
                } => {
                    let current_block_hash = self.client.info().best_hash;

                    let worst_case_scenario_slashable_amount = self
                        .client
                        .runtime_api()
                        .get_worst_case_scenario_slashable_amount(current_block_hash, provider_id)
                        .map_err(|_| anyhow!("Internal API error"));

                    match callback.send(worst_case_scenario_slashable_amount) {
                        Ok(_) => {}
                        Err(e) => {
                            error!(target: LOG_TARGET, "Failed to send back slashable amount: {:?}", e);
                        }
                    }
                }
                BlockchainServiceCommand::QuerySlashAmountPerMaxFileSize { callback } => {
                    // Get the current block hash.
                    let current_block_hash = self.client.info().best_hash;

                    let slash_amount_per_max_file_size = self
                        .client
                        .runtime_api()
                        .get_slash_amount_per_max_file_size(current_block_hash)
                        .map_err(|_| anyhow!("Internal API error"));

                    match callback.send(slash_amount_per_max_file_size) {
                        Ok(_) => {}
                        Err(e) => {
                            error!(target: LOG_TARGET, "Failed to send back `SlashAmountPerMaxFileSize`: {:?}", e);
                        }
                    }
                }
                BlockchainServiceCommand::QueryMspIdOfBucketId {
                    bucket_id,
                    callback,
                } => {
                    let current_block_hash = self.client.info().best_hash;

                    let msp_id = self
                        .client
                        .runtime_api()
                        .query_msp_id_of_bucket_id(current_block_hash, &bucket_id)
                        .unwrap_or_else(|e| {
                            error!(target: LOG_TARGET, "{}", e);
                            Err(QueryMspIdOfBucketIdError::BucketNotFound)
                        });

                    match callback.send(msp_id) {
                        Ok(_) => {}
                        Err(e) => {
                            error!(target: LOG_TARGET, "Failed to send back MSP ID: {:?}", e);
                        }
                    }
                }
                BlockchainServiceCommand::QueryBucketsForInsolventUser {
                    msp_id,
                    user,
                    callback,
                } => {
                    let current_block_hash = self.client.info().best_hash;

                    let buckets = self
                        .client
                        .runtime_api()
                        .query_buckets_for_insolvent_user(current_block_hash, &msp_id, &user)
                        .unwrap_or_else(|e| {
                            error!(target: LOG_TARGET, "{}", e);
                            Err(QueryBucketsForInsolventUserError::InternalError)
                        });

                    match callback.send(buckets) {
                        Ok(_) => {}
                        Err(e) => {
                            error!(target: LOG_TARGET, "Failed to send back buckets: {:?}", e);
                        }
                    }
                }
                BlockchainServiceCommand::ReleaseForestRootWriteLock {
                    forest_root_write_tx,
                    callback,
                } => {
                    // Release the forest root write "lock".
                    let forest_root_write_result = forest_root_write_tx.send(()).map_err(|e| {
                        error!(target: LOG_TARGET, "CRITICAL❗️❗️ This is a bug! Failed to release forest root write lock. This is a critical bug. Please report it to the StorageHub team. \nError while sending the release message: {:?}", e);
                        anyhow!(
                            "CRITICAL❗️❗️ This is a bug! Failed to release forest root write lock. This is a critical bug. Please report it to the StorageHub team."
                        )
                    });

                    // Check if there are any pending requests to use the forest root write lock.
                    // If so, we give them the lock right away.
                    if forest_root_write_result.is_ok() {
                        self.check_pending_forest_root_writes();
                    }

                    match callback.send(forest_root_write_result) {
                        Ok(_) => {}
                        Err(e) => {
                            error!(target: LOG_TARGET, "Failed to send back forest root write result: {:?}", e);
                        }
                    }
                }
                BlockchainServiceCommand::QueueFileDeletionRequest { request, callback } => {
                    let state_store_context = self.persistent_state.open_rw_context_with_overlay();
                    state_store_context
                        .pending_file_deletion_request_deque()
                        .push_back(request);
                    state_store_context.commit();
                    // We check right away if we can process the request so we don't waste time.
                    self.check_pending_forest_root_writes();
                    match callback.send(Ok(())) {
                        Ok(_) => {}
                        Err(e) => {
                            error!(target: LOG_TARGET, "Failed to send receiver: {:?}", e);
                        }
                    }
                }
            }
        }
    }

    fn get_event_bus_provider(&self) -> &Self::EventBusProvider {
        &self.event_bus_provider
    }
}

impl<FSH> BlockchainService<FSH>
where
    FSH: ForestStorageHandler + Clone + Send + Sync + 'static,
{
    /// Create a new [`BlockchainService`].
    pub fn new(
        client: Arc<ParachainClient>,
        keystore: KeystorePtr,
        rpc_handlers: Arc<RpcHandlers>,
        forest_storage_handler: FSH,
        rocksdb_root_path: impl Into<PathBuf>,
        notify_period: Option<u32>,
    ) -> Self {
        Self {
            event_bus_provider: BlockchainServiceEventBusProvider::new(),
            client,
            keystore,
            rpc_handlers,
            forest_storage_handler,
            best_block: MinimalBlockInfo::default(),
            nonce_counter: 0,
            wait_for_block_request_by_number: BTreeMap::new(),
            wait_for_tick_request_by_number: BTreeMap::new(),
            provider_id: None,
            forest_root_snapshots: BTreeMap::new(),
            forest_root_write_lock: None,
            persistent_state: BlockchainServiceStateStore::new(rocksdb_root_path.into()),
            pending_submit_proof_requests: BTreeSet::new(),
            notify_period,
        }
    }

    async fn handle_block_import_notification<Block>(
        &mut self,
        notification: BlockImportNotification<Block>,
    ) where
        Block: cumulus_primitives_core::BlockT<Hash = H256>,
    {
        let last_block_processed = self.best_block;

        // Check if this new imported block is the new best, and if it causes a reorg.
        let new_block_notification_kind = self.register_best_block_and_check_reorg(&notification);

        // Get the new best block info, and the `TreeRoute`, i.e. the blocks from the old best block to the new best block.
        // A new non-best block is ignored and not processed.
        let (block_info, tree_route) = match new_block_notification_kind {
            NewBlockNotificationKind::NewBestBlock {
                last_best_block_processed: _,
                new_best_block,
                tree_route,
            } => (new_best_block, tree_route),
            NewBlockNotificationKind::NewNonBestBlock(_) => return,
            NewBlockNotificationKind::Reorg {
                old_best_block: _,
                new_best_block,
                tree_route,
            } => (new_best_block, tree_route),
        };
        let MinimalBlockInfo {
            number: block_number,
            hash: block_hash,
        } = block_info;

        info!(target: LOG_TARGET, "📥 Block import notification (#{}): {}", block_number, block_hash);

        // Get provider IDs linked to keys in this node's keystore and update the nonce.
        self.pre_block_processing_checks(&block_hash);

        // If this is the first block import notification, we might need to catch up.
        // Check if we just came out of syncing mode.
        // We use saturating_sub because in a reorg, there is a potential scenario where the last
        // block processed is higher than the current block number.
        if block_number.saturating_sub(last_block_processed.number) > SYNC_MODE_MIN_BLOCKS_BEHIND {
            self.handle_initial_sync(notification).await;
        }

        self.process_block_import(&block_hash, &block_number, tree_route)
            .await;
    }

    fn pre_block_processing_checks(&mut self, block_hash: &H256) {
        // We query the [`BlockchainService`] account nonce at this height
        // and update our internal counter if it's smaller than the result.
        self.sync_nonce(&block_hash);

        // Get Provider ID linked to keys in this node's keystore.
        self.get_provider_id(&block_hash);
    }

    /// Handle the situation after the node comes out of syncing mode (i.e. hasn't processed many of the last blocks).
    async fn handle_initial_sync<Block>(&mut self, notification: BlockImportNotification<Block>)
    where
        Block: cumulus_primitives_core::BlockT<Hash = H256>,
    {
        let block_hash: H256 = notification.hash;
        let block_number: BlockNumber = (*notification.header.number()).saturated_into();

        // If this is the first block import notification, we might need to catch up.
        info!(target: LOG_TARGET, "🥱 Handling coming out of sync mode (synced to #{}: {})", block_number, block_hash);

        // Check if there was an ongoing process confirm storing task.
        let state_store_context = self.persistent_state.open_rw_context_with_overlay();

        // Check if there was an ongoing process confirm storing task.
        // Note: This would only exist if the node was running as a BSP.
        let maybe_ongoing_process_confirm_storing_request = state_store_context
            .access_value(&OngoingProcessConfirmStoringRequestCf)
            .read();

        // If there was an ongoing process confirm storing task, we need to re-queue the requests.
        if let Some(process_confirm_storing_request) = maybe_ongoing_process_confirm_storing_request
        {
            for request in process_confirm_storing_request.confirm_storing_requests {
                state_store_context
                    .pending_confirm_storing_request_deque()
                    .push_back(request);
            }
        }

        // Check if there was an ongoing process msp respond storage request task.
        // Note: This would only exist if the node was running as an MSP.
        let maybe_ongoing_process_msp_respond_storage_request = state_store_context
            .access_value(&OngoingProcessMspRespondStorageRequestCf)
            .read();

        // If there was an ongoing process msp respond storage request task, we need to re-queue the requests.
        if let Some(process_msp_respond_storage_request) =
            maybe_ongoing_process_msp_respond_storage_request
        {
            for request in process_msp_respond_storage_request.respond_storing_requests {
                state_store_context
                    .pending_msp_respond_storage_request_deque()
                    .push_back(request);
            }
        }

        // Check if there was an ongoing process stop storing task.
        let maybe_ongoing_process_stop_storing_for_insolvent_user_request = state_store_context
            .access_value(&OngoingProcessStopStoringForInsolventUserRequestCf)
            .read();

        // If there was an ongoing process stop storing task, we need to re-queue the requests.
        if let Some(process_stop_storing_for_insolvent_user_request) =
            maybe_ongoing_process_stop_storing_for_insolvent_user_request
        {
            state_store_context
                .pending_stop_storing_for_insolvent_user_request_deque()
                .push_back(StopStoringForInsolventUserRequest::new(
                    process_stop_storing_for_insolvent_user_request.who,
                ));
        }

        state_store_context.commit();

        // Initialise the Provider.
        match self.provider_id {
            Some(StorageProviderId::BackupStorageProvider(bsp_id)) => {
                self.proof_submission_catch_up(&block_hash, &bsp_id);
                // TODO: Send events to check that this node has a Forest Storage for the BSP that it manages.
                // TODO: Catch up to Forest root writes in the BSP Forest.
            }
            Some(StorageProviderId::MainStorageProvider(_msp_id)) => {
                // TODO: Send events to check that this node has a Forest Storage for each Bucket this MSP manages.
                // TODO: Catch up to Forest root writes in the Bucket's Forests.
            }
            None => {
                warn!(target: LOG_TARGET, "No Provider ID found. This node is not managing a Provider.");
            }
        }
    }

    async fn process_block_import<Block>(
        &mut self,
        block_hash: &H256,
        block_number: &BlockNumber,
        tree_route: TreeRoute<Block>,
    ) where
        Block: cumulus_primitives_core::BlockT<Hash = H256>,
    {
        trace!(target: LOG_TARGET, "📠 Processing block import #{}: {}", block_number, block_hash);

        // Before triggering any task, we make sure to be caught up to the Forest roots on-chain.
        self.forest_root_changes_catchup(&tree_route).await;

        // Trigger catch up of proofs if the block is a multiple of `CHECK_FOR_PENDING_PROOFS_PERIOD`.
        // This is only relevant if this node is managing a BSP.
        if let Some(StorageProviderId::BackupStorageProvider(bsp_id)) = &self.provider_id {
            if block_number % CHECK_FOR_PENDING_PROOFS_PERIOD == BlockNumber::zero() {
                self.proof_submission_catch_up(block_hash, bsp_id);
            }
        }

        // Notify all tasks waiting for this block number (or lower).
        self.notify_import_block_number(&block_number);

        // Notify all tasks waiting for this tick number (or lower).
        // It is not guaranteed that the tick number will increase at every block import.
        self.notify_tick_number(&block_hash);

        // Process pending requests that update the forest root.
        self.check_pending_forest_root_writes();

        // Check that trigger an event every X amount of blocks (specified in config).
        self.check_for_notify(&block_number);

        let state_store_context = self.persistent_state.open_rw_context_with_overlay();
        // Get events from storage.
        // TODO: Handle the `pallet-cr-randomness` events here.
        match get_events_at_block(&self.client, block_hash) {
            Ok(block_events) => {
                // Process the events.
                for ev in block_events {
                    match ev.event.clone() {
                        // New storage request event coming from pallet-file-system.
                        RuntimeEvent::FileSystem(
                            pallet_file_system::Event::NewStorageRequest {
                                who,
                                file_key,
                                bucket_id,
                                location,
                                fingerprint,
                                size,
                                peer_ids,
                                expires_at,
                            },
                        ) => self.emit(NewStorageRequest {
                            who,
                            file_key: FileKey::from(file_key.as_ref()),
                            bucket_id,
                            location,
                            fingerprint: fingerprint.as_ref().into(),
                            size,
                            user_peer_ids: peer_ids,
                            expires_at,
                        }),
                        // A Provider's challenge cycle has been initialised.
                        RuntimeEvent::ProofsDealer(
                            pallet_proofs_dealer::Event::NewChallengeCycleInitialised {
                                current_tick: _,
                                next_challenge_deadline: _,
                                provider: provider_id,
                                maybe_provider_account,
                            },
                        ) => {
                            // This node only cares if the Provider account matches one of the accounts in the keystore.
                            if let Some(account) = maybe_provider_account {
                                let account: Vec<u8> =
                                    <sp_runtime::AccountId32 as AsRef<[u8; 32]>>::as_ref(&account)
                                        .to_vec();
                                if self.keystore.has_keys(&[(account.clone(), BCSV_KEY_TYPE)]) {
                                    // If so, add the Provider ID to the list of Providers that this node is monitoring.
                                    info!(target: LOG_TARGET, "🔑 New Provider ID to monitor [{:?}] for account [{:?}]", provider_id, account);

                                    // Managing more than one Provider is not supported, so if this node is already managing another Provider, emit a warning
                                    // and stop managing it, in favour of the new Provider.
                                    if let Some(managed_provider) = &self.provider_id {
                                        let managed_provider_id = match managed_provider {
                                            StorageProviderId::BackupStorageProvider(bsp_id) => {
                                                bsp_id
                                            }
                                            StorageProviderId::MainStorageProvider(msp_id) => {
                                                msp_id
                                            }
                                        };
                                        if managed_provider_id != &provider_id {
                                            warn!(target: LOG_TARGET, "🔄 This node is already managing a Provider. Stopping managing Provider ID {:?} in favour of Provider ID {:?}", managed_provider, provider_id);
                                        }
                                    }

                                    // Only BSPs can be challenged, therefore this is a BSP.
                                    self.provider_id =
                                        Some(StorageProviderId::BackupStorageProvider(provider_id));
                                }
                            }
                        }
                        // New challenge seed event coming from pallet-proofs-dealer.
                        RuntimeEvent::ProofsDealer(
                            pallet_proofs_dealer::Event::NewChallengeSeed {
                                challenges_ticker,
                                seed: _,
                            },
                        ) => {
                            // This event is relevant in case the Provider managed is a BSP.
                            if let Some(StorageProviderId::BackupStorageProvider(bsp_id)) =
                                &self.provider_id
                            {
                                // Check if the challenges tick is one that this BSP has to submit a proof for.
                                if self.should_provider_submit_proof(
                                    &block_hash,
                                    bsp_id,
                                    &challenges_ticker,
                                ) {
                                    self.proof_submission_catch_up(&block_hash, bsp_id);
                                } else {
                                    trace!(target: LOG_TARGET, "Challenges tick is not the next one to be submitted for Provider [{:?}]", bsp_id);
                                }
                            }
                        }
                        // A provider has been marked as slashable.
                        RuntimeEvent::ProofsDealer(
                            pallet_proofs_dealer::Event::SlashableProvider {
                                provider,
                                next_challenge_deadline,
                            },
                        ) => self.emit(SlashableProvider {
                            provider,
                            next_challenge_deadline,
                        }),
                        // The last chargeable info of a provider has been updated
                        RuntimeEvent::PaymentStreams(
                            pallet_payment_streams::Event::LastChargeableInfoUpdated {
                                provider_id,
                                last_chargeable_tick,
                                last_chargeable_price_index,
                            },
                        ) => {
                            if let Some(managed_provider_id) = &self.provider_id {
                                // We only emit the event if the Provider ID is the one that this node is managing.
                                // It's irrelevant if the Provider ID is a MSP or a BSP.
                                let managed_provider_id = match managed_provider_id {
                                    StorageProviderId::BackupStorageProvider(bsp_id) => bsp_id,
                                    StorageProviderId::MainStorageProvider(msp_id) => msp_id,
                                };
                                if provider_id == *managed_provider_id {
                                    self.emit(LastChargeableInfoUpdated {
                                        provider_id: provider_id,
                                        last_chargeable_tick: last_chargeable_tick,
                                        last_chargeable_price_index: last_chargeable_price_index,
                                    })
                                }
                            }
                        }
                        // A user has been flagged as without funds in the runtime
                        RuntimeEvent::PaymentStreams(
                            pallet_payment_streams::Event::UserWithoutFunds { who },
                        ) => {
                            self.emit(UserWithoutFunds { who });
                        }
                        // A file was correctly deleted from a user without funds
                        RuntimeEvent::FileSystem(
                            pallet_file_system::Event::SpStopStoringInsolventUser {
                                sp_id,
                                file_key,
                                owner,
                                location,
                                new_root,
                            },
                        ) => {
                            if let Some(managed_provider_id) = &self.provider_id {
                                // We only emit the event if the Provider ID is the one that this node is managing.
                                // It's irrelevant if the Provider ID is a MSP or a BSP.
                                let managed_provider_id = match managed_provider_id {
                                    StorageProviderId::BackupStorageProvider(bsp_id) => bsp_id,
                                    StorageProviderId::MainStorageProvider(msp_id) => msp_id,
                                };
                                if sp_id == *managed_provider_id {
                                    self.emit(SpStopStoringInsolventUser {
                                        sp_id,
                                        file_key: file_key.into(),
                                        owner,
                                        location,
                                        new_root,
                                    })
                                }
                            }
                        }
                        // A bucket was correctly deleted from a user without funds
                        RuntimeEvent::FileSystem(
                            pallet_file_system::Event::MspStopStoringBucketInsolventUser {
                                msp_id,
                                bucket_id,
                                owner,
                            },
                        ) => {
                            if let Some(managed_provider_id) = &self.provider_id {
                                // We only emit the event if the Provider ID is the one that this node is managing
                                // and is a MSP.
                                match managed_provider_id {
                                    StorageProviderId::MainStorageProvider(managed_msp_id)
                                        if managed_msp_id == &msp_id =>
                                    {
                                        self.emit(MspStopStoringBucketInsolventUser {
                                            msp_id,
                                            bucket_id,
                                            owner,
                                        })
                                    }
                                    // Otherwise, ignore the event.
                                    _ => {}
                                }
                            }
                        }
                        RuntimeEvent::FileSystem(
                            pallet_file_system::Event::MoveBucketRejected { bucket_id, msp_id },
                        ) => {
                            // This event is relevant in case the Provider managed is a BSP.
                            if let Some(StorageProviderId::BackupStorageProvider(_)) =
                                &self.provider_id
                            {
                                self.emit(MoveBucketRejected { bucket_id, msp_id });
                            }
                        }
                        RuntimeEvent::FileSystem(
                            pallet_file_system::Event::MoveBucketAccepted {
                                bucket_id,
                                msp_id,
                                value_prop_id,
                            },
                        ) => {
                            match self.provider_id {
                                // As a BSP, this node is interested in the event to allow the new MSP to request files from it.
                                Some(StorageProviderId::BackupStorageProvider(_)) => {
                                    self.emit(MoveBucketAccepted { bucket_id, msp_id });
                                }
                                // As an MSP, this node is interested in the event only if this node is the new MSP.
                                Some(StorageProviderId::MainStorageProvider(own_msp_id))
                                    if own_msp_id == msp_id =>
                                {
                                    self.emit(StartMovedBucketDownload {
                                        bucket_id,
                                        value_prop_id,
                                    });
                                }
                                // Otherwise, ignore the event.
                                _ => {}
                            }
                        }
                        RuntimeEvent::FileSystem(
                            pallet_file_system::Event::MoveBucketRequestExpired { bucket_id },
                        ) => {
                            // This event is relevant in case the Provider managed is a BSP.
                            if let Some(StorageProviderId::BackupStorageProvider(_)) =
                                &self.provider_id
                            {
                                self.emit(MoveBucketExpired { bucket_id });
                            }
                        }
                        RuntimeEvent::FileSystem(
                            pallet_file_system::Event::BspConfirmStoppedStoring {
                                bsp_id,
                                file_key,
                                new_root,
                            },
                        ) => {
                            // This event is relevant in case the Provider managed is a BSP.
                            if let Some(StorageProviderId::BackupStorageProvider(managed_bsp_id)) =
                                &self.provider_id
                            {
                                if managed_bsp_id == &bsp_id {
                                    self.emit(BspConfirmStoppedStoring {
                                        bsp_id,
                                        file_key: file_key.into(),
                                        new_root,
                                    });
                                }
                            }
                        }
                        RuntimeEvent::FileSystem(
                            pallet_file_system::Event::AcceptedBspVolunteer {
                                bsp_id,
                                bucket_id,
                                location,
                                fingerprint,
                                multiaddresses,
                                owner,
                                size,
                            },
                        ) if owner
                            == AccountId32::from(Self::caller_pub_key(self.keystore.clone())) =>
                        {
                            // This event should only be of any use if a node is run by as a user.
                            if self.provider_id.is_none() {
                                log::info!(
                                    target: LOG_TARGET,
                                    "AcceptedBspVolunteer event for BSP ID: {:?}",
                                    bsp_id
                                );

                                // We try to convert the types coming from the runtime into our expected types.
                                let fingerprint: Fingerprint = fingerprint.as_bytes().into();

                                let multiaddress_vec: Vec<Multiaddr> =
                                    convert_raw_multiaddresses_to_multiaddr(multiaddresses);

                                self.emit(AcceptedBspVolunteer {
                                    bsp_id,
                                    bucket_id,
                                    location,
                                    fingerprint,
                                    multiaddresses: multiaddress_vec,
                                    owner,
                                    size,
                                })
                            }
                        }
                        RuntimeEvent::FileSystem(
                            pallet_file_system::Event::FileDeletionRequest {
                                user,
                                file_key,
                                file_size,
                                bucket_id,
                                msp_id,
                                proof_of_inclusion,
                            },
                        ) => {
                            // This event is relevant in case the Provider managed is an MSP.
                            if let Some(StorageProviderId::MainStorageProvider(managed_msp_id)) =
                                &self.provider_id
                            {
                                if managed_msp_id == &msp_id {
                                    self.emit(FileDeletionRequest {
                                        user,
                                        file_key: file_key.into(),
                                        file_size: file_size.into(),
                                        bucket_id,
                                        msp_id,
                                        proof_of_inclusion,
                                    });
                                }
                            }
                        }
                        // Ignore all other events.
                        _ => {}
                    }
                }
            }
            Err(e) => {
                // TODO: Handle case where the storage cannot be decoded.
                // TODO: This would happen if we're parsing a block authored with an older version of the runtime, using
                // TODO: a node that has a newer version of the runtime, therefore the EventsVec type is different.
                // TODO: Consider using runtime APIs for getting old data of previous blocks, and this just for current blocks.
                error!(target: LOG_TARGET, "Failed to get events storage element: {:?}", e);
            }
        }
        state_store_context
            .access_value(&LastProcessedBlockNumberCf)
            .write(block_number);
        state_store_context.commit();
    }

    /// Handle a finality notification.
    async fn handle_finality_notification<Block>(
        &mut self,
        notification: FinalityNotification<Block>,
    ) where
        Block: cumulus_primitives_core::BlockT<Hash = H256>,
    {
        let block_hash: H256 = notification.hash;
        let block_number: BlockNumber = (*notification.header.number()).saturated_into();

        info!(target: LOG_TARGET, "📨 Finality notification #{}: {}", block_number, block_hash);

        // Get events from storage.
        match get_events_at_block(&self.client, &block_hash) {
            Ok(block_events) => {
                // Process the events.
                for ev in block_events {
                    match ev.event.clone() {
                        RuntimeEvent::ProofsDealer(
                            pallet_proofs_dealer::Event::MutationsAppliedForProvider {
                                provider_id,
                                mutations,
                                old_root: _,
                                new_root,
                            },
                        ) => {
                            // This event is relevant in case the Provider managed is a BSP.
                            if let Some(StorageProviderId::BackupStorageProvider(managed_bsp_id)) =
                                &self.provider_id
                            {
                                // We only emit the event if the Provider ID is the one that this node is managing.
                                if provider_id == *managed_bsp_id {
                                    self.emit(FinalisedTrieRemoveMutationsApplied {
                                        provider_id,
                                        mutations: mutations.clone().into(),
                                        new_root,
                                    })
                                }
                            }
                        }
                        RuntimeEvent::FileSystem(
                            pallet_file_system::Event::MspStoppedStoringBucket {
                                msp_id,
                                owner,
                                bucket_id,
                            },
                        ) => {
                            // This event is relevant in case the Provider managed is an MSP.
                            if let Some(StorageProviderId::MainStorageProvider(managed_msp_id)) =
                                &self.provider_id
                            {
                                if msp_id == *managed_msp_id {
                                    self.emit(FinalisedMspStoppedStoringBucket {
                                        msp_id,
                                        owner,
                                        bucket_id,
                                    })
                                }
                            }
                        }
						RuntimeEvent::FileSystem(pallet_file_system::Event::MspStopStoringBucketInsolventUser {
							msp_id,
							owner: _,
							bucket_id
						}) => {
							// This event is relevant in case the Provider managed is the MSP of the event.
							if let Some(StorageProviderId::MainStorageProvider(managed_msp_id)) = &self.provider_id {
								if msp_id == *managed_msp_id {
									self.emit(FinalisedMspStopStoringBucketInsolventUser {
										msp_id,
										bucket_id
									})
								}
							}
						}
                        RuntimeEvent::FileSystem(
                            pallet_file_system::Event::BspConfirmStoppedStoring {
                                bsp_id,
                                file_key,
                                new_root,
                            },
                        ) => {
                            // This event is relevant in case the Provider managed is a BSP.
                            if let Some(StorageProviderId::BackupStorageProvider(managed_bsp_id)) =
                                &self.provider_id
                            {
                                if managed_bsp_id == &bsp_id {
                                    self.emit(FinalisedBspConfirmStoppedStoring {
                                        bsp_id,
                                        file_key: file_key.into(),
                                        new_root,
                                    });
                                }
                            }
                        }
                        RuntimeEvent::FileSystem(
                            pallet_file_system::Event::ProofSubmittedForPendingFileDeletionRequest {
                                msp_id,
                                user,
                                file_key,
                                file_size,
                                bucket_id,
                                proof_of_inclusion,
                            },
                        ) => {
                            // This event is relevant in case the Provider managed is an MSP.
                            if let Some(StorageProviderId::MainStorageProvider(managed_msp_id)) =
                                &self.provider_id
                            {
                                // Only emit the event if the MSP provided a proof of inclusion, meaning the file key was deleted from the bucket's forest.
                                if managed_msp_id == &msp_id && proof_of_inclusion {
                                    self.emit(FinalisedProofSubmittedForPendingFileDeletionRequest {
                                        user,
                                        file_key: file_key.into(),
                                        file_size: file_size.into(),
                                        bucket_id,
                                        msp_id,
                                        proof_of_inclusion,
                                    });
                                }
                            }
                        }
                        RuntimeEvent::FileSystem(
                            pallet_file_system::Event::MoveBucketRequested {
                                who: _,
                                bucket_id,
                                new_msp_id,
                                new_value_prop_id,
                            },
                        ) => {
                            match self.provider_id {
                                // As a BSP, this node is interested in the event to allow the new MSP to request files from it.
                                Some(StorageProviderId::BackupStorageProvider(_)) => {
                                    self.emit(MoveBucketRequested {
                                        bucket_id,
                                        new_msp_id,
                                    });
                                }
                                // As an MSP, this node is interested in the event only if this node is the new MSP.
                                Some(StorageProviderId::MainStorageProvider(msp_id))
                                    if msp_id == new_msp_id =>
                                {
                                    self.emit(MoveBucketRequestedForMsp {
                                        bucket_id,
                                        value_prop_id: new_value_prop_id,
                                    });
                                }
                                // Otherwise, ignore the event.
                                _ => {}
                            }
                        }
                        // Ignore all other events.
                        _ => {}
                    }
                }
            }
            Err(e) => {
                // TODO: Handle case where the storage cannot be decoded.
                // TODO: This would happen if we're parsing a block authored with an older version of the runtime, using
                // TODO: a node that has a newer version of the runtime, therefore the EventsVec type is different.
                // TODO: Consider using runtime APIs for getting old data of previous blocks, and this just for current blocks.
                error!(target: LOG_TARGET, "Failed to get events storage element: {:?}", e);
            }
        }
    }
}<|MERGE_RESOLUTION|>--- conflicted
+++ resolved
@@ -55,13 +55,9 @@
         FinalisedMspStopStoringBucketInsolventUser, FinalisedMspStoppedStoringBucket,
         FinalisedProofSubmittedForPendingFileDeletionRequest, FinalisedTrieRemoveMutationsApplied,
         LastChargeableInfoUpdated, MoveBucketAccepted, MoveBucketExpired, MoveBucketRejected,
-<<<<<<< HEAD
         MoveBucketRequested, MoveBucketRequestedForMsp, MspStopStoringBucketInsolventUser,
-        NewStorageRequest, SlashableProvider, SpStopStoringInsolventUser, UserWithoutFunds,
-=======
-        MoveBucketRequested, MoveBucketRequestedForMsp, NewStorageRequest, SlashableProvider,
-        SpStopStoringInsolventUser, StartMovedBucketDownload, UserWithoutFunds,
->>>>>>> d43e13ef
+        NewStorageRequest, SlashableProvider, SpStopStoringInsolventUser, StartMovedBucketDownload,
+        UserWithoutFunds,
     },
     state::{
         BlockchainServiceStateStore, LastProcessedBlockNumberCf,
