--- conflicted
+++ resolved
@@ -46,18 +46,8 @@
 use crate::{
     commands::BlockchainServiceCommand,
     events::{
-<<<<<<< HEAD
         AcceptedBspVolunteer, BlockchainServiceEventBusProvider, LastChargeableInfoUpdated,
         NewStorageRequest, SlashableProvider, SpStopStoringInsolventUser, UserWithoutFunds,
-=======
-        AcceptedBspVolunteer, BlockchainServiceEventBusProvider, BspConfirmStoppedStoring,
-        FileDeletionRequest, FinalisedBspConfirmStoppedStoring, FinalisedBucketMovedAway,
-        FinalisedMspStoppedStoringBucket, FinalisedProofSubmittedForPendingFileDeletionRequest,
-        FinalisedTrieRemoveMutationsApplied, LastChargeableInfoUpdated, MoveBucketAccepted,
-        MoveBucketExpired, MoveBucketRejected, MoveBucketRequested, MoveBucketRequestedForMsp,
-        NewStorageRequest, SlashableProvider, SpStopStoringInsolventUser, StartMovedBucketDownload,
-        UserWithoutFunds,
->>>>>>> bfc03d29
     },
     state::{
         BlockchainServiceStateStore, LastProcessedBlockNumberCf,
@@ -1385,8 +1375,6 @@
                             }
                         }
                         RuntimeEvent::FileSystem(
-<<<<<<< HEAD
-=======
                             pallet_file_system::Event::MoveBucketRejected {
                                 bucket_id,
                                 old_msp_id,
@@ -1470,7 +1458,6 @@
                             }
                         }
                         RuntimeEvent::FileSystem(
->>>>>>> bfc03d29
                             pallet_file_system::Event::AcceptedBspVolunteer {
                                 bsp_id,
                                 bucket_id,
@@ -1555,20 +1542,124 @@
                 for ev in block_events {
                     // Process the events applicable regardless of whether this node is managing a BSP or an MSP.
                     match ev.event.clone() {
-                        // Ignore all other events.
-                        _ => {}
-                    }
-
-                    // Process Provider-specific events.
-                    match &self.maybe_managed_provider {
-                        Some(ManagedProvider::Bsp(_)) => {
-                            self.bsp_process_block_events(&block_hash, ev.event.clone());
-                        }
-                        Some(ManagedProvider::Msp(_)) => {
-                            self.msp_process_block_events(&block_hash, ev.event.clone());
-                        }
-<<<<<<< HEAD
-=======
+                        RuntimeEvent::ProofsDealer(
+                            pallet_proofs_dealer::Event::MutationsAppliedForProvider {
+                                provider_id,
+                                mutations,
+                                old_root: _,
+                                new_root,
+                            },
+                        ) => {
+                            // This event is relevant in case the Provider managed is a BSP.
+                            if let Some(StorageProviderId::BackupStorageProvider(managed_bsp_id)) =
+                                &self.provider_id
+                            {
+                                // We only emit the event if the Provider ID is the one that this node is managing.
+                                if provider_id == *managed_bsp_id {
+                                    self.emit(FinalisedTrieRemoveMutationsApplied {
+                                        provider_id,
+                                        mutations: mutations.clone().into(),
+                                        new_root,
+                                    })
+                                }
+                            }
+                        }
+                        RuntimeEvent::FileSystem(
+                            pallet_file_system::Event::MspStoppedStoringBucket {
+                                msp_id,
+                                owner,
+                                bucket_id,
+                            },
+                        ) => {
+                            // This event is relevant in case the Provider managed is an MSP.
+                            if let Some(StorageProviderId::MainStorageProvider(managed_msp_id)) =
+                                &self.provider_id
+                            {
+                                if msp_id == *managed_msp_id {
+                                    self.emit(FinalisedMspStoppedStoringBucket {
+                                        msp_id,
+                                        owner,
+                                        bucket_id,
+                                    })
+                                }
+                            }
+                        }
+                        RuntimeEvent::FileSystem(
+                            pallet_file_system::Event::BspConfirmStoppedStoring {
+                                bsp_id,
+                                file_key,
+                                new_root,
+                            },
+                        ) => {
+                            // This event is relevant in case the Provider managed is a BSP.
+                            if let Some(StorageProviderId::BackupStorageProvider(managed_bsp_id)) =
+                                &self.provider_id
+                            {
+                                if managed_bsp_id == &bsp_id {
+                                    self.emit(FinalisedBspConfirmStoppedStoring {
+                                        bsp_id,
+                                        file_key: file_key.into(),
+                                        new_root,
+                                    });
+                                }
+                            }
+                        }
+                        RuntimeEvent::FileSystem(
+                            pallet_file_system::Event::ProofSubmittedForPendingFileDeletionRequest {
+                                msp_id,
+                                user,
+                                file_key,
+                                file_size,
+                                bucket_id,
+                                proof_of_inclusion,
+                            },
+                        ) => {
+                            // This event is relevant in case the Provider managed is an MSP.
+                            if let Some(StorageProviderId::MainStorageProvider(managed_msp_id)) =
+                                &self.provider_id
+                            {
+                                // Only emit the event if the MSP provided a proof of inclusion, meaning the file key was deleted from the bucket's forest.
+                                if managed_msp_id == &msp_id && proof_of_inclusion {
+                                    self.emit(FinalisedProofSubmittedForPendingFileDeletionRequest {
+                                        user,
+                                        file_key: file_key.into(),
+                                        file_size: file_size.into(),
+                                        bucket_id,
+                                        msp_id,
+                                        proof_of_inclusion,
+                                    });
+                                }
+                            }
+                        }
+                        RuntimeEvent::FileSystem(
+                            pallet_file_system::Event::MoveBucketRequested {
+                                who: _,
+                                bucket_id,
+                                new_msp_id,
+                                new_value_prop_id,
+                            },
+                        ) => {
+                            match self.provider_id {
+                                // As a BSP, this node is interested in the event to allow the new MSP to request files from it.
+                                Some(StorageProviderId::BackupStorageProvider(_)) => {
+                                    self.emit(MoveBucketRequested {
+                                        bucket_id,
+                                        new_msp_id,
+                                    });
+                                }
+                                // As an MSP, this node is interested in the event only if this node is the new MSP.
+                                Some(StorageProviderId::MainStorageProvider(msp_id))
+                                    if msp_id == new_msp_id =>
+                                {
+                                    self.emit(MoveBucketRequestedForMsp {
+                                        bucket_id,
+                                        value_prop_id: new_value_prop_id,
+                                    });
+                                }
+                                // Otherwise, ignore the event.
+                                _ => {}
+                            }
+                        }
                         RuntimeEvent::FileSystem(
                             pallet_file_system::Event::MoveBucketAccepted {
                                 bucket_id,
@@ -1596,7 +1687,17 @@
                             }
                         }
                         // Ignore all other events.
->>>>>>> bfc03d29
+                        _ => {}
+                    }
+
+                    // Process Provider-specific events.
+                    match &self.maybe_managed_provider {
+                        Some(ManagedProvider::Bsp(_)) => {
+                            self.bsp_process_block_events(&block_hash, ev.event.clone());
+                        }
+                        Some(ManagedProvider::Msp(_)) => {
+                            self.msp_process_block_events(&block_hash, ev.event.clone());
+                        }
                         _ => {}
                     }
                 }
