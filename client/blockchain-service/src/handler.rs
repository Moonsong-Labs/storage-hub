--- conflicted
+++ resolved
@@ -7,15 +7,6 @@
     sync::Arc,
 };
 
-<<<<<<< HEAD
-use futures::prelude::*;
-use log::{debug, trace, warn};
-use pallet_storage_providers_runtime_api::{
-    GetBspInfoError, QueryAvailableStorageCapacityError, QueryEarliestChangeCapacityBlockError,
-    QueryMspIdOfBucketIdError, QueryStorageProviderCapacityError, StorageProvidersApi,
-};
-=======
->>>>>>> 6be2d6b7
 use sc_client_api::{
     BlockImportNotification, BlockchainEvents, FinalityNotification, HeaderBackend,
 };
@@ -31,11 +22,7 @@
 };
 
 use pallet_file_system_runtime_api::{
-<<<<<<< HEAD
-    FileSystemApi, QueryBspConfirmChunksToProveForFileError, QueryFileEarliestVolunteerBlockError,
-=======
     FileSystemApi, QueryBspConfirmChunksToProveForFileError, QueryFileEarliestVolunteerTickError,
->>>>>>> 6be2d6b7
     QueryMspConfirmChunksToProveForFileError,
 };
 use pallet_payment_streams_runtime_api::{GetUsersWithDebtOverThresholdError, PaymentStreamsApi};
@@ -494,8 +481,6 @@
                         }
                     }
                 }
-<<<<<<< HEAD
-=======
                 BlockchainServiceCommand::QueryProviderMultiaddresses {
                     provider_id,
                     callback,
@@ -520,7 +505,6 @@
                         }
                     }
                 }
->>>>>>> 6be2d6b7
                 BlockchainServiceCommand::QueryChallengesFromSeed {
                     seed,
                     provider_id,
@@ -865,8 +849,6 @@
                         }
                     }
                 }
-<<<<<<< HEAD
-=======
                 BlockchainServiceCommand::QuerySlashAmountPerMaxFileSize { callback } => {
                     // Get the current block hash.
                     let current_block_hash = self.client.info().best_hash;
@@ -884,7 +866,6 @@
                         }
                     }
                 }
->>>>>>> 6be2d6b7
                 BlockchainServiceCommand::QueryMspIdOfBucketId {
                     bucket_id,
                     callback,
@@ -907,8 +888,6 @@
                         }
                     }
                 }
-<<<<<<< HEAD
-=======
                 BlockchainServiceCommand::ReleaseForestRootWriteLock {
                     forest_root_write_tx,
                     callback,
@@ -934,7 +913,6 @@
                         }
                     }
                 }
->>>>>>> 6be2d6b7
             }
         }
     }
@@ -1031,10 +1009,7 @@
         }
 
         // Check if there was an ongoing process msp respond storage request task.
-<<<<<<< HEAD
-=======
         // Note: This would only exist if the node was running as an MSP.
->>>>>>> 6be2d6b7
         let maybe_ongoing_process_msp_respond_storage_request = state_store_context
             .access_value(&OngoingProcessMspRespondStorageRequestCf)
             .read();
