use anyhow::anyhow;
use futures::prelude::*;
use std::{
    collections::{BTreeMap, BTreeSet},
    path::PathBuf,
    sync::Arc,
};

use sc_client_api::{
    BlockImportNotification, BlockchainEvents, FinalityNotification, HeaderBackend,
};
use sc_network::Multiaddr;
use sc_service::RpcHandlers;
use sc_tracing::tracing::{debug, error, info, trace, warn};
use sp_api::{ApiError, ProvideRuntimeApi};
use sp_core::H256;
use sp_keystore::{Keystore, KeystorePtr};
use sp_runtime::{traits::Header, AccountId32, SaturatedConversion};

use pallet_file_system_runtime_api::{
    FileSystemApi, QueryBspConfirmChunksToProveForFileError, QueryFileEarliestVolunteerTickError,
    QueryMspConfirmChunksToProveForFileError,
};
use pallet_payment_streams_runtime_api::{GetUsersWithDebtOverThresholdError, PaymentStreamsApi};
use pallet_proofs_dealer_runtime_api::{
    GetChallengePeriodError, GetCheckpointChallengesError, GetLastTickProviderSubmittedProofError,
    ProofsDealerApi,
};
use pallet_storage_providers_runtime_api::{
    GetBspInfoError, QueryAvailableStorageCapacityError, QueryEarliestChangeCapacityBlockError,
    QueryMspIdOfBucketIdError, QueryProviderMultiaddressesError, QueryStorageProviderCapacityError,
    StorageProvidersApi,
};
use shc_actors_framework::actor::{Actor, ActorEventLoop};
use shc_common::{
    blockchain_utils::{convert_raw_multiaddresses_to_multiaddr, get_events_at_block},
    consts::CURRENT_FOREST_KEY,
    types::{
        BlockNumber, ChallengeableProviderId, EitherBucketOrBspId, Fingerprint, ParachainClient,
        StorageProviderId, TickNumber, BCSV_KEY_TYPE,
    },
};
use shp_file_metadata::FileKey;
use storage_hub_runtime::RuntimeEvent;

use crate::{
    commands::BlockchainServiceCommand,
    events::{
<<<<<<< HEAD
        AcceptedBspVolunteer, BlockchainServiceEventBusProvider, FinalisedMspStoppedStoringBucket,
=======
        AcceptedBspVolunteer, BlockchainServiceEventBusProvider, BspConfirmStoppedStoring,
        FinalisedBspConfirmStoppedStoring, FinalisedMspStoppedStoringBucket,
>>>>>>> e3d42d3b
        FinalisedTrieRemoveMutationsApplied, LastChargeableInfoUpdated, NewStorageRequest,
        SlashableProvider, SpStopStoringInsolventUser, UserWithoutFunds,
    },
    state::{
        BlockchainServiceStateStore, LastProcessedBlockNumberCf,
        OngoingProcessConfirmStoringRequestCf, OngoingProcessMspRespondStorageRequestCf,
        OngoingProcessStopStoringForInsolventUserRequestCf,
    },
    transaction::SubmittedTransaction,
    typed_store::{CFDequeAPI, ProvidesTypedDbSingleAccess},
    types::{
        BestBlockInfo, ForestStorageSnapshotInfo, NewBlockNotificationKind,
        StopStoringForInsolventUserRequest, SubmitProofRequest,
    },
};

pub(crate) const LOG_TARGET: &str = "blockchain-service";

/// The minimum number of blocks behind the current best block to consider the node out of sync.
///
/// This triggers a catch-up of proofs and Forest root changes in the blockchain service, before
/// continuing to process incoming events.
///
/// TODO: Define properly the number of blocks to come out of sync mode
pub(crate) const SYNC_MODE_MIN_BLOCKS_BEHIND: BlockNumber = 5;

/// The BlockchainService actor.
///
/// This actor is responsible for sending extrinsics to the runtime and handling block import notifications.
/// For such purposes, it uses the [`ParachainClient`] to interact with the runtime, the [`RpcHandlers`] to send
/// extrinsics, and the [`Keystore`] to sign the extrinsics.
pub struct BlockchainService {
    /// The event bus provider.
    pub(crate) event_bus_provider: BlockchainServiceEventBusProvider,
    /// The parachain client. Used to interact with the runtime.
    pub(crate) client: Arc<ParachainClient>,
    /// The keystore. Used to sign extrinsics.
    pub(crate) keystore: KeystorePtr,
    /// The RPC handlers. Used to send extrinsics.
    pub(crate) rpc_handlers: Arc<RpcHandlers>,
    /// The hash and number of the last best block processed by the BlockchainService.
    ///
    /// This is used to detect when the BlockchainService gets out of syncing mode and should therefore
    /// run some initialisation tasks. Also used to detect reorgs.
    pub(crate) best_block: BestBlockInfo,
    /// Nonce counter for the extrinsics.
    pub(crate) nonce_counter: u32,
    /// A registry of waiters for a block number.
    pub(crate) wait_for_block_request_by_number:
        BTreeMap<BlockNumber, Vec<tokio::sync::oneshot::Sender<()>>>,
    /// A registry of waiters for a tick number.
    pub(crate) wait_for_tick_request_by_number:
        BTreeMap<TickNumber, Vec<tokio::sync::oneshot::Sender<Result<(), ApiError>>>>,
    /// The Provider ID that this node is managing.
    ///
    /// Can be a BSP or an MSP.
    /// This is initialised when the node is in sync.
    pub(crate) provider_id: Option<StorageProviderId>,
    /// A map of [`EitherBucketOrBspId`] to the current Forest keys.
    ///
    /// [`EitherBucketOrBspId`] can be a BSP or the buckets that an MSP has.
    /// This is used to keep track of the current Forest key for each Bucket, or THE ONLY Forest key for the BSP, in the current best block.
    pub(crate) current_forest_keys: BTreeMap<ChallengeableProviderId, Vec<u8>>,
    /// A map of [`EitherBucketOrBspId`] to the Forest Storage snapshots.
    ///
    /// [`EitherBucketOrBspId`] can be a BSP or the buckets that an MSP has.
    /// Forest Storage snapshots are stored in a BTreeSet, ordered by block number and block hash.
    /// TODO: Remove this `allow(dead_code)` once we have implemented the Forest Storage snapshots.
    #[allow(dead_code)]
    pub(crate) forest_root_snapshots:
        BTreeMap<EitherBucketOrBspId, BTreeSet<ForestStorageSnapshotInfo>>,
    /// A lock to prevent multiple tasks from writing to the runtime Forest root (send transactions) at the same time.
    ///
    /// This is a oneshot channel instead of a regular mutex because we want to "lock" in 1
    /// thread (Blockchain Service) and unlock it at the end of the spawned task. The alternative
    /// would be to send a [`MutexGuard`].
    pub(crate) forest_root_write_lock: Option<tokio::sync::oneshot::Receiver<()>>,
    /// A persistent state store for the BlockchainService actor.
    pub(crate) persistent_state: BlockchainServiceStateStore,
    /// Pending submit proof requests. Note: this is not kept in the persistent state because of
    /// various edge cases when restarting the node, all originating from the "dynamic" way of
    /// computing the next challenges tick. This case is handled separately.
    pub(crate) pending_submit_proof_requests: BTreeSet<SubmitProofRequest>,
    /// Notify period value to know when to trigger the NotifyPeriod event.
    pub(crate) notify_period: Option<u32>,
}

/// Event loop for the BlockchainService actor.
pub struct BlockchainServiceEventLoop {
    receiver: sc_utils::mpsc::TracingUnboundedReceiver<BlockchainServiceCommand>,
    actor: BlockchainService,
}

/// Merged event loop message for the BlockchainService actor.
enum MergedEventLoopMessage<Block>
where
    Block: cumulus_primitives_core::BlockT,
{
    Command(BlockchainServiceCommand),
    BlockImportNotification(BlockImportNotification<Block>),
    FinalityNotification(FinalityNotification<Block>),
}

/// Implement the ActorEventLoop trait for the BlockchainServiceEventLoop.
impl ActorEventLoop<BlockchainService> for BlockchainServiceEventLoop {
    fn new(
        actor: BlockchainService,
        receiver: sc_utils::mpsc::TracingUnboundedReceiver<BlockchainServiceCommand>,
    ) -> Self {
        Self { actor, receiver }
    }

    async fn run(mut self) {
        info!(target: LOG_TARGET, "BlockchainService starting up!");

        // Import notification stream to be notified of new blocks.
        // The behaviour of this stream is:
        // 1. While the node is syncing to the tip of the chain (initial sync, i.e. it just started
        // or got behind due to connectivity issues), it will only notify us of re-orgs.
        // 2. Once the node is synced, it will notify us of every new block.
        let block_import_notification_stream = self.actor.client.import_notification_stream();

        // Finality notification stream to be notified of blocks being finalised.
        let finality_notification_stream = self.actor.client.finality_notification_stream();

        // Merging notification streams with command stream.
        let mut merged_stream = stream::select_all(vec![
            self.receiver.map(MergedEventLoopMessage::Command).boxed(),
            block_import_notification_stream
                .map(MergedEventLoopMessage::BlockImportNotification)
                .boxed(),
            finality_notification_stream
                .map(MergedEventLoopMessage::FinalityNotification)
                .boxed(),
        ]);

        // Process incoming messages.
        while let Some(notification) = merged_stream.next().await {
            match notification {
                MergedEventLoopMessage::Command(command) => {
                    self.actor.handle_message(command).await;
                }
                MergedEventLoopMessage::BlockImportNotification(notification) => {
                    self.actor
                        .handle_block_import_notification(notification)
                        .await;
                }
                MergedEventLoopMessage::FinalityNotification(notification) => {
                    self.actor.handle_finality_notification(notification).await;
                }
            };
        }
    }
}

/// Implement the Actor trait for the BlockchainService actor.
impl Actor for BlockchainService {
    type Message = BlockchainServiceCommand;
    type EventLoop = BlockchainServiceEventLoop;
    type EventBusProvider = BlockchainServiceEventBusProvider;

    fn handle_message(
        &mut self,
        message: Self::Message,
    ) -> impl std::future::Future<Output = ()> + Send {
        async {
            match message {
                BlockchainServiceCommand::SendExtrinsic {
                    call,
                    tip,
                    callback,
                } => match self.send_extrinsic(call, tip).await {
                    Ok(output) => {
                        debug!(target: LOG_TARGET, "Extrinsic sent successfully: {:?}", output);
                        match callback
                            .send(Ok(SubmittedTransaction::new(output.receiver, output.hash)))
                        {
                            Ok(_) => {
                                trace!(target: LOG_TARGET, "Receiver sent successfully");
                            }
                            Err(e) => {
                                error!(target: LOG_TARGET, "Failed to send receiver: {:?}", e);
                            }
                        }
                    }
                    Err(e) => {
                        warn!(target: LOG_TARGET, "Failed to send extrinsic: {:?}", e);

                        match callback.send(Err(e)) {
                            Ok(_) => {
                                trace!(target: LOG_TARGET, "RPC error sent successfully");
                            }
                            Err(e) => {
                                error!(target: LOG_TARGET, "Failed to send error message through channel: {:?}", e);
                            }
                        }
                    }
                },
                BlockchainServiceCommand::GetExtrinsicFromBlock {
                    block_hash,
                    extrinsic_hash,
                    callback,
                } => {
                    match self
                        .get_extrinsic_from_block(block_hash, extrinsic_hash)
                        .await
                    {
                        Ok(extrinsic) => {
                            debug!(target: LOG_TARGET, "Extrinsic retrieved successfully: {:?}", extrinsic);
                            match callback.send(Ok(extrinsic)) {
                                Ok(_) => {
                                    trace!(target: LOG_TARGET, "Receiver sent successfully");
                                }
                                Err(e) => {
                                    error!(target: LOG_TARGET, "Failed to send receiver: {:?}", e);
                                }
                            }
                        }
                        Err(e) => {
                            warn!(target: LOG_TARGET, "Failed to retrieve extrinsic: {:?}", e);
                            match callback.send(Err(e)) {
                                Ok(_) => {
                                    trace!(target: LOG_TARGET, "Receiver sent successfully");
                                }
                                Err(e) => {
                                    error!(target: LOG_TARGET, "Failed to send receiver: {:?}", e);
                                }
                            }
                        }
                    }
                }
                BlockchainServiceCommand::UnwatchExtrinsic {
                    subscription_id,
                    callback,
                } => match self.unwatch_extrinsic(subscription_id).await {
                    Ok(output) => {
                        debug!(target: LOG_TARGET, "Extrinsic unwatched successfully: {:?}", output);
                        match callback.send(Ok(())) {
                            Ok(_) => {
                                trace!(target: LOG_TARGET, "Receiver sent successfully");
                            }
                            Err(e) => {
                                error!(target: LOG_TARGET, "Failed to send receiver: {:?}", e);
                            }
                        }
                    }
                    Err(e) => {
                        warn!(target: LOG_TARGET, "Failed to unwatch extrinsic: {:?}", e);
                        match callback.send(Err(e)) {
                            Ok(_) => {
                                trace!(target: LOG_TARGET, "Receiver sent successfully");
                            }
                            Err(e) => {
                                error!(target: LOG_TARGET, "Failed to send receiver: {:?}", e);
                            }
                        }
                    }
                },
                BlockchainServiceCommand::WaitForBlock {
                    block_number,
                    callback,
                } => {
                    let current_block_number = self.client.info().best_number;

                    let (tx, rx) = tokio::sync::oneshot::channel();

                    if current_block_number >= block_number {
                        match tx.send(()) {
                            Ok(_) => {}
                            Err(_) => {
                                error!(target: LOG_TARGET, "Failed to notify task about waiting block number. \nThis should never happen, in this same code we have both the sender and receiver of the oneshot channel, so it should always be possible to send the message.");
                            }
                        }
                    } else {
                        self.wait_for_block_request_by_number
                            .entry(block_number)
                            .or_insert_with(Vec::new)
                            .push(tx);
                    }

                    match callback.send(rx) {
                        Ok(_) => {
                            trace!(target: LOG_TARGET, "Block message receiver sent successfully");
                        }
                        Err(e) => {
                            error!(target: LOG_TARGET, "Failed to send block message receiver: {:?}", e);
                        }
                    }
                }
                BlockchainServiceCommand::WaitForTick {
                    tick_number,
                    callback,
                } => {
                    let current_block_hash = self.client.info().best_hash;

                    // Current Tick should always return a value, unless there's an internal API error.
                    let current_tick_result = self
                        .client
                        .runtime_api()
                        .get_current_tick(current_block_hash);

                    let (tx, rx) = tokio::sync::oneshot::channel();

                    match current_tick_result {
                        Ok(current_tick) => {
                            // If there is no API error, and the current tick is greater than or equal to the tick number
                            // we are waiting for, we notify the task that the tick has been reached.
                            if current_tick >= tick_number {
                                match tx.send(Ok(())) {
                                    Ok(_) => {}
                                    Err(e) => {
                                        error!(target: LOG_TARGET, "Failed to notify task about tick reached: {:?}. \nThis should never happen, in this same code we have both the sender and receiver of the oneshot channel, so it should always be possible to send the message.", e);
                                    }
                                }
                            } else {
                                // If the current tick is less than the tick number we are waiting for, we insert it in
                                // the waiting queue.
                                self.wait_for_tick_request_by_number
                                    .entry(tick_number)
                                    .or_insert_with(Vec::new)
                                    .push(tx);
                            }
                        }
                        Err(e) => {
                            // If there is an API error, we notify the task about it immediately.
                            match tx.send(Err(e)) {
                                Ok(_) => {}
                                Err(e) => {
                                    error!(target: LOG_TARGET, "Failed to notify API error to task querying current tick: {:?}. \nThis should never happen, in this same code we have both the sender and receiver of the oneshot channel, so it should always be possible to send the message.", e);
                                }
                            }
                        }
                    }

                    match callback.send(rx) {
                        Ok(_) => {
                            trace!(target: LOG_TARGET, "Tick message receiver sent successfully");
                        }
                        Err(e) => {
                            error!(target: LOG_TARGET, "Failed to send tick message receiver: {:?}", e);
                        }
                    }
                }
                BlockchainServiceCommand::QueryEarliestChangeCapacityBlock { bsp_id, callback } => {
                    let current_block_hash = self.client.info().best_hash;

                    let earliest_block_to_change_capacity = self
                        .client
                        .runtime_api()
                        .query_earliest_change_capacity_block(current_block_hash, &bsp_id)
                        .unwrap_or_else(|_| {
                            error!(target: LOG_TARGET, "Failed to query earliest block to change capacity");
                            Err(QueryEarliestChangeCapacityBlockError::InternalError)
                        });

                    match callback.send(earliest_block_to_change_capacity) {
                        Ok(_) => {
                            trace!(target: LOG_TARGET, "Earliest block to change capacity result sent successfully");
                        }
                        Err(e) => {
                            error!(target: LOG_TARGET, "Failed to send earliest block to change capacity: {:?}", e);
                        }
                    }
                }
                BlockchainServiceCommand::QueryFileEarliestVolunteerTick {
                    bsp_id,
                    file_key,
                    callback,
                } => {
                    let current_block_hash = self.client.info().best_hash;

                    let earliest_block_to_volunteer = self
                        .client
                        .runtime_api()
                        .query_earliest_file_volunteer_tick(
                            current_block_hash,
                            bsp_id.into(),
                            file_key,
                        )
                        .unwrap_or_else(|_| {
                            Err(QueryFileEarliestVolunteerTickError::InternalError)
                        });

                    match callback.send(earliest_block_to_volunteer) {
                        Ok(_) => {
                            trace!(target: LOG_TARGET, "Earliest block to volunteer result sent successfully");
                        }
                        Err(e) => {
                            error!(target: LOG_TARGET, "Failed to send earliest block to volunteer: {:?}", e);
                        }
                    }
                }
                BlockchainServiceCommand::GetNodePublicKey { callback } => {
                    let pub_key = Self::caller_pub_key(self.keystore.clone());
                    match callback.send(pub_key) {
                        Ok(_) => {
                            trace!(target: LOG_TARGET, "Node's public key sent successfully");
                        }
                        Err(e) => {
                            error!(target: LOG_TARGET, "Failed to send node's public key: {:?}", e);
                        }
                    }
                }
                BlockchainServiceCommand::QueryBspConfirmChunksToProveForFile {
                    bsp_id,
                    file_key,
                    callback,
                } => {
                    let current_block_hash = self.client.info().best_hash;

                    let chunks_to_prove = self
                        .client
                        .runtime_api()
                        .query_bsp_confirm_chunks_to_prove_for_file(
                            current_block_hash,
                            bsp_id.into(),
                            file_key,
                        )
                        .unwrap_or_else(|_| {
                            Err(QueryBspConfirmChunksToProveForFileError::InternalError)
                        });

                    match callback.send(chunks_to_prove) {
                        Ok(_) => {
                            trace!(target: LOG_TARGET, "Chunks to prove file sent successfully");
                        }
                        Err(e) => {
                            error!(target: LOG_TARGET, "Failed to send chunks to prove file: {:?}", e);
                        }
                    }
                }
                BlockchainServiceCommand::QueryMspConfirmChunksToProveForFile {
                    msp_id,
                    file_key,
                    callback,
                } => {
                    let current_block_hash = self.client.info().best_hash;

                    let chunks_to_prove = self
                        .client
                        .runtime_api()
                        .query_msp_confirm_chunks_to_prove_for_file(
                            current_block_hash,
                            msp_id.into(),
                            file_key,
                        )
                        .unwrap_or_else(|_| {
                            Err(QueryMspConfirmChunksToProveForFileError::InternalError)
                        });

                    match callback.send(chunks_to_prove) {
                        Ok(_) => {
                            trace!(target: LOG_TARGET, "Chunks to prove file sent successfully");
                        }
                        Err(e) => {
                            error!(target: LOG_TARGET, "Failed to send chunks to prove file: {:?}", e);
                        }
                    }
                }
                BlockchainServiceCommand::QueryProviderMultiaddresses {
                    provider_id,
                    callback,
                } => {
                    let current_block_hash = self.client.info().best_hash;

                    let multiaddresses = self
                        .client
                        .runtime_api()
                        .query_provider_multiaddresses(current_block_hash, &provider_id)
                        .unwrap_or_else(|_| {
                            error!(target: LOG_TARGET, "Failed to query provider multiaddresses");
                            Err(QueryProviderMultiaddressesError::InternalError)
                        });

                    match callback.send(multiaddresses) {
                        Ok(_) => {
                            trace!(target: LOG_TARGET, "Provider multiaddresses sent successfully");
                        }
                        Err(e) => {
                            error!(target: LOG_TARGET, "Failed to send provider multiaddresses: {:?}", e);
                        }
                    }
                }
                BlockchainServiceCommand::QueryChallengesFromSeed {
                    seed,
                    provider_id,
                    count,
                    callback,
                } => {
                    let current_block_hash = self.client.info().best_hash;

                    let challenges = self.client.runtime_api().get_challenges_from_seed(
                        current_block_hash,
                        &seed,
                        &provider_id,
                        count,
                    );

                    match callback.send(challenges) {
                        Ok(_) => {
                            trace!(target: LOG_TARGET, "Challenges sent successfully");
                        }
                        Err(e) => {
                            error!(target: LOG_TARGET, "Failed to send challenges: {:?}", e);
                        }
                    }
                }
                BlockchainServiceCommand::QueryForestChallengesFromSeed {
                    seed,
                    provider_id,
                    callback,
                } => {
                    let current_block_hash = self.client.info().best_hash;

                    let challenges = self.client.runtime_api().get_forest_challenges_from_seed(
                        current_block_hash,
                        &seed,
                        &provider_id,
                    );

                    match callback.send(challenges) {
                        Ok(_) => {
                            trace!(target: LOG_TARGET, "Challenges sent successfully");
                        }
                        Err(e) => {
                            error!(target: LOG_TARGET, "Failed to send challenges: {:?}", e);
                        }
                    }
                }
                BlockchainServiceCommand::QueryLastTickProviderSubmittedProof {
                    provider_id,
                    callback,
                } => {
                    let current_block_hash = self.client.info().best_hash;

                    let last_tick = self
                        .client
                        .runtime_api()
                        .get_last_tick_provider_submitted_proof(current_block_hash, &provider_id)
                        .unwrap_or_else(|_| {
                            Err(GetLastTickProviderSubmittedProofError::InternalApiError)
                        });

                    match callback.send(last_tick) {
                        Ok(_) => {
                            trace!(target: LOG_TARGET, "Last tick sent successfully");
                        }
                        Err(e) => {
                            error!(target: LOG_TARGET, "Failed to send last tick provider submitted proof: {:?}", e);
                        }
                    }
                }
                BlockchainServiceCommand::QueryChallengePeriod {
                    provider_id,
                    callback,
                } => {
                    let current_block_hash = self.client.info().best_hash;

                    let challenge_period = self
                        .client
                        .runtime_api()
                        .get_challenge_period(current_block_hash, &provider_id)
                        .unwrap_or_else(|_| {
                            error!(target: LOG_TARGET, "Failed to query challenge period for provider [{:?}]", provider_id);
                            Err(GetChallengePeriodError::InternalApiError)
                        });

                    match callback.send(challenge_period) {
                        Ok(_) => {
                            trace!(target: LOG_TARGET, "Challenge period sent successfully");
                        }
                        Err(e) => {
                            error!(target: LOG_TARGET, "Failed to send challenge period: {:?}", e);
                        }
                    }
                }
                BlockchainServiceCommand::QueryNextChallengeTickForProvider {
                    provider_id,
                    callback,
                } => {
                    let next_challenge_tick =
                        self.get_next_challenge_tick_for_provider(&provider_id);

                    match callback.send(next_challenge_tick) {
                        Ok(_) => {
                            trace!(target: LOG_TARGET, "Next challenge tick sent successfully");
                        }
                        Err(e) => {
                            error!(target: LOG_TARGET, "Failed to send next challenge tick: {:?}", e);
                        }
                    }
                }
                BlockchainServiceCommand::QueryLastCheckpointChallengeTick { callback } => {
                    let current_block_hash = self.client.info().best_hash;

                    let last_checkpoint_tick = self
                        .client
                        .runtime_api()
                        .get_last_checkpoint_challenge_tick(current_block_hash);

                    match callback.send(last_checkpoint_tick) {
                        Ok(_) => {
                            trace!(target: LOG_TARGET, "Last checkpoint tick sent successfully");
                        }
                        Err(e) => {
                            error!(target: LOG_TARGET, "Failed to send last checkpoint challenge tick: {:?}", e);
                        }
                    }
                }
                BlockchainServiceCommand::QueryLastCheckpointChallenges { tick, callback } => {
                    let current_block_hash = self.client.info().best_hash;

                    let checkpoint_challenges = self
                        .client
                        .runtime_api()
                        .get_checkpoint_challenges(current_block_hash, tick)
                        .unwrap_or_else(|_| Err(GetCheckpointChallengesError::InternalApiError));

                    match callback.send(checkpoint_challenges) {
                        Ok(_) => {
                            trace!(target: LOG_TARGET, "Checkpoint challenges sent successfully");
                        }
                        Err(e) => {
                            error!(target: LOG_TARGET, "Failed to send checkpoint challenges: {:?}", e);
                        }
                    }
                }
                BlockchainServiceCommand::QueryProviderForestRoot {
                    provider_id,
                    callback,
                } => {
                    let current_block_hash = self.client.info().best_hash;

                    let bsp_info = self
                        .client
                        .runtime_api()
                        .get_bsp_info(current_block_hash, &provider_id)
                        .unwrap_or_else(|_| Err(GetBspInfoError::InternalApiError));

                    let root = bsp_info.map(|bsp_info| bsp_info.root);

                    match callback.send(root) {
                        Ok(_) => {
                            trace!(target: LOG_TARGET, "BSP root sent successfully");
                        }
                        Err(e) => {
                            error!(target: LOG_TARGET, "Failed to send BSP root: {:?}", e);
                        }
                    }
                }
                BlockchainServiceCommand::QueryStorageProviderCapacity {
                    provider_id,
                    callback,
                } => {
                    let current_block_hash = self.client.info().best_hash;

                    let capacity = self
                        .client
                        .runtime_api()
                        .query_storage_provider_capacity(current_block_hash, &provider_id)
                        .unwrap_or_else(|_| Err(QueryStorageProviderCapacityError::InternalError));

                    match callback.send(capacity) {
                        Ok(_) => {
                            trace!(target: LOG_TARGET, "Storage provider capacity sent successfully");
                        }
                        Err(e) => {
                            error!(target: LOG_TARGET, "Failed to send storage provider capacity: {:?}", e);
                        }
                    }
                }
                BlockchainServiceCommand::QueryAvailableStorageCapacity {
                    provider_id,
                    callback,
                } => {
                    let current_block_hash = self.client.info().best_hash;

                    let capacity = self
                        .client
                        .runtime_api()
                        .query_available_storage_capacity(current_block_hash, &provider_id)
                        .unwrap_or_else(|_| Err(QueryAvailableStorageCapacityError::InternalError));

                    match callback.send(capacity) {
                        Ok(_) => {
                            trace!(target: LOG_TARGET, "Available storage capacity sent successfully");
                        }
                        Err(e) => {
                            error!(target: LOG_TARGET, "Failed to send available storage capacity: {:?}", e);
                        }
                    }
                }
                BlockchainServiceCommand::QueueConfirmBspRequest { request, callback } => {
                    let state_store_context = self.persistent_state.open_rw_context_with_overlay();
                    state_store_context
                        .pending_confirm_storing_request_deque()
                        .push_back(request);
                    state_store_context.commit();
                    // We check right away if we can process the request so we don't waste time.
                    self.check_pending_forest_root_writes();
                    match callback.send(Ok(())) {
                        Ok(_) => {}
                        Err(e) => {
                            error!(target: LOG_TARGET, "Failed to send receiver: {:?}", e);
                        }
                    }
                }
                BlockchainServiceCommand::QueueMspRespondStorageRequest { request, callback } => {
                    let state_store_context = self.persistent_state.open_rw_context_with_overlay();
                    state_store_context
                        .pending_msp_respond_storage_request_deque()
                        .push_back(request);
                    state_store_context.commit();
                    // We check right away if we can process the request so we don't waste time.
                    self.check_pending_forest_root_writes();
                    match callback.send(Ok(())) {
                        Ok(_) => {}
                        Err(e) => {
                            error!(target: LOG_TARGET, "Failed to send receiver: {:?}", e);
                        }
                    }
                }
                BlockchainServiceCommand::QueueSubmitProofRequest { request, callback } => {
                    // The strategy used here is to replace the request in the set with the new request.
                    // This is because new insertions are presumed to be done with more information of the current state of the chain,
                    // so we want to make sure that the request is the most up-to-date one.
                    if let Some(replaced_request) =
                        self.pending_submit_proof_requests.replace(request.clone())
                    {
                        trace!(target: LOG_TARGET, "Replacing pending submit proof request {:?} with {:?}", replaced_request, request);
                    }

                    // We check right away if we can process the request so we don't waste time.
                    self.check_pending_forest_root_writes();
                    match callback.send(Ok(())) {
                        Ok(_) => {}
                        Err(e) => {
                            error!(target: LOG_TARGET, "Failed to send receiver: {:?}", e);
                        }
                    }
                }
                BlockchainServiceCommand::QueueStopStoringForInsolventUserRequest {
                    request,
                    callback,
                } => {
                    let state_store_context = self.persistent_state.open_rw_context_with_overlay();
                    state_store_context
                        .pending_stop_storing_for_insolvent_user_request_deque()
                        .push_back(request);
                    state_store_context.commit();
                    // We check right away if we can process the request so we don't waste time.
                    self.check_pending_forest_root_writes();
                    match callback.send(Ok(())) {
                        Ok(_) => {}
                        Err(e) => {
                            error!(target: LOG_TARGET, "Failed to send receiver: {:?}", e);
                        }
                    }
                }
                BlockchainServiceCommand::QueryStorageProviderId {
                    maybe_node_pub_key,
                    callback,
                } => {
                    let current_block_hash = self.client.info().best_hash;

                    let node_pub_key = maybe_node_pub_key
                        .unwrap_or_else(|| Self::caller_pub_key(self.keystore.clone()));

                    let provider_id = self
                        .client
                        .runtime_api()
                        .get_storage_provider_id(current_block_hash, &node_pub_key.into())
                        .map_err(|_| anyhow!("Internal API error"));

                    match callback.send(provider_id) {
                        Ok(_) => {}
                        Err(e) => {
                            error!(target: LOG_TARGET, "Failed to send storage provider ID: {:?}", e);
                        }
                    }
                }
                BlockchainServiceCommand::QueryUsersWithDebt {
                    provider_id,
                    min_debt,
                    callback,
                } => {
                    let current_block_hash = self.client.info().best_hash;

                    let users_with_debt = self
                        .client
                        .runtime_api()
                        .get_users_with_debt_over_threshold(
                            current_block_hash,
                            &provider_id,
                            min_debt,
                        )
                        .unwrap_or_else(|e| {
                            error!(target: LOG_TARGET, "{}", e);
                            Err(GetUsersWithDebtOverThresholdError::InternalApiError)
                        });

                    match callback.send(users_with_debt) {
                        Ok(_) => {}
                        Err(e) => {
                            error!(target: LOG_TARGET, "Failed to send back users with debt: {:?}", e);
                        }
                    }
                }
                BlockchainServiceCommand::QueryWorstCaseScenarioSlashableAmount {
                    provider_id,
                    callback,
                } => {
                    let current_block_hash = self.client.info().best_hash;

                    let worst_case_scenario_slashable_amount = self
                        .client
                        .runtime_api()
                        .get_worst_case_scenario_slashable_amount(current_block_hash, provider_id)
                        .map_err(|_| anyhow!("Internal API error"));

                    match callback.send(worst_case_scenario_slashable_amount) {
                        Ok(_) => {}
                        Err(e) => {
                            error!(target: LOG_TARGET, "Failed to send back slashable amount: {:?}", e);
                        }
                    }
                }
                BlockchainServiceCommand::QuerySlashAmountPerMaxFileSize { callback } => {
                    // Get the current block hash.
                    let current_block_hash = self.client.info().best_hash;

                    let slash_amount_per_max_file_size = self
                        .client
                        .runtime_api()
                        .get_slash_amount_per_max_file_size(current_block_hash)
                        .map_err(|_| anyhow!("Internal API error"));

                    match callback.send(slash_amount_per_max_file_size) {
                        Ok(_) => {}
                        Err(e) => {
                            error!(target: LOG_TARGET, "Failed to send back `SlashAmountPerMaxFileSize`: {:?}", e);
                        }
                    }
                }
                BlockchainServiceCommand::QueryMspIdOfBucketId {
                    bucket_id,
                    callback,
                } => {
                    let current_block_hash = self.client.info().best_hash;

                    let msp_id = self
                        .client
                        .runtime_api()
                        .query_msp_id_of_bucket_id(current_block_hash, &bucket_id)
                        .unwrap_or_else(|e| {
                            error!(target: LOG_TARGET, "{}", e);
                            Err(QueryMspIdOfBucketIdError::BucketNotFound)
                        });

                    match callback.send(msp_id) {
                        Ok(_) => {}
                        Err(e) => {
                            error!(target: LOG_TARGET, "Failed to send back MSP ID: {:?}", e);
                        }
                    }
                }
                BlockchainServiceCommand::ReleaseForestRootWriteLock {
                    forest_root_write_tx,
                    callback,
                } => {
                    // Release the forest root write "lock".
                    let forest_root_write_result = forest_root_write_tx.send(()).map_err(|e| {
                        error!(target: LOG_TARGET, "CRITICAL❗️❗️ This is a bug! Failed to release forest root write lock. This is a critical bug. Please report it to the StorageHub team. \nError while sending the release message: {:?}", e);
                        anyhow!(
                            "CRITICAL❗️❗️ This is a bug! Failed to release forest root write lock. This is a critical bug. Please report it to the StorageHub team."
                        )
                    });

                    // Check if there are any pending requests to use the forest root write lock.
                    // If so, we give them the lock right away.
                    if forest_root_write_result.is_ok() {
                        self.check_pending_forest_root_writes();
                    }

                    match callback.send(forest_root_write_result) {
                        Ok(_) => {}
                        Err(e) => {
                            error!(target: LOG_TARGET, "Failed to send forest write lock release result: {:?}", e);
                        }
                    }
                }
                BlockchainServiceCommand::GetCurrentForestKey {
                    provider_id,
                    callback,
                } => {
                    let maybe_current_forest_key = self
                        .current_forest_keys
                        .get(&provider_id)
                        .map(|root| root.clone());

                    // TODO: Remove this `allow(unused_variables)` once we have implemented the Forest Storage snapshots.
                    #[allow(unused_variables)]
                    let current_forest_key = maybe_current_forest_key.ok_or_else(|| {
                        anyhow!(
                            "Current Forest Root not found for Provider ID {}",
                            provider_id
                        )
                    });

                    // Temporarily returning the default Forest root for this to work with the current setup.
                    // TODO: Remove this once we have implemented the Forest Storage snapshots.
                    let current_forest_key = Ok(CURRENT_FOREST_KEY.to_vec());

                    match callback.send(current_forest_key) {
                        Ok(_) => {}
                        Err(e) => {
                            error!(target: LOG_TARGET, "Failed to send current forest root: {:?}", e);
                        }
                    }
                }
            }
        }
    }

    fn get_event_bus_provider(&self) -> &Self::EventBusProvider {
        &self.event_bus_provider
    }
}

impl BlockchainService {
    /// Create a new [`BlockchainService`].
    pub fn new(
        client: Arc<ParachainClient>,
        rpc_handlers: Arc<RpcHandlers>,
        keystore: KeystorePtr,
        rocksdb_root_path: impl Into<PathBuf>,
        notify_period: Option<u32>,
    ) -> Self {
        Self {
            event_bus_provider: BlockchainServiceEventBusProvider::new(),
            client,
            keystore,
            rpc_handlers,
            best_block: BestBlockInfo::default(),
            nonce_counter: 0,
            wait_for_block_request_by_number: BTreeMap::new(),
            wait_for_tick_request_by_number: BTreeMap::new(),
            provider_id: None,
            current_forest_keys: BTreeMap::new(),
            forest_root_snapshots: BTreeMap::new(),
            forest_root_write_lock: None,
            persistent_state: BlockchainServiceStateStore::new(rocksdb_root_path.into()),
            pending_submit_proof_requests: BTreeSet::new(),
            notify_period,
        }
    }

    async fn handle_block_import_notification<Block>(
        &mut self,
        notification: BlockImportNotification<Block>,
    ) where
        Block: cumulus_primitives_core::BlockT<Hash = H256>,
    {
        let last_block_processed = self.best_block.number;
        let new_block_notification_kind = self.register_best_block_and_check_reorg(&notification);
        let BestBlockInfo {
            number: block_number,
            hash: block_hash,
        } = match new_block_notification_kind {
            NewBlockNotificationKind::NewBestBlock(new_best_block_info) => new_best_block_info,
            NewBlockNotificationKind::NewNonBestBlock(_) => return,
            NewBlockNotificationKind::Reorg {
                old_best_block: _,
                new_best_block,
            } => {
                // TODO: Handle catch up of reorgs.
                new_best_block
            }
        };

        info!(target: LOG_TARGET, "Block import notification (#{}): {}", block_number, block_hash);

        // Get provider IDs linked to keys in this node's keystore and update the nonce.
        self.pre_block_processing_checks(&block_hash);

        // If this is the first block import notification, we might need to catch up.
        // Check if we just came out of syncing mode.
        // We use saturating_sub because in a reorg, there is a potential scenario where the last
        // block processed is higher than the current block number.
        if block_number.saturating_sub(last_block_processed) > SYNC_MODE_MIN_BLOCKS_BEHIND {
            self.handle_initial_sync(notification).await;
        }

        self.process_block_import(&block_hash, &block_number).await;
    }

    fn pre_block_processing_checks(&mut self, block_hash: &H256) {
        // We query the [`BlockchainService`] account nonce at this height
        // and update our internal counter if it's smaller than the result.
        self.check_nonce(&block_hash);

        // Get Provider ID linked to keys in this node's keystore.
        self.get_provider_id(&block_hash);
    }

    /// Handle the first time this node syncs with the chain.
    async fn handle_initial_sync<Block>(&mut self, notification: BlockImportNotification<Block>)
    where
        Block: cumulus_primitives_core::BlockT<Hash = H256>,
    {
        let block_hash: H256 = notification.hash;
        let block_number: BlockNumber = (*notification.header.number()).saturated_into();

        // If this is the first block import notification, we might need to catch up.
        info!(target: LOG_TARGET, "First block import notification (synced to #{}): {}", block_number, block_hash);

        // Check if there was an ongoing process confirm storing task.
        let state_store_context = self.persistent_state.open_rw_context_with_overlay();

        // Check if there was an ongoing process confirm storing task.
        // Note: This would only exist if the node was running as a BSP.
        let maybe_ongoing_process_confirm_storing_request = state_store_context
            .access_value(&OngoingProcessConfirmStoringRequestCf)
            .read();

        // If there was an ongoing process confirm storing task, we need to re-queue the requests.
        if let Some(process_confirm_storing_request) = maybe_ongoing_process_confirm_storing_request
        {
            for request in process_confirm_storing_request.confirm_storing_requests {
                state_store_context
                    .pending_confirm_storing_request_deque()
                    .push_back(request);
            }
        }

        // Check if there was an ongoing process msp respond storage request task.
        // Note: This would only exist if the node was running as an MSP.
        let maybe_ongoing_process_msp_respond_storage_request = state_store_context
            .access_value(&OngoingProcessMspRespondStorageRequestCf)
            .read();

        // If there was an ongoing process msp respond storage request task, we need to re-queue the requests.
        if let Some(process_msp_respond_storage_request) =
            maybe_ongoing_process_msp_respond_storage_request
        {
            for request in process_msp_respond_storage_request.respond_storing_requests {
                state_store_context
                    .pending_msp_respond_storage_request_deque()
                    .push_back(request);
            }
        }

        // Check if there was an ongoing process stop storing task.
        let maybe_ongoing_process_stop_storing_for_insolvent_user_request = state_store_context
            .access_value(&OngoingProcessStopStoringForInsolventUserRequestCf)
            .read();

        // If there was an ongoing process stop storing task, we need to re-queue the requests.
        if let Some(process_stop_storing_for_insolvent_user_request) =
            maybe_ongoing_process_stop_storing_for_insolvent_user_request
        {
            state_store_context
                .pending_stop_storing_for_insolvent_user_request_deque()
                .push_back(StopStoringForInsolventUserRequest::new(
                    process_stop_storing_for_insolvent_user_request.who,
                ));
        }

        state_store_context.commit();

        // Initialise the Provider.
        match self.provider_id {
            Some(StorageProviderId::BackupStorageProvider(bsp_id)) => {
                self.proof_submission_catch_up(&block_hash, &bsp_id);
                // TODO: Send events to check that this node has a Forest Storage for the BSP that it manages.
                // TODO: Catch up to Forest root writes in the BSP Forest.
            }
            Some(StorageProviderId::MainStorageProvider(_msp_id)) => {
                // TODO: Send events to check that this node has a Forest Storage for each Bucket this MSP manages.
                // TODO: Catch up to Forest root writes in the Bucket's Forests.
            }
            None => {
                warn!(target: LOG_TARGET, "No Provider ID found. This node is not managing a Provider.");
            }
        }
    }

    async fn process_block_import(&mut self, block_hash: &H256, block_number: &BlockNumber) {
        info!(target: LOG_TARGET, "Processing block import #{}: {}", block_number, block_hash);

        // Notify all tasks waiting for this block number (or lower).
        self.notify_import_block_number(&block_number);

        // Notify all tasks waiting for this tick number (or lower).
        // It is not guaranteed that the tick number will increase at every block import.
        self.notify_tick_number(&block_hash);

        // Process pending requests that update the forest root.
        self.check_pending_forest_root_writes();

        // Check that trigger an event every X amount of blocks (specified in config).
        self.check_for_notify(&block_number);

        let state_store_context = self.persistent_state.open_rw_context_with_overlay();
        // Get events from storage.
        match get_events_at_block(&self.client, block_hash) {
            Ok(block_events) => {
                // Process the events.
                for ev in block_events {
                    match ev.event.clone() {
                        // New storage request event coming from pallet-file-system.
                        RuntimeEvent::FileSystem(
                            pallet_file_system::Event::NewStorageRequest {
                                who,
                                file_key,
                                bucket_id,
                                location,
                                fingerprint,
                                size,
                                peer_ids,
                            },
                        ) => self.emit(NewStorageRequest {
                            who,
                            file_key: FileKey::from(file_key.as_ref()),
                            bucket_id,
                            location,
                            fingerprint: fingerprint.as_ref().into(),
                            size,
                            user_peer_ids: peer_ids,
                        }),
                        // A Provider's challenge cycle has been initialised.
                        RuntimeEvent::ProofsDealer(
                            pallet_proofs_dealer::Event::NewChallengeCycleInitialised {
                                current_tick: _,
                                next_challenge_deadline: _,
                                provider: provider_id,
                                maybe_provider_account,
                            },
                        ) => {
                            // This node only cares if the Provider account matches one of the accounts in the keystore.
                            if let Some(account) = maybe_provider_account {
                                let account: Vec<u8> =
                                    <sp_runtime::AccountId32 as AsRef<[u8; 32]>>::as_ref(&account)
                                        .to_vec();
                                if self.keystore.has_keys(&[(account.clone(), BCSV_KEY_TYPE)]) {
                                    // If so, add the Provider ID to the list of Providers that this node is monitoring.
                                    info!(target: LOG_TARGET, "New Provider ID to monitor [{:?}] for account [{:?}]", provider_id, account);

                                    // Managing more than one Provider is not supported, so if this node is already managing another Provider, emit a warning
                                    // and stop managing it, in favour of the new Provider.
                                    if let Some(managed_provider) = &self.provider_id {
                                        let managed_provider_id = match managed_provider {
                                            StorageProviderId::BackupStorageProvider(bsp_id) => {
                                                bsp_id
                                            }
                                            StorageProviderId::MainStorageProvider(msp_id) => {
                                                msp_id
                                            }
                                        };
                                        if managed_provider_id != &provider_id {
                                            warn!(target: LOG_TARGET, "This node is already managing a Provider. Stopping managing Provider ID {:?} in favour of Provider ID {:?}", managed_provider, provider_id);
                                        }
                                    }

                                    // Only BSPs can be challenged, therefore this is a BSP.
                                    self.provider_id =
                                        Some(StorageProviderId::BackupStorageProvider(provider_id));
                                }
                            }
                        }
                        // New challenge seed event coming from pallet-proofs-dealer.
                        RuntimeEvent::ProofsDealer(
                            pallet_proofs_dealer::Event::NewChallengeSeed {
                                challenges_ticker,
                                seed: _,
                            },
                        ) => {
                            // This event is relevant in case the Provider managed is a BSP.
                            if let Some(StorageProviderId::BackupStorageProvider(bsp_id)) =
                                &self.provider_id
                            {
                                // Check if the challenges tick is one that this BSP has to submit a proof for.
                                if self.should_provider_submit_proof(
                                    &block_hash,
                                    bsp_id,
                                    &challenges_ticker,
                                ) {
                                    self.proof_submission_catch_up(&block_hash, bsp_id);
                                } else {
                                    trace!(target: LOG_TARGET, "Challenges tick is not the next one to be submitted for Provider [{:?}]", bsp_id);
                                }
                            }
                        }
                        // A provider has been marked as slashable.
                        RuntimeEvent::ProofsDealer(
                            pallet_proofs_dealer::Event::SlashableProvider {
                                provider,
                                next_challenge_deadline,
                            },
                        ) => self.emit(SlashableProvider {
                            provider,
                            next_challenge_deadline,
                        }),
                        // The last chargeable info of a provider has been updated
                        RuntimeEvent::PaymentStreams(
                            pallet_payment_streams::Event::LastChargeableInfoUpdated {
                                provider_id,
                                last_chargeable_tick,
                                last_chargeable_price_index,
                            },
                        ) => {
                            if let Some(managed_provider_id) = &self.provider_id {
                                // We only emit the event if the Provider ID is the one that this node is managing.
                                // It's irrelevant if the Provider ID is a MSP or a BSP.
                                let managed_provider_id = match managed_provider_id {
                                    StorageProviderId::BackupStorageProvider(bsp_id) => bsp_id,
                                    StorageProviderId::MainStorageProvider(msp_id) => msp_id,
                                };
                                if provider_id == *managed_provider_id {
                                    self.emit(LastChargeableInfoUpdated {
                                        provider_id: provider_id,
                                        last_chargeable_tick: last_chargeable_tick,
                                        last_chargeable_price_index: last_chargeable_price_index,
                                    })
                                }
                            }
                        }
                        // A user has been flagged as without funds in the runtime
                        RuntimeEvent::PaymentStreams(
                            pallet_payment_streams::Event::UserWithoutFunds { who },
                        ) => {
                            self.emit(UserWithoutFunds { who });
                        }
                        // A file was correctly deleted from a user without funds
                        RuntimeEvent::FileSystem(
                            pallet_file_system::Event::SpStopStoringInsolventUser {
                                sp_id,
                                file_key,
                                owner,
                                location,
                                new_root,
                            },
                        ) => {
                            if let Some(managed_provider_id) = &self.provider_id {
                                // We only emit the event if the Provider ID is the one that this node is managing.
                                // It's irrelevant if the Provider ID is a MSP or a BSP.
                                let managed_provider_id = match managed_provider_id {
                                    StorageProviderId::BackupStorageProvider(bsp_id) => bsp_id,
                                    StorageProviderId::MainStorageProvider(msp_id) => msp_id,
                                };
                                if sp_id == *managed_provider_id {
                                    self.emit(SpStopStoringInsolventUser {
                                        sp_id,
                                        file_key: file_key.into(),
                                        owner,
                                        location,
                                        new_root,
                                    })
                                }
                            }
                        }
                        // This event should only be of any use if a node is run by as a user.
                        RuntimeEvent::FileSystem(
                            pallet_file_system::Event::AcceptedBspVolunteer {
                                bsp_id,
                                bucket_id,
                                location,
                                fingerprint,
                                multiaddresses,
                                owner,
                                size,
                            },
                        ) if owner
                            == AccountId32::from(Self::caller_pub_key(self.keystore.clone())) =>
                        {
                            log::info!(
                                target: LOG_TARGET,
                                "AcceptedBspVolunteer event for BSP ID: {:?}",
                                bsp_id
                            );

                            // We try to convert the types coming from the runtime into our expected types.
                            let fingerprint: Fingerprint = fingerprint.as_bytes().into();

                            let multiaddress_vec: Vec<Multiaddr> =
                                convert_raw_multiaddresses_to_multiaddr(multiaddresses);

                            self.emit(AcceptedBspVolunteer {
                                bsp_id,
                                bucket_id,
                                location,
                                fingerprint,
                                multiaddresses: multiaddress_vec,
                                owner,
                                size,
                            })
                        }
                        RuntimeEvent::FileSystem(
                            pallet_file_system::Event::BspConfirmStoppedStoring {
                                bsp_id,
                                file_key,
                                new_root,
                            },
                        ) => {
                            if self.provider_ids.contains(&bsp_id) {
                                self.emit(BspConfirmStoppedStoring {
                                    bsp_id,
                                    file_key: file_key.into(),
                                    new_root,
                                });
                            }
                        }
                        // Ignore all other events.
                        _ => {}
                    }
                }
            }
            Err(e) => {
                // TODO: Handle case where the storage cannot be decoded.
                // TODO: This would happen if we're parsing a block authored with an older version of the runtime, using
                // TODO: a node that has a newer version of the runtime, therefore the EventsVec type is different.
                // TODO: Consider using runtime APIs for getting old data of previous blocks, and this just for current blocks.
                error!(target: LOG_TARGET, "Failed to get events storage element: {:?}", e);
            }
        }
        state_store_context
            .access_value(&LastProcessedBlockNumberCf)
            .write(block_number);
        state_store_context.commit();
    }

    /// Handle a finality notification.
    async fn handle_finality_notification<Block>(
        &mut self,
        notification: FinalityNotification<Block>,
    ) where
        Block: cumulus_primitives_core::BlockT<Hash = H256>,
    {
        let block_hash: H256 = notification.hash;
        let block_number: BlockNumber = (*notification.header.number()).saturated_into();

        debug!(target: LOG_TARGET, "Finality notification #{}: {}", block_number, block_hash);

        // Get events from storage.
        match get_events_at_block(&self.client, &block_hash) {
            Ok(block_events) => {
                // Process the events.
                for ev in block_events {
                    match ev.event.clone() {
                        // New storage request event coming from pallet-file-system.
                        RuntimeEvent::ProofsDealer(
                            pallet_proofs_dealer::Event::MutationsApplied {
                                provider: provider_id,
                                mutations,
                                new_root,
                            },
                        ) => {
                            // This event is relevant in case the Provider managed is a BSP.
                            if let Some(StorageProviderId::BackupStorageProvider(managed_bsp_id)) =
                                &self.provider_id
                            {
                                // We only emit the event if the Provider ID is the one that this node is managing.
                                if provider_id == *managed_bsp_id {
                                    self.emit(FinalisedTrieRemoveMutationsApplied {
                                        provider_id,
                                        mutations: mutations.clone().into(),
                                        new_root,
                                    })
                                }
                            }
                        }
                        RuntimeEvent::FileSystem(
                            pallet_file_system::Event::MspStoppedStoringBucket {
                                msp_id,
                                owner,
                                bucket_id,
                            },
                        ) => {
                            // This event is relevant in case the Provider managed is an MSP.
                            if let Some(StorageProviderId::MainStorageProvider(managed_msp_id)) =
                                &self.provider_id
                            {
                                if msp_id == *managed_msp_id {
                                    self.emit(FinalisedMspStoppedStoringBucket {
                                        msp_id,
                                        owner,
                                        bucket_id,
                                    })
                                }
                            }
                        }
                        RuntimeEvent::FileSystem(
                            pallet_file_system::Event::BspConfirmStoppedStoring {
                                bsp_id,
                                file_key,
                                new_root,
                            },
                        ) => {
                            if self.provider_ids.contains(&bsp_id) {
                                self.emit(FinalisedBspConfirmStoppedStoring {
                                    bsp_id,
                                    file_key: file_key.into(),
                                    new_root,
                                });
                            }
                        }
                        // Ignore all other events.
                        _ => {}
                    }
                }
            }
            Err(e) => {
                // TODO: Handle case where the storage cannot be decoded.
                // TODO: This would happen if we're parsing a block authored with an older version of the runtime, using
                // TODO: a node that has a newer version of the runtime, therefore the EventsVec type is different.
                // TODO: Consider using runtime APIs for getting old data of previous blocks, and this just for current blocks.
                error!(target: LOG_TARGET, "Failed to get events storage element: {:?}", e);
            }
        }
    }
}<|MERGE_RESOLUTION|>--- conflicted
+++ resolved
@@ -46,12 +46,8 @@
 use crate::{
     commands::BlockchainServiceCommand,
     events::{
-<<<<<<< HEAD
-        AcceptedBspVolunteer, BlockchainServiceEventBusProvider, FinalisedMspStoppedStoringBucket,
-=======
         AcceptedBspVolunteer, BlockchainServiceEventBusProvider, BspConfirmStoppedStoring,
         FinalisedBspConfirmStoppedStoring, FinalisedMspStoppedStoringBucket,
->>>>>>> e3d42d3b
         FinalisedTrieRemoveMutationsApplied, LastChargeableInfoUpdated, NewStorageRequest,
         SlashableProvider, SpStopStoringInsolventUser, UserWithoutFunds,
     },
@@ -1356,12 +1352,17 @@
                                 new_root,
                             },
                         ) => {
-                            if self.provider_ids.contains(&bsp_id) {
-                                self.emit(BspConfirmStoppedStoring {
-                                    bsp_id,
-                                    file_key: file_key.into(),
-                                    new_root,
-                                });
+                            // This event is relevant in case the Provider managed is a BSP.
+                            if let Some(StorageProviderId::BackupStorageProvider(managed_bsp_id)) =
+                                &self.provider_id
+                            {
+                                if managed_bsp_id == &bsp_id {
+                                    self.emit(BspConfirmStoppedStoring {
+                                        bsp_id,
+                                        file_key: file_key.into(),
+                                        new_root,
+                                    });
+                                }
                             }
                         }
                         // Ignore all other events.
@@ -1450,12 +1451,17 @@
                                 new_root,
                             },
                         ) => {
-                            if self.provider_ids.contains(&bsp_id) {
-                                self.emit(FinalisedBspConfirmStoppedStoring {
-                                    bsp_id,
-                                    file_key: file_key.into(),
-                                    new_root,
-                                });
+                            // This event is relevant in case the Provider managed is a BSP.
+                            if let Some(StorageProviderId::BackupStorageProvider(managed_bsp_id)) =
+                                &self.provider_id
+                            {
+                                if managed_bsp_id == &bsp_id {
+                                    self.emit(FinalisedBspConfirmStoppedStoring {
+                                        bsp_id,
+                                        file_key: file_key.into(),
+                                        new_root,
+                                    });
+                                }
                             }
                         }
                         // Ignore all other events.
