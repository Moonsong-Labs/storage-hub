--- conflicted
+++ resolved
@@ -853,7 +853,6 @@
             }
         }
 
-<<<<<<< HEAD
         // Check if there was an ongoing process msp respond storage request task.
         let maybe_ongoing_process_msp_respond_storage_request = state_store_context
             .access_value(&OngoingProcessMspRespondStorageRequestCf)
@@ -869,7 +868,7 @@
                     .push_back(request);
             }
         }
-=======
+
         // Check if there was an ongoing process stop storing task.
         let maybe_ongoing_process_stop_storing_for_insolvent_user_request = state_store_context
             .access_value(&OngoingProcessStopStoringForInsolventUserRequestCf)
@@ -886,7 +885,6 @@
                 ));
         }
 
->>>>>>> 9f9f33ea
         state_store_context.commit();
 
         // Catch up to proofs that this node might have missed.
