--- conflicted
+++ resolved
@@ -822,7 +822,6 @@
                         }
                     }
                 }
-<<<<<<< HEAD
                 BlockchainServiceCommand::QuerySlashAmountPerMaxFileSize { callback } => {
                     // Get the current block hash.
                     let current_block_hash = self.client.info().best_hash;
@@ -837,7 +836,9 @@
                         Ok(_) => {}
                         Err(e) => {
                             error!(target: LOG_TARGET, "Failed to send back `SlashAmountPerMaxFileSize`: {:?}", e);
-=======
+                        }
+                    }
+                }
                 BlockchainServiceCommand::QueryMspIdOfBucketId {
                     bucket_id,
                     callback,
@@ -857,7 +858,6 @@
                         Ok(_) => {}
                         Err(e) => {
                             error!(target: LOG_TARGET, "Failed to send back MSP ID: {:?}", e);
->>>>>>> 4b898ece
                         }
                     }
                 }
