--- conflicted
+++ resolved
@@ -1195,15 +1195,8 @@
 
     async fn handle_block_import_notification(
         &mut self,
-<<<<<<< HEAD
-        notification: BlockImportNotification<Block>,
-    ) where
-        Block: cumulus_primitives_core::BlockT<Hash = Runtime::Hash>,
-    {
-=======
         notification: BlockImportNotification<OpaqueBlock>,
     ) {
->>>>>>> ede2499b
         // If the node is running in maintenance mode, we don't process block imports.
         if self.maintenance_mode {
             trace!(target: LOG_TARGET, "🔒 Maintenance mode is enabled. Skipping processing of block import notification: {:?}", notification);
@@ -1244,14 +1237,7 @@
         // Check if we just came out of syncing mode.
         // We use saturating_sub because in a reorg, there is a potential scenario where the last
         // block processed is higher than the current block number.
-<<<<<<< HEAD
-        let sync_mode_min_blocks_behind = self
-            .config
-            .sync_mode_min_blocks_behind
-            .saturated_into::<u128>();
-=======
         let sync_mode_min_blocks_behind = self.config.sync_mode_min_blocks_behind;
->>>>>>> ede2499b
         if block_number.saturating_sub(last_block_processed.number) > sync_mode_min_blocks_behind {
             self.handle_initial_sync(notification).await;
         }
@@ -1279,14 +1265,7 @@
     }
 
     /// Handle the situation after the node comes out of syncing mode (i.e. hasn't processed many of the last blocks).
-<<<<<<< HEAD
-    async fn handle_initial_sync<Block>(&mut self, notification: BlockImportNotification<Block>)
-    where
-        Block: cumulus_primitives_core::BlockT<Hash = Runtime::Hash>,
-    {
-=======
     async fn handle_initial_sync(&mut self, notification: BlockImportNotification<OpaqueBlock>) {
->>>>>>> ede2499b
         let block_hash = notification.hash;
         let block_number = *notification.header.number();
 
@@ -1373,15 +1352,8 @@
         &mut self,
         block_hash: &Runtime::Hash,
         block_number: &BlockNumber<Runtime>,
-<<<<<<< HEAD
-        tree_route: TreeRoute<Block>,
-    ) where
-        Block: cumulus_primitives_core::BlockT<Hash = Runtime::Hash>,
-    {
-=======
         tree_route: TreeRoute<OpaqueBlock>,
     ) {
->>>>>>> ede2499b
         trace!(target: LOG_TARGET, "📠 Processing block import #{}: {}", block_number, block_hash);
 
         // Provider-specific code to run on every block import.
@@ -1475,15 +1447,8 @@
     /// Handle a finality notification.
     async fn handle_finality_notification(
         &mut self,
-<<<<<<< HEAD
-        notification: FinalityNotification<Block>,
-    ) where
-        Block: cumulus_primitives_core::BlockT<Hash = Runtime::Hash>,
-    {
-=======
         notification: FinalityNotification<OpaqueBlock>,
     ) {
->>>>>>> ede2499b
         let block_hash = notification.hash;
         let block_number = *notification.header.number();
 
