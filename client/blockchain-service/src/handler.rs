--- conflicted
+++ resolved
@@ -48,17 +48,9 @@
 use storage_hub_runtime::{RuntimeEvent, SignedExtra, UncheckedExtrinsic};
 use substrate_frame_rpc_system::AccountNonceApi;
 
-<<<<<<< HEAD
 use pallet_file_system_runtime_api::{
     FileSystemApi, QueryBspConfirmChunksToProveForFileError, QueryFileEarliestVolunteerBlockError,
 };
-use shc_common::types::{BlockNumber, ParachainClient};
-
-use crate::{
-    commands::BlockchainServiceCommand, events::*, transaction::SubmittedTransaction,
-    types::EventsVec, types::Extrinsic, KEY_TYPE,
-=======
-use pallet_file_system_runtime_api::{FileSystemApi, QueryFileEarliestVolunteerBlockError};
 use pallet_proofs_dealer_runtime_api::{
     GetChallengePeriodError, GetLastTickProviderSubmittedProofError, ProofsDealerApi,
 };
@@ -67,13 +59,12 @@
 use crate::{
     commands::BlockchainServiceCommand,
     events::{
-        AcceptedBspVolunteer, BlockchainServiceEventBusProvider, NewChallengeSeed,
-        NewStorageRequest,
+        AcceptedBspVolunteer, BlockchainServiceEventBusProvider, BspConfirmedStoring,
+        NewChallengeSeed, NewStorageRequest,
     },
     transaction::SubmittedTransaction,
     types::{EventsVec, Extrinsic},
     KEY_TYPE,
->>>>>>> 3d406036
 };
 
 const LOG_TARGET: &str = "blockchain-service";
