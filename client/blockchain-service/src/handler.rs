use std::{
    collections::{BTreeMap, BTreeSet},
    path::PathBuf,
    sync::Arc,
};

use anyhow::anyhow;
use futures::prelude::*;
use sc_client_api::{
    BlockImportNotification, BlockchainEvents, FinalityNotification, HeaderBackend,
};
use sc_network::Multiaddr;
use sc_service::RpcHandlers;
use sc_tracing::tracing::{debug, error, info, trace, warn};
use shc_forest_manager::traits::ForestStorageHandler;
use sp_api::{ApiError, ProvideRuntimeApi};
use sp_blockchain::TreeRoute;
use sp_core::H256;
use sp_keystore::{Keystore, KeystorePtr};
use sp_runtime::{
    traits::{Header, Zero},
    AccountId32, SaturatedConversion,
};

use pallet_file_system_runtime_api::{
    FileSystemApi, IsStorageRequestOpenToVolunteersError, QueryBspConfirmChunksToProveForFileError,
    QueryFileEarliestVolunteerTickError, QueryMspConfirmChunksToProveForFileError,
};
use pallet_payment_streams_runtime_api::{GetUsersWithDebtOverThresholdError, PaymentStreamsApi};
use pallet_proofs_dealer_runtime_api::{
    GetChallengePeriodError, GetCheckpointChallengesError, GetProofSubmissionRecordError,
    ProofsDealerApi,
};
use pallet_storage_providers_runtime_api::{
    GetBspInfoError, QueryAvailableStorageCapacityError, QueryBucketsOfUserStoredByMspError,
    QueryEarliestChangeCapacityBlockError, QueryMspIdOfBucketIdError,
    QueryProviderMultiaddressesError, QueryStorageProviderCapacityError, StorageProvidersApi,
};
use shc_actors_framework::actor::{Actor, ActorEventLoop};
use shc_common::{
    blockchain_utils::{convert_raw_multiaddresses_to_multiaddr, get_events_at_block},
    types::{
        BlockNumber, EitherBucketOrBspId, Fingerprint, ParachainClient, StorageProviderId,
        TickNumber, BCSV_KEY_TYPE,
    },
};
use shp_file_metadata::FileKey;
use storage_hub_runtime::RuntimeEvent;

use crate::{
    commands::BlockchainServiceCommand,
    events::{
        AcceptedBspVolunteer, BlockchainServiceEventBusProvider, BspConfirmStoppedStoring,
<<<<<<< HEAD
        FileDeletionRequest, FinalisedBspConfirmStoppedStoring,
        FinalisedMspStopStoringBucketInsolventUser, FinalisedMspStoppedStoringBucket,
        FinalisedProofSubmittedForPendingFileDeletionRequest, FinalisedTrieRemoveMutationsApplied,
        LastChargeableInfoUpdated, MoveBucketAccepted, MoveBucketExpired, MoveBucketRejected,
        MoveBucketRequested, MoveBucketRequestedForMsp, NewStorageRequest, SlashableProvider,
        SpStopStoringInsolventUser, StartMovedBucketDownload, UserWithoutFunds,
=======
        FileDeletionRequest, FinalisedBspConfirmStoppedStoring, FinalisedBucketMovedAway,
        FinalisedMspStoppedStoringBucket, FinalisedProofSubmittedForPendingFileDeletionRequest,
        FinalisedTrieRemoveMutationsApplied, LastChargeableInfoUpdated, MoveBucketAccepted,
        MoveBucketExpired, MoveBucketRejected, MoveBucketRequested, MoveBucketRequestedForMsp,
        NewStorageRequest, SlashableProvider, SpStopStoringInsolventUser, StartMovedBucketDownload,
        UserWithoutFunds,
>>>>>>> bfc03d29
    },
    state::{
        BlockchainServiceStateStore, LastProcessedBlockNumberCf,
        OngoingProcessConfirmStoringRequestCf, OngoingProcessMspRespondStorageRequestCf,
        OngoingProcessStopStoringForInsolventUserRequestCf,
    },
    transaction::SubmittedTransaction,
    typed_store::{CFDequeAPI, ProvidesTypedDbSingleAccess},
    types::{
        ForestStorageSnapshotInfo, MinimalBlockInfo, NewBlockNotificationKind,
        StopStoringForInsolventUserRequest, SubmitProofRequest,
    },
};

pub(crate) const LOG_TARGET: &str = "blockchain-service";

/// The minimum number of blocks behind the current best block to consider the node out of sync.
///
/// This triggers a catch-up of proofs and Forest root changes in the blockchain service, before
/// continuing to process incoming events.
///
/// TODO: Define properly the number of blocks to come out of sync mode
/// TODO: Make this configurable in the config file
pub(crate) const SYNC_MODE_MIN_BLOCKS_BEHIND: BlockNumber = 5;

/// On blocks that are multiples of this number, the blockchain service will trigger the catch
/// up of proofs (see [`BlockchainService::proof_submission_catch_up`]).
///
/// TODO: Make this configurable in the config file
pub(crate) const CHECK_FOR_PENDING_PROOFS_PERIOD: BlockNumber = 4;

/// The maximum number of blocks from the past that will be processed for catching up the root
/// changes (see [`BlockchainService::forest_root_changes_catchup`]). This constant determines
/// the maximum size of the `tree_route` in the [`NewBlockNotificationKind::NewBestBlock`] enum
/// variant.
///
/// TODO: Make this configurable in the config file
pub(crate) const MAX_BLOCKS_BEHIND_TO_CATCH_UP_ROOT_CHANGES: BlockNumber = 10;

/// The BlockchainService actor.
///
/// This actor is responsible for sending extrinsics to the runtime and handling block import notifications.
/// For such purposes, it uses the [`ParachainClient`] to interact with the runtime, the [`RpcHandlers`] to send
/// extrinsics, and the [`Keystore`] to sign the extrinsics.
pub struct BlockchainService<FSH>
where
    FSH: ForestStorageHandler + Clone + Send + Sync + 'static,
{
    /// The event bus provider.
    pub(crate) event_bus_provider: BlockchainServiceEventBusProvider,
    /// The parachain client. Used to interact with the runtime.
    pub(crate) client: Arc<ParachainClient>,
    /// The keystore. Used to sign extrinsics.
    pub(crate) keystore: KeystorePtr,
    /// The RPC handlers. Used to send extrinsics.
    pub(crate) rpc_handlers: Arc<RpcHandlers>,
    /// The Forest Storage handler.
    ///
    /// This is used to manage Forest Storage instances and update their roots when there are
    /// Forest-root-changing events on-chain, for the Storage Provider managed by this service.
    pub(crate) forest_storage_handler: FSH,
    /// The hash and number of the last best block processed by the BlockchainService.
    ///
    /// This is used to detect when the BlockchainService gets out of syncing mode and should therefore
    /// run some initialisation tasks. Also used to detect reorgs.
    pub(crate) best_block: MinimalBlockInfo,
    /// Nonce counter for the extrinsics.
    pub(crate) nonce_counter: u32,
    /// A registry of waiters for a block number.
    pub(crate) wait_for_block_request_by_number:
        BTreeMap<BlockNumber, Vec<tokio::sync::oneshot::Sender<()>>>,
    /// A registry of waiters for a tick number.
    pub(crate) wait_for_tick_request_by_number:
        BTreeMap<TickNumber, Vec<tokio::sync::oneshot::Sender<Result<(), ApiError>>>>,
    /// The Provider ID that this node is managing.
    ///
    /// Can be a BSP or an MSP.
    /// This is initialised when the node is in sync.
    pub(crate) provider_id: Option<StorageProviderId>,
    /// A map of [`EitherBucketOrBspId`] to the Forest Storage snapshots.
    ///
    /// [`EitherBucketOrBspId`] can be a BSP or the buckets that an MSP has.
    /// Forest Storage snapshots are stored in a BTreeSet, ordered by block number and block hash.
    /// Each BSP or Bucket can have multiple Forest Storage snapshots.
    /// TODO: Remove this `allow(dead_code)` once we have implemented the Forest Storage snapshots.
    #[allow(dead_code)]
    pub(crate) forest_root_snapshots:
        BTreeMap<EitherBucketOrBspId, BTreeSet<ForestStorageSnapshotInfo>>,
    /// A lock to prevent multiple tasks from writing to the runtime Forest root (send transactions) at the same time.
    ///
    /// This is a oneshot channel instead of a regular mutex because we want to "lock" in 1
    /// thread (Blockchain Service) and unlock it at the end of the spawned task. The alternative
    /// would be to send a [`MutexGuard`].
    pub(crate) forest_root_write_lock: Option<tokio::sync::oneshot::Receiver<()>>,
    /// A persistent state store for the BlockchainService actor.
    pub(crate) persistent_state: BlockchainServiceStateStore,
    /// Pending submit proof requests. Note: this is not kept in the persistent state because of
    /// various edge cases when restarting the node, all originating from the "dynamic" way of
    /// computing the next challenges tick. This case is handled separately.
    pub(crate) pending_submit_proof_requests: BTreeSet<SubmitProofRequest>,
    /// Notify period value to know when to trigger the NotifyPeriod event.
    ///
    /// This is meant to be used for periodic, low priority tasks.
    pub(crate) notify_period: Option<u32>,
}

/// Event loop for the BlockchainService actor.
pub struct BlockchainServiceEventLoop<FSH>
where
    FSH: ForestStorageHandler + Clone + Send + Sync + 'static,
{
    receiver: sc_utils::mpsc::TracingUnboundedReceiver<BlockchainServiceCommand>,
    actor: BlockchainService<FSH>,
}

/// Merged event loop message for the BlockchainService actor.
enum MergedEventLoopMessage<Block>
where
    Block: cumulus_primitives_core::BlockT,
{
    Command(BlockchainServiceCommand),
    BlockImportNotification(BlockImportNotification<Block>),
    FinalityNotification(FinalityNotification<Block>),
}

/// Implement the ActorEventLoop trait for the BlockchainServiceEventLoop.
impl<FSH> ActorEventLoop<BlockchainService<FSH>> for BlockchainServiceEventLoop<FSH>
where
    FSH: ForestStorageHandler + Clone + Send + Sync + 'static,
{
    fn new(
        actor: BlockchainService<FSH>,
        receiver: sc_utils::mpsc::TracingUnboundedReceiver<BlockchainServiceCommand>,
    ) -> Self {
        Self { actor, receiver }
    }

    async fn run(mut self) {
        info!(target: LOG_TARGET, "💾 StorageHub's Blockchain Service starting up!");

        // Import notification stream to be notified of new blocks.
        // The behaviour of this stream is:
        // 1. While the node is syncing to the tip of the chain (initial sync, i.e. it just started
        // or got behind due to connectivity issues), it will only notify us of re-orgs.
        // 2. Once the node is synced, it will notify us of every new block.
        let block_import_notification_stream = self.actor.client.import_notification_stream();

        // Finality notification stream to be notified of blocks being finalised.
        let finality_notification_stream = self.actor.client.finality_notification_stream();

        // Merging notification streams with command stream.
        let mut merged_stream = stream::select_all(vec![
            self.receiver.map(MergedEventLoopMessage::Command).boxed(),
            block_import_notification_stream
                .map(MergedEventLoopMessage::BlockImportNotification)
                .boxed(),
            finality_notification_stream
                .map(MergedEventLoopMessage::FinalityNotification)
                .boxed(),
        ]);

        // Process incoming messages.
        while let Some(notification) = merged_stream.next().await {
            match notification {
                MergedEventLoopMessage::Command(command) => {
                    self.actor.handle_message(command).await;
                }
                MergedEventLoopMessage::BlockImportNotification(notification) => {
                    self.actor
                        .handle_block_import_notification(notification)
                        .await;
                }
                MergedEventLoopMessage::FinalityNotification(notification) => {
                    self.actor.handle_finality_notification(notification).await;
                }
            };
        }
    }
}

/// Implement the Actor trait for the BlockchainService actor.
impl<FSH> Actor for BlockchainService<FSH>
where
    FSH: ForestStorageHandler + Clone + Send + Sync + 'static,
{
    type Message = BlockchainServiceCommand;
    type EventLoop = BlockchainServiceEventLoop<FSH>;
    type EventBusProvider = BlockchainServiceEventBusProvider;

    fn handle_message(
        &mut self,
        message: Self::Message,
    ) -> impl std::future::Future<Output = ()> + Send {
        async {
            match message {
                BlockchainServiceCommand::SendExtrinsic {
                    call,
                    options,
                    callback,
                } => match self.send_extrinsic(call, options).await {
                    Ok(output) => {
                        debug!(target: LOG_TARGET, "Extrinsic sent successfully: {:?}", output);
                        match callback.send(Ok(SubmittedTransaction::new(
                            output.receiver,
                            output.hash,
                            output.nonce,
                        ))) {
                            Ok(_) => {
                                trace!(target: LOG_TARGET, "Receiver sent successfully");
                            }
                            Err(e) => {
                                error!(target: LOG_TARGET, "Failed to send receiver: {:?}", e);
                            }
                        }
                    }
                    Err(e) => {
                        warn!(target: LOG_TARGET, "Failed to send extrinsic: {:?}", e);

                        match callback.send(Err(e)) {
                            Ok(_) => {
                                trace!(target: LOG_TARGET, "RPC error sent successfully");
                            }
                            Err(e) => {
                                error!(target: LOG_TARGET, "Failed to send error message through channel: {:?}", e);
                            }
                        }
                    }
                },
                BlockchainServiceCommand::GetExtrinsicFromBlock {
                    block_hash,
                    extrinsic_hash,
                    callback,
                } => {
                    match self
                        .get_extrinsic_from_block(block_hash, extrinsic_hash)
                        .await
                    {
                        Ok(extrinsic) => {
                            debug!(target: LOG_TARGET, "Extrinsic retrieved successfully: {:?}", extrinsic);
                            match callback.send(Ok(extrinsic)) {
                                Ok(_) => {
                                    trace!(target: LOG_TARGET, "Receiver sent successfully");
                                }
                                Err(e) => {
                                    error!(target: LOG_TARGET, "Failed to send receiver: {:?}", e);
                                }
                            }
                        }
                        Err(e) => {
                            warn!(target: LOG_TARGET, "Failed to retrieve extrinsic: {:?}", e);
                            match callback.send(Err(e)) {
                                Ok(_) => {
                                    trace!(target: LOG_TARGET, "Receiver sent successfully");
                                }
                                Err(e) => {
                                    error!(target: LOG_TARGET, "Failed to send receiver: {:?}", e);
                                }
                            }
                        }
                    }
                }
                BlockchainServiceCommand::UnwatchExtrinsic {
                    subscription_id,
                    callback,
                } => match self.unwatch_extrinsic(subscription_id).await {
                    Ok(output) => {
                        debug!(target: LOG_TARGET, "Extrinsic unwatched successfully: {:?}", output);
                        match callback.send(Ok(())) {
                            Ok(_) => {
                                trace!(target: LOG_TARGET, "Receiver sent successfully");
                            }
                            Err(e) => {
                                error!(target: LOG_TARGET, "Failed to send receiver: {:?}", e);
                            }
                        }
                    }
                    Err(e) => {
                        warn!(target: LOG_TARGET, "Failed to unwatch extrinsic: {:?}", e);
                        match callback.send(Err(e)) {
                            Ok(_) => {
                                trace!(target: LOG_TARGET, "Receiver sent successfully");
                            }
                            Err(e) => {
                                error!(target: LOG_TARGET, "Failed to send receiver: {:?}", e);
                            }
                        }
                    }
                },
                BlockchainServiceCommand::GetBestBlockInfo { callback } => {
                    let best_block_info = self.best_block;
                    match callback.send(best_block_info) {
                        Ok(_) => {
                            trace!(target: LOG_TARGET, "Best block info sent successfully");
                        }
                        Err(e) => {
                            error!(target: LOG_TARGET, "Failed to send best block info: {:?}", e);
                        }
                    }
                }
                BlockchainServiceCommand::WaitForBlock {
                    block_number,
                    callback,
                } => {
                    let current_block_number = self.client.info().best_number;

                    let (tx, rx) = tokio::sync::oneshot::channel();

                    if current_block_number >= block_number {
                        match tx.send(()) {
                            Ok(_) => {}
                            Err(_) => {
                                error!(target: LOG_TARGET, "Failed to notify task about waiting block number. \nThis should never happen, in this same code we have both the sender and receiver of the oneshot channel, so it should always be possible to send the message.");
                            }
                        }
                    } else {
                        self.wait_for_block_request_by_number
                            .entry(block_number)
                            .or_insert_with(Vec::new)
                            .push(tx);
                    }

                    match callback.send(rx) {
                        Ok(_) => {
                            trace!(target: LOG_TARGET, "Block message receiver sent successfully");
                        }
                        Err(e) => {
                            error!(target: LOG_TARGET, "Failed to send block message receiver: {:?}", e);
                        }
                    }
                }
                BlockchainServiceCommand::WaitForTick {
                    tick_number,
                    callback,
                } => {
                    let current_block_hash = self.client.info().best_hash;

                    // Current Tick should always return a value, unless there's an internal API error.
                    let current_tick_result = self
                        .client
                        .runtime_api()
                        .get_current_tick(current_block_hash);

                    let (tx, rx) = tokio::sync::oneshot::channel();

                    match current_tick_result {
                        Ok(current_tick) => {
                            // If there is no API error, and the current tick is greater than or equal to the tick number
                            // we are waiting for, we notify the task that the tick has been reached.
                            if current_tick >= tick_number {
                                match tx.send(Ok(())) {
                                    Ok(_) => {}
                                    Err(e) => {
                                        error!(target: LOG_TARGET, "Failed to notify task about tick reached: {:?}. \nThis should never happen, in this same code we have both the sender and receiver of the oneshot channel, so it should always be possible to send the message.", e);
                                    }
                                }
                            } else {
                                // If the current tick is less than the tick number we are waiting for, we insert it in
                                // the waiting queue.
                                self.wait_for_tick_request_by_number
                                    .entry(tick_number)
                                    .or_insert_with(Vec::new)
                                    .push(tx);
                            }
                        }
                        Err(e) => {
                            // If there is an API error, we notify the task about it immediately.
                            match tx.send(Err(e)) {
                                Ok(_) => {}
                                Err(e) => {
                                    error!(target: LOG_TARGET, "Failed to notify API error to task querying current tick: {:?}. \nThis should never happen, in this same code we have both the sender and receiver of the oneshot channel, so it should always be possible to send the message.", e);
                                }
                            }
                        }
                    }

                    match callback.send(rx) {
                        Ok(_) => {
                            trace!(target: LOG_TARGET, "Tick message receiver sent successfully");
                        }
                        Err(e) => {
                            error!(target: LOG_TARGET, "Failed to send tick message receiver: {:?}", e);
                        }
                    }
                }
                BlockchainServiceCommand::QueryEarliestChangeCapacityBlock { bsp_id, callback } => {
                    let current_block_hash = self.client.info().best_hash;

                    let earliest_block_to_change_capacity = self
                        .client
                        .runtime_api()
                        .query_earliest_change_capacity_block(current_block_hash, &bsp_id)
                        .unwrap_or_else(|_| {
                            error!(target: LOG_TARGET, "Failed to query earliest block to change capacity");
                            Err(QueryEarliestChangeCapacityBlockError::InternalError)
                        });

                    match callback.send(earliest_block_to_change_capacity) {
                        Ok(_) => {
                            trace!(target: LOG_TARGET, "Earliest block to change capacity result sent successfully");
                        }
                        Err(e) => {
                            error!(target: LOG_TARGET, "Failed to send earliest block to change capacity: {:?}", e);
                        }
                    }
                }
                BlockchainServiceCommand::IsStorageRequestOpenToVolunteers {
                    file_key,
                    callback,
                } => {
                    let current_block_hash = self.client.info().best_hash;

                    let is_open = self
                        .client
                        .runtime_api()
                        .is_storage_request_open_to_volunteers(current_block_hash, file_key)
                        .unwrap_or_else(|_| {
                            Err(IsStorageRequestOpenToVolunteersError::InternalError)
                        });

                    match callback.send(is_open) {
                        Ok(_) => {
                            trace!(target: LOG_TARGET, "Storage request open to volunteers result sent successfully");
                        }
                        Err(e) => {
                            error!(target: LOG_TARGET, "Failed to send storage request open to volunteers: {:?}", e);
                        }
                    }
                }
                BlockchainServiceCommand::QueryFileEarliestVolunteerTick {
                    bsp_id,
                    file_key,
                    callback,
                } => {
                    let current_block_hash = self.client.info().best_hash;

                    let earliest_block_to_volunteer = self
                        .client
                        .runtime_api()
                        .query_earliest_file_volunteer_tick(
                            current_block_hash,
                            bsp_id.into(),
                            file_key,
                        )
                        .unwrap_or_else(|_| {
                            Err(QueryFileEarliestVolunteerTickError::InternalError)
                        });

                    match callback.send(earliest_block_to_volunteer) {
                        Ok(_) => {
                            trace!(target: LOG_TARGET, "Earliest block to volunteer result sent successfully");
                        }
                        Err(e) => {
                            error!(target: LOG_TARGET, "Failed to send earliest block to volunteer: {:?}", e);
                        }
                    }
                }
                BlockchainServiceCommand::GetNodePublicKey { callback } => {
                    let pub_key = Self::caller_pub_key(self.keystore.clone());
                    match callback.send(pub_key) {
                        Ok(_) => {
                            trace!(target: LOG_TARGET, "Node's public key sent successfully");
                        }
                        Err(e) => {
                            error!(target: LOG_TARGET, "Failed to send node's public key: {:?}", e);
                        }
                    }
                }
                BlockchainServiceCommand::QueryBspConfirmChunksToProveForFile {
                    bsp_id,
                    file_key,
                    callback,
                } => {
                    let current_block_hash = self.client.info().best_hash;

                    let chunks_to_prove = self
                        .client
                        .runtime_api()
                        .query_bsp_confirm_chunks_to_prove_for_file(
                            current_block_hash,
                            bsp_id.into(),
                            file_key,
                        )
                        .unwrap_or_else(|_| {
                            Err(QueryBspConfirmChunksToProveForFileError::InternalError)
                        });

                    match callback.send(chunks_to_prove) {
                        Ok(_) => {
                            trace!(target: LOG_TARGET, "Chunks to prove file sent successfully");
                        }
                        Err(e) => {
                            error!(target: LOG_TARGET, "Failed to send chunks to prove file: {:?}", e);
                        }
                    }
                }
                BlockchainServiceCommand::QueryMspConfirmChunksToProveForFile {
                    msp_id,
                    file_key,
                    callback,
                } => {
                    let current_block_hash = self.client.info().best_hash;

                    let chunks_to_prove = self
                        .client
                        .runtime_api()
                        .query_msp_confirm_chunks_to_prove_for_file(
                            current_block_hash,
                            msp_id.into(),
                            file_key,
                        )
                        .unwrap_or_else(|_| {
                            Err(QueryMspConfirmChunksToProveForFileError::InternalError)
                        });

                    match callback.send(chunks_to_prove) {
                        Ok(_) => {
                            trace!(target: LOG_TARGET, "Chunks to prove file sent successfully");
                        }
                        Err(e) => {
                            error!(target: LOG_TARGET, "Failed to send chunks to prove file: {:?}", e);
                        }
                    }
                }
                BlockchainServiceCommand::QueryProviderMultiaddresses {
                    provider_id,
                    callback,
                } => {
                    let current_block_hash = self.client.info().best_hash;

                    let multiaddresses = self
                        .client
                        .runtime_api()
                        .query_provider_multiaddresses(current_block_hash, &provider_id)
                        .unwrap_or_else(|_| {
                            error!(target: LOG_TARGET, "Failed to query provider multiaddresses");
                            Err(QueryProviderMultiaddressesError::InternalError)
                        })
                        .map(convert_raw_multiaddresses_to_multiaddr);

                    match callback.send(multiaddresses) {
                        Ok(_) => {
                            trace!(target: LOG_TARGET, "Provider multiaddresses sent successfully");
                        }
                        Err(e) => {
                            error!(target: LOG_TARGET, "Failed to send provider multiaddresses: {:?}", e);
                        }
                    }
                }
                BlockchainServiceCommand::QueryChallengesFromSeed {
                    seed,
                    provider_id,
                    count,
                    callback,
                } => {
                    let current_block_hash = self.client.info().best_hash;

                    let challenges = self.client.runtime_api().get_challenges_from_seed(
                        current_block_hash,
                        &seed,
                        &provider_id,
                        count,
                    );

                    match callback.send(challenges) {
                        Ok(_) => {
                            trace!(target: LOG_TARGET, "Challenges sent successfully");
                        }
                        Err(e) => {
                            error!(target: LOG_TARGET, "Failed to send challenges: {:?}", e);
                        }
                    }
                }
                BlockchainServiceCommand::QueryForestChallengesFromSeed {
                    seed,
                    provider_id,
                    callback,
                } => {
                    let current_block_hash = self.client.info().best_hash;

                    let challenges = self.client.runtime_api().get_forest_challenges_from_seed(
                        current_block_hash,
                        &seed,
                        &provider_id,
                    );

                    match callback.send(challenges) {
                        Ok(_) => {
                            trace!(target: LOG_TARGET, "Challenges sent successfully");
                        }
                        Err(e) => {
                            error!(target: LOG_TARGET, "Failed to send challenges: {:?}", e);
                        }
                    }
                }
                BlockchainServiceCommand::QueryLastTickProviderSubmittedProof {
                    provider_id,
                    callback,
                } => {
                    let current_block_hash = self.client.info().best_hash;

                    let last_tick = self
                        .client
                        .runtime_api()
                        .get_last_tick_provider_submitted_proof(current_block_hash, &provider_id)
                        .unwrap_or_else(|_| Err(GetProofSubmissionRecordError::InternalApiError));

                    match callback.send(last_tick) {
                        Ok(_) => {
                            trace!(target: LOG_TARGET, "Last tick sent successfully");
                        }
                        Err(e) => {
                            error!(target: LOG_TARGET, "Failed to send last tick provider submitted proof: {:?}", e);
                        }
                    }
                }
                BlockchainServiceCommand::QueryChallengePeriod {
                    provider_id,
                    callback,
                } => {
                    let current_block_hash = self.client.info().best_hash;

                    let challenge_period = self
                        .client
                        .runtime_api()
                        .get_challenge_period(current_block_hash, &provider_id)
                        .unwrap_or_else(|_| {
                            error!(target: LOG_TARGET, "Failed to query challenge period for provider [{:?}]", provider_id);
                            Err(GetChallengePeriodError::InternalApiError)
                        });

                    match callback.send(challenge_period) {
                        Ok(_) => {
                            trace!(target: LOG_TARGET, "Challenge period sent successfully");
                        }
                        Err(e) => {
                            error!(target: LOG_TARGET, "Failed to send challenge period: {:?}", e);
                        }
                    }
                }
                BlockchainServiceCommand::QueryNextChallengeTickForProvider {
                    provider_id,
                    callback,
                } => {
                    let next_challenge_tick =
                        self.get_next_challenge_tick_for_provider(&provider_id);

                    match callback.send(next_challenge_tick) {
                        Ok(_) => {
                            trace!(target: LOG_TARGET, "Next challenge tick sent successfully");
                        }
                        Err(e) => {
                            error!(target: LOG_TARGET, "Failed to send next challenge tick: {:?}", e);
                        }
                    }
                }
                BlockchainServiceCommand::QueryLastCheckpointChallengeTick { callback } => {
                    let current_block_hash = self.client.info().best_hash;

                    let last_checkpoint_tick = self
                        .client
                        .runtime_api()
                        .get_last_checkpoint_challenge_tick(current_block_hash);

                    match callback.send(last_checkpoint_tick) {
                        Ok(_) => {
                            trace!(target: LOG_TARGET, "Last checkpoint tick sent successfully");
                        }
                        Err(e) => {
                            error!(target: LOG_TARGET, "Failed to send last checkpoint challenge tick: {:?}", e);
                        }
                    }
                }
                BlockchainServiceCommand::QueryLastCheckpointChallenges { tick, callback } => {
                    let current_block_hash = self.client.info().best_hash;

                    let checkpoint_challenges = self
                        .client
                        .runtime_api()
                        .get_checkpoint_challenges(current_block_hash, tick)
                        .unwrap_or_else(|_| Err(GetCheckpointChallengesError::InternalApiError));

                    match callback.send(checkpoint_challenges) {
                        Ok(_) => {
                            trace!(target: LOG_TARGET, "Checkpoint challenges sent successfully");
                        }
                        Err(e) => {
                            error!(target: LOG_TARGET, "Failed to send checkpoint challenges: {:?}", e);
                        }
                    }
                }
                BlockchainServiceCommand::QueryProviderForestRoot {
                    provider_id,
                    callback,
                } => {
                    let current_block_hash = self.client.info().best_hash;

                    let bsp_info = self
                        .client
                        .runtime_api()
                        .get_bsp_info(current_block_hash, &provider_id)
                        .unwrap_or_else(|_| Err(GetBspInfoError::InternalApiError));

                    let root = bsp_info.map(|bsp_info| bsp_info.root);

                    match callback.send(root) {
                        Ok(_) => {
                            trace!(target: LOG_TARGET, "BSP root sent successfully");
                        }
                        Err(e) => {
                            error!(target: LOG_TARGET, "Failed to send BSP root: {:?}", e);
                        }
                    }
                }
                BlockchainServiceCommand::QueryStorageProviderCapacity {
                    provider_id,
                    callback,
                } => {
                    let current_block_hash = self.client.info().best_hash;

                    let capacity = self
                        .client
                        .runtime_api()
                        .query_storage_provider_capacity(current_block_hash, &provider_id)
                        .unwrap_or_else(|_| Err(QueryStorageProviderCapacityError::InternalError));

                    match callback.send(capacity) {
                        Ok(_) => {
                            trace!(target: LOG_TARGET, "Storage provider capacity sent successfully");
                        }
                        Err(e) => {
                            error!(target: LOG_TARGET, "Failed to send storage provider capacity: {:?}", e);
                        }
                    }
                }
                BlockchainServiceCommand::QueryAvailableStorageCapacity {
                    provider_id,
                    callback,
                } => {
                    let current_block_hash = self.client.info().best_hash;

                    let capacity = self
                        .client
                        .runtime_api()
                        .query_available_storage_capacity(current_block_hash, &provider_id)
                        .unwrap_or_else(|_| Err(QueryAvailableStorageCapacityError::InternalError));

                    match callback.send(capacity) {
                        Ok(_) => {
                            trace!(target: LOG_TARGET, "Available storage capacity sent successfully");
                        }
                        Err(e) => {
                            error!(target: LOG_TARGET, "Failed to send available storage capacity: {:?}", e);
                        }
                    }
                }
                BlockchainServiceCommand::QueueConfirmBspRequest { request, callback } => {
                    let state_store_context = self.persistent_state.open_rw_context_with_overlay();
                    state_store_context
                        .pending_confirm_storing_request_deque()
                        .push_back(request);
                    state_store_context.commit();
                    // We check right away if we can process the request so we don't waste time.
                    self.check_pending_forest_root_writes();
                    match callback.send(Ok(())) {
                        Ok(_) => {}
                        Err(e) => {
                            error!(target: LOG_TARGET, "Failed to send receiver: {:?}", e);
                        }
                    }
                }
                BlockchainServiceCommand::QueueMspRespondStorageRequest { request, callback } => {
                    let state_store_context = self.persistent_state.open_rw_context_with_overlay();
                    state_store_context
                        .pending_msp_respond_storage_request_deque()
                        .push_back(request);
                    state_store_context.commit();
                    // We check right away if we can process the request so we don't waste time.
                    self.check_pending_forest_root_writes();
                    match callback.send(Ok(())) {
                        Ok(_) => {}
                        Err(e) => {
                            error!(target: LOG_TARGET, "Failed to send receiver: {:?}", e);
                        }
                    }
                }
                BlockchainServiceCommand::QueueSubmitProofRequest { request, callback } => {
                    // The strategy used here is to replace the request in the set with the new request.
                    // This is because new insertions are presumed to be done with more information of the current state of the chain,
                    // so we want to make sure that the request is the most up-to-date one.
                    if let Some(replaced_request) =
                        self.pending_submit_proof_requests.replace(request.clone())
                    {
                        trace!(target: LOG_TARGET, "Replacing pending submit proof request {:?} with {:?}", replaced_request, request);
                    }

                    // We check right away if we can process the request so we don't waste time.
                    self.check_pending_forest_root_writes();
                    match callback.send(Ok(())) {
                        Ok(_) => {}
                        Err(e) => {
                            error!(target: LOG_TARGET, "Failed to send receiver: {:?}", e);
                        }
                    }
                }
                BlockchainServiceCommand::QueueStopStoringForInsolventUserRequest {
                    request,
                    callback,
                } => {
                    let state_store_context = self.persistent_state.open_rw_context_with_overlay();
                    state_store_context
                        .pending_stop_storing_for_insolvent_user_request_deque()
                        .push_back(request);
                    state_store_context.commit();
                    // We check right away if we can process the request so we don't waste time.
                    self.check_pending_forest_root_writes();
                    match callback.send(Ok(())) {
                        Ok(_) => {}
                        Err(e) => {
                            error!(target: LOG_TARGET, "Failed to send receiver: {:?}", e);
                        }
                    }
                }
                BlockchainServiceCommand::QueryStorageProviderId {
                    maybe_node_pub_key,
                    callback,
                } => {
                    let current_block_hash = self.client.info().best_hash;

                    let node_pub_key = maybe_node_pub_key
                        .unwrap_or_else(|| Self::caller_pub_key(self.keystore.clone()));

                    let provider_id = self
                        .client
                        .runtime_api()
                        .get_storage_provider_id(current_block_hash, &node_pub_key.into())
                        .map_err(|_| anyhow!("Internal API error"));

                    match callback.send(provider_id) {
                        Ok(_) => {}
                        Err(e) => {
                            error!(target: LOG_TARGET, "Failed to send storage provider ID: {:?}", e);
                        }
                    }
                }
                BlockchainServiceCommand::QueryUsersWithDebt {
                    provider_id,
                    min_debt,
                    callback,
                } => {
                    let current_block_hash = self.client.info().best_hash;

                    let users_with_debt = self
                        .client
                        .runtime_api()
                        .get_users_with_debt_over_threshold(
                            current_block_hash,
                            &provider_id,
                            min_debt,
                        )
                        .unwrap_or_else(|e| {
                            error!(target: LOG_TARGET, "{}", e);
                            Err(GetUsersWithDebtOverThresholdError::InternalApiError)
                        });

                    match callback.send(users_with_debt) {
                        Ok(_) => {}
                        Err(e) => {
                            error!(target: LOG_TARGET, "Failed to send back users with debt: {:?}", e);
                        }
                    }
                }
                BlockchainServiceCommand::QueryWorstCaseScenarioSlashableAmount {
                    provider_id,
                    callback,
                } => {
                    let current_block_hash = self.client.info().best_hash;

                    let worst_case_scenario_slashable_amount = self
                        .client
                        .runtime_api()
                        .get_worst_case_scenario_slashable_amount(current_block_hash, provider_id)
                        .map_err(|_| anyhow!("Internal API error"));

                    match callback.send(worst_case_scenario_slashable_amount) {
                        Ok(_) => {}
                        Err(e) => {
                            error!(target: LOG_TARGET, "Failed to send back slashable amount: {:?}", e);
                        }
                    }
                }
                BlockchainServiceCommand::QuerySlashAmountPerMaxFileSize { callback } => {
                    // Get the current block hash.
                    let current_block_hash = self.client.info().best_hash;

                    let slash_amount_per_max_file_size = self
                        .client
                        .runtime_api()
                        .get_slash_amount_per_max_file_size(current_block_hash)
                        .map_err(|_| anyhow!("Internal API error"));

                    match callback.send(slash_amount_per_max_file_size) {
                        Ok(_) => {}
                        Err(e) => {
                            error!(target: LOG_TARGET, "Failed to send back `SlashAmountPerMaxFileSize`: {:?}", e);
                        }
                    }
                }
                BlockchainServiceCommand::QueryMspIdOfBucketId {
                    bucket_id,
                    callback,
                } => {
                    let current_block_hash = self.client.info().best_hash;

                    let msp_id = self
                        .client
                        .runtime_api()
                        .query_msp_id_of_bucket_id(current_block_hash, &bucket_id)
                        .unwrap_or_else(|e| {
                            error!(target: LOG_TARGET, "{}", e);
                            Err(QueryMspIdOfBucketIdError::BucketNotFound)
                        });

                    match callback.send(msp_id) {
                        Ok(_) => {}
                        Err(e) => {
                            error!(target: LOG_TARGET, "Failed to send back MSP ID: {:?}", e);
                        }
                    }
                }
                BlockchainServiceCommand::QueryBucketsOfUserStoredByMsp {
                    msp_id,
                    user,
                    callback,
                } => {
                    let current_block_hash = self.client.info().best_hash;

                    let buckets = self
                        .client
                        .runtime_api()
                        .query_buckets_of_user_stored_by_msp(current_block_hash, &msp_id, &user)
                        .unwrap_or_else(|e| {
                            error!(target: LOG_TARGET, "{}", e);
                            Err(QueryBucketsOfUserStoredByMspError::InternalError)
                        });

                    match callback.send(buckets) {
                        Ok(_) => {}
                        Err(e) => {
                            error!(target: LOG_TARGET, "Failed to send back buckets: {:?}", e);
                        }
                    }
                }
                BlockchainServiceCommand::ReleaseForestRootWriteLock {
                    forest_root_write_tx,
                    callback,
                } => {
                    // Release the forest root write "lock".
                    let forest_root_write_result = forest_root_write_tx.send(()).map_err(|e| {
                        error!(target: LOG_TARGET, "CRITICAL❗️❗️ This is a bug! Failed to release forest root write lock. This is a critical bug. Please report it to the StorageHub team. \nError while sending the release message: {:?}", e);
                        anyhow!(
                            "CRITICAL❗️❗️ This is a bug! Failed to release forest root write lock. This is a critical bug. Please report it to the StorageHub team."
                        )
                    });

                    // Check if there are any pending requests to use the forest root write lock.
                    // If so, we give them the lock right away.
                    if forest_root_write_result.is_ok() {
                        self.check_pending_forest_root_writes();
                    }

                    match callback.send(forest_root_write_result) {
                        Ok(_) => {}
                        Err(e) => {
                            error!(target: LOG_TARGET, "Failed to send back forest root write result: {:?}", e);
                        }
                    }
                }
                BlockchainServiceCommand::QueueFileDeletionRequest { request, callback } => {
                    let state_store_context = self.persistent_state.open_rw_context_with_overlay();
                    state_store_context
                        .pending_file_deletion_request_deque()
                        .push_back(request);
                    state_store_context.commit();
                    // We check right away if we can process the request so we don't waste time.
                    self.check_pending_forest_root_writes();
                    match callback.send(Ok(())) {
                        Ok(_) => {}
                        Err(e) => {
                            error!(target: LOG_TARGET, "Failed to send receiver: {:?}", e);
                        }
                    }
                }
            }
        }
    }

    fn get_event_bus_provider(&self) -> &Self::EventBusProvider {
        &self.event_bus_provider
    }
}

impl<FSH> BlockchainService<FSH>
where
    FSH: ForestStorageHandler + Clone + Send + Sync + 'static,
{
    /// Create a new [`BlockchainService`].
    pub fn new(
        client: Arc<ParachainClient>,
        keystore: KeystorePtr,
        rpc_handlers: Arc<RpcHandlers>,
        forest_storage_handler: FSH,
        rocksdb_root_path: impl Into<PathBuf>,
        notify_period: Option<u32>,
    ) -> Self {
        Self {
            event_bus_provider: BlockchainServiceEventBusProvider::new(),
            client,
            keystore,
            rpc_handlers,
            forest_storage_handler,
            best_block: MinimalBlockInfo::default(),
            nonce_counter: 0,
            wait_for_block_request_by_number: BTreeMap::new(),
            wait_for_tick_request_by_number: BTreeMap::new(),
            provider_id: None,
            forest_root_snapshots: BTreeMap::new(),
            forest_root_write_lock: None,
            persistent_state: BlockchainServiceStateStore::new(rocksdb_root_path.into()),
            pending_submit_proof_requests: BTreeSet::new(),
            notify_period,
        }
    }

    async fn handle_block_import_notification<Block>(
        &mut self,
        notification: BlockImportNotification<Block>,
    ) where
        Block: cumulus_primitives_core::BlockT<Hash = H256>,
    {
        let last_block_processed = self.best_block;

        // Check if this new imported block is the new best, and if it causes a reorg.
        let new_block_notification_kind = self.register_best_block_and_check_reorg(&notification);

        // Get the new best block info, and the `TreeRoute`, i.e. the blocks from the old best block to the new best block.
        // A new non-best block is ignored and not processed.
        let (block_info, tree_route) = match new_block_notification_kind {
            NewBlockNotificationKind::NewBestBlock {
                last_best_block_processed: _,
                new_best_block,
                tree_route,
            } => (new_best_block, tree_route),
            NewBlockNotificationKind::NewNonBestBlock(_) => return,
            NewBlockNotificationKind::Reorg {
                old_best_block: _,
                new_best_block,
                tree_route,
            } => (new_best_block, tree_route),
        };
        let MinimalBlockInfo {
            number: block_number,
            hash: block_hash,
        } = block_info;

        info!(target: LOG_TARGET, "📥 Block import notification (#{}): {}", block_number, block_hash);

        // Get provider IDs linked to keys in this node's keystore and update the nonce.
        self.pre_block_processing_checks(&block_hash);

        // If this is the first block import notification, we might need to catch up.
        // Check if we just came out of syncing mode.
        // We use saturating_sub because in a reorg, there is a potential scenario where the last
        // block processed is higher than the current block number.
        if block_number.saturating_sub(last_block_processed.number) > SYNC_MODE_MIN_BLOCKS_BEHIND {
            self.handle_initial_sync(notification).await;
        }

        self.process_block_import(&block_hash, &block_number, tree_route)
            .await;
    }

    fn pre_block_processing_checks(&mut self, block_hash: &H256) {
        // We query the [`BlockchainService`] account nonce at this height
        // and update our internal counter if it's smaller than the result.
        self.sync_nonce(&block_hash);

        // Get Provider ID linked to keys in this node's keystore.
        self.get_provider_id(&block_hash);
    }

    /// Handle the situation after the node comes out of syncing mode (i.e. hasn't processed many of the last blocks).
    async fn handle_initial_sync<Block>(&mut self, notification: BlockImportNotification<Block>)
    where
        Block: cumulus_primitives_core::BlockT<Hash = H256>,
    {
        let block_hash: H256 = notification.hash;
        let block_number: BlockNumber = (*notification.header.number()).saturated_into();

        // If this is the first block import notification, we might need to catch up.
        info!(target: LOG_TARGET, "🥱 Handling coming out of sync mode (synced to #{}: {})", block_number, block_hash);

        // Check if there was an ongoing process confirm storing task.
        let state_store_context = self.persistent_state.open_rw_context_with_overlay();

        // Check if there was an ongoing process confirm storing task.
        // Note: This would only exist if the node was running as a BSP.
        let maybe_ongoing_process_confirm_storing_request = state_store_context
            .access_value(&OngoingProcessConfirmStoringRequestCf)
            .read();

        // If there was an ongoing process confirm storing task, we need to re-queue the requests.
        if let Some(process_confirm_storing_request) = maybe_ongoing_process_confirm_storing_request
        {
            for request in process_confirm_storing_request.confirm_storing_requests {
                state_store_context
                    .pending_confirm_storing_request_deque()
                    .push_back(request);
            }
        }

        // Check if there was an ongoing process msp respond storage request task.
        // Note: This would only exist if the node was running as an MSP.
        let maybe_ongoing_process_msp_respond_storage_request = state_store_context
            .access_value(&OngoingProcessMspRespondStorageRequestCf)
            .read();

        // If there was an ongoing process msp respond storage request task, we need to re-queue the requests.
        if let Some(process_msp_respond_storage_request) =
            maybe_ongoing_process_msp_respond_storage_request
        {
            for request in process_msp_respond_storage_request.respond_storing_requests {
                state_store_context
                    .pending_msp_respond_storage_request_deque()
                    .push_back(request);
            }
        }

        // Check if there was an ongoing process stop storing task.
        let maybe_ongoing_process_stop_storing_for_insolvent_user_request = state_store_context
            .access_value(&OngoingProcessStopStoringForInsolventUserRequestCf)
            .read();

        // If there was an ongoing process stop storing task, we need to re-queue the requests.
        if let Some(process_stop_storing_for_insolvent_user_request) =
            maybe_ongoing_process_stop_storing_for_insolvent_user_request
        {
            state_store_context
                .pending_stop_storing_for_insolvent_user_request_deque()
                .push_back(StopStoringForInsolventUserRequest::new(
                    process_stop_storing_for_insolvent_user_request.who,
                ));
        }

        state_store_context.commit();

        // Initialise the Provider.
        match self.provider_id {
            Some(StorageProviderId::BackupStorageProvider(bsp_id)) => {
                self.proof_submission_catch_up(&block_hash, &bsp_id);
                // TODO: Send events to check that this node has a Forest Storage for the BSP that it manages.
                // TODO: Catch up to Forest root writes in the BSP Forest.
            }
            Some(StorageProviderId::MainStorageProvider(_msp_id)) => {
                // TODO: Send events to check that this node has a Forest Storage for each Bucket this MSP manages.
                // TODO: Catch up to Forest root writes in the Bucket's Forests.
            }
            None => {
                warn!(target: LOG_TARGET, "No Provider ID found. This node is not managing a Provider.");
            }
        }
    }

    async fn process_block_import<Block>(
        &mut self,
        block_hash: &H256,
        block_number: &BlockNumber,
        tree_route: TreeRoute<Block>,
    ) where
        Block: cumulus_primitives_core::BlockT<Hash = H256>,
    {
        trace!(target: LOG_TARGET, "📠 Processing block import #{}: {}", block_number, block_hash);

        // Before triggering any task, we make sure to be caught up to the Forest roots on-chain.
        self.forest_root_changes_catchup(&tree_route).await;

        // Trigger catch up of proofs if the block is a multiple of `CHECK_FOR_PENDING_PROOFS_PERIOD`.
        // This is only relevant if this node is managing a BSP.
        if let Some(StorageProviderId::BackupStorageProvider(bsp_id)) = &self.provider_id {
            if block_number % CHECK_FOR_PENDING_PROOFS_PERIOD == BlockNumber::zero() {
                self.proof_submission_catch_up(block_hash, bsp_id);
            }
        }

        // Notify all tasks waiting for this block number (or lower).
        self.notify_import_block_number(&block_number);

        // Notify all tasks waiting for this tick number (or lower).
        // It is not guaranteed that the tick number will increase at every block import.
        self.notify_tick_number(&block_hash);

        // Process pending requests that update the forest root.
        self.check_pending_forest_root_writes();

        // Check that trigger an event every X amount of blocks (specified in config).
        self.check_for_notify(&block_number);

        let state_store_context = self.persistent_state.open_rw_context_with_overlay();
        // Get events from storage.
        // TODO: Handle the `pallet-cr-randomness` events here.
        match get_events_at_block(&self.client, block_hash) {
            Ok(block_events) => {
                // Process the events.
                for ev in block_events {
                    match ev.event.clone() {
                        // New storage request event coming from pallet-file-system.
                        RuntimeEvent::FileSystem(
                            pallet_file_system::Event::NewStorageRequest {
                                who,
                                file_key,
                                bucket_id,
                                location,
                                fingerprint,
                                size,
                                peer_ids,
                                expires_at,
                            },
                        ) => self.emit(NewStorageRequest {
                            who,
                            file_key: FileKey::from(file_key.as_ref()),
                            bucket_id,
                            location,
                            fingerprint: fingerprint.as_ref().into(),
                            size,
                            user_peer_ids: peer_ids,
                            expires_at,
                        }),
                        // A Provider's challenge cycle has been initialised.
                        RuntimeEvent::ProofsDealer(
                            pallet_proofs_dealer::Event::NewChallengeCycleInitialised {
                                current_tick: _,
                                next_challenge_deadline: _,
                                provider: provider_id,
                                maybe_provider_account,
                            },
                        ) => {
                            // This node only cares if the Provider account matches one of the accounts in the keystore.
                            if let Some(account) = maybe_provider_account {
                                let account: Vec<u8> =
                                    <sp_runtime::AccountId32 as AsRef<[u8; 32]>>::as_ref(&account)
                                        .to_vec();
                                if self.keystore.has_keys(&[(account.clone(), BCSV_KEY_TYPE)]) {
                                    // If so, add the Provider ID to the list of Providers that this node is monitoring.
                                    info!(target: LOG_TARGET, "🔑 New Provider ID to monitor [{:?}] for account [{:?}]", provider_id, account);

                                    // Managing more than one Provider is not supported, so if this node is already managing another Provider, emit a warning
                                    // and stop managing it, in favour of the new Provider.
                                    if let Some(managed_provider) = &self.provider_id {
                                        let managed_provider_id = match managed_provider {
                                            StorageProviderId::BackupStorageProvider(bsp_id) => {
                                                bsp_id
                                            }
                                            StorageProviderId::MainStorageProvider(msp_id) => {
                                                msp_id
                                            }
                                        };
                                        if managed_provider_id != &provider_id {
                                            warn!(target: LOG_TARGET, "🔄 This node is already managing a Provider. Stopping managing Provider ID {:?} in favour of Provider ID {:?}", managed_provider, provider_id);
                                        }
                                    }

                                    // Only BSPs can be challenged, therefore this is a BSP.
                                    self.provider_id =
                                        Some(StorageProviderId::BackupStorageProvider(provider_id));
                                }
                            }
                        }
                        // New challenge seed event coming from pallet-proofs-dealer.
                        RuntimeEvent::ProofsDealer(
                            pallet_proofs_dealer::Event::NewChallengeSeed {
                                challenges_ticker,
                                seed: _,
                            },
                        ) => {
                            // This event is relevant in case the Provider managed is a BSP.
                            if let Some(StorageProviderId::BackupStorageProvider(bsp_id)) =
                                &self.provider_id
                            {
                                // Check if the challenges tick is one that this BSP has to submit a proof for.
                                if self.should_provider_submit_proof(
                                    &block_hash,
                                    bsp_id,
                                    &challenges_ticker,
                                ) {
                                    self.proof_submission_catch_up(&block_hash, bsp_id);
                                } else {
                                    trace!(target: LOG_TARGET, "Challenges tick is not the next one to be submitted for Provider [{:?}]", bsp_id);
                                }
                            }
                        }
                        // A provider has been marked as slashable.
                        RuntimeEvent::ProofsDealer(
                            pallet_proofs_dealer::Event::SlashableProvider {
                                provider,
                                next_challenge_deadline,
                            },
                        ) => self.emit(SlashableProvider {
                            provider,
                            next_challenge_deadline,
                        }),
                        // The last chargeable info of a provider has been updated
                        RuntimeEvent::PaymentStreams(
                            pallet_payment_streams::Event::LastChargeableInfoUpdated {
                                provider_id,
                                last_chargeable_tick,
                                last_chargeable_price_index,
                            },
                        ) => {
                            if let Some(managed_provider_id) = &self.provider_id {
                                // We only emit the event if the Provider ID is the one that this node is managing.
                                // It's irrelevant if the Provider ID is a MSP or a BSP.
                                let managed_provider_id = match managed_provider_id {
                                    StorageProviderId::BackupStorageProvider(bsp_id) => bsp_id,
                                    StorageProviderId::MainStorageProvider(msp_id) => msp_id,
                                };
                                if provider_id == *managed_provider_id {
                                    self.emit(LastChargeableInfoUpdated {
                                        provider_id: provider_id,
                                        last_chargeable_tick: last_chargeable_tick,
                                        last_chargeable_price_index: last_chargeable_price_index,
                                    })
                                }
                            }
                        }
                        // A user has been flagged as without funds in the runtime
                        RuntimeEvent::PaymentStreams(
                            pallet_payment_streams::Event::UserWithoutFunds { who },
                        ) => {
                            self.emit(UserWithoutFunds { who });
                        }
                        // A file was correctly deleted from a user without funds
                        RuntimeEvent::FileSystem(
                            pallet_file_system::Event::SpStopStoringInsolventUser {
                                sp_id,
                                file_key,
                                owner,
                                location,
                                new_root,
                            },
                        ) => {
                            if let Some(managed_provider_id) = &self.provider_id {
                                // We only emit the event if the Provider ID is the one that this node is managing.
                                // It's irrelevant if the Provider ID is a MSP or a BSP.
                                let managed_provider_id = match managed_provider_id {
                                    StorageProviderId::BackupStorageProvider(bsp_id) => bsp_id,
                                    StorageProviderId::MainStorageProvider(msp_id) => msp_id,
                                };
                                if sp_id == *managed_provider_id {
                                    self.emit(SpStopStoringInsolventUser {
                                        sp_id,
                                        file_key: file_key.into(),
                                        owner,
                                        location,
                                        new_root,
                                    })
                                }
                            }
                        }
                        RuntimeEvent::FileSystem(
                            pallet_file_system::Event::MoveBucketRejected {
                                bucket_id,
                                old_msp_id,
                                new_msp_id,
                            },
                        ) => {
                            // This event is relevant in case the Provider managed is a BSP.
                            if let Some(StorageProviderId::BackupStorageProvider(_)) =
                                &self.provider_id
                            {
                                self.emit(MoveBucketRejected {
                                    bucket_id,
                                    old_msp_id,
                                    new_msp_id,
                                });
                            }
                        }
                        RuntimeEvent::FileSystem(
                            pallet_file_system::Event::MoveBucketAccepted {
                                bucket_id,
                                old_msp_id,
                                new_msp_id,
                                value_prop_id,
                            },
                        ) => {
                            match self.provider_id {
                                // As a BSP, this node is interested in the event to allow the new MSP to request files from it.
                                Some(StorageProviderId::BackupStorageProvider(_)) => {
                                    self.emit(MoveBucketAccepted {
                                        bucket_id,
                                        old_msp_id,
                                        new_msp_id,
                                        value_prop_id,
                                    });
                                }
                                // As an MSP, this node is interested in the *imported* event if
                                // this node is the new MSP - to start downloading the bucket.
                                // Otherwise, ignore the event. Check finalised events for the old
                                // MSP branch.
                                Some(StorageProviderId::MainStorageProvider(own_msp_id)) => {
                                    if own_msp_id == new_msp_id {
                                        // We are the new MSP, start downloading
                                        self.emit(StartMovedBucketDownload {
                                            bucket_id,
                                            value_prop_id,
                                        });
                                    }
                                }
                                // Otherwise, ignore the event.
                                _ => {}
                            }
                        }
                        RuntimeEvent::FileSystem(
                            pallet_file_system::Event::MoveBucketRequestExpired { bucket_id },
                        ) => {
                            // This event is relevant in case the Provider managed is a BSP.
                            if let Some(StorageProviderId::BackupStorageProvider(_)) =
                                &self.provider_id
                            {
                                self.emit(MoveBucketExpired { bucket_id });
                            }
                        }
                        RuntimeEvent::FileSystem(
                            pallet_file_system::Event::BspConfirmStoppedStoring {
                                bsp_id,
                                file_key,
                                new_root,
                            },
                        ) => {
                            // This event is relevant in case the Provider managed is a BSP.
                            if let Some(StorageProviderId::BackupStorageProvider(managed_bsp_id)) =
                                &self.provider_id
                            {
                                if managed_bsp_id == &bsp_id {
                                    self.emit(BspConfirmStoppedStoring {
                                        bsp_id,
                                        file_key: file_key.into(),
                                        new_root,
                                    });
                                }
                            }
                        }
                        RuntimeEvent::FileSystem(
                            pallet_file_system::Event::AcceptedBspVolunteer {
                                bsp_id,
                                bucket_id,
                                location,
                                fingerprint,
                                multiaddresses,
                                owner,
                                size,
                            },
                        ) if owner
                            == AccountId32::from(Self::caller_pub_key(self.keystore.clone())) =>
                        {
                            // This event should only be of any use if a node is run by as a user.
                            if self.provider_id.is_none() {
                                log::info!(
                                    target: LOG_TARGET,
                                    "AcceptedBspVolunteer event for BSP ID: {:?}",
                                    bsp_id
                                );

                                // We try to convert the types coming from the runtime into our expected types.
                                let fingerprint: Fingerprint = fingerprint.as_bytes().into();

                                let multiaddress_vec: Vec<Multiaddr> =
                                    convert_raw_multiaddresses_to_multiaddr(multiaddresses);

                                self.emit(AcceptedBspVolunteer {
                                    bsp_id,
                                    bucket_id,
                                    location,
                                    fingerprint,
                                    multiaddresses: multiaddress_vec,
                                    owner,
                                    size,
                                })
                            }
                        }
                        RuntimeEvent::FileSystem(
                            pallet_file_system::Event::FileDeletionRequest {
                                user,
                                file_key,
                                file_size,
                                bucket_id,
                                msp_id,
                                proof_of_inclusion,
                            },
                        ) => {
                            // This event is relevant in case the Provider managed is an MSP.
                            if let Some(StorageProviderId::MainStorageProvider(managed_msp_id)) =
                                &self.provider_id
                            {
                                if managed_msp_id == &msp_id {
                                    self.emit(FileDeletionRequest {
                                        user,
                                        file_key: file_key.into(),
                                        file_size: file_size.into(),
                                        bucket_id,
                                        msp_id,
                                        proof_of_inclusion,
                                    });
                                }
                            }
                        }
                        // Ignore all other events.
                        _ => {}
                    }
                }
            }
            Err(e) => {
                // TODO: Handle case where the storage cannot be decoded.
                // TODO: This would happen if we're parsing a block authored with an older version of the runtime, using
                // TODO: a node that has a newer version of the runtime, therefore the EventsVec type is different.
                // TODO: Consider using runtime APIs for getting old data of previous blocks, and this just for current blocks.
                error!(target: LOG_TARGET, "Failed to get events storage element: {:?}", e);
            }
        }
        state_store_context
            .access_value(&LastProcessedBlockNumberCf)
            .write(block_number);
        state_store_context.commit();
    }

    /// Handle a finality notification.
    async fn handle_finality_notification<Block>(
        &mut self,
        notification: FinalityNotification<Block>,
    ) where
        Block: cumulus_primitives_core::BlockT<Hash = H256>,
    {
        let block_hash: H256 = notification.hash;
        let block_number: BlockNumber = (*notification.header.number()).saturated_into();

        info!(target: LOG_TARGET, "📨 Finality notification #{}: {}", block_number, block_hash);

        // Get events from storage.
        match get_events_at_block(&self.client, &block_hash) {
            Ok(block_events) => {
                // Process the events.
                for ev in block_events {
                    match ev.event.clone() {
                        RuntimeEvent::ProofsDealer(
                            pallet_proofs_dealer::Event::MutationsAppliedForProvider {
                                provider_id,
                                mutations,
                                old_root: _,
                                new_root,
                            },
                        ) => {
                            // This event is relevant in case the Provider managed is a BSP.
                            if let Some(StorageProviderId::BackupStorageProvider(managed_bsp_id)) =
                                &self.provider_id
                            {
                                // We only emit the event if the Provider ID is the one that this node is managing.
                                if provider_id == *managed_bsp_id {
                                    self.emit(FinalisedTrieRemoveMutationsApplied {
                                        provider_id,
                                        mutations: mutations.clone().into(),
                                        new_root,
                                    })
                                }
                            }
                        }
                        RuntimeEvent::FileSystem(
                            pallet_file_system::Event::MspStoppedStoringBucket {
                                msp_id,
                                owner,
                                bucket_id,
                            },
                        ) => {
                            // This event is relevant in case the Provider managed is an MSP.
                            if let Some(StorageProviderId::MainStorageProvider(managed_msp_id)) =
                                &self.provider_id
                            {
                                if msp_id == *managed_msp_id {
                                    self.emit(FinalisedMspStoppedStoringBucket {
                                        msp_id,
                                        owner,
                                        bucket_id,
                                    })
                                }
                            }
                        }
						RuntimeEvent::FileSystem(pallet_file_system::Event::MspStopStoringBucketInsolventUser {
							msp_id,
							owner: _,
							bucket_id
						}) => {
							// This event is relevant in case the Provider managed is the MSP of the event.
							if let Some(StorageProviderId::MainStorageProvider(managed_msp_id)) = &self.provider_id {
								if msp_id == *managed_msp_id {
									self.emit(FinalisedMspStopStoringBucketInsolventUser {
										msp_id,
										bucket_id
									})
								}
							}
						}
                        RuntimeEvent::FileSystem(
                            pallet_file_system::Event::BspConfirmStoppedStoring {
                                bsp_id,
                                file_key,
                                new_root,
                            },
                        ) => {
                            // This event is relevant in case the Provider managed is a BSP.
                            if let Some(StorageProviderId::BackupStorageProvider(managed_bsp_id)) =
                                &self.provider_id
                            {
                                if managed_bsp_id == &bsp_id {
                                    self.emit(FinalisedBspConfirmStoppedStoring {
                                        bsp_id,
                                        file_key: file_key.into(),
                                        new_root,
                                    });
                                }
                            }
                        }
                        RuntimeEvent::FileSystem(
                            pallet_file_system::Event::ProofSubmittedForPendingFileDeletionRequest {
                                msp_id,
                                user,
                                file_key,
                                file_size,
                                bucket_id,
                                proof_of_inclusion,
                            },
                        ) => {
                            // This event is relevant in case the Provider managed is an MSP.
                            if let Some(StorageProviderId::MainStorageProvider(managed_msp_id)) =
                                &self.provider_id
                            {
                                // Only emit the event if the MSP provided a proof of inclusion, meaning the file key was deleted from the bucket's forest.
                                if managed_msp_id == &msp_id && proof_of_inclusion {
                                    self.emit(FinalisedProofSubmittedForPendingFileDeletionRequest {
                                        user,
                                        file_key: file_key.into(),
                                        file_size: file_size.into(),
                                        bucket_id,
                                        msp_id,
                                        proof_of_inclusion,
                                    });
                                }
                            }
                        }
                        RuntimeEvent::FileSystem(
                            pallet_file_system::Event::MoveBucketRequested {
                                who: _,
                                bucket_id,
                                new_msp_id,
                                new_value_prop_id,
                            },
                        ) => {
                            match self.provider_id {
                                // As a BSP, this node is interested in the event to allow the new MSP to request files from it.
                                Some(StorageProviderId::BackupStorageProvider(_)) => {
                                    self.emit(MoveBucketRequested {
                                        bucket_id,
                                        new_msp_id,
                                    });
                                }
                                // As an MSP, this node is interested in the event only if this node is the new MSP.
                                Some(StorageProviderId::MainStorageProvider(msp_id))
                                    if msp_id == new_msp_id =>
                                {
                                    self.emit(MoveBucketRequestedForMsp {
                                        bucket_id,
                                        value_prop_id: new_value_prop_id,
                                    });
                                }
                                // Otherwise, ignore the event.
                                _ => {}
                            }
                        }
                        RuntimeEvent::FileSystem(
                            pallet_file_system::Event::MoveBucketAccepted {
                                bucket_id,
                                old_msp_id,
                                new_msp_id,
                                value_prop_id: _,
                            },
                        ) => {
                            // This event is relevant in case the Provider managed is the old MSP,
                            // in which case we should clean up the bucket.
                            // Note: we do this in finality to ensure we don't lose data in case
                            // of a reorg.
                            if let Some(StorageProviderId::MainStorageProvider(own_msp_id)) =
                                &self.provider_id
                            {
                                if let Some(old_msp_id) = old_msp_id {
                                if own_msp_id == &old_msp_id {
                                    self.emit(FinalisedBucketMovedAway {
                                            bucket_id,
                                            old_msp_id,
                                            new_msp_id,
                                        });
                                    }
                                }
                            }
                        }
                        // Ignore all other events.
                        _ => {}
                    }
                }
            }
            Err(e) => {
                // TODO: Handle case where the storage cannot be decoded.
                // TODO: This would happen if we're parsing a block authored with an older version of the runtime, using
                // TODO: a node that has a newer version of the runtime, therefore the EventsVec type is different.
                // TODO: Consider using runtime APIs for getting old data of previous blocks, and this just for current blocks.
                error!(target: LOG_TARGET, "Failed to get events storage element: {:?}", e);
            }
        }
    }
}<|MERGE_RESOLUTION|>--- conflicted
+++ resolved
@@ -51,21 +51,12 @@
     commands::BlockchainServiceCommand,
     events::{
         AcceptedBspVolunteer, BlockchainServiceEventBusProvider, BspConfirmStoppedStoring,
-<<<<<<< HEAD
-        FileDeletionRequest, FinalisedBspConfirmStoppedStoring,
+        FileDeletionRequest, FinalisedBspConfirmStoppedStoring, FinalisedBucketMovedAway,
         FinalisedMspStopStoringBucketInsolventUser, FinalisedMspStoppedStoringBucket,
         FinalisedProofSubmittedForPendingFileDeletionRequest, FinalisedTrieRemoveMutationsApplied,
         LastChargeableInfoUpdated, MoveBucketAccepted, MoveBucketExpired, MoveBucketRejected,
         MoveBucketRequested, MoveBucketRequestedForMsp, NewStorageRequest, SlashableProvider,
         SpStopStoringInsolventUser, StartMovedBucketDownload, UserWithoutFunds,
-=======
-        FileDeletionRequest, FinalisedBspConfirmStoppedStoring, FinalisedBucketMovedAway,
-        FinalisedMspStoppedStoringBucket, FinalisedProofSubmittedForPendingFileDeletionRequest,
-        FinalisedTrieRemoveMutationsApplied, LastChargeableInfoUpdated, MoveBucketAccepted,
-        MoveBucketExpired, MoveBucketRejected, MoveBucketRequested, MoveBucketRequestedForMsp,
-        NewStorageRequest, SlashableProvider, SpStopStoringInsolventUser, StartMovedBucketDownload,
-        UserWithoutFunds,
->>>>>>> bfc03d29
     },
     state::{
         BlockchainServiceStateStore, LastProcessedBlockNumberCf,
