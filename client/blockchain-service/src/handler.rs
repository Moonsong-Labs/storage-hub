--- conflicted
+++ resolved
@@ -34,16 +34,9 @@
 use shc_actors_framework::actor::{Actor, ActorEventLoop};
 use shc_common::{
     blockchain_utils::{convert_raw_multiaddresses_to_multiaddr, get_events_at_block},
-<<<<<<< HEAD
-    consts::CURRENT_FOREST_KEY,
-    types::{
-        BlockNumber, ChallengeableProviderId, EitherBucketOrBspId, Fingerprint, ParachainClient,
-        StorageProviderId, TickNumber, BCSV_KEY_TYPE,
-=======
     types::{
         BlockNumber, EitherBucketOrBspId, Fingerprint, ParachainClient, StorageProviderId,
         TickNumber, BCSV_KEY_TYPE,
->>>>>>> e722b3c6
     },
 };
 use shp_file_metadata::FileKey;
@@ -113,22 +106,11 @@
     /// Can be a BSP or an MSP.
     /// This is initialised when the node is in sync.
     pub(crate) provider_id: Option<StorageProviderId>,
-<<<<<<< HEAD
-    /// A map of [`EitherBucketOrBspId`] to the current Forest keys.
-    ///
-    /// [`EitherBucketOrBspId`] can be a BSP or the buckets that an MSP has.
-    /// This is used to keep track of the current Forest key for each Bucket, or THE ONLY Forest key for the BSP, in the current best block.
-    pub(crate) current_forest_keys: BTreeMap<ChallengeableProviderId, Vec<u8>>,
-=======
->>>>>>> e722b3c6
     /// A map of [`EitherBucketOrBspId`] to the Forest Storage snapshots.
     ///
     /// [`EitherBucketOrBspId`] can be a BSP or the buckets that an MSP has.
     /// Forest Storage snapshots are stored in a BTreeSet, ordered by block number and block hash.
-<<<<<<< HEAD
-=======
     /// Each BSP or Bucket can have multiple Forest Storage snapshots.
->>>>>>> e722b3c6
     /// TODO: Remove this `allow(dead_code)` once we have implemented the Forest Storage snapshots.
     #[allow(dead_code)]
     pub(crate) forest_root_snapshots:
@@ -1011,10 +993,6 @@
             wait_for_block_request_by_number: BTreeMap::new(),
             wait_for_tick_request_by_number: BTreeMap::new(),
             provider_id: None,
-<<<<<<< HEAD
-            current_forest_keys: BTreeMap::new(),
-=======
->>>>>>> e722b3c6
             forest_root_snapshots: BTreeMap::new(),
             forest_root_write_lock: None,
             persistent_state: BlockchainServiceStateStore::new(rocksdb_root_path.into()),
@@ -1213,11 +1191,7 @@
                                         .to_vec();
                                 if self.keystore.has_keys(&[(account.clone(), BCSV_KEY_TYPE)]) {
                                     // If so, add the Provider ID to the list of Providers that this node is monitoring.
-<<<<<<< HEAD
                                     info!(target: LOG_TARGET, "🔑 New Provider ID to monitor [{:?}] for account [{:?}]", provider_id, account);
-=======
-                                    info!(target: LOG_TARGET, "New Provider ID to monitor [{:?}] for account [{:?}]", provider_id, account);
->>>>>>> e722b3c6
 
                                     // Managing more than one Provider is not supported, so if this node is already managing another Provider, emit a warning
                                     // and stop managing it, in favour of the new Provider.
@@ -1231,11 +1205,7 @@
                                             }
                                         };
                                         if managed_provider_id != &provider_id {
-<<<<<<< HEAD
                                             warn!(target: LOG_TARGET, "🔄 This node is already managing a Provider. Stopping managing Provider ID {:?} in favour of Provider ID {:?}", managed_provider, provider_id);
-=======
-                                            warn!(target: LOG_TARGET, "This node is already managing a Provider. Stopping managing Provider ID {:?} in favour of Provider ID {:?}", managed_provider, provider_id);
->>>>>>> e722b3c6
                                         }
                                     }
 
@@ -1334,8 +1304,6 @@
                                         new_root,
                                     })
                                 }
-<<<<<<< HEAD
-=======
                             }
                         }
                         RuntimeEvent::FileSystem(
@@ -1414,7 +1382,6 @@
                                         new_root,
                                     });
                                 }
->>>>>>> e722b3c6
                             }
                         }
                         RuntimeEvent::FileSystem(
@@ -1430,13 +1397,11 @@
                         ) if owner
                             == AccountId32::from(Self::caller_pub_key(self.keystore.clone())) =>
                         {
-<<<<<<< HEAD
                             log::trace!(
                                 target: LOG_TARGET,
                                 "AcceptedBspVolunteer event for BSP ID: {:?}",
                                 bsp_id
                             );
-=======
                             // This event should only be of any use if a node is run by as a user.
                             if self.provider_id.is_none() {
                                 log::info!(
@@ -1444,7 +1409,6 @@
                                     "AcceptedBspVolunteer event for BSP ID: {:?}",
                                     bsp_id
                                 );
->>>>>>> e722b3c6
 
                                 // We try to convert the types coming from the runtime into our expected types.
                                 let fingerprint: Fingerprint = fingerprint.as_bytes().into();
@@ -1452,36 +1416,6 @@
                                 let multiaddress_vec: Vec<Multiaddr> =
                                     convert_raw_multiaddresses_to_multiaddr(multiaddresses);
 
-<<<<<<< HEAD
-                            self.emit(AcceptedBspVolunteer {
-                                bsp_id,
-                                bucket_id,
-                                location,
-                                fingerprint,
-                                multiaddresses: multiaddress_vec,
-                                owner,
-                                size,
-                            })
-                        }
-                        RuntimeEvent::FileSystem(
-                            pallet_file_system::Event::BspConfirmStoppedStoring {
-                                bsp_id,
-                                file_key,
-                                new_root,
-                            },
-                        ) => {
-                            // This event is relevant in case the Provider managed is a BSP.
-                            if let Some(StorageProviderId::BackupStorageProvider(managed_bsp_id)) =
-                                &self.provider_id
-                            {
-                                if managed_bsp_id == &bsp_id {
-                                    self.emit(BspConfirmStoppedStoring {
-                                        bsp_id,
-                                        file_key: file_key.into(),
-                                        new_root,
-                                    });
-                                }
-=======
                                 self.emit(AcceptedBspVolunteer {
                                     bsp_id,
                                     bucket_id,
@@ -1491,7 +1425,6 @@
                                     owner,
                                     size,
                                 })
->>>>>>> e722b3c6
                             }
                         }
                         // Ignore all other events.
