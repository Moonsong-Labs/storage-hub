--- conflicted
+++ resolved
@@ -12,6 +12,7 @@
 use sc_network::Multiaddr;
 use sc_service::RpcHandlers;
 use sc_tracing::tracing::{debug, error, info, trace, warn};
+use serde::Deserialize;
 use shc_forest_manager::traits::ForestStorageHandler;
 use sp_api::{ApiError, ProvideRuntimeApi};
 use sp_blockchain::TreeRoute;
@@ -1038,16 +1039,91 @@
     }
 }
 
-/// Configuration for the blockchain service
-/// Currently no configuration parameters, reserved for future use
-#[derive(Debug, Clone, Deserialize)]
-pub struct BlockchainServiceConfig {}
-
-<<<<<<< HEAD
-impl Default for BlockchainServiceConfig {
-    fn default() -> Self {
-        Self {}
-=======
+impl<FSH> BlockchainService<FSH>
+where
+    FSH: ForestStorageHandler + Clone + Send + Sync + 'static,
+{
+    /// Create a new [`BlockchainService`].
+    pub fn new(
+        client: Arc<ParachainClient>,
+        keystore: KeystorePtr,
+        rpc_handlers: Arc<RpcHandlers>,
+        forest_storage_handler: FSH,
+        rocksdb_root_path: impl Into<PathBuf>,
+        notify_period: Option<u32>,
+    ) -> Self {
+        Self {
+            event_bus_provider: BlockchainServiceEventBusProvider::new(),
+            client,
+            keystore,
+            rpc_handlers,
+            forest_storage_handler,
+            best_block: MinimalBlockInfo::default(),
+            nonce_counter: 0,
+            wait_for_block_request_by_number: BTreeMap::new(),
+            wait_for_tick_request_by_number: BTreeMap::new(),
+            provider_id: None,
+            forest_root_snapshots: BTreeMap::new(),
+            forest_root_write_lock: None,
+            persistent_state: BlockchainServiceStateStore::new(rocksdb_root_path.into()),
+            pending_submit_proof_requests: BTreeSet::new(),
+            notify_period,
+        }
+    }
+
+    async fn handle_block_import_notification<Block>(
+        &mut self,
+        notification: BlockImportNotification<Block>,
+    ) where
+        Block: cumulus_primitives_core::BlockT<Hash = H256>,
+    {
+        let last_block_processed = self.best_block;
+
+        // Check if this new imported block is the new best, and if it causes a reorg.
+        let new_block_notification_kind = self.register_best_block_and_check_reorg(&notification);
+
+        // Get the new best block info, and the `TreeRoute`, i.e. the blocks from the old best block to the new best block.
+        // A new non-best block is ignored and not processed.
+        let (block_info, tree_route) = match new_block_notification_kind {
+            NewBlockNotificationKind::NewBestBlock {
+                last_best_block_processed: _,
+                new_best_block,
+                tree_route,
+            } => (new_best_block, tree_route),
+            NewBlockNotificationKind::NewNonBestBlock(_) => return,
+            NewBlockNotificationKind::Reorg {
+                old_best_block: _,
+                new_best_block,
+                tree_route,
+            } => (new_best_block, tree_route),
+        };
+        let MinimalBlockInfo {
+            number: block_number,
+            hash: block_hash,
+        } = block_info;
+
+        info!(target: LOG_TARGET, "📥 Block import notification (#{}): {}", block_number, block_hash);
+
+        // Get provider IDs linked to keys in this node's keystore and update the nonce.
+        self.pre_block_processing_checks(&block_hash);
+
+        // If this is the first block import notification, we might need to catch up.
+        // Check if we just came out of syncing mode.
+        // We use saturating_sub because in a reorg, there is a potential scenario where the last
+        // block processed is higher than the current block number.
+        if block_number.saturating_sub(last_block_processed.number) > SYNC_MODE_MIN_BLOCKS_BEHIND {
+            self.handle_initial_sync(notification).await;
+        }
+
+        self.process_block_import(&block_hash, &block_number, tree_route)
+            .await;
+    }
+
+    fn pre_block_processing_checks(&mut self, block_hash: &H256) {
+        // We query the [`BlockchainService`] account nonce at this height
+        // and update our internal counter if it's smaller than the result.
+        self.sync_nonce(&block_hash);
+
         // Get Provider ID linked to keys in this node's keystore.
         self.get_provider_id(&block_hash);
     }
@@ -1670,6 +1746,16 @@
                 error!(target: LOG_TARGET, "Failed to get events storage element: {:?}", e);
             }
         }
->>>>>>> bfc03d29
+    }
+}
+
+/// Configuration for the blockchain service
+/// Currently no configuration parameters, reserved for future use
+#[derive(Debug, Clone, Deserialize)]
+pub struct BlockchainServiceConfig {}
+
+impl Default for BlockchainServiceConfig {
+    fn default() -> Self {
+        Self {}
     }
 }