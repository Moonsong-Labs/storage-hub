use anyhow::anyhow;
use futures::prelude::*;
use std::{
    collections::{BTreeMap, HashSet},
    path::PathBuf,
    sync::Arc,
};

use sc_client_api::{
    BlockImportNotification, BlockchainEvents, FinalityNotification, HeaderBackend,
};
use sc_network_types::PeerId;
use sc_service::RpcHandlers;
use sc_tracing::tracing::{debug, error, info, trace, warn};
use sc_transaction_pool_api::TransactionStatus;
use shc_common::traits::StorageEnableRuntime;
use sp_api::{ApiError, ProvideRuntimeApi};
use sp_blockchain::TreeRoute;
use sp_keystore::KeystorePtr;
use sp_runtime::{traits::Header, SaturatedConversion, Saturating};

use pallet_file_system_runtime_api::{
    FileSystemApi, IsStorageRequestOpenToVolunteersError, QueryBspConfirmChunksToProveForFileError,
    QueryBspsVolunteeredForFileError, QueryFileEarliestVolunteerTickError,
    QueryMspConfirmChunksToProveForFileError,
};
use pallet_payment_streams_runtime_api::{GetUsersWithDebtOverThresholdError, PaymentStreamsApi};
use pallet_proofs_dealer_runtime_api::{
    GetChallengePeriodError, GetCheckpointChallengesError, GetProofSubmissionRecordError,
    ProofsDealerApi,
};
use pallet_storage_providers_runtime_api::{
    GetBspInfoError, QueryAvailableStorageCapacityError, QueryBucketsOfUserStoredByMspError,
    QueryEarliestChangeCapacityBlockError, QueryMspIdOfBucketIdError,
    QueryProviderMultiaddressesError, QueryStorageProviderCapacityError, StorageProvidersApi,
};
use shc_actors_framework::actor::{Actor, ActorEventLoop};
use shc_blockchain_service_db::{leadership::LeadershipClient, store::PendingTxStore};
use shc_common::{
    blockchain_utils::{convert_raw_multiaddresses_to_multiaddr, get_events_at_block},
    typed_store::{CFDequeAPI, ProvidesTypedDbSingleAccess},
    types::{AccountId, BlockNumber, OpaqueBlock, StorageHubClient, TickNumber},
};
use shc_forest_manager::traits::ForestStorageHandler;

use crate::{
    capacity_manager::{CapacityRequest, CapacityRequestQueue},
    commands::BlockchainServiceCommand,
    events::{BlockchainServiceEventBusProvider, NewStorageRequest},
    state::{BlockchainServiceStateStore, LastProcessedBlockNumberCf},
    transaction_manager::{TransactionManager, TransactionManagerConfig},
    types::{
        FileDistributionInfo, ManagedProvider, MinimalBlockInfo, MultiInstancesNodeRole,
        NewBlockNotificationKind,
    },
};

pub(crate) const LOG_TARGET: &str = "blockchain-service";

/// The BlockchainService actor.
///
/// This actor is responsible for sending extrinsics to the runtime and handling block import notifications.
/// For such purposes, it uses the [`StorageHubClient<RuntimeApi>`] to interact with the runtime, the [`RpcHandlers`] to send
/// extrinsics, and the [`Keystore`] to sign the extrinsics.
pub struct BlockchainService<FSH, Runtime>
where
    FSH: ForestStorageHandler<Runtime> + Clone + Send + Sync + 'static,
    Runtime: StorageEnableRuntime,
{
    /// The configuration for the BlockchainService.
    pub(crate) config: BlockchainServiceConfig<Runtime>,
    /// The event bus provider.
    pub(crate) event_bus_provider: BlockchainServiceEventBusProvider<Runtime>,
    /// The parachain client. Used to interact with the runtime.
    /// TODO: Consider not using `StorageHubClient` here.
    pub(crate) client: Arc<StorageHubClient<Runtime::RuntimeApi>>,
    /// The keystore. Used to sign extrinsics.
    pub(crate) keystore: KeystorePtr,
    /// The RPC handlers. Used to send extrinsics.
    pub(crate) rpc_handlers: Arc<RpcHandlers>,
    /// The Forest Storage handler.
    ///
    /// This is used to manage Forest Storage instances and update their roots when there are
    /// Forest-root-changing events on-chain, for the Storage Provider managed by this service.
    pub(crate) forest_storage_handler: FSH,
    /// The hash and number of the last best block processed by the BlockchainService.
    ///
    /// This is used to detect when the BlockchainService gets out of syncing mode and should therefore
    /// run some initialisation tasks. Also used to detect reorgs.
    pub(crate) best_block: MinimalBlockInfo<Runtime>,
    /// The hash and number of the last finalised block processed by the BlockchainService.
    pub(crate) last_finalised_block_processed: MinimalBlockInfo<Runtime>,
    /// Nonce counter for the extrinsics.
    pub(crate) nonce_counter: u32,
    /// A registry of waiters for a block number.
    pub(crate) wait_for_block_request_by_number:
        BTreeMap<BlockNumber<Runtime>, Vec<tokio::sync::oneshot::Sender<anyhow::Result<()>>>>,
    /// A registry of waiters for a tick number.
    pub(crate) wait_for_tick_request_by_number:
        BTreeMap<TickNumber<Runtime>, Vec<tokio::sync::oneshot::Sender<Result<(), ApiError>>>>,
    /// The Provider ID that this node is managing.
    ///
    /// Can be a BSP or an MSP.
    /// This is initialised when the node is in sync.
    pub(crate) maybe_managed_provider: Option<ManagedProvider<Runtime>>,
    /// A persistent state store for the BlockchainService actor.
    pub(crate) persistent_state: BlockchainServiceStateStore,
    /// Notify period value to know when to trigger the NotifyPeriod event.
    ///
    /// This is meant to be used for periodic, low priority tasks.
    pub(crate) notify_period: Option<u32>,
    /// Efficiently manages the capacity changes of storage providers.
    ///
    /// Only required if the node is running as a provider.
    pub(crate) capacity_manager: Option<CapacityRequestQueue<Runtime>>,
    /// Whether the node is running in maintenance mode.
    pub(crate) maintenance_mode: bool,
    /// Transaction manager for tracking pending transactions and managing nonces.
    pub(crate) transaction_manager:
        TransactionManager<Runtime::Hash, Runtime::Call, BlockNumber<Runtime>>,
    /// Channel for transaction watchers to send status updates.
    ///
    /// Watchers send TransactionStatus events for all lifecycle changes (Future, Ready, InBlock,
    /// Retracted, Finalized, Invalid, Dropped, Usurped). Terminal failure states (Invalid, Dropped)
    /// trigger immediate removal from the manager, enabling gap detection without waiting for timeout.
    pub(crate) tx_status_sender: tokio::sync::mpsc::UnboundedSender<(
        u32,
        Runtime::Hash,
        TransactionStatus<Runtime::Hash, Runtime::Hash>,
    )>,
    /// Optional pending tx store (Postgres). When present, tx sends and cleanups are persisted.
    pub(crate) pending_tx_store: Option<PendingTxStore>,
    /// Current role of this node in the HA group.
    pub(crate) role: MultiInstancesNodeRole,
    /// Dedicated leadership connection used to hold advisory locks when DB is enabled.
    pub(crate) leadership_conn: Option<LeadershipClient>,
}

#[derive(Debug, Clone)]
pub struct BlockchainServiceConfig<Runtime>
where
    Runtime: StorageEnableRuntime,
{
    /// Extrinsic retry timeout in seconds.
    pub extrinsic_retry_timeout: u64,
    /// The minimum number of blocks behind the current best block to consider the node out of sync.
    ///
    /// This triggers a catch-up of proofs and Forest root changes in the blockchain service, before
    /// continuing to process incoming events.
    pub sync_mode_min_blocks_behind: BlockNumber<Runtime>,

    /// On blocks that are multiples of this number, the blockchain service will trigger the catch
    /// up of proofs (see [`BlockchainService::proof_submission_catch_up`]).
    pub check_for_pending_proofs_period: BlockNumber<Runtime>,

    /// The maximum number of blocks from the past that will be processed for catching up the root
    /// changes (see [`BlockchainService::forest_root_changes_catchup`]). This constant determines
    /// the maximum size of the `tree_route` in the [`NewBlockNotificationKind::NewBestBlock`] enum
    /// variant.
    pub max_blocks_behind_to_catch_up_root_changes: BlockNumber<Runtime>,

    /// The peer ID of this node.
    pub peer_id: Option<PeerId>,

    /// Whether MSP nodes should distribute files to BSPs.
    ///
    /// If set to `false`, MSP distribution tasks will be disabled even if the node
    /// is otherwise configured as a distributor (e.g. has a peer_id).
    pub enable_msp_distribute_files: bool,
    /// Optional Postgres URL for the pending transactions DB. If None, DB is disabled.
    pub pending_db_url: Option<String>,
}

impl<Runtime> Default for BlockchainServiceConfig<Runtime>
where
    Runtime: StorageEnableRuntime,
{
    fn default() -> Self {
        Self {
            extrinsic_retry_timeout: 30,
            sync_mode_min_blocks_behind: 5u32.into(),
            check_for_pending_proofs_period: 4u32.into(),
            max_blocks_behind_to_catch_up_root_changes: 10u32.into(),
            peer_id: None,
            enable_msp_distribute_files: false,
            pending_db_url: None,
        }
    }
}

/// Event loop for the BlockchainService actor.
pub struct BlockchainServiceEventLoop<FSH, Runtime>
where
    FSH: ForestStorageHandler<Runtime> + Clone + Send + Sync + 'static,
    Runtime: StorageEnableRuntime,
{
    receiver: sc_utils::mpsc::TracingUnboundedReceiver<BlockchainServiceCommand<Runtime>>,
    actor: BlockchainService<FSH, Runtime>,
    tx_status_receiver: tokio::sync::mpsc::UnboundedReceiver<(
        u32,
        Runtime::Hash,
        TransactionStatus<Runtime::Hash, Runtime::Hash>,
    )>,
}

/// Merged event loop message for the BlockchainService actor.
enum MergedEventLoopMessage<Runtime>
where
    Runtime: StorageEnableRuntime,
{
    Command(BlockchainServiceCommand<Runtime>),
    BlockImportNotification(BlockImportNotification<OpaqueBlock>),
    FinalityNotification(FinalityNotification<OpaqueBlock>),
    TxStatusUpdate(
        (
            u32,
            Runtime::Hash,
            TransactionStatus<Runtime::Hash, Runtime::Hash>,
        ),
    ),
}

/// Implement the ActorEventLoop trait for the BlockchainServiceEventLoop.
impl<FSH, Runtime> ActorEventLoop<BlockchainService<FSH, Runtime>>
    for BlockchainServiceEventLoop<FSH, Runtime>
where
    FSH: ForestStorageHandler<Runtime> + Clone + Send + Sync + 'static,
    Runtime: StorageEnableRuntime,
{
    fn new(
        actor: BlockchainService<FSH, Runtime>,
        receiver: sc_utils::mpsc::TracingUnboundedReceiver<BlockchainServiceCommand<Runtime>>,
    ) -> Self {
        // Create transaction status channel and wire sender into actor
        let (tx_status_sender, tx_status_receiver) = tokio::sync::mpsc::unbounded_channel();
        let mut actor = actor;
        actor.tx_status_sender = tx_status_sender;

        Self {
            actor,
            receiver,
            tx_status_receiver,
        }
    }

    async fn run(mut self) {
        info!(target: LOG_TARGET, "💾 StorageHub's Blockchain Service starting up!");

        // Initialise pending transactions DB store if configured
        self.actor.init_pending_tx_store().await;
        // Role-specific initialisation based on the result of init_pending_tx_store.
        match self.actor.role {
            MultiInstancesNodeRole::Leader => {
                info!(
                    target: LOG_TARGET,
                    "🧑‍✈️ Node role is LEADER; re-subscribing pending transactions from DB"
                );
                // Re-subscribe watchers for eligible pending transactions persisted in DB.
                self.actor
                    .resubscribe_pending_transactions_on_startup()
                    .await;
            }
            MultiInstancesNodeRole::Follower => {
                info!(
                    target: LOG_TARGET,
                    "👂 Node role is FOLLOWER; initialising follower pending-tx view"
                );
                self.actor.init_follower_pending_tx_state().await;
            }
            MultiInstancesNodeRole::Standalone => {
                info!(
                    target: LOG_TARGET,
                    "📦 Node role is STANDALONE; pending transactions will not be persisted or shared across instances"
                );
            }
        }

        // Import notification stream to be notified of new blocks.
        // The behaviour of this stream is:
        // 1. While the node is syncing to the tip of the chain (initial sync, i.e. it just started
        // or got behind due to connectivity issues), it will only notify us of re-orgs.
        // 2. Once the node is synced, it will notify us of every new block.
        let block_import_notification_stream = self.actor.client.import_notification_stream();

        // Finality notification stream to be notified of blocks being finalised.
        let finality_notification_stream = self.actor.client.finality_notification_stream();

        // Merging notification streams with command stream.
        let tx_status_stream = futures::stream::unfold(self.tx_status_receiver, |mut rx| async {
            match rx.recv().await {
                Some(item) => Some((item, rx)),
                None => None,
            }
        });

        let mut merged_stream = stream::select_all(vec![
            self.receiver
                .map(MergedEventLoopMessage::<Runtime>::Command)
                .boxed(),
            block_import_notification_stream
                .map(|n| MergedEventLoopMessage::<Runtime>::BlockImportNotification(n))
                .boxed(),
            finality_notification_stream
                .map(|n| MergedEventLoopMessage::<Runtime>::FinalityNotification(n))
                .boxed(),
            tx_status_stream
                .map(MergedEventLoopMessage::<Runtime>::TxStatusUpdate)
                .boxed(),
        ]);

        // Process incoming messages.
        while let Some(notification) = merged_stream.next().await {
            match notification {
                MergedEventLoopMessage::Command(command) => {
                    self.actor.handle_message(command).await;
                }
                MergedEventLoopMessage::BlockImportNotification(notification) => {
                    self.actor
                        .handle_block_import_notification(notification)
                        .await;
                }
                MergedEventLoopMessage::FinalityNotification(notification) => {
                    self.actor.handle_finality_notification(notification).await;
                }
                MergedEventLoopMessage::TxStatusUpdate((nonce, tx_hash, status)) => {
                    self.actor
                        .handle_transaction_status_update(nonce, tx_hash, status)
                        .await;
                }
            };
        }
    }
}

/// Implement the Actor trait for the BlockchainService actor.
impl<FSH, Runtime> Actor for BlockchainService<FSH, Runtime>
where
    FSH: ForestStorageHandler<Runtime> + Clone + Send + Sync + 'static,
    Runtime: StorageEnableRuntime,
{
    type Message = BlockchainServiceCommand<Runtime>;
    type EventLoop = BlockchainServiceEventLoop<FSH, Runtime>;
    type EventBusProvider = BlockchainServiceEventBusProvider<Runtime>;

    fn handle_message(
        &mut self,
        message: Self::Message,
    ) -> impl std::future::Future<Output = ()> + Send {
        async {
            match message {
                BlockchainServiceCommand::SendExtrinsic {
                    call,
                    options,
                    callback,
                } => match self.send_extrinsic(call, &options).await {
                    Ok(output) => {
                        debug!(target: LOG_TARGET, "Extrinsic sent successfully: {:?}", output);
                        match callback.send(Ok(output)) {
                            Ok(_) => {
                                trace!(target: LOG_TARGET, "Submitted extrinsic info sent successfully");
                            }
                            Err(e) => {
                                error!(target: LOG_TARGET, "Failed to send submitted extrinsic info: {:?}", e);
                            }
                        }
                    }
                    Err(e) => {
                        warn!(target: LOG_TARGET, "Failed to send extrinsic: {:?}", e);

                        match callback.send(Err(e)) {
                            Ok(_) => {
                                trace!(target: LOG_TARGET, "RPC error sent successfully");
                            }
                            Err(e) => {
                                error!(target: LOG_TARGET, "Failed to send error message through channel: {:?}", e);
                            }
                        }
                    }
                },
                BlockchainServiceCommand::GetExtrinsicFromBlock {
                    block_hash,
                    extrinsic_hash,
                    callback,
                } => {
                    match self
                        .get_extrinsic_from_block(block_hash, extrinsic_hash)
                        .await
                    {
                        Ok(extrinsic) => {
                            debug!(target: LOG_TARGET, "Extrinsic retrieved successfully: {:?}", extrinsic);
                            match callback.send(Ok(extrinsic)) {
                                Ok(_) => {
                                    trace!(target: LOG_TARGET, "Receiver sent successfully");
                                }
                                Err(e) => {
                                    error!(target: LOG_TARGET, "Failed to send receiver: {:?}", e);
                                }
                            }
                        }
                        Err(e) => {
                            warn!(target: LOG_TARGET, "Failed to retrieve extrinsic: {:?}", e);
                            match callback.send(Err(e)) {
                                Ok(_) => {
                                    trace!(target: LOG_TARGET, "Receiver sent successfully");
                                }
                                Err(e) => {
                                    error!(target: LOG_TARGET, "Failed to send receiver: {:?}", e);
                                }
                            }
                        }
                    }
                }
                BlockchainServiceCommand::GetBestBlockInfo { callback } => {
                    let best_block_info = self.best_block;
                    match callback.send(Ok(best_block_info)) {
                        Ok(_) => {
                            trace!(target: LOG_TARGET, "Best block info sent successfully");
                        }
                        Err(e) => {
                            error!(target: LOG_TARGET, "Failed to send best block info: {:?}", e);
                        }
                    }
                }
                BlockchainServiceCommand::WaitForBlock {
                    block_number,
                    callback,
                } => {
                    let current_block_number = self.client.info().best_number;

                    let (tx, rx) = tokio::sync::oneshot::channel();

                    if current_block_number >= block_number.saturated_into() {
                        match tx.send(Ok(())) {
                            Ok(_) => {}
                            Err(_) => {
                                error!(target: LOG_TARGET, "Failed to notify task about waiting block number. \nThis should never happen, in this same code we have both the sender and receiver of the oneshot channel, so it should always be possible to send the message.");
                            }
                        }
                    } else {
                        self.wait_for_block_request_by_number
                            .entry(block_number)
                            .or_insert_with(Vec::new)
                            .push(tx);
                    }

                    match callback.send(rx) {
                        Ok(_) => {
                            trace!(target: LOG_TARGET, "Block message receiver sent successfully");
                        }
                        Err(e) => {
                            error!(target: LOG_TARGET, "Failed to send block message receiver: {:?}", e);
                        }
                    }
                }
                BlockchainServiceCommand::WaitForNumBlocks {
                    number_of_blocks,
                    callback,
                } => {
                    let current_block_number = self.client.info().best_number;

                    let (tx, rx) = tokio::sync::oneshot::channel();

                    self.wait_for_block_request_by_number
                        .entry(number_of_blocks.saturating_add(current_block_number.into()))
                        .or_insert_with(Vec::new)
                        .push(tx);

                    match callback.send(rx) {
                        Ok(_) => {
                            trace!(target: LOG_TARGET, "Block message receiver sent successfully");
                        }
                        Err(e) => {
                            error!(target: LOG_TARGET, "Failed to send block message receiver: {:?}", e);
                        }
                    }
                }
                BlockchainServiceCommand::WaitForTick {
                    tick_number,
                    callback,
                } => {
                    let current_block_hash = self.client.info().best_hash;

                    // Current Tick should always return a value, unless there's an internal API error.
                    let current_tick_result = self
                        .client
                        .runtime_api()
                        .get_current_tick(current_block_hash);

                    let (tx, rx) = tokio::sync::oneshot::channel();

                    match current_tick_result {
                        Ok(current_tick) => {
                            // If there is no API error, and the current tick is greater than or equal to the tick number
                            // we are waiting for, we notify the task that the tick has been reached.
                            if current_tick >= tick_number {
                                match tx.send(Ok(())) {
                                    Ok(_) => {}
                                    Err(e) => {
                                        error!(target: LOG_TARGET, "Failed to notify task about tick reached: {:?}. \nThis should never happen, in this same code we have both the sender and receiver of the oneshot channel, so it should always be possible to send the message.", e);
                                    }
                                }
                            } else {
                                // If the current tick is less than the tick number we are waiting for, we insert it in
                                // the waiting queue.
                                self.wait_for_tick_request_by_number
                                    .entry(tick_number)
                                    .or_insert_with(Vec::new)
                                    .push(tx);
                            }
                        }
                        Err(e) => {
                            // If there is an API error, we notify the task about it immediately.
                            match tx.send(Err(e)) {
                                Ok(_) => {}
                                Err(e) => {
                                    error!(target: LOG_TARGET, "Failed to notify API error to task querying current tick: {:?}. \nThis should never happen, in this same code we have both the sender and receiver of the oneshot channel, so it should always be possible to send the message.", e);
                                }
                            }
                        }
                    }

                    match callback.send(rx) {
                        Ok(_) => {
                            trace!(target: LOG_TARGET, "Tick message receiver sent successfully");
                        }
                        Err(e) => {
                            error!(target: LOG_TARGET, "Failed to send tick message receiver: {:?}", e);
                        }
                    }
                }
                BlockchainServiceCommand::QueryEarliestChangeCapacityBlock { bsp_id, callback } => {
                    let current_block_hash = self.client.info().best_hash;

                    let earliest_block_to_change_capacity = self
                        .client
                        .runtime_api()
                        .query_earliest_change_capacity_block(current_block_hash, &bsp_id)
                        .unwrap_or_else(|_| {
                            error!(target: LOG_TARGET, "Failed to query earliest block to change capacity");
                            Err(QueryEarliestChangeCapacityBlockError::InternalError)
                        });

                    match callback.send(earliest_block_to_change_capacity) {
                        Ok(_) => {
                            trace!(target: LOG_TARGET, "Earliest block to change capacity result sent successfully");
                        }
                        Err(e) => {
                            error!(target: LOG_TARGET, "Failed to send earliest block to change capacity: {:?}", e);
                        }
                    }
                }
                BlockchainServiceCommand::IsStorageRequestOpenToVolunteers {
                    file_key,
                    callback,
                } => {
                    let current_block_hash = self.client.info().best_hash;

                    let is_open = self
                        .client
                        .runtime_api()
                        .is_storage_request_open_to_volunteers(current_block_hash, file_key)
                        .unwrap_or_else(|_| {
                            Err(IsStorageRequestOpenToVolunteersError::InternalError)
                        });

                    match callback.send(is_open) {
                        Ok(_) => {
                            trace!(target: LOG_TARGET, "Storage request open to volunteers result sent successfully");
                        }
                        Err(e) => {
                            error!(target: LOG_TARGET, "Failed to send storage request open to volunteers: {:?}", e);
                        }
                    }
                }
                BlockchainServiceCommand::QueryFileEarliestVolunteerTick {
                    bsp_id,
                    file_key,
                    callback,
                } => {
                    let current_block_hash = self.client.info().best_hash;

                    let earliest_block_to_volunteer = self
                        .client
                        .runtime_api()
                        .query_earliest_file_volunteer_tick(
                            current_block_hash,
                            bsp_id.into(),
                            file_key,
                        )
                        .unwrap_or_else(|_| {
                            Err(QueryFileEarliestVolunteerTickError::InternalError)
                        });

                    match callback.send(earliest_block_to_volunteer) {
                        Ok(_) => {
                            trace!(target: LOG_TARGET, "Earliest block to volunteer result sent successfully");
                        }
                        Err(e) => {
                            error!(target: LOG_TARGET, "Failed to send earliest block to volunteer: {:?}", e);
                        }
                    }
                }
                BlockchainServiceCommand::GetNodePublicKey { callback } => {
                    let pub_key = Self::caller_pub_key(self.keystore.clone());
                    match callback.send(Ok(pub_key)) {
                        Ok(_) => {
                            trace!(target: LOG_TARGET, "Node's public key sent successfully");
                        }
                        Err(e) => {
                            error!(target: LOG_TARGET, "Failed to send node's public key: {:?}", e);
                        }
                    }
                }
                BlockchainServiceCommand::QueryBspConfirmChunksToProveForFile {
                    bsp_id,
                    file_key,
                    callback,
                } => {
                    let current_block_hash = self.client.info().best_hash;

                    let chunks_to_prove = self
                        .client
                        .runtime_api()
                        .query_bsp_confirm_chunks_to_prove_for_file(
                            current_block_hash,
                            bsp_id.into(),
                            file_key,
                        )
                        .unwrap_or_else(|_| {
                            Err(QueryBspConfirmChunksToProveForFileError::InternalError)
                        });

                    match callback.send(chunks_to_prove) {
                        Ok(_) => {
                            trace!(target: LOG_TARGET, "Chunks to prove file sent successfully");
                        }
                        Err(e) => {
                            error!(target: LOG_TARGET, "Failed to send chunks to prove file: {:?}", e);
                        }
                    }
                }
                BlockchainServiceCommand::QueryMspConfirmChunksToProveForFile {
                    msp_id,
                    file_key,
                    callback,
                } => {
                    let current_block_hash = self.client.info().best_hash;

                    let chunks_to_prove = self
                        .client
                        .runtime_api()
                        .query_msp_confirm_chunks_to_prove_for_file(
                            current_block_hash,
                            msp_id.into(),
                            file_key,
                        )
                        .unwrap_or_else(|_| {
                            Err(QueryMspConfirmChunksToProveForFileError::InternalError)
                        });

                    match callback.send(chunks_to_prove) {
                        Ok(_) => {
                            trace!(target: LOG_TARGET, "Chunks to prove file sent successfully");
                        }
                        Err(e) => {
                            error!(target: LOG_TARGET, "Failed to send chunks to prove file: {:?}", e);
                        }
                    }
                }
                BlockchainServiceCommand::QueryBspVolunteeredForFile {
                    bsp_id,
                    file_key,
                    callback,
                } => {
                    let current_block_hash = self.client.info().best_hash;

                    let bsps_volunteered = self
                        .client
                        .runtime_api()
                        .query_bsps_volunteered_for_file(current_block_hash, file_key)
                        .unwrap_or_else(|_| Err(QueryBspsVolunteeredForFileError::InternalError));

                    let volunteered = bsps_volunteered.map(|bsps| bsps.contains(&bsp_id));

                    match callback.send(volunteered) {
                        Ok(_) => {
                            trace!(target: LOG_TARGET, "BSP volunteered status sent successfully");
                        }
                        Err(e) => {
                            error!(target: LOG_TARGET, "Failed to send BSP volunteered status: {:?}", e);
                        }
                    }
                }
                BlockchainServiceCommand::QueryProviderMultiaddresses {
                    provider_id,
                    callback,
                } => {
                    let current_block_hash = self.client.info().best_hash;

                    let multiaddresses = self
                        .client
                        .runtime_api()
                        .query_provider_multiaddresses(current_block_hash, &provider_id)
                        .unwrap_or_else(|_| {
                            error!(target: LOG_TARGET, "Failed to query provider multiaddresses");
                            Err(QueryProviderMultiaddressesError::InternalError)
                        })
                        .map(convert_raw_multiaddresses_to_multiaddr::<Runtime>);

                    match callback.send(multiaddresses) {
                        Ok(_) => {
                            trace!(target: LOG_TARGET, "Provider multiaddresses sent successfully");
                        }
                        Err(e) => {
                            error!(target: LOG_TARGET, "Failed to send provider multiaddresses: {:?}", e);
                        }
                    }
                }
                BlockchainServiceCommand::QueryChallengesFromSeed {
                    seed,
                    provider_id,
                    count,
                    callback,
                } => {
                    let current_block_hash = self.client.info().best_hash;

                    let challenges = self.client.runtime_api().get_challenges_from_seed(
                        current_block_hash,
                        &seed,
                        &provider_id,
                        count,
                    );

                    match callback.send(challenges) {
                        Ok(_) => {
                            trace!(target: LOG_TARGET, "Challenges sent successfully");
                        }
                        Err(e) => {
                            error!(target: LOG_TARGET, "Failed to send challenges: {:?}", e);
                        }
                    }
                }
                BlockchainServiceCommand::QueryForestChallengesFromSeed {
                    seed,
                    provider_id,
                    callback,
                } => {
                    let current_block_hash = self.client.info().best_hash;

                    let challenges = self.client.runtime_api().get_forest_challenges_from_seed(
                        current_block_hash,
                        &seed,
                        &provider_id,
                    );

                    match callback.send(challenges) {
                        Ok(_) => {
                            trace!(target: LOG_TARGET, "Challenges sent successfully");
                        }
                        Err(e) => {
                            error!(target: LOG_TARGET, "Failed to send challenges: {:?}", e);
                        }
                    }
                }
                BlockchainServiceCommand::QueryLastTickProviderSubmittedProof {
                    provider_id,
                    callback,
                } => {
                    let current_block_hash = self.client.info().best_hash;

                    let last_tick = self
                        .client
                        .runtime_api()
                        .get_last_tick_provider_submitted_proof(current_block_hash, &provider_id)
                        .unwrap_or_else(|_| Err(GetProofSubmissionRecordError::InternalApiError));

                    match callback.send(last_tick) {
                        Ok(_) => {
                            trace!(target: LOG_TARGET, "Last tick sent successfully");
                        }
                        Err(e) => {
                            error!(target: LOG_TARGET, "Failed to send last tick provider submitted proof: {:?}", e);
                        }
                    }
                }
                BlockchainServiceCommand::QueryChallengePeriod {
                    provider_id,
                    callback,
                } => {
                    let current_block_hash = self.client.info().best_hash;

                    let challenge_period = self
                        .client
                        .runtime_api()
                        .get_challenge_period(current_block_hash, &provider_id)
                        .unwrap_or_else(|_| {
                            error!(target: LOG_TARGET, "Failed to query challenge period for provider [{:?}]", provider_id);
                            Err(GetChallengePeriodError::InternalApiError)
                        });

                    match callback.send(challenge_period) {
                        Ok(_) => {
                            trace!(target: LOG_TARGET, "Challenge period sent successfully");
                        }
                        Err(e) => {
                            error!(target: LOG_TARGET, "Failed to send challenge period: {:?}", e);
                        }
                    }
                }
                BlockchainServiceCommand::QueryNextChallengeTickForProvider {
                    provider_id,
                    callback,
                } => {
                    let next_challenge_tick =
                        self.get_next_challenge_tick_for_provider(&provider_id);

                    match callback.send(next_challenge_tick) {
                        Ok(_) => {
                            trace!(target: LOG_TARGET, "Next challenge tick sent successfully");
                        }
                        Err(e) => {
                            error!(target: LOG_TARGET, "Failed to send next challenge tick: {:?}", e);
                        }
                    }
                }
                BlockchainServiceCommand::QueryLastCheckpointChallengeTick { callback } => {
                    let current_block_hash = self.client.info().best_hash;

                    let last_checkpoint_tick = self
                        .client
                        .runtime_api()
                        .get_last_checkpoint_challenge_tick(current_block_hash);

                    match callback.send(last_checkpoint_tick) {
                        Ok(_) => {
                            trace!(target: LOG_TARGET, "Last checkpoint tick sent successfully");
                        }
                        Err(e) => {
                            error!(target: LOG_TARGET, "Failed to send last checkpoint challenge tick: {:?}", e);
                        }
                    }
                }
                BlockchainServiceCommand::QueryLastCheckpointChallenges { tick, callback } => {
                    let current_block_hash = self.client.info().best_hash;

                    let checkpoint_challenges = self
                        .client
                        .runtime_api()
                        .get_checkpoint_challenges(current_block_hash, tick)
                        .unwrap_or_else(|_| Err(GetCheckpointChallengesError::InternalApiError));

                    match callback.send(checkpoint_challenges) {
                        Ok(_) => {
                            trace!(target: LOG_TARGET, "Checkpoint challenges sent successfully");
                        }
                        Err(e) => {
                            error!(target: LOG_TARGET, "Failed to send checkpoint challenges: {:?}", e);
                        }
                    }
                }
                BlockchainServiceCommand::QueryProviderForestRoot {
                    provider_id,
                    callback,
                } => {
                    let current_block_hash = self.client.info().best_hash;

                    let bsp_info = self
                        .client
                        .runtime_api()
                        .get_bsp_info(current_block_hash, &provider_id)
                        .unwrap_or_else(|_| Err(GetBspInfoError::InternalApiError));

                    let root = bsp_info.map(|bsp_info| bsp_info.root);

                    match callback.send(root) {
                        Ok(_) => {
                            trace!(target: LOG_TARGET, "BSP root sent successfully");
                        }
                        Err(e) => {
                            error!(target: LOG_TARGET, "Failed to send BSP root: {:?}", e);
                        }
                    }
                }
                BlockchainServiceCommand::QueryStorageProviderCapacity {
                    provider_id,
                    callback,
                } => {
                    let current_block_hash = self.client.info().best_hash;

                    let capacity = self
                        .client
                        .runtime_api()
                        .query_storage_provider_capacity(current_block_hash, &provider_id)
                        .unwrap_or_else(|_| Err(QueryStorageProviderCapacityError::InternalError));

                    match callback.send(capacity) {
                        Ok(_) => {
                            trace!(target: LOG_TARGET, "Storage provider capacity sent successfully");
                        }
                        Err(e) => {
                            error!(target: LOG_TARGET, "Failed to send storage provider capacity: {:?}", e);
                        }
                    }
                }
                BlockchainServiceCommand::QueryAvailableStorageCapacity {
                    provider_id,
                    callback,
                } => {
                    let current_block_hash = self.client.info().best_hash;

                    let capacity = self
                        .client
                        .runtime_api()
                        .query_available_storage_capacity(current_block_hash, &provider_id)
                        .unwrap_or_else(|_| Err(QueryAvailableStorageCapacityError::InternalError));

                    match callback.send(capacity) {
                        Ok(_) => {
                            trace!(target: LOG_TARGET, "Available storage capacity sent successfully");
                        }
                        Err(e) => {
                            error!(target: LOG_TARGET, "Failed to send available storage capacity: {:?}", e);
                        }
                    }
                }
                BlockchainServiceCommand::QueueConfirmBspRequest { request, callback } => {
                    if let Some(ManagedProvider::Bsp(_)) = &self.maybe_managed_provider {
                        let state_store_context =
                            self.persistent_state.open_rw_context_with_overlay();
                        state_store_context
                            .pending_confirm_storing_request_deque::<Runtime>()
                            .push_back(request);
                        state_store_context.commit();
                        // We check right away if we can process the request so we don't waste time.
                        self.bsp_assign_forest_root_write_lock();
                        match callback.send(Ok(())) {
                            Ok(_) => {}
                            Err(e) => {
                                error!(target: LOG_TARGET, "Failed to send receiver: {:?}", e);
                            }
                        }
                    } else {
                        error!(target: LOG_TARGET, "Received a QueueConfirmBspRequest command while not managing a BSP. This should never happen. Please report it to the StorageHub team.");
                        match callback.send(Err(anyhow!("Received a QueueConfirmBspRequest command while not managing a BSP. This should never happen. Please report it to the StorageHub team."))) {
                        Ok(_) => {}
                        Err(e) => {
                            error!(target: LOG_TARGET, "Failed to send receiver: {:?}", e);
                        }
                    }
                    }
                }
                BlockchainServiceCommand::QueueMspRespondStorageRequest { request } => {
                    if let Some(ManagedProvider::Msp(msp_handler)) =
                        &mut self.maybe_managed_provider
                    {
                        let file_key = request.file_key;

                        trace!(
                            target: LOG_TARGET,
                            "QueueMspRespondStorageRequest received for file key {:?}",
                            file_key
                        );

                        // Check if file key is already pending (O(1) deduplication).
                        // `insert` returns true if the key was not present (i.e., we should queue).
                        if msp_handler
                            .pending_respond_storage_request_file_keys
                            .insert(file_key)
                        {
                            msp_handler
                                .pending_respond_storage_requests
                                .push_back(request);

                            trace!(
                                target: LOG_TARGET,
                                "File key {:?} added to pending queue (size: {})",
                                file_key,
                                msp_handler.pending_respond_storage_requests.len()
                            );

                            // We check right away if we can process the request so we don't waste time.
                            self.msp_assign_forest_root_write_lock();
                        } else {
                            warn!(
                                target: LOG_TARGET,
                                "File key {:?} already pending, skipping",
                                file_key
                            );
                        }
                    } else {
                        // Log the invariant violation but don't fail - this is fire-and-forget
                        error!(
                            target: LOG_TARGET,
                            "QueueMspRespondStorageRequest received while not managing an MSP. \
                             This is an invariant violation - please report to StorageHub team."
                        );
                    }
                }
                BlockchainServiceCommand::QueueSubmitProofRequest { request, callback } => {
                    // The strategy used here is to replace the request in the set with the new request.
                    // This is because new insertions are presumed to be done with more information of the current state of the chain,
                    // so we want to make sure that the request is the most up-to-date one.
                    if let Some(ManagedProvider::Bsp(bsp_handler)) =
                        &mut self.maybe_managed_provider
                    {
                        if let Some(replaced_request) = bsp_handler
                            .pending_submit_proof_requests
                            .replace(request.clone())
                        {
                            trace!(target: LOG_TARGET, "Replacing pending submit proof request {:?} with {:?}", replaced_request, request);
                        }

                        // We check right away if we can process the request so we don't waste time.
                        self.bsp_assign_forest_root_write_lock();
                        match callback.send(Ok(())) {
                            Ok(_) => {}
                            Err(e) => {
                                error!(target: LOG_TARGET, "Failed to send receiver: {:?}", e);
                            }
                        }
                    } else {
                        error!(target: LOG_TARGET, "Received a QueueSubmitProofRequest command while not managing a BSP. This should never happen. Please report it to the StorageHub team.");
                        match callback.send(Err(anyhow!("Received a QueueSubmitProofRequest command while not managing a BSP. This should never happen. Please report it to the StorageHub team."))) {
                            Ok(_) => {}
                            Err(e) => {
                                error!(target: LOG_TARGET, "Failed to send receiver: {:?}", e);
                            }
                        }
                    }
                }
                BlockchainServiceCommand::QueueStopStoringForInsolventUserRequest {
                    request,
                    callback,
                } => {
                    if let Some(managed_bsp_or_msp) = &self.maybe_managed_provider {
                        let state_store_context =
                            self.persistent_state.open_rw_context_with_overlay();
                        state_store_context
                            .pending_stop_storing_for_insolvent_user_request_deque()
                            .push_back(request);
                        state_store_context.commit();

                        // We check right away if we can process the request so we don't waste time.
                        match managed_bsp_or_msp {
                            ManagedProvider::Bsp(_) => {
                                self.bsp_assign_forest_root_write_lock();

                                match callback.send(Ok(())) {
                                    Ok(_) => {}
                                    Err(e) => {
                                        error!(target: LOG_TARGET, "Failed to send receiver: {:?}", e);
                                    }
                                }
                            }
                            ManagedProvider::Msp(_) => {
                                self.msp_assign_forest_root_write_lock();

                                match callback.send(Ok(())) {
                                    Ok(_) => {}
                                    Err(e) => {
                                        error!(target: LOG_TARGET, "Failed to send receiver: {:?}", e);
                                    }
                                }
                            }
                        }
                    } else {
                        error!(target: LOG_TARGET, "Received a QueueStopStoringForInsolventUserRequest command while not managing a MSP or BSP. This should never happen. Please report it to the StorageHub team.");
                        match callback.send(Err(anyhow!("Received a QueueStopStoringForInsolventUserRequest command while not managing a MSP or BSP. This should never happen. Please report it to the StorageHub team."))) {
                            Ok(_) => {}
                            Err(e) => {
                                error!(target: LOG_TARGET, "Failed to send receiver: {:?}", e);
                            }
                        }
                    }
                }
                BlockchainServiceCommand::QueryStorageProviderId {
                    maybe_node_pub_key,
                    callback,
                } => {
                    let current_block_hash = self.client.info().best_hash;

                    let node_pub_key = maybe_node_pub_key
                        .unwrap_or_else(|| Self::caller_pub_key(self.keystore.clone()));
                    let node_pub_key: AccountId<Runtime> = node_pub_key.into();

                    let provider_id = self
                        .client
                        .runtime_api()
                        .get_storage_provider_id(current_block_hash, &node_pub_key)
                        .map_err(|_| anyhow!("Internal API error"));

                    match callback.send(provider_id) {
                        Ok(_) => {}
                        Err(e) => {
                            error!(target: LOG_TARGET, "Failed to send storage provider ID: {:?}", e);
                        }
                    }
                }
                BlockchainServiceCommand::QueryUsersWithDebt {
                    provider_id,
                    min_debt,
                    callback,
                } => {
                    let current_block_hash = self.client.info().best_hash;

                    let users_with_debt = self
                        .client
                        .runtime_api()
                        .get_users_with_debt_over_threshold(
                            current_block_hash,
                            &provider_id,
                            min_debt,
                        )
                        .unwrap_or_else(|e| {
                            error!(target: LOG_TARGET, "{}", e);
                            Err(GetUsersWithDebtOverThresholdError::InternalApiError)
                        });

                    match callback.send(users_with_debt) {
                        Ok(_) => {}
                        Err(e) => {
                            error!(target: LOG_TARGET, "Failed to send back users with debt: {:?}", e);
                        }
                    }
                }
                BlockchainServiceCommand::QueryWorstCaseScenarioSlashableAmount {
                    provider_id,
                    callback,
                } => {
                    let current_block_hash = self.client.info().best_hash;

                    let worst_case_scenario_slashable_amount = self
                        .client
                        .runtime_api()
                        .get_worst_case_scenario_slashable_amount(current_block_hash, provider_id)
                        .map_err(|_| anyhow!("Internal API error"));

                    match callback.send(worst_case_scenario_slashable_amount) {
                        Ok(_) => {}
                        Err(e) => {
                            error!(target: LOG_TARGET, "Failed to send back slashable amount: {:?}", e);
                        }
                    }
                }
                BlockchainServiceCommand::QuerySlashAmountPerMaxFileSize { callback } => {
                    // Get the current block hash.
                    let current_block_hash = self.client.info().best_hash;

                    let slash_amount_per_max_file_size = self
                        .client
                        .runtime_api()
                        .get_slash_amount_per_max_file_size(current_block_hash)
                        .map_err(|_| anyhow!("Internal API error"));

                    match callback.send(slash_amount_per_max_file_size) {
                        Ok(_) => {}
                        Err(e) => {
                            error!(target: LOG_TARGET, "Failed to send back `SlashAmountPerMaxFileSize`: {:?}", e);
                        }
                    }
                }
                BlockchainServiceCommand::IncreaseCapacity { request, callback } => {
                    // Create a new channel that will be used to notify completion
                    let (tx, rx) = tokio::sync::oneshot::channel();

                    // The capacity manager handles sending the result back to the caller so we don't need to do anything here. Whether the transaction failed or succeeded, or if the capacity request was never queued, the result will be sent back through the channel by the capacity manager.
                    self.queue_capacity_request(CapacityRequest::new(request, tx))
                        .await;

                    // Send the receiver back through the callback
                    if let Err(e) = callback.send(rx) {
                        error!(target: LOG_TARGET, "Failed to send capacity request receiver: {:?}", e);
                    }
                }
                BlockchainServiceCommand::QueryMspIdOfBucketId {
                    bucket_id,
                    callback,
                } => {
                    let current_block_hash = self.client.info().best_hash;

                    let msp_id = self
                        .client
                        .runtime_api()
                        .query_msp_id_of_bucket_id(current_block_hash, &bucket_id)
                        .unwrap_or_else(|e| {
                            error!(target: LOG_TARGET, "{}", e);
                            Err(QueryMspIdOfBucketIdError::BucketNotFound)
                        });

                    match callback.send(msp_id) {
                        Ok(_) => {}
                        Err(e) => {
                            error!(target: LOG_TARGET, "Failed to send back MSP ID: {:?}", e);
                        }
                    }
                }
                BlockchainServiceCommand::QueryBucketsOfUserStoredByMsp {
                    msp_id,
                    user,
                    callback,
                } => {
                    let current_block_hash = self.client.info().best_hash;

                    let buckets = self
                        .client
                        .runtime_api()
                        .query_buckets_of_user_stored_by_msp(current_block_hash, &msp_id, &user)
                        .unwrap_or_else(|e| {
                            error!(target: LOG_TARGET, "{}", e);
                            Err(QueryBucketsOfUserStoredByMspError::InternalError)
                        });

                    match callback.send(buckets) {
                        Ok(_) => {}
                        Err(e) => {
                            error!(target: LOG_TARGET, "Failed to send back buckets: {:?}", e);
                        }
                    }
                }
                BlockchainServiceCommand::RegisterBspDistributing {
                    file_key,
                    bsp_id,
                    callback,
                } => {
                    if let Some(ManagedProvider::Msp(msp_handler)) =
                        &mut self.maybe_managed_provider
                    {
                        let entry = msp_handler
                            .files_to_distribute
                            .entry(file_key.clone())
                            .or_insert(FileDistributionInfo::new());

                        // Register BSP as one for which the file is being distributed already.
                        // Error if the BSP is already registered.
                        if !entry.bsps_distributing.insert(bsp_id) {
                            error!(target: LOG_TARGET, "BSP {:?} is already registered as distributing file {:?}", bsp_id, file_key);
                            match callback.send(Err(anyhow!(
                                "BSP {:?} is already registered as distributing file {:?}",
                                bsp_id,
                                file_key
                            ))) {
                                Ok(_) => {}
                                Err(e) => {
                                    error!(target: LOG_TARGET, "Failed to send receiver: {:?}", e);
                                }
                            }
                            return;
                        }

                        match callback.send(Ok(())) {
                            Ok(_) => {}
                            Err(e) => {
                                error!(target: LOG_TARGET, "Failed to send receiver: {:?}", e);
                            }
                        }
                    } else {
                        error!(target: LOG_TARGET, "Received a RegisterBspDistributing command while not managing a MSP. This should never happen. Please report it to the StorageHub team.");
                        match callback.send(Err(anyhow!("Received a RegisterBspDistributing command while not managing a MSP. This should never happen. Please report it to the StorageHub team."))) {
                            Ok(_) => {}
                            Err(e) => {
                                error!(target: LOG_TARGET, "Failed to send receiver: {:?}", e);
                            }
                        }
                    }
                }
                BlockchainServiceCommand::UnregisterBspDistributing {
                    file_key,
                    bsp_id,
                    callback,
                } => {
                    if let Some(ManagedProvider::Msp(msp_handler)) =
                        &mut self.maybe_managed_provider
                    {
                        if let Some(entry) = msp_handler.files_to_distribute.get_mut(&file_key) {
                            entry.bsps_distributing.remove(&bsp_id);
                        }

                        match callback.send(Ok(())) {
                            Ok(_) => {}
                            Err(e) => {
                                error!(target: LOG_TARGET, "Failed to send receiver: {:?}", e);
                            }
                        }
                    } else {
                        error!(target: LOG_TARGET, "Received an UnregisterBspDistributing command while not managing an MSP. This should never happen. Please report it to the StorageHub team.");
                        match callback.send(Err(anyhow!("Received an UnregisterBspDistributing command while not managing an MSP. This should never happen. Please report it to the StorageHub team."))) {
                            Ok(_) => {}
                            Err(e) => {
                                error!(target: LOG_TARGET, "Failed to send receiver: {:?}", e);
                            }
                        }
                    }
                }
                BlockchainServiceCommand::QueryBucketsForMsp { msp_id, callback } => {
                    let current_block_hash = self.client.info().best_hash;

                    // Query buckets managed by the given MSP.
                    let buckets = self
                        .client
                        .runtime_api()
                        .query_buckets_for_msp(current_block_hash, &msp_id)
                        .map_err(|e| {
                            error!(target: LOG_TARGET, "Failed to call runtime API query_buckets_for_msp: {:?}", e);
                            e
                        })
                        .ok()
                        .and_then(|api_result| {
                            api_result.map_err(|e| {
                                error!(target: LOG_TARGET, "Runtime API error in query_buckets_for_msp: {:?}", e);
                                e
                            }).ok()
                        })
                        .unwrap_or_default();

                    match callback.send(Ok(buckets)) {
                        Ok(_) => {}
                        Err(e) => {
                            error!(target: LOG_TARGET, "Failed to send back buckets for MSP: {:?}", e);
                        }
                    }
                }
                BlockchainServiceCommand::QueryPendingStorageRequests {
<<<<<<< HEAD
                    file_keys,
=======
                    maybe_file_keys,
>>>>>>> b8ed01b7
                    callback,
                } => {
                    let managed_msp_id = match &self.maybe_managed_provider {
                        Some(ManagedProvider::Msp(msp_handler)) => msp_handler.msp_id.clone(),
                        _ => {
                            error!(target: LOG_TARGET, "`QueryPendingStorageRequests` should only be called if the node is managing a MSP. Found [{:?}] instead.", self.maybe_managed_provider);
                            match callback.send(Err(anyhow!("Node is not managing an MSP"))) {
                                Ok(_) => {}
                                Err(e) => {
                                    error!(target: LOG_TARGET, "Failed to send error: {:?}", e);
                                }
                            }
                            return;
                        }
                    };

                    let current_block_hash = self.client.info().best_hash;

                    // Query pending storage requests (not yet accepted by MSP)
                    let storage_requests = match self
                        .client
                        .runtime_api()
                        .pending_storage_requests_by_msp(current_block_hash, managed_msp_id)
                    {
                        Ok(mut sr) => {
                            // If specific file keys provided, filter to only those keys
<<<<<<< HEAD
                            if let Some(keys) = file_keys {
                                let key_set: HashSet<_> = keys
                                    .into_iter()
                                    .map(|k| sp_core::H256::from_slice(k.as_ref()))
                                    .collect();
                                sr.retain(|file_key, _| key_set.contains(file_key));
                            }
                            sr
                        }
                        Err(_) => {
                            warn!(target: LOG_TARGET, "Failed to get pending storage requests");
                            match callback.send(Ok(Vec::new())) {
=======
                            if let Some(file_keys) = maybe_file_keys {
                                let file_keys_set: HashSet<_> = file_keys
                                    .into_iter()
                                    .map(|k| sp_core::H256::from_slice(k.as_ref()))
                                    .collect();

                                // From the pending storage requests for this MSP, only keep the ones that
                                // are in the provided file keys.
                                sr.retain(|file_key, _| file_keys_set.contains(file_key));
                            }

                            // Return the filtered pending storage requests.
                            sr
                        }
                        Err(e) => {
                            error!(target: LOG_TARGET, "Failed to get pending storage requests: {:?}", e);
                            match callback
                                .send(Err(anyhow!("Failed to get pending storage requests")))
                            {
>>>>>>> b8ed01b7
                                Ok(_) => {}
                                Err(e) => {
                                    error!(target: LOG_TARGET, "Failed to send empty result: {:?}", e);
                                }
                            }
                            return;
                        }
                    };

                    let new_storage_requests: Vec<NewStorageRequest<Runtime>> = storage_requests
                        .into_iter()
                        .map(|(file_key, sr)| NewStorageRequest {
                            who: sr.owner,
                            file_key: file_key.into(),
                            bucket_id: sr.bucket_id,
                            location: sr.location,
                            fingerprint: sr.fingerprint.as_ref().into(),
                            size: sr.size,
                            user_peer_ids: sr.user_peer_ids,
                            expires_at: sr.expires_at,
                        })
                        .collect();

                    match callback.send(Ok(new_storage_requests)) {
                        Ok(_) => {}
                        Err(e) => {
                            error!(target: LOG_TARGET, "Failed to send pending storage requests: {:?}", e);
                        }
                    }
                }
                BlockchainServiceCommand::SetFileKeyStatus { file_key, status } => {
                    if let Some(ManagedProvider::Msp(msp_handler)) =
                        &mut self.maybe_managed_provider
                    {
                        info!(
                            target: LOG_TARGET,
                            "Setting file key {:?} status to {:?}",
                            file_key,
                            status
                        );
                        msp_handler
                            .file_key_statuses
                            .insert(file_key, status.into());
                    } else {
                        // Fire-and-forget command, just log the invariant violation
                        error!(
                            target: LOG_TARGET,
                            "SetFileKeyStatus received while not managing an MSP. \
                             This is an invariant violation - please report to StorageHub team."
                        );
                    }
                }
                BlockchainServiceCommand::RemoveFileKeyStatus { file_key } => {
                    if let Some(ManagedProvider::Msp(msp_handler)) =
                        &mut self.maybe_managed_provider
                    {
                        info!(
                            target: LOG_TARGET,
                            "Removing file key {:?} from statuses (enabling retry)",
                            file_key
                        );
                        msp_handler.file_key_statuses.remove(&file_key);
                    } else {
                        // Fire-and-forget command, just log the invariant violation
                        error!(
                            target: LOG_TARGET,
                            "RemoveFileKeyStatus received while not managing an MSP. \
                             This is an invariant violation - please report to StorageHub team."
                        );
                    }
                }
                BlockchainServiceCommand::ReleaseForestRootWriteLock {
                    forest_root_write_tx,
                    callback,
                } => {
                    if let Some(managed_bsp_or_msp) = &self.maybe_managed_provider {
                        // Release the forest root write "lock".
                        let forest_root_write_result = forest_root_write_tx.send(()).map_err(|e| {
                            error!(target: LOG_TARGET, "CRITICAL❗️❗️ This is a bug! Failed to release forest root write lock. This is a critical bug. Please report it to the StorageHub team. \nError while sending the release message: {:?}", e);
                            anyhow!("CRITICAL❗️❗️ This is a bug! Failed to release forest root write lock. This is a critical bug. Please report it to the StorageHub team.")
                        });

                        // Check if there are any pending requests to use the forest root write lock.
                        // If so, we give them the lock right away.
                        if forest_root_write_result.is_ok() {
                            match managed_bsp_or_msp {
                                ManagedProvider::Msp(_) => {
                                    self.msp_assign_forest_root_write_lock();
                                }
                                ManagedProvider::Bsp(_) => {
                                    self.bsp_assign_forest_root_write_lock();
                                }
                            }
                        }

                        match callback.send(forest_root_write_result) {
                            Ok(_) => {}
                            Err(e) => {
                                error!(target: LOG_TARGET, "Failed to send forest write lock release result: {:?}", e);
                            }
                        }
                    } else {
                        error!(target: LOG_TARGET, "Received a ReleaseForestRootWriteLock command while not managing a MSP or BSP. This should never happen. Please report it to the StorageHub team.");
                        match callback.send(Err(anyhow!("Received a ReleaseForestRootWriteLock command while not managing a MSP or BSP. This should never happen. Please report it to the StorageHub team."))) {
                            Ok(_) => {}
                            Err(e) => {
                                error!(target: LOG_TARGET, "Failed to send receiver: {:?}", e);
                            }
                        }
                    }
                }
                BlockchainServiceCommand::QueueFileDeletionRequest { request, callback } => {
                    let state_store_context = self.persistent_state.open_rw_context_with_overlay();
                    state_store_context
                        .pending_file_deletion_request_deque()
                        .push_back(request);
                    state_store_context.commit();
                    // We check right away if we can process the request so we don't waste time.
                    self.msp_assign_forest_root_write_lock();
                    match callback.send(Ok(())) {
                        Ok(_) => {}
                        Err(e) => {
                            error!(target: LOG_TARGET, "Failed to send receiver: {:?}", e);
                        }
                    }
                }
            }
        }
    }

    fn get_event_bus_provider(&self) -> &Self::EventBusProvider {
        &self.event_bus_provider
    }
}

impl<FSH, Runtime> BlockchainService<FSH, Runtime>
where
    FSH: ForestStorageHandler<Runtime> + Clone + Send + Sync + 'static,
    Runtime: StorageEnableRuntime,
{
    /// Create a new [`BlockchainService`].
    pub fn new(
        config: BlockchainServiceConfig<Runtime>,
        client: Arc<StorageHubClient<Runtime::RuntimeApi>>,
        keystore: KeystorePtr,
        rpc_handlers: Arc<RpcHandlers>,
        forest_storage_handler: FSH,
        rocksdb_root_path: impl Into<PathBuf>,
        notify_period: Option<u32>,
        capacity_request_queue: Option<CapacityRequestQueue<Runtime>>,
        maintenance_mode: bool,
    ) -> Self {
        let genesis_hash = client.info().genesis_hash;
        Self {
            config,
            event_bus_provider: BlockchainServiceEventBusProvider::new(),
            client,
            keystore,
            rpc_handlers,
            forest_storage_handler,
            best_block: MinimalBlockInfo {
                number: 0u32.into(),
                hash: genesis_hash,
            },
            last_finalised_block_processed: MinimalBlockInfo {
                number: 0u32.into(),
                hash: genesis_hash,
            },
            nonce_counter: 0,
            wait_for_block_request_by_number: BTreeMap::new(),
            wait_for_tick_request_by_number: BTreeMap::new(),
            maybe_managed_provider: None,
            persistent_state: BlockchainServiceStateStore::new(rocksdb_root_path.into()),
            notify_period,
            capacity_manager: capacity_request_queue,
            maintenance_mode,
            transaction_manager: TransactionManager::new(TransactionManagerConfig::default()),
            // Temporary sender, will be replaced by the event loop during startup
            tx_status_sender: {
                let (tx, _rx) = tokio::sync::mpsc::unbounded_channel();
                tx
            },
            pending_tx_store: None,
            role: MultiInstancesNodeRole::Standalone,
            leadership_conn: None,
        }
    }

    async fn handle_block_import_notification(
        &mut self,
        notification: BlockImportNotification<OpaqueBlock>,
    ) {
        // If the node is running in maintenance mode, we don't process block imports.
        if self.maintenance_mode {
            trace!(target: LOG_TARGET, "🔒 Maintenance mode is enabled. Skipping processing of block import notification: {:?}", notification);
            return;
        }

        let last_block_processed = self.best_block;

        // Check if this new imported block is the new best, and if it causes a reorg.
        let new_block_notification_kind = self.register_best_block_and_check_reorg(&notification);

        // Get the new best block info, and the `TreeRoute`, i.e. the blocks from the old best block to the new best block.
        // A new non-best block is ignored and not processed.
        let (block_info, tree_route) = match new_block_notification_kind {
            NewBlockNotificationKind::NewBestBlock {
                last_best_block_processed: _,
                new_best_block,
                tree_route,
            } => (new_best_block, tree_route),
            NewBlockNotificationKind::NewNonBestBlock(_) => return,
            NewBlockNotificationKind::Reorg {
                old_best_block: _,
                new_best_block,
                tree_route,
            } => (new_best_block, tree_route),
        };
        let MinimalBlockInfo {
            number: block_number,
            hash: block_hash,
        } = block_info;

        info!(target: LOG_TARGET, "📥 Block import notification (#{}): {}", block_number, block_hash);

        // Get provider IDs linked to keys in this node's keystore and update the nonce.
        self.init_block_processing(&block_hash);

        // If this is the first block import notification, we might need to catch up.
        // Check if we just came out of syncing mode.
        // We use saturating_sub because in a reorg, there is a potential scenario where the last
        // block processed is higher than the current block number.
        let sync_mode_min_blocks_behind = self.config.sync_mode_min_blocks_behind;
        if block_number.saturating_sub(last_block_processed.number) > sync_mode_min_blocks_behind {
            self.handle_initial_sync(notification).await;
        }

        let block_number = block_number.saturated_into();
        self.process_block_import(&block_hash, &block_number, tree_route)
            .await;
    }

    /// Initialises the Blockchain Service with variables that should be checked and
    /// potentially updated at the start of every block processing.
    ///
    /// Steps:
    /// 1. Sync the latest nonce, used to sign extrinsics (see [`Self::sync_nonce`]).
    /// 2. Get the Provider ID linked to keys in this node's keystore, and set it as
    /// the Provider ID that this node is managing (see [`Self::sync_provider_id`]).
    fn init_block_processing(&mut self, block_hash: &Runtime::Hash) {
        // We query the [`BlockchainService`] account nonce at this height
        // and update our internal counter if it's smaller than the result.
        self.sync_nonce(&block_hash);

        // Get Provider ID linked to keys in this node's keystore and set it
        // as the Provider ID that this node is managing.
        self.sync_provider_id(&block_hash);
    }

    /// Handle the situation after the node comes out of syncing mode (i.e. hasn't processed many of the last blocks).
    async fn handle_initial_sync(&mut self, notification: BlockImportNotification<OpaqueBlock>) {
        let block_hash = notification.hash;
        let block_number = *notification.header.number();

        // If this is the first block import notification, we might need to catch up.
        info!(target: LOG_TARGET, "🥱 Handling coming out of sync mode (synced to #{}: {})", block_number, block_hash);

        // Initialise the Provider.
        match &self.maybe_managed_provider {
            Some(ManagedProvider::Bsp(_)) => {
                self.bsp_initial_sync();
            }
            Some(ManagedProvider::Msp(msp_handler)) => {
                self.msp_initial_sync(block_hash, msp_handler.msp_id);
            }
            None => {
                warn!(target: LOG_TARGET, "No Provider ID found. This node is not managing a Provider.");
            }
        }
    }

    async fn process_block_import(
        &mut self,
        block_hash: &Runtime::Hash,
        block_number: &BlockNumber<Runtime>,
        tree_route: TreeRoute<OpaqueBlock>,
    ) {
        trace!(target: LOG_TARGET, "📠 Processing block import #{}: {}", block_number, block_hash);

        // Cleanup manager and DB, and handle old nonce gaps in one helper
        // TODO: Consider doing this in a spawned task to avoid blocking the main thread.
        self.cleanup_tx_manager_and_handle_nonce_gaps(*block_number, *block_hash)
            .await;

        // Provider-specific code to run at the start of every block import.
        match self.maybe_managed_provider {
            Some(ManagedProvider::Bsp(_)) => {
                self.bsp_init_block_processing(block_hash, block_number, tree_route.clone())
                    .await;
            }
            Some(ManagedProvider::Msp(_)) => {
                self.msp_init_block_processing(block_hash, block_number, tree_route.clone())
                    .await;
            }
            None => {
                trace!(target: LOG_TARGET, "No Provider ID found. This node is not managing a Provider.");
            }
        }

        // Notify all tasks waiting for this block number (or lower).
        self.notify_import_block_number(&block_number);

        // Notify all tasks waiting for this tick number (or lower).
        // It is not guaranteed that the tick number will increase at every block import.
        self.notify_tick_number(&block_hash);

        // Notify the capacity manager that a new block has been imported.
        self.notify_capacity_manager(&block_number).await;

        // Process pending requests that update the forest root.
        match &self.maybe_managed_provider {
            Some(ManagedProvider::Bsp(_)) => {
                self.bsp_assign_forest_root_write_lock();
            }
            Some(ManagedProvider::Msp(_)) => {
                self.msp_assign_forest_root_write_lock();
            }
            None => {
                trace!(target: LOG_TARGET, "No Provider ID found. This node is not managing a Provider.");
            }
        }
        // Check that trigger an event every X amount of blocks (specified in config).
        self.check_for_notify(&block_number);

        // Get events from storage.
        // TODO: Handle the `pallet-cr-randomness` events here, if/when we start using them.
        match get_events_at_block::<Runtime>(&self.client, block_hash) {
            Ok(block_events) => {
                for ev in block_events {
                    // Process the events applicable regardless of whether this node is managing a BSP or an MSP.

                    self.process_msp_and_bsp_block_import_events(ev.event.clone().into());

                    // Process Provider-specific events.
                    match &self.maybe_managed_provider {
                        Some(ManagedProvider::Bsp(_)) => {
                            self.bsp_process_block_import_events(
                                block_hash,
                                ev.event.clone().into(),
                            );
                        }
                        Some(ManagedProvider::Msp(_)) => {
                            self.msp_process_block_import_events(
                                block_hash,
                                ev.event.clone().into(),
                            );
                        }
                        None => {
                            // * USER SPECIFIC EVENTS. USED ONLY FOR TESTING.
                            self.process_test_user_events(ev.event.clone().into());
                        }
                    }
                }
            }
            Err(e) => {
                // TODO: Handle case where the storage cannot be decoded.
                // TODO: This would happen if we're parsing a block authored with an older version of the runtime, using
                // TODO: a node that has a newer version of the runtime, therefore the EventsVec type is different.
                // TODO: Consider using runtime APIs for getting old data of previous blocks, and this just for current blocks.
                error!(target: LOG_TARGET, "Failed to get events storage element: {:?}", e);
            }
        }

        // Provider-specific code to run at the end of every block import.
        match self.maybe_managed_provider {
            Some(ManagedProvider::Bsp(_)) => {
                self.bsp_end_block_processing(block_hash, block_number, tree_route)
                    .await;
            }
            Some(ManagedProvider::Msp(_)) => {
                self.msp_end_block_processing(block_hash, block_number, tree_route)
                    .await;
            }
            None => {
                trace!(target: LOG_TARGET, "No Provider ID found. This node is not managing a Provider.");
            }
        }

        let state_store_context = self.persistent_state.open_rw_context_with_overlay();
        state_store_context
            .access_value(&LastProcessedBlockNumberCf::<Runtime> {
                phantom: Default::default(),
            })
            .write(block_number);
        state_store_context.commit();
    }

    /// Handle a finality notification.
    async fn handle_finality_notification(
        &mut self,
        notification: FinalityNotification<OpaqueBlock>,
    ) {
        let block_hash = notification.hash;
        let block_number = *notification.header.number();

        // If the node is running in maintenance mode, we don't process finality notifications.
        if self.maintenance_mode {
            trace!(target: LOG_TARGET, "🔒 Maintenance mode is enabled. Skipping finality notification #{}: {}", block_number, block_hash);
            return;
        }

        info!(target: LOG_TARGET, "📨 Finality notification #{}: {}", block_number, block_hash);

        // Get events from storage.
        match get_events_at_block::<Runtime>(&self.client, &block_hash) {
            Ok(block_events) => {
                for ev in block_events {
                    // Process the events applicable regardless of whether this node is managing a BSP or an MSP.
                    self.process_common_finality_events(ev.event.clone().into());

                    // Process Provider-specific events.
                    match &self.maybe_managed_provider {
                        Some(ManagedProvider::Bsp(_)) => {
                            self.bsp_process_finality_events(&block_hash, ev.event.clone().into());
                        }
                        Some(ManagedProvider::Msp(_)) => {
                            self.msp_process_finality_events(&block_hash, ev.event.clone().into());
                        }
                        _ => {}
                    }
                }
            }
            Err(e) => {
                // TODO: Handle case where the storage cannot be decoded.
                // TODO: This would happen if we're parsing a block authored with an older version of the runtime, using
                // TODO: a node that has a newer version of the runtime, therefore the EventsVec type is different.
                // TODO: Consider using runtime APIs for getting old data of previous blocks, and this just for current blocks.
                error!(target: LOG_TARGET, "Failed to get events storage element: {:?}", e);
            }
        }

        // Cleanup the pending transaction store for the last finalised block processed.
        // Transactions with a nonce below the on-chain nonce of this block are finalised.
        // Still, we'll delete up to the last finalised block processed, to leave transactions with
        // a terminal state in the pending DB for a short period of time.
        if matches!(self.role, MultiInstancesNodeRole::Leader) {
            self.cleanup_pending_tx_store(self.last_finalised_block_processed.hash)
                .await;
        }

        // Update the last finalised block processed.
        self.last_finalised_block_processed = MinimalBlockInfo {
            number: block_number.saturated_into(),
            hash: block_hash,
        };
    }
}<|MERGE_RESOLUTION|>--- conflicted
+++ resolved
@@ -1320,11 +1320,7 @@
                     }
                 }
                 BlockchainServiceCommand::QueryPendingStorageRequests {
-<<<<<<< HEAD
-                    file_keys,
-=======
                     maybe_file_keys,
->>>>>>> b8ed01b7
                     callback,
                 } => {
                     let managed_msp_id = match &self.maybe_managed_provider {
@@ -1351,20 +1347,6 @@
                     {
                         Ok(mut sr) => {
                             // If specific file keys provided, filter to only those keys
-<<<<<<< HEAD
-                            if let Some(keys) = file_keys {
-                                let key_set: HashSet<_> = keys
-                                    .into_iter()
-                                    .map(|k| sp_core::H256::from_slice(k.as_ref()))
-                                    .collect();
-                                sr.retain(|file_key, _| key_set.contains(file_key));
-                            }
-                            sr
-                        }
-                        Err(_) => {
-                            warn!(target: LOG_TARGET, "Failed to get pending storage requests");
-                            match callback.send(Ok(Vec::new())) {
-=======
                             if let Some(file_keys) = maybe_file_keys {
                                 let file_keys_set: HashSet<_> = file_keys
                                     .into_iter()
@@ -1384,7 +1366,6 @@
                             match callback
                                 .send(Err(anyhow!("Failed to get pending storage requests")))
                             {
->>>>>>> b8ed01b7
                                 Ok(_) => {}
                                 Err(e) => {
                                     error!(target: LOG_TARGET, "Failed to send empty result: {:?}", e);
