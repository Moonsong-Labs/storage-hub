use log::info;
use rocksdb::{ColumnFamilyDescriptor, Options, DB};
use std::path::PathBuf;

use shc_common::{
    traits::StorageEnableRuntime,
    typed_store::{
        BufferedWriteSupport, CFDequeAPI, ProvidesDbContext, ProvidesTypedDbAccess,
        ProvidesTypedDbSingleAccess, ScaleEncodedCf, SingleScaleEncodedValueCf, TypedDbContext,
        TypedRocksDB,
    },
    types::BlockNumber,
};

use crate::types::{
    ConfirmStoringRequest, FileDeletionRequest, StopStoringForInsolventUserRequest,
};

/// Last processed block number.
pub struct LastProcessedBlockNumberCf<Runtime: StorageEnableRuntime> {
    pub(crate) phantom: std::marker::PhantomData<Runtime>,
}
impl<Runtime: StorageEnableRuntime> SingleScaleEncodedValueCf
    for LastProcessedBlockNumberCf<Runtime>
{
    type Value = BlockNumber<Runtime>;

    const SINGLE_SCALE_ENCODED_VALUE_NAME: &'static str = LastProcessedBlockNumberName::NAME;
}

/// Non-generic name holder for the `LastProcessedBlockNumber` column family
pub struct LastProcessedBlockNumberName;
impl LastProcessedBlockNumberName {
    pub const NAME: &'static str = "last_processed_block_number";
}

/// Pending confirm storing requests.
pub struct PendingConfirmStoringRequestCf<Runtime: StorageEnableRuntime> {
    pub(crate) phantom: std::marker::PhantomData<Runtime>,
}
impl<Runtime: StorageEnableRuntime> ScaleEncodedCf for PendingConfirmStoringRequestCf<Runtime> {
    type Key = u64;
    type Value = ConfirmStoringRequest<Runtime>;

    const SCALE_ENCODED_NAME: &'static str = PendingConfirmStoringRequestName::NAME;
}

/// Non-generic name holder for the `PendingConfirmStoringRequest` column family
pub struct PendingConfirmStoringRequestName;
impl PendingConfirmStoringRequestName {
    pub const NAME: &'static str = "pending_confirm_storing_request";
}

impl<Runtime: StorageEnableRuntime> Default for PendingConfirmStoringRequestCf<Runtime> {
    fn default() -> Self {
        Self {
            phantom: std::marker::PhantomData,
        }
    }
}

/// Pending stop storing requests.
pub struct PendingStopStoringForInsolventUserRequestCf<Runtime: StorageEnableRuntime> {
    pub(crate) phantom: std::marker::PhantomData<Runtime>,
}
impl<Runtime: StorageEnableRuntime> ScaleEncodedCf
    for PendingStopStoringForInsolventUserRequestCf<Runtime>
{
    type Key = u64;
    type Value = StopStoringForInsolventUserRequest<Runtime>;

    const SCALE_ENCODED_NAME: &'static str = PendingStopStoringForInsolventUserRequestName::NAME;
}

impl<Runtime: StorageEnableRuntime> Default
    for PendingStopStoringForInsolventUserRequestCf<Runtime>
{
    fn default() -> Self {
        Self {
            phantom: std::marker::PhantomData,
        }
    }
}

/// Non-generic name holder for the `PendingStopStoringForInsolventUserRequest` column family
pub struct PendingStopStoringForInsolventUserRequestName;
impl PendingStopStoringForInsolventUserRequestName {
    pub const NAME: &'static str = "pending_stop_storing_for_insolvent_user_request";
}

/// Pending submit proof requests left side (inclusive) index for the [`PendingConfirmStoringRequestCf`] CF.
#[derive(Default)]
pub struct PendingConfirmStoringRequestLeftIndexCf;
impl SingleScaleEncodedValueCf for PendingConfirmStoringRequestLeftIndexCf {
    type Value = u64;

    const SINGLE_SCALE_ENCODED_VALUE_NAME: &'static str =
        PendingConfirmStoringRequestLeftIndexName::NAME;
}

/// Non-generic name holder for the `PendingConfirmStoringRequestLeftIndex` column family
pub struct PendingConfirmStoringRequestLeftIndexName;
impl PendingConfirmStoringRequestLeftIndexName {
    pub const NAME: &'static str = "pending_confirm_storing_request_left_index";
}

/// Pending submit proof requests right side (exclusive) index for the [`PendingConfirmStoringRequestCf`] CF.
#[derive(Default)]
pub struct PendingConfirmStoringRequestRightIndexCf;
impl SingleScaleEncodedValueCf for PendingConfirmStoringRequestRightIndexCf {
    type Value = u64;

    const SINGLE_SCALE_ENCODED_VALUE_NAME: &'static str =
        PendingConfirmStoringRequestRightIndexName::NAME;
}

/// Non-generic name holder for the `PendingConfirmStoringRequestRightIndex` column family
pub struct PendingConfirmStoringRequestRightIndexName;
impl PendingConfirmStoringRequestRightIndexName {
    pub const NAME: &'static str = "pending_confirm_storing_request_right_index";
}

/// Pending submit proof requests left side (inclusive) index for the [`PendingStopStoringForInsolventUserRequestCf`] CF.
#[derive(Default)]
pub struct PendingStopStoringForInsolventUserRequestLeftIndexCf;
impl SingleScaleEncodedValueCf for PendingStopStoringForInsolventUserRequestLeftIndexCf {
    type Value = u64;

    const SINGLE_SCALE_ENCODED_VALUE_NAME: &'static str =
        PendingStopStoringForInsolventUserRequestLeftIndexName::NAME;
}

/// Non-generic name holder for the `PendingStopStoringForInsolventUserRequestLeftIndex` column family
pub struct PendingStopStoringForInsolventUserRequestLeftIndexName;
impl PendingStopStoringForInsolventUserRequestLeftIndexName {
    pub const NAME: &'static str = "pending_stop_storing_for_insolvent_user_request_left_index";
}

/// Pending submit proof requests right side (exclusive) index for the [`PendingStopStoringForInsolventUserRequestCf`] CF.
#[derive(Default)]
pub struct PendingStopStoringForInsolventUserRequestRightIndexCf;
impl SingleScaleEncodedValueCf for PendingStopStoringForInsolventUserRequestRightIndexCf {
    type Value = u64;

    const SINGLE_SCALE_ENCODED_VALUE_NAME: &'static str =
        PendingStopStoringForInsolventUserRequestRightIndexName::NAME;
}

/// Non-generic name holder for the `PendingStopStoringForInsolventUserRequestRightIndex` column family
pub struct PendingStopStoringForInsolventUserRequestRightIndexName;
impl PendingStopStoringForInsolventUserRequestRightIndexName {
    pub const NAME: &'static str = "pending_stop_storing_for_insolvent_user_request_right_index";
}

/// Pending file deletion requests.
pub struct FileDeletionRequestCf<Runtime: StorageEnableRuntime> {
    pub(crate) phantom: std::marker::PhantomData<Runtime>,
}
impl<Runtime: StorageEnableRuntime> ScaleEncodedCf for FileDeletionRequestCf<Runtime> {
    type Key = u64;
    type Value = FileDeletionRequest<Runtime>;

    const SCALE_ENCODED_NAME: &'static str = FileDeletionRequestName::NAME;
}

/// Non-generic name holder for the `FileDeletionRequest` column family
pub struct FileDeletionRequestName;
impl FileDeletionRequestName {
    pub const NAME: &'static str = "pending_file_deletion_request";
}

impl<Runtime: StorageEnableRuntime> Default for FileDeletionRequestCf<Runtime> {
    fn default() -> Self {
        Self {
            phantom: std::marker::PhantomData,
        }
    }
}

/// Pending file deletion requests left side (inclusive) index for the [`PendingFileDeletionRequestCf`] CF.
#[derive(Default)]
pub struct FileDeletionRequestLeftIndexCf;
impl SingleScaleEncodedValueCf for FileDeletionRequestLeftIndexCf {
    type Value = u64;

    const SINGLE_SCALE_ENCODED_VALUE_NAME: &'static str = FileDeletionRequestLeftIndexName::NAME;
}

/// Non-generic name holder for the `FileDeletionRequestLeftIndex` column family
pub struct FileDeletionRequestLeftIndexName;
impl FileDeletionRequestLeftIndexName {
    pub const NAME: &'static str = "pending_file_deletion_request_left_index";
}

/// Pending file deletion requests right side (exclusive) index for the [`PendingFileDeletionRequestCf`] CF.
#[derive(Default)]
pub struct FileDeletionRequestRightIndexCf;
impl SingleScaleEncodedValueCf for FileDeletionRequestRightIndexCf {
    type Value = u64;

    const SINGLE_SCALE_ENCODED_VALUE_NAME: &'static str = FileDeletionRequestRightIndexName::NAME;
}

/// Non-generic name holder for the `FileDeletionRequestRightIndex` column family
pub struct FileDeletionRequestRightIndexName;
impl FileDeletionRequestRightIndexName {
    pub const NAME: &'static str = "pending_file_deletion_request_right_index";
}

// Deprecated column families - kept for backward compatibility with existing RocksDB databases.
// The functionality has been replaced with in-memory queueing in `MspHandler`.
#[allow(deprecated)]
mod deprecated_cfs {
    use super::*;

    /// Pending respond storage requests.
    ///
    /// # Deprecated
    /// This column family is deprecated and no longer used.
    /// It is kept for backward compatibility with existing RocksDB databases.
    /// The functionality has been replaced with in-memory queueing in `MspHandler`.
    #[deprecated(note = "Replaced with in-memory queueing. Kept for backward compatibility.")]
    pub struct PendingMspRespondStorageRequestCf<Runtime: StorageEnableRuntime> {
        pub(crate) phantom: std::marker::PhantomData<Runtime>,
    }
    impl<Runtime: StorageEnableRuntime> ScaleEncodedCf for PendingMspRespondStorageRequestCf<Runtime> {
        type Key = u64;
        type Value = crate::types::RespondStorageRequest<Runtime>;

        const SCALE_ENCODED_NAME: &'static str = PendingMspRespondStorageRequestName::NAME;
    }

    impl<Runtime: StorageEnableRuntime> Default for PendingMspRespondStorageRequestCf<Runtime> {
        fn default() -> Self {
            Self {
                phantom: std::marker::PhantomData,
            }
        }
    }

    /// Non-generic name holder for the `PendingMspRespondStorageRequest` column family
    #[deprecated(note = "Replaced with in-memory queueing. Kept for backward compatibility.")]
    pub struct PendingMspRespondStorageRequestName;
    impl PendingMspRespondStorageRequestName {
        pub const NAME: &'static str = "pending_msp_respond_storage_request";
    }

    /// Pending respond storage requests left side (inclusive) index for the [`PendingMspRespondStorageRequestCf`] CF.
    ///
    /// # Deprecated
    /// This column family is deprecated and no longer used.
    /// It is kept for backward compatibility with existing RocksDB databases.
    #[derive(Default)]
    #[deprecated(note = "Replaced with in-memory queueing. Kept for backward compatibility.")]
    pub struct PendingMspRespondStorageRequestLeftIndexCf;
    impl SingleScaleEncodedValueCf for PendingMspRespondStorageRequestLeftIndexCf {
        type Value = u64;

        const SINGLE_SCALE_ENCODED_VALUE_NAME: &'static str =
            PendingMspRespondStorageRequestLeftIndexName::NAME;
    }

    /// Non-generic name holder for the `PendingMspRespondStorageRequestLeftIndex` column family
    #[deprecated(note = "Replaced with in-memory queueing. Kept for backward compatibility.")]
    pub struct PendingMspRespondStorageRequestLeftIndexName;
    impl PendingMspRespondStorageRequestLeftIndexName {
        pub const NAME: &'static str = "pending_msp_respond_storage_request_left_index";
    }

    /// Pending respond storage requests right side (exclusive) index for the [`PendingMspRespondStorageRequestCf`] CF.
    ///
    /// # Deprecated
    /// This column family is deprecated and no longer used.
    /// It is kept for backward compatibility with existing RocksDB databases.
    #[derive(Default)]
    #[deprecated(note = "Replaced with in-memory queueing. Kept for backward compatibility.")]
    pub struct PendingMspRespondStorageRequestRightIndexCf;
    impl SingleScaleEncodedValueCf for PendingMspRespondStorageRequestRightIndexCf {
        type Value = u64;

        const SINGLE_SCALE_ENCODED_VALUE_NAME: &'static str =
            PendingMspRespondStorageRequestRightIndexName::NAME;
    }

    /// Non-generic name holder for the `PendingMspRespondStorageRequestRightIndex` column family
    #[deprecated(note = "Replaced with in-memory queueing. Kept for backward compatibility.")]
    pub struct PendingMspRespondStorageRequestRightIndexName;
    impl PendingMspRespondStorageRequestRightIndexName {
        pub const NAME: &'static str = "pending_msp_respond_storage_request_right_index";
    }
}

use deprecated_cfs::*;

// Deprecated column families are included for backward compatibility with existing RocksDB databases
#[allow(deprecated)]
const ALL_COLUMN_FAMILIES: [&str; 13] = [
    LastProcessedBlockNumberName::NAME,
    PendingConfirmStoringRequestLeftIndexName::NAME,
    PendingConfirmStoringRequestRightIndexName::NAME,
    PendingConfirmStoringRequestName::NAME,
    PendingStopStoringForInsolventUserRequestLeftIndexName::NAME,
    PendingStopStoringForInsolventUserRequestRightIndexName::NAME,
    PendingStopStoringForInsolventUserRequestName::NAME,
    FileDeletionRequestLeftIndexName::NAME,
    FileDeletionRequestRightIndexName::NAME,
    FileDeletionRequestName::NAME,
    // Deprecated column families - kept for backward compatibility with existing RocksDB databases
    PendingMspRespondStorageRequestLeftIndexName::NAME,
    PendingMspRespondStorageRequestRightIndexName::NAME,
    PendingMspRespondStorageRequestName::NAME,
];

/// A persistent blockchain service state store.
pub struct BlockchainServiceStateStore {
    /// The RocksDB database.
    rocks: TypedRocksDB,
}

impl BlockchainServiceStateStore {
    pub fn new(root_path: PathBuf) -> Self {
        let mut path = root_path;
        path.push("storagehub/blockchain_service/");

        let db_path_str = path.to_str().expect("Failed to convert path to string");
        info!("Blockchain service state store path: {}", db_path_str);
        std::fs::create_dir_all(&db_path_str).expect("Failed to create directory");

        let mut db_opts = Options::default();
        db_opts.create_if_missing(true);
        db_opts.create_missing_column_families(true);

        let column_families: Vec<ColumnFamilyDescriptor> = ALL_COLUMN_FAMILIES
            .iter()
            .map(|cf| ColumnFamilyDescriptor::new(cf.to_string(), Options::default()))
            .collect();

        let db = DB::open_cf_descriptors(&db_opts, db_path_str, column_families).unwrap();

        BlockchainServiceStateStore {
            rocks: TypedRocksDB { db },
        }
    }

    /// Starts a read/buffered-write interaction with the DB through per-CF type-safe APIs.
    pub fn open_rw_context_with_overlay(&self) -> BlockchainServiceStateStoreRwContext<'_> {
        BlockchainServiceStateStoreRwContext::new(TypedDbContext::new(
            &self.rocks,
            BufferedWriteSupport::new(&self.rocks),
        ))
    }
}

pub struct BlockchainServiceStateStoreRwContext<'a> {
    /// The RocksDB database.
    db_context: TypedDbContext<'a, TypedRocksDB, BufferedWriteSupport<'a, TypedRocksDB>>,
}

impl<'a> BlockchainServiceStateStoreRwContext<'a> {
    pub fn new(
        db_context: TypedDbContext<'a, TypedRocksDB, BufferedWriteSupport<'a, TypedRocksDB>>,
    ) -> Self {
        BlockchainServiceStateStoreRwContext { db_context }
    }

    pub fn pending_confirm_storing_request_deque<Runtime: StorageEnableRuntime>(
        &'a self,
    ) -> PendingConfirmStoringRequestDequeAPI<'a, Runtime> {
        PendingConfirmStoringRequestDequeAPI {
            phantom: std::marker::PhantomData,
            db_context: &self.db_context,
        }
    }

    pub fn pending_stop_storing_for_insolvent_user_request_deque<Runtime: StorageEnableRuntime>(
        &'a self,
    ) -> PendingStopStoringForInsolventUserRequestDequeAPI<'a, Runtime> {
        PendingStopStoringForInsolventUserRequestDequeAPI {
            phantom: std::marker::PhantomData,
            db_context: &self.db_context,
        }
    }

    pub fn pending_file_deletion_request_deque<Runtime: StorageEnableRuntime>(
        &'a self,
    ) -> PendingFileDeletionRequestDequeAPI<'a, Runtime> {
        PendingFileDeletionRequestDequeAPI {
            phantom: std::marker::PhantomData,
            db_context: &self.db_context,
        }
    }

    /// Flushes the buffered writes to the DB.
    pub fn commit(self) {
        self.db_context.flush();
    }
}

impl<'a> ProvidesDbContext for BlockchainServiceStateStoreRwContext<'a> {
    fn db_context(
        &self,
    ) -> &TypedDbContext<'_, TypedRocksDB, BufferedWriteSupport<'_, TypedRocksDB>> {
        &self.db_context
    }
}

impl<'a> ProvidesTypedDbSingleAccess for BlockchainServiceStateStoreRwContext<'a> {}

impl<'a> ProvidesTypedDbAccess for BlockchainServiceStateStoreRwContext<'a> {}

pub struct PendingConfirmStoringRequestDequeAPI<'a, Runtime: StorageEnableRuntime> {
    pub(crate) phantom: std::marker::PhantomData<Runtime>,
    pub(crate) db_context:
        &'a TypedDbContext<'a, TypedRocksDB, BufferedWriteSupport<'a, TypedRocksDB>>,
}

impl<'a, Runtime: StorageEnableRuntime> ProvidesDbContext
    for PendingConfirmStoringRequestDequeAPI<'a, Runtime>
{
    fn db_context(
        &self,
    ) -> &TypedDbContext<'_, TypedRocksDB, BufferedWriteSupport<'_, TypedRocksDB>> {
        &self.db_context
    }
}

impl<'a, Runtime: StorageEnableRuntime> ProvidesTypedDbSingleAccess
    for PendingConfirmStoringRequestDequeAPI<'a, Runtime>
{
}

impl<'a, Runtime: StorageEnableRuntime> CFDequeAPI
    for PendingConfirmStoringRequestDequeAPI<'a, Runtime>
{
    type Value = ConfirmStoringRequest<Runtime>;
    type LeftIndexCF = PendingConfirmStoringRequestLeftIndexCf;
    type RightIndexCF = PendingConfirmStoringRequestRightIndexCf;
    type DataCF = PendingConfirmStoringRequestCf<Runtime>;
}

<<<<<<< HEAD
=======
pub struct PendingMspRespondStorageRequestDequeAPI<'a, Runtime: StorageEnableRuntime> {
    db_context: &'a TypedDbContext<'a, TypedRocksDB, BufferedWriteSupport<'a, TypedRocksDB>>,
    pub(crate) phantom: std::marker::PhantomData<Runtime>,
}

impl<'a, Runtime: StorageEnableRuntime> ProvidesDbContext
    for PendingMspRespondStorageRequestDequeAPI<'a, Runtime>
{
    fn db_context(
        &self,
    ) -> &TypedDbContext<'_, TypedRocksDB, BufferedWriteSupport<'_, TypedRocksDB>> {
        &self.db_context
    }
}

impl<'a, Runtime: StorageEnableRuntime> ProvidesTypedDbSingleAccess
    for PendingMspRespondStorageRequestDequeAPI<'a, Runtime>
{
}

impl<'a, Runtime: StorageEnableRuntime> CFDequeAPI
    for PendingMspRespondStorageRequestDequeAPI<'a, Runtime>
{
    type Value = RespondStorageRequest<Runtime>;
    type LeftIndexCF = PendingMspRespondStorageRequestLeftIndexCf;
    type RightIndexCF = PendingMspRespondStorageRequestRightIndexCf;
    type DataCF = PendingMspRespondStorageRequestCf<Runtime>;
}

>>>>>>> 15d6fdcf
pub struct PendingStopStoringForInsolventUserRequestDequeAPI<'a, Runtime: StorageEnableRuntime> {
    pub(crate) phantom: std::marker::PhantomData<Runtime>,
    db_context: &'a TypedDbContext<'a, TypedRocksDB, BufferedWriteSupport<'a, TypedRocksDB>>,
}

impl<'a, Runtime: StorageEnableRuntime> ProvidesDbContext
    for PendingStopStoringForInsolventUserRequestDequeAPI<'a, Runtime>
{
    fn db_context(
        &self,
    ) -> &TypedDbContext<'_, TypedRocksDB, BufferedWriteSupport<'_, TypedRocksDB>> {
        &self.db_context
    }
}

impl<'a, Runtime: StorageEnableRuntime> ProvidesTypedDbSingleAccess
    for PendingStopStoringForInsolventUserRequestDequeAPI<'a, Runtime>
{
}

impl<'a, Runtime: StorageEnableRuntime> CFDequeAPI
    for PendingStopStoringForInsolventUserRequestDequeAPI<'a, Runtime>
{
    type Value = StopStoringForInsolventUserRequest<Runtime>;
    type LeftIndexCF = PendingStopStoringForInsolventUserRequestLeftIndexCf;
    type RightIndexCF = PendingStopStoringForInsolventUserRequestRightIndexCf;
    type DataCF = PendingStopStoringForInsolventUserRequestCf<Runtime>;
}

pub struct PendingFileDeletionRequestDequeAPI<'a, Runtime: StorageEnableRuntime> {
    pub(crate) phantom: std::marker::PhantomData<Runtime>,
    pub(crate) db_context:
        &'a TypedDbContext<'a, TypedRocksDB, BufferedWriteSupport<'a, TypedRocksDB>>,
}

impl<'a, Runtime: StorageEnableRuntime> ProvidesDbContext
    for PendingFileDeletionRequestDequeAPI<'a, Runtime>
{
    fn db_context(
        &self,
    ) -> &TypedDbContext<'_, TypedRocksDB, BufferedWriteSupport<'_, TypedRocksDB>> {
        &self.db_context
    }
}

impl<'a, Runtime: StorageEnableRuntime> ProvidesTypedDbSingleAccess
    for PendingFileDeletionRequestDequeAPI<'a, Runtime>
{
}

impl<'a, Runtime: StorageEnableRuntime> CFDequeAPI
    for PendingFileDeletionRequestDequeAPI<'a, Runtime>
{
    type Value = FileDeletionRequest<Runtime>;
    type LeftIndexCF = FileDeletionRequestLeftIndexCf;
    type RightIndexCF = FileDeletionRequestRightIndexCf;
    type DataCF = FileDeletionRequestCf<Runtime>;
}<|MERGE_RESOLUTION|>--- conflicted
+++ resolved
@@ -438,38 +438,6 @@
     type DataCF = PendingConfirmStoringRequestCf<Runtime>;
 }
 
-<<<<<<< HEAD
-=======
-pub struct PendingMspRespondStorageRequestDequeAPI<'a, Runtime: StorageEnableRuntime> {
-    db_context: &'a TypedDbContext<'a, TypedRocksDB, BufferedWriteSupport<'a, TypedRocksDB>>,
-    pub(crate) phantom: std::marker::PhantomData<Runtime>,
-}
-
-impl<'a, Runtime: StorageEnableRuntime> ProvidesDbContext
-    for PendingMspRespondStorageRequestDequeAPI<'a, Runtime>
-{
-    fn db_context(
-        &self,
-    ) -> &TypedDbContext<'_, TypedRocksDB, BufferedWriteSupport<'_, TypedRocksDB>> {
-        &self.db_context
-    }
-}
-
-impl<'a, Runtime: StorageEnableRuntime> ProvidesTypedDbSingleAccess
-    for PendingMspRespondStorageRequestDequeAPI<'a, Runtime>
-{
-}
-
-impl<'a, Runtime: StorageEnableRuntime> CFDequeAPI
-    for PendingMspRespondStorageRequestDequeAPI<'a, Runtime>
-{
-    type Value = RespondStorageRequest<Runtime>;
-    type LeftIndexCF = PendingMspRespondStorageRequestLeftIndexCf;
-    type RightIndexCF = PendingMspRespondStorageRequestRightIndexCf;
-    type DataCF = PendingMspRespondStorageRequestCf<Runtime>;
-}
-
->>>>>>> 15d6fdcf
 pub struct PendingStopStoringForInsolventUserRequestDequeAPI<'a, Runtime: StorageEnableRuntime> {
     pub(crate) phantom: std::marker::PhantomData<Runtime>,
     db_context: &'a TypedDbContext<'a, TypedRocksDB, BufferedWriteSupport<'a, TypedRocksDB>>,
