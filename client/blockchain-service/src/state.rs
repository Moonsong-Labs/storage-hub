--- conflicted
+++ resolved
@@ -12,11 +12,9 @@
         ProvidesTypedDbSingleAccess, ScaleEncodedCf, SingleScaleEncodedValueCf, TypedCf,
         TypedDbContext, TypedRocksDB,
     },
-<<<<<<< HEAD
-    types::{ConfirmStoringRequest, RespondStorageRequest},
-=======
-    types::{ConfirmStoringRequest, StopStoringForInsolventUserRequest},
->>>>>>> 9f9f33ea
+    types::{
+        StopStoringForInsolventUserRequest, {ConfirmStoringRequest, RespondStorageRequest},
+    },
 };
 
 /// Last processed block number.
@@ -84,7 +82,6 @@
         "pending_confirm_storing_request_right_index";
 }
 
-<<<<<<< HEAD
 pub struct OngoingProcessMspRespondStorageRequestCf;
 impl SingleScaleEncodedValueCf for OngoingProcessMspRespondStorageRequestCf {
     type Value = ProcessMspRespondStoringRequestData;
@@ -121,7 +118,8 @@
 
     const SINGLE_SCALE_ENCODED_VALUE_NAME: &'static str =
         "pending_msp_respond_storage_request_right_index";
-=======
+}
+
 /// Pending submit proof requests left side (inclusive) index for the [`PendingStopStoringForInsolventUserRequestCf`] CF.
 #[derive(Default)]
 pub struct PendingStopStoringForInsolventUserRequestLeftIndexCf;
@@ -140,26 +138,22 @@
 
     const SINGLE_SCALE_ENCODED_VALUE_NAME: &'static str =
         "pending_stop_storing_for_insolvent_user_request_right_index";
->>>>>>> 9f9f33ea
-}
-
-const ALL_COLUMN_FAMILIES: [&str; 9] = [
+}
+
+const ALL_COLUMN_FAMILIES: [&str; 13] = [
     LastProcessedBlockNumberCf::NAME,
     OngoingProcessConfirmStoringRequestCf::NAME,
     PendingConfirmStoringRequestLeftIndexCf::NAME,
     PendingConfirmStoringRequestRightIndexCf::NAME,
     PendingConfirmStoringRequestCf::NAME,
-<<<<<<< HEAD
     OngoingProcessMspRespondStorageRequestCf::NAME,
     PendingMspRespondStorageRequestLeftIndexCf::NAME,
     PendingMspRespondStorageRequestRightIndexCf::NAME,
     PendingMspRespondStorageRequestCf::NAME,
-=======
     OngoingProcessStopStoringForInsolventUserRequestCf::NAME,
     PendingStopStoringForInsolventUserRequestLeftIndexCf::NAME,
     PendingStopStoringForInsolventUserRequestRightIndexCf::NAME,
     PendingStopStoringForInsolventUserRequestCf::NAME,
->>>>>>> 9f9f33ea
 ];
 
 /// A persistent blockchain service state store.
@@ -222,17 +216,18 @@
         }
     }
 
-<<<<<<< HEAD
     pub fn pending_msp_respond_storage_request_deque(
         &'a self,
     ) -> PendingMspRespondStorageRequestDequeAPI<'a> {
         PendingMspRespondStorageRequestDequeAPI {
-=======
+            db_context: &self.db_context,
+        }
+    }
+
     pub fn pending_stop_storing_for_insolvent_user_request_deque(
         &'a self,
     ) -> PendingStopStoringForInsolventUserRequestDequeAPI<'a> {
         PendingStopStoringForInsolventUserRequestDequeAPI {
->>>>>>> 9f9f33ea
             db_context: &self.db_context,
         }
     }
@@ -272,25 +267,16 @@
     type DataCF = PendingConfirmStoringRequestCf;
 }
 
-<<<<<<< HEAD
 pub struct PendingMspRespondStorageRequestDequeAPI<'a> {
     db_context: &'a TypedDbContext<'a, TypedRocksDB, BufferedWriteSupport<'a, TypedRocksDB>>,
 }
 
 impl<'a> ProvidesDbContext for PendingMspRespondStorageRequestDequeAPI<'a> {
-=======
-pub struct PendingStopStoringForInsolventUserRequestDequeAPI<'a> {
-    db_context: &'a TypedDbContext<'a, TypedRocksDB, BufferedWriteSupport<'a, TypedRocksDB>>,
-}
-
-impl<'a> ProvidesDbContext for PendingStopStoringForInsolventUserRequestDequeAPI<'a> {
->>>>>>> 9f9f33ea
     fn db_context(&self) -> &TypedDbContext<TypedRocksDB, BufferedWriteSupport<TypedRocksDB>> {
         &self.db_context
     }
 }
 
-<<<<<<< HEAD
 impl<'a> ProvidesTypedDbSingleAccess for PendingMspRespondStorageRequestDequeAPI<'a> {}
 
 impl<'a> CFDequeAPI for PendingMspRespondStorageRequestDequeAPI<'a> {
@@ -298,7 +284,18 @@
     type LeftIndexCF = PendingMspRespondStorageRequestLeftIndexCf;
     type RightIndexCF = PendingMspRespondStorageRequestRightIndexCf;
     type DataCF = PendingMspRespondStorageRequestCf;
-=======
+}
+
+pub struct PendingStopStoringForInsolventUserRequestDequeAPI<'a> {
+    db_context: &'a TypedDbContext<'a, TypedRocksDB, BufferedWriteSupport<'a, TypedRocksDB>>,
+}
+
+impl<'a> ProvidesDbContext for PendingStopStoringForInsolventUserRequestDequeAPI<'a> {
+    fn db_context(&self) -> &TypedDbContext<TypedRocksDB, BufferedWriteSupport<TypedRocksDB>> {
+        &self.db_context
+    }
+}
+
 impl<'a> ProvidesTypedDbSingleAccess for PendingStopStoringForInsolventUserRequestDequeAPI<'a> {}
 
 impl<'a> CFDequeAPI for PendingStopStoringForInsolventUserRequestDequeAPI<'a> {
@@ -306,5 +303,4 @@
     type LeftIndexCF = PendingStopStoringForInsolventUserRequestLeftIndexCf;
     type RightIndexCF = PendingStopStoringForInsolventUserRequestRightIndexCf;
     type DataCF = PendingStopStoringForInsolventUserRequestCf;
->>>>>>> 9f9f33ea
 }