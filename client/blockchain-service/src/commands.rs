use anyhow::Result;
use async_trait::async_trait;
use log::{debug, warn};
use sc_network::Multiaddr;
use serde_json::Number;
use sp_api::ApiError;
use sp_core::H256;

use pallet_file_system_runtime_api::{
    QueryBspConfirmChunksToProveForFileError, QueryFileEarliestVolunteerTickError,
    QueryMspConfirmChunksToProveForFileError,
};
use pallet_payment_streams_runtime_api::GetUsersWithDebtOverThresholdError;
use pallet_proofs_dealer_runtime_api::{
    GetChallengePeriodError, GetCheckpointChallengesError, GetLastTickProviderSubmittedProofError,
};
use pallet_storage_providers_runtime_api::{
    GetBspInfoError, QueryAvailableStorageCapacityError, QueryEarliestChangeCapacityBlockError,
    QueryMspIdOfBucketIdError, QueryProviderMultiaddressesError, QueryStorageProviderCapacityError,
};
use shc_actors_framework::actor::ActorHandle;
use shc_common::types::{
<<<<<<< HEAD
    BlockNumber, BucketId, ChallengeableProviderId, ChunkId, ForestLeaf, MainStorageProviderId,
    Multiaddresses, RandomnessOutput, StorageHubEventsVec, StorageProviderId, TickNumber,
=======
    BlockNumber, BucketId, ChunkId, ForestLeaf, MainStorageProviderId, ProofsDealerProviderId,
    ProviderId, RandomnessOutput, StorageHubEventsVec, StorageProviderId, TickNumber,
>>>>>>> e722b3c6
    TrieRemoveMutation,
};
use storage_hub_runtime::{AccountId, Balance, StorageDataUnit};

use super::{
    handler::BlockchainService,
    transaction::SubmittedTransaction,
    types::{
        ConfirmStoringRequest, Extrinsic, ExtrinsicResult, RespondStorageRequest, RetryStrategy,
        StopStoringForInsolventUserRequest, SubmitProofRequest, Tip,
    },
};

const LOG_TARGET: &str = "blockchain-service-interface";

/// Commands that can be sent to the BlockchainService actor.
pub enum BlockchainServiceCommand {
    SendExtrinsic {
        call: storage_hub_runtime::RuntimeCall,
        tip: Tip,
        callback: tokio::sync::oneshot::Sender<Result<SubmittedTransaction>>,
    },
    GetExtrinsicFromBlock {
        block_hash: H256,
        extrinsic_hash: H256,
        callback: tokio::sync::oneshot::Sender<Result<Extrinsic>>,
    },
    UnwatchExtrinsic {
        subscription_id: Number,
        callback: tokio::sync::oneshot::Sender<Result<()>>,
    },
    WaitForBlock {
        block_number: BlockNumber,
        callback: tokio::sync::oneshot::Sender<tokio::sync::oneshot::Receiver<()>>,
    },
    WaitForTick {
        tick_number: TickNumber,
        callback:
            tokio::sync::oneshot::Sender<tokio::sync::oneshot::Receiver<Result<(), ApiError>>>,
    },
    QueryFileEarliestVolunteerTick {
        bsp_id: ChallengeableProviderId,
        file_key: H256,
        callback:
            tokio::sync::oneshot::Sender<Result<BlockNumber, QueryFileEarliestVolunteerTickError>>,
    },
    QueryEarliestChangeCapacityBlock {
        bsp_id: ChallengeableProviderId,
        callback: tokio::sync::oneshot::Sender<
            Result<BlockNumber, QueryEarliestChangeCapacityBlockError>,
        >,
    },
    GetNodePublicKey {
        callback: tokio::sync::oneshot::Sender<sp_core::sr25519::Public>,
    },
    QueryBspConfirmChunksToProveForFile {
<<<<<<< HEAD
        bsp_id: ChallengeableProviderId,
=======
        bsp_id: ProofsDealerProviderId,
>>>>>>> e722b3c6
        file_key: H256,
        callback: tokio::sync::oneshot::Sender<
            Result<Vec<ChunkId>, QueryBspConfirmChunksToProveForFileError>,
        >,
    },
    QueryMspConfirmChunksToProveForFile {
<<<<<<< HEAD
        msp_id: ChallengeableProviderId,
=======
        msp_id: ProofsDealerProviderId,
>>>>>>> e722b3c6
        file_key: H256,
        callback: tokio::sync::oneshot::Sender<
            Result<Vec<ChunkId>, QueryMspConfirmChunksToProveForFileError>,
        >,
    },
    QueryProviderMultiaddresses {
        provider_id: ChallengeableProviderId,
        callback:
            tokio::sync::oneshot::Sender<Result<Vec<Multiaddr>, QueryProviderMultiaddressesError>>,
    },
    QueueSubmitProofRequest {
        request: SubmitProofRequest,
        callback: tokio::sync::oneshot::Sender<Result<()>>,
    },
    QueueConfirmBspRequest {
        request: ConfirmStoringRequest,
        callback: tokio::sync::oneshot::Sender<Result<()>>,
    },
    QueueMspRespondStorageRequest {
        request: RespondStorageRequest,
        callback: tokio::sync::oneshot::Sender<Result<()>>,
    },
    QueueStopStoringForInsolventUserRequest {
        request: StopStoringForInsolventUserRequest,
        callback: tokio::sync::oneshot::Sender<Result<()>>,
    },
    QueryChallengesFromSeed {
        seed: RandomnessOutput,
<<<<<<< HEAD
        provider_id: ChallengeableProviderId,
=======
        provider_id: ProofsDealerProviderId,
>>>>>>> e722b3c6
        count: u32,
        callback: tokio::sync::oneshot::Sender<Result<Vec<ForestLeaf>, ApiError>>,
    },
    QueryForestChallengesFromSeed {
        seed: RandomnessOutput,
<<<<<<< HEAD
        provider_id: ChallengeableProviderId,
        callback: tokio::sync::oneshot::Sender<Result<Vec<ForestLeaf>, ApiError>>,
    },
    QueryLastTickProviderSubmittedProof {
        provider_id: ChallengeableProviderId,
=======
        provider_id: ProofsDealerProviderId,
        callback: tokio::sync::oneshot::Sender<Result<Vec<ForestLeaf>, ApiError>>,
    },
    QueryLastTickProviderSubmittedProof {
        provider_id: ProofsDealerProviderId,
>>>>>>> e722b3c6
        callback: tokio::sync::oneshot::Sender<
            Result<BlockNumber, GetLastTickProviderSubmittedProofError>,
        >,
    },
    QueryChallengePeriod {
<<<<<<< HEAD
        provider_id: ChallengeableProviderId,
        callback: tokio::sync::oneshot::Sender<Result<BlockNumber, GetChallengePeriodError>>,
    },
    QueryNextChallengeTickForProvider {
        provider_id: ChallengeableProviderId,
=======
        provider_id: ProofsDealerProviderId,
        callback: tokio::sync::oneshot::Sender<Result<BlockNumber, GetChallengePeriodError>>,
    },
    QueryNextChallengeTickForProvider {
        provider_id: ProofsDealerProviderId,
>>>>>>> e722b3c6
        callback: tokio::sync::oneshot::Sender<Result<BlockNumber>>,
    },
    QueryLastCheckpointChallengeTick {
        callback: tokio::sync::oneshot::Sender<Result<BlockNumber, ApiError>>,
    },
    QueryLastCheckpointChallenges {
        tick: BlockNumber,
        callback: tokio::sync::oneshot::Sender<
            Result<Vec<(ForestLeaf, Option<TrieRemoveMutation>)>, GetCheckpointChallengesError>,
        >,
    },
    QueryProviderForestRoot {
        provider_id: ChallengeableProviderId,
        callback: tokio::sync::oneshot::Sender<Result<H256, GetBspInfoError>>,
    },
    QueryStorageProviderCapacity {
        provider_id: ChallengeableProviderId,
        callback: tokio::sync::oneshot::Sender<
            Result<StorageDataUnit, QueryStorageProviderCapacityError>,
        >,
    },
    QueryAvailableStorageCapacity {
        provider_id: ChallengeableProviderId,
        callback: tokio::sync::oneshot::Sender<
            Result<StorageDataUnit, QueryAvailableStorageCapacityError>,
        >,
    },
    QueryStorageProviderId {
        maybe_node_pub_key: Option<sp_core::sr25519::Public>,
        callback: tokio::sync::oneshot::Sender<Result<Option<StorageProviderId>>>,
    },
    QueryUsersWithDebt {
        provider_id: ChallengeableProviderId,
        min_debt: Balance,
        callback: tokio::sync::oneshot::Sender<
            Result<Vec<AccountId>, GetUsersWithDebtOverThresholdError>,
        >,
    },
    QueryWorstCaseScenarioSlashableAmount {
        provider_id: ChallengeableProviderId,
        callback: tokio::sync::oneshot::Sender<Result<Option<Balance>>>,
    },
    QuerySlashAmountPerMaxFileSize {
        callback: tokio::sync::oneshot::Sender<Result<Balance>>,
    },
    QueryMspIdOfBucketId {
        bucket_id: BucketId,
        callback: tokio::sync::oneshot::Sender<
            Result<Option<MainStorageProviderId>, QueryMspIdOfBucketIdError>,
        >,
    },
    ReleaseForestRootWriteLock {
        forest_root_write_tx: tokio::sync::oneshot::Sender<()>,
        callback: tokio::sync::oneshot::Sender<Result<()>>,
    },
    GetCurrentForestKey {
        provider_id: ChallengeableProviderId,
        callback: tokio::sync::oneshot::Sender<Result<Vec<u8>>>,
    },
}

/// Interface for interacting with the BlockchainService actor.
#[async_trait]
pub trait BlockchainServiceInterface {
    /// Send an extrinsic to the runtime.
    async fn send_extrinsic(
        &self,
        call: impl Into<storage_hub_runtime::RuntimeCall> + Send,
        tip: Tip,
    ) -> Result<SubmittedTransaction>;

    /// Get an extrinsic from a block.
    async fn get_extrinsic_from_block(
        &self,
        block_hash: H256,
        extrinsic_hash: H256,
    ) -> Result<Extrinsic>;

    /// Unwatch an extrinsic.
    async fn unwatch_extrinsic(&self, subscription_id: Number) -> Result<()>;

    /// Wait for a block number.
    async fn wait_for_block(&self, block_number: BlockNumber) -> Result<()>;

    /// Wait for a tick number.
    async fn wait_for_tick(&self, tick_number: TickNumber) -> Result<(), ApiError>;

    /// Query the earliest tick number that a file was volunteered for storage.
    async fn query_file_earliest_volunteer_tick(
        &self,
<<<<<<< HEAD
        bsp_id: ChallengeableProviderId,
=======
        bsp_id: ProofsDealerProviderId,
>>>>>>> e722b3c6
        file_key: H256,
    ) -> Result<BlockNumber, QueryFileEarliestVolunteerTickError>;

    async fn query_earliest_change_capacity_block(
        &self,
        bsp_id: ChallengeableProviderId,
    ) -> Result<BlockNumber, QueryEarliestChangeCapacityBlockError>;

    /// Get the node's public key.
    async fn get_node_public_key(&self) -> sp_core::sr25519::Public;

    /// Query the chunks that a BSP needs to confirm for a file.
    async fn query_bsp_confirm_chunks_to_prove_for_file(
        &self,
<<<<<<< HEAD
        bsp_id: ChallengeableProviderId,
=======
        bsp_id: ProofsDealerProviderId,
>>>>>>> e722b3c6
        file_key: H256,
    ) -> Result<Vec<ChunkId>, QueryBspConfirmChunksToProveForFileError>;

    /// Query the chunks that a MSP needs to confirm for a file.
    async fn query_msp_confirm_chunks_to_prove_for_file(
        &self,
<<<<<<< HEAD
        msp_id: ChallengeableProviderId,
=======
        msp_id: ProofsDealerProviderId,
>>>>>>> e722b3c6
        file_key: H256,
    ) -> Result<Vec<ChunkId>, QueryMspConfirmChunksToProveForFileError>;

    /// Query the a Provider's multiaddresses.
    async fn query_provider_multiaddresses(
        &self,
<<<<<<< HEAD
        msp_id: ChallengeableProviderId,
    ) -> Result<Multiaddresses, QueryProviderMultiaddressesError>;
=======
        provider_id: ProviderId,
    ) -> Result<Vec<Multiaddr>, QueryProviderMultiaddressesError>;
>>>>>>> e722b3c6

    /// Queue a SubmitProofRequest to be processed.
    async fn queue_submit_proof_request(&self, request: SubmitProofRequest) -> Result<()>;

    /// Queue a ConfirmBspRequest to be processed.
    async fn queue_confirm_bsp_request(&self, request: ConfirmStoringRequest) -> Result<()>;

    // Queue a BspStopStoringForInsolventUserRequest to be processed.
    async fn queue_stop_storing_for_insolvent_user_request(
        &self,
        request: StopStoringForInsolventUserRequest,
    ) -> Result<()>;

    /// Queue a RespondStoringRequest to be processed.
    async fn queue_msp_respond_storage_request(&self, request: RespondStorageRequest)
        -> Result<()>;

    /// Query the challenges that a Provider needs to submit for a given seed.
    async fn query_challenges_from_seed(
        &self,
        seed: RandomnessOutput,
<<<<<<< HEAD
        provider_id: ChallengeableProviderId,
=======
        provider_id: ProofsDealerProviderId,
>>>>>>> e722b3c6
        count: u32,
    ) -> Result<Vec<ForestLeaf>, ApiError>;

    /// Query the forest challenges that a Provider needs to submit for a given seed.
    /// This is the same as the `query_challenges_from_seed` method, but it does not
    /// require specifying the `count`, as the runtime will know how many challenges
    /// to generate.
    async fn query_forest_challenges_from_seed(
        &self,
        seed: RandomnessOutput,
<<<<<<< HEAD
        provider_id: ChallengeableProviderId,
=======
        provider_id: ProofsDealerProviderId,
>>>>>>> e722b3c6
    ) -> Result<Vec<ForestLeaf>, ApiError>;

    /// Query the last tick that a Provider submitted a proof for.
    async fn query_last_tick_provider_submitted_proof(
        &self,
<<<<<<< HEAD
        provider_id: ChallengeableProviderId,
=======
        provider_id: ProofsDealerProviderId,
>>>>>>> e722b3c6
    ) -> Result<BlockNumber, GetLastTickProviderSubmittedProofError>;

    /// Query the challenge period for a given Provider.
    async fn query_challenge_period(
        &self,
<<<<<<< HEAD
        provider_id: ChallengeableProviderId,
=======
        provider_id: ProofsDealerProviderId,
>>>>>>> e722b3c6
    ) -> Result<BlockNumber, GetChallengePeriodError>;

    /// Query the next challenge tick for a given Provider.
    async fn get_next_challenge_tick_for_provider(
        &self,
<<<<<<< HEAD
        provider_id: ChallengeableProviderId,
=======
        provider_id: ProofsDealerProviderId,
>>>>>>> e722b3c6
    ) -> Result<BlockNumber>;

    /// Query the last checkpoint tick.
    async fn query_last_checkpoint_challenge_tick(&self) -> Result<BlockNumber, ApiError>;

    /// Query the checkpoint challenges for a given tick.
    async fn query_last_checkpoint_challenges(
        &self,
        tick: BlockNumber,
    ) -> Result<Vec<(ForestLeaf, Option<TrieRemoveMutation>)>, GetCheckpointChallengesError>;

    /// Query the Merkle Patricia Forest root for a given Provider.
    async fn query_provider_forest_root(
        &self,
        provider_id: ChallengeableProviderId,
    ) -> Result<H256, GetBspInfoError>;

    /// Query the storage capacity for a Provider.
    async fn query_storage_provider_capacity(
        &self,
        provider_id: ChallengeableProviderId,
    ) -> Result<StorageDataUnit, QueryStorageProviderCapacityError>;

    /// Query the available storage capacity for a Provider.
    async fn query_available_storage_capacity(
        &self,
        provider_id: ChallengeableProviderId,
    ) -> Result<StorageDataUnit, QueryAvailableStorageCapacityError>;

    /// Query the ProviderId for a given account. If no account is provided, the node's account is
    /// used.
    async fn query_storage_provider_id(
        &self,
        maybe_node_pub_key: Option<sp_core::sr25519::Public>,
    ) -> Result<Option<StorageProviderId>>;

    async fn query_users_with_debt(
        &self,
        provider_id: ChallengeableProviderId,
        min_debt: Balance,
    ) -> Result<Vec<AccountId>, GetUsersWithDebtOverThresholdError>;

    async fn query_worst_case_scenario_slashable_amount(
        &self,
        provider_id: ChallengeableProviderId,
    ) -> Result<Option<Balance>>;

    async fn query_slash_amount_per_max_file_size(&self) -> Result<Balance>;

    /// Helper function to check if an extrinsic failed or succeeded in a block.
    fn extrinsic_result(extrinsic: Extrinsic) -> Result<ExtrinsicResult>;

    /// Helper function to submit an extrinsic with a retry strategy. Returns when the extrinsic is
    /// included in a block or when the retry strategy is exhausted.
    async fn submit_extrinsic_with_retry(
        &self,
        call: impl Into<storage_hub_runtime::RuntimeCall> + Send,
        retry_strategy: RetryStrategy,
        with_events: bool,
    ) -> Result<Option<StorageHubEventsVec>>;

    /// Helper function to get the MSP ID of a bucket ID.
    async fn query_msp_id_of_bucket_id(
        &self,
        bucket_id: BucketId,
    ) -> Result<Option<MainStorageProviderId>, QueryMspIdOfBucketIdError>;

    /// Helper function to release the Forest root write lock.
    async fn release_forest_root_write_lock(
        &self,
        forest_root_write_tx: tokio::sync::oneshot::Sender<()>,
    ) -> Result<()>;

    /// Get the current Forest root for a given Provider.
    async fn get_current_forest_key(&self, provider_id: ChallengeableProviderId)
        -> Result<Vec<u8>>;
}

/// Implement the BlockchainServiceInterface for the ActorHandle<BlockchainService>.
#[async_trait]
impl BlockchainServiceInterface for ActorHandle<BlockchainService> {
    async fn send_extrinsic(
        &self,
        call: impl Into<storage_hub_runtime::RuntimeCall> + Send,
        tip: Tip,
    ) -> Result<SubmittedTransaction> {
        let (callback, rx) = tokio::sync::oneshot::channel();
        // Build command to send to blockchain service.
        let message = BlockchainServiceCommand::SendExtrinsic {
            call: call.into(),
            tip,
            callback,
        };
        self.send(message).await;
        rx.await.expect("Failed to receive response from BlockchainService. Probably means BlockchainService has crashed.")
    }

    async fn get_extrinsic_from_block(
        &self,
        block_hash: H256,
        extrinsic_hash: H256,
    ) -> Result<Extrinsic> {
        let (callback, rx) = tokio::sync::oneshot::channel();
        // Build command to send to blockchain service.
        let message = BlockchainServiceCommand::GetExtrinsicFromBlock {
            block_hash,
            extrinsic_hash,
            callback,
        };
        self.send(message).await;
        rx.await.expect("Failed to receive response from BlockchainService. Probably means BlockchainService has crashed.")
    }

    async fn unwatch_extrinsic(&self, subscription_id: Number) -> Result<()> {
        let (callback, rx) = tokio::sync::oneshot::channel();
        // Build command to send to blockchain service.
        let message = BlockchainServiceCommand::UnwatchExtrinsic {
            subscription_id,
            callback,
        };
        self.send(message).await;
        rx.await.expect("Failed to receive response from BlockchainService. Probably means BlockchainService has crashed.")
    }

    async fn wait_for_block(&self, block_number: BlockNumber) -> Result<()> {
        let (callback, rx) = tokio::sync::oneshot::channel();
        // Build command to send to blockchain service.
        let message = BlockchainServiceCommand::WaitForBlock {
            block_number,
            callback,
        };
        self.send(message).await;
        let rx = rx.await.expect("Failed to receive response from BlockchainService. Probably means BlockchainService has crashed.");
        rx.await.expect("Failed to wait for block");
        Ok(())
    }

    async fn wait_for_tick(&self, tick_number: TickNumber) -> Result<(), ApiError> {
        let (callback, rx) = tokio::sync::oneshot::channel();
        // Build command to send to blockchain service.
        let message = BlockchainServiceCommand::WaitForTick {
            tick_number,
            callback,
        };
        self.send(message).await;
        let rx = rx.await.expect("Failed to receive response from BlockchainService. Probably means BlockchainService has crashed.");
        rx.await.expect("Failed to wait for tick")
    }

    async fn query_file_earliest_volunteer_tick(
        &self,
        bsp_id: ChallengeableProviderId,
        file_key: H256,
    ) -> Result<BlockNumber, QueryFileEarliestVolunteerTickError> {
        let (callback, rx) = tokio::sync::oneshot::channel();
        // Build command to send to blockchain service.
        let message = BlockchainServiceCommand::QueryFileEarliestVolunteerTick {
            bsp_id,
            file_key,
            callback,
        };
        self.send(message).await;
        rx.await.expect("Failed to receive response from BlockchainService. Probably means BlockchainService has crashed.")
    }

    async fn query_earliest_change_capacity_block(
        &self,
        bsp_id: ChallengeableProviderId,
    ) -> Result<BlockNumber, QueryEarliestChangeCapacityBlockError> {
        let (callback, rx) = tokio::sync::oneshot::channel();
        let message =
            BlockchainServiceCommand::QueryEarliestChangeCapacityBlock { bsp_id, callback };
        self.send(message).await;
        rx.await.expect("Failed to receive response from BlockchainService. Probably means BlockchainService has crashed.")
    }

    /// Get the node's public key.
    async fn get_node_public_key(&self) -> sp_core::sr25519::Public {
        let (callback, rx) = tokio::sync::oneshot::channel();
        // Build command to send to blockchain service.
        let message = BlockchainServiceCommand::GetNodePublicKey { callback };
        self.send(message).await;
        rx.await.expect("Failed to receive response from BlockchainService. Probably means BlockchainService has crashed.")
    }

    async fn query_bsp_confirm_chunks_to_prove_for_file(
        &self,
<<<<<<< HEAD
        bsp_id: ChallengeableProviderId,
=======
        bsp_id: ProofsDealerProviderId,
>>>>>>> e722b3c6
        file_key: H256,
    ) -> Result<Vec<ChunkId>, QueryBspConfirmChunksToProveForFileError> {
        let (callback, rx) = tokio::sync::oneshot::channel();
        // Build command to send to blockchain service.
        let message = BlockchainServiceCommand::QueryBspConfirmChunksToProveForFile {
            bsp_id,
            file_key,
            callback,
        };
        self.send(message).await;
        rx.await.expect("Failed to receive response from BlockchainService. Probably means BlockchainService has crashed.")
    }

    async fn query_msp_confirm_chunks_to_prove_for_file(
        &self,
<<<<<<< HEAD
        msp_id: ChallengeableProviderId,
=======
        msp_id: ProofsDealerProviderId,
>>>>>>> e722b3c6
        file_key: H256,
    ) -> Result<Vec<ChunkId>, QueryMspConfirmChunksToProveForFileError> {
        let (callback, rx) = tokio::sync::oneshot::channel();
        // Build command to send to blockchain service.
        let message = BlockchainServiceCommand::QueryMspConfirmChunksToProveForFile {
            msp_id,
            file_key,
            callback,
        };
        self.send(message).await;
        rx.await.expect("Failed to receive response from BlockchainService. Probably means BlockchainService has crashed.")
    }

    async fn query_provider_multiaddresses(
        &self,
<<<<<<< HEAD
        provider_id: ChallengeableProviderId,
    ) -> Result<Multiaddresses, QueryProviderMultiaddressesError> {
=======
        provider_id: ProviderId,
    ) -> Result<Vec<Multiaddr>, QueryProviderMultiaddressesError> {
>>>>>>> e722b3c6
        let (callback, rx) = tokio::sync::oneshot::channel();
        let message = BlockchainServiceCommand::QueryProviderMultiaddresses {
            provider_id,
            callback,
        };
        self.send(message).await;
        rx.await.expect("Failed to receive response from BlockchainService. Probably means BlockchainService has crashed.")
    }

    async fn queue_submit_proof_request(&self, request: SubmitProofRequest) -> Result<()> {
        let (callback, rx) = tokio::sync::oneshot::channel();
        let message = BlockchainServiceCommand::QueueSubmitProofRequest { request, callback };
        self.send(message).await;
        rx.await.expect("Failed to receive response from BlockchainService. Probably means BlockchainService has crashed.")
    }

    async fn queue_confirm_bsp_request(&self, request: ConfirmStoringRequest) -> Result<()> {
        let (callback, rx) = tokio::sync::oneshot::channel();
        let message = BlockchainServiceCommand::QueueConfirmBspRequest { request, callback };
        self.send(message).await;
        rx.await.expect("Failed to receive response from BlockchainService. Probably means BlockchainService has crashed.")
    }

    async fn queue_msp_respond_storage_request(
        &self,
        request: RespondStorageRequest,
    ) -> Result<()> {
        let (callback, rx) = tokio::sync::oneshot::channel();
        let message = BlockchainServiceCommand::QueueMspRespondStorageRequest { request, callback };
        self.send(message).await;
        rx.await.expect("Failed to receive response from BlockchainService. Probably means BlockchainService has crashed.")
    }

    async fn queue_stop_storing_for_insolvent_user_request(
        &self,
        request: StopStoringForInsolventUserRequest,
    ) -> Result<()> {
        let (callback, rx) = tokio::sync::oneshot::channel();
        let message =
            BlockchainServiceCommand::QueueStopStoringForInsolventUserRequest { request, callback };
        self.send(message).await;
        rx.await.expect("Failed to receive response from BlockchainService. Probably means BlockchainService has crashed.")
    }

    async fn query_challenges_from_seed(
        &self,
        seed: RandomnessOutput,
<<<<<<< HEAD
        provider_id: ChallengeableProviderId,
=======
        provider_id: ProofsDealerProviderId,
>>>>>>> e722b3c6
        count: u32,
    ) -> Result<Vec<ForestLeaf>, ApiError> {
        let (callback, rx) = tokio::sync::oneshot::channel();
        // Build command to send to blockchain service.
        let message = BlockchainServiceCommand::QueryChallengesFromSeed {
            seed,
            provider_id,
            count,
            callback,
        };
        self.send(message).await;
        rx.await.expect("Failed to receive response from BlockchainService. Probably means BlockchainService has crashed.")
    }

    async fn query_forest_challenges_from_seed(
        &self,
        seed: RandomnessOutput,
<<<<<<< HEAD
        provider_id: ChallengeableProviderId,
=======
        provider_id: ProofsDealerProviderId,
>>>>>>> e722b3c6
    ) -> Result<Vec<ForestLeaf>, ApiError> {
        let (callback, rx) = tokio::sync::oneshot::channel();
        let message = BlockchainServiceCommand::QueryForestChallengesFromSeed {
            seed,
            provider_id,
            callback,
        };
        self.send(message).await;
        rx.await.expect("Failed to receive response from BlockchainService. Probably means BlockchainService has crashed.")
    }

    async fn query_last_tick_provider_submitted_proof(
        &self,
<<<<<<< HEAD
        provider_id: ChallengeableProviderId,
=======
        provider_id: ProofsDealerProviderId,
>>>>>>> e722b3c6
    ) -> Result<BlockNumber, GetLastTickProviderSubmittedProofError> {
        let (callback, rx) = tokio::sync::oneshot::channel();
        let message = BlockchainServiceCommand::QueryLastTickProviderSubmittedProof {
            provider_id,
            callback,
        };
        self.send(message).await;
        rx.await.expect("Failed to receive response from BlockchainService. Probably means BlockchainService has crashed.")
    }

    async fn query_challenge_period(
        &self,
<<<<<<< HEAD
        provider_id: ChallengeableProviderId,
=======
        provider_id: ProofsDealerProviderId,
>>>>>>> e722b3c6
    ) -> Result<BlockNumber, GetChallengePeriodError> {
        let (callback, rx) = tokio::sync::oneshot::channel();
        let message = BlockchainServiceCommand::QueryChallengePeriod {
            provider_id,
            callback,
        };
        self.send(message).await;
        rx.await.expect("Failed to receive response from BlockchainService. Probably means BlockchainService has crashed.")
    }

    async fn get_next_challenge_tick_for_provider(
        &self,
<<<<<<< HEAD
        provider_id: ChallengeableProviderId,
=======
        provider_id: ProofsDealerProviderId,
>>>>>>> e722b3c6
    ) -> Result<BlockNumber> {
        let (callback, rx) = tokio::sync::oneshot::channel();
        let message = BlockchainServiceCommand::QueryNextChallengeTickForProvider {
            provider_id,
            callback,
        };
        self.send(message).await;
        rx.await.expect("Failed to receive response from BlockchainService. Probably means BlockchainService has crashed.")
    }

    async fn query_last_checkpoint_challenge_tick(&self) -> Result<BlockNumber, ApiError> {
        let (callback, rx) = tokio::sync::oneshot::channel();
        let message = BlockchainServiceCommand::QueryLastCheckpointChallengeTick { callback };
        self.send(message).await;
        rx.await.expect("Failed to receive response from BlockchainService. Probably means BlockchainService has crashed.")
    }

    async fn query_last_checkpoint_challenges(
        &self,
        tick: BlockNumber,
    ) -> Result<Vec<(ForestLeaf, Option<TrieRemoveMutation>)>, GetCheckpointChallengesError> {
        let (callback, rx) = tokio::sync::oneshot::channel();
        let message = BlockchainServiceCommand::QueryLastCheckpointChallenges { tick, callback };
        self.send(message).await;
        rx.await.expect("Failed to receive response from BlockchainService. Probably means BlockchainService has crashed.")
    }

    async fn query_provider_forest_root(
        &self,
        provider_id: ChallengeableProviderId,
    ) -> Result<H256, GetBspInfoError> {
        let (callback, rx) = tokio::sync::oneshot::channel();
        let message = BlockchainServiceCommand::QueryProviderForestRoot {
            provider_id,
            callback,
        };
        self.send(message).await;
        rx.await.expect("Failed to receive response from BlockchainService. Probably means BlockchainService has crashed.")
    }

    async fn query_storage_provider_id(
        &self,
        maybe_node_pub_key: Option<sp_core::sr25519::Public>,
    ) -> Result<Option<StorageProviderId>> {
        let (callback, rx) = tokio::sync::oneshot::channel();
        let message = BlockchainServiceCommand::QueryStorageProviderId {
            maybe_node_pub_key,
            callback,
        };
        self.send(message).await;
        rx.await.expect("Failed to receive response from BlockchainService. Probably means BlockchainService has crashed.")
    }

    async fn query_storage_provider_capacity(
        &self,
        provider_id: ChallengeableProviderId,
    ) -> Result<StorageDataUnit, QueryStorageProviderCapacityError> {
        let (callback, rx) = tokio::sync::oneshot::channel();
        let message = BlockchainServiceCommand::QueryStorageProviderCapacity {
            provider_id,
            callback,
        };
        self.send(message).await;
        rx.await.expect("Failed to receive response from BlockchainService. Probably means BlockchainService has crashed.")
    }

    async fn query_available_storage_capacity(
        &self,
        provider_id: ChallengeableProviderId,
    ) -> Result<StorageDataUnit, QueryAvailableStorageCapacityError> {
        let (callback, rx) = tokio::sync::oneshot::channel();
        let message = BlockchainServiceCommand::QueryAvailableStorageCapacity {
            provider_id,
            callback,
        };
        self.send(message).await;
        rx.await.expect("Failed to receive response from BlockchainService. Probably means BlockchainService has crashed.")
    }

    async fn query_users_with_debt(
        &self,
        provider_id: ChallengeableProviderId,
        min_debt: Balance,
    ) -> Result<Vec<AccountId>, GetUsersWithDebtOverThresholdError> {
        let (callback, rx) = tokio::sync::oneshot::channel();
        let message = BlockchainServiceCommand::QueryUsersWithDebt {
            provider_id,
            min_debt,
            callback,
        };
        self.send(message).await;
        rx.await.expect("Failed to receive response from BlockchainService. Probably means BlockchainService has crashed.")
    }

    async fn query_worst_case_scenario_slashable_amount(
        &self,
        provider_id: ChallengeableProviderId,
    ) -> Result<Option<Balance>> {
        let (callback, rx) = tokio::sync::oneshot::channel();
        let message = BlockchainServiceCommand::QueryWorstCaseScenarioSlashableAmount {
            provider_id,
            callback,
        };
        self.send(message).await;
        rx.await.expect("Failed to receive response from BlockchainService. Probably means BlockchainService has crashed.")
    }

    async fn query_slash_amount_per_max_file_size(&self) -> Result<Balance> {
        let (callback, rx) = tokio::sync::oneshot::channel();
        let message = BlockchainServiceCommand::QuerySlashAmountPerMaxFileSize { callback };
        self.send(message).await;
        rx.await.expect("Failed to receive response from BlockchainService. Probably means BlockchainService has crashed.")
    }

    fn extrinsic_result(extrinsic: Extrinsic) -> Result<ExtrinsicResult> {
        for ev in extrinsic.events {
            match ev.event {
                storage_hub_runtime::RuntimeEvent::System(
                    frame_system::Event::ExtrinsicFailed {
                        dispatch_error,
                        dispatch_info,
                    },
                ) => {
                    return Ok(ExtrinsicResult::Failure {
                        dispatch_info,
                        dispatch_error,
                    });
                }
                storage_hub_runtime::RuntimeEvent::System(
                    frame_system::Event::ExtrinsicSuccess { dispatch_info },
                ) => {
                    return Ok(ExtrinsicResult::Success { dispatch_info });
                }
                _ => {}
            }
        }

        Err(anyhow::anyhow!(
            "Extrinsic does not contain an ExtrinsicFailed event."
        ))
    }

    async fn submit_extrinsic_with_retry(
        &self,
        call: impl Into<storage_hub_runtime::RuntimeCall> + Send,
        retry_strategy: RetryStrategy,
        with_events: bool,
    ) -> Result<Option<StorageHubEventsVec>> {
        let call = call.into();

        for retry_count in 0..=retry_strategy.max_retries {
            let tip = retry_strategy.compute_tip(retry_count);

            debug!(target: LOG_TARGET, "Submitting transaction {:?} with tip {}", call, tip);

            let mut transaction = self
                .send_extrinsic(call.clone(), Tip::from(tip as u128))
                .await?
                .with_timeout(retry_strategy.timeout);

            let result: Result<Option<StorageHubEventsVec>> = if with_events {
                transaction
                    .watch_for_success_with_events(&self)
                    .await
                    .map(Some)
            } else {
                transaction.watch_for_success(&self).await.map(|_| None)
            };

            match result {
                Ok(maybe_events) => {
                    debug!(target: LOG_TARGET, "Transaction with hash {:?} succeeded", transaction.hash());
                    return Ok(maybe_events);
                }
                Err(err) => {
                    warn!(target: LOG_TARGET, "Transaction failed: {:?}", err);

                    if let Some(ref should_retry) = retry_strategy.should_retry {
                        if !should_retry().await {
                            return Err(anyhow::anyhow!("Exhausted retry strategy"));
                        }
                    }

                    warn!(target: LOG_TARGET, "Failed to submit transaction with hash {:?}, attempt #{}", transaction.hash(), retry_count + 1);
                }
            }
        }

        Err(anyhow::anyhow!("Exhausted retry strategy"))
    }

    async fn query_msp_id_of_bucket_id(
        &self,
        bucket_id: BucketId,
    ) -> Result<Option<MainStorageProviderId>, QueryMspIdOfBucketIdError> {
        let (callback, rx) = tokio::sync::oneshot::channel();
        let message = BlockchainServiceCommand::QueryMspIdOfBucketId {
            bucket_id,
            callback,
        };
        self.send(message).await;
        rx.await.expect("Failed to receive response from BlockchainService. Probably means BlockchainService has crashed.")
    }

    async fn release_forest_root_write_lock(
        &self,
        forest_root_write_tx: tokio::sync::oneshot::Sender<()>,
    ) -> Result<()> {
        let (callback, rx) = tokio::sync::oneshot::channel();
        let message = BlockchainServiceCommand::ReleaseForestRootWriteLock {
            forest_root_write_tx,
            callback,
        };
        self.send(message).await;
        rx.await.expect("Failed to receive response from BlockchainService. Probably means BlockchainService has crashed.")
    }

    async fn get_current_forest_key(
        &self,
        provider_id: ChallengeableProviderId,
    ) -> Result<Vec<u8>> {
        let (callback, rx) = tokio::sync::oneshot::channel();
        let message = BlockchainServiceCommand::GetCurrentForestKey {
            provider_id,
            callback,
        };
        self.send(message).await;
        rx.await.expect("Failed to receive response from BlockchainService. Probably means BlockchainService has crashed.")
    }
}<|MERGE_RESOLUTION|>--- conflicted
+++ resolved
@@ -20,13 +20,8 @@
 };
 use shc_actors_framework::actor::ActorHandle;
 use shc_common::types::{
-<<<<<<< HEAD
-    BlockNumber, BucketId, ChallengeableProviderId, ChunkId, ForestLeaf, MainStorageProviderId,
-    Multiaddresses, RandomnessOutput, StorageHubEventsVec, StorageProviderId, TickNumber,
-=======
     BlockNumber, BucketId, ChunkId, ForestLeaf, MainStorageProviderId, ProofsDealerProviderId,
     ProviderId, RandomnessOutput, StorageHubEventsVec, StorageProviderId, TickNumber,
->>>>>>> e722b3c6
     TrieRemoveMutation,
 };
 use storage_hub_runtime::{AccountId, Balance, StorageDataUnit};
@@ -83,22 +78,14 @@
         callback: tokio::sync::oneshot::Sender<sp_core::sr25519::Public>,
     },
     QueryBspConfirmChunksToProveForFile {
-<<<<<<< HEAD
-        bsp_id: ChallengeableProviderId,
-=======
         bsp_id: ProofsDealerProviderId,
->>>>>>> e722b3c6
         file_key: H256,
         callback: tokio::sync::oneshot::Sender<
             Result<Vec<ChunkId>, QueryBspConfirmChunksToProveForFileError>,
         >,
     },
     QueryMspConfirmChunksToProveForFile {
-<<<<<<< HEAD
-        msp_id: ChallengeableProviderId,
-=======
         msp_id: ProofsDealerProviderId,
->>>>>>> e722b3c6
         file_key: H256,
         callback: tokio::sync::oneshot::Sender<
             Result<Vec<ChunkId>, QueryMspConfirmChunksToProveForFileError>,
@@ -127,47 +114,27 @@
     },
     QueryChallengesFromSeed {
         seed: RandomnessOutput,
-<<<<<<< HEAD
-        provider_id: ChallengeableProviderId,
-=======
-        provider_id: ProofsDealerProviderId,
->>>>>>> e722b3c6
+        provider_id: ProofsDealerProviderId,
         count: u32,
         callback: tokio::sync::oneshot::Sender<Result<Vec<ForestLeaf>, ApiError>>,
     },
     QueryForestChallengesFromSeed {
         seed: RandomnessOutput,
-<<<<<<< HEAD
-        provider_id: ChallengeableProviderId,
+        provider_id: ProofsDealerProviderId,
         callback: tokio::sync::oneshot::Sender<Result<Vec<ForestLeaf>, ApiError>>,
     },
     QueryLastTickProviderSubmittedProof {
-        provider_id: ChallengeableProviderId,
-=======
-        provider_id: ProofsDealerProviderId,
-        callback: tokio::sync::oneshot::Sender<Result<Vec<ForestLeaf>, ApiError>>,
-    },
-    QueryLastTickProviderSubmittedProof {
-        provider_id: ProofsDealerProviderId,
->>>>>>> e722b3c6
+        provider_id: ProofsDealerProviderId,
         callback: tokio::sync::oneshot::Sender<
             Result<BlockNumber, GetLastTickProviderSubmittedProofError>,
         >,
     },
     QueryChallengePeriod {
-<<<<<<< HEAD
-        provider_id: ChallengeableProviderId,
+        provider_id: ProofsDealerProviderId,
         callback: tokio::sync::oneshot::Sender<Result<BlockNumber, GetChallengePeriodError>>,
     },
     QueryNextChallengeTickForProvider {
-        provider_id: ChallengeableProviderId,
-=======
-        provider_id: ProofsDealerProviderId,
-        callback: tokio::sync::oneshot::Sender<Result<BlockNumber, GetChallengePeriodError>>,
-    },
-    QueryNextChallengeTickForProvider {
-        provider_id: ProofsDealerProviderId,
->>>>>>> e722b3c6
+        provider_id: ProofsDealerProviderId,
         callback: tokio::sync::oneshot::Sender<Result<BlockNumber>>,
     },
     QueryLastCheckpointChallengeTick {
@@ -258,11 +225,7 @@
     /// Query the earliest tick number that a file was volunteered for storage.
     async fn query_file_earliest_volunteer_tick(
         &self,
-<<<<<<< HEAD
-        bsp_id: ChallengeableProviderId,
-=======
         bsp_id: ProofsDealerProviderId,
->>>>>>> e722b3c6
         file_key: H256,
     ) -> Result<BlockNumber, QueryFileEarliestVolunteerTickError>;
 
@@ -277,35 +240,22 @@
     /// Query the chunks that a BSP needs to confirm for a file.
     async fn query_bsp_confirm_chunks_to_prove_for_file(
         &self,
-<<<<<<< HEAD
-        bsp_id: ChallengeableProviderId,
-=======
         bsp_id: ProofsDealerProviderId,
->>>>>>> e722b3c6
         file_key: H256,
     ) -> Result<Vec<ChunkId>, QueryBspConfirmChunksToProveForFileError>;
 
     /// Query the chunks that a MSP needs to confirm for a file.
     async fn query_msp_confirm_chunks_to_prove_for_file(
         &self,
-<<<<<<< HEAD
-        msp_id: ChallengeableProviderId,
-=======
         msp_id: ProofsDealerProviderId,
->>>>>>> e722b3c6
         file_key: H256,
     ) -> Result<Vec<ChunkId>, QueryMspConfirmChunksToProveForFileError>;
 
     /// Query the a Provider's multiaddresses.
     async fn query_provider_multiaddresses(
         &self,
-<<<<<<< HEAD
-        msp_id: ChallengeableProviderId,
-    ) -> Result<Multiaddresses, QueryProviderMultiaddressesError>;
-=======
         provider_id: ProviderId,
     ) -> Result<Vec<Multiaddr>, QueryProviderMultiaddressesError>;
->>>>>>> e722b3c6
 
     /// Queue a SubmitProofRequest to be processed.
     async fn queue_submit_proof_request(&self, request: SubmitProofRequest) -> Result<()>;
@@ -327,11 +277,7 @@
     async fn query_challenges_from_seed(
         &self,
         seed: RandomnessOutput,
-<<<<<<< HEAD
-        provider_id: ChallengeableProviderId,
-=======
-        provider_id: ProofsDealerProviderId,
->>>>>>> e722b3c6
+        provider_id: ProofsDealerProviderId,
         count: u32,
     ) -> Result<Vec<ForestLeaf>, ApiError>;
 
@@ -342,41 +288,25 @@
     async fn query_forest_challenges_from_seed(
         &self,
         seed: RandomnessOutput,
-<<<<<<< HEAD
-        provider_id: ChallengeableProviderId,
-=======
-        provider_id: ProofsDealerProviderId,
->>>>>>> e722b3c6
+        provider_id: ProofsDealerProviderId,
     ) -> Result<Vec<ForestLeaf>, ApiError>;
 
     /// Query the last tick that a Provider submitted a proof for.
     async fn query_last_tick_provider_submitted_proof(
         &self,
-<<<<<<< HEAD
-        provider_id: ChallengeableProviderId,
-=======
-        provider_id: ProofsDealerProviderId,
->>>>>>> e722b3c6
+        provider_id: ProofsDealerProviderId,
     ) -> Result<BlockNumber, GetLastTickProviderSubmittedProofError>;
 
     /// Query the challenge period for a given Provider.
     async fn query_challenge_period(
         &self,
-<<<<<<< HEAD
-        provider_id: ChallengeableProviderId,
-=======
-        provider_id: ProofsDealerProviderId,
->>>>>>> e722b3c6
+        provider_id: ProofsDealerProviderId,
     ) -> Result<BlockNumber, GetChallengePeriodError>;
 
     /// Query the next challenge tick for a given Provider.
     async fn get_next_challenge_tick_for_provider(
         &self,
-<<<<<<< HEAD
-        provider_id: ChallengeableProviderId,
-=======
-        provider_id: ProofsDealerProviderId,
->>>>>>> e722b3c6
+        provider_id: ProofsDealerProviderId,
     ) -> Result<BlockNumber>;
 
     /// Query the last checkpoint tick.
@@ -564,11 +494,7 @@
 
     async fn query_bsp_confirm_chunks_to_prove_for_file(
         &self,
-<<<<<<< HEAD
-        bsp_id: ChallengeableProviderId,
-=======
         bsp_id: ProofsDealerProviderId,
->>>>>>> e722b3c6
         file_key: H256,
     ) -> Result<Vec<ChunkId>, QueryBspConfirmChunksToProveForFileError> {
         let (callback, rx) = tokio::sync::oneshot::channel();
@@ -584,11 +510,7 @@
 
     async fn query_msp_confirm_chunks_to_prove_for_file(
         &self,
-<<<<<<< HEAD
-        msp_id: ChallengeableProviderId,
-=======
         msp_id: ProofsDealerProviderId,
->>>>>>> e722b3c6
         file_key: H256,
     ) -> Result<Vec<ChunkId>, QueryMspConfirmChunksToProveForFileError> {
         let (callback, rx) = tokio::sync::oneshot::channel();
@@ -604,13 +526,8 @@
 
     async fn query_provider_multiaddresses(
         &self,
-<<<<<<< HEAD
-        provider_id: ChallengeableProviderId,
-    ) -> Result<Multiaddresses, QueryProviderMultiaddressesError> {
-=======
         provider_id: ProviderId,
     ) -> Result<Vec<Multiaddr>, QueryProviderMultiaddressesError> {
->>>>>>> e722b3c6
         let (callback, rx) = tokio::sync::oneshot::channel();
         let message = BlockchainServiceCommand::QueryProviderMultiaddresses {
             provider_id,
@@ -658,11 +575,7 @@
     async fn query_challenges_from_seed(
         &self,
         seed: RandomnessOutput,
-<<<<<<< HEAD
-        provider_id: ChallengeableProviderId,
-=======
-        provider_id: ProofsDealerProviderId,
->>>>>>> e722b3c6
+        provider_id: ProofsDealerProviderId,
         count: u32,
     ) -> Result<Vec<ForestLeaf>, ApiError> {
         let (callback, rx) = tokio::sync::oneshot::channel();
@@ -680,11 +593,7 @@
     async fn query_forest_challenges_from_seed(
         &self,
         seed: RandomnessOutput,
-<<<<<<< HEAD
-        provider_id: ChallengeableProviderId,
-=======
-        provider_id: ProofsDealerProviderId,
->>>>>>> e722b3c6
+        provider_id: ProofsDealerProviderId,
     ) -> Result<Vec<ForestLeaf>, ApiError> {
         let (callback, rx) = tokio::sync::oneshot::channel();
         let message = BlockchainServiceCommand::QueryForestChallengesFromSeed {
@@ -698,11 +607,7 @@
 
     async fn query_last_tick_provider_submitted_proof(
         &self,
-<<<<<<< HEAD
-        provider_id: ChallengeableProviderId,
-=======
-        provider_id: ProofsDealerProviderId,
->>>>>>> e722b3c6
+        provider_id: ProofsDealerProviderId,
     ) -> Result<BlockNumber, GetLastTickProviderSubmittedProofError> {
         let (callback, rx) = tokio::sync::oneshot::channel();
         let message = BlockchainServiceCommand::QueryLastTickProviderSubmittedProof {
@@ -715,11 +620,7 @@
 
     async fn query_challenge_period(
         &self,
-<<<<<<< HEAD
-        provider_id: ChallengeableProviderId,
-=======
-        provider_id: ProofsDealerProviderId,
->>>>>>> e722b3c6
+        provider_id: ProofsDealerProviderId,
     ) -> Result<BlockNumber, GetChallengePeriodError> {
         let (callback, rx) = tokio::sync::oneshot::channel();
         let message = BlockchainServiceCommand::QueryChallengePeriod {
@@ -732,11 +633,7 @@
 
     async fn get_next_challenge_tick_for_provider(
         &self,
-<<<<<<< HEAD
-        provider_id: ChallengeableProviderId,
-=======
-        provider_id: ProofsDealerProviderId,
->>>>>>> e722b3c6
+        provider_id: ProofsDealerProviderId,
     ) -> Result<BlockNumber> {
         let (callback, rx) = tokio::sync::oneshot::channel();
         let message = BlockchainServiceCommand::QueryNextChallengeTickForProvider {
