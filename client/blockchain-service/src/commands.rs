use anyhow::Result;
use async_trait::async_trait;
use log::{debug, warn};
use sc_network::Multiaddr;
use serde_json::Number;
use sp_api::ApiError;
use sp_core::H256;

use pallet_file_system_runtime_api::{
    QueryBspConfirmChunksToProveForFileError, QueryFileEarliestVolunteerTickError,
    QueryMspConfirmChunksToProveForFileError,
};
use pallet_payment_streams_runtime_api::GetUsersWithDebtOverThresholdError;
use pallet_proofs_dealer_runtime_api::{
    GetChallengePeriodError, GetCheckpointChallengesError, GetLastTickProviderSubmittedProofError,
};
use pallet_storage_providers_runtime_api::{
    GetBspInfoError, QueryAvailableStorageCapacityError, QueryEarliestChangeCapacityBlockError,
    QueryMspIdOfBucketIdError, QueryProviderMultiaddressesError, QueryStorageProviderCapacityError,
};
use shc_actors_framework::actor::ActorHandle;
use shc_common::types::{
<<<<<<< HEAD
    BlockNumber, BucketId, ChunkId, ForestLeaf, MainStorageProviderId, Multiaddresses,
    ProofsDealerProviderId, RandomnessOutput, StorageHubEventsVec, StorageProviderId, TickNumber,
    TrieRemoveMutation,
=======
    BlockNumber, BucketId, ChunkId, ForestLeaf, MainStorageProviderId, ProviderId,
    RandomnessOutput, StorageHubEventsVec, StorageProviderId, TickNumber, TrieRemoveMutation,
>>>>>>> 7963d1dd
};
use storage_hub_runtime::{AccountId, Balance, StorageDataUnit};

use super::{
    handler::BlockchainService,
    transaction::SubmittedTransaction,
    types::{
        ConfirmStoringRequest, Extrinsic, ExtrinsicResult, RespondStorageRequest, RetryStrategy,
        StopStoringForInsolventUserRequest, SubmitProofRequest, Tip,
    },
};

const LOG_TARGET: &str = "blockchain-service-interface";

/// Commands that can be sent to the BlockchainService actor.
pub enum BlockchainServiceCommand {
    SendExtrinsic {
        call: storage_hub_runtime::RuntimeCall,
        tip: Tip,
        callback: tokio::sync::oneshot::Sender<Result<SubmittedTransaction>>,
    },
    GetExtrinsicFromBlock {
        block_hash: H256,
        extrinsic_hash: H256,
        callback: tokio::sync::oneshot::Sender<Result<Extrinsic>>,
    },
    UnwatchExtrinsic {
        subscription_id: Number,
        callback: tokio::sync::oneshot::Sender<Result<()>>,
    },
    WaitForBlock {
        block_number: BlockNumber,
        callback: tokio::sync::oneshot::Sender<tokio::sync::oneshot::Receiver<()>>,
    },
    WaitForTick {
        tick_number: TickNumber,
        callback:
            tokio::sync::oneshot::Sender<tokio::sync::oneshot::Receiver<Result<(), ApiError>>>,
    },
    QueryFileEarliestVolunteerTick {
        bsp_id: ProofsDealerProviderId,
        file_key: H256,
        callback:
            tokio::sync::oneshot::Sender<Result<BlockNumber, QueryFileEarliestVolunteerTickError>>,
    },
    QueryEarliestChangeCapacityBlock {
        bsp_id: ProofsDealerProviderId,
        callback: tokio::sync::oneshot::Sender<
            Result<BlockNumber, QueryEarliestChangeCapacityBlockError>,
        >,
    },
    GetNodePublicKey {
        callback: tokio::sync::oneshot::Sender<sp_core::sr25519::Public>,
    },
    QueryBspConfirmChunksToProveForFile {
        bsp_id: ProofsDealerProviderId,
        file_key: H256,
        callback: tokio::sync::oneshot::Sender<
            Result<Vec<ChunkId>, QueryBspConfirmChunksToProveForFileError>,
        >,
    },
    QueryMspConfirmChunksToProveForFile {
        msp_id: ProofsDealerProviderId,
        file_key: H256,
        callback: tokio::sync::oneshot::Sender<
            Result<Vec<ChunkId>, QueryMspConfirmChunksToProveForFileError>,
        >,
    },
    QueryProviderMultiaddresses {
        provider_id: ProofsDealerProviderId,
        callback:
            tokio::sync::oneshot::Sender<Result<Vec<Multiaddr>, QueryProviderMultiaddressesError>>,
    },
    QueueSubmitProofRequest {
        request: SubmitProofRequest,
        callback: tokio::sync::oneshot::Sender<Result<()>>,
    },
    QueueConfirmBspRequest {
        request: ConfirmStoringRequest,
        callback: tokio::sync::oneshot::Sender<Result<()>>,
    },
    QueueMspRespondStorageRequest {
        request: RespondStorageRequest,
        callback: tokio::sync::oneshot::Sender<Result<()>>,
    },
    QueueStopStoringForInsolventUserRequest {
        request: StopStoringForInsolventUserRequest,
        callback: tokio::sync::oneshot::Sender<Result<()>>,
    },
    QueryChallengesFromSeed {
        seed: RandomnessOutput,
        provider_id: ProofsDealerProviderId,
        count: u32,
        callback: tokio::sync::oneshot::Sender<Result<Vec<ForestLeaf>, ApiError>>,
    },
    QueryForestChallengesFromSeed {
        seed: RandomnessOutput,
        provider_id: ProofsDealerProviderId,
        callback: tokio::sync::oneshot::Sender<Result<Vec<ForestLeaf>, ApiError>>,
    },
    QueryLastTickProviderSubmittedProof {
        provider_id: ProofsDealerProviderId,
        callback: tokio::sync::oneshot::Sender<
            Result<BlockNumber, GetLastTickProviderSubmittedProofError>,
        >,
    },
    QueryChallengePeriod {
        provider_id: ProofsDealerProviderId,
        callback: tokio::sync::oneshot::Sender<Result<BlockNumber, GetChallengePeriodError>>,
    },
    QueryNextChallengeTickForProvider {
        provider_id: ProofsDealerProviderId,
        callback: tokio::sync::oneshot::Sender<Result<BlockNumber>>,
    },
    QueryLastCheckpointChallengeTick {
        callback: tokio::sync::oneshot::Sender<Result<BlockNumber, ApiError>>,
    },
    QueryLastCheckpointChallenges {
        tick: BlockNumber,
        callback: tokio::sync::oneshot::Sender<
            Result<Vec<(ForestLeaf, Option<TrieRemoveMutation>)>, GetCheckpointChallengesError>,
        >,
    },
    QueryProviderForestRoot {
        provider_id: ProofsDealerProviderId,
        callback: tokio::sync::oneshot::Sender<Result<H256, GetBspInfoError>>,
    },
    QueryStorageProviderCapacity {
        provider_id: ProofsDealerProviderId,
        callback: tokio::sync::oneshot::Sender<
            Result<StorageDataUnit, QueryStorageProviderCapacityError>,
        >,
    },
    QueryAvailableStorageCapacity {
        provider_id: ProofsDealerProviderId,
        callback: tokio::sync::oneshot::Sender<
            Result<StorageDataUnit, QueryAvailableStorageCapacityError>,
        >,
    },
    QueryStorageProviderId {
        maybe_node_pub_key: Option<sp_core::sr25519::Public>,
        callback: tokio::sync::oneshot::Sender<Result<Option<StorageProviderId>>>,
    },
    QueryUsersWithDebt {
        provider_id: ProofsDealerProviderId,
        min_debt: Balance,
        callback: tokio::sync::oneshot::Sender<
            Result<Vec<AccountId>, GetUsersWithDebtOverThresholdError>,
        >,
    },
    QueryWorstCaseScenarioSlashableAmount {
        provider_id: ProofsDealerProviderId,
        callback: tokio::sync::oneshot::Sender<Result<Option<Balance>>>,
    },
    QuerySlashAmountPerMaxFileSize {
        callback: tokio::sync::oneshot::Sender<Result<Balance>>,
    },
    QueryMspIdOfBucketId {
        bucket_id: BucketId,
        callback: tokio::sync::oneshot::Sender<
            Result<Option<MainStorageProviderId>, QueryMspIdOfBucketIdError>,
        >,
    },
    ReleaseForestRootWriteLock {
        forest_root_write_tx: tokio::sync::oneshot::Sender<()>,
        callback: tokio::sync::oneshot::Sender<Result<()>>,
    },
}

/// Interface for interacting with the BlockchainService actor.
#[async_trait]
pub trait BlockchainServiceInterface {
    /// Send an extrinsic to the runtime.
    async fn send_extrinsic(
        &self,
        call: impl Into<storage_hub_runtime::RuntimeCall> + Send,
        tip: Tip,
    ) -> Result<SubmittedTransaction>;

    /// Get an extrinsic from a block.
    async fn get_extrinsic_from_block(
        &self,
        block_hash: H256,
        extrinsic_hash: H256,
    ) -> Result<Extrinsic>;

    /// Unwatch an extrinsic.
    async fn unwatch_extrinsic(&self, subscription_id: Number) -> Result<()>;

    /// Wait for a block number.
    async fn wait_for_block(&self, block_number: BlockNumber) -> Result<()>;

    /// Wait for a tick number.
    async fn wait_for_tick(&self, tick_number: TickNumber) -> Result<(), ApiError>;

    /// Query the earliest tick number that a file was volunteered for storage.
    async fn query_file_earliest_volunteer_tick(
        &self,
        bsp_id: ProofsDealerProviderId,
        file_key: H256,
    ) -> Result<BlockNumber, QueryFileEarliestVolunteerTickError>;

    async fn query_earliest_change_capacity_block(
        &self,
        bsp_id: ProofsDealerProviderId,
    ) -> Result<BlockNumber, QueryEarliestChangeCapacityBlockError>;

    /// Get the node's public key.
    async fn get_node_public_key(&self) -> sp_core::sr25519::Public;

    /// Query the chunks that a BSP needs to confirm for a file.
    async fn query_bsp_confirm_chunks_to_prove_for_file(
        &self,
        bsp_id: ProofsDealerProviderId,
        file_key: H256,
    ) -> Result<Vec<ChunkId>, QueryBspConfirmChunksToProveForFileError>;

    /// Query the chunks that a MSP needs to confirm for a file.
    async fn query_msp_confirm_chunks_to_prove_for_file(
        &self,
        msp_id: ProofsDealerProviderId,
        file_key: H256,
    ) -> Result<Vec<ChunkId>, QueryMspConfirmChunksToProveForFileError>;

    /// Query the MSP multiaddresses.
    async fn query_provider_multiaddresses(
        &self,
<<<<<<< HEAD
        msp_id: ProofsDealerProviderId,
    ) -> Result<Multiaddresses, QueryProviderMultiaddressesError>;
=======
        provider_id: ProviderId,
    ) -> Result<Vec<Multiaddr>, QueryProviderMultiaddressesError>;
>>>>>>> 7963d1dd

    /// Queue a SubmitProofRequest to be processed.
    async fn queue_submit_proof_request(&self, request: SubmitProofRequest) -> Result<()>;

    /// Queue a ConfirmBspRequest to be processed.
    async fn queue_confirm_bsp_request(&self, request: ConfirmStoringRequest) -> Result<()>;

    // Queue a BspStopStoringForInsolventUserRequest to be processed.
    async fn queue_stop_storing_for_insolvent_user_request(
        &self,
        request: StopStoringForInsolventUserRequest,
    ) -> Result<()>;

    /// Queue a RespondStoringRequest to be processed.
    async fn queue_msp_respond_storage_request(&self, request: RespondStorageRequest)
        -> Result<()>;

    /// Query the challenges that a Provider needs to submit for a given seed.
    async fn query_challenges_from_seed(
        &self,
        seed: RandomnessOutput,
        provider_id: ProofsDealerProviderId,
        count: u32,
    ) -> Result<Vec<ForestLeaf>, ApiError>;

    /// Query the forest challenges that a Provider needs to submit for a given seed.
    /// This is the same as the `query_challenges_from_seed` method, but it does not
    /// require specifying the `count`, as the runtime will know how many challenges
    /// to generate.
    async fn query_forest_challenges_from_seed(
        &self,
        seed: RandomnessOutput,
        provider_id: ProofsDealerProviderId,
    ) -> Result<Vec<ForestLeaf>, ApiError>;

    /// Query the last tick that a Provider submitted a proof for.
    async fn query_last_tick_provider_submitted_proof(
        &self,
        provider_id: ProofsDealerProviderId,
    ) -> Result<BlockNumber, GetLastTickProviderSubmittedProofError>;

    /// Query the challenge period for a given Provider.
    async fn query_challenge_period(
        &self,
        provider_id: ProofsDealerProviderId,
    ) -> Result<BlockNumber, GetChallengePeriodError>;

    /// Query the next challenge tick for a given Provider.
    async fn get_next_challenge_tick_for_provider(
        &self,
        provider_id: ProofsDealerProviderId,
    ) -> Result<BlockNumber>;

    /// Query the last checkpoint tick.
    async fn query_last_checkpoint_challenge_tick(&self) -> Result<BlockNumber, ApiError>;

    /// Query the checkpoint challenges for a given tick.
    async fn query_last_checkpoint_challenges(
        &self,
        tick: BlockNumber,
    ) -> Result<Vec<(ForestLeaf, Option<TrieRemoveMutation>)>, GetCheckpointChallengesError>;

    /// Query the Merkle Patricia Forest root for a given Provider.
    async fn query_provider_forest_root(
        &self,
        provider_id: ProofsDealerProviderId,
    ) -> Result<H256, GetBspInfoError>;

    /// Query the storage capacity for a Provider.
    async fn query_storage_provider_capacity(
        &self,
        provider_id: ProofsDealerProviderId,
    ) -> Result<StorageDataUnit, QueryStorageProviderCapacityError>;

    /// Query the available storage capacity for a Provider.
    async fn query_available_storage_capacity(
        &self,
        provider_id: ProofsDealerProviderId,
    ) -> Result<StorageDataUnit, QueryAvailableStorageCapacityError>;

    /// Query the ProviderId for a given account. If no account is provided, the node's account is
    /// used.
    async fn query_storage_provider_id(
        &self,
        maybe_node_pub_key: Option<sp_core::sr25519::Public>,
    ) -> Result<Option<StorageProviderId>>;

    async fn query_users_with_debt(
        &self,
        provider_id: ProofsDealerProviderId,
        min_debt: Balance,
    ) -> Result<Vec<AccountId>, GetUsersWithDebtOverThresholdError>;

    async fn query_worst_case_scenario_slashable_amount(
        &self,
        provider_id: ProofsDealerProviderId,
    ) -> Result<Option<Balance>>;

    async fn query_slash_amount_per_max_file_size(&self) -> Result<Balance>;

    /// Helper function to check if an extrinsic failed or succeeded in a block.
    fn extrinsic_result(extrinsic: Extrinsic) -> Result<ExtrinsicResult>;

    /// Helper function to submit an extrinsic with a retry strategy. Returns when the extrinsic is
    /// included in a block or when the retry strategy is exhausted.
    async fn submit_extrinsic_with_retry(
        &self,
        call: impl Into<storage_hub_runtime::RuntimeCall> + Send,
        retry_strategy: RetryStrategy,
        with_events: bool,
    ) -> Result<Option<StorageHubEventsVec>>;

    /// Helper function to get the MSP ID of a bucket ID.
    async fn query_msp_id_of_bucket_id(
        &self,
        bucket_id: BucketId,
    ) -> Result<Option<MainStorageProviderId>, QueryMspIdOfBucketIdError>;

    /// Helper function to release the Forest root write lock.
    async fn release_forest_root_write_lock(
        &self,
        forest_root_write_tx: tokio::sync::oneshot::Sender<()>,
    ) -> Result<()>;
}

/// Implement the BlockchainServiceInterface for the ActorHandle<BlockchainService>.
#[async_trait]
impl BlockchainServiceInterface for ActorHandle<BlockchainService> {
    async fn send_extrinsic(
        &self,
        call: impl Into<storage_hub_runtime::RuntimeCall> + Send,
        tip: Tip,
    ) -> Result<SubmittedTransaction> {
        let (callback, rx) = tokio::sync::oneshot::channel();
        // Build command to send to blockchain service.
        let message = BlockchainServiceCommand::SendExtrinsic {
            call: call.into(),
            tip,
            callback,
        };
        self.send(message).await;
        rx.await.expect("Failed to receive response from BlockchainService. Probably means BlockchainService has crashed.")
    }

    async fn get_extrinsic_from_block(
        &self,
        block_hash: H256,
        extrinsic_hash: H256,
    ) -> Result<Extrinsic> {
        let (callback, rx) = tokio::sync::oneshot::channel();
        // Build command to send to blockchain service.
        let message = BlockchainServiceCommand::GetExtrinsicFromBlock {
            block_hash,
            extrinsic_hash,
            callback,
        };
        self.send(message).await;
        rx.await.expect("Failed to receive response from BlockchainService. Probably means BlockchainService has crashed.")
    }

    async fn unwatch_extrinsic(&self, subscription_id: Number) -> Result<()> {
        let (callback, rx) = tokio::sync::oneshot::channel();
        // Build command to send to blockchain service.
        let message = BlockchainServiceCommand::UnwatchExtrinsic {
            subscription_id,
            callback,
        };
        self.send(message).await;
        rx.await.expect("Failed to receive response from BlockchainService. Probably means BlockchainService has crashed.")
    }

    async fn wait_for_block(&self, block_number: BlockNumber) -> Result<()> {
        let (callback, rx) = tokio::sync::oneshot::channel();
        // Build command to send to blockchain service.
        let message = BlockchainServiceCommand::WaitForBlock {
            block_number,
            callback,
        };
        self.send(message).await;
        let rx = rx.await.expect("Failed to receive response from BlockchainService. Probably means BlockchainService has crashed.");
        rx.await.expect("Failed to wait for block");
        Ok(())
    }

    async fn wait_for_tick(&self, tick_number: TickNumber) -> Result<(), ApiError> {
        let (callback, rx) = tokio::sync::oneshot::channel();
        // Build command to send to blockchain service.
        let message = BlockchainServiceCommand::WaitForTick {
            tick_number,
            callback,
        };
        self.send(message).await;
        let rx = rx.await.expect("Failed to receive response from BlockchainService. Probably means BlockchainService has crashed.");
        rx.await.expect("Failed to wait for tick")
    }

    async fn query_file_earliest_volunteer_tick(
        &self,
        bsp_id: ProofsDealerProviderId,
        file_key: H256,
    ) -> Result<BlockNumber, QueryFileEarliestVolunteerTickError> {
        let (callback, rx) = tokio::sync::oneshot::channel();
        // Build command to send to blockchain service.
        let message = BlockchainServiceCommand::QueryFileEarliestVolunteerTick {
            bsp_id,
            file_key,
            callback,
        };
        self.send(message).await;
        rx.await.expect("Failed to receive response from BlockchainService. Probably means BlockchainService has crashed.")
    }

    async fn query_earliest_change_capacity_block(
        &self,
        bsp_id: ProofsDealerProviderId,
    ) -> Result<BlockNumber, QueryEarliestChangeCapacityBlockError> {
        let (callback, rx) = tokio::sync::oneshot::channel();
        let message =
            BlockchainServiceCommand::QueryEarliestChangeCapacityBlock { bsp_id, callback };
        self.send(message).await;
        rx.await.expect("Failed to receive response from BlockchainService. Probably means BlockchainService has crashed.")
    }

    /// Get the node's public key.
    async fn get_node_public_key(&self) -> sp_core::sr25519::Public {
        let (callback, rx) = tokio::sync::oneshot::channel();
        // Build command to send to blockchain service.
        let message = BlockchainServiceCommand::GetNodePublicKey { callback };
        self.send(message).await;
        rx.await.expect("Failed to receive response from BlockchainService. Probably means BlockchainService has crashed.")
    }

    async fn query_bsp_confirm_chunks_to_prove_for_file(
        &self,
        bsp_id: ProofsDealerProviderId,
        file_key: H256,
    ) -> Result<Vec<ChunkId>, QueryBspConfirmChunksToProveForFileError> {
        let (callback, rx) = tokio::sync::oneshot::channel();
        // Build command to send to blockchain service.
        let message = BlockchainServiceCommand::QueryBspConfirmChunksToProveForFile {
            bsp_id,
            file_key,
            callback,
        };
        self.send(message).await;
        rx.await.expect("Failed to receive response from BlockchainService. Probably means BlockchainService has crashed.")
    }

    async fn query_msp_confirm_chunks_to_prove_for_file(
        &self,
        msp_id: ProofsDealerProviderId,
        file_key: H256,
    ) -> Result<Vec<ChunkId>, QueryMspConfirmChunksToProveForFileError> {
        let (callback, rx) = tokio::sync::oneshot::channel();
        // Build command to send to blockchain service.
        let message = BlockchainServiceCommand::QueryMspConfirmChunksToProveForFile {
            msp_id,
            file_key,
            callback,
        };
        self.send(message).await;
        rx.await.expect("Failed to receive response from BlockchainService. Probably means BlockchainService has crashed.")
    }

    async fn query_provider_multiaddresses(
        &self,
<<<<<<< HEAD
        provider_id: ProofsDealerProviderId,
    ) -> Result<Multiaddresses, QueryProviderMultiaddressesError> {
=======
        provider_id: ProviderId,
    ) -> Result<Vec<Multiaddr>, QueryProviderMultiaddressesError> {
>>>>>>> 7963d1dd
        let (callback, rx) = tokio::sync::oneshot::channel();
        let message = BlockchainServiceCommand::QueryProviderMultiaddresses {
            provider_id,
            callback,
        };
        self.send(message).await;
        rx.await.expect("Failed to receive response from BlockchainService. Probably means BlockchainService has crashed.")
    }

    async fn queue_submit_proof_request(&self, request: SubmitProofRequest) -> Result<()> {
        let (callback, rx) = tokio::sync::oneshot::channel();
        let message = BlockchainServiceCommand::QueueSubmitProofRequest { request, callback };
        self.send(message).await;
        rx.await.expect("Failed to receive response from BlockchainService. Probably means BlockchainService has crashed.")
    }

    async fn queue_confirm_bsp_request(&self, request: ConfirmStoringRequest) -> Result<()> {
        let (callback, rx) = tokio::sync::oneshot::channel();
        let message = BlockchainServiceCommand::QueueConfirmBspRequest { request, callback };
        self.send(message).await;
        rx.await.expect("Failed to receive response from BlockchainService. Probably means BlockchainService has crashed.")
    }

    async fn queue_msp_respond_storage_request(
        &self,
        request: RespondStorageRequest,
    ) -> Result<()> {
        let (callback, rx) = tokio::sync::oneshot::channel();
        let message = BlockchainServiceCommand::QueueMspRespondStorageRequest { request, callback };
        self.send(message).await;
        rx.await.expect("Failed to receive response from BlockchainService. Probably means BlockchainService has crashed.")
    }

    async fn queue_stop_storing_for_insolvent_user_request(
        &self,
        request: StopStoringForInsolventUserRequest,
    ) -> Result<()> {
        let (callback, rx) = tokio::sync::oneshot::channel();
        let message =
            BlockchainServiceCommand::QueueStopStoringForInsolventUserRequest { request, callback };
        self.send(message).await;
        rx.await.expect("Failed to receive response from BlockchainService. Probably means BlockchainService has crashed.")
    }

    async fn query_challenges_from_seed(
        &self,
        seed: RandomnessOutput,
        provider_id: ProofsDealerProviderId,
        count: u32,
    ) -> Result<Vec<ForestLeaf>, ApiError> {
        let (callback, rx) = tokio::sync::oneshot::channel();
        // Build command to send to blockchain service.
        let message = BlockchainServiceCommand::QueryChallengesFromSeed {
            seed,
            provider_id,
            count,
            callback,
        };
        self.send(message).await;
        rx.await.expect("Failed to receive response from BlockchainService. Probably means BlockchainService has crashed.")
    }

    async fn query_forest_challenges_from_seed(
        &self,
        seed: RandomnessOutput,
        provider_id: ProofsDealerProviderId,
    ) -> Result<Vec<ForestLeaf>, ApiError> {
        let (callback, rx) = tokio::sync::oneshot::channel();
        let message = BlockchainServiceCommand::QueryForestChallengesFromSeed {
            seed,
            provider_id,
            callback,
        };
        self.send(message).await;
        rx.await.expect("Failed to receive response from BlockchainService. Probably means BlockchainService has crashed.")
    }

    async fn query_last_tick_provider_submitted_proof(
        &self,
        provider_id: ProofsDealerProviderId,
    ) -> Result<BlockNumber, GetLastTickProviderSubmittedProofError> {
        let (callback, rx) = tokio::sync::oneshot::channel();
        let message = BlockchainServiceCommand::QueryLastTickProviderSubmittedProof {
            provider_id,
            callback,
        };
        self.send(message).await;
        rx.await.expect("Failed to receive response from BlockchainService. Probably means BlockchainService has crashed.")
    }

    async fn query_challenge_period(
        &self,
        provider_id: ProofsDealerProviderId,
    ) -> Result<BlockNumber, GetChallengePeriodError> {
        let (callback, rx) = tokio::sync::oneshot::channel();
        let message = BlockchainServiceCommand::QueryChallengePeriod {
            provider_id,
            callback,
        };
        self.send(message).await;
        rx.await.expect("Failed to receive response from BlockchainService. Probably means BlockchainService has crashed.")
    }

    async fn get_next_challenge_tick_for_provider(
        &self,
        provider_id: ProofsDealerProviderId,
    ) -> Result<BlockNumber> {
        let (callback, rx) = tokio::sync::oneshot::channel();
        let message = BlockchainServiceCommand::QueryNextChallengeTickForProvider {
            provider_id,
            callback,
        };
        self.send(message).await;
        rx.await.expect("Failed to receive response from BlockchainService. Probably means BlockchainService has crashed.")
    }

    async fn query_last_checkpoint_challenge_tick(&self) -> Result<BlockNumber, ApiError> {
        let (callback, rx) = tokio::sync::oneshot::channel();
        let message = BlockchainServiceCommand::QueryLastCheckpointChallengeTick { callback };
        self.send(message).await;
        rx.await.expect("Failed to receive response from BlockchainService. Probably means BlockchainService has crashed.")
    }

    async fn query_last_checkpoint_challenges(
        &self,
        tick: BlockNumber,
    ) -> Result<Vec<(ForestLeaf, Option<TrieRemoveMutation>)>, GetCheckpointChallengesError> {
        let (callback, rx) = tokio::sync::oneshot::channel();
        let message = BlockchainServiceCommand::QueryLastCheckpointChallenges { tick, callback };
        self.send(message).await;
        rx.await.expect("Failed to receive response from BlockchainService. Probably means BlockchainService has crashed.")
    }

    async fn query_provider_forest_root(
        &self,
        provider_id: ProofsDealerProviderId,
    ) -> Result<H256, GetBspInfoError> {
        let (callback, rx) = tokio::sync::oneshot::channel();
        let message = BlockchainServiceCommand::QueryProviderForestRoot {
            provider_id,
            callback,
        };
        self.send(message).await;
        rx.await.expect("Failed to receive response from BlockchainService. Probably means BlockchainService has crashed.")
    }

    async fn query_storage_provider_id(
        &self,
        maybe_node_pub_key: Option<sp_core::sr25519::Public>,
    ) -> Result<Option<StorageProviderId>> {
        let (callback, rx) = tokio::sync::oneshot::channel();
        let message = BlockchainServiceCommand::QueryStorageProviderId {
            maybe_node_pub_key,
            callback,
        };
        self.send(message).await;
        rx.await.expect("Failed to receive response from BlockchainService. Probably means BlockchainService has crashed.")
    }

    async fn query_storage_provider_capacity(
        &self,
        provider_id: ProofsDealerProviderId,
    ) -> Result<StorageDataUnit, QueryStorageProviderCapacityError> {
        let (callback, rx) = tokio::sync::oneshot::channel();
        let message = BlockchainServiceCommand::QueryStorageProviderCapacity {
            provider_id,
            callback,
        };
        self.send(message).await;
        rx.await.expect("Failed to receive response from BlockchainService. Probably means BlockchainService has crashed.")
    }

    async fn query_available_storage_capacity(
        &self,
        provider_id: ProofsDealerProviderId,
    ) -> Result<StorageDataUnit, QueryAvailableStorageCapacityError> {
        let (callback, rx) = tokio::sync::oneshot::channel();
        let message = BlockchainServiceCommand::QueryAvailableStorageCapacity {
            provider_id,
            callback,
        };
        self.send(message).await;
        rx.await.expect("Failed to receive response from BlockchainService. Probably means BlockchainService has crashed.")
    }

    async fn query_users_with_debt(
        &self,
        provider_id: ProofsDealerProviderId,
        min_debt: Balance,
    ) -> Result<Vec<AccountId>, GetUsersWithDebtOverThresholdError> {
        let (callback, rx) = tokio::sync::oneshot::channel();
        let message = BlockchainServiceCommand::QueryUsersWithDebt {
            provider_id,
            min_debt,
            callback,
        };
        self.send(message).await;
        rx.await.expect("Failed to receive response from BlockchainService. Probably means BlockchainService has crashed.")
    }

    async fn query_worst_case_scenario_slashable_amount(
        &self,
        provider_id: ProofsDealerProviderId,
    ) -> Result<Option<Balance>> {
        let (callback, rx) = tokio::sync::oneshot::channel();
        let message = BlockchainServiceCommand::QueryWorstCaseScenarioSlashableAmount {
            provider_id,
            callback,
        };
        self.send(message).await;
        rx.await.expect("Failed to receive response from BlockchainService. Probably means BlockchainService has crashed.")
    }

    async fn query_slash_amount_per_max_file_size(&self) -> Result<Balance> {
        let (callback, rx) = tokio::sync::oneshot::channel();
        let message = BlockchainServiceCommand::QuerySlashAmountPerMaxFileSize { callback };
        self.send(message).await;
        rx.await.expect("Failed to receive response from BlockchainService. Probably means BlockchainService has crashed.")
    }

    fn extrinsic_result(extrinsic: Extrinsic) -> Result<ExtrinsicResult> {
        for ev in extrinsic.events {
            match ev.event {
                storage_hub_runtime::RuntimeEvent::System(
                    frame_system::Event::ExtrinsicFailed {
                        dispatch_error,
                        dispatch_info,
                    },
                ) => {
                    return Ok(ExtrinsicResult::Failure {
                        dispatch_info,
                        dispatch_error,
                    });
                }
                storage_hub_runtime::RuntimeEvent::System(
                    frame_system::Event::ExtrinsicSuccess { dispatch_info },
                ) => {
                    return Ok(ExtrinsicResult::Success { dispatch_info });
                }
                _ => {}
            }
        }

        Err(anyhow::anyhow!(
            "Extrinsic does not contain an ExtrinsicFailed event."
        ))
    }

    async fn submit_extrinsic_with_retry(
        &self,
        call: impl Into<storage_hub_runtime::RuntimeCall> + Send,
        retry_strategy: RetryStrategy,
        with_events: bool,
    ) -> Result<Option<StorageHubEventsVec>> {
        let call = call.into();

        for retry_count in 0..=retry_strategy.max_retries {
            let tip = retry_strategy.compute_tip(retry_count);

            debug!(target: LOG_TARGET, "Submitting transaction {:?} with tip {}", call, tip);

            let mut transaction = self
                .send_extrinsic(call.clone(), Tip::from(tip as u128))
                .await?
                .with_timeout(retry_strategy.timeout);

            let result: Result<Option<StorageHubEventsVec>> = if with_events {
                transaction
                    .watch_for_success_with_events(&self)
                    .await
                    .map(Some)
            } else {
                transaction.watch_for_success(&self).await.map(|_| None)
            };

            match result {
                Ok(maybe_events) => {
                    debug!(target: LOG_TARGET, "Transaction with hash {:?} succeeded", transaction.hash());
                    return Ok(maybe_events);
                }
                Err(err) => {
                    warn!(target: LOG_TARGET, "Transaction failed: {:?}", err);

                    if let Some(ref should_retry) = retry_strategy.should_retry {
                        if !should_retry().await {
                            return Err(anyhow::anyhow!("Exhausted retry strategy"));
                        }
                    }

                    warn!(target: LOG_TARGET, "Failed to submit transaction with hash {:?}, attempt #{}", transaction.hash(), retry_count + 1);
                }
            }
        }

        Err(anyhow::anyhow!("Exhausted retry strategy"))
    }

    async fn query_msp_id_of_bucket_id(
        &self,
        bucket_id: BucketId,
    ) -> Result<Option<MainStorageProviderId>, QueryMspIdOfBucketIdError> {
        let (callback, rx) = tokio::sync::oneshot::channel();
        let message = BlockchainServiceCommand::QueryMspIdOfBucketId {
            bucket_id,
            callback,
        };
        self.send(message).await;
        rx.await.expect("Failed to receive response from BlockchainService. Probably means BlockchainService has crashed.")
    }

    async fn release_forest_root_write_lock(
        &self,
        forest_root_write_tx: tokio::sync::oneshot::Sender<()>,
    ) -> Result<()> {
        let (callback, rx) = tokio::sync::oneshot::channel();
        let message = BlockchainServiceCommand::ReleaseForestRootWriteLock {
            forest_root_write_tx,
            callback,
        };
        self.send(message).await;
        rx.await.expect("Failed to receive response from BlockchainService. Probably means BlockchainService has crashed.")
    }
}<|MERGE_RESOLUTION|>--- conflicted
+++ resolved
@@ -20,14 +20,9 @@
 };
 use shc_actors_framework::actor::ActorHandle;
 use shc_common::types::{
-<<<<<<< HEAD
-    BlockNumber, BucketId, ChunkId, ForestLeaf, MainStorageProviderId, Multiaddresses,
-    ProofsDealerProviderId, RandomnessOutput, StorageHubEventsVec, StorageProviderId, TickNumber,
+    BlockNumber, BucketId, ChunkId, ForestLeaf, MainStorageProviderId, ProofsDealerProviderId,
+    ProviderId, RandomnessOutput, StorageHubEventsVec, StorageProviderId, TickNumber,
     TrieRemoveMutation,
-=======
-    BlockNumber, BucketId, ChunkId, ForestLeaf, MainStorageProviderId, ProviderId,
-    RandomnessOutput, StorageHubEventsVec, StorageProviderId, TickNumber, TrieRemoveMutation,
->>>>>>> 7963d1dd
 };
 use storage_hub_runtime::{AccountId, Balance, StorageDataUnit};
 
@@ -68,13 +63,13 @@
             tokio::sync::oneshot::Sender<tokio::sync::oneshot::Receiver<Result<(), ApiError>>>,
     },
     QueryFileEarliestVolunteerTick {
-        bsp_id: ProofsDealerProviderId,
+        bsp_id: ProviderId,
         file_key: H256,
         callback:
             tokio::sync::oneshot::Sender<Result<BlockNumber, QueryFileEarliestVolunteerTickError>>,
     },
     QueryEarliestChangeCapacityBlock {
-        bsp_id: ProofsDealerProviderId,
+        bsp_id: ProviderId,
         callback: tokio::sync::oneshot::Sender<
             Result<BlockNumber, QueryEarliestChangeCapacityBlockError>,
         >,
@@ -97,7 +92,7 @@
         >,
     },
     QueryProviderMultiaddresses {
-        provider_id: ProofsDealerProviderId,
+        provider_id: ProviderId,
         callback:
             tokio::sync::oneshot::Sender<Result<Vec<Multiaddr>, QueryProviderMultiaddressesError>>,
     },
@@ -152,17 +147,17 @@
         >,
     },
     QueryProviderForestRoot {
-        provider_id: ProofsDealerProviderId,
+        provider_id: ProviderId,
         callback: tokio::sync::oneshot::Sender<Result<H256, GetBspInfoError>>,
     },
     QueryStorageProviderCapacity {
-        provider_id: ProofsDealerProviderId,
+        provider_id: ProviderId,
         callback: tokio::sync::oneshot::Sender<
             Result<StorageDataUnit, QueryStorageProviderCapacityError>,
         >,
     },
     QueryAvailableStorageCapacity {
-        provider_id: ProofsDealerProviderId,
+        provider_id: ProviderId,
         callback: tokio::sync::oneshot::Sender<
             Result<StorageDataUnit, QueryAvailableStorageCapacityError>,
         >,
@@ -172,14 +167,14 @@
         callback: tokio::sync::oneshot::Sender<Result<Option<StorageProviderId>>>,
     },
     QueryUsersWithDebt {
-        provider_id: ProofsDealerProviderId,
+        provider_id: ProviderId,
         min_debt: Balance,
         callback: tokio::sync::oneshot::Sender<
             Result<Vec<AccountId>, GetUsersWithDebtOverThresholdError>,
         >,
     },
     QueryWorstCaseScenarioSlashableAmount {
-        provider_id: ProofsDealerProviderId,
+        provider_id: ProviderId,
         callback: tokio::sync::oneshot::Sender<Result<Option<Balance>>>,
     },
     QuerySlashAmountPerMaxFileSize {
@@ -232,7 +227,7 @@
 
     async fn query_earliest_change_capacity_block(
         &self,
-        bsp_id: ProofsDealerProviderId,
+        bsp_id: ProviderId,
     ) -> Result<BlockNumber, QueryEarliestChangeCapacityBlockError>;
 
     /// Get the node's public key.
@@ -252,16 +247,11 @@
         file_key: H256,
     ) -> Result<Vec<ChunkId>, QueryMspConfirmChunksToProveForFileError>;
 
-    /// Query the MSP multiaddresses.
+    /// Query the a Provider's multiaddresses.
     async fn query_provider_multiaddresses(
         &self,
-<<<<<<< HEAD
-        msp_id: ProofsDealerProviderId,
-    ) -> Result<Multiaddresses, QueryProviderMultiaddressesError>;
-=======
         provider_id: ProviderId,
     ) -> Result<Vec<Multiaddr>, QueryProviderMultiaddressesError>;
->>>>>>> 7963d1dd
 
     /// Queue a SubmitProofRequest to be processed.
     async fn queue_submit_proof_request(&self, request: SubmitProofRequest) -> Result<()>;
@@ -327,19 +317,19 @@
     /// Query the Merkle Patricia Forest root for a given Provider.
     async fn query_provider_forest_root(
         &self,
-        provider_id: ProofsDealerProviderId,
+        provider_id: ProviderId,
     ) -> Result<H256, GetBspInfoError>;
 
     /// Query the storage capacity for a Provider.
     async fn query_storage_provider_capacity(
         &self,
-        provider_id: ProofsDealerProviderId,
+        provider_id: ProviderId,
     ) -> Result<StorageDataUnit, QueryStorageProviderCapacityError>;
 
     /// Query the available storage capacity for a Provider.
     async fn query_available_storage_capacity(
         &self,
-        provider_id: ProofsDealerProviderId,
+        provider_id: ProviderId,
     ) -> Result<StorageDataUnit, QueryAvailableStorageCapacityError>;
 
     /// Query the ProviderId for a given account. If no account is provided, the node's account is
@@ -351,13 +341,13 @@
 
     async fn query_users_with_debt(
         &self,
-        provider_id: ProofsDealerProviderId,
+        provider_id: ProviderId,
         min_debt: Balance,
     ) -> Result<Vec<AccountId>, GetUsersWithDebtOverThresholdError>;
 
     async fn query_worst_case_scenario_slashable_amount(
         &self,
-        provider_id: ProofsDealerProviderId,
+        provider_id: ProviderId,
     ) -> Result<Option<Balance>>;
 
     async fn query_slash_amount_per_max_file_size(&self) -> Result<Balance>;
@@ -460,7 +450,7 @@
 
     async fn query_file_earliest_volunteer_tick(
         &self,
-        bsp_id: ProofsDealerProviderId,
+        bsp_id: ProviderId,
         file_key: H256,
     ) -> Result<BlockNumber, QueryFileEarliestVolunteerTickError> {
         let (callback, rx) = tokio::sync::oneshot::channel();
@@ -476,7 +466,7 @@
 
     async fn query_earliest_change_capacity_block(
         &self,
-        bsp_id: ProofsDealerProviderId,
+        bsp_id: ProviderId,
     ) -> Result<BlockNumber, QueryEarliestChangeCapacityBlockError> {
         let (callback, rx) = tokio::sync::oneshot::channel();
         let message =
@@ -528,13 +518,8 @@
 
     async fn query_provider_multiaddresses(
         &self,
-<<<<<<< HEAD
-        provider_id: ProofsDealerProviderId,
-    ) -> Result<Multiaddresses, QueryProviderMultiaddressesError> {
-=======
         provider_id: ProviderId,
     ) -> Result<Vec<Multiaddr>, QueryProviderMultiaddressesError> {
->>>>>>> 7963d1dd
         let (callback, rx) = tokio::sync::oneshot::channel();
         let message = BlockchainServiceCommand::QueryProviderMultiaddresses {
             provider_id,
@@ -670,7 +655,7 @@
 
     async fn query_provider_forest_root(
         &self,
-        provider_id: ProofsDealerProviderId,
+        provider_id: ProviderId,
     ) -> Result<H256, GetBspInfoError> {
         let (callback, rx) = tokio::sync::oneshot::channel();
         let message = BlockchainServiceCommand::QueryProviderForestRoot {
@@ -696,7 +681,7 @@
 
     async fn query_storage_provider_capacity(
         &self,
-        provider_id: ProofsDealerProviderId,
+        provider_id: ProviderId,
     ) -> Result<StorageDataUnit, QueryStorageProviderCapacityError> {
         let (callback, rx) = tokio::sync::oneshot::channel();
         let message = BlockchainServiceCommand::QueryStorageProviderCapacity {
@@ -709,7 +694,7 @@
 
     async fn query_available_storage_capacity(
         &self,
-        provider_id: ProofsDealerProviderId,
+        provider_id: ProviderId,
     ) -> Result<StorageDataUnit, QueryAvailableStorageCapacityError> {
         let (callback, rx) = tokio::sync::oneshot::channel();
         let message = BlockchainServiceCommand::QueryAvailableStorageCapacity {
@@ -722,7 +707,7 @@
 
     async fn query_users_with_debt(
         &self,
-        provider_id: ProofsDealerProviderId,
+        provider_id: ProviderId,
         min_debt: Balance,
     ) -> Result<Vec<AccountId>, GetUsersWithDebtOverThresholdError> {
         let (callback, rx) = tokio::sync::oneshot::channel();
@@ -737,7 +722,7 @@
 
     async fn query_worst_case_scenario_slashable_amount(
         &self,
-        provider_id: ProofsDealerProviderId,
+        provider_id: ProviderId,
     ) -> Result<Option<Balance>> {
         let (callback, rx) = tokio::sync::oneshot::channel();
         let message = BlockchainServiceCommand::QueryWorstCaseScenarioSlashableAmount {
