use anyhow::Result;
use async_trait::async_trait;
use log::{debug, warn};
use sc_network::Multiaddr;
use serde_json::Number;
use shc_forest_manager::traits::ForestStorageHandler;
use sp_api::ApiError;
use sp_core::H256;

use pallet_file_system_runtime_api::{
    IsStorageRequestOpenToVolunteersError, QueryBspConfirmChunksToProveForFileError,
    QueryFileEarliestVolunteerTickError, QueryMspConfirmChunksToProveForFileError,
};
use pallet_payment_streams_runtime_api::GetUsersWithDebtOverThresholdError;
use pallet_proofs_dealer_runtime_api::{
    GetChallengePeriodError, GetCheckpointChallengesError, GetProofSubmissionRecordError,
};
use pallet_storage_providers_runtime_api::{
    GetBspInfoError, QueryAvailableStorageCapacityError, QueryBucketsOfUserStoredByMspError,
    QueryEarliestChangeCapacityBlockError, QueryMspIdOfBucketIdError,
    QueryProviderMultiaddressesError, QueryStorageProviderCapacityError,
};
use shc_actors_framework::actor::ActorHandle;
use shc_common::types::{
    BlockNumber, BucketId, ChunkId, CustomChallenge, ForestLeaf, MainStorageProviderId,
    ProofsDealerProviderId, ProviderId, RandomnessOutput, StorageHubEventsVec, StorageProviderId,
    TickNumber,
};
use storage_hub_runtime::{AccountId, Balance, StorageDataUnit};

use crate::{
    capacity_manager::CapacityRequestData,
    handler::BlockchainService,
    transaction::SubmittedTransaction,
    types::{
        ConfirmStoringRequest, Extrinsic, ExtrinsicResult, FileDeletionRequest, MinimalBlockInfo,
        RespondStorageRequest, RetryStrategy, SendExtrinsicOptions,
        StopStoringForInsolventUserRequest, SubmitProofRequest, WatchTransactionError,
    },
};

const LOG_TARGET: &str = "blockchain-service-interface";

/// Commands that can be sent to the BlockchainService actor.
pub enum BlockchainServiceCommand {
    SendExtrinsic {
        call: storage_hub_runtime::RuntimeCall,
        options: SendExtrinsicOptions,
        callback: tokio::sync::oneshot::Sender<Result<SubmittedTransaction>>,
    },
    GetExtrinsicFromBlock {
        block_hash: H256,
        extrinsic_hash: H256,
        callback: tokio::sync::oneshot::Sender<Result<Extrinsic>>,
    },
    UnwatchExtrinsic {
        subscription_id: Number,
        callback: tokio::sync::oneshot::Sender<Result<()>>,
    },
    GetBestBlockInfo {
        callback: tokio::sync::oneshot::Sender<MinimalBlockInfo>,
    },
    WaitForBlock {
        block_number: BlockNumber,
        callback: tokio::sync::oneshot::Sender<tokio::sync::oneshot::Receiver<()>>,
    },
    WaitForTick {
        tick_number: TickNumber,
        callback:
            tokio::sync::oneshot::Sender<tokio::sync::oneshot::Receiver<Result<(), ApiError>>>,
    },
    IsStorageRequestOpenToVolunteers {
        file_key: H256,
        callback: tokio::sync::oneshot::Sender<Result<bool, IsStorageRequestOpenToVolunteersError>>,
    },
    QueryFileEarliestVolunteerTick {
        bsp_id: ProviderId,
        file_key: H256,
        callback:
            tokio::sync::oneshot::Sender<Result<BlockNumber, QueryFileEarliestVolunteerTickError>>,
    },
    QueryEarliestChangeCapacityBlock {
        bsp_id: ProviderId,
        callback: tokio::sync::oneshot::Sender<
            Result<BlockNumber, QueryEarliestChangeCapacityBlockError>,
        >,
    },
    GetNodePublicKey {
        callback: tokio::sync::oneshot::Sender<sp_core::sr25519::Public>,
    },
    QueryBspConfirmChunksToProveForFile {
        bsp_id: ProofsDealerProviderId,
        file_key: H256,
        callback: tokio::sync::oneshot::Sender<
            Result<Vec<ChunkId>, QueryBspConfirmChunksToProveForFileError>,
        >,
    },
    QueryMspConfirmChunksToProveForFile {
        msp_id: ProofsDealerProviderId,
        file_key: H256,
        callback: tokio::sync::oneshot::Sender<
            Result<Vec<ChunkId>, QueryMspConfirmChunksToProveForFileError>,
        >,
    },
    QueryProviderMultiaddresses {
        provider_id: ProviderId,
        callback:
            tokio::sync::oneshot::Sender<Result<Vec<Multiaddr>, QueryProviderMultiaddressesError>>,
    },
    QueueSubmitProofRequest {
        request: SubmitProofRequest,
        callback: tokio::sync::oneshot::Sender<Result<()>>,
    },
    QueueConfirmBspRequest {
        request: ConfirmStoringRequest,
        callback: tokio::sync::oneshot::Sender<Result<()>>,
    },
    QueueMspRespondStorageRequest {
        request: RespondStorageRequest,
        callback: tokio::sync::oneshot::Sender<Result<()>>,
    },
    QueueStopStoringForInsolventUserRequest {
        request: StopStoringForInsolventUserRequest,
        callback: tokio::sync::oneshot::Sender<Result<()>>,
    },
    QueryChallengesFromSeed {
        seed: RandomnessOutput,
        provider_id: ProofsDealerProviderId,
        count: u32,
        callback: tokio::sync::oneshot::Sender<Result<Vec<ForestLeaf>, ApiError>>,
    },
    QueryForestChallengesFromSeed {
        seed: RandomnessOutput,
        provider_id: ProofsDealerProviderId,
        callback: tokio::sync::oneshot::Sender<Result<Vec<ForestLeaf>, ApiError>>,
    },
    QueryLastTickProviderSubmittedProof {
        provider_id: ProofsDealerProviderId,
        callback: tokio::sync::oneshot::Sender<Result<BlockNumber, GetProofSubmissionRecordError>>,
    },
    QueryChallengePeriod {
        provider_id: ProofsDealerProviderId,
        callback: tokio::sync::oneshot::Sender<Result<BlockNumber, GetChallengePeriodError>>,
    },
    QueryNextChallengeTickForProvider {
        provider_id: ProofsDealerProviderId,
        callback: tokio::sync::oneshot::Sender<Result<BlockNumber, GetProofSubmissionRecordError>>,
    },
    QueryLastCheckpointChallengeTick {
        callback: tokio::sync::oneshot::Sender<Result<BlockNumber, ApiError>>,
    },
    QueryLastCheckpointChallenges {
        tick: BlockNumber,
        callback: tokio::sync::oneshot::Sender<
            Result<Vec<CustomChallenge>, GetCheckpointChallengesError>,
        >,
    },
    QueryProviderForestRoot {
        provider_id: ProviderId,
        callback: tokio::sync::oneshot::Sender<Result<H256, GetBspInfoError>>,
    },
    QueryStorageProviderCapacity {
        provider_id: ProviderId,
        callback: tokio::sync::oneshot::Sender<
            Result<StorageDataUnit, QueryStorageProviderCapacityError>,
        >,
    },
    QueryAvailableStorageCapacity {
        provider_id: ProviderId,
        callback: tokio::sync::oneshot::Sender<
            Result<StorageDataUnit, QueryAvailableStorageCapacityError>,
        >,
    },
    QueryStorageProviderId {
        maybe_node_pub_key: Option<sp_core::sr25519::Public>,
        callback: tokio::sync::oneshot::Sender<Result<Option<StorageProviderId>>>,
    },
    QueryUsersWithDebt {
        provider_id: ProviderId,
        min_debt: Balance,
        callback: tokio::sync::oneshot::Sender<
            Result<Vec<AccountId>, GetUsersWithDebtOverThresholdError>,
        >,
    },
    QueryWorstCaseScenarioSlashableAmount {
        provider_id: ProviderId,
        callback: tokio::sync::oneshot::Sender<Result<Option<Balance>>>,
    },
    QuerySlashAmountPerMaxFileSize {
        callback: tokio::sync::oneshot::Sender<Result<Balance>>,
    },
    QueryMspIdOfBucketId {
        bucket_id: BucketId,
        callback: tokio::sync::oneshot::Sender<
            Result<Option<MainStorageProviderId>, QueryMspIdOfBucketIdError>,
        >,
    },
    ReleaseForestRootWriteLock {
        forest_root_write_tx: tokio::sync::oneshot::Sender<()>,
        callback: tokio::sync::oneshot::Sender<Result<()>>,
    },
    QueueFileDeletionRequest {
        request: FileDeletionRequest,
        callback: tokio::sync::oneshot::Sender<Result<()>>,
    },
<<<<<<< HEAD
    IncreaseCapacity {
        request: CapacityRequestData,
        callback:
            tokio::sync::oneshot::Sender<tokio::sync::oneshot::Receiver<Result<(), anyhow::Error>>>,
=======
    QueryBucketsOfUserStoredByMsp {
        msp_id: ProviderId,
        user: AccountId,
        callback:
            tokio::sync::oneshot::Sender<Result<Vec<BucketId>, QueryBucketsOfUserStoredByMspError>>,
>>>>>>> 832b2286
    },
}

/// Interface for interacting with the BlockchainService actor.
#[async_trait]
pub trait BlockchainServiceInterface {
    /// Send an extrinsic to the runtime.
    async fn send_extrinsic(
        &self,
        call: impl Into<storage_hub_runtime::RuntimeCall> + Send,
        options: SendExtrinsicOptions,
    ) -> Result<SubmittedTransaction>;

    /// Get an extrinsic from a block.
    async fn get_extrinsic_from_block(
        &self,
        block_hash: H256,
        extrinsic_hash: H256,
    ) -> Result<Extrinsic>;

    /// Unwatch an extrinsic.
    async fn unwatch_extrinsic(&self, subscription_id: Number) -> Result<()>;

    /// Wait for a block number.
    async fn wait_for_block(&self, block_number: BlockNumber) -> Result<()>;

    /// Wait for a tick number.
    async fn wait_for_tick(&self, tick_number: TickNumber) -> Result<(), ApiError>;

    /// Determine if a storage request is still open to volunteers.
    async fn is_storage_request_open_to_volunteers(
        &self,
        file_key: H256,
    ) -> Result<bool, IsStorageRequestOpenToVolunteersError>;

    /// Query the earliest tick number that a file was volunteered for storage.
    async fn query_file_earliest_volunteer_tick(
        &self,
        bsp_id: ProofsDealerProviderId,
        file_key: H256,
    ) -> Result<BlockNumber, QueryFileEarliestVolunteerTickError>;

    async fn query_earliest_change_capacity_block(
        &self,
        bsp_id: ProviderId,
    ) -> Result<BlockNumber, QueryEarliestChangeCapacityBlockError>;

    /// Get the node's public key.
    async fn get_node_public_key(&self) -> sp_core::sr25519::Public;

    /// Query the chunks that a BSP needs to confirm for a file.
    async fn query_bsp_confirm_chunks_to_prove_for_file(
        &self,
        bsp_id: ProofsDealerProviderId,
        file_key: H256,
    ) -> Result<Vec<ChunkId>, QueryBspConfirmChunksToProveForFileError>;

    /// Query the chunks that a MSP needs to confirm for a file.
    async fn query_msp_confirm_chunks_to_prove_for_file(
        &self,
        msp_id: ProofsDealerProviderId,
        file_key: H256,
    ) -> Result<Vec<ChunkId>, QueryMspConfirmChunksToProveForFileError>;

    /// Query the a Provider's multiaddresses.
    async fn query_provider_multiaddresses(
        &self,
        provider_id: ProviderId,
    ) -> Result<Vec<Multiaddr>, QueryProviderMultiaddressesError>;

    /// Queue a SubmitProofRequest to be processed.
    async fn queue_submit_proof_request(&self, request: SubmitProofRequest) -> Result<()>;

    /// Queue a ConfirmBspRequest to be processed.
    async fn queue_confirm_bsp_request(&self, request: ConfirmStoringRequest) -> Result<()>;

    // Queue a BspStopStoringForInsolventUserRequest to be processed.
    async fn queue_stop_storing_for_insolvent_user_request(
        &self,
        request: StopStoringForInsolventUserRequest,
    ) -> Result<()>;

    /// Queue a RespondStoringRequest to be processed.
    async fn queue_msp_respond_storage_request(&self, request: RespondStorageRequest)
        -> Result<()>;

    /// Queue a FileDeletionRequest to be processed.
    async fn queue_file_deletion_request(&self, request: FileDeletionRequest) -> Result<()>;

    /// Query the challenges that a Provider needs to submit for a given seed.
    async fn query_challenges_from_seed(
        &self,
        seed: RandomnessOutput,
        provider_id: ProofsDealerProviderId,
        count: u32,
    ) -> Result<Vec<ForestLeaf>, ApiError>;

    /// Query the forest challenges that a Provider needs to submit for a given seed.
    /// This is the same as the `query_challenges_from_seed` method, but it does not
    /// require specifying the `count`, as the runtime will know how many challenges
    /// to generate.
    async fn query_forest_challenges_from_seed(
        &self,
        seed: RandomnessOutput,
        provider_id: ProofsDealerProviderId,
    ) -> Result<Vec<ForestLeaf>, ApiError>;

    /// Query the last tick that a Provider submitted a proof for.
    async fn query_last_tick_provider_submitted_proof(
        &self,
        provider_id: ProofsDealerProviderId,
    ) -> Result<BlockNumber, GetProofSubmissionRecordError>;

    /// Query the challenge period for a given Provider.
    async fn query_challenge_period(
        &self,
        provider_id: ProofsDealerProviderId,
    ) -> Result<BlockNumber, GetChallengePeriodError>;

    /// Query the next challenge tick for a given Provider.
    async fn get_next_challenge_tick_for_provider(
        &self,
        provider_id: ProofsDealerProviderId,
    ) -> Result<BlockNumber, GetProofSubmissionRecordError>;

    /// Query the last checkpoint tick.
    async fn query_last_checkpoint_challenge_tick(&self) -> Result<BlockNumber, ApiError>;

    /// Query the checkpoint challenges for a given tick.
    async fn query_last_checkpoint_challenges(
        &self,
        tick: BlockNumber,
    ) -> Result<Vec<CustomChallenge>, GetCheckpointChallengesError>;

    /// Query the Merkle Patricia Forest root for a given Provider.
    async fn query_provider_forest_root(
        &self,
        provider_id: ProviderId,
    ) -> Result<H256, GetBspInfoError>;

    /// Query the storage capacity for a Provider.
    async fn query_storage_provider_capacity(
        &self,
        provider_id: ProviderId,
    ) -> Result<StorageDataUnit, QueryStorageProviderCapacityError>;

    /// Query the available storage capacity for a Provider.
    async fn query_available_storage_capacity(
        &self,
        provider_id: ProviderId,
    ) -> Result<StorageDataUnit, QueryAvailableStorageCapacityError>;

    /// Query the ProviderId for a given account. If no account is provided, the node's account is
    /// used.
    async fn query_storage_provider_id(
        &self,
        maybe_node_pub_key: Option<sp_core::sr25519::Public>,
    ) -> Result<Option<StorageProviderId>>;

    async fn query_users_with_debt(
        &self,
        provider_id: ProviderId,
        min_debt: Balance,
    ) -> Result<Vec<AccountId>, GetUsersWithDebtOverThresholdError>;

    async fn query_worst_case_scenario_slashable_amount(
        &self,
        provider_id: ProviderId,
    ) -> Result<Option<Balance>>;

    async fn query_slash_amount_per_max_file_size(&self) -> Result<Balance>;

    /// Queue a CapacityRequest to be processed.
    ///
    /// Batching capacity requests in a single transaction with other tasks requiring capacity
    /// increases. This is potentially a long-running operation since it requires waiting for
    /// the block at which the capacity can be increased. This is enforced by the runtime based on the
    /// providers pallet configuration parameter `MinBlocksBetweenCapacityChanges`.
    async fn increase_capacity(&self, request: CapacityRequestData) -> Result<()>;

    /// Helper function to check if an extrinsic failed or succeeded in a block.
    fn extrinsic_result(extrinsic: Extrinsic) -> Result<ExtrinsicResult>;

    /// Helper function to submit an extrinsic with a retry strategy. Returns when the extrinsic is
    /// included in a block or when the retry strategy is exhausted.
    async fn submit_extrinsic_with_retry(
        &self,
        call: impl Into<storage_hub_runtime::RuntimeCall> + Send,
        retry_strategy: RetryStrategy,
        with_events: bool,
    ) -> Result<Option<StorageHubEventsVec>>;

    /// Helper function to get the MSP ID of a bucket ID.
    async fn query_msp_id_of_bucket_id(
        &self,
        bucket_id: BucketId,
    ) -> Result<Option<MainStorageProviderId>, QueryMspIdOfBucketIdError>;

    /// Helper function to release the Forest root write lock.
    async fn release_forest_root_write_lock(
        &self,
        forest_root_write_tx: tokio::sync::oneshot::Sender<()>,
    ) -> Result<()>;

    /// Helper function to query all the buckets stored by an MSP that belong to a specific user.
    async fn query_buckets_of_user_stored_by_msp(
        &self,
        msp_id: ProviderId,
        user: AccountId,
    ) -> Result<Vec<BucketId>, QueryBucketsOfUserStoredByMspError>;
}

/// Implement the BlockchainServiceInterface for the ActorHandle<BlockchainService>.
#[async_trait]
impl<FSH> BlockchainServiceInterface for ActorHandle<BlockchainService<FSH>>
where
    FSH: ForestStorageHandler + Clone + Send + Sync + 'static,
{
    async fn send_extrinsic(
        &self,
        call: impl Into<storage_hub_runtime::RuntimeCall> + Send,
        options: SendExtrinsicOptions,
    ) -> Result<SubmittedTransaction> {
        let (callback, rx) = tokio::sync::oneshot::channel();
        // Build command to send to blockchain service.
        let message = BlockchainServiceCommand::SendExtrinsic {
            call: call.into(),
            options,
            callback,
        };
        self.send(message).await;
        rx.await.expect("Failed to receive response from BlockchainService. Probably means BlockchainService has crashed.")
    }

    async fn get_extrinsic_from_block(
        &self,
        block_hash: H256,
        extrinsic_hash: H256,
    ) -> Result<Extrinsic> {
        let (callback, rx) = tokio::sync::oneshot::channel();
        // Build command to send to blockchain service.
        let message = BlockchainServiceCommand::GetExtrinsicFromBlock {
            block_hash,
            extrinsic_hash,
            callback,
        };
        self.send(message).await;
        rx.await.expect("Failed to receive response from BlockchainService. Probably means BlockchainService has crashed.")
    }

    async fn unwatch_extrinsic(&self, subscription_id: Number) -> Result<()> {
        let (callback, rx) = tokio::sync::oneshot::channel();
        // Build command to send to blockchain service.
        let message = BlockchainServiceCommand::UnwatchExtrinsic {
            subscription_id,
            callback,
        };
        self.send(message).await;
        rx.await.expect("Failed to receive response from BlockchainService. Probably means BlockchainService has crashed.")
    }

    async fn wait_for_block(&self, block_number: BlockNumber) -> Result<()> {
        let (callback, rx) = tokio::sync::oneshot::channel();
        // Build command to send to blockchain service.
        let message = BlockchainServiceCommand::WaitForBlock {
            block_number,
            callback,
        };
        self.send(message).await;
        let rx = rx.await.expect("Failed to receive response from BlockchainService. Probably means BlockchainService has crashed.");
        rx.await.expect("Failed to wait for block");
        Ok(())
    }

    async fn wait_for_tick(&self, tick_number: TickNumber) -> Result<(), ApiError> {
        let (callback, rx) = tokio::sync::oneshot::channel();
        // Build command to send to blockchain service.
        let message = BlockchainServiceCommand::WaitForTick {
            tick_number,
            callback,
        };
        self.send(message).await;
        let rx = rx.await.expect("Failed to receive response from BlockchainService. Probably means BlockchainService has crashed.");
        rx.await.expect("Failed to wait for tick")
    }

    async fn is_storage_request_open_to_volunteers(
        &self,
        file_key: H256,
    ) -> Result<bool, IsStorageRequestOpenToVolunteersError> {
        let (callback, rx) = tokio::sync::oneshot::channel();
        // Build command to send to blockchain service.
        let message =
            BlockchainServiceCommand::IsStorageRequestOpenToVolunteers { file_key, callback };
        self.send(message).await;
        rx.await.expect("Failed to receive response from BlockchainService. Probably means BlockchainService has crashed.")
    }

    async fn query_file_earliest_volunteer_tick(
        &self,
        bsp_id: ProviderId,
        file_key: H256,
    ) -> Result<BlockNumber, QueryFileEarliestVolunteerTickError> {
        let (callback, rx) = tokio::sync::oneshot::channel();
        // Build command to send to blockchain service.
        let message = BlockchainServiceCommand::QueryFileEarliestVolunteerTick {
            bsp_id,
            file_key,
            callback,
        };
        self.send(message).await;
        rx.await.expect("Failed to receive response from BlockchainService. Probably means BlockchainService has crashed.")
    }

    async fn query_earliest_change_capacity_block(
        &self,
        bsp_id: ProviderId,
    ) -> Result<BlockNumber, QueryEarliestChangeCapacityBlockError> {
        let (callback, rx) = tokio::sync::oneshot::channel();
        let message =
            BlockchainServiceCommand::QueryEarliestChangeCapacityBlock { bsp_id, callback };
        self.send(message).await;
        rx.await.expect("Failed to receive response from BlockchainService. Probably means BlockchainService has crashed.")
    }

    /// Get the node's public key.
    async fn get_node_public_key(&self) -> sp_core::sr25519::Public {
        let (callback, rx) = tokio::sync::oneshot::channel();
        // Build command to send to blockchain service.
        let message = BlockchainServiceCommand::GetNodePublicKey { callback };
        self.send(message).await;
        rx.await.expect("Failed to receive response from BlockchainService. Probably means BlockchainService has crashed.")
    }

    async fn query_bsp_confirm_chunks_to_prove_for_file(
        &self,
        bsp_id: ProofsDealerProviderId,
        file_key: H256,
    ) -> Result<Vec<ChunkId>, QueryBspConfirmChunksToProveForFileError> {
        let (callback, rx) = tokio::sync::oneshot::channel();
        // Build command to send to blockchain service.
        let message = BlockchainServiceCommand::QueryBspConfirmChunksToProveForFile {
            bsp_id,
            file_key,
            callback,
        };
        self.send(message).await;
        rx.await.expect("Failed to receive response from BlockchainService. Probably means BlockchainService has crashed.")
    }

    async fn query_msp_confirm_chunks_to_prove_for_file(
        &self,
        msp_id: ProofsDealerProviderId,
        file_key: H256,
    ) -> Result<Vec<ChunkId>, QueryMspConfirmChunksToProveForFileError> {
        let (callback, rx) = tokio::sync::oneshot::channel();
        // Build command to send to blockchain service.
        let message = BlockchainServiceCommand::QueryMspConfirmChunksToProveForFile {
            msp_id,
            file_key,
            callback,
        };
        self.send(message).await;
        rx.await.expect("Failed to receive response from BlockchainService. Probably means BlockchainService has crashed.")
    }

    async fn query_provider_multiaddresses(
        &self,
        provider_id: ProviderId,
    ) -> Result<Vec<Multiaddr>, QueryProviderMultiaddressesError> {
        let (callback, rx) = tokio::sync::oneshot::channel();
        let message = BlockchainServiceCommand::QueryProviderMultiaddresses {
            provider_id,
            callback,
        };
        self.send(message).await;
        rx.await.expect("Failed to receive response from BlockchainService. Probably means BlockchainService has crashed.")
    }

    async fn queue_submit_proof_request(&self, request: SubmitProofRequest) -> Result<()> {
        let (callback, rx) = tokio::sync::oneshot::channel();
        let message = BlockchainServiceCommand::QueueSubmitProofRequest { request, callback };
        self.send(message).await;
        rx.await.expect("Failed to receive response from BlockchainService. Probably means BlockchainService has crashed.")
    }

    async fn queue_confirm_bsp_request(&self, request: ConfirmStoringRequest) -> Result<()> {
        let (callback, rx) = tokio::sync::oneshot::channel();
        let message = BlockchainServiceCommand::QueueConfirmBspRequest { request, callback };
        self.send(message).await;
        rx.await.expect("Failed to receive response from BlockchainService. Probably means BlockchainService has crashed.")
    }

    async fn queue_msp_respond_storage_request(
        &self,
        request: RespondStorageRequest,
    ) -> Result<()> {
        let (callback, rx) = tokio::sync::oneshot::channel();
        let message = BlockchainServiceCommand::QueueMspRespondStorageRequest { request, callback };
        self.send(message).await;
        rx.await.expect("Failed to receive response from BlockchainService. Probably means BlockchainService has crashed.")
    }

    async fn queue_file_deletion_request(&self, request: FileDeletionRequest) -> Result<()> {
        let (callback, rx) = tokio::sync::oneshot::channel();
        let message = BlockchainServiceCommand::QueueFileDeletionRequest { request, callback };
        self.send(message).await;
        rx.await.expect("Failed to receive response from BlockchainService. Probably means BlockchainService has crashed.")
    }

    async fn queue_stop_storing_for_insolvent_user_request(
        &self,
        request: StopStoringForInsolventUserRequest,
    ) -> Result<()> {
        let (callback, rx) = tokio::sync::oneshot::channel();
        let message =
            BlockchainServiceCommand::QueueStopStoringForInsolventUserRequest { request, callback };
        self.send(message).await;
        rx.await.expect("Failed to receive response from BlockchainService. Probably means BlockchainService has crashed.")
    }

    async fn query_challenges_from_seed(
        &self,
        seed: RandomnessOutput,
        provider_id: ProofsDealerProviderId,
        count: u32,
    ) -> Result<Vec<ForestLeaf>, ApiError> {
        let (callback, rx) = tokio::sync::oneshot::channel();
        // Build command to send to blockchain service.
        let message = BlockchainServiceCommand::QueryChallengesFromSeed {
            seed,
            provider_id,
            count,
            callback,
        };
        self.send(message).await;
        rx.await.expect("Failed to receive response from BlockchainService. Probably means BlockchainService has crashed.")
    }

    async fn query_forest_challenges_from_seed(
        &self,
        seed: RandomnessOutput,
        provider_id: ProofsDealerProviderId,
    ) -> Result<Vec<ForestLeaf>, ApiError> {
        let (callback, rx) = tokio::sync::oneshot::channel();
        let message = BlockchainServiceCommand::QueryForestChallengesFromSeed {
            seed,
            provider_id,
            callback,
        };
        self.send(message).await;
        rx.await.expect("Failed to receive response from BlockchainService. Probably means BlockchainService has crashed.")
    }

    async fn query_last_tick_provider_submitted_proof(
        &self,
        provider_id: ProofsDealerProviderId,
    ) -> Result<BlockNumber, GetProofSubmissionRecordError> {
        let (callback, rx) = tokio::sync::oneshot::channel();
        let message = BlockchainServiceCommand::QueryLastTickProviderSubmittedProof {
            provider_id,
            callback,
        };
        self.send(message).await;
        rx.await.expect("Failed to receive response from BlockchainService. Probably means BlockchainService has crashed.")
    }

    async fn query_challenge_period(
        &self,
        provider_id: ProofsDealerProviderId,
    ) -> Result<BlockNumber, GetChallengePeriodError> {
        let (callback, rx) = tokio::sync::oneshot::channel();
        let message = BlockchainServiceCommand::QueryChallengePeriod {
            provider_id,
            callback,
        };
        self.send(message).await;
        rx.await.expect("Failed to receive response from BlockchainService. Probably means BlockchainService has crashed.")
    }

    async fn get_next_challenge_tick_for_provider(
        &self,
        provider_id: ProofsDealerProviderId,
    ) -> Result<BlockNumber, GetProofSubmissionRecordError> {
        let (callback, rx) = tokio::sync::oneshot::channel();
        let message = BlockchainServiceCommand::QueryNextChallengeTickForProvider {
            provider_id,
            callback,
        };
        self.send(message).await;
        rx.await.expect("Failed to receive response from BlockchainService. Probably means BlockchainService has crashed.")
    }

    async fn query_last_checkpoint_challenge_tick(&self) -> Result<BlockNumber, ApiError> {
        let (callback, rx) = tokio::sync::oneshot::channel();
        let message = BlockchainServiceCommand::QueryLastCheckpointChallengeTick { callback };
        self.send(message).await;
        rx.await.expect("Failed to receive response from BlockchainService. Probably means BlockchainService has crashed.")
    }

    async fn query_last_checkpoint_challenges(
        &self,
        tick: BlockNumber,
    ) -> Result<Vec<CustomChallenge>, GetCheckpointChallengesError> {
        let (callback, rx) = tokio::sync::oneshot::channel();
        let message = BlockchainServiceCommand::QueryLastCheckpointChallenges { tick, callback };
        self.send(message).await;
        rx.await.expect("Failed to receive response from BlockchainService. Probably means BlockchainService has crashed.")
    }

    async fn query_provider_forest_root(
        &self,
        provider_id: ProviderId,
    ) -> Result<H256, GetBspInfoError> {
        let (callback, rx) = tokio::sync::oneshot::channel();
        let message = BlockchainServiceCommand::QueryProviderForestRoot {
            provider_id,
            callback,
        };
        self.send(message).await;
        rx.await.expect("Failed to receive response from BlockchainService. Probably means BlockchainService has crashed.")
    }

    async fn query_storage_provider_id(
        &self,
        maybe_node_pub_key: Option<sp_core::sr25519::Public>,
    ) -> Result<Option<StorageProviderId>> {
        let (callback, rx) = tokio::sync::oneshot::channel();
        let message = BlockchainServiceCommand::QueryStorageProviderId {
            maybe_node_pub_key,
            callback,
        };
        self.send(message).await;
        rx.await.expect("Failed to receive response from BlockchainService. Probably means BlockchainService has crashed.")
    }

    async fn query_storage_provider_capacity(
        &self,
        provider_id: ProviderId,
    ) -> Result<StorageDataUnit, QueryStorageProviderCapacityError> {
        let (callback, rx) = tokio::sync::oneshot::channel();
        let message = BlockchainServiceCommand::QueryStorageProviderCapacity {
            provider_id,
            callback,
        };
        self.send(message).await;
        rx.await.expect("Failed to receive response from BlockchainService. Probably means BlockchainService has crashed.")
    }

    async fn query_available_storage_capacity(
        &self,
        provider_id: ProviderId,
    ) -> Result<StorageDataUnit, QueryAvailableStorageCapacityError> {
        let (callback, rx) = tokio::sync::oneshot::channel();
        let message = BlockchainServiceCommand::QueryAvailableStorageCapacity {
            provider_id,
            callback,
        };
        self.send(message).await;
        rx.await.expect("Failed to receive response from BlockchainService. Probably means BlockchainService has crashed.")
    }

    async fn query_users_with_debt(
        &self,
        provider_id: ProviderId,
        min_debt: Balance,
    ) -> Result<Vec<AccountId>, GetUsersWithDebtOverThresholdError> {
        let (callback, rx) = tokio::sync::oneshot::channel();
        let message = BlockchainServiceCommand::QueryUsersWithDebt {
            provider_id,
            min_debt,
            callback,
        };
        self.send(message).await;
        rx.await.expect("Failed to receive response from BlockchainService. Probably means BlockchainService has crashed.")
    }

    async fn query_worst_case_scenario_slashable_amount(
        &self,
        provider_id: ProviderId,
    ) -> Result<Option<Balance>> {
        let (callback, rx) = tokio::sync::oneshot::channel();
        let message = BlockchainServiceCommand::QueryWorstCaseScenarioSlashableAmount {
            provider_id,
            callback,
        };
        self.send(message).await;
        rx.await.expect("Failed to receive response from BlockchainService. Probably means BlockchainService has crashed.")
    }

    async fn query_slash_amount_per_max_file_size(&self) -> Result<Balance> {
        let (callback, rx) = tokio::sync::oneshot::channel();
        let message = BlockchainServiceCommand::QuerySlashAmountPerMaxFileSize { callback };
        self.send(message).await;
        rx.await.expect("Failed to receive response from BlockchainService. Probably means BlockchainService has crashed.")
    }

    async fn increase_capacity(&self, request: CapacityRequestData) -> Result<()> {
        let (callback, rx) = tokio::sync::oneshot::channel();
        let message = BlockchainServiceCommand::IncreaseCapacity { request, callback };
        self.send(message).await;
        let rx = rx.await.expect("Failed to receive response from BlockchainService. Probably means BlockchainService has crashed.");
        rx.await.expect("Failed to wait for capacity increase")
    }

    fn extrinsic_result(extrinsic: Extrinsic) -> Result<ExtrinsicResult> {
        for ev in extrinsic.events {
            match ev.event {
                storage_hub_runtime::RuntimeEvent::System(
                    frame_system::Event::ExtrinsicFailed {
                        dispatch_error,
                        dispatch_info,
                    },
                ) => {
                    return Ok(ExtrinsicResult::Failure {
                        dispatch_info,
                        dispatch_error,
                    });
                }
                storage_hub_runtime::RuntimeEvent::System(
                    frame_system::Event::ExtrinsicSuccess { dispatch_info },
                ) => {
                    return Ok(ExtrinsicResult::Success { dispatch_info });
                }
                _ => {}
            }
        }

        Err(anyhow::anyhow!(
            "Extrinsic does not contain an ExtrinsicFailed event."
        ))
    }

    async fn submit_extrinsic_with_retry(
        &self,
        call: impl Into<storage_hub_runtime::RuntimeCall> + Send,
        retry_strategy: RetryStrategy,
        with_events: bool,
    ) -> Result<Option<StorageHubEventsVec>> {
        let call = call.into();

        // Execute the extrinsic without any tip or specific nonce the first time around.
        let mut tip = retry_strategy.compute_tip(0);
        let mut nonce = None;

        for retry_count in 0..=retry_strategy.max_retries {
            debug!(target: LOG_TARGET, "Submitting transaction {:?} with tip {}", call, tip);

            let extrinsic_options = SendExtrinsicOptions::new()
                .with_tip(tip as u128)
                .with_nonce(nonce);

            let mut transaction = self
                .send_extrinsic(call.clone(), extrinsic_options)
                .await?
                .with_timeout(retry_strategy.timeout);

            let result: Result<Option<StorageHubEventsVec>, _> = if with_events {
                transaction
                    .watch_for_success_with_events(&self)
                    .await
                    .map(Some)
            } else {
                transaction.watch_for_success(&self).await.map(|_| None)
            };

            match result {
                Ok(maybe_events) => {
                    debug!(target: LOG_TARGET, "Transaction with hash {:?} succeeded", transaction.hash());
                    return Ok(maybe_events);
                }
                Err(err) => {
                    warn!(target: LOG_TARGET, "Transaction failed: {:?}", err);

                    if let Some(ref should_retry) = retry_strategy.should_retry {
                        if !should_retry(err.clone()).await {
                            return Err(anyhow::anyhow!("Exhausted retry strategy"));
                        }
                    }

                    warn!(target: LOG_TARGET, "Failed to submit transaction with hash {:?}, attempt #{}", transaction.hash(), retry_count + 1);

                    // TODO: Add pending transaction pool implementation to be able to resubmit transactions with nonces lower than the current one to avoid this transaction from being stuck.
                    if let WatchTransactionError::Timeout = err {
                        // Increase the tip to incentivise the collators to include the transaction in a block with priority
                        tip = retry_strategy.compute_tip(retry_count + 1);
                        // Reuse the same nonce since the transaction was not included in a block.
                        nonce = Some(transaction.nonce());

                        // Log warning if this is not the last retry.
                        if retry_count < retry_strategy.max_retries {
                            warn!(target: LOG_TARGET, "Retrying with increased tip {} and nonce {}", tip, transaction.nonce());
                        }
                    }
                }
            }
        }

        Err(anyhow::anyhow!("Exhausted retry strategy"))
    }

    async fn query_msp_id_of_bucket_id(
        &self,
        bucket_id: BucketId,
    ) -> Result<Option<MainStorageProviderId>, QueryMspIdOfBucketIdError> {
        let (callback, rx) = tokio::sync::oneshot::channel();
        let message = BlockchainServiceCommand::QueryMspIdOfBucketId {
            bucket_id,
            callback,
        };
        self.send(message).await;
        rx.await.expect("Failed to receive response from BlockchainService. Probably means BlockchainService has crashed.")
    }

    async fn release_forest_root_write_lock(
        &self,
        forest_root_write_tx: tokio::sync::oneshot::Sender<()>,
    ) -> Result<()> {
        let (callback, rx) = tokio::sync::oneshot::channel();
        let message = BlockchainServiceCommand::ReleaseForestRootWriteLock {
            forest_root_write_tx,
            callback,
        };
        self.send(message).await;
        rx.await.expect("Failed to receive response from BlockchainService. Probably means BlockchainService has crashed.")
    }

    /// Helper function to query all the buckets stored by an MSP that belong to a specific user.
    async fn query_buckets_of_user_stored_by_msp(
        &self,
        msp_id: ProviderId,
        user: AccountId,
    ) -> Result<Vec<BucketId>, QueryBucketsOfUserStoredByMspError> {
        let (callback, rx) = tokio::sync::oneshot::channel();
        let message = BlockchainServiceCommand::QueryBucketsOfUserStoredByMsp {
            msp_id,
            user,
            callback,
        };
        self.send(message).await;
        rx.await.expect("Failed to receive response from BlockchainService. Probably means BlockchainService has crashed.")
    }
}<|MERGE_RESOLUTION|>--- conflicted
+++ resolved
@@ -203,18 +203,16 @@
         request: FileDeletionRequest,
         callback: tokio::sync::oneshot::Sender<Result<()>>,
     },
-<<<<<<< HEAD
     IncreaseCapacity {
         request: CapacityRequestData,
         callback:
             tokio::sync::oneshot::Sender<tokio::sync::oneshot::Receiver<Result<(), anyhow::Error>>>,
-=======
+    },
     QueryBucketsOfUserStoredByMsp {
         msp_id: ProviderId,
         user: AccountId,
         callback:
             tokio::sync::oneshot::Sender<Result<Vec<BucketId>, QueryBucketsOfUserStoredByMspError>>,
->>>>>>> 832b2286
     },
 }
 
