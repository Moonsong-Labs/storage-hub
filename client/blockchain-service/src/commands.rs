use anyhow::Result;
use async_trait::async_trait;
use log::{debug, warn};
use sc_network::Multiaddr;
use serde_json::Number;
use shc_common::{
    traits::{KeyTypeOperations, StorageEnableRuntime},
    types::StorageEnableEvents,
};
use sp_api::ApiError;

use pallet_file_system_runtime_api::{
    IsStorageRequestOpenToVolunteersError, QueryBspConfirmChunksToProveForFileError,
    QueryFileEarliestVolunteerTickError, QueryMspConfirmChunksToProveForFileError,
};
use pallet_payment_streams_runtime_api::GetUsersWithDebtOverThresholdError;
use pallet_proofs_dealer_runtime_api::{
    GetChallengePeriodError, GetCheckpointChallengesError, GetProofSubmissionRecordError,
};
use pallet_storage_providers_runtime_api::{
    GetBspInfoError, QueryAvailableStorageCapacityError, QueryBucketsOfUserStoredByMspError,
    QueryEarliestChangeCapacityBlockError, QueryMspIdOfBucketIdError,
    QueryProviderMultiaddressesError, QueryStorageProviderCapacityError,
};
use shc_actors_derive::actor_command;
use shc_actors_framework::actor::ActorHandle;
use shc_common::types::{
    AccountId, Balance, BlockNumber, BucketId, ChunkId, CustomChallenge, ForestLeaf,
    MainStorageProviderId, ProofsDealerProviderId, ProviderId, RandomnessOutput, StorageDataUnit,
    StorageHubEventsVec, StorageProviderId, TickNumber,
};
use shc_forest_manager::traits::ForestStorageHandler;

use crate::{
    capacity_manager::CapacityRequestData,
    handler::BlockchainService,
    transaction::SubmittedTransaction,
    types::{
        ConfirmStoringRequest, Extrinsic, ExtrinsicResult, FileDeletionRequest, MinimalBlockInfo,
        RespondStorageRequest, RetryStrategy, SendExtrinsicOptions,
        StopStoringForInsolventUserRequest, SubmitProofRequest, WatchTransactionError,
    },
};

const LOG_TARGET: &str = "blockchain-service-interface";

/// Commands that can be sent to the BlockchainService actor.
#[actor_command(
    service = BlockchainService<FSH: ForestStorageHandler + Clone + Send + Sync + 'static, Runtime: StorageEnableRuntime>,
    default_mode = "ImmediateResponse",
    default_inner_channel_type = tokio::sync::oneshot::Receiver,
)]
<<<<<<< HEAD
pub enum BlockchainServiceCommand {
    #[command(success_type = SubmittedTransaction<Runtime>)]
=======
pub enum BlockchainServiceCommand<Runtime: StorageEnableRuntime> {
    #[command(success_type = SubmittedTransaction)]
>>>>>>> a851ae49
    SendExtrinsic {
        call: Runtime::Call,
        options: SendExtrinsicOptions,
    },
    #[command(success_type = Extrinsic<Runtime>)]
    GetExtrinsicFromBlock {
        block_hash: Runtime::Hash,
        extrinsic_hash: Runtime::Hash,
    },
    UnwatchExtrinsic {
        subscription_id: Number,
    },
    #[command(success_type = MinimalBlockInfo<Runtime>)]
    GetBestBlockInfo,
    #[command(mode = "AsyncResponse")]
    WaitForBlock {
        block_number: BlockNumber<Runtime>,
    },
    #[command(mode = "AsyncResponse")]
    WaitForNumBlocks {
        number_of_blocks: BlockNumber<Runtime>,
    },
    #[command(mode = "AsyncResponse", error_type = ApiError)]
    WaitForTick {
        tick_number: TickNumber<Runtime>,
    },
    #[command(success_type = bool, error_type = IsStorageRequestOpenToVolunteersError)]
    IsStorageRequestOpenToVolunteers {
        file_key: Runtime::Hash,
    },
    #[command(success_type = BlockNumber<Runtime>, error_type = QueryFileEarliestVolunteerTickError)]
    QueryFileEarliestVolunteerTick {
        bsp_id: ProviderId<Runtime>,
        file_key: Runtime::Hash,
    },
    #[command(success_type = BlockNumber<Runtime>, error_type = QueryEarliestChangeCapacityBlockError)]
    QueryEarliestChangeCapacityBlock {
        bsp_id: ProviderId<Runtime>,
    },
    #[command(success_type = <<Runtime as StorageEnableRuntime>::Signature as KeyTypeOperations>::Public)]
    GetNodePublicKey,
    #[command(success_type = Vec<ChunkId>, error_type = QueryBspConfirmChunksToProveForFileError)]
    QueryBspConfirmChunksToProveForFile {
        bsp_id: ProofsDealerProviderId<Runtime>,
        file_key: Runtime::Hash,
    },
    #[command(success_type = Vec<ChunkId>, error_type = QueryMspConfirmChunksToProveForFileError)]
    QueryMspConfirmChunksToProveForFile {
        msp_id: ProofsDealerProviderId<Runtime>,
        file_key: Runtime::Hash,
    },
    #[command(success_type = Vec<Multiaddr>, error_type = QueryProviderMultiaddressesError)]
    QueryProviderMultiaddresses {
        provider_id: ProviderId<Runtime>,
    },
    QueueSubmitProofRequest {
        request: SubmitProofRequest<Runtime>,
    },
    QueueConfirmBspRequest {
        request: ConfirmStoringRequest,
    },
    QueueMspRespondStorageRequest {
        request: RespondStorageRequest,
    },
    QueueStopStoringForInsolventUserRequest {
        request: StopStoringForInsolventUserRequest<Runtime>,
    },
    #[command(success_type = Vec<ForestLeaf<Runtime>>, error_type = ApiError)]
    QueryChallengesFromSeed {
        seed: RandomnessOutput<Runtime>,
        provider_id: ProofsDealerProviderId<Runtime>,
        count: u32,
    },
    #[command(success_type = Vec<ForestLeaf<Runtime>>, error_type = ApiError)]
    QueryForestChallengesFromSeed {
        seed: RandomnessOutput<Runtime>,
        provider_id: ProofsDealerProviderId<Runtime>,
    },
    #[command(success_type = BlockNumber<Runtime>, error_type = GetProofSubmissionRecordError)]
    QueryLastTickProviderSubmittedProof {
        provider_id: ProofsDealerProviderId<Runtime>,
    },
    #[command(success_type = BlockNumber<Runtime>, error_type = GetChallengePeriodError)]
    QueryChallengePeriod {
        provider_id: ProofsDealerProviderId<Runtime>,
    },
    #[command(success_type = BlockNumber<Runtime>, error_type = GetProofSubmissionRecordError)]
    QueryNextChallengeTickForProvider {
        provider_id: ProofsDealerProviderId<Runtime>,
    },
    #[command(success_type = BlockNumber<Runtime>, error_type = ApiError)]
    QueryLastCheckpointChallengeTick,
    #[command(success_type = Vec<CustomChallenge<Runtime>>, error_type = GetCheckpointChallengesError)]
    QueryLastCheckpointChallenges {
        tick: BlockNumber<Runtime>,
    },
    #[command(success_type = Runtime::Hash, error_type = GetBspInfoError)]
    QueryProviderForestRoot {
        provider_id: ProviderId<Runtime>,
    },
    #[command(success_type = StorageDataUnit<Runtime>, error_type = QueryStorageProviderCapacityError)]
    QueryStorageProviderCapacity {
        provider_id: ProviderId<Runtime>,
    },
    #[command(success_type = StorageDataUnit<Runtime>, error_type = QueryAvailableStorageCapacityError)]
    QueryAvailableStorageCapacity {
        provider_id: ProviderId<Runtime>,
    },
    #[command(success_type = Option<StorageProviderId<Runtime>>)]
    QueryStorageProviderId {
        maybe_node_pub_key:
            Option<<<Runtime as StorageEnableRuntime>::Signature as KeyTypeOperations>::Public>,
    },
    #[command(success_type = Vec<AccountId<Runtime>>, error_type = GetUsersWithDebtOverThresholdError)]
    QueryUsersWithDebt {
        provider_id: ProviderId<Runtime>,
        min_debt: Balance<Runtime>,
    },
    #[command(success_type = Option<Balance<Runtime>>)]
    QueryWorstCaseScenarioSlashableAmount {
        provider_id: ProviderId<Runtime>,
    },
    #[command(success_type = Balance<Runtime>)]
    QuerySlashAmountPerMaxFileSize,
    #[command(success_type = Option<MainStorageProviderId<Runtime>>, error_type = QueryMspIdOfBucketIdError)]
    QueryMspIdOfBucketId {
        bucket_id: BucketId<Runtime>,
    },
    ReleaseForestRootWriteLock {
        forest_root_write_tx: tokio::sync::oneshot::Sender<()>,
    },
    QueueFileDeletionRequest {
        request: FileDeletionRequest<Runtime>,
    },
    #[command(mode = "AsyncResponse")]
    IncreaseCapacity {
        request: CapacityRequestData<Runtime>,
    },
    #[command(success_type = Vec<BucketId<Runtime>>, error_type = QueryBucketsOfUserStoredByMspError)]
    QueryBucketsOfUserStoredByMsp {
        msp_id: ProviderId<Runtime>,
        user: AccountId<Runtime>,
    },
}

/// Interface for interacting with the BlockchainService actor.
#[async_trait]
pub trait BlockchainServiceCommandInterfaceExt<Runtime: StorageEnableRuntime>:
    BlockchainServiceCommandInterface<Runtime>
{
    /// Helper function to check if an extrinsic failed or succeeded in a block.
    fn extrinsic_result(extrinsic: Extrinsic<Runtime>) -> Result<ExtrinsicResult>;

    /// Helper function to submit an extrinsic with a retry strategy. Returns when the extrinsic is
    /// included in a block or when the retry strategy is exhausted.
    async fn submit_extrinsic_with_retry(
        &self,
        call: impl Into<Runtime::Call> + Send,
        options: SendExtrinsicOptions,
        retry_strategy: RetryStrategy,
        with_events: bool,
    ) -> Result<Option<StorageHubEventsVec<Runtime>>>;
}

/// Implement the BlockchainServiceInterface for the ActorHandle<BlockchainService>.
#[async_trait]
impl<FSH, Runtime> BlockchainServiceCommandInterfaceExt<Runtime>
    for ActorHandle<BlockchainService<FSH, Runtime>>
where
    FSH: ForestStorageHandler + Clone + Send + Sync + 'static,
    Runtime: StorageEnableRuntime,
{
    fn extrinsic_result(extrinsic: Extrinsic<Runtime>) -> Result<ExtrinsicResult> {
        for ev in extrinsic.events {
            match ev.event.into() {
                StorageEnableEvents::System(frame_system::Event::ExtrinsicFailed {
                    dispatch_error,
                    dispatch_info,
                }) => {
                    return Ok(ExtrinsicResult::Failure {
                        dispatch_info,
                        dispatch_error,
                    });
                }
                StorageEnableEvents::System(frame_system::Event::ExtrinsicSuccess {
                    dispatch_info,
                }) => {
                    return Ok(ExtrinsicResult::Success { dispatch_info });
                }
                _ => {}
            }
        }

        Err(anyhow::anyhow!(
            "Extrinsic does not contain an ExtrinsicFailed event."
        ))
    }

    async fn submit_extrinsic_with_retry(
        &self,
        call: impl Into<Runtime::Call> + Send,
        options: SendExtrinsicOptions,
        retry_strategy: RetryStrategy,
        with_events: bool,
    ) -> Result<Option<StorageHubEventsVec<Runtime>>> {
        let call = call.into();

        // Execute the extrinsic without any tip or specific nonce the first time around.
        let mut tip = retry_strategy.compute_tip(0);
        let mut nonce = None;

        for retry_count in 0..=retry_strategy.max_retries {
            debug!(target: LOG_TARGET, "Submitting transaction {:?} with tip {}", call, tip);

            let extrinsic_options = SendExtrinsicOptions::new(options.timeout())
                .with_tip(tip as u128)
                .with_nonce(nonce);

            let mut transaction = self.send_extrinsic(call.clone(), extrinsic_options).await?;

            let result: Result<Option<StorageHubEventsVec<Runtime>>, _> = if with_events {
                transaction
                    .watch_for_success_with_events(&self)
                    .await
                    .map(Some)
            } else {
                transaction.watch_for_success(&self).await.map(|_| None)
            };

            match result {
                Ok(maybe_events) => {
                    debug!(target: LOG_TARGET, "Transaction with hash {:?} succeeded", transaction.hash());
                    return Ok(maybe_events);
                }
                Err(err) => {
                    warn!(target: LOG_TARGET, "Transaction failed: {:?}", err);

                    if let Some(ref should_retry) = retry_strategy.should_retry {
                        if !should_retry(err.clone()).await {
                            return Err(anyhow::anyhow!("Exhausted retry strategy"));
                        }
                    }

                    warn!(target: LOG_TARGET, "Failed to submit transaction with hash {:?}, attempt #{}", transaction.hash(), retry_count + 1);

                    // TODO: Add pending transaction pool implementation to be able to resubmit transactions with nonces lower than the current one to avoid this transaction from being stuck.
                    if let WatchTransactionError::Timeout = err {
                        // Increase the tip to incentivise the collators to include the transaction in a block with priority
                        tip = retry_strategy.compute_tip(retry_count + 1);
                        // Reuse the same nonce since the transaction was not included in a block.
                        nonce = Some(transaction.nonce());

                        // Log warning if this is not the last retry.
                        if retry_count < retry_strategy.max_retries {
                            warn!(target: LOG_TARGET, "Retrying with increased tip {} and nonce {}", tip, transaction.nonce());
                        }
                    }
                }
            }
        }

        Err(anyhow::anyhow!("Exhausted retry strategy"))
    }
}<|MERGE_RESOLUTION|>--- conflicted
+++ resolved
@@ -50,13 +50,8 @@
     default_mode = "ImmediateResponse",
     default_inner_channel_type = tokio::sync::oneshot::Receiver,
 )]
-<<<<<<< HEAD
-pub enum BlockchainServiceCommand {
+pub enum BlockchainServiceCommand<Runtime: StorageEnableRuntime> {
     #[command(success_type = SubmittedTransaction<Runtime>)]
-=======
-pub enum BlockchainServiceCommand<Runtime: StorageEnableRuntime> {
-    #[command(success_type = SubmittedTransaction)]
->>>>>>> a851ae49
     SendExtrinsic {
         call: Runtime::Call,
         options: SendExtrinsicOptions,
