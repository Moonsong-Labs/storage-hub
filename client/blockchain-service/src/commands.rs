use anyhow::Result;
use async_trait::async_trait;
use log::{debug, warn};
use sc_network::Multiaddr;
use shc_common::{
    traits::{KeyTypeOperations, StorageEnableRuntime},
    types::StorageEnableEvents,
};
use sp_api::ApiError;

use pallet_file_system_runtime_api::{
    IsStorageRequestOpenToVolunteersError, QueryBspConfirmChunksToProveForFileError,
    QueryBspsVolunteeredForFileError, QueryFileEarliestVolunteerTickError,
    QueryMspConfirmChunksToProveForFileError,
};
use pallet_payment_streams_runtime_api::GetUsersWithDebtOverThresholdError;
use pallet_proofs_dealer_runtime_api::{
    GetChallengePeriodError, GetCheckpointChallengesError, GetProofSubmissionRecordError,
};
use pallet_storage_providers_runtime_api::{
    GetBspInfoError, QueryAvailableStorageCapacityError, QueryBucketsOfUserStoredByMspError,
    QueryEarliestChangeCapacityBlockError, QueryMspIdOfBucketIdError,
    QueryProviderMultiaddressesError, QueryStorageProviderCapacityError,
};
use shc_actors_derive::actor_command;
use shc_actors_framework::actor::ActorHandle;
use shc_common::types::{
    AccountId, BackupStorageProviderId, Balance, BlockNumber, BucketId, ChunkId, CustomChallenge,
    FileKey, ForestLeaf, MainStorageProviderId, ProofsDealerProviderId, ProviderId,
    RandomnessOutput, StorageDataUnit, StorageHubEventsVec, StorageProviderId, TickNumber,
};
use shc_forest_manager::traits::ForestStorageHandler;

use crate::{
    capacity_manager::CapacityRequestData,
    events::NewStorageRequest,
    handler::BlockchainService,
    transaction_manager::wait_for_transaction_status,
    types::{
        ConfirmStoringRequest, Extrinsic, ExtrinsicResult, FileDeletionRequest,
        FileKeyStatusUpdate, MinimalBlockInfo, RespondStorageRequest, RetryStrategy,
        SendExtrinsicOptions, StatusToWait, StopStoringForInsolventUserRequest, SubmitProofRequest,
        SubmittedExtrinsicInfo, WatchTransactionError,
    },
};

const LOG_TARGET: &str = "blockchain-service-interface";

/// Commands that can be sent to the BlockchainService actor.
#[actor_command(
    service = BlockchainService<FSH: ForestStorageHandler<Runtime> + Clone + Send + Sync + 'static, Runtime: StorageEnableRuntime>,
    default_mode = "ImmediateResponse",
    default_inner_channel_type = tokio::sync::oneshot::Receiver,
)]
pub enum BlockchainServiceCommand<Runtime: StorageEnableRuntime> {
    #[command(success_type = SubmittedExtrinsicInfo<Runtime>)]
    SendExtrinsic {
        call: Runtime::Call,
        options: SendExtrinsicOptions,
    },
    #[command(success_type = Extrinsic<Runtime>)]
    GetExtrinsicFromBlock {
        block_hash: Runtime::Hash,
        extrinsic_hash: Runtime::Hash,
    },
    #[command(success_type = MinimalBlockInfo<Runtime>)]
    GetBestBlockInfo,
    #[command(mode = "AsyncResponse")]
    WaitForBlock { block_number: BlockNumber<Runtime> },
    #[command(mode = "AsyncResponse")]
    WaitForNumBlocks {
        number_of_blocks: BlockNumber<Runtime>,
    },
    #[command(mode = "AsyncResponse", error_type = ApiError)]
    WaitForTick { tick_number: TickNumber<Runtime> },
    #[command(success_type = bool, error_type = IsStorageRequestOpenToVolunteersError)]
    IsStorageRequestOpenToVolunteers { file_key: Runtime::Hash },
    #[command(success_type = BlockNumber<Runtime>, error_type = QueryFileEarliestVolunteerTickError)]
    QueryFileEarliestVolunteerTick {
        bsp_id: ProviderId<Runtime>,
        file_key: Runtime::Hash,
    },
    #[command(success_type = BlockNumber<Runtime>, error_type = QueryEarliestChangeCapacityBlockError)]
    QueryEarliestChangeCapacityBlock { bsp_id: ProviderId<Runtime> },
    #[command(success_type = <<Runtime as StorageEnableRuntime>::Signature as KeyTypeOperations>::Public)]
    GetNodePublicKey,
    #[command(success_type = Vec<ChunkId>, error_type = QueryBspConfirmChunksToProveForFileError)]
    QueryBspConfirmChunksToProveForFile {
        bsp_id: ProofsDealerProviderId<Runtime>,
        file_key: Runtime::Hash,
    },
    #[command(success_type = Vec<ChunkId>, error_type = QueryMspConfirmChunksToProveForFileError)]
    QueryMspConfirmChunksToProveForFile {
        msp_id: ProofsDealerProviderId<Runtime>,
        file_key: Runtime::Hash,
    },
    #[command(success_type = bool, error_type = QueryBspsVolunteeredForFileError)]
    QueryBspVolunteeredForFile {
        bsp_id: BackupStorageProviderId<Runtime>,
        file_key: Runtime::Hash,
    },
    #[command(success_type = Vec<Multiaddr>, error_type = QueryProviderMultiaddressesError)]
    QueryProviderMultiaddresses { provider_id: ProviderId<Runtime> },
    QueueSubmitProofRequest {
        request: SubmitProofRequest<Runtime>,
    },
    QueueConfirmBspRequest {
        request: ConfirmStoringRequest<Runtime>,
    },
    #[command(mode = "FireAndForget")]
    QueueMspRespondStorageRequest {
        request: RespondStorageRequest<Runtime>,
    },
    QueueStopStoringForInsolventUserRequest {
        request: StopStoringForInsolventUserRequest<Runtime>,
    },
    #[command(success_type = Vec<ForestLeaf<Runtime>>, error_type = ApiError)]
    QueryChallengesFromSeed {
        seed: RandomnessOutput<Runtime>,
        provider_id: ProofsDealerProviderId<Runtime>,
        count: u32,
    },
    #[command(success_type = Vec<ForestLeaf<Runtime>>, error_type = ApiError)]
    QueryForestChallengesFromSeed {
        seed: RandomnessOutput<Runtime>,
        provider_id: ProofsDealerProviderId<Runtime>,
    },
    #[command(success_type = BlockNumber<Runtime>, error_type = GetProofSubmissionRecordError)]
    QueryLastTickProviderSubmittedProof {
        provider_id: ProofsDealerProviderId<Runtime>,
    },
    #[command(success_type = BlockNumber<Runtime>, error_type = GetChallengePeriodError)]
    QueryChallengePeriod {
        provider_id: ProofsDealerProviderId<Runtime>,
    },
    #[command(success_type = BlockNumber<Runtime>, error_type = GetProofSubmissionRecordError)]
    QueryNextChallengeTickForProvider {
        provider_id: ProofsDealerProviderId<Runtime>,
    },
    #[command(success_type = BlockNumber<Runtime>, error_type = ApiError)]
    QueryLastCheckpointChallengeTick,
    #[command(success_type = Vec<CustomChallenge<Runtime>>, error_type = GetCheckpointChallengesError)]
    QueryLastCheckpointChallenges { tick: BlockNumber<Runtime> },
    #[command(success_type = Runtime::Hash, error_type = GetBspInfoError)]
    QueryProviderForestRoot { provider_id: ProviderId<Runtime> },
    #[command(success_type = StorageDataUnit<Runtime>, error_type = QueryStorageProviderCapacityError)]
    QueryStorageProviderCapacity { provider_id: ProviderId<Runtime> },
    #[command(success_type = StorageDataUnit<Runtime>, error_type = QueryAvailableStorageCapacityError)]
    QueryAvailableStorageCapacity { provider_id: ProviderId<Runtime> },
    #[command(success_type = Option<StorageProviderId<Runtime>>)]
    QueryStorageProviderId {
        maybe_node_pub_key:
            Option<<<Runtime as StorageEnableRuntime>::Signature as KeyTypeOperations>::Public>,
    },
    #[command(success_type = Vec<AccountId<Runtime>>, error_type = GetUsersWithDebtOverThresholdError)]
    QueryUsersWithDebt {
        provider_id: ProviderId<Runtime>,
        min_debt: Balance<Runtime>,
    },
    #[command(success_type = Option<Balance<Runtime>>)]
    QueryWorstCaseScenarioSlashableAmount { provider_id: ProviderId<Runtime> },
    #[command(success_type = Balance<Runtime>)]
    QuerySlashAmountPerMaxFileSize,
    #[command(success_type = Option<MainStorageProviderId<Runtime>>, error_type = QueryMspIdOfBucketIdError)]
    QueryMspIdOfBucketId { bucket_id: BucketId<Runtime> },
    ReleaseForestRootWriteLock {
        forest_root_write_tx: tokio::sync::oneshot::Sender<()>,
    },
    QueueFileDeletionRequest {
        request: FileDeletionRequest<Runtime>,
    },
    #[command(mode = "AsyncResponse")]
    IncreaseCapacity {
        request: CapacityRequestData<Runtime>,
    },
    #[command(success_type = Vec<BucketId<Runtime>>, error_type = QueryBucketsOfUserStoredByMspError)]
    QueryBucketsOfUserStoredByMsp {
        msp_id: ProviderId<Runtime>,
        user: AccountId<Runtime>,
    },
    #[command(success_type = ())]
    RegisterBspDistributing {
        file_key: FileKey,
        bsp_id: BackupStorageProviderId<Runtime>,
    },
    #[command(success_type = ())]
    UnregisterBspDistributing {
        file_key: FileKey,
        bsp_id: BackupStorageProviderId<Runtime>,
    },
    #[command(success_type = Vec<BucketId<Runtime>>)]
    QueryBucketsForMsp { msp_id: ProviderId<Runtime> },
    /// Query pending storage requests for the MSP.
    /// If `file_keys` is provided, only query those specific storage requests from storage.
    /// If `file_keys` is None, returns all pending storage requests via runtime API.
    #[command(success_type = Vec<NewStorageRequest<Runtime>>)]
<<<<<<< HEAD
    QueryPendingStorageRequests { file_keys: Option<Vec<FileKey>> },
=======
    QueryPendingStorageRequests {
        maybe_file_keys: Option<Vec<FileKey>>,
    },
>>>>>>> b8ed01b7
    /// Set the terminal status of a file key in the MSP upload pipeline.
    ///
    /// Used by tasks to update the status of a file key after processing.
    /// Only terminal statuses are allowed—`Processing` is set exclusively by the
    /// blockchain service when emitting [`NewStorageRequest`] events.
    ///
    /// See [`FileKeyStatusUpdate`] for available statuses.
    #[command(mode = "FireAndForget")]
    SetFileKeyStatus {
        file_key: FileKey,
        status: FileKeyStatusUpdate,
    },
    /// Remove a file key from the status tracking.
    ///
    /// Used by tasks to enable retry on the next block cycle:
    /// - After proof errors (to retry with regenerated proofs)
    /// - After extrinsic submission failures (may be transient)
    #[command(mode = "FireAndForget")]
    RemoveFileKeyStatus { file_key: FileKey },
}

/// Interface for interacting with the BlockchainService actor.
#[async_trait]
pub trait BlockchainServiceCommandInterfaceExt<Runtime: StorageEnableRuntime>:
    BlockchainServiceCommandInterface<Runtime>
{
    /// Helper function to check if an extrinsic failed or succeeded in a block.
    fn extrinsic_result(extrinsic: Extrinsic<Runtime>) -> Result<ExtrinsicResult>;

    /// Helper function to submit an extrinsic with a retry strategy. Returns when the extrinsic is
    /// included in a block or when the retry strategy is exhausted.
    async fn submit_extrinsic_with_retry(
        &self,
        call: impl Into<Runtime::Call> + Send,
        options: SendExtrinsicOptions,
        retry_strategy: RetryStrategy,
        with_events: bool,
    ) -> Result<Option<StorageHubEventsVec<Runtime>>>;
}

/// Implement the BlockchainServiceInterface for the ActorHandle<BlockchainService>.
#[async_trait]
impl<FSH, Runtime> BlockchainServiceCommandInterfaceExt<Runtime>
    for ActorHandle<BlockchainService<FSH, Runtime>>
where
    FSH: ForestStorageHandler<Runtime> + Clone + Send + Sync + 'static,
    Runtime: StorageEnableRuntime,
{
    fn extrinsic_result(extrinsic: Extrinsic<Runtime>) -> Result<ExtrinsicResult> {
        for ev in extrinsic.events {
            match ev.event.into() {
                StorageEnableEvents::System(frame_system::Event::ExtrinsicFailed {
                    dispatch_error,
                    dispatch_info,
                }) => {
                    return Ok(ExtrinsicResult::Failure {
                        dispatch_info,
                        dispatch_error,
                    });
                }
                StorageEnableEvents::System(frame_system::Event::ExtrinsicSuccess {
                    dispatch_info,
                }) => {
                    return Ok(ExtrinsicResult::Success { dispatch_info });
                }
                _ => {}
            }
        }

        Err(anyhow::anyhow!(
            "Extrinsic does not contain an ExtrinsicFailed event."
        ))
    }

    async fn submit_extrinsic_with_retry(
        &self,
        call: impl Into<Runtime::Call> + Send,
        options: SendExtrinsicOptions,
        retry_strategy: RetryStrategy,
        with_events: bool,
    ) -> Result<Option<StorageHubEventsVec<Runtime>>> {
        let call = call.into();

        // Execute the extrinsic without any tip or specific nonce the first time around.
        let mut tip = retry_strategy.compute_tip(0);
        let mut nonce = None;

        for retry_count in 0..=retry_strategy.max_retries {
            debug!(target: LOG_TARGET, "Submitting transaction {:?} with tip {}", call, tip);

            let extrinsic_options =
                SendExtrinsicOptions::new(options.timeout(), options.module(), options.method())
                    .with_tip(tip as u128)
                    .with_nonce(nonce);

            let submitted_ext_info = self.send_extrinsic(call.clone(), extrinsic_options).await?;

            // Wait for transaction to be included in a block
            let result = wait_for_transaction_status(
                submitted_ext_info.nonce,
                submitted_ext_info.status_subscription.clone(),
                StatusToWait::InBlock,
                options.timeout(),
            )
            .await;

            match result {
                Ok(block_hash) => {
                    debug!(target: LOG_TARGET, "Transaction with hash {:?} succeeded", submitted_ext_info.hash);

                    if with_events {
                        let extrinsic = self
                            .get_extrinsic_from_block(block_hash, submitted_ext_info.hash)
                            .await?;
                        return Ok(Some(extrinsic.events));
                    } else {
                        return Ok(None);
                    }
                }
                Err(err) => {
                    warn!(target: LOG_TARGET, "Transaction failed: {:?}", err);

                    if let Some(ref should_retry) = retry_strategy.should_retry {
                        if !should_retry(err.clone()).await {
                            return Err(anyhow::anyhow!("Exhausted retry strategy"));
                        }
                    }

                    warn!(target: LOG_TARGET, "Failed to submit transaction with hash {:?}, attempt #{}", submitted_ext_info.hash, retry_count + 1);

                    if let WatchTransactionError::Timeout = err {
                        // Increase the tip to incentivise the collators to include the transaction in a block with priority
                        tip = retry_strategy.compute_tip(retry_count + 1);
                        // Reuse the same nonce since the transaction was not included in a block.
                        nonce = Some(submitted_ext_info.nonce);

                        // Log warning if this is not the last retry.
                        if retry_count < retry_strategy.max_retries {
                            warn!(target: LOG_TARGET, "Retrying with increased tip {} and nonce {}", tip, submitted_ext_info.nonce);
                        }
                    }
                }
            }
        }

        Err(anyhow::anyhow!("Exhausted retry strategy"))
    }
}<|MERGE_RESOLUTION|>--- conflicted
+++ resolved
@@ -194,13 +194,9 @@
     /// If `file_keys` is provided, only query those specific storage requests from storage.
     /// If `file_keys` is None, returns all pending storage requests via runtime API.
     #[command(success_type = Vec<NewStorageRequest<Runtime>>)]
-<<<<<<< HEAD
-    QueryPendingStorageRequests { file_keys: Option<Vec<FileKey>> },
-=======
     QueryPendingStorageRequests {
         maybe_file_keys: Option<Vec<FileKey>>,
     },
->>>>>>> b8ed01b7
     /// Set the terminal status of a file key in the MSP upload pipeline.
     ///
     /// Used by tasks to update the status of a file key after processing.
