--- conflicted
+++ resolved
@@ -60,7 +60,6 @@
             Result<Vec<ChunkId>, QueryBspConfirmChunksToProveForFileError>,
         >,
     },
-<<<<<<< HEAD
     // TODO: update this with proper types
     QueueSubmitProofRequest {
         request: SubmitProofRequest,
@@ -69,7 +68,7 @@
     QueueConfirmBspRequest {
         request: ConfirmStoringRequest,
         callback: tokio::sync::oneshot::Sender<Result<()>>,
-=======
+    },
     QueryChallengesFromSeed {
         seed: RandomnessOutput,
         provider_id: ProviderId,
@@ -99,7 +98,6 @@
     QueryProviderForestRoot {
         provider_id: ProviderId,
         callback: tokio::sync::oneshot::Sender<Result<H256, GetBspInfoError>>,
->>>>>>> f911685c
     },
 }
 
@@ -145,13 +143,12 @@
         file_key: H256,
     ) -> Result<Vec<ChunkId>, QueryBspConfirmChunksToProveForFileError>;
 
-<<<<<<< HEAD
     // Queue a SubmitProofRequest to be processed.
     async fn queue_submit_proof_request(&self, request: SubmitProofRequest) -> Result<()>;
 
     // Queue a ConfirmBspRequest to be processed.
     async fn queue_confirm_bsp_request(&self, request: ConfirmStoringRequest) -> Result<()>;
-=======
+
     /// Query the challenges that a Provider needs to submit for a given seed.
     async fn query_challenges_from_seed(
         &self,
@@ -190,7 +187,6 @@
         &self,
         provider_id: ProviderId,
     ) -> Result<H256, GetBspInfoError>;
->>>>>>> f911685c
 }
 
 /// Implement the BlockchainServiceInterface for the ActorHandle<BlockchainService>.
@@ -319,11 +315,20 @@
         rx.await.expect("Failed to receive response from BlockchainService. Probably means BlockchainService has crashed.")
     }
 
-<<<<<<< HEAD
     async fn queue_submit_proof_request(&self, request: SubmitProofRequest) -> Result<()> {
         let (callback, rx) = tokio::sync::oneshot::channel();
         let message = BlockchainServiceCommand::QueueSubmitProofRequest { request, callback };
-=======
+        self.send(message).await;
+        rx.await.expect("Failed to receive response from BlockchainService. Probably means BlockchainService has crashed.")
+    }
+
+    async fn queue_confirm_bsp_request(&self, request: ConfirmStoringRequest) -> Result<()> {
+        let (callback, rx) = tokio::sync::oneshot::channel();
+        let message = BlockchainServiceCommand::QueueConfirmBspRequest { request, callback };
+        self.send(message).await;
+        rx.await.expect("Failed to receive response from BlockchainService. Probably means BlockchainService has crashed.")
+    }
+
     async fn query_challenges_from_seed(
         &self,
         seed: RandomnessOutput,
@@ -338,16 +343,10 @@
             count,
             callback,
         };
->>>>>>> f911685c
-        self.send(message).await;
-        rx.await.expect("Failed to receive response from BlockchainService. Probably means BlockchainService has crashed.")
-    }
-
-<<<<<<< HEAD
-    async fn queue_confirm_bsp_request(&self, request: ConfirmStoringRequest) -> Result<()> {
-        let (callback, rx) = tokio::sync::oneshot::channel();
-        let message = BlockchainServiceCommand::QueueConfirmBspRequest { request, callback };
-=======
+        self.send(message).await;
+        rx.await.expect("Failed to receive response from BlockchainService. Probably means BlockchainService has crashed.")
+    }
+
     async fn query_forest_challenges_from_seed(
         &self,
         seed: RandomnessOutput,
@@ -402,7 +401,6 @@
             provider_id,
             callback,
         };
->>>>>>> f911685c
         self.send(message).await;
         rx.await.expect("Failed to receive response from BlockchainService. Probably means BlockchainService has crashed.")
     }
