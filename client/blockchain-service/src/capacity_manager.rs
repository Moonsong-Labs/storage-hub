--- conflicted
+++ resolved
@@ -6,11 +6,7 @@
 use sc_client_api::HeaderBackend;
 use sp_api::ProvideRuntimeApi;
 use sp_core::H256;
-<<<<<<< HEAD
-use sp_runtime::traits::{CheckedAdd, One, Saturating, Zero};
-=======
 use sp_runtime::traits::{CheckedAdd, CheckedDiv, One, Saturating, Zero};
->>>>>>> ede2499b
 
 use pallet_storage_providers_runtime_api::{
     QueryEarliestChangeCapacityBlockError, QueryStorageProviderCapacityError, StorageProvidersApi,
@@ -114,12 +110,8 @@
         let jumps_needed = total_required
             .saturating_add(self.capacity_config.jump_capacity)
             .saturating_sub(One::one())
-<<<<<<< HEAD
-            / self.capacity_config.jump_capacity;
-=======
             .checked_div(&self.capacity_config.jump_capacity)
             .unwrap_or(One::one());
->>>>>>> ede2499b
         let total_jump_capacity = jumps_needed * self.capacity_config.jump_capacity;
 
         // Calculate new total capacity
