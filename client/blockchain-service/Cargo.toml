--- conflicted
+++ resolved
@@ -25,6 +25,7 @@
 serde_json = { workspace = true }
 codec = { workspace = true }
 serde = { workspace = true, default-features = true }
+rocksdb = { workspace = true }
 
 # Substrate
 frame-support = { workspace = true }
@@ -59,13 +60,9 @@
 # Local pallets
 pallet-file-system = { workspace = true }
 pallet-file-system-runtime-api = { workspace = true }
-<<<<<<< HEAD
-rocksdb = { workspace = true }
-=======
 pallet-payment-streams = { workspace = true }
 pallet-payment-streams-runtime-api = { workspace = true }
 pallet-proofs-dealer = { workspace = true }
 pallet-proofs-dealer-runtime-api = { workspace = true }
 pallet-storage-providers = { workspace = true }
-pallet-storage-providers-runtime-api = { workspace = true }
->>>>>>> ec9b652d
+pallet-storage-providers-runtime-api = { workspace = true }