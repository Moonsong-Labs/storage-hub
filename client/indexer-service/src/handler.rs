use anyhow::anyhow;
use bigdecimal::BigDecimal;
use codec::Encode;
use diesel_async::AsyncConnection;
use futures::prelude::*;
use log::{error, info};
use std::sync::Arc;
use thiserror::Error;

use pallet_file_system_runtime_api::FileSystemApi;
use pallet_storage_providers_runtime_api::StorageProvidersApi;
use sc_client_api::{BlockBackend, BlockchainEvents};
use shc_actors_framework::actor::{Actor, ActorEventLoop};
use shc_common::{
    blockchain_utils::{
        convert_raw_multiaddress_to_multiaddr, get_ethereum_block_hash, get_events_at_block,
        EventsRetrievalError,
    },
    traits::StorageEnableRuntime,
    types::{StorageEnableEvents, StorageHubClient, StorageProviderId},
};
use shc_indexer_db::{models::*, DbConnection, DbPool, OnchainBspId, OnchainMspId};
use sp_api::ProvideRuntimeApi;
use sp_core::H256;
use sp_runtime::traits::{Header, NumberFor, SaturatedConversion};

mod fishing;
mod lite;

pub(crate) const LOG_TARGET: &str = "indexer-service";

// Since the indexed data should be used directly from the database,
// we don't need to implement commands.
#[derive(Debug)]
pub enum IndexerServiceCommand {}

// The IndexerService actor
pub struct IndexerService<Runtime: StorageEnableRuntime> {
    client: Arc<StorageHubClient<Runtime::RuntimeApi>>,
    db_pool: DbPool,
    indexer_mode: crate::IndexerMode,
}

// Implement the Actor trait for IndexerService
impl<Runtime: StorageEnableRuntime> Actor for IndexerService<Runtime> {
    type Message = IndexerServiceCommand;
    type EventLoop = IndexerServiceEventLoop<Runtime>;
    type EventBusProvider = (); // We're not using an event bus for now

    fn handle_message(
        &mut self,
        message: Self::Message,
    ) -> impl std::future::Future<Output = ()> + Send {
        async move {
            match message {
                // No commands for now
            }
        }
    }

    fn get_event_bus_provider(&self) -> &Self::EventBusProvider {
        &()
    }
}

// Implement methods for IndexerService
impl<Runtime: StorageEnableRuntime> IndexerService<Runtime> {
    pub fn new(
        client: Arc<StorageHubClient<Runtime::RuntimeApi>>,
        db_pool: DbPool,
        indexer_mode: crate::IndexerMode,
    ) -> Self {
        Self {
            client,
            db_pool,
            indexer_mode,
        }
    }

    async fn handle_finality_notification<Block>(
        &mut self,
        notification: sc_client_api::FinalityNotification<Block>,
    ) -> Result<(), HandleFinalityNotificationError>
    where
        Block: sp_runtime::traits::Block<Hash = H256>,
        Block::Header: Header,
    {
        let finalized_block_hash = notification.hash;
        let finalized_block_number: u64 = (*notification.header.number()).saturated_into();

        info!(target: LOG_TARGET, "Finality notification (#{}): {}", finalized_block_number, finalized_block_hash);

        let mut db_conn = self.db_pool.get().await?;

        let service_state = ServiceState::get(&mut db_conn).await?;

        let mut next_block = service_state.last_indexed_finalized_block as u64;
        next_block = next_block.saturating_add(1);

        while next_block <= finalized_block_number {
            let block_hash = self
                .client
                .block_hash(next_block.saturated_into())?
                .ok_or(HandleFinalityNotificationError::BlockHashNotFound)?;
            let next_block_rt: NumberFor<Runtime::Block> = next_block.saturated_into();
            self.index_block(&mut db_conn, next_block_rt, block_hash)
                .await?;
            next_block = next_block.saturating_add(1);
        }

        Ok(())
    }

    async fn index_block<'a, 'b: 'a>(
        &'b self,
        conn: &mut DbConnection<'a>,
        block_number: NumberFor<Runtime::Block>,
        block_hash: H256,
    ) -> Result<(), IndexBlockError> {
        info!(target: LOG_TARGET, "Indexing block #{}: {}", block_number, block_hash);

        let block_events = get_events_at_block::<Runtime>(&self.client, &block_hash)?;

        // Build a map of extrinsic index to transaction hash for events in a block.
        let evm_tx_map: std::collections::HashMap<u32, H256> =
            Runtime::build_transaction_hash_map(&block_events);

        conn.transaction::<(), IndexBlockError, _>(move |conn| {
            Box::pin(async move {
                for ev in &block_events {
                    // Get the EVM transaction hash for the event if it exists
                    let maybe_evm_tx_hash =
                        if let frame_system::Phase::ApplyExtrinsic(idx) = ev.phase {
                            evm_tx_map.get(&idx).copied()
                        } else {
                            None
                        };

                    self.route_event(
                        conn,
                        &ev.event.clone().into(),
                        block_hash,
                        block_number,
                        maybe_evm_tx_hash,
                    )
                    .await?;
                }

                // Update the last indexed finalized block after indexing all events
                let block_number_u64: u64 = block_number.saturated_into();
                let block_number_i64: i64 = block_number_u64 as i64;
                ServiceState::update(conn, block_number_i64).await?;

                Ok(())
            })
        })
        .await?;

        info!(target: LOG_TARGET, "Successfully indexed block #{}: {}", block_number, block_hash);

        Ok(())
    }

    async fn route_event<'a, 'b: 'a>(
        &'b self,
        conn: &mut DbConnection<'a>,
        event: &StorageEnableEvents<Runtime>,
        block_hash: H256,
        block_number: NumberFor<Runtime::Block>,
        evm_tx_hash: Option<H256>,
    ) -> Result<(), IndexBlockError> {
        match self.indexer_mode {
            crate::IndexerMode::Full => {
                self.index_event(conn, event, block_hash, block_number, evm_tx_hash)
                    .await
            }
            crate::IndexerMode::Lite => {
                self.index_event_lite(conn, event, block_hash, block_number, evm_tx_hash)
                    .await
            }
            crate::IndexerMode::Fishing => {
                self.index_event_fishing(conn, event, block_hash, block_number, evm_tx_hash)
                    .await
            }
        }
    }

    async fn index_event<'a, 'b: 'a>(
        &'b self,
        conn: &mut DbConnection<'a>,
        event: &StorageEnableEvents<Runtime>,
        block_hash: H256,
        block_number: NumberFor<Runtime::Block>,
        evm_tx_hash: Option<H256>,
    ) -> Result<(), IndexBlockError> {
        match event {
            StorageEnableEvents::BucketNfts(event) => {
                self.index_bucket_nfts_event(conn, event).await?
            }
            StorageEnableEvents::FileSystem(event) => {
                self.index_file_system_event(conn, event, block_hash, block_number, evm_tx_hash)
                    .await?
            }
            StorageEnableEvents::PaymentStreams(event) => {
                self.index_payment_streams_event(conn, event, block_number)
                    .await?
            }
            StorageEnableEvents::ProofsDealer(event) => {
                self.index_proofs_dealer_event(conn, event, block_hash, block_number)
                    .await?
            }
            StorageEnableEvents::StorageProviders(event) => {
                self.index_providers_event(conn, event, block_hash, block_number)
                    .await?
            }
            StorageEnableEvents::Randomness(event) => {
                self.index_randomness_event(conn, event, block_number)
                    .await?
            }
            // TODO: We have to index the events from the CrRandomness pallet when we integrate it to the runtime,
            // since they contain the information about the commit-reveal deadlines for Providers.
            // RuntimeEvent::CrRandomness(event) => self.index_cr_randomness_event(conn, event).await?,
            // Runtime events that we're not interested in.
            // We add them here instead of directly matching (_ => {})
            // to ensure the compiler will let us know to treat future events when added.
            StorageEnableEvents::System(_) => {}
            StorageEnableEvents::Balances(_) => {}
            StorageEnableEvents::TransactionPayment(_) => {}
            StorageEnableEvents::Other(_) => {}
        }

        Ok(())
    }

    async fn index_bucket_nfts_event<'a, 'b: 'a>(
        &'b self,
        _conn: &mut DbConnection<'a>,
        event: &pallet_bucket_nfts::Event<Runtime>,
    ) -> Result<(), IndexBlockError> {
        match event {
            pallet_bucket_nfts::Event::AccessShared { .. } => {}
            pallet_bucket_nfts::Event::ItemReadAccessUpdated { .. } => {}
            pallet_bucket_nfts::Event::ItemBurned { .. } => {}
            pallet_bucket_nfts::Event::__Ignore(_, _) => {}
        }
        Ok(())
    }

    async fn index_file_system_event<'a, 'b: 'a>(
        &'b self,
        conn: &mut DbConnection<'a>,
        event: &pallet_file_system::Event<Runtime>,
        block_hash: H256,
        block_number: NumberFor<Runtime::Block>,
        evm_tx_hash: Option<H256>,
    ) -> Result<(), IndexBlockError> {
        match event {
            pallet_file_system::Event::NewBucket {
                who,
                msp_id,
                bucket_id,
                name,
                collection_id,
                private,
                value_prop_id,
                root,
            } => {
                let msp = Some(
                    Msp::get_by_onchain_msp_id(conn, OnchainMspId::from(*msp_id))
                        .await
                        .map_err(|e| IndexBlockError::EventIndexingDatabaseError {
                            database_error: e,
                            block_number: block_number.saturated_into(),
                            event_name: "NewBucket (get MSP)".to_string(),
                        })?,
                );

                Bucket::create(
                    conn,
                    msp.map(|m| m.id),
                    who.to_string(),
                    bucket_id.as_ref().to_vec(),
                    name.to_vec(),
                    collection_id.map(|id| id.to_string()),
                    *private,
                    root.as_ref().to_vec(),
                    format!("{:#?}", value_prop_id), // using .to_string() leads to truncation
                )
                .await
                .map_err(|e| IndexBlockError::EventIndexingDatabaseError {
                    database_error: e,
                    block_number: block_number.saturated_into(),
                    event_name: "NewBucket (create bucket)".to_string(),
                })?;
            }
            pallet_file_system::Event::MoveBucketAccepted {
                old_msp_id,
                new_msp_id,
                bucket_id,
                value_prop_id: _,
            } => {
                let old_msp = if let Some(id) = old_msp_id {
                    Some(
                        Msp::get_by_onchain_msp_id(conn, OnchainMspId::from(*id))
                            .await
                            .map_err(|e| IndexBlockError::EventIndexingDatabaseError {
                                database_error: e,
                                block_number: block_number.saturated_into(),
                                event_name: "MoveBucketAccepted (old MSP)".to_string(),
                            })?,
                    )
                } else {
                    None
                };
                let new_msp = Msp::get_by_onchain_msp_id(conn, OnchainMspId::from(*new_msp_id))
                    .await
                    .map_err(|e| IndexBlockError::EventIndexingDatabaseError {
                        database_error: e,
                        block_number: block_number.saturated_into(),
                        event_name: "MoveBucketAccepted (new MSP)".to_string(),
                    })?;

                // Delete any old MSP associations that the files in the bucket had
                if let Some(old_msp) = old_msp {
<<<<<<< HEAD
                    MspFile::delete_by_bucket(conn, bucket_id.as_ref(), old_msp.id).await?;
=======
                    // Update existing associations from old to new MSP
                    MspFile::update_msp_for_bucket(
                        conn,
                        bucket_id.as_ref(),
                        old_msp.id,
                        new_msp.id,
                    )
                    .await
                    .map_err(|e| {
                        IndexBlockError::EventIndexingDatabaseError {
                            database_error: e,
                            block_number: block_number.saturated_into(),
                            event_name: "MoveBucketAccepted (update MSP-file associations)"
                                .to_string(),
                        }
                    })?;
                } else {
                    // Create new associations for all files in the bucket
                    MspFile::create_for_bucket(conn, bucket_id.as_ref(), new_msp.id)
                        .await
                        .map_err(|e| IndexBlockError::EventIndexingDatabaseError {
                            database_error: e,
                            block_number: block_number.saturated_into(),
                            event_name: "MoveBucketAccepted (create MSP-file associations)"
                                .to_string(),
                        })?;
>>>>>>> 24f4489e
                }

                // Create new MSP associations for all files in the bucket
                MspFile::create_for_bucket(conn, bucket_id.as_ref(), new_msp.id).await?;

                // Update bucket's MSP reference
                Bucket::update_msp(conn, bucket_id.as_ref().to_vec(), new_msp.id)
                    .await
                    .map_err(|e| IndexBlockError::EventIndexingDatabaseError {
                        database_error: e,
                        block_number: block_number.saturated_into(),
                        event_name: "MoveBucketAccepted (update bucket MSP reference)".to_string(),
                    })?;
            }
            pallet_file_system::Event::BucketPrivacyUpdated {
                who,
                bucket_id,
                collection_id,
                private,
            } => {
                Bucket::update_privacy(
                    conn,
                    who.to_string(),
                    bucket_id.as_ref().to_vec(),
                    collection_id.map(|id| id.to_string()),
                    *private,
                )
                .await
                .map_err(|e| IndexBlockError::EventIndexingDatabaseError {
                    database_error: e,
                    block_number: block_number.saturated_into(),
                    event_name: "BucketPrivacyUpdated".to_string(),
                })?;
            }
            pallet_file_system::Event::BspConfirmStoppedStoring {
                bsp_id,
                file_key,
                new_root,
            } => {
                Bsp::update_merkle_root(
                    conn,
                    OnchainBspId::from(*bsp_id),
                    new_root.as_ref().to_vec(),
                )
                .await
                .map_err(|e| IndexBlockError::EventIndexingDatabaseError {
                    database_error: e,
                    block_number: block_number.saturated_into(),
                    event_name: "BspConfirmStoppedStoring (update BSP merkle root)".to_string(),
                })?;
                BspFile::delete_for_bsp(conn, file_key.as_ref(), OnchainBspId::from(*bsp_id))
                    .await
                    .map_err(|e| IndexBlockError::EventIndexingDatabaseError {
                        database_error: e,
                        block_number: block_number.saturated_into(),
                        event_name: "BspConfirmStoppedStoring (delete BSP-file associations)"
                            .to_string(),
                    })?;
            }
            pallet_file_system::Event::BspConfirmedStoring {
                who: _,
                bsp_id,
                confirmed_file_keys,
                skipped_file_keys: _,
                new_root,
            } => {
                Bsp::update_merkle_root(
                    conn,
                    OnchainBspId::from(*bsp_id),
                    new_root.as_ref().to_vec(),
                )
                .await
                .map_err(|e| IndexBlockError::EventIndexingDatabaseError {
                    database_error: e,
                    block_number: block_number.saturated_into(),
                    event_name: "BspConfirmedStoring (update BSP merkle root)".to_string(),
                })?;

                let bsp = Bsp::get_by_onchain_bsp_id(conn, OnchainBspId::from(*bsp_id))
                    .await
                    .map_err(|e| IndexBlockError::EventIndexingDatabaseError {
                        database_error: e,
                        block_number: block_number.saturated_into(),
                        event_name: "BspConfirmedStoring (get BSP)".to_string(),
                    })?;
                for (file_key, file_metadata) in confirmed_file_keys {
                    // There can be multiple file records for a given file key if there were multiple
                    // storage requests for the same file key. We get the latest one created, which
                    // has to be the one that was confirmed, given that there can't be two storage
                    // requests for the same file key at the same time.
                    let file = match File::get_latest_by_file_key(conn, file_key.as_ref().to_vec())
                        .await
                    {
                        Ok(file) => file,
                        Err(diesel::result::Error::NotFound) => {
                            // This can happen if the file was completely deleted from the DB (so all BSP and MSP associations were deleted)
                            // but a storage request was still present on-chain so a BSP confirmed storing it.
                            log::info!(
                                target: LOG_TARGET,
                                "File record not found for file_key {:?} during BspConfirmedStoring. \
                                Recreating from event metadata (recovery).",
                                file_key
                            );

                            // Recreate the file record from the metadata in the event
                            let bucket = Bucket::get_by_onchain_bucket_id(
                                conn,
                                file_metadata.bucket_id().to_vec(),
                            )
                            .await
                            .map_err(|e| {
                                IndexBlockError::EventIndexingDatabaseError {
                                    database_error: e,
                                    block_number: block_number.saturated_into(),
                                    event_name: "BspConfirmedStoring (get bucket)".to_string(),
                                }
                            })?;

                            let size: u64 = file_metadata.file_size();
                            let size: i64 = size.saturated_into();

                            let block_hash_bytes = block_hash.as_bytes().to_vec();
                            let tx_hash_bytes = evm_tx_hash.map(|h| h.as_bytes().to_vec());

                            // Check if this file key is already present in the bucket of the MSP
                            // In this scenario, this will always return false, since there's no other file record
                            // in the DB, but it's still good practice to check it.
                            let is_in_bucket =
                                File::is_file_key_in_bucket(conn, file_key.as_ref().to_vec())
                                    .await
                                    .map_err(|e| IndexBlockError::EventIndexingDatabaseError {
                                        database_error: e,
                                        block_number: block_number.saturated_into(),
                                        event_name:
                                            "BspConfirmedStoring (check if file key is in bucket)"
                                                .to_string(),
                                    })?;

                            // Create file with Requested step since we will change it to Stored when the storage request is fulfilled
                            File::create(
                                conn,
                                file_metadata.owner().clone(),
                                file_key.as_ref().to_vec(),
                                bucket.id,
                                file_metadata.bucket_id().clone(),
                                file_metadata.location().clone(),
                                file_metadata.fingerprint().as_ref().to_vec(),
                                size,
                                FileStorageRequestStep::Requested,
                                vec![], // No peer_ids available from confirmation event
                                block_hash_bytes,
                                tx_hash_bytes,
                                is_in_bucket,
                            )
                            .await
                            .map_err(|e| {
                                IndexBlockError::EventIndexingDatabaseError {
                                    database_error: e,
                                    block_number: block_number.saturated_into(),
                                    event_name: "BspConfirmedStoring (create file)".to_string(),
                                }
                            })?
                        }
                        Err(e) => {
                            return Err(IndexBlockError::EventIndexingDatabaseError {
                                database_error: e,
                                block_number: block_number.saturated_into(),
                                event_name: "BspConfirmedStoring (get file)".to_string(),
                            })
                        }
                    };

                    BspFile::create(conn, bsp.id, file.id).await.map_err(|e| {
                        IndexBlockError::EventIndexingDatabaseError {
                            database_error: e,
                            block_number: block_number.saturated_into(),
                            event_name: "BspConfirmedStoring (create BSP-file association)"
                                .to_string(),
                        }
                    })?;
                }
            }
            pallet_file_system::Event::NewStorageRequest {
                who,
                file_key,
                bucket_id,
                location,
                fingerprint,
                size,
                peer_ids,
                expires_at: _,
            } => {
                let bucket = Bucket::get_by_onchain_bucket_id(conn, bucket_id.as_ref().to_vec())
                    .await
                    .map_err(|e| IndexBlockError::EventIndexingDatabaseError {
                        database_error: e,
                        block_number: block_number.saturated_into(),
                        event_name: "NewStorageRequest (get bucket)".to_string(),
                    })?;

                let mut sql_peer_ids = Vec::new();
                for peer_id in peer_ids {
                    sql_peer_ids.push(PeerId::create(conn, peer_id.to_vec()).await.map_err(
                        |e| IndexBlockError::EventIndexingDatabaseError {
                            database_error: e,
                            block_number: block_number.saturated_into(),
                            event_name: "NewStorageRequest (create peer ID)".to_string(),
                        },
                    )?);
                }

                let size: u64 = (*size).saturated_into();
                let size: i64 = size.saturated_into();
                let who = who.as_ref().to_vec();

                // Get the runtime-specific block hash from storage.
                // For a standard Substrate runtime, the Ethereum block hash won't exist in storage,
                // so we'll fallback to using the Substrate block hash (blake2_256) which is what we want.
                // For a EVM-compatible runtime, we'll get the EVM block hash (keccak256) from storage,
                // which is different from the Substrate block hash.
                let block_number_u32: u32 = block_number.saturated_into();
                let runtime_block_hash =
                    get_ethereum_block_hash(&self.client, &block_hash, block_number_u32)
                        .unwrap_or(None)
                        .unwrap_or(block_hash);
                let block_hash_bytes = runtime_block_hash.as_bytes().to_vec();

                // Convert EVM tx hash to bytes if present
                let tx_hash_bytes = evm_tx_hash.map(|h| h.as_bytes().to_vec());

                // Check if this file key is already present in the bucket of the MSP
                // This could happen if there was a previous storage request for this file key that
                // the MSP accepted, and the new storage request was issued by the user to add redundancy to it.
                // We do this check because in this scenario,the `MutationsApplied` event won't be emitted for this
                // file key when the MSP accepts it, as the MSP is already storing it.
                let is_in_bucket = File::is_file_key_in_bucket(conn, file_key.as_ref().to_vec())
                    .await
                    .map_err(|e| IndexBlockError::EventIndexingDatabaseError {
                        database_error: e,
                        block_number: block_number.saturated_into(),
                        event_name: "NewStorageRequest (check if file key is in bucket)"
                            .to_string(),
                    })?;

                File::create(
                    conn,
                    who,
                    file_key.as_ref().to_vec(),
                    bucket.id,
                    bucket_id.as_ref().to_vec(),
                    location.to_vec(),
                    fingerprint.as_ref().to_vec(),
                    size,
                    FileStorageRequestStep::Requested,
                    sql_peer_ids,
                    block_hash_bytes,
                    tx_hash_bytes,
                    is_in_bucket,
                )
                .await
                .map_err(|e| IndexBlockError::EventIndexingDatabaseError {
                    database_error: e,
                    block_number: block_number.saturated_into(),
                    event_name: "NewStorageRequest (create file step)".to_string(),
                })?;
            }
            pallet_file_system::Event::MoveBucketRequested { .. } => {}
            pallet_file_system::Event::NewCollectionAndAssociation { .. } => {}
            pallet_file_system::Event::AcceptedBspVolunteer { .. } => {}
            pallet_file_system::Event::StorageRequestFulfilled { file_key } => {
                File::update_step(
                    conn,
                    file_key.as_ref().to_vec(),
                    FileStorageRequestStep::Stored,
                )
                .await
                .map_err(|e| IndexBlockError::EventIndexingDatabaseError {
                    database_error: e,
                    block_number: block_number.saturated_into(),
                    event_name: "StorageRequestFulfilled (update file step)".to_string(),
                })?;
            }
            pallet_file_system::Event::StorageRequestExpired { file_key } => {
                File::update_step(
                    conn,
                    file_key.as_ref().to_vec(),
                    FileStorageRequestStep::Expired,
                )
                .await
                .map_err(|e| IndexBlockError::EventIndexingDatabaseError {
                    database_error: e,
                    block_number: block_number.saturated_into(),
                    event_name: "StorageRequestExpired (update file step)".to_string(),
                })?;
            }
            pallet_file_system::Event::StorageRequestRevoked { file_key } => {
                // Mark storage request as revoked so it's not protected from deletion
                File::update_step(
                    conn,
                    file_key.as_ref().to_vec(),
                    FileStorageRequestStep::Revoked,
                )
                .await
                .map_err(|e| IndexBlockError::EventIndexingDatabaseError {
                    database_error: e,
                    block_number: block_number.saturated_into(),
                    event_name: "StorageRequestRevoked (update file step)".to_string(),
                })?;
                // Delete file if it has no storage (not in bucket forest and no BSP associations)
                // This happens when storage request is revoked before any BSPs or MSP confirms or accepted respectively.
                File::delete_if_orphaned(conn, file_key.as_ref())
                    .await
                    .map_err(|e| IndexBlockError::EventIndexingDatabaseError {
                        database_error: e,
                        block_number: block_number.saturated_into(),
                        event_name: "StorageRequestRevoked (delete file if orphaned)".to_string(),
                    })?;
                // If the file has storage, the `IncompleteStorageRequest` event will handle it
            }
            pallet_file_system::Event::StorageRequestRejected {
                file_key,
                msp_id: _,
                bucket_id: _,
                reason: _,
            } => {
                // Mark storage request as rejected so it's not protected from deletion
                File::update_step(
                    conn,
                    file_key.as_ref().to_vec(),
                    FileStorageRequestStep::Rejected,
                )
                .await
                .map_err(|e| IndexBlockError::EventIndexingDatabaseError {
                    database_error: e,
                    block_number: block_number.saturated_into(),
                    event_name: "StorageRequestRejected (update file step)".to_string(),
                })?;
                // Delete file if it has no storage (not in bucket forest and no BSP associations)
                // This happens when a storage request is rejected by the MSP.
                // It is possible that there might be no BSP associations.
                File::delete_if_orphaned(conn, file_key.as_ref())
                    .await
                    .map_err(|e| IndexBlockError::EventIndexingDatabaseError {
                        database_error: e,
                        block_number: block_number.saturated_into(),
                        event_name: "StorageRequestRejected (delete file if orphaned)".to_string(),
                    })?;
                // If the file has storage, the `IncompleteStorageRequest` event will handle it
            }
            pallet_file_system::Event::MspAcceptedStorageRequest {
                file_key,
                file_metadata,
            } => {
                // There can be multiple file records for a given file key if there were multiple
                // storage requests for the same file key. We get the latest one created, which
                // has to be the one that was accepted, given that there can't be two storage
                // requests for the same file key at the same time.
                let file = match File::get_latest_by_file_key(conn, file_key.as_ref().to_vec())
                    .await
                {
                    Ok(file) => file,
                    Err(diesel::result::Error::NotFound) => {
                        // This can happen if the file was completely deleted from the DB (so all BSP and MSP associations were deleted)
                        // but a storage request was still present on-chain so the MSP accepted it.
                        log::info!(
                            target: LOG_TARGET,
                            "File record not found for file_key {:?} during MspAcceptedStorageRequest. \
                            Recreating from event metadata (recovery).",
                            file_key
                        );

                        // Recreate the file record from the metadata in the event
                        let bucket = Bucket::get_by_onchain_bucket_id(
                            conn,
                            file_metadata.bucket_id().to_vec(),
                        )
                        .await
                        .map_err(|e| {
                            IndexBlockError::EventIndexingDatabaseError {
                                database_error: e,
                                block_number: block_number.saturated_into(),
                                event_name: "MspAcceptedStorageRequest (get bucket)".to_string(),
                            }
                        })?;

                        let size: u64 = file_metadata.file_size();
                        let size: i64 = size.saturated_into();

                        let block_hash_bytes = block_hash.as_bytes().to_vec();
                        let tx_hash_bytes = evm_tx_hash.map(|h| h.as_bytes().to_vec());

                        // Check if this file key is already present in the bucket of the MSP
                        // In this scenario, this will always return false, since there's no other file record
                        // in the DB, but it's still a good practice to check it.
                        let is_in_bucket =
                            File::is_file_key_in_bucket(conn, file_key.as_ref().to_vec())
                                .await
                                .map_err(|e| IndexBlockError::EventIndexingDatabaseError {
                                    database_error: e,
                                    block_number: block_number.saturated_into(),
                                    event_name:
                                        "MspAcceptedStorageRequest (check if file key is in bucket)"
                                            .to_string(),
                                })?;

                        // Create file with Requested step since we will change it to Stored when the storage request is fulfilled
                        File::create(
                            conn,
                            file_metadata.owner().clone(),
                            file_key.as_ref().to_vec(),
                            bucket.id,
                            file_metadata.bucket_id().clone(),
                            file_metadata.location().clone(),
                            file_metadata.fingerprint().as_ref().to_vec(),
                            size,
                            FileStorageRequestStep::Requested,
                            vec![], // No peer_ids available from acceptance event
                            block_hash_bytes,
                            tx_hash_bytes,
                            is_in_bucket,
                        )
                        .await
                        .map_err(|e| {
                            IndexBlockError::EventIndexingDatabaseError {
                                database_error: e,
                                block_number: block_number.saturated_into(),
                                event_name: "MspAcceptedStorageRequest (create file)".to_string(),
                            }
                        })?
                    }
                    Err(e) => {
                        return Err(IndexBlockError::EventIndexingDatabaseError {
                            database_error: e,
                            block_number: block_number.saturated_into(),
                            event_name: "MspAcceptedStorageRequest (get file)".to_string(),
                        })
                    }
                };

                let bucket = Bucket::get_by_onchain_bucket_id(conn, file.onchain_bucket_id.clone())
                    .await
                    .map_err(|e| IndexBlockError::EventIndexingDatabaseError {
                        database_error: e,
                        block_number: block_number.saturated_into(),
                        event_name: "MspAcceptedStorageRequest (get bucket)".to_string(),
                    })?;
                if let Some(msp_id) = bucket.msp_id {
                    MspFile::create(conn, msp_id, file.id).await.map_err(|e| {
                        IndexBlockError::EventIndexingDatabaseError {
                            database_error: e,
                            block_number: block_number.saturated_into(),
                            event_name: "MspAcceptedStorageRequest (create MSP-file association)"
                                .to_string(),
                        }
                    })?;
                }
            }
            pallet_file_system::Event::BspRequestedToStopStoring { .. } => {}
            pallet_file_system::Event::PriorityChallengeForFileDeletionQueued { .. } => {}
            pallet_file_system::Event::MspStopStoringBucketInsolventUser {
                msp_id,
                owner: _,
                bucket_id,
            } => {
                let msp = Msp::get_by_onchain_msp_id(conn, OnchainMspId::from(*msp_id))
                    .await
                    .map_err(|e| IndexBlockError::EventIndexingDatabaseError {
                        database_error: e,
                        block_number: block_number.saturated_into(),
                        event_name: "MspStopStoringBucketInsolventUser (get MSP)".to_string(),
                    })?;
                MspFile::delete_by_bucket(conn, bucket_id.as_ref(), msp.id)
                    .await
                    .map_err(|e| IndexBlockError::EventIndexingDatabaseError {
                        database_error: e,
                        block_number: block_number.saturated_into(),
                        event_name:
                            "MspStopStoringBucketInsolventUser (delete MSP-file associations)"
                                .to_string(),
                    })?;
                Bucket::unset_msp(conn, bucket_id.as_ref().to_vec())
                    .await
                    .map_err(|e| IndexBlockError::EventIndexingDatabaseError {
                        database_error: e,
                        block_number: block_number.saturated_into(),
                        event_name:
                            "MspStopStoringBucketInsolventUser (unset bucket MSP reference)"
                                .to_string(),
                    })?;
            }
            pallet_file_system::Event::SpStopStoringInsolventUser {
                sp_id,
                file_key,
                owner: _,
                location: _,
                new_root: _,
            } => {
                // We are now only deleting for BSP as BSP are associating with files
                // MSP will handle insolvent user at the level of buckets (an MSP will delete the full bucket for an insolvent user and it will produce a new kind of event)
                BspFile::delete_for_bsp(conn, file_key, OnchainBspId::from(*sp_id))
                    .await
                    .map_err(|e| IndexBlockError::EventIndexingDatabaseError {
                        database_error: e,
                        block_number: block_number.saturated_into(),
                        event_name: "SpStopStoringInsolventUser (delete BSP-file associations)"
                            .to_string(),
                    })?;
            }
            pallet_file_system::Event::FailedToQueuePriorityChallenge { .. } => {}
            pallet_file_system::Event::FileDeletionRequest { .. } => {}
            pallet_file_system::Event::ProofSubmittedForPendingFileDeletionRequest { .. } => {}
            pallet_file_system::Event::BspChallengeCycleInitialised { .. } => {}
            pallet_file_system::Event::MoveBucketRequestExpired { .. } => {}
            pallet_file_system::Event::MoveBucketRejected { .. } => {}
            pallet_file_system::Event::MspStoppedStoringBucket {
                msp_id,
                owner: _,
                bucket_id,
            } => {
                let msp = Msp::get_by_onchain_msp_id(conn, OnchainMspId::from(*msp_id))
                    .await
                    .map_err(|e| IndexBlockError::EventIndexingDatabaseError {
                        database_error: e,
                        block_number: block_number.saturated_into(),
                        event_name: "MspStoppedStoringBucket (get MSP)".to_string(),
                    })?;
                MspFile::delete_by_bucket(conn, bucket_id.as_ref(), msp.id)
                    .await
                    .map_err(|e| IndexBlockError::EventIndexingDatabaseError {
                        database_error: e,
                        block_number: block_number.saturated_into(),
                        event_name: "MspStoppedStoringBucket (delete MSP-file associations)"
                            .to_string(),
                    })?;
                Bucket::unset_msp(conn, bucket_id.as_ref().to_vec())
                    .await
                    .map_err(|e| IndexBlockError::EventIndexingDatabaseError {
                        database_error: e,
                        block_number: block_number.saturated_into(),
                        event_name: "MspStoppedStoringBucket (unset bucket MSP reference)"
                            .to_string(),
                    })?;
            }
            pallet_file_system::Event::BucketDeleted {
                who: _,
                bucket_id,
                maybe_collection_id: _,
            } => {
                Bucket::delete(conn, bucket_id.as_ref().to_vec())
                    .await
                    .map_err(|e| IndexBlockError::EventIndexingDatabaseError {
                        database_error: e,
                        block_number: block_number.saturated_into(),
                        event_name: "BucketDeleted (delete bucket)".to_string(),
                    })?;
            }
            pallet_file_system::Event::FileDeletionRequested {
                signed_delete_intention,
                signature,
            } => {
                // Mark file for deletion with user signature
                let file_key = &signed_delete_intention.file_key;
                let signature_bytes = signature.encode();
                File::update_deletion_status(
                    conn,
                    file_key.as_ref(),
                    FileDeletionStatus::InProgress,
                    Some(signature_bytes),
                )
                .await
                .map_err(|e| IndexBlockError::EventIndexingDatabaseError {
                    database_error: e,
                    block_number: block_number.saturated_into(),
                    event_name: "FileDeletionRequested (update file deletion status)".to_string(),
                })?;
            }
            pallet_file_system::Event::FailedToGetMspOfBucket { .. } => {}
            pallet_file_system::Event::FailedToDecreaseMspUsedCapacity { .. } => {}
            pallet_file_system::Event::UsedCapacityShouldBeZero { .. } => {
                // In the future we should monitor for this to detect eventual bugs in the pallets
            }
            pallet_file_system::Event::FailedToReleaseStorageRequestCreationDeposit { .. } => {
                // In the future we should monitor for this to detect eventual bugs in the pallets
            }
            pallet_file_system::Event::FailedToTransferDepositFundsToBsp { .. } => {
                // In the future we should monitor for this to detect eventual bugs in the pallets
            }
            pallet_file_system::Event::BucketFileDeletionsCompleted {
                user: _,
                file_keys,
                bucket_id,
                msp_id: maybe_msp_id,
                old_root: _,
                new_root,
            } => {
                // Delete MSP-file associations for all files in the batch
                if let Some(msp_id) = maybe_msp_id {
                    for file_key in file_keys.iter() {
                        MspFile::delete(conn, file_key.as_ref(), OnchainMspId::from(*msp_id))
                            .await
                            .map_err(|e| IndexBlockError::EventIndexingDatabaseError {
                                database_error: e,
                                block_number: block_number.saturated_into(),
                                event_name:
                                    "BucketFileDeletionsCompleted (delete MSP-file associations)"
                                        .to_string(),
                            })?;
                    }
                }

                // Check if files should be deleted (no more associations)
                for file_key in file_keys.iter() {
                    File::delete_if_orphaned(conn, file_key.as_ref())
                        .await
                        .map_err(|e| IndexBlockError::EventIndexingDatabaseError {
                            database_error: e,
                            block_number: block_number.saturated_into(),
                            event_name: "BucketFileDeletionsCompleted (delete file if orphaned)"
                                .to_string(),
                        })?;
                }

                // Update bucket merkle root
                Bucket::update_merkle_root(
                    conn,
                    bucket_id.as_ref().to_vec(),
                    new_root.as_ref().to_vec(),
                )
                .await
                .map_err(|e| IndexBlockError::EventIndexingDatabaseError {
                    database_error: e,
                    block_number: block_number.saturated_into(),
                    event_name: "BucketFileDeletionsCompleted (update bucket merkle root)"
                        .to_string(),
                })?;
            }
            pallet_file_system::Event::BspFileDeletionsCompleted {
                users: _,
                file_keys,
                bsp_id,
                old_root: _,
                new_root,
            } => {
                // Delete BSP-file associations for all files in the batch
                for file_key in file_keys.iter() {
                    BspFile::delete_for_bsp(conn, file_key.as_ref(), OnchainBspId::from(*bsp_id))
                        .await
                        .map_err(|e| IndexBlockError::EventIndexingDatabaseError {
                            database_error: e,
                            block_number: block_number.saturated_into(),
                            event_name: "BspFileDeletionsCompleted (delete BSP-file associations)"
                                .to_string(),
                        })?;
                }

                // Check if files should be deleted (no more associations)
                for file_key in file_keys.iter() {
                    File::delete_if_orphaned(conn, file_key.as_ref())
                        .await
                        .map_err(|e| IndexBlockError::EventIndexingDatabaseError {
                            database_error: e,
                            block_number: block_number.saturated_into(),
                            event_name: "BspFileDeletionsCompleted (delete file if orphaned)"
                                .to_string(),
                        })?;
                }

                // Update BSP merkle root
                Bsp::update_merkle_root(
                    conn,
                    OnchainBspId::from(*bsp_id),
                    new_root.as_ref().to_vec(),
                )
                .await
                .map_err(|e| IndexBlockError::EventIndexingDatabaseError {
                    database_error: e,
                    block_number: block_number.saturated_into(),
                    event_name: "BspFileDeletionsCompleted (update BSP merkle root)".to_string(),
                })?;
            }
            // This event covers all scenarios where a storage request was unfulfilled while there were BSPs and/or the MSP who have confirmed to store the file
            // and necessitates a fisherman to delete this file.
            pallet_file_system::Event::IncompleteStorageRequest { file_key } => {
                // Check if file is in bucket or has BSP associations
                // There can be multiple file records for a given file key if there were multiple
                // storage requests for the same file key. We get the latest one created, which
                // has to be the incomplete one, given that there can't be two storage
                // requests for the same file key at the same time.
                let file_record = File::get_latest_by_file_key(conn, file_key.as_ref().to_vec())
                    .await
                    .ok();

                // If the file record is not found, it means the file has been deleted already.
                if let Some(file_record) = file_record {
                    let is_in_bucket = file_record.is_in_bucket;
                    let has_bsp = File::has_bsp_associations(conn, file_record.id)
                        .await
                        .map_err(|e| IndexBlockError::EventIndexingDatabaseError {
                            database_error: e,
                            block_number: block_number.saturated_into(),
                            event_name:
                                "IncompleteStorageRequest (check if file has BSP associations)"
                                    .to_string(),
                        })?;

                    if is_in_bucket || has_bsp {
                        // File is still being stored, mark for deletion
                        File::update_deletion_status(
                            conn,
                            file_key.as_ref(),
                            FileDeletionStatus::InProgress,
                            None,
                        )
                        .await
                        .map_err(|e| {
                            IndexBlockError::EventIndexingDatabaseError {
                                database_error: e,
                                block_number: block_number.saturated_into(),
                                event_name:
                                    "IncompleteStorageRequest (update file deletion status)"
                                        .to_string(),
                            }
                        })?;

                        log::debug!(
                        		"Incomplete storage request for file {:?} (id: {:?}) is still being stored (in_bucket: {}, BSP: {}), marked for deletion without signature",
                        		file_key, file_record.id, is_in_bucket, has_bsp
                    		);
                    } else {
                        // No storage, safe to delete immediately
                        File::delete(conn, file_record.id).await.map_err(|e| {
                            IndexBlockError::EventIndexingDatabaseError {
                                database_error: e,
                                block_number: block_number.saturated_into(),
                                event_name: "IncompleteStorageRequest (delete file)".to_string(),
                            }
                        })?;
                        log::debug!(
                            "Incomplete storage request for file key {:?} and id {:?} is not being stored, deleted immediately",
                            file_key, file_record.id,
                        );
                    }
                }
            }
            pallet_file_system::Event::__Ignore(_, _) => {}
        }
        Ok(())
    }

    async fn index_payment_streams_event<'a, 'b: 'a>(
        &'b self,
        conn: &mut DbConnection<'a>,
        event: &pallet_payment_streams::Event<Runtime>,
        block_number: NumberFor<Runtime::Block>,
    ) -> Result<(), IndexBlockError> {
        match event {
            pallet_payment_streams::Event::DynamicRatePaymentStreamCreated {
                provider_id,
                user_account,
                amount_provided,
            } => {
                // Using .to_string() leads to truncated provider_id
                let provider_id = format!("{:#?}", provider_id);
                PaymentStream::create_dynamic_rate(
                    conn,
                    user_account.to_string(),
                    provider_id,
                    (*amount_provided).into().into(),
                )
                .await
                .map_err(|e| IndexBlockError::EventIndexingDatabaseError {
                    database_error: e,
                    block_number: block_number.saturated_into(),
                    event_name:
                        "DynamicRatePaymentStreamCreated (create dynamic rate payment stream)"
                            .to_string(),
                })?;
            }
            pallet_payment_streams::Event::DynamicRatePaymentStreamUpdated {
                provider_id,
                user_account,
                new_amount_provided,
            } => {
                // Using .to_string() leads to truncated provider_id
                let provider_id = format!("{:#?}", provider_id);

                let ps = PaymentStream::get(conn, user_account.to_string(), provider_id)
                    .await
                    .map_err(|e| IndexBlockError::EventIndexingDatabaseError {
                        database_error: e,
                        block_number: block_number.saturated_into(),
                        event_name:
                            "DynamicRatePaymentStreamUpdated (get dynamic rate payment stream)"
                                .to_string(),
                    })?;

                PaymentStream::update_dynamic_rate(
                    conn,
                    ps.id,
                    (*new_amount_provided).into().into(),
                )
                .await
                .map_err(|e| IndexBlockError::EventIndexingDatabaseError {
                    database_error: e,
                    block_number: block_number.saturated_into(),
                    event_name:
                        "DynamicRatePaymentStreamUpdated (update dynamic rate payment stream)"
                            .to_string(),
                })?;
            }
            pallet_payment_streams::Event::DynamicRatePaymentStreamDeleted { .. } => {}
            pallet_payment_streams::Event::FixedRatePaymentStreamCreated {
                provider_id,
                user_account,
                rate,
            } => {
                // Using .to_string() leads to truncated provider_id
                let provider_id = format!("{:#?}", provider_id);

                PaymentStream::create_fixed_rate(
                    conn,
                    user_account.to_string(),
                    provider_id,
                    (*rate).into(),
                )
                .await
                .map_err(|e| IndexBlockError::EventIndexingDatabaseError {
                    database_error: e,
                    block_number: block_number.saturated_into(),
                    event_name: "FixedRatePaymentStreamCreated (create fixed rate payment stream)"
                        .to_string(),
                })?;
            }
            pallet_payment_streams::Event::FixedRatePaymentStreamUpdated {
                provider_id,
                user_account,
                new_rate,
            } => {
                // Using .to_string() leads to truncated provider_id
                let provider_id = format!("{:#?}", provider_id);

                let ps = PaymentStream::get(conn, user_account.to_string(), provider_id)
                    .await
                    .map_err(|e| IndexBlockError::EventIndexingDatabaseError {
                        database_error: e,
                        block_number: block_number.saturated_into(),
                        event_name: "FixedRatePaymentStreamUpdated (get fixed rate payment stream)"
                            .to_string(),
                    })?;
                PaymentStream::update_fixed_rate(conn, ps.id, (*new_rate).into())
                    .await
                    .map_err(|e| IndexBlockError::EventIndexingDatabaseError {
                        database_error: e,
                        block_number: block_number.saturated_into(),
                        event_name:
                            "FixedRatePaymentStreamUpdated (update fixed rate payment stream)"
                                .to_string(),
                    })?;
            }
            pallet_payment_streams::Event::FixedRatePaymentStreamDeleted { .. } => {}
            pallet_payment_streams::Event::PaymentStreamCharged {
                user_account,
                provider_id,
                amount,
                last_tick_charged,
                charged_at_tick,
            } => {
                // Using .to_string() leads to truncated provider_id
                let provider_id = format!("{:#?}", provider_id);

                // We want to handle this and update the payment stream total amount
                let ps = PaymentStream::get(conn, user_account.to_string(), provider_id)
                    .await
                    .map_err(|e| IndexBlockError::EventIndexingDatabaseError {
                        database_error: e,
                        block_number: block_number.saturated_into(),
                        event_name: "PaymentStreamCharged (get payment stream)".to_string(),
                    })?;
                let amount: BigDecimal = (*amount).into();
                let new_total_amount = ps.total_amount_paid + amount;
                let last_tick_charged: u64 = (*last_tick_charged).saturated_into();
                let charged_at_tick: u64 = (*charged_at_tick).saturated_into();
                PaymentStream::update_total_amount(
                    conn,
                    ps.id,
                    new_total_amount,
                    last_tick_charged.saturated_into(),
                    charged_at_tick.saturated_into(),
                )
                .await
                .map_err(|e| IndexBlockError::EventIndexingDatabaseError {
                    database_error: e,
                    block_number: block_number.saturated_into(),
                    event_name: "PaymentStreamCharged (update payment stream total amount)"
                        .to_string(),
                })?;
            }
            pallet_payment_streams::Event::UsersCharged { .. } => {}
            pallet_payment_streams::Event::LastChargeableInfoUpdated { .. } => {}
            pallet_payment_streams::Event::UserWithoutFunds { .. } => {}
            pallet_payment_streams::Event::UserPaidAllDebts { .. } => {}
            pallet_payment_streams::Event::UserPaidSomeDebts { .. } => {}
            pallet_payment_streams::Event::UserSolvent { .. } => {}
            pallet_payment_streams::Event::InconsistentTickProcessing { .. } => {}
            pallet_payment_streams::Event::__Ignore(_, _) => {}
        }
        Ok(())
    }

    async fn index_proofs_dealer_event<'a, 'b: 'a>(
        &'b self,
        conn: &mut DbConnection<'a>,
        event: &pallet_proofs_dealer::Event<Runtime>,
        block_hash: H256,
        block_number: NumberFor<Runtime::Block>,
    ) -> Result<(), IndexBlockError> {
        match event {
            pallet_proofs_dealer::Event::MutationsAppliedForProvider { .. } => {}
            pallet_proofs_dealer::Event::MutationsApplied {
                mutations,
                event_info,
                ..
            } => {
                // In StorageHub, we assume that all `MutationsApplied` events are emitted by bucket
                // root changes, and they should contain the encoded `BucketId` of the bucket that was mutated
                // in the `event_info` field.
                let Some(event_info) = event_info else {
                    error!(
                        target: LOG_TARGET,
                        "MutationsApplied event with `None` event info, when it is expected to contain the BucketId of the bucket that was mutated."
                    );
                    return Ok(());
                };

                let bucket_id = match self
                    .client
                    .runtime_api()
                    .decode_generic_apply_delta_event_info(block_hash, event_info.clone())
                {
                    Ok(runtime_api_result) => match runtime_api_result {
                        Ok(bucket_id) => bucket_id,
                        Err(e) => {
                            error!(
                                target: LOG_TARGET,
                                "Failed to decode BucketId from event info: {:?}",
                                e
                            );
                            return Ok(());
                        }
                    },
                    Err(e) => {
                        error!(
                            target: LOG_TARGET,
                            "Error while calling runtime API to decode BucketId from event info: {:?}",
                            e
                        );
                        return Ok(());
                    }
                };

                let onchain_bucket_id = bucket_id.as_ref().to_vec();

                // Process each mutation to update file bucket membership
                for (file_key, mutation) in mutations {
                    let file_key_bytes = file_key.as_ref().to_vec();

                    // Index whether the file is in the bucket's forest based on the mutation type
                    // - `Add` mutation: file was added to the bucket's forest
                    // - `Remove` mutation: file was removed from the bucket's forest
                    let is_in_bucket = matches!(mutation, shc_common::types::TrieMutation::Add(_));
                    File::update_bucket_membership(
                        conn,
                        &file_key_bytes,
                        &onchain_bucket_id,
                        is_in_bucket,
                    )
                    .await
                    .map_err(|e| {
                        IndexBlockError::EventIndexingDatabaseError {
                            database_error: e,
                            block_number: block_number.saturated_into(),
                            event_name:
                                "MutationsAppliedForProvider (update file bucket membership)"
                                    .to_string(),
                        }
                    })?;
                }
            }
            pallet_proofs_dealer::Event::NewChallenge { .. } => {}
            pallet_proofs_dealer::Event::NewPriorityChallenge { .. } => {}
            pallet_proofs_dealer::Event::ProofAccepted {
                provider_id: provider,
                proof: _proof,
                last_tick_proven,
            } => {
                let last_tick_proven: u64 = (*last_tick_proven).saturated_into();
                Bsp::update_last_tick_proven(
                    conn,
                    OnchainBspId::from(*provider),
                    last_tick_proven.saturated_into(),
                )
                .await
                .map_err(|e| IndexBlockError::EventIndexingDatabaseError {
                    database_error: e,
                    block_number: block_number.saturated_into(),
                    event_name: "ProofAccepted (update BSP last tick proven)".to_string(),
                })?;
            }
            pallet_proofs_dealer::Event::NewChallengeSeed { .. } => {}
            pallet_proofs_dealer::Event::NewCheckpointChallenge { .. } => {}
            pallet_proofs_dealer::Event::SlashableProvider { .. } => {}
            pallet_proofs_dealer::Event::NoRecordOfLastSubmittedProof { .. } => {}
            pallet_proofs_dealer::Event::NewChallengeCycleInitialised { .. } => {}
            pallet_proofs_dealer::Event::ChallengesTickerSet { .. } => {}
            pallet_proofs_dealer::Event::__Ignore(_, _) => {}
        }
        Ok(())
    }

    async fn index_providers_event<'a, 'b: 'a>(
        &'b self,
        conn: &mut DbConnection<'a>,
        event: &pallet_storage_providers::Event<Runtime>,
        block_hash: H256,
        block_number: NumberFor<Runtime::Block>,
    ) -> Result<(), IndexBlockError> {
        match event {
            pallet_storage_providers::Event::BspRequestSignUpSuccess { .. } => {}
            pallet_storage_providers::Event::BspSignUpSuccess {
                who,
                bsp_id,
                root,
                multiaddresses,
                capacity,
            } => {
                let stake = self
                    .client
                    .runtime_api()
                    .get_bsp_stake(block_hash, bsp_id)
                    .map_err(|e| IndexBlockError::EventIndexingRuntimeApiError {
                        anyhow_error: anyhow!("Runtime API error: {:?}", e),
                        block_number: block_number.saturated_into(),
                        event_name: "BspRequestSignUpSuccess (get BSP stake)".to_string(),
                    })?
                    .map_err(|e| IndexBlockError::EventIndexingRuntimeApiError {
                        anyhow_error: anyhow!("get_bsp_stake runtime API error: {:?}", e),
                        block_number: block_number.saturated_into(),
                        event_name: "BspRequestSignUpSuccess (get BSP stake)".to_string(),
                    })?
                    .into();

                let mut sql_multiaddresses = Vec::new();
                for multiaddress in multiaddresses {
                    if let Some(multiaddr) = convert_raw_multiaddress_to_multiaddr(multiaddress) {
                        sql_multiaddresses.push(
                            MultiAddress::create(conn, multiaddr.to_vec())
                                .await
                                .map_err(|e| IndexBlockError::EventIndexingDatabaseError {
                                    database_error: e,
                                    block_number: block_number.saturated_into(),
                                    event_name: "BspRequestSignUpSuccess (create multiaddress)"
                                        .to_string(),
                                })?,
                        );
                    } else {
                        error!(target: LOG_TARGET, "Failed to parse multiaddr");
                    }
                }

                Bsp::create(
                    conn,
                    who.to_string(),
                    (*capacity).into(),
                    root.as_ref().to_vec(),
                    sql_multiaddresses,
                    OnchainBspId::new(*bsp_id),
                    stake,
                )
                .await
                .map_err(|e| IndexBlockError::EventIndexingDatabaseError {
                    database_error: e,
                    block_number: block_number.saturated_into(),
                    event_name: "BspRequestSignUpSuccess (create BSP)".to_string(),
                })?;
            }
            pallet_storage_providers::Event::BspSignOffSuccess {
                who,
                bsp_id: _bsp_id,
            } => {
                Bsp::delete_by_account(conn, who.to_string())
                    .await
                    .map_err(|e| IndexBlockError::EventIndexingDatabaseError {
                        database_error: e,
                        block_number: block_number.saturated_into(),
                        event_name: "BspSignOffSuccess (delete BSP)".to_string(),
                    })?;
            }
            pallet_storage_providers::Event::CapacityChanged {
                who,
                new_capacity,
                provider_id,
                old_capacity: _old_capacity,
                next_block_when_change_allowed: _next_block_when_change_allowed,
            } => match provider_id {
                StorageProviderId::BackupStorageProvider(bsp_id) => {
                    Bsp::update_capacity(conn, who.to_string(), (*new_capacity).into())
                        .await
                        .map_err(|e| IndexBlockError::EventIndexingDatabaseError {
                            database_error: e,
                            block_number: block_number.saturated_into(),
                            event_name: "CapacityChanged (update BSP capacity)".to_string(),
                        })?;

                    // update also the stake
                    let stake = self
                        .client
                        .runtime_api()
                        .get_bsp_stake(block_hash, bsp_id)
                        .map_err(|e| IndexBlockError::EventIndexingRuntimeApiError {
                            anyhow_error: anyhow!("get_bsp_stake runtime API error: {:?}", e),
                            block_number: block_number.saturated_into(),
                            event_name: "CapacityChanged (get BSP stake)".to_string(),
                        })?
                        .map_err(|e| IndexBlockError::EventIndexingRuntimeApiError {
                            anyhow_error: anyhow!("get_bsp_stake runtime API error: {:?}", e),
                            block_number: block_number.saturated_into(),
                            event_name: "CapacityChanged (get BSP stake)".to_string(),
                        })?
                        .into();

                    Bsp::update_stake(conn, OnchainBspId::from(*bsp_id), stake)
                        .await
                        .map_err(|e| IndexBlockError::EventIndexingDatabaseError {
                            database_error: e,
                            block_number: block_number.saturated_into(),
                            event_name: "CapacityChanged (update BSP stake)".to_string(),
                        })?;
                }
                StorageProviderId::MainStorageProvider(_) => {
                    Bsp::update_capacity(conn, who.to_string(), (*new_capacity).into())
                        .await
                        .map_err(|e| IndexBlockError::EventIndexingDatabaseError {
                            database_error: e,
                            block_number: block_number.saturated_into(),
                            event_name: "CapacityChanged (update BSP capacity)".to_string(),
                        })?;
                }
            },
            pallet_storage_providers::Event::SignUpRequestCanceled { .. } => {}
            pallet_storage_providers::Event::MspRequestSignUpSuccess { .. } => {}
            pallet_storage_providers::Event::MspSignUpSuccess {
                who,
                msp_id,
                multiaddresses,
                capacity,
                value_prop,
            } => {
                let mut sql_multiaddresses = Vec::new();
                for multiaddress in multiaddresses {
                    if let Some(multiaddr) = convert_raw_multiaddress_to_multiaddr(multiaddress) {
                        sql_multiaddresses.push(
                            MultiAddress::create(conn, multiaddr.to_vec())
                                .await
                                .map_err(|e| IndexBlockError::EventIndexingDatabaseError {
                                    database_error: e,
                                    block_number: block_number.saturated_into(),
                                    event_name: "MspRequestSignUpSuccess (create multiaddress)"
                                        .to_string(),
                                })?,
                        );
                    } else {
                        error!(target: LOG_TARGET, "Failed to parse multiaddr");
                    }
                }

                // TODO: update value prop after properly defined in runtime
                let value_prop = format!("{value_prop:?}");

                Msp::create(
                    conn,
                    who.to_string(),
                    (*capacity).into(),
                    value_prop,
                    sql_multiaddresses,
                    OnchainMspId::new(*msp_id),
                )
                .await
                .map_err(|e| IndexBlockError::EventIndexingDatabaseError {
                    database_error: e,
                    block_number: block_number.saturated_into(),
                    event_name: "MspRequestSignUpSuccess (create MSP)".to_string(),
                })?;
            }
            pallet_storage_providers::Event::MspSignOffSuccess {
                who,
                msp_id: _msp_id,
            } => {
                Msp::delete_by_account(conn, who.to_string())
                    .await
                    .map_err(|e| IndexBlockError::EventIndexingDatabaseError {
                        database_error: e,
                        block_number: block_number.saturated_into(),
                        event_name: "MspSignOffSuccess (delete MSP)".to_string(),
                    })?;
            }
            pallet_storage_providers::Event::BucketRootChanged {
                bucket_id,
                old_root: _,
                new_root,
            } => {
                Bucket::update_merkle_root(
                    conn,
                    bucket_id.as_ref().to_vec(),
                    new_root.as_ref().to_vec(),
                )
                .await
                .map_err(|e| IndexBlockError::EventIndexingDatabaseError {
                    database_error: e,
                    block_number: block_number.saturated_into(),
                    event_name: "BucketRootChanged (update bucket merkle root)".to_string(),
                })?;
            }
            pallet_storage_providers::Event::Slashed { .. } => {}
            pallet_storage_providers::Event::AwaitingTopUp {
                provider_id,
                top_up_metadata: _top_up_metadata,
            } => {
                let stake = self
                    .client
                    .runtime_api()
                    .get_bsp_stake(block_hash, provider_id)
                    .map_err(|e| IndexBlockError::EventIndexingRuntimeApiError {
                        anyhow_error: anyhow!("get_bsp_stake runtime API error: {:?}", e),
                        block_number: block_number.saturated_into(),
                        event_name: "AwaitingTopUp (get BSP stake)".to_string(),
                    })?
                    .map_err(|e| IndexBlockError::EventIndexingRuntimeApiError {
                        anyhow_error: anyhow!("get_bsp_stake runtime API error: {:?}", e),
                        block_number: block_number.saturated_into(),
                        event_name: "AwaitingTopUp (get BSP stake)".to_string(),
                    })?
                    .into();

                Bsp::update_stake(conn, OnchainBspId::from(*provider_id), stake)
                    .await
                    .map_err(|e| IndexBlockError::EventIndexingDatabaseError {
                        database_error: e,
                        block_number: block_number.saturated_into(),
                        event_name: "AwaitingTopUp (update BSP stake)".to_string(),
                    })?;
            }
            pallet_storage_providers::Event::TopUpFulfilled { .. } => {}
            pallet_storage_providers::Event::ValuePropAdded { .. } => {}
            pallet_storage_providers::Event::ValuePropUnavailable { .. } => {}
            pallet_storage_providers::Event::MultiAddressAdded { .. } => {}
            pallet_storage_providers::Event::MultiAddressRemoved { .. } => {}
            pallet_storage_providers::Event::ProviderInsolvent { .. } => {}
            pallet_storage_providers::Event::BucketsOfInsolventMsp { .. } => {
                // TODO: Should we index this? Since this buckets are all going to have moves requested
            }
            pallet_storage_providers::Event::MspDeleted { provider_id } => {
                Msp::delete(conn, OnchainMspId::from(*provider_id))
                    .await
                    .map_err(|e| IndexBlockError::EventIndexingDatabaseError {
                        database_error: e,
                        block_number: block_number.saturated_into(),
                        event_name: "MspDeleted (delete MSP)".to_string(),
                    })?;
            }
            pallet_storage_providers::Event::BspDeleted { provider_id } => {
                Bsp::delete(conn, OnchainBspId::from(*provider_id))
                    .await
                    .map_err(|e| IndexBlockError::EventIndexingDatabaseError {
                        database_error: e,
                        block_number: block_number.saturated_into(),
                        event_name: "BspDeleted (delete BSP)".to_string(),
                    })?;
            }
            pallet_storage_providers::Event::FailedToGetOwnerAccountOfInsolventProvider {
                ..
            } => {
                // In the future we should monitor for this to detect eventual bugs in the pallets
            }
            pallet_storage_providers::Event::FailedToSlashInsolventProvider { .. } => {
                // In the future we should monitor for this to detect eventual bugs in the pallets
            }
            pallet_storage_providers::Event::FailedToStopAllCyclesForInsolventBsp { .. } => {
                // In the future we should monitor for this to detect eventual bugs in the pallets
            }
            pallet_storage_providers::Event::FailedToInsertProviderTopUpExpiration { .. } => {
                // In the future we should monitor for this to detect eventual bugs in the pallets
            }
            pallet_storage_providers::Event::__Ignore(_, _) => {}
        }
        Ok(())
    }

    async fn index_randomness_event<'a, 'b: 'a>(
        &'b self,
        _conn: &mut DbConnection<'a>,
        event: &pallet_randomness::Event<Runtime>,
        _block_number: NumberFor<Runtime::Block>,
    ) -> Result<(), IndexBlockError> {
        match event {
            pallet_randomness::Event::NewOneEpochAgoRandomnessAvailable { .. } => {}
            pallet_randomness::Event::__Ignore(_, _) => {}
        }
        Ok(())
    }
}

// Define the EventLoop for IndexerService
pub struct IndexerServiceEventLoop<Runtime: StorageEnableRuntime> {
    receiver: sc_utils::mpsc::TracingUnboundedReceiver<IndexerServiceCommand>,
    actor: IndexerService<Runtime>,
}

enum MergedEventLoopMessage<Block>
where
    Block: sp_runtime::traits::Block,
{
    Command(IndexerServiceCommand),
    FinalityNotification(sc_client_api::FinalityNotification<Block>),
}

// Implement ActorEventLoop for IndexerServiceEventLoop
impl<Runtime: StorageEnableRuntime> ActorEventLoop<IndexerService<Runtime>>
    for IndexerServiceEventLoop<Runtime>
{
    fn new(
        actor: IndexerService<Runtime>,
        receiver: sc_utils::mpsc::TracingUnboundedReceiver<IndexerServiceCommand>,
    ) -> Self {
        Self { actor, receiver }
    }

    async fn run(mut self) {
        info!(target: LOG_TARGET, "IndexerService starting up in {:?} mode!", self.actor.indexer_mode);

        let finality_notification_stream = self.actor.client.finality_notification_stream();

        let mut merged_stream = stream::select(
            self.receiver.map(MergedEventLoopMessage::Command),
            finality_notification_stream.map(MergedEventLoopMessage::FinalityNotification),
        );

        while let Some(message) = merged_stream.next().await {
            match message {
                MergedEventLoopMessage::Command(command) => {
                    self.actor.handle_message(command).await;
                }
                MergedEventLoopMessage::FinalityNotification(notification) => {
                    self.actor
                        .handle_finality_notification(notification)
                        .await
                        .unwrap_or_else(|e| {
                            error!(target: LOG_TARGET, "Failed to handle finality notification: {}", e);
                        });
                }
            }
        }

        info!(target: LOG_TARGET, "IndexerService shutting down.");
    }
}

#[derive(Error, Debug)]
pub enum IndexBlockError {
    #[error("Database error: {0}")]
    DatabaseError(#[from] diesel::result::Error),
    #[error("Error indexing event [{event_name}] at block [{block_number}]. Database error: {database_error}")]
    EventIndexingDatabaseError {
        #[source]
        database_error: diesel::result::Error,
        block_number: u64,
        event_name: String,
    },
    #[error("Error indexing event [{event_name}] at block [{block_number}]. Runtime API error: {anyhow_error}")]
    EventIndexingRuntimeApiError {
        #[source]
        anyhow_error: anyhow::Error,
        block_number: u64,
        event_name: String,
    },
    #[error("Failed to retrieve or decode events: {0}")]
    EventsRetrievalError(#[from] EventsRetrievalError),
}

#[derive(Error, Debug)]
pub enum HandleFinalityNotificationError {
    #[error("Database error: {0}")]
    DatabaseError(#[from] diesel::result::Error),
    #[error("Block hash not found")]
    BlockHashNotFound,
    #[error("Index block error: {0}")]
    IndexBlockError(#[from] IndexBlockError),
    #[error("Client error: {0}")]
    ClientError(#[from] sp_blockchain::Error),
    #[error("Pool run error: {0}")]
    PoolRunError(#[from] diesel_async::pooled_connection::bb8::RunError),
}<|MERGE_RESOLUTION|>--- conflicted
+++ resolved
@@ -322,40 +322,24 @@
 
                 // Delete any old MSP associations that the files in the bucket had
                 if let Some(old_msp) = old_msp {
-<<<<<<< HEAD
-                    MspFile::delete_by_bucket(conn, bucket_id.as_ref(), old_msp.id).await?;
-=======
-                    // Update existing associations from old to new MSP
-                    MspFile::update_msp_for_bucket(
-                        conn,
-                        bucket_id.as_ref(),
-                        old_msp.id,
-                        new_msp.id,
-                    )
-                    .await
-                    .map_err(|e| {
-                        IndexBlockError::EventIndexingDatabaseError {
-                            database_error: e,
-                            block_number: block_number.saturated_into(),
-                            event_name: "MoveBucketAccepted (update MSP-file associations)"
-                                .to_string(),
-                        }
-                    })?;
-                } else {
-                    // Create new associations for all files in the bucket
-                    MspFile::create_for_bucket(conn, bucket_id.as_ref(), new_msp.id)
+                    MspFile::delete_by_bucket(conn, bucket_id.as_ref(), old_msp.id)
                         .await
                         .map_err(|e| IndexBlockError::EventIndexingDatabaseError {
                             database_error: e,
                             block_number: block_number.saturated_into(),
-                            event_name: "MoveBucketAccepted (create MSP-file associations)"
+                            event_name: "MoveBucketAccepted (delete old MSP-file associations)"
                                 .to_string(),
                         })?;
->>>>>>> 24f4489e
                 }
 
                 // Create new MSP associations for all files in the bucket
-                MspFile::create_for_bucket(conn, bucket_id.as_ref(), new_msp.id).await?;
+                MspFile::create_for_bucket(conn, bucket_id.as_ref(), new_msp.id)
+                    .await
+                    .map_err(|e| IndexBlockError::EventIndexingDatabaseError {
+                        database_error: e,
+                        block_number: block_number.saturated_into(),
+                        event_name: "MoveBucketAccepted (create MSP-file associations)".to_string(),
+                    })?;
 
                 // Update bucket's MSP reference
                 Bucket::update_msp(conn, bucket_id.as_ref().to_vec(), new_msp.id)
