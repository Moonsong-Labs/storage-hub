--- conflicted
+++ resolved
@@ -441,11 +441,6 @@
             } => {
                 Msp::delete(conn, who.to_string()).await?;
             }
-<<<<<<< HEAD
-            pallet_storage_providers::Event::Slashed { .. } => {}
-            pallet_storage_providers::Event::ValuePropAdded { .. } => {}
-            pallet_storage_providers::Event::ValuePropUnavailable { .. } => {}
-=======
             pallet_storage_providers::Event::Slashed {
                 provider_id,
                 amount_slashed: _amount_slashed,
@@ -460,7 +455,8 @@
 
                 Bsp::update_stake(conn, provider_id.to_string(), stake).await?;
             }
->>>>>>> f73fdf82
+            pallet_storage_providers::Event::ValuePropAdded { .. } => {}
+            pallet_storage_providers::Event::ValuePropUnavailable { .. } => {}
             pallet_storage_providers::Event::__Ignore(_, _) => {}
         }
         Ok(())
