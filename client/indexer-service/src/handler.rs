--- conflicted
+++ resolved
@@ -454,11 +454,7 @@
             pallet_file_system::Event::FailedToTransferDepositFundsToBsp { .. } => {
                 // In the future we should monitor for this to detect eventual bugs in the pallets
             }
-<<<<<<< HEAD
-            pallet_file_system::Event::MspFileDeletionCompleted { .. } => {}
-            pallet_file_system::Event::BspFileDeletionCompleted { .. } => {}
             pallet_file_system::Event::FileDeletedFromIncompleteStorageRequest { .. } => {}
-=======
             pallet_file_system::Event::MspFileDeletionCompleted {
                 user: _,
                 file_key,
@@ -508,7 +504,6 @@
                 Bsp::update_merkle_root(conn, bsp_id.to_string(), new_root.as_ref().to_vec())
                     .await?;
             }
->>>>>>> ede2499b
             pallet_file_system::Event::__Ignore(_, _) => {}
         }
         Ok(())
