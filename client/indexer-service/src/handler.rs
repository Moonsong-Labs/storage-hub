use bigdecimal::BigDecimal;
use diesel_async::AsyncConnection;
use futures::prelude::*;
use log::{error, info};
use std::sync::Arc;
use thiserror::Error;

use pallet_storage_providers_runtime_api::StorageProvidersApi;
use sc_client_api::{BlockBackend, BlockchainEvents};
use shc_actors_framework::actor::{Actor, ActorEventLoop};
use shc_common::{
    blockchain_utils::{
        convert_raw_multiaddress_to_multiaddr, get_events_at_block, EventsRetrievalError,
    },
    traits::StorageEnableRuntime,
    types::{ParachainClient, StorageEnableEvents, StorageProviderId},
};
use shc_indexer_db::{models::*, DbConnection, DbPool, OnchainBspId, OnchainMspId};
use sp_api::ProvideRuntimeApi;
use sp_core::H256;
use sp_runtime::traits::{Header, NumberFor, SaturatedConversion};

mod fishing;
mod lite;

pub(crate) const LOG_TARGET: &str = "indexer-service";

// Since the indexed data should be used directly from the database,
// we don't need to implement commands.
#[derive(Debug)]
pub enum IndexerServiceCommand {}

// The IndexerService actor
pub struct IndexerService<Runtime: StorageEnableRuntime> {
    client: Arc<ParachainClient<Runtime::RuntimeApi>>,
    db_pool: DbPool,
    indexer_mode: crate::IndexerMode,
}

// Implement the Actor trait for IndexerService
impl<Runtime: StorageEnableRuntime> Actor for IndexerService<Runtime> {
    type Message = IndexerServiceCommand;
    type EventLoop = IndexerServiceEventLoop<Runtime>;
    type EventBusProvider = (); // We're not using an event bus for now

    fn handle_message(
        &mut self,
        message: Self::Message,
    ) -> impl std::future::Future<Output = ()> + Send {
        async move {
            match message {
                // No commands for now
            }
        }
    }

    fn get_event_bus_provider(&self) -> &Self::EventBusProvider {
        &()
    }
}

// Implement methods for IndexerService
impl<Runtime: StorageEnableRuntime> IndexerService<Runtime> {
    pub fn new(
        client: Arc<ParachainClient<Runtime::RuntimeApi>>,
        db_pool: DbPool,
        indexer_mode: crate::IndexerMode,
    ) -> Self {
        Self {
            client,
            db_pool,
            indexer_mode,
        }
    }

    async fn handle_finality_notification<Block>(
        &mut self,
        notification: sc_client_api::FinalityNotification<Block>,
    ) -> Result<(), HandleFinalityNotificationError>
    where
        Block: sp_runtime::traits::Block<Hash = H256>,
        Block::Header: Header,
    {
        let finalized_block_hash = notification.hash;
        let finalized_block_number: u64 = (*notification.header.number()).saturated_into();

        info!(target: LOG_TARGET, "Finality notification (#{}): {}", finalized_block_number, finalized_block_hash);

        let mut db_conn = self.db_pool.get().await?;

        let service_state = ServiceState::get(&mut db_conn).await?;

        let mut next_block = service_state.last_processed_block as u64;
        next_block = next_block.saturating_add(1);

        while next_block <= finalized_block_number {
            let block_hash = self
                .client
                .block_hash(next_block.saturated_into())?
                .ok_or(HandleFinalityNotificationError::BlockHashNotFound)?;
            let next_block_rt: NumberFor<Runtime::Block> = next_block.saturated_into();
            self.index_block(&mut db_conn, next_block_rt, block_hash)
                .await?;
            next_block = next_block.saturating_add(1);
        }

        Ok(())
    }

    async fn index_block<'a, 'b: 'a>(
        &'b self,
        conn: &mut DbConnection<'a>,
        block_number: NumberFor<Runtime::Block>,
        block_hash: H256,
    ) -> Result<(), IndexBlockError> {
        info!(target: LOG_TARGET, "Indexing block #{}: {}", block_number, block_hash);

        let block_events = get_events_at_block::<Runtime>(&self.client, &block_hash)?;

        conn.transaction::<(), IndexBlockError, _>(move |conn| {
            Box::pin(async move {
                let block_number_u64: u64 = block_number.saturated_into();
                let block_number_i64: i64 = block_number_u64 as i64;
                ServiceState::update(conn, block_number_i64).await?;

                for ev in block_events {
                    self.route_event(conn, &ev.event.into(), block_hash).await?;
                }

                Ok(())
            })
        })
        .await?;

        Ok(())
    }

    async fn route_event<'a, 'b: 'a>(
        &'b self,
        conn: &mut DbConnection<'a>,
        event: &StorageEnableEvents<Runtime>,
        block_hash: H256,
    ) -> Result<(), diesel::result::Error> {
        match self.indexer_mode {
            crate::IndexerMode::Full => self.index_event(conn, event, block_hash).await,
            crate::IndexerMode::Lite => self.index_event_lite(conn, event, block_hash).await,
            crate::IndexerMode::Fishing => self.index_event_fishing(conn, event, block_hash).await,
        }
    }

    async fn index_event<'a, 'b: 'a>(
        &'b self,
        conn: &mut DbConnection<'a>,
        event: &StorageEnableEvents<Runtime>,
        block_hash: H256,
    ) -> Result<(), diesel::result::Error> {
        match event {
            StorageEnableEvents::BucketNfts(event) => {
                self.index_bucket_nfts_event(conn, event).await?
            }
            StorageEnableEvents::FileSystem(event) => {
                self.index_file_system_event(conn, event).await?
            }
            StorageEnableEvents::PaymentStreams(event) => {
                self.index_payment_streams_event(conn, event).await?
            }
            StorageEnableEvents::ProofsDealer(event) => {
                self.index_proofs_dealer_event(conn, event).await?
            }
            StorageEnableEvents::StorageProviders(event) => {
                self.index_providers_event(conn, event, block_hash).await?
            }
            StorageEnableEvents::Randomness(event) => {
                self.index_randomness_event(conn, event).await?
            }
            // TODO: We have to index the events from the CrRandomness pallet when we integrate it to the runtime,
            // since they contain the information about the commit-reveal deadlines for Providers.
            // RuntimeEvent::CrRandomness(event) => self.index_cr_randomness_event(conn, event).await?,
            // Runtime events that we're not interested in.
            // We add them here instead of directly matching (_ => {})
            // to ensure the compiler will let us know to treat future events when added.
            StorageEnableEvents::System(_) => {}
            StorageEnableEvents::Balances(_) => {}
            StorageEnableEvents::TransactionPayment(_) => {}
            StorageEnableEvents::Other(_) => {}
        }

        Ok(())
    }

    async fn index_bucket_nfts_event<'a, 'b: 'a>(
        &'b self,
        _conn: &mut DbConnection<'a>,
        event: &pallet_bucket_nfts::Event<Runtime>,
    ) -> Result<(), diesel::result::Error> {
        match event {
            pallet_bucket_nfts::Event::AccessShared { .. } => {}
            pallet_bucket_nfts::Event::ItemReadAccessUpdated { .. } => {}
            pallet_bucket_nfts::Event::ItemBurned { .. } => {}
            pallet_bucket_nfts::Event::__Ignore(_, _) => {}
        }
        Ok(())
    }

    async fn index_file_system_event<'a, 'b: 'a>(
        &'b self,
        conn: &mut DbConnection<'a>,
        event: &pallet_file_system::Event<Runtime>,
    ) -> Result<(), diesel::result::Error> {
        match event {
            pallet_file_system::Event::NewBucket {
                who,
                msp_id,
                bucket_id,
                name,
                collection_id,
                private,
                value_prop_id: _,
                root,
            } => {
                let msp =
                    Some(Msp::get_by_onchain_msp_id(conn, OnchainMspId::from(*msp_id)).await?);

                Bucket::create(
                    conn,
                    msp.map(|m| m.id),
                    who.to_string(),
                    bucket_id.as_ref().to_vec(),
                    name.to_vec(),
                    collection_id.map(|id| id.to_string()),
                    *private,
                    root.as_ref().to_vec(),
                )
                .await?;
            }
            pallet_file_system::Event::MoveBucketAccepted {
                old_msp_id,
                new_msp_id,
                bucket_id,
                value_prop_id: _,
            } => {
                let old_msp = if let Some(id) = old_msp_id {
                    Some(Msp::get_by_onchain_msp_id(conn, OnchainMspId::from(*id)).await?)
                } else {
                    None
                };
                let new_msp =
                    Msp::get_by_onchain_msp_id(conn, OnchainMspId::from(*new_msp_id)).await?;

                // Handle MSP-file associations based on whether old_msp exists
                if let Some(old_msp) = old_msp {
                    // Update existing associations from old to new MSP
                    MspFile::update_msp_for_bucket(
                        conn,
                        bucket_id.as_ref(),
                        old_msp.id,
                        new_msp.id,
                    )
                    .await?;
                } else {
                    // Create new associations for all files in the bucket
                    MspFile::create_for_bucket(conn, bucket_id.as_ref(), new_msp.id).await?;
                }

                // Update bucket's MSP reference
                Bucket::update_msp(conn, bucket_id.as_ref().to_vec(), new_msp.id).await?;
            }
            pallet_file_system::Event::BucketPrivacyUpdated {
                who,
                bucket_id,
                collection_id,
                private,
            } => {
                Bucket::update_privacy(
                    conn,
                    who.to_string(),
                    bucket_id.as_ref().to_vec(),
                    collection_id.map(|id| id.to_string()),
                    *private,
                )
                .await?;
            }
            pallet_file_system::Event::BspConfirmStoppedStoring {
                bsp_id,
                file_key,
                new_root,
            } => {
                Bsp::update_merkle_root(
                    conn,
                    OnchainBspId::from(*bsp_id),
                    new_root.as_ref().to_vec(),
                )
                .await?;
                BspFile::delete_for_bsp(conn, file_key.as_ref(), OnchainBspId::from(*bsp_id))
                    .await?;
            }
            pallet_file_system::Event::BspConfirmedStoring {
                who: _,
                bsp_id,
                confirmed_file_keys,
                skipped_file_keys: _,
                new_root,
            } => {
                Bsp::update_merkle_root(
                    conn,
                    OnchainBspId::from(*bsp_id),
                    new_root.as_ref().to_vec(),
                )
                .await?;

                let bsp = Bsp::get_by_onchain_bsp_id(conn, OnchainBspId::from(*bsp_id)).await?;
                for (file_key, _file_metadata) in confirmed_file_keys {
                    let file = File::get_by_file_key(conn, file_key.as_ref().to_vec()).await?;
                    BspFile::create(conn, bsp.id, file.id).await?;
                }
            }
            pallet_file_system::Event::NewStorageRequest {
                who,
                file_key,
                bucket_id,
                location,
                fingerprint,
                size,
                peer_ids,
                expires_at: _,
            } => {
                let bucket =
                    Bucket::get_by_onchain_bucket_id(conn, bucket_id.as_ref().to_vec()).await?;

                let mut sql_peer_ids = Vec::new();
                for peer_id in peer_ids {
                    sql_peer_ids.push(PeerId::create(conn, peer_id.to_vec()).await?);
                }

                let size: u64 = (*size).saturated_into();
                let who = who.as_ref().to_vec();
                File::create(
                    conn,
                    who,
                    file_key.as_ref().to_vec(),
                    bucket.id,
                    location.to_vec(),
                    fingerprint.as_ref().to_vec(),
                    size.saturated_into(),
                    FileStorageRequestStep::Requested,
                    sql_peer_ids,
                )
                .await?;
            }
            pallet_file_system::Event::MoveBucketRequested { .. } => {}
            pallet_file_system::Event::NewCollectionAndAssociation { .. } => {}
            pallet_file_system::Event::AcceptedBspVolunteer { .. } => {}
            pallet_file_system::Event::StorageRequestFulfilled { file_key } => {
                File::update_step(
                    conn,
                    file_key.as_ref().to_vec(),
                    FileStorageRequestStep::Stored,
                )
                .await?;
            }
            pallet_file_system::Event::StorageRequestExpired { file_key } => {
                File::update_step(
                    conn,
                    file_key.as_ref().to_vec(),
                    FileStorageRequestStep::Expired,
                )
                .await?;
            }
            pallet_file_system::Event::StorageRequestRevoked { file_key } => {
                // Check if file has any provider associations
                let has_msp = File::has_msp_associations(conn, file_key.as_ref()).await?;
                let has_bsp = File::has_bsp_associations(conn, file_key.as_ref()).await?;

                if has_msp || has_bsp {
                    // Mark file for deletion - will be deleted when all associations are removed
                    File::update_deletion_status(
                        conn,
                        file_key.as_ref(),
                        FileDeletionStatus::InProgress,
                    )
                    .await?;
                    log::debug!(
                        "Storage request revoked for file {:?} with existing associations (MSP: {}, BSP: {}), marked for deletion",
                        file_key, has_msp, has_bsp
                    );
                } else {
                    // No associations, safe to delete immediately
                    File::delete(conn, file_key.as_ref().to_vec()).await?;
                    log::debug!("Storage request revoked for file {:?} with no associations, deleted immediately", file_key);
                }
            }
            pallet_file_system::Event::MspAcceptedStorageRequest {
                file_key,
                file_metadata: _,
            } => {
                let file = File::get_by_file_key(conn, file_key.as_ref().to_vec()).await?;
                let bucket = Bucket::get_by_id(conn, file.bucket_id).await?;
                if let Some(msp_id) = bucket.msp_id {
                    MspFile::create(conn, msp_id, file.id).await?;
                }
            }
            pallet_file_system::Event::StorageRequestRejected { .. } => {}
            pallet_file_system::Event::BspRequestedToStopStoring { .. } => {}
            pallet_file_system::Event::PriorityChallengeForFileDeletionQueued { .. } => {}
            pallet_file_system::Event::MspStopStoringBucketInsolventUser {
                msp_id,
                owner: _,
                bucket_id,
            } => {
                let msp = Msp::get_by_onchain_msp_id(conn, OnchainMspId::from(*msp_id)).await?;
                MspFile::delete_by_bucket(conn, bucket_id.as_ref(), msp.id).await?;
                Bucket::unset_msp(conn, bucket_id.as_ref().to_vec()).await?;
            }
            pallet_file_system::Event::SpStopStoringInsolventUser {
                sp_id,
                file_key,
                owner: _,
                location: _,
                new_root: _,
            } => {
                // We are now only deleting for BSP as BSP are associating with files
                // MSP will handle insolvent user at the level of buckets (an MSP will delete the full bucket for an insolvent user and it will produce a new kind of event)
                BspFile::delete_for_bsp(conn, file_key, OnchainBspId::from(*sp_id)).await?;
            }
            pallet_file_system::Event::FailedToQueuePriorityChallenge { .. } => {}
            pallet_file_system::Event::FileDeletionRequest { .. } => {}
            pallet_file_system::Event::ProofSubmittedForPendingFileDeletionRequest { .. } => {}
            pallet_file_system::Event::BspChallengeCycleInitialised { .. } => {}
            pallet_file_system::Event::MoveBucketRequestExpired { .. } => {}
            pallet_file_system::Event::MoveBucketRejected { .. } => {}
            pallet_file_system::Event::MspStoppedStoringBucket {
                msp_id,
                owner: _,
                bucket_id,
            } => {
                let msp = Msp::get_by_onchain_msp_id(conn, OnchainMspId::from(*msp_id)).await?;
                MspFile::delete_by_bucket(conn, bucket_id.as_ref(), msp.id).await?;
                Bucket::unset_msp(conn, bucket_id.as_ref().to_vec()).await?;
            }
            pallet_file_system::Event::BucketDeleted {
                who: _,
                bucket_id,
                maybe_collection_id: _,
            } => {
                Bucket::delete(conn, bucket_id.as_ref().to_vec()).await?;
            }
            pallet_file_system::Event::FileDeletionRequested {
                signed_delete_intention,
                signature: _,
            } => {
                // Mark file for deletion
                let file_key = &signed_delete_intention.file_key;
                File::update_deletion_status(
                    conn,
                    file_key.as_ref(),
                    FileDeletionStatus::InProgress,
                )
                .await?;
            }
            pallet_file_system::Event::FailedToGetMspOfBucket { .. } => {}
            pallet_file_system::Event::FailedToDecreaseMspUsedCapacity { .. } => {}
            pallet_file_system::Event::UsedCapacityShouldBeZero { .. } => {
                // In the future we should monitor for this to detect eventual bugs in the pallets
            }
            pallet_file_system::Event::FailedToReleaseStorageRequestCreationDeposit { .. } => {
                // In the future we should monitor for this to detect eventual bugs in the pallets
            }
            pallet_file_system::Event::FailedToTransferDepositFundsToBsp { .. } => {
                // In the future we should monitor for this to detect eventual bugs in the pallets
            }
            pallet_file_system::Event::MspFileDeletionCompleted {
                user: _,
                file_key,
                file_size: _,
                bucket_id,
                msp_id,
                old_root: _,
                new_root,
            } => {
                // Delete MSP-file association
                MspFile::delete(conn, file_key.as_ref(), OnchainMspId::from(*msp_id)).await?;

                // Check if file should be deleted (no more associations)
                let deleted = File::delete_if_orphaned(conn, file_key.as_ref()).await?;

                if deleted {
                    log::trace!("Deleted orphaned file after MSP deletion: {:?}", file_key);
                }

                // Update bucket merkle root
                Bucket::update_merkle_root(
                    conn,
                    bucket_id.as_ref().to_vec(),
                    new_root.as_ref().to_vec(),
                )
                .await?;
            }
            pallet_file_system::Event::BspFileDeletionCompleted {
                user: _,
                file_key,
                file_size: _,
                bsp_id,
                old_root: _,
                new_root,
            } => {
                // Delete BSP-file association
                BspFile::delete_for_bsp(conn, file_key.as_ref(), OnchainBspId::from(*bsp_id))
                    .await?;

                // Check if file should be deleted (no more associations)
                let deleted = File::delete_if_orphaned(conn, file_key.as_ref()).await?;

                if deleted {
                    log::trace!("Deleted orphaned file after BSP deletion: {:?}", file_key);
                }

                // Update BSP merkle root
                Bsp::update_merkle_root(
                    conn,
                    OnchainBspId::from(*bsp_id),
                    new_root.as_ref().to_vec(),
                )
                .await?;
            }
            pallet_file_system::Event::__Ignore(_, _) => {}
        }
        Ok(())
    }

    async fn index_payment_streams_event<'a, 'b: 'a>(
        &'b self,
        conn: &mut DbConnection<'a>,
        event: &pallet_payment_streams::Event<Runtime>,
    ) -> Result<(), diesel::result::Error> {
        match event {
            pallet_payment_streams::Event::DynamicRatePaymentStreamCreated {
                provider_id,
                user_account,
                amount_provided: _amount_provided,
            } => {
                PaymentStream::create(conn, user_account.to_string(), provider_id.to_string())
                    .await?;
            }
            pallet_payment_streams::Event::DynamicRatePaymentStreamUpdated { .. } => {
                // TODO: Currently we are not treating the info of dynamic rate update
            }
            pallet_payment_streams::Event::DynamicRatePaymentStreamDeleted { .. } => {}
            pallet_payment_streams::Event::FixedRatePaymentStreamCreated {
                provider_id,
                user_account,
                rate: _rate,
            } => {
                PaymentStream::create(conn, user_account.to_string(), provider_id.to_string())
                    .await?;
            }
            pallet_payment_streams::Event::FixedRatePaymentStreamUpdated { .. } => {
                // TODO: Currently we are not treating the info of fixed rate update
            }
            pallet_payment_streams::Event::FixedRatePaymentStreamDeleted { .. } => {}
            pallet_payment_streams::Event::PaymentStreamCharged {
                user_account,
                provider_id,
                amount,
                last_tick_charged,
                charged_at_tick,
            } => {
                // We want to handle this and update the payment stream total amount
                let ps =
                    PaymentStream::get(conn, user_account.to_string(), provider_id.to_string())
                        .await?;
                let amount: BigDecimal = (*amount).into();
                let new_total_amount = ps.total_amount_paid + amount;
                let last_tick_charged: u64 = (*last_tick_charged).saturated_into();
                let charged_at_tick: u64 = (*charged_at_tick).saturated_into();
                PaymentStream::update_total_amount(
                    conn,
                    ps.id,
                    new_total_amount,
                    last_tick_charged.saturated_into(),
                    charged_at_tick.saturated_into(),
                )
                .await?;
            }
            pallet_payment_streams::Event::UsersCharged { .. } => {}
            pallet_payment_streams::Event::LastChargeableInfoUpdated { .. } => {}
            pallet_payment_streams::Event::UserWithoutFunds { .. } => {}
            pallet_payment_streams::Event::UserPaidAllDebts { .. } => {}
            pallet_payment_streams::Event::UserPaidSomeDebts { .. } => {}
            pallet_payment_streams::Event::UserSolvent { .. } => {}
            pallet_payment_streams::Event::InconsistentTickProcessing { .. } => {}
            pallet_payment_streams::Event::__Ignore(_, _) => {}
        }
        Ok(())
    }

    async fn index_proofs_dealer_event<'a, 'b: 'a>(
        &'b self,
        conn: &mut DbConnection<'a>,
        event: &pallet_proofs_dealer::Event<Runtime>,
    ) -> Result<(), diesel::result::Error> {
        match event {
            pallet_proofs_dealer::Event::MutationsAppliedForProvider { .. } => {}
            pallet_proofs_dealer::Event::MutationsApplied { .. } => {}
            pallet_proofs_dealer::Event::NewChallenge { .. } => {}
            pallet_proofs_dealer::Event::NewPriorityChallenge { .. } => {}
            pallet_proofs_dealer::Event::ProofAccepted {
                provider_id: provider,
                proof: _proof,
                last_tick_proven,
            } => {
                let last_tick_proven: u64 = (*last_tick_proven).saturated_into();
                Bsp::update_last_tick_proven(
                    conn,
<<<<<<< HEAD
                    OnchainBspId::from(*provider),
                    (*last_tick_proven).into(),
=======
                    provider.to_string(),
                    last_tick_proven.saturated_into(),
>>>>>>> ede2499b
                )
                .await?;
            }
            pallet_proofs_dealer::Event::NewChallengeSeed { .. } => {}
            pallet_proofs_dealer::Event::NewCheckpointChallenge { .. } => {}
            pallet_proofs_dealer::Event::SlashableProvider { .. } => {}
            pallet_proofs_dealer::Event::NoRecordOfLastSubmittedProof { .. } => {}
            pallet_proofs_dealer::Event::NewChallengeCycleInitialised { .. } => {}
            pallet_proofs_dealer::Event::ChallengesTickerSet { .. } => {}
            pallet_proofs_dealer::Event::__Ignore(_, _) => {}
        }
        Ok(())
    }

    async fn index_providers_event<'a, 'b: 'a>(
        &'b self,
        conn: &mut DbConnection<'a>,
        event: &pallet_storage_providers::Event<Runtime>,
        block_hash: H256,
    ) -> Result<(), diesel::result::Error> {
        match event {
            pallet_storage_providers::Event::BspRequestSignUpSuccess { .. } => {}
            pallet_storage_providers::Event::BspSignUpSuccess {
                who,
                bsp_id,
                root,
                multiaddresses,
                capacity,
            } => {
                let stake = self
                    .client
                    .runtime_api()
                    .get_bsp_stake(block_hash, bsp_id)
                    .expect("to have a stake")
                    .unwrap_or(Default::default())
                    .into();

                let mut sql_multiaddresses = Vec::new();
                for multiaddress in multiaddresses {
                    if let Some(multiaddr) = convert_raw_multiaddress_to_multiaddr(multiaddress) {
                        sql_multiaddresses
                            .push(MultiAddress::create(conn, multiaddr.to_vec()).await?);
                    } else {
                        error!(target: LOG_TARGET, "Failed to parse multiaddr");
                    }
                }

                Bsp::create(
                    conn,
                    who.to_string(),
                    (*capacity).into(),
                    root.as_ref().to_vec(),
                    sql_multiaddresses,
                    *bsp_id,
                    stake,
                )
                .await?;
            }
            pallet_storage_providers::Event::BspSignOffSuccess {
                who,
                bsp_id: _bsp_id,
            } => {
                Bsp::delete_by_account(conn, who.to_string()).await?;
            }
            pallet_storage_providers::Event::CapacityChanged {
                who,
                new_capacity,
                provider_id,
                old_capacity: _old_capacity,
                next_block_when_change_allowed: _next_block_when_change_allowed,
            } => match provider_id {
                StorageProviderId::BackupStorageProvider(bsp_id) => {
                    Bsp::update_capacity(conn, who.to_string(), (*new_capacity).into()).await?;

                    // update also the stake
                    let stake = self
                        .client
                        .runtime_api()
                        .get_bsp_stake(block_hash, bsp_id)
                        .expect("to have a stake")
                        .unwrap_or(Default::default())
                        .into();

                    Bsp::update_stake(conn, OnchainBspId::from(*bsp_id), stake).await?;
                }
                StorageProviderId::MainStorageProvider(_) => {
                    Bsp::update_capacity(conn, who.to_string(), (*new_capacity).into()).await?;
                }
            },
            pallet_storage_providers::Event::SignUpRequestCanceled { .. } => {}
            pallet_storage_providers::Event::MspRequestSignUpSuccess { .. } => {}
            pallet_storage_providers::Event::MspSignUpSuccess {
                who,
                msp_id,
                multiaddresses,
                capacity,
                value_prop,
            } => {
                let mut sql_multiaddresses = Vec::new();
                for multiaddress in multiaddresses {
                    if let Some(multiaddr) = convert_raw_multiaddress_to_multiaddr(multiaddress) {
                        sql_multiaddresses
                            .push(MultiAddress::create(conn, multiaddr.to_vec()).await?);
                    } else {
                        error!(target: LOG_TARGET, "Failed to parse multiaddr");
                    }
                }

                // TODO: update value prop after properly defined in runtime
                let value_prop = format!("{value_prop:?}");

                Msp::create(
                    conn,
                    who.to_string(),
                    (*capacity).into(),
                    value_prop,
                    sql_multiaddresses,
                    *msp_id,
                )
                .await?;
            }
            pallet_storage_providers::Event::MspSignOffSuccess {
                who,
                msp_id: _msp_id,
            } => {
                Msp::delete_by_account(conn, who.to_string()).await?;
            }
            pallet_storage_providers::Event::BucketRootChanged {
                bucket_id,
                old_root: _,
                new_root,
            } => {
                Bucket::update_merkle_root(
                    conn,
                    bucket_id.as_ref().to_vec(),
                    new_root.as_ref().to_vec(),
                )
                .await?;
            }
            pallet_storage_providers::Event::Slashed { .. } => {}
            pallet_storage_providers::Event::AwaitingTopUp {
                provider_id,
                top_up_metadata: _top_up_metadata,
            } => {
                let stake = self
                    .client
                    .runtime_api()
                    .get_bsp_stake(block_hash, provider_id)
                    .expect("to have a stake")
                    .unwrap_or(Default::default())
                    .into();

                Bsp::update_stake(conn, OnchainBspId::from(*provider_id), stake).await?;
            }
            pallet_storage_providers::Event::TopUpFulfilled { .. } => {}
            pallet_storage_providers::Event::ValuePropAdded { .. } => {}
            pallet_storage_providers::Event::ValuePropUnavailable { .. } => {}
            pallet_storage_providers::Event::MultiAddressAdded { .. } => {}
            pallet_storage_providers::Event::MultiAddressRemoved { .. } => {}
            pallet_storage_providers::Event::ProviderInsolvent { .. } => {}
            pallet_storage_providers::Event::BucketsOfInsolventMsp { .. } => {
                // TODO: Should we index this? Since this buckets are all going to have moves requested
            }
            pallet_storage_providers::Event::MspDeleted { provider_id } => {
                Msp::delete(conn, OnchainMspId::from(*provider_id)).await?;
            }
            pallet_storage_providers::Event::BspDeleted { provider_id } => {
                Bsp::delete(conn, OnchainBspId::from(*provider_id)).await?;
            }
            pallet_storage_providers::Event::FailedToGetOwnerAccountOfInsolventProvider {
                ..
            } => {
                // In the future we should monitor for this to detect eventual bugs in the pallets
            }
            pallet_storage_providers::Event::FailedToSlashInsolventProvider { .. } => {
                // In the future we should monitor for this to detect eventual bugs in the pallets
            }
            pallet_storage_providers::Event::FailedToStopAllCyclesForInsolventBsp { .. } => {
                // In the future we should monitor for this to detect eventual bugs in the pallets
            }
            pallet_storage_providers::Event::FailedToInsertProviderTopUpExpiration { .. } => {
                // In the future we should monitor for this to detect eventual bugs in the pallets
            }
            pallet_storage_providers::Event::__Ignore(_, _) => {}
        }
        Ok(())
    }

    async fn index_randomness_event<'a, 'b: 'a>(
        &'b self,
        _conn: &mut DbConnection<'a>,
        event: &pallet_randomness::Event<Runtime>,
    ) -> Result<(), diesel::result::Error> {
        match event {
            pallet_randomness::Event::NewOneEpochAgoRandomnessAvailable { .. } => {}
            pallet_randomness::Event::__Ignore(_, _) => {}
        }
        Ok(())
    }
}

// Define the EventLoop for IndexerService
pub struct IndexerServiceEventLoop<Runtime: StorageEnableRuntime> {
    receiver: sc_utils::mpsc::TracingUnboundedReceiver<IndexerServiceCommand>,
    actor: IndexerService<Runtime>,
}

enum MergedEventLoopMessage<Block>
where
    Block: sp_runtime::traits::Block,
{
    Command(IndexerServiceCommand),
    FinalityNotification(sc_client_api::FinalityNotification<Block>),
}

// Implement ActorEventLoop for IndexerServiceEventLoop
impl<Runtime: StorageEnableRuntime> ActorEventLoop<IndexerService<Runtime>>
    for IndexerServiceEventLoop<Runtime>
{
    fn new(
        actor: IndexerService<Runtime>,
        receiver: sc_utils::mpsc::TracingUnboundedReceiver<IndexerServiceCommand>,
    ) -> Self {
        Self { actor, receiver }
    }

    async fn run(mut self) {
        info!(target: LOG_TARGET, "IndexerService starting up in {:?} mode!", self.actor.indexer_mode);

        let finality_notification_stream = self.actor.client.finality_notification_stream();

        let mut merged_stream = stream::select(
            self.receiver.map(MergedEventLoopMessage::Command),
            finality_notification_stream.map(MergedEventLoopMessage::FinalityNotification),
        );

        while let Some(message) = merged_stream.next().await {
            match message {
                MergedEventLoopMessage::Command(command) => {
                    self.actor.handle_message(command).await;
                }
                MergedEventLoopMessage::FinalityNotification(notification) => {
                    self.actor
                        .handle_finality_notification(notification)
                        .await
                        .unwrap_or_else(|e| {
                            error!(target: LOG_TARGET, "Failed to handle finality notification: {}", e);
                        });
                }
            }
        }

        info!(target: LOG_TARGET, "IndexerService shutting down.");
    }
}

#[derive(Error, Debug)]
pub enum IndexBlockError {
    #[error("Database error: {0}")]
    DatabaseError(#[from] diesel::result::Error),
    #[error("Failed to retrieve or decode events: {0}")]
    EventsRetrievalError(#[from] EventsRetrievalError),
}

#[derive(Error, Debug)]
pub enum HandleFinalityNotificationError {
    #[error("Database error: {0}")]
    DatabaseError(#[from] diesel::result::Error),
    #[error("Block hash not found")]
    BlockHashNotFound,
    #[error("Index block error: {0}")]
    IndexBlockError(#[from] IndexBlockError),
    #[error("Client error: {0}")]
    ClientError(#[from] sp_blockchain::Error),
    #[error("Pool run error: {0}")]
    PoolRunError(#[from] diesel_async::pooled_connection::bb8::RunError),
}<|MERGE_RESOLUTION|>--- conflicted
+++ resolved
@@ -611,13 +611,8 @@
                 let last_tick_proven: u64 = (*last_tick_proven).saturated_into();
                 Bsp::update_last_tick_proven(
                     conn,
-<<<<<<< HEAD
                     OnchainBspId::from(*provider),
-                    (*last_tick_proven).into(),
-=======
-                    provider.to_string(),
                     last_tick_proven.saturated_into(),
->>>>>>> ede2499b
                 )
                 .await?;
             }
