--- conflicted
+++ resolved
@@ -243,11 +243,7 @@
             pallet_file_system::Event::BspChallengeCycleInitialised { .. } => {}
             pallet_file_system::Event::MoveBucketRequestExpired { .. } => {}
             pallet_file_system::Event::MoveBucketRejected { .. } => {}
-<<<<<<< HEAD
-=======
-            pallet_file_system::Event::DataServerRegisteredForMoveBucket { .. } => {}
             pallet_file_system::Event::MspStoppedStoringBucket { .. } => {}
->>>>>>> be15e693
             pallet_file_system::Event::BucketDeleted { .. } => {}
             pallet_file_system::Event::__Ignore(_, _) => {}
         }
