--- conflicted
+++ resolved
@@ -457,7 +457,7 @@
             } => {
                 // Get the existing BSP - it should have been created during BSP registration
                 let bsp = Bsp::get_by_onchain_bsp_id(conn, bsp_id.to_string()).await?;
-                
+
                 // Update the merkle root for the BSP
                 Bsp::update_merkle_root(conn, bsp_id.to_string(), new_root.as_ref().to_vec())
                     .await?;
@@ -953,7 +953,7 @@
             } => {
                 // Get the existing BSP before updating stake
                 let _ = Bsp::get_by_onchain_bsp_id(conn, provider_id.to_string()).await?;
-                
+
                 let stake = self
                     .client
                     .runtime_api()
@@ -1008,23 +1008,6 @@
         event: &pallet_storage_providers::Event<storage_hub_runtime::Runtime>,
         block_hash: H256,
     ) -> Result<(), diesel::result::Error> {
-<<<<<<< HEAD
-        // Special handling for MspSignUpSuccess when we don't have an MSP ID yet
-        if let pallet_storage_providers::Event::MspSignUpSuccess { who, msp_id, .. } = event {
-            // Check if this might be our MSP registration
-            if self.msp_id.is_none() {
-                // Process this event to potentially discover our MSP ID
-                info!(target: LOG_TARGET, "Processing MspSignUpSuccess event while MSP ID is not set - checking if it's our registration");
-                self.index_providers_event(conn, event, block_hash).await?;
-
-                // Immediately sync MSP ID after processing the event
-                self.sync_msp_id(&block_hash);
-                if self.msp_id.is_some() {
-                    info!(target: LOG_TARGET, "MSP ID detected after processing MspSignUpSuccess event");
-                }
-                
-                return Ok(());
-=======
         // Always index provider registration events to ensure MSPs and BSPs exist
         match event {
             pallet_storage_providers::Event::MspSignUpSuccess { .. } => {
@@ -1034,7 +1017,6 @@
             pallet_storage_providers::Event::BspSignUpSuccess { .. } => {
                 info!(target: LOG_TARGET, "Indexing BspSignUpSuccess event in lite mode");
                 return self.index_providers_event(conn, event, block_hash).await;
->>>>>>> 105ae530
             }
             _ => {}
         }
