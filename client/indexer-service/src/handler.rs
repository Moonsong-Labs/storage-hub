--- conflicted
+++ resolved
@@ -309,11 +309,9 @@
             pallet_file_system::Event::StorageRequestRejected { .. } => {}
             pallet_file_system::Event::BspRequestedToStopStoring { .. } => {}
             pallet_file_system::Event::PriorityChallengeForFileDeletionQueued { .. } => {}
-<<<<<<< HEAD
-            pallet_file_system::Event::SpStopStoringInsolventUser { .. } => {}
             pallet_file_system::Event::MspStopStoringBucketInsolventUser { .. } => {
                 // TODO: Index this
-=======
+            }
             pallet_file_system::Event::SpStopStoringInsolventUser {
                 sp_id,
                 file_key,
@@ -324,7 +322,6 @@
                 // We are now only deleting for BSP as BSP are associating with files
                 // MSP will handle insolvent user at the level of buckets (an MSP will delete the full bucket for an insolvent user and it will produce a new kind of event)
                 BspFile::delete(conn, file_key, sp_id.to_string()).await?;
->>>>>>> 8c786cb9
             }
             pallet_file_system::Event::FailedToQueuePriorityChallenge { .. } => {}
             pallet_file_system::Event::FileDeletionRequest { .. } => {}
