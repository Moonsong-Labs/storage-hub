use bigdecimal::BigDecimal;
use diesel_async::AsyncConnection;
use futures::prelude::*;
use log::{error, info};
use std::sync::Arc;
use std::time::Instant;
use thiserror::Error;

use crate::telemetry::IndexerServiceTelemetry;

use pallet_storage_providers_runtime_api::StorageProvidersApi;
use shc_actors_framework::actor::ActorHandle;
use shc_telemetry_service::TelemetryService;
use sc_client_api::{BlockBackend, BlockchainEvents};
use shc_actors_framework::actor::{Actor, ActorEventLoop};
use shc_common::{
    blockchain_utils::{
        convert_raw_multiaddress_to_multiaddr, get_events_at_block, EventsRetrievalError,
    },
    traits::StorageEnableRuntime,
    types::{ParachainClient, StorageEnableEvents, StorageProviderId},
};
use shc_indexer_db::{models::*, DbConnection, DbPool};
use sp_api::ProvideRuntimeApi;
use sp_core::H256;
use sp_runtime::traits::{Header, NumberFor, SaturatedConversion};

mod fishing;
mod lite;

pub(crate) const LOG_TARGET: &str = "indexer-service";

// Since the indexed data should be used directly from the database,
// we don't need to implement commands.
#[derive(Debug)]
pub enum IndexerServiceCommand {}

// The IndexerService actor
pub struct IndexerService<Runtime: StorageEnableRuntime> {
    client: Arc<ParachainClient<Runtime::RuntimeApi>>,
    db_pool: DbPool,
    indexer_mode: crate::IndexerMode,
    telemetry: IndexerServiceTelemetry,
}

// Implement the Actor trait for IndexerService
impl<Runtime: StorageEnableRuntime> Actor for IndexerService<Runtime> {
    type Message = IndexerServiceCommand;
    type EventLoop = IndexerServiceEventLoop<Runtime>;
    type EventBusProvider = (); // We're not using an event bus for now

    fn handle_message(
        &mut self,
        message: Self::Message,
    ) -> impl std::future::Future<Output = ()> + Send {
        async move {
            match message {
                // No commands for now
            }
        }
    }

    fn get_event_bus_provider(&self) -> &Self::EventBusProvider {
        &()
    }
}

// Implement methods for IndexerService
impl<Runtime: StorageEnableRuntime> IndexerService<Runtime> {
    pub fn new(
        client: Arc<ParachainClient<Runtime::RuntimeApi>>,
        db_pool: DbPool,
        indexer_mode: crate::IndexerMode,
        telemetry_handle: Option<ActorHandle<TelemetryService>>,
    ) -> Self {
        Self {
            client,
            db_pool,
            indexer_mode,
            telemetry: IndexerServiceTelemetry::new(telemetry_handle),
        }
    }

    async fn handle_finality_notification<Block>(
        &mut self,
        notification: sc_client_api::FinalityNotification<Block>,
    ) -> Result<(), HandleFinalityNotificationError>
    where
        Block: sp_runtime::traits::Block<Hash = H256>,
        Block::Header: Header,
    {
        let finalized_block_hash = notification.hash;
        let finalized_block_number: u64 = (*notification.header.number()).saturated_into();

        info!(target: LOG_TARGET, "Finality notification (#{}): {}", finalized_block_number, finalized_block_hash);

        let mut db_conn = self.db_pool.get().await?;

        let service_state = ServiceState::get(&mut db_conn).await?;

        let mut next_block = service_state.last_processed_block as u64;
        next_block = next_block.saturating_add(1);

        while next_block <= finalized_block_number {
            let block_hash = self
                .client
                .block_hash(next_block.saturated_into())?
                .ok_or(HandleFinalityNotificationError::BlockHashNotFound)?;
<<<<<<< HEAD
            if let Err(e) = self.index_block(&mut db_conn, block_number as BlockNumber, block_hash).await {
                let handler_name = format!("{:?}", self.indexer_mode).to_lowercase();
                self.telemetry.indexer_error(
                    &handler_name,
                    Some(block_number.into()),
                    None,
                    "IndexBlockError".to_string(),
                    e.to_string(),
                    false, // For now, we don't retry at this level
                    None,
                ).await;
                return Err(e.into());
            }
=======
            let next_block_rt: NumberFor<Runtime::Block> = next_block.saturated_into();
            self.index_block(&mut db_conn, next_block_rt, block_hash)
                .await?;
            next_block = next_block.saturating_add(1);
>>>>>>> f209026c
        }

        Ok(())
    }

    async fn index_block<'a, 'b: 'a>(
        &'b self,
        conn: &mut DbConnection<'a>,
        block_number: NumberFor<Runtime::Block>,
        block_hash: H256,
    ) -> Result<(), IndexBlockError> {
        let start_time = Instant::now();
        info!(target: LOG_TARGET, "Indexing block #{}: {}", block_number, block_hash);

        let block_events = get_events_at_block::<Runtime>(&self.client, &block_hash)?;
        let events_count = block_events.len() as u32;

        conn.transaction::<(), IndexBlockError, _>(move |conn| {
            Box::pin(async move {
                let block_number_u64: u64 = block_number.saturated_into();
                let block_number_i64: i64 = block_number_u64 as i64;
                ServiceState::update(conn, block_number_i64).await?;

                for ev in block_events {
                    self.route_event(conn, &ev.event.into(), block_hash).await?;
                }

                Ok(())
            })
        })
        .await?;

        let processing_time_ms = start_time.elapsed().as_millis() as u64;
        let handler_name = format!("{:?}", self.indexer_mode).to_lowercase();

        // Send block processed telemetry event
        self.telemetry.block_processed(
            &handler_name,
            block_number.into(),
            format!("{:?}", block_hash),
            format!("{:?}", H256::zero()), // TODO: Get actual parent hash if needed
            events_count,
            processing_time_ms,
            handler_name.clone(),
        ).await;

        Ok(())
    }

    async fn route_event<'a, 'b: 'a>(
        &'b self,
        conn: &mut DbConnection<'a>,
        event: &StorageEnableEvents<Runtime>,
        block_hash: H256,
    ) -> Result<(), diesel::result::Error> {
        match self.indexer_mode {
            crate::IndexerMode::Full => self.index_event(conn, event, block_hash).await,
            crate::IndexerMode::Lite => self.index_event_lite(conn, event, block_hash).await,
            crate::IndexerMode::Fishing => self.index_event_fishing(conn, event, block_hash).await,
        }
    }

    async fn index_event<'a, 'b: 'a>(
        &'b self,
        conn: &mut DbConnection<'a>,
        event: &StorageEnableEvents<Runtime>,
        block_hash: H256,
    ) -> Result<(), diesel::result::Error> {
        match event {
            StorageEnableEvents::BucketNfts(event) => {
                self.index_bucket_nfts_event(conn, event).await?
            }
            StorageEnableEvents::FileSystem(event) => {
                self.index_file_system_event(conn, event).await?
            }
            StorageEnableEvents::PaymentStreams(event) => {
                self.index_payment_streams_event(conn, event).await?
            }
            StorageEnableEvents::ProofsDealer(event) => {
                self.index_proofs_dealer_event(conn, event).await?
            }
            StorageEnableEvents::StorageProviders(event) => {
                self.index_providers_event(conn, event, block_hash).await?
            }
            StorageEnableEvents::Randomness(event) => {
                self.index_randomness_event(conn, event).await?
            }
            // TODO: We have to index the events from the CrRandomness pallet when we integrate it to the runtime,
            // since they contain the information about the commit-reveal deadlines for Providers.
            // RuntimeEvent::CrRandomness(event) => self.index_cr_randomness_event(conn, event).await?,
            // Runtime events that we're not interested in.
            // We add them here instead of directly matching (_ => {})
            // to ensure the compiler will let us know to treat future events when added.
            StorageEnableEvents::System(_) => {}
            StorageEnableEvents::Balances(_) => {}
            StorageEnableEvents::TransactionPayment(_) => {}
            StorageEnableEvents::Other(_) => {}
        }

        Ok(())
    }

    async fn index_bucket_nfts_event<'a, 'b: 'a>(
        &'b self,
        _conn: &mut DbConnection<'a>,
        event: &pallet_bucket_nfts::Event<Runtime>,
    ) -> Result<(), diesel::result::Error> {
        match event {
            pallet_bucket_nfts::Event::AccessShared { .. } => {}
            pallet_bucket_nfts::Event::ItemReadAccessUpdated { .. } => {}
            pallet_bucket_nfts::Event::ItemBurned { .. } => {}
            pallet_bucket_nfts::Event::__Ignore(_, _) => {}
        }
        Ok(())
    }

    async fn index_file_system_event<'a, 'b: 'a>(
        &'b self,
        conn: &mut DbConnection<'a>,
        event: &pallet_file_system::Event<Runtime>,
    ) -> Result<(), diesel::result::Error> {
        match event {
            pallet_file_system::Event::NewBucket {
                who,
                msp_id,
                bucket_id,
                name,
                collection_id,
                private,
                value_prop_id: _,
                root,
            } => {
                let msp = Some(Msp::get_by_onchain_msp_id(conn, msp_id.to_string()).await?);

                Bucket::create(
                    conn,
                    msp.map(|m| m.id),
                    who.to_string(),
                    bucket_id.as_ref().to_vec(),
                    name.to_vec(),
                    collection_id.map(|id| id.to_string()),
                    *private,
                    root.as_ref().to_vec(),
                )
                .await?;
            }
            pallet_file_system::Event::MoveBucketAccepted {
                old_msp_id,
                new_msp_id,
                bucket_id,
                value_prop_id: _,
            } => {
                let old_msp = if let Some(id) = old_msp_id {
                    Some(Msp::get_by_onchain_msp_id(conn, id.to_string()).await?)
                } else {
                    None
                };
                let new_msp = Msp::get_by_onchain_msp_id(conn, new_msp_id.to_string()).await?;

                // Handle MSP-file associations based on whether old_msp exists
                if let Some(old_msp) = old_msp {
                    // Update existing associations from old to new MSP
                    MspFile::update_msp_for_bucket(
                        conn,
                        bucket_id.as_ref(),
                        old_msp.id,
                        new_msp.id,
                    )
                    .await?;
                } else {
                    // Create new associations for all files in the bucket
                    MspFile::create_for_bucket(conn, bucket_id.as_ref(), new_msp.id).await?;
                }

                // Update bucket's MSP reference
                Bucket::update_msp(conn, bucket_id.as_ref().to_vec(), new_msp.id).await?;
            }
            pallet_file_system::Event::BucketPrivacyUpdated {
                who,
                bucket_id,
                collection_id,
                private,
            } => {
                Bucket::update_privacy(
                    conn,
                    who.to_string(),
                    bucket_id.as_ref().to_vec(),
                    collection_id.map(|id| id.to_string()),
                    *private,
                )
                .await?;
            }
            pallet_file_system::Event::BspConfirmStoppedStoring {
                bsp_id,
                file_key,
                new_root,
            } => {
                Bsp::update_merkle_root(conn, bsp_id.to_string(), new_root.as_ref().to_vec())
                    .await?;
                BspFile::delete_for_bsp(conn, file_key.as_ref(), bsp_id.to_string()).await?;
            }
            pallet_file_system::Event::BspConfirmedStoring {
                who: _,
                bsp_id,
                confirmed_file_keys,
                skipped_file_keys: _,
                new_root,
            } => {
                Bsp::update_merkle_root(conn, bsp_id.to_string(), new_root.as_ref().to_vec())
                    .await?;

                let bsp = Bsp::get_by_onchain_bsp_id(conn, bsp_id.to_string()).await?;
                for file_key in confirmed_file_keys {
                    let file = File::get_by_file_key(conn, file_key.as_ref().to_vec()).await?;
                    BspFile::create(conn, bsp.id, file.id).await?;
                }
            }
            pallet_file_system::Event::NewStorageRequest {
                who,
                file_key,
                bucket_id,
                location,
                fingerprint,
                size,
                peer_ids,
                expires_at: _,
            } => {
                let bucket =
                    Bucket::get_by_onchain_bucket_id(conn, bucket_id.as_ref().to_vec()).await?;

                let mut sql_peer_ids = Vec::new();
                for peer_id in peer_ids {
                    sql_peer_ids.push(PeerId::create(conn, peer_id.to_vec()).await?);
                }

                let size: u64 = (*size).saturated_into();
                let who = who.as_ref().to_vec();
                File::create(
                    conn,
                    who,
                    file_key.as_ref().to_vec(),
                    bucket.id,
                    location.to_vec(),
                    fingerprint.as_ref().to_vec(),
                    size.saturated_into(),
                    FileStorageRequestStep::Requested,
                    sql_peer_ids,
                )
                .await?;
            }
            pallet_file_system::Event::MoveBucketRequested { .. } => {}
            pallet_file_system::Event::NewCollectionAndAssociation { .. } => {}
            pallet_file_system::Event::AcceptedBspVolunteer { .. } => {}
            pallet_file_system::Event::StorageRequestFulfilled { file_key } => {
                File::update_step(
                    conn,
                    file_key.as_ref().to_vec(),
                    FileStorageRequestStep::Stored,
                )
                .await?;
            }
            pallet_file_system::Event::StorageRequestExpired { file_key } => {
                File::update_step(
                    conn,
                    file_key.as_ref().to_vec(),
                    FileStorageRequestStep::Expired,
                )
                .await?;
            }
            pallet_file_system::Event::StorageRequestRevoked { file_key } => {
                // Check if file has any provider associations
                let has_msp = File::has_msp_associations(conn, file_key.as_ref()).await?;
                let has_bsp = File::has_bsp_associations(conn, file_key.as_ref()).await?;

                if has_msp || has_bsp {
                    // Mark file for deletion - will be deleted when all associations are removed
                    File::update_deletion_status(
                        conn,
                        file_key.as_ref(),
                        FileDeletionStatus::InProgress,
                    )
                    .await?;
                    log::debug!(
                        "Storage request revoked for file {:?} with existing associations (MSP: {}, BSP: {}), marked for deletion",
                        file_key, has_msp, has_bsp
                    );
                } else {
                    // No associations, safe to delete immediately
                    File::delete(conn, file_key.as_ref().to_vec()).await?;
                    log::debug!("Storage request revoked for file {:?} with no associations, deleted immediately", file_key);
                }
            }
            pallet_file_system::Event::MspAcceptedStorageRequest { file_key } => {
                let file = File::get_by_file_key(conn, file_key.as_ref().to_vec()).await?;
                let bucket = Bucket::get_by_id(conn, file.bucket_id).await?;
                if let Some(msp_id) = bucket.msp_id {
                    MspFile::create(conn, msp_id, file.id).await?;
                }
            }
            pallet_file_system::Event::StorageRequestRejected { .. } => {}
            pallet_file_system::Event::BspRequestedToStopStoring { .. } => {}
            pallet_file_system::Event::PriorityChallengeForFileDeletionQueued { .. } => {}
            pallet_file_system::Event::MspStopStoringBucketInsolventUser {
                msp_id,
                owner: _,
                bucket_id,
            } => {
                let msp = Msp::get_by_onchain_msp_id(conn, msp_id.to_string()).await?;
                MspFile::delete_by_bucket(conn, bucket_id.as_ref(), msp.id).await?;
                Bucket::unset_msp(conn, bucket_id.as_ref().to_vec()).await?;
            }
            pallet_file_system::Event::SpStopStoringInsolventUser {
                sp_id,
                file_key,
                owner: _,
                location: _,
                new_root: _,
            } => {
                // We are now only deleting for BSP as BSP are associating with files
                // MSP will handle insolvent user at the level of buckets (an MSP will delete the full bucket for an insolvent user and it will produce a new kind of event)
                BspFile::delete_for_bsp(conn, file_key, sp_id.to_string()).await?;
            }
            pallet_file_system::Event::FailedToQueuePriorityChallenge { .. } => {}
            pallet_file_system::Event::FileDeletionRequest { .. } => {}
            pallet_file_system::Event::ProofSubmittedForPendingFileDeletionRequest { .. } => {}
            pallet_file_system::Event::BspChallengeCycleInitialised { .. } => {}
            pallet_file_system::Event::MoveBucketRequestExpired { .. } => {}
            pallet_file_system::Event::MoveBucketRejected { .. } => {}
            pallet_file_system::Event::MspStoppedStoringBucket {
                msp_id,
                owner: _,
                bucket_id,
            } => {
                let msp = Msp::get_by_onchain_msp_id(conn, msp_id.to_string()).await?;
                MspFile::delete_by_bucket(conn, bucket_id.as_ref(), msp.id).await?;
                Bucket::unset_msp(conn, bucket_id.as_ref().to_vec()).await?;
            }
            pallet_file_system::Event::BucketDeleted {
                who: _,
                bucket_id,
                maybe_collection_id: _,
            } => {
                Bucket::delete(conn, bucket_id.as_ref().to_vec()).await?;
            }
            pallet_file_system::Event::FileDeletionRequested {
                signed_delete_intention,
                signature: _,
            } => {
                // Mark file for deletion
                let file_key = &signed_delete_intention.file_key;
                File::update_deletion_status(
                    conn,
                    file_key.as_ref(),
                    FileDeletionStatus::InProgress,
                )
                .await?;
            }
            pallet_file_system::Event::FailedToGetMspOfBucket { .. } => {}
            pallet_file_system::Event::FailedToDecreaseMspUsedCapacity { .. } => {}
            pallet_file_system::Event::UsedCapacityShouldBeZero { .. } => {
                // In the future we should monitor for this to detect eventual bugs in the pallets
            }
            pallet_file_system::Event::FailedToReleaseStorageRequestCreationDeposit { .. } => {
                // In the future we should monitor for this to detect eventual bugs in the pallets
            }
            pallet_file_system::Event::FailedToTransferDepositFundsToBsp { .. } => {
                // In the future we should monitor for this to detect eventual bugs in the pallets
            }
            pallet_file_system::Event::FileDeletedFromIncompleteStorageRequest { .. } => {
                // TODO: index this event
            }
            pallet_file_system::Event::MspFileDeletionCompleted {
                user: _,
                file_key,
                file_size: _,
                bucket_id,
                msp_id,
                old_root: _,
                new_root,
            } => {
                // Delete MSP-file association
                MspFile::delete(conn, file_key.as_ref(), msp_id.to_string()).await?;

                // Check if file should be deleted (no more associations)
                let deleted = File::delete_if_orphaned(conn, file_key.as_ref()).await?;

                if deleted {
                    log::trace!("Deleted orphaned file after MSP deletion: {:?}", file_key);
                }

                // Update bucket merkle root
                Bucket::update_merkle_root(
                    conn,
                    bucket_id.as_ref().to_vec(),
                    new_root.as_ref().to_vec(),
                )
                .await?;
            }
            pallet_file_system::Event::BspFileDeletionCompleted {
                user: _,
                file_key,
                file_size: _,
                bsp_id,
                old_root: _,
                new_root,
            } => {
                // Delete BSP-file association
                BspFile::delete_for_bsp(conn, file_key.as_ref(), bsp_id.to_string()).await?;

                // Check if file should be deleted (no more associations)
                let deleted = File::delete_if_orphaned(conn, file_key.as_ref()).await?;

                if deleted {
                    log::trace!("Deleted orphaned file after BSP deletion: {:?}", file_key);
                }

                // Update BSP merkle root
                Bsp::update_merkle_root(conn, bsp_id.to_string(), new_root.as_ref().to_vec())
                    .await?;
            }
            pallet_file_system::Event::__Ignore(_, _) => {}
        }
        Ok(())
    }

    async fn index_payment_streams_event<'a, 'b: 'a>(
        &'b self,
        conn: &mut DbConnection<'a>,
        event: &pallet_payment_streams::Event<Runtime>,
    ) -> Result<(), diesel::result::Error> {
        match event {
            pallet_payment_streams::Event::DynamicRatePaymentStreamCreated {
                provider_id,
                user_account,
                amount_provided: _amount_provided,
            } => {
                PaymentStream::create(conn, user_account.to_string(), provider_id.to_string())
                    .await?;
            }
            pallet_payment_streams::Event::DynamicRatePaymentStreamUpdated { .. } => {
                // TODO: Currently we are not treating the info of dynamic rate update
            }
            pallet_payment_streams::Event::DynamicRatePaymentStreamDeleted { .. } => {}
            pallet_payment_streams::Event::FixedRatePaymentStreamCreated {
                provider_id,
                user_account,
                rate: _rate,
            } => {
                PaymentStream::create(conn, user_account.to_string(), provider_id.to_string())
                    .await?;
            }
            pallet_payment_streams::Event::FixedRatePaymentStreamUpdated { .. } => {
                // TODO: Currently we are not treating the info of fixed rate update
            }
            pallet_payment_streams::Event::FixedRatePaymentStreamDeleted { .. } => {}
            pallet_payment_streams::Event::PaymentStreamCharged {
                user_account,
                provider_id,
                amount,
                last_tick_charged,
                charged_at_tick,
            } => {
                // We want to handle this and update the payment stream total amount
                let ps =
                    PaymentStream::get(conn, user_account.to_string(), provider_id.to_string())
                        .await?;
                let amount: BigDecimal = (*amount).into();
                let new_total_amount = ps.total_amount_paid + amount;
                let last_tick_charged: u64 = (*last_tick_charged).saturated_into();
                let charged_at_tick: u64 = (*charged_at_tick).saturated_into();
                PaymentStream::update_total_amount(
                    conn,
                    ps.id,
                    new_total_amount,
                    last_tick_charged.saturated_into(),
                    charged_at_tick.saturated_into(),
                )
                .await?;
            }
            pallet_payment_streams::Event::UsersCharged { .. } => {}
            pallet_payment_streams::Event::LastChargeableInfoUpdated { .. } => {}
            pallet_payment_streams::Event::UserWithoutFunds { .. } => {}
            pallet_payment_streams::Event::UserPaidAllDebts { .. } => {}
            pallet_payment_streams::Event::UserPaidSomeDebts { .. } => {}
            pallet_payment_streams::Event::UserSolvent { .. } => {}
            pallet_payment_streams::Event::InconsistentTickProcessing { .. } => {}
            pallet_payment_streams::Event::__Ignore(_, _) => {}
        }
        Ok(())
    }

    async fn index_proofs_dealer_event<'a, 'b: 'a>(
        &'b self,
        conn: &mut DbConnection<'a>,
        event: &pallet_proofs_dealer::Event<Runtime>,
    ) -> Result<(), diesel::result::Error> {
        match event {
            pallet_proofs_dealer::Event::MutationsAppliedForProvider { .. } => {}
            pallet_proofs_dealer::Event::MutationsApplied { .. } => {}
            pallet_proofs_dealer::Event::NewChallenge { .. } => {}
            pallet_proofs_dealer::Event::NewPriorityChallenge { .. } => {}
            pallet_proofs_dealer::Event::ProofAccepted {
                provider_id: provider,
                proof: _proof,
                last_tick_proven,
            } => {
                let last_tick_proven: u64 = (*last_tick_proven).saturated_into();
                Bsp::update_last_tick_proven(
                    conn,
                    provider.to_string(),
                    last_tick_proven.saturated_into(),
                )
                .await?;
            }
            pallet_proofs_dealer::Event::NewChallengeSeed { .. } => {}
            pallet_proofs_dealer::Event::NewCheckpointChallenge { .. } => {}
            pallet_proofs_dealer::Event::SlashableProvider { .. } => {}
            pallet_proofs_dealer::Event::NoRecordOfLastSubmittedProof { .. } => {}
            pallet_proofs_dealer::Event::NewChallengeCycleInitialised { .. } => {}
            pallet_proofs_dealer::Event::ChallengesTickerSet { .. } => {}
            pallet_proofs_dealer::Event::__Ignore(_, _) => {}
        }
        Ok(())
    }

    async fn index_providers_event<'a, 'b: 'a>(
        &'b self,
        conn: &mut DbConnection<'a>,
        event: &pallet_storage_providers::Event<Runtime>,
        block_hash: H256,
    ) -> Result<(), diesel::result::Error> {
        match event {
            pallet_storage_providers::Event::BspRequestSignUpSuccess { .. } => {}
            pallet_storage_providers::Event::BspSignUpSuccess {
                who,
                bsp_id,
                root,
                multiaddresses,
                capacity,
            } => {
                let stake = self
                    .client
                    .runtime_api()
                    .get_bsp_stake(block_hash, bsp_id)
                    .expect("to have a stake")
                    .unwrap_or(Default::default())
                    .into();

                let mut sql_multiaddresses = Vec::new();
                for multiaddress in multiaddresses {
                    if let Some(multiaddr) = convert_raw_multiaddress_to_multiaddr(multiaddress) {
                        sql_multiaddresses
                            .push(MultiAddress::create(conn, multiaddr.to_vec()).await?);
                    } else {
                        error!(target: LOG_TARGET, "Failed to parse multiaddr");
                    }
                }

                Bsp::create(
                    conn,
                    who.to_string(),
                    (*capacity).into(),
                    root.as_ref().to_vec(),
                    sql_multiaddresses,
                    bsp_id.to_string(),
                    stake,
                )
                .await?;
            }
            pallet_storage_providers::Event::BspSignOffSuccess {
                who,
                bsp_id: _bsp_id,
            } => {
                Bsp::delete(conn, who.to_string()).await?;
            }
            pallet_storage_providers::Event::CapacityChanged {
                who,
                new_capacity,
                provider_id,
                old_capacity: _old_capacity,
                next_block_when_change_allowed: _next_block_when_change_allowed,
            } => match provider_id {
                StorageProviderId::BackupStorageProvider(bsp_id) => {
                    Bsp::update_capacity(conn, who.to_string(), (*new_capacity).into()).await?;

                    // update also the stake
                    let stake = self
                        .client
                        .runtime_api()
                        .get_bsp_stake(block_hash, bsp_id)
                        .expect("to have a stake")
                        .unwrap_or(Default::default())
                        .into();

                    Bsp::update_stake(conn, bsp_id.to_string(), stake).await?;
                }
                StorageProviderId::MainStorageProvider(_) => {
                    Bsp::update_capacity(conn, who.to_string(), (*new_capacity).into()).await?;
                }
            },
            pallet_storage_providers::Event::SignUpRequestCanceled { .. } => {}
            pallet_storage_providers::Event::MspRequestSignUpSuccess { .. } => {}
            pallet_storage_providers::Event::MspSignUpSuccess {
                who,
                msp_id,
                multiaddresses,
                capacity,
                value_prop,
            } => {
                let mut sql_multiaddresses = Vec::new();
                for multiaddress in multiaddresses {
                    if let Some(multiaddr) = convert_raw_multiaddress_to_multiaddr(multiaddress) {
                        sql_multiaddresses
                            .push(MultiAddress::create(conn, multiaddr.to_vec()).await?);
                    } else {
                        error!(target: LOG_TARGET, "Failed to parse multiaddr");
                    }
                }

                // TODO: update value prop after properly defined in runtime
                let value_prop = format!("{value_prop:?}");

                Msp::create(
                    conn,
                    who.to_string(),
                    (*capacity).into(),
                    value_prop,
                    sql_multiaddresses,
                    msp_id.to_string(),
                )
                .await?;
            }
            pallet_storage_providers::Event::MspSignOffSuccess {
                who,
                msp_id: _msp_id,
            } => {
                Msp::delete(conn, who.to_string()).await?;
            }
            pallet_storage_providers::Event::BucketRootChanged {
                bucket_id,
                old_root: _,
                new_root,
            } => {
                Bucket::update_merkle_root(
                    conn,
                    bucket_id.as_ref().to_vec(),
                    new_root.as_ref().to_vec(),
                )
                .await?;
            }
            pallet_storage_providers::Event::Slashed { .. } => {}
            pallet_storage_providers::Event::AwaitingTopUp {
                provider_id,
                top_up_metadata: _top_up_metadata,
            } => {
                let stake = self
                    .client
                    .runtime_api()
                    .get_bsp_stake(block_hash, provider_id)
                    .expect("to have a stake")
                    .unwrap_or(Default::default())
                    .into();

                Bsp::update_stake(conn, provider_id.to_string(), stake).await?;
            }
            pallet_storage_providers::Event::TopUpFulfilled { .. } => {}
            pallet_storage_providers::Event::ValuePropAdded { .. } => {}
            pallet_storage_providers::Event::ValuePropUnavailable { .. } => {}
            pallet_storage_providers::Event::MultiAddressAdded { .. } => {}
            pallet_storage_providers::Event::MultiAddressRemoved { .. } => {}
            pallet_storage_providers::Event::ProviderInsolvent { .. } => {}
            pallet_storage_providers::Event::BucketsOfInsolventMsp { .. } => {
                // TODO: Should we index this? Since this buckets are all going to have moves requested
            }
            pallet_storage_providers::Event::MspDeleted { provider_id } => {
                Msp::delete(conn, provider_id.to_string()).await?;
            }
            pallet_storage_providers::Event::BspDeleted { provider_id } => {
                Bsp::delete(conn, provider_id.to_string()).await?;
            }
            pallet_storage_providers::Event::FailedToGetOwnerAccountOfInsolventProvider {
                ..
            } => {
                // In the future we should monitor for this to detect eventual bugs in the pallets
            }
            pallet_storage_providers::Event::FailedToSlashInsolventProvider { .. } => {
                // In the future we should monitor for this to detect eventual bugs in the pallets
            }
            pallet_storage_providers::Event::FailedToStopAllCyclesForInsolventBsp { .. } => {
                // In the future we should monitor for this to detect eventual bugs in the pallets
            }
            pallet_storage_providers::Event::FailedToInsertProviderTopUpExpiration { .. } => {
                // In the future we should monitor for this to detect eventual bugs in the pallets
            }
            pallet_storage_providers::Event::__Ignore(_, _) => {}
        }
        Ok(())
    }

    async fn index_randomness_event<'a, 'b: 'a>(
        &'b self,
        _conn: &mut DbConnection<'a>,
        event: &pallet_randomness::Event<Runtime>,
    ) -> Result<(), diesel::result::Error> {
        match event {
            pallet_randomness::Event::NewOneEpochAgoRandomnessAvailable { .. } => {}
            pallet_randomness::Event::__Ignore(_, _) => {}
        }
        Ok(())
    }
}

// Define the EventLoop for IndexerService
pub struct IndexerServiceEventLoop<Runtime: StorageEnableRuntime> {
    receiver: sc_utils::mpsc::TracingUnboundedReceiver<IndexerServiceCommand>,
    actor: IndexerService<Runtime>,
}

enum MergedEventLoopMessage<Block>
where
    Block: sp_runtime::traits::Block,
{
    Command(IndexerServiceCommand),
    FinalityNotification(sc_client_api::FinalityNotification<Block>),
}

// Implement ActorEventLoop for IndexerServiceEventLoop
impl<Runtime: StorageEnableRuntime> ActorEventLoop<IndexerService<Runtime>>
    for IndexerServiceEventLoop<Runtime>
{
    fn new(
        actor: IndexerService<Runtime>,
        receiver: sc_utils::mpsc::TracingUnboundedReceiver<IndexerServiceCommand>,
    ) -> Self {
        Self { actor, receiver }
    }

    async fn run(mut self) {
        info!(target: LOG_TARGET, "IndexerService starting up in {:?} mode!", self.actor.indexer_mode);

        let finality_notification_stream = self.actor.client.finality_notification_stream();

        let mut merged_stream = stream::select(
            self.receiver.map(MergedEventLoopMessage::Command),
            finality_notification_stream.map(MergedEventLoopMessage::FinalityNotification),
        );

        while let Some(message) = merged_stream.next().await {
            match message {
                MergedEventLoopMessage::Command(command) => {
                    self.actor.handle_message(command).await;
                }
                MergedEventLoopMessage::FinalityNotification(notification) => {
                    self.actor
                        .handle_finality_notification(notification)
                        .await
                        .unwrap_or_else(|e| {
                            error!(target: LOG_TARGET, "Failed to handle finality notification: {}", e);
                        });
                }
            }
        }

        info!(target: LOG_TARGET, "IndexerService shutting down.");
    }
}

#[derive(Error, Debug)]
pub enum IndexBlockError {
    #[error("Database error: {0}")]
    DatabaseError(#[from] diesel::result::Error),
    #[error("Failed to retrieve or decode events: {0}")]
    EventsRetrievalError(#[from] EventsRetrievalError),
}

#[derive(Error, Debug)]
pub enum HandleFinalityNotificationError {
    #[error("Database error: {0}")]
    DatabaseError(#[from] diesel::result::Error),
    #[error("Block hash not found")]
    BlockHashNotFound,
    #[error("Index block error: {0}")]
    IndexBlockError(#[from] IndexBlockError),
    #[error("Client error: {0}")]
    ClientError(#[from] sp_blockchain::Error),
    #[error("Pool run error: {0}")]
    PoolRunError(#[from] diesel_async::pooled_connection::bb8::RunError),
}<|MERGE_RESOLUTION|>--- conflicted
+++ resolved
@@ -9,9 +9,8 @@
 use crate::telemetry::IndexerServiceTelemetry;
 
 use pallet_storage_providers_runtime_api::StorageProvidersApi;
+use sc_client_api::{BlockBackend, BlockchainEvents};
 use shc_actors_framework::actor::ActorHandle;
-use shc_telemetry_service::TelemetryService;
-use sc_client_api::{BlockBackend, BlockchainEvents};
 use shc_actors_framework::actor::{Actor, ActorEventLoop};
 use shc_common::{
     blockchain_utils::{
@@ -21,6 +20,7 @@
     types::{ParachainClient, StorageEnableEvents, StorageProviderId},
 };
 use shc_indexer_db::{models::*, DbConnection, DbPool};
+use shc_telemetry_service::TelemetryService;
 use sp_api::ProvideRuntimeApi;
 use sp_core::H256;
 use sp_runtime::traits::{Header, NumberFor, SaturatedConversion};
@@ -106,26 +106,26 @@
                 .client
                 .block_hash(next_block.saturated_into())?
                 .ok_or(HandleFinalityNotificationError::BlockHashNotFound)?;
-<<<<<<< HEAD
-            if let Err(e) = self.index_block(&mut db_conn, block_number as BlockNumber, block_hash).await {
+            let next_block_rt: NumberFor<Runtime::Block> = next_block.saturated_into();
+            if let Err(e) = self
+                .index_block(&mut db_conn, next_block_rt, block_hash)
+                .await
+            {
                 let handler_name = format!("{:?}", self.indexer_mode).to_lowercase();
-                self.telemetry.indexer_error(
-                    &handler_name,
-                    Some(block_number.into()),
-                    None,
-                    "IndexBlockError".to_string(),
-                    e.to_string(),
-                    false, // For now, we don't retry at this level
-                    None,
-                ).await;
+                self.telemetry
+                    .indexer_error(
+                        &handler_name,
+                        Some(next_block.into()),
+                        None,
+                        "IndexBlockError".to_string(),
+                        e.to_string(),
+                        false, // For now, we don't retry at this level
+                        None,
+                    )
+                    .await;
                 return Err(e.into());
             }
-=======
-            let next_block_rt: NumberFor<Runtime::Block> = next_block.saturated_into();
-            self.index_block(&mut db_conn, next_block_rt, block_hash)
-                .await?;
             next_block = next_block.saturating_add(1);
->>>>>>> f209026c
         }
 
         Ok(())
@@ -162,15 +162,17 @@
         let handler_name = format!("{:?}", self.indexer_mode).to_lowercase();
 
         // Send block processed telemetry event
-        self.telemetry.block_processed(
-            &handler_name,
-            block_number.into(),
-            format!("{:?}", block_hash),
-            format!("{:?}", H256::zero()), // TODO: Get actual parent hash if needed
-            events_count,
-            processing_time_ms,
-            handler_name.clone(),
-        ).await;
+        self.telemetry
+            .block_processed(
+                &handler_name,
+                block_number.saturated_into(),
+                format!("{:?}", block_hash),
+                format!("{:?}", H256::zero()), // TODO: Get actual parent hash if needed
+                events_count,
+                processing_time_ms,
+                handler_name.clone(),
+            )
+            .await;
 
         Ok(())
     }
