--- conflicted
+++ resolved
@@ -320,12 +320,8 @@
             } => {
                 Bucket::delete(conn, bucket_id.as_ref().to_vec()).await?;
             }
-<<<<<<< HEAD
-=======
-            pallet_file_system::Event::FailedToDecreaseBucketSize { .. } => {}
             pallet_file_system::Event::FailedToGetMspOfBucket { .. } => {}
             pallet_file_system::Event::FailedToDecreaseMspUsedCapacity { .. } => {}
->>>>>>> 9c96a05f
             pallet_file_system::Event::UsedCapacityShouldBeZero { .. } => {
                 // In the future we should monitor for this to detect eventual bugs in the pallets
             }
