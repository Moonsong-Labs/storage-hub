use diesel_async::AsyncConnection;
use futures::prelude::*;
use log::{error, info};
use shc_common::types::StorageProviderId;
use std::sync::Arc;
use thiserror::Error;

use sc_client_api::{BlockBackend, BlockchainEvents};
use sp_core::H256;
use sp_runtime::traits::Header;

use pallet_storage_providers_runtime_api::StorageProvidersApi;
use shc_actors_framework::actor::{Actor, ActorEventLoop};
use shc_common::blockchain_utils::EventsRetrievalError;
use shc_common::{
    blockchain_utils::get_events_at_block,
    types::{BlockNumber, ParachainClient},
};
use shc_indexer_db::{models::*, DbConnection, DbPool};
use sp_api::ProvideRuntimeApi;
use storage_hub_runtime::RuntimeEvent;

pub(crate) const LOG_TARGET: &str = "indexer-service";

// Since the indexed data should be used directly from the database,
// we don't need to implement commands.
#[derive(Debug)]
pub enum IndexerServiceCommand {}

// The IndexerService actor
pub struct IndexerService {
    client: Arc<ParachainClient>,
    db_pool: DbPool,
}

// Implement the Actor trait for IndexerService
impl Actor for IndexerService {
    type Message = IndexerServiceCommand;
    type EventLoop = IndexerServiceEventLoop;
    type EventBusProvider = (); // We're not using an event bus for now

    fn handle_message(
        &mut self,
        message: Self::Message,
    ) -> impl std::future::Future<Output = ()> + Send {
        async move {
            match message {
                // No commands for now
            }
        }
    }

    fn get_event_bus_provider(&self) -> &Self::EventBusProvider {
        &()
    }
}

// Implement methods for IndexerService
impl IndexerService {
    pub fn new(client: Arc<ParachainClient>, db_pool: DbPool) -> Self {
        Self { client, db_pool }
    }

    async fn handle_finality_notification<Block>(
        &mut self,
        notification: sc_client_api::FinalityNotification<Block>,
    ) -> Result<(), HandleFinalityNotificationError>
    where
        Block: sp_runtime::traits::Block,
        Block::Header: Header<Number = BlockNumber>,
    {
        let finalized_block_hash = notification.hash;
        let finalized_block_number = *notification.header.number();

        info!(target: LOG_TARGET, "Finality notification (#{}): {}", finalized_block_number, finalized_block_hash);

        let mut db_conn = self.db_pool.get().await?;

        let service_state = ServiceState::get(&mut db_conn).await?;

        for block_number in
            (service_state.last_processed_block as BlockNumber + 1)..=finalized_block_number
        {
            let block_hash = self
                .client
                .block_hash(block_number)?
                .ok_or(HandleFinalityNotificationError::BlockHashNotFound)?;
            self.index_block(&mut db_conn, block_number as BlockNumber, block_hash)
                .await?;
        }

        Ok(())
    }

    async fn index_block<'a, 'b: 'a>(
        &'b self,
        conn: &mut DbConnection<'a>,
        block_number: BlockNumber,
        block_hash: H256,
    ) -> Result<(), IndexBlockError> {
        info!(target: LOG_TARGET, "Indexing block #{}: {}", block_number, block_hash);

        let block_events = get_events_at_block(&self.client, &block_hash)?;

        conn.transaction::<(), IndexBlockError, _>(move |conn| {
            Box::pin(async move {
                ServiceState::update(conn, block_number as i64).await?;

                for ev in block_events {
                    self.index_event(conn, &ev.event, block_hash).await?;
                }

                Ok(())
            })
        })
        .await?;

        Ok(())
    }

    async fn index_event<'a, 'b: 'a>(
        &'b self,
        conn: &mut DbConnection<'a>,
        event: &RuntimeEvent,
        block_hash: H256,
    ) -> Result<(), diesel::result::Error> {
        match event {
            RuntimeEvent::BucketNfts(event) => self.index_bucket_nfts_event(conn, event).await?,
            RuntimeEvent::FileSystem(event) => self.index_file_system_event(conn, event).await?,
            RuntimeEvent::PaymentStreams(event) => {
                self.index_payment_streams_event(conn, event).await?
            }
            RuntimeEvent::ProofsDealer(event) => {
                self.index_proofs_dealer_event(conn, event).await?
            }
            RuntimeEvent::Providers(event) => {
                self.index_providers_event(conn, event, block_hash).await?
            }
            RuntimeEvent::Randomness(event) => self.index_randomness_event(conn, event).await?,
            // Runtime events that we're not interested in.
            // We add them here instead of directly matching (_ => {})
            // to ensure the compiler will let us know to treat future events when added.
            RuntimeEvent::System(_) => {}
            RuntimeEvent::ParachainSystem(_) => {}
            RuntimeEvent::Balances(_) => {}
            RuntimeEvent::TransactionPayment(_) => {}
            RuntimeEvent::Sudo(_) => {}
            RuntimeEvent::CollatorSelection(_) => {}
            RuntimeEvent::Session(_) => {}
            RuntimeEvent::XcmpQueue(_) => {}
            RuntimeEvent::PolkadotXcm(_) => {}
            RuntimeEvent::CumulusXcm(_) => {}
            RuntimeEvent::MessageQueue(_) => {}
            RuntimeEvent::Nfts(_) => {}
            RuntimeEvent::Parameters(_) => {}
        }

        Ok(())
    }

    async fn index_bucket_nfts_event<'a, 'b: 'a>(
        &'b self,
        _conn: &mut DbConnection<'a>,
        event: &pallet_bucket_nfts::Event<storage_hub_runtime::Runtime>,
    ) -> Result<(), diesel::result::Error> {
        match event {
            pallet_bucket_nfts::Event::AccessShared { .. } => {}
            pallet_bucket_nfts::Event::ItemReadAccessUpdated { .. } => {}
            pallet_bucket_nfts::Event::ItemBurned { .. } => {}
            pallet_bucket_nfts::Event::__Ignore(_, _) => {}
        }
        Ok(())
    }

    async fn index_file_system_event<'a, 'b: 'a>(
        &'b self,
        conn: &mut DbConnection<'a>,
        event: &pallet_file_system::Event<storage_hub_runtime::Runtime>,
    ) -> Result<(), diesel::result::Error> {
        match event {
            pallet_file_system::Event::NewBucket {
                who,
                msp_id,
                bucket_id,
                name,
                collection_id,
                private,
                value_prop_id: _,
                root,
            } => {
                let msp = match msp_id {
                    Some(msp_id) => {
                        Some(Msp::get_by_onchain_msp_id(conn, msp_id.to_string()).await?)
                    }
                    None => None,
                };
                Bucket::create(
                    conn,
                    msp.map(|m| m.id),
                    who.to_string(),
                    bucket_id.to_string(),
                    name.to_vec(),
                    collection_id.map(|id| id.to_string()),
                    *private,
                    root.as_ref().to_vec(),
                )
                .await?;
            }
            pallet_file_system::Event::MoveBucketAccepted { msp_id, bucket_id } => {
                let msp = Msp::get_by_onchain_msp_id(conn, msp_id.to_string()).await?;
                Bucket::update_msp(conn, bucket_id.to_string(), msp.id).await?;
            }
            pallet_file_system::Event::BucketPrivacyUpdated {
                who,
                bucket_id,
                collection_id,
                private,
            } => {
                Bucket::update_privacy(
                    conn,
                    who.to_string(),
                    bucket_id.to_string(),
                    collection_id.map(|id| id.to_string()),
                    *private,
                )
                .await?;
            }
            pallet_file_system::Event::BspConfirmStoppedStoring {
                bsp_id,
<<<<<<< HEAD
                file_key: _,
                new_root,
            } => {
                Bsp::update_merkle_root(conn, bsp_id.to_string(), new_root.as_ref().to_vec())
                    .await?;
            }
            pallet_file_system::Event::BspConfirmedStoring {
                who: _,
                bsp_id,
                confirmed_file_keys: _,
                skipped_file_keys: _,
                new_root,
            } => {
                Bsp::update_merkle_root(conn, bsp_id.to_string(), new_root.as_ref().to_vec())
                    .await?;
            }
            pallet_file_system::Event::NewStorageRequest { .. } => {}
=======
                file_key,
                new_root: _,
            } => {
                BspFile::delete(conn, file_key, bsp_id.to_string()).await?;
            }
            pallet_file_system::Event::BspConfirmedStoring {
                who: _,
                confirmed_file_keys,
                skipped_file_keys: _,
                new_root: _,
                bsp_id,
            } => {
                let bsp = Bsp::get_by_onchain_bsp_id(conn, bsp_id.to_string()).await?;
                for file_key in confirmed_file_keys {
                    let file = File::get_by_file_key(conn, file_key.as_ref().to_vec()).await?;
                    BspFile::create(conn, bsp.id, file.id).await?;
                }
            }
            pallet_file_system::Event::NewStorageRequest {
                who,
                file_key,
                bucket_id,
                location,
                fingerprint,
                size,
                peer_ids,
            } => {
                let bucket = Bucket::get_by_onchain_bucket_id(conn, bucket_id.to_string()).await?;

                let mut sql_peer_ids = Vec::new();
                for peer_id in peer_ids {
                    sql_peer_ids.push(PeerId::create(conn, peer_id.to_vec()).await?);
                }

                File::create(
                    conn,
                    who.to_string(),
                    file_key.as_ref().to_vec(),
                    bucket.id,
                    location.to_vec(),
                    fingerprint.as_ref().to_vec(),
                    *size as i64,
                    FileStorageRequestStep::Requested,
                    sql_peer_ids,
                )
                .await?;
            }
>>>>>>> cd923230
            pallet_file_system::Event::MoveBucketRequested { .. } => {}
            pallet_file_system::Event::NewCollectionAndAssociation { .. } => {}
            pallet_file_system::Event::AcceptedBspVolunteer { .. } => {}
            pallet_file_system::Event::StorageRequestFulfilled { file_key } => {
                File::update_step(
                    conn,
                    file_key.as_ref().to_vec(),
                    FileStorageRequestStep::Stored,
                )
                .await?;
            }
            pallet_file_system::Event::StorageRequestExpired { file_key } => {
                File::update_step(
                    conn,
                    file_key.as_ref().to_vec(),
                    FileStorageRequestStep::Stored,
                )
                .await?;
            }
            pallet_file_system::Event::StorageRequestRevoked { file_key } => {
                File::delete(conn, file_key.as_ref().to_vec()).await?;
            }
            pallet_file_system::Event::MspAcceptedStorageRequest { .. } => {}
            pallet_file_system::Event::StorageRequestRejected { .. } => {}
            pallet_file_system::Event::BspRequestedToStopStoring { .. } => {}
            pallet_file_system::Event::PriorityChallengeForFileDeletionQueued { .. } => {}
            pallet_file_system::Event::SpStopStoringInsolventUser { .. } => {}
            pallet_file_system::Event::FailedToQueuePriorityChallenge { .. } => {}
            pallet_file_system::Event::FileDeletionRequest { .. } => {}
            pallet_file_system::Event::ProofSubmittedForPendingFileDeletionRequest { .. } => {}
            pallet_file_system::Event::BspChallengeCycleInitialised { .. } => {}
            pallet_file_system::Event::MoveBucketRequestExpired { .. } => {}
            pallet_file_system::Event::MoveBucketRejected { .. } => {}
            pallet_file_system::Event::MspStoppedStoringBucket { .. } => {}
            pallet_file_system::Event::BucketDeleted {
                who: _,
                bucket_id,
                maybe_collection_id: _,
            } => {
                Bucket::delete(conn, bucket_id.to_string()).await?;
            }
            pallet_file_system::Event::__Ignore(_, _) => {}
        }
        Ok(())
    }

    async fn index_payment_streams_event<'a, 'b: 'a>(
        &'b self,
        conn: &mut DbConnection<'a>,
        event: &pallet_payment_streams::Event<storage_hub_runtime::Runtime>,
    ) -> Result<(), diesel::result::Error> {
        match event {
            pallet_payment_streams::Event::DynamicRatePaymentStreamCreated {
                provider_id,
                user_account,
                amount_provided: _amount_provided,
            } => {
                PaymentStream::create(conn, provider_id.to_string(), user_account.to_string())
                    .await?;
            }
            pallet_payment_streams::Event::DynamicRatePaymentStreamUpdated { .. } => {
                // TODO: Currently we are not treating the info of dynamic rate update
            }
            pallet_payment_streams::Event::DynamicRatePaymentStreamDeleted { .. } => {}
            pallet_payment_streams::Event::FixedRatePaymentStreamCreated {
                provider_id,
                user_account,
                rate: _rate,
            } => {
                PaymentStream::create(conn, provider_id.to_string(), user_account.to_string())
                    .await?;
            }
            pallet_payment_streams::Event::FixedRatePaymentStreamUpdated { .. } => {
                // TODO: Currently we are not treating the info of fixed rate update
            }
            pallet_payment_streams::Event::FixedRatePaymentStreamDeleted { .. } => {}
            pallet_payment_streams::Event::PaymentStreamCharged {
                user_account,
                provider_id,
                amount,
                last_tick_charged,
                charged_at_tick,
            } => {
                // We want to handle this and update the payment stream total amount
                let ps =
                    PaymentStream::get(conn, user_account.to_string(), provider_id.to_string())
                        .await?;
                let new_total_amount = ps.total_amount_paid + amount;
                let last_tick_charged: i64 = (*last_tick_charged).into();
                let charged_at_tick: i64 = (*charged_at_tick).into();
                PaymentStream::update_total_amount(
                    conn,
                    ps.id,
                    new_total_amount,
                    last_tick_charged,
                    charged_at_tick,
                )
                .await?;
            }
            pallet_payment_streams::Event::UsersCharged { .. } => {}
            pallet_payment_streams::Event::LastChargeableInfoUpdated { .. } => {}
            pallet_payment_streams::Event::UserWithoutFunds { .. } => {}
            pallet_payment_streams::Event::UserPaidAllDebts { .. } => {}
            pallet_payment_streams::Event::UserPaidSomeDebts { .. } => {}
            pallet_payment_streams::Event::UserSolvent { .. } => {}
            pallet_payment_streams::Event::InconsistentTickProcessing { .. } => {}
            pallet_payment_streams::Event::__Ignore(_, _) => {}
        }
        Ok(())
    }

    async fn index_proofs_dealer_event<'a, 'b: 'a>(
        &'b self,
        conn: &mut DbConnection<'a>,
        event: &pallet_proofs_dealer::Event<storage_hub_runtime::Runtime>,
    ) -> Result<(), diesel::result::Error> {
        match event {
            pallet_proofs_dealer::Event::MutationsApplied { .. } => {}
            pallet_proofs_dealer::Event::NewChallenge { .. } => {}
            pallet_proofs_dealer::Event::ProofAccepted {
                provider,
                proof: _proof,
                last_tick_proven,
            } => {
                Bsp::update_last_tick_proven(
                    conn,
                    provider.to_string(),
                    (*last_tick_proven).into(),
                )
                .await?;
            }
            pallet_proofs_dealer::Event::NewChallengeSeed { .. } => {}
            pallet_proofs_dealer::Event::NewCheckpointChallenge { .. } => {}
            pallet_proofs_dealer::Event::SlashableProvider { .. } => {}
            pallet_proofs_dealer::Event::NoRecordOfLastSubmittedProof { .. } => {}
            pallet_proofs_dealer::Event::NewChallengeCycleInitialised { .. } => {}
            pallet_proofs_dealer::Event::ChallengesTickerSet { .. } => {}
            pallet_proofs_dealer::Event::__Ignore(_, _) => {}
        }
        Ok(())
    }

    async fn index_providers_event<'a, 'b: 'a>(
        &'b self,
        conn: &mut DbConnection<'a>,
        event: &pallet_storage_providers::Event<storage_hub_runtime::Runtime>,
        block_hash: H256,
    ) -> Result<(), diesel::result::Error> {
        match event {
            pallet_storage_providers::Event::BspRequestSignUpSuccess { .. } => {}
            pallet_storage_providers::Event::BspSignUpSuccess {
                who,
                bsp_id,
                root,
                multiaddresses,
                capacity,
            } => {
                let stake = self
                    .client
                    .runtime_api()
                    .get_bsp_stake(block_hash, bsp_id)
                    .expect("to have a stake")
                    .unwrap_or(Default::default())
                    .into();

                let mut sql_multiaddresses = Vec::new();
                for multiaddress in multiaddresses {
                    let multiaddress_str =
                        String::from_utf8(multiaddress.to_vec()).expect("Invalid multiaddress");
                    sql_multiaddresses.push(MultiAddress::create(conn, multiaddress_str).await?);
                }

                Bsp::create(
                    conn,
                    who.to_string(),
                    capacity.into(),
                    root.as_ref().to_vec(),
                    sql_multiaddresses,
                    bsp_id.to_string(),
                    stake,
                )
                .await?;
            }
            pallet_storage_providers::Event::BspSignOffSuccess {
                who,
                bsp_id: _bsp_id,
            } => {
                Bsp::delete(conn, who.to_string()).await?;
            }
            pallet_storage_providers::Event::CapacityChanged {
                who,
                new_capacity,
                provider_id,
                old_capacity: _old_capacity,
                next_block_when_change_allowed: _next_block_when_change_allowed,
            } => match provider_id {
                StorageProviderId::BackupStorageProvider(bsp_id) => {
                    Bsp::update_capacity(conn, who.to_string(), new_capacity.into()).await?;

                    // update also the stake
                    let stake = self
                        .client
                        .runtime_api()
                        .get_bsp_stake(block_hash, bsp_id)
                        .expect("to have a stake")
                        .unwrap_or(Default::default())
                        .into();

                    Bsp::update_stake(conn, bsp_id.to_string(), stake).await?;
                }
                StorageProviderId::MainStorageProvider(_) => {
                    Bsp::update_capacity(conn, who.to_string(), new_capacity.into()).await?;
                }
            },
            pallet_storage_providers::Event::SignUpRequestCanceled { .. } => {}
            pallet_storage_providers::Event::MspRequestSignUpSuccess { .. } => {}
            pallet_storage_providers::Event::MspSignUpSuccess {
                who,
                msp_id,
                multiaddresses,
                capacity,
                value_prop,
            } => {
                let mut sql_multiaddresses = Vec::new();
                for multiaddress in multiaddresses {
                    let multiaddress_str =
                        String::from_utf8(multiaddress.to_vec()).expect("Invalid multiaddress");
                    sql_multiaddresses.push(MultiAddress::create(conn, multiaddress_str).await?);
                }

                // TODO: update value prop after properly defined in runtime
                let value_prop = format!("{value_prop:?}");

                Msp::create(
                    conn,
                    who.to_string(),
                    capacity.into(),
                    value_prop,
                    sql_multiaddresses,
                    msp_id.to_string(),
                )
                .await?;
            }
            pallet_storage_providers::Event::MspSignOffSuccess {
                who,
                msp_id: _msp_id,
            } => {
                Msp::delete(conn, who.to_string()).await?;
            }
            pallet_storage_providers::Event::BucketRootChanged {
                bucket_id,
                old_root: _,
                new_root,
            } => {
                Bucket::update_merkle_root(conn, bucket_id.to_string(), new_root.as_ref().to_vec())
                    .await?;
            }
            pallet_storage_providers::Event::Slashed {
                provider_id,
                amount_slashed: _amount_slashed,
            } => {
                let stake = self
                    .client
                    .runtime_api()
                    .get_bsp_stake(block_hash, provider_id)
                    .expect("to have a stake")
                    .unwrap_or(Default::default())
                    .into();

                Bsp::update_stake(conn, provider_id.to_string(), stake).await?;
            }
            pallet_storage_providers::Event::ValuePropAdded { .. } => {}
            pallet_storage_providers::Event::ValuePropUnavailable { .. } => {}
            pallet_storage_providers::Event::MultiAddressAdded { .. } => {}
            pallet_storage_providers::Event::MultiAddressRemoved { .. } => {}
            pallet_storage_providers::Event::__Ignore(_, _) => {}
        }
        Ok(())
    }

    async fn index_randomness_event<'a, 'b: 'a>(
        &'b self,
        _conn: &mut DbConnection<'a>,
        event: &pallet_randomness::Event<storage_hub_runtime::Runtime>,
    ) -> Result<(), diesel::result::Error> {
        match event {
            pallet_randomness::Event::NewOneEpochAgoRandomnessAvailable { .. } => {}
            pallet_randomness::Event::__Ignore(_, _) => {}
        }
        Ok(())
    }
}

// Define the EventLoop for IndexerService
pub struct IndexerServiceEventLoop {
    receiver: sc_utils::mpsc::TracingUnboundedReceiver<IndexerServiceCommand>,
    actor: IndexerService,
}

enum MergedEventLoopMessage<Block>
where
    Block: sp_runtime::traits::Block,
{
    Command(IndexerServiceCommand),
    FinalityNotification(sc_client_api::FinalityNotification<Block>),
}

// Implement ActorEventLoop for IndexerServiceEventLoop
impl ActorEventLoop<IndexerService> for IndexerServiceEventLoop {
    fn new(
        actor: IndexerService,
        receiver: sc_utils::mpsc::TracingUnboundedReceiver<IndexerServiceCommand>,
    ) -> Self {
        Self { actor, receiver }
    }

    async fn run(mut self) {
        info!(target: LOG_TARGET, "IndexerService starting up!");

        let finality_notification_stream = self.actor.client.finality_notification_stream();

        let mut merged_stream = stream::select(
            self.receiver.map(MergedEventLoopMessage::Command),
            finality_notification_stream.map(MergedEventLoopMessage::FinalityNotification),
        );

        while let Some(message) = merged_stream.next().await {
            match message {
                MergedEventLoopMessage::Command(command) => {
                    self.actor.handle_message(command).await;
                }
                MergedEventLoopMessage::FinalityNotification(notification) => {
                    self.actor
                        .handle_finality_notification(notification)
                        .await
                        .unwrap_or_else(|e| {
                            error!(target: LOG_TARGET, "Failed to handle finality notification: {}", e);
                        });
                }
            }
        }

        info!(target: LOG_TARGET, "IndexerService shutting down.");
    }
}

#[derive(Error, Debug)]
pub enum IndexBlockError {
    #[error("Database error: {0}")]
    DatabaseError(#[from] diesel::result::Error),
    #[error("Failed to retrieve or decode events: {0}")]
    EventsRetrievalError(#[from] EventsRetrievalError),
}

#[derive(Error, Debug)]
pub enum HandleFinalityNotificationError {
    #[error("Database error: {0}")]
    DatabaseError(#[from] diesel::result::Error),
    #[error("Block hash not found")]
    BlockHashNotFound,
    #[error("Index block error: {0}")]
    IndexBlockError(#[from] IndexBlockError),
    #[error("Client error: {0}")]
    ClientError(#[from] sp_blockchain::Error),
    #[error("Pool run error: {0}")]
    PoolRunError(#[from] diesel_async::pooled_connection::bb8::RunError),
}<|MERGE_RESOLUTION|>--- conflicted
+++ resolved
@@ -227,7 +227,6 @@
             }
             pallet_file_system::Event::BspConfirmStoppedStoring {
                 bsp_id,
-<<<<<<< HEAD
                 file_key: _,
                 new_root,
             } => {
@@ -237,27 +236,13 @@
             pallet_file_system::Event::BspConfirmedStoring {
                 who: _,
                 bsp_id,
-                confirmed_file_keys: _,
+                confirmed_file_keys,
                 skipped_file_keys: _,
                 new_root,
             } => {
                 Bsp::update_merkle_root(conn, bsp_id.to_string(), new_root.as_ref().to_vec())
                     .await?;
-            }
-            pallet_file_system::Event::NewStorageRequest { .. } => {}
-=======
-                file_key,
-                new_root: _,
-            } => {
-                BspFile::delete(conn, file_key, bsp_id.to_string()).await?;
-            }
-            pallet_file_system::Event::BspConfirmedStoring {
-                who: _,
-                confirmed_file_keys,
-                skipped_file_keys: _,
-                new_root: _,
-                bsp_id,
-            } => {
+
                 let bsp = Bsp::get_by_onchain_bsp_id(conn, bsp_id.to_string()).await?;
                 for file_key in confirmed_file_keys {
                     let file = File::get_by_file_key(conn, file_key.as_ref().to_vec()).await?;
@@ -293,7 +278,6 @@
                 )
                 .await?;
             }
->>>>>>> cd923230
             pallet_file_system::Event::MoveBucketRequested { .. } => {}
             pallet_file_system::Event::NewCollectionAndAssociation { .. } => {}
             pallet_file_system::Event::AcceptedBspVolunteer { .. } => {}
