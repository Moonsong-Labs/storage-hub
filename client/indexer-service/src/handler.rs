use diesel_async::AsyncConnection;
use futures::prelude::*;
use log::{error, info};
use shc_common::types::StorageProviderId;
use sp_runtime::AccountId32;
use std::sync::Arc;
use thiserror::Error;

use pallet_storage_providers_runtime_api::StorageProvidersApi;
use sc_client_api::{BlockBackend, BlockchainEvents};
use shc_actors_framework::actor::{Actor, ActorEventLoop};
use shc_common::blockchain_utils::{convert_raw_multiaddress_to_multiaddr, EventsRetrievalError};
use shc_common::{
    blockchain_utils::get_events_at_block,
    types::{BlockNumber, ParachainClient},
};
use shc_indexer_db::{models::*, DbConnection, DbPool};
use sp_api::ProvideRuntimeApi;
use sp_core::H256;
use sp_runtime::traits::Header;
use storage_hub_runtime::RuntimeEvent;

pub(crate) const LOG_TARGET: &str = "indexer-service";

// Since the indexed data should be used directly from the database,
// we don't need to implement commands.
#[derive(Debug)]
pub enum IndexerServiceCommand {}

// The IndexerService actor
pub struct IndexerService {
    client: Arc<ParachainClient>,
    db_pool: DbPool,
}

// Implement the Actor trait for IndexerService
impl Actor for IndexerService {
    type Message = IndexerServiceCommand;
    type EventLoop = IndexerServiceEventLoop;
    type EventBusProvider = (); // We're not using an event bus for now

    fn handle_message(
        &mut self,
        message: Self::Message,
    ) -> impl std::future::Future<Output = ()> + Send {
        async move {
            match message {
                // No commands for now
            }
        }
    }

    fn get_event_bus_provider(&self) -> &Self::EventBusProvider {
        &()
    }
}

// Implement methods for IndexerService
impl IndexerService {
    pub fn new(client: Arc<ParachainClient>, db_pool: DbPool) -> Self {
        Self { client, db_pool }
    }

    async fn handle_finality_notification<Block>(
        &mut self,
        notification: sc_client_api::FinalityNotification<Block>,
    ) -> Result<(), HandleFinalityNotificationError>
    where
        Block: sp_runtime::traits::Block,
        Block::Header: Header<Number = BlockNumber>,
    {
        let finalized_block_hash = notification.hash;
        let finalized_block_number = *notification.header.number();

        info!(target: LOG_TARGET, "Finality notification (#{}): {}", finalized_block_number, finalized_block_hash);

        let mut db_conn = self.db_pool.get().await?;

        let service_state = ServiceState::get(&mut db_conn).await?;

        for block_number in
            (service_state.last_processed_block as BlockNumber + 1)..=finalized_block_number
        {
            let block_hash = self
                .client
                .block_hash(block_number)?
                .ok_or(HandleFinalityNotificationError::BlockHashNotFound)?;
            self.index_block(&mut db_conn, block_number as BlockNumber, block_hash)
                .await?;
        }

        Ok(())
    }

    async fn index_block<'a, 'b: 'a>(
        &'b self,
        conn: &mut DbConnection<'a>,
        block_number: BlockNumber,
        block_hash: H256,
    ) -> Result<(), IndexBlockError> {
        info!(target: LOG_TARGET, "Indexing block #{}: {}", block_number, block_hash);

        let block_events = get_events_at_block(&self.client, &block_hash)?;

        conn.transaction::<(), IndexBlockError, _>(move |conn| {
            Box::pin(async move {
                ServiceState::update(conn, block_number as i64).await?;

                for ev in block_events {
                    self.index_event(conn, &ev.event, block_hash).await?;
                }

                Ok(())
            })
        })
        .await?;

        Ok(())
    }

    async fn index_event<'a, 'b: 'a>(
        &'b self,
        conn: &mut DbConnection<'a>,
        event: &RuntimeEvent,
        block_hash: H256,
    ) -> Result<(), diesel::result::Error> {
        match event {
            RuntimeEvent::BucketNfts(event) => self.index_bucket_nfts_event(conn, event).await?,
            RuntimeEvent::FileSystem(event) => self.index_file_system_event(conn, event).await?,
            RuntimeEvent::PaymentStreams(event) => {
                self.index_payment_streams_event(conn, event).await?
            }
            RuntimeEvent::ProofsDealer(event) => {
                self.index_proofs_dealer_event(conn, event).await?
            }
            RuntimeEvent::Providers(event) => {
                self.index_providers_event(conn, event, block_hash).await?
            }
            RuntimeEvent::Randomness(event) => self.index_randomness_event(conn, event).await?,
            // TODO: We have to index the events from the CrRandomness pallet when we integrate it to the runtime,
            // since they contain the information about the commit-reveal deadlines for Providers.
            // RuntimeEvent::CrRandomness(event) => self.index_cr_randomness_event(conn, event).await?,
            // Runtime events that we're not interested in.
            // We add them here instead of directly matching (_ => {})
            // to ensure the compiler will let us know to treat future events when added.
            RuntimeEvent::System(_) => {}
            RuntimeEvent::ParachainSystem(_) => {}
            RuntimeEvent::Balances(_) => {}
            RuntimeEvent::TransactionPayment(_) => {}
            RuntimeEvent::Sudo(_) => {}
            RuntimeEvent::CollatorSelection(_) => {}
            RuntimeEvent::Session(_) => {}
            RuntimeEvent::XcmpQueue(_) => {}
            RuntimeEvent::PolkadotXcm(_) => {}
            RuntimeEvent::CumulusXcm(_) => {}
            RuntimeEvent::MessageQueue(_) => {}
            RuntimeEvent::Nfts(_) => {}
            RuntimeEvent::Parameters(_) => {}
        }

        Ok(())
    }

    async fn index_bucket_nfts_event<'a, 'b: 'a>(
        &'b self,
        _conn: &mut DbConnection<'a>,
        event: &pallet_bucket_nfts::Event<storage_hub_runtime::Runtime>,
    ) -> Result<(), diesel::result::Error> {
        match event {
            pallet_bucket_nfts::Event::AccessShared { .. } => {}
            pallet_bucket_nfts::Event::ItemReadAccessUpdated { .. } => {}
            pallet_bucket_nfts::Event::ItemBurned { .. } => {}
            pallet_bucket_nfts::Event::__Ignore(_, _) => {}
        }
        Ok(())
    }

    async fn index_file_system_event<'a, 'b: 'a>(
        &'b self,
        conn: &mut DbConnection<'a>,
        event: &pallet_file_system::Event<storage_hub_runtime::Runtime>,
    ) -> Result<(), diesel::result::Error> {
        match event {
            pallet_file_system::Event::NewBucket {
                who,
                msp_id,
                bucket_id,
                name,
                collection_id,
                private,
                value_prop_id: _,
                root,
            } => {
                let msp = match msp_id {
                    Some(msp_id) => {
                        Some(Msp::get_by_onchain_msp_id(conn, msp_id.to_string()).await?)
                    }
                    None => None,
                };
                Bucket::create(
                    conn,
                    msp.map(|m| m.id),
                    who.to_string(),
                    bucket_id.as_ref().to_vec(),
                    name.to_vec(),
                    collection_id.map(|id| id.to_string()),
                    *private,
                    root.as_ref().to_vec(),
                )
                .await?;
            }
            pallet_file_system::Event::MoveBucketAccepted { msp_id, bucket_id } => {
                let msp = Msp::get_by_onchain_msp_id(conn, msp_id.to_string()).await?;
                Bucket::update_msp(conn, bucket_id.as_ref().to_vec(), msp.id).await?;
            }
            pallet_file_system::Event::BucketPrivacyUpdated {
                who,
                bucket_id,
                collection_id,
                private,
            } => {
                Bucket::update_privacy(
                    conn,
                    who.to_string(),
                    bucket_id.as_ref().to_vec(),
                    collection_id.map(|id| id.to_string()),
                    *private,
                )
                .await?;
            }
            pallet_file_system::Event::BspConfirmStoppedStoring {
                bsp_id,
                file_key: _,
                new_root,
            } => {
                Bsp::update_merkle_root(conn, bsp_id.to_string(), new_root.as_ref().to_vec())
                    .await?;
            }
            pallet_file_system::Event::BspConfirmedStoring {
                who: _,
                bsp_id,
                confirmed_file_keys,
                skipped_file_keys: _,
                new_root,
            } => {
                Bsp::update_merkle_root(conn, bsp_id.to_string(), new_root.as_ref().to_vec())
                    .await?;

                let bsp = Bsp::get_by_onchain_bsp_id(conn, bsp_id.to_string()).await?;
                for file_key in confirmed_file_keys {
                    let file = File::get_by_file_key(conn, file_key.as_ref().to_vec()).await?;
                    BspFile::create(conn, bsp.id, file.id).await?;
                }
            }
            pallet_file_system::Event::NewStorageRequest {
                who,
                file_key,
                bucket_id,
                location,
                fingerprint,
                size,
                peer_ids,
            } => {
                let bucket =
                    Bucket::get_by_onchain_bucket_id(conn, bucket_id.as_ref().to_vec()).await?;

                let mut sql_peer_ids = Vec::new();
                for peer_id in peer_ids {
                    sql_peer_ids.push(PeerId::create(conn, peer_id.to_vec()).await?);
                }

                File::create(
                    conn,
                    <AccountId32 as AsRef<[u8]>>::as_ref(who).to_vec(),
                    file_key.as_ref().to_vec(),
                    bucket.id,
                    location.to_vec(),
                    fingerprint.as_ref().to_vec(),
                    *size as i64,
                    FileStorageRequestStep::Requested,
                    sql_peer_ids,
                )
                .await?;
            }
            pallet_file_system::Event::MoveBucketRequested { .. } => {}
            pallet_file_system::Event::NewCollectionAndAssociation { .. } => {}
            pallet_file_system::Event::AcceptedBspVolunteer { .. } => {}
            pallet_file_system::Event::StorageRequestFulfilled { file_key } => {
                File::update_step(
                    conn,
                    file_key.as_ref().to_vec(),
                    FileStorageRequestStep::Stored,
                )
                .await?;
            }
            pallet_file_system::Event::StorageRequestExpired { file_key } => {
                File::update_step(
                    conn,
                    file_key.as_ref().to_vec(),
                    FileStorageRequestStep::Stored,
                )
                .await?;
            }
            pallet_file_system::Event::StorageRequestRevoked { file_key } => {
                File::delete(conn, file_key.as_ref().to_vec()).await?;
            }
            pallet_file_system::Event::MspAcceptedStorageRequest { .. } => {}
            pallet_file_system::Event::StorageRequestRejected { .. } => {}
            pallet_file_system::Event::BspRequestedToStopStoring { .. } => {}
            pallet_file_system::Event::PriorityChallengeForFileDeletionQueued { .. } => {}
            pallet_file_system::Event::SpStopStoringInsolventUser { .. } => {}
            pallet_file_system::Event::FailedToQueuePriorityChallenge { .. } => {}
            pallet_file_system::Event::FileDeletionRequest { .. } => {}
            pallet_file_system::Event::ProofSubmittedForPendingFileDeletionRequest { .. } => {}
            pallet_file_system::Event::BspChallengeCycleInitialised { .. } => {}
            pallet_file_system::Event::MoveBucketRequestExpired { .. } => {}
            pallet_file_system::Event::MoveBucketRejected { .. } => {}
            pallet_file_system::Event::MspStoppedStoringBucket { .. } => {}
            pallet_file_system::Event::BucketDeleted {
                who: _,
                bucket_id,
                maybe_collection_id: _,
            } => {
                Bucket::delete(conn, bucket_id.as_ref().to_vec()).await?;
            }
            pallet_file_system::Event::FailedToDecreaseBucketSize { .. } => {}
<<<<<<< HEAD
            pallet_file_system::Event::FailedToGetMspOfBucket { .. } => {}
            pallet_file_system::Event::FailedToDecreaseMspUsedCapacity { .. } => {}
=======
            pallet_file_system::Event::UsedCapacityShouldBeZero { .. } => {
                // In the future we should monitor for this to detect eventual bugs in the pallets
            }
>>>>>>> cace3f04
            pallet_file_system::Event::__Ignore(_, _) => {}
        }
        Ok(())
    }

    async fn index_payment_streams_event<'a, 'b: 'a>(
        &'b self,
        conn: &mut DbConnection<'a>,
        event: &pallet_payment_streams::Event<storage_hub_runtime::Runtime>,
    ) -> Result<(), diesel::result::Error> {
        match event {
            pallet_payment_streams::Event::DynamicRatePaymentStreamCreated {
                provider_id,
                user_account,
                amount_provided: _amount_provided,
            } => {
                PaymentStream::create(conn, user_account.to_string(), provider_id.to_string())
                    .await?;
            }
            pallet_payment_streams::Event::DynamicRatePaymentStreamUpdated { .. } => {
                // TODO: Currently we are not treating the info of dynamic rate update
            }
            pallet_payment_streams::Event::DynamicRatePaymentStreamDeleted { .. } => {}
            pallet_payment_streams::Event::FixedRatePaymentStreamCreated {
                provider_id,
                user_account,
                rate: _rate,
            } => {
                PaymentStream::create(conn, user_account.to_string(), provider_id.to_string())
                    .await?;
            }
            pallet_payment_streams::Event::FixedRatePaymentStreamUpdated { .. } => {
                // TODO: Currently we are not treating the info of fixed rate update
            }
            pallet_payment_streams::Event::FixedRatePaymentStreamDeleted { .. } => {}
            pallet_payment_streams::Event::PaymentStreamCharged {
                user_account,
                provider_id,
                amount,
                last_tick_charged,
                charged_at_tick,
            } => {
                // We want to handle this and update the payment stream total amount
                let ps =
                    PaymentStream::get(conn, user_account.to_string(), provider_id.to_string())
                        .await?;
                let new_total_amount = ps.total_amount_paid + amount;
                let last_tick_charged: i64 = (*last_tick_charged).into();
                let charged_at_tick: i64 = (*charged_at_tick).into();
                PaymentStream::update_total_amount(
                    conn,
                    ps.id,
                    new_total_amount,
                    last_tick_charged,
                    charged_at_tick,
                )
                .await?;
            }
            pallet_payment_streams::Event::UsersCharged { .. } => {}
            pallet_payment_streams::Event::LastChargeableInfoUpdated { .. } => {}
            pallet_payment_streams::Event::UserWithoutFunds { .. } => {}
            pallet_payment_streams::Event::UserPaidAllDebts { .. } => {}
            pallet_payment_streams::Event::UserPaidSomeDebts { .. } => {}
            pallet_payment_streams::Event::UserSolvent { .. } => {}
            pallet_payment_streams::Event::InconsistentTickProcessing { .. } => {}
            pallet_payment_streams::Event::__Ignore(_, _) => {}
        }
        Ok(())
    }

    async fn index_proofs_dealer_event<'a, 'b: 'a>(
        &'b self,
        conn: &mut DbConnection<'a>,
        event: &pallet_proofs_dealer::Event<storage_hub_runtime::Runtime>,
    ) -> Result<(), diesel::result::Error> {
        match event {
            pallet_proofs_dealer::Event::MutationsApplied { .. } => {}
            pallet_proofs_dealer::Event::NewChallenge { .. } => {}
            pallet_proofs_dealer::Event::ProofAccepted {
                provider_id: provider,
                proof: _proof,
                last_tick_proven,
            } => {
                Bsp::update_last_tick_proven(
                    conn,
                    provider.to_string(),
                    (*last_tick_proven).into(),
                )
                .await?;
            }
            pallet_proofs_dealer::Event::NewChallengeSeed { .. } => {}
            pallet_proofs_dealer::Event::NewCheckpointChallenge { .. } => {}
            pallet_proofs_dealer::Event::SlashableProvider { .. } => {}
            pallet_proofs_dealer::Event::NoRecordOfLastSubmittedProof { .. } => {}
            pallet_proofs_dealer::Event::NewChallengeCycleInitialised { .. } => {}
            pallet_proofs_dealer::Event::ChallengesTickerSet { .. } => {}
            pallet_proofs_dealer::Event::__Ignore(_, _) => {}
        }
        Ok(())
    }

    async fn index_providers_event<'a, 'b: 'a>(
        &'b self,
        conn: &mut DbConnection<'a>,
        event: &pallet_storage_providers::Event<storage_hub_runtime::Runtime>,
        block_hash: H256,
    ) -> Result<(), diesel::result::Error> {
        match event {
            pallet_storage_providers::Event::BspRequestSignUpSuccess { .. } => {}
            pallet_storage_providers::Event::BspSignUpSuccess {
                who,
                bsp_id,
                root,
                multiaddresses,
                capacity,
            } => {
                let stake = self
                    .client
                    .runtime_api()
                    .get_bsp_stake(block_hash, bsp_id)
                    .expect("to have a stake")
                    .unwrap_or(Default::default())
                    .into();

                let mut sql_multiaddresses = Vec::new();
                for multiaddress in multiaddresses {
                    if let Some(multiaddr) = convert_raw_multiaddress_to_multiaddr(multiaddress) {
                        sql_multiaddresses
                            .push(MultiAddress::create(conn, multiaddr.to_vec()).await?);
                    } else {
                        error!(target: LOG_TARGET, "Failed to parse multiaddr");
                    }
                }

                Bsp::create(
                    conn,
                    who.to_string(),
                    capacity.into(),
                    root.as_ref().to_vec(),
                    sql_multiaddresses,
                    bsp_id.to_string(),
                    stake,
                )
                .await?;
            }
            pallet_storage_providers::Event::BspSignOffSuccess {
                who,
                bsp_id: _bsp_id,
            } => {
                Bsp::delete(conn, who.to_string()).await?;
            }
            pallet_storage_providers::Event::CapacityChanged {
                who,
                new_capacity,
                provider_id,
                old_capacity: _old_capacity,
                next_block_when_change_allowed: _next_block_when_change_allowed,
            } => match provider_id {
                StorageProviderId::BackupStorageProvider(bsp_id) => {
                    Bsp::update_capacity(conn, who.to_string(), new_capacity.into()).await?;

                    // update also the stake
                    let stake = self
                        .client
                        .runtime_api()
                        .get_bsp_stake(block_hash, bsp_id)
                        .expect("to have a stake")
                        .unwrap_or(Default::default())
                        .into();

                    Bsp::update_stake(conn, bsp_id.to_string(), stake).await?;
                }
                StorageProviderId::MainStorageProvider(_) => {
                    Bsp::update_capacity(conn, who.to_string(), new_capacity.into()).await?;
                }
            },
            pallet_storage_providers::Event::SignUpRequestCanceled { .. } => {}
            pallet_storage_providers::Event::MspRequestSignUpSuccess { .. } => {}
            pallet_storage_providers::Event::MspSignUpSuccess {
                who,
                msp_id,
                multiaddresses,
                capacity,
                value_prop,
            } => {
                let mut sql_multiaddresses = Vec::new();
                for multiaddress in multiaddresses {
                    if let Some(multiaddr) = convert_raw_multiaddress_to_multiaddr(multiaddress) {
                        sql_multiaddresses
                            .push(MultiAddress::create(conn, multiaddr.to_vec()).await?);
                    } else {
                        error!(target: LOG_TARGET, "Failed to parse multiaddr");
                    }
                }

                // TODO: update value prop after properly defined in runtime
                let value_prop = format!("{value_prop:?}");

                Msp::create(
                    conn,
                    who.to_string(),
                    capacity.into(),
                    value_prop,
                    sql_multiaddresses,
                    msp_id.to_string(),
                )
                .await?;
            }
            pallet_storage_providers::Event::MspSignOffSuccess {
                who,
                msp_id: _msp_id,
            } => {
                Msp::delete(conn, who.to_string()).await?;
            }
            pallet_storage_providers::Event::BucketRootChanged {
                bucket_id,
                old_root: _,
                new_root,
            } => {
                Bucket::update_merkle_root(
                    conn,
                    bucket_id.as_ref().to_vec(),
                    new_root.as_ref().to_vec(),
                )
                .await?;
            }
            pallet_storage_providers::Event::Slashed { .. } => {}
            pallet_storage_providers::Event::AwaitingTopUp {
                provider_id,
                top_up_metadata: _top_up_metadata,
            } => {
                let stake = self
                    .client
                    .runtime_api()
                    .get_bsp_stake(block_hash, provider_id)
                    .expect("to have a stake")
                    .unwrap_or(Default::default())
                    .into();

                Bsp::update_stake(conn, provider_id.to_string(), stake).await?;
            }
            pallet_storage_providers::Event::TopUpFulfilled { .. } => {}
            pallet_storage_providers::Event::ValuePropAdded { .. } => {}
            pallet_storage_providers::Event::ValuePropUnavailable { .. } => {}
            pallet_storage_providers::Event::MultiAddressAdded { .. } => {}
            pallet_storage_providers::Event::MultiAddressRemoved { .. } => {}
            pallet_storage_providers::Event::ProviderInsolvent { .. } => {}
            pallet_storage_providers::Event::MspDeleted { provider_id } => {
                Msp::delete(conn, provider_id.to_string()).await?;
            }
            pallet_storage_providers::Event::BspDeleted { provider_id } => {
                Bsp::delete(conn, provider_id.to_string()).await?;
            }
            pallet_storage_providers::Event::__Ignore(_, _) => {}
        }
        Ok(())
    }

    async fn index_randomness_event<'a, 'b: 'a>(
        &'b self,
        _conn: &mut DbConnection<'a>,
        event: &pallet_randomness::Event<storage_hub_runtime::Runtime>,
    ) -> Result<(), diesel::result::Error> {
        match event {
            pallet_randomness::Event::NewOneEpochAgoRandomnessAvailable { .. } => {}
            pallet_randomness::Event::__Ignore(_, _) => {}
        }
        Ok(())
    }
}

// Define the EventLoop for IndexerService
pub struct IndexerServiceEventLoop {
    receiver: sc_utils::mpsc::TracingUnboundedReceiver<IndexerServiceCommand>,
    actor: IndexerService,
}

enum MergedEventLoopMessage<Block>
where
    Block: sp_runtime::traits::Block,
{
    Command(IndexerServiceCommand),
    FinalityNotification(sc_client_api::FinalityNotification<Block>),
}

// Implement ActorEventLoop for IndexerServiceEventLoop
impl ActorEventLoop<IndexerService> for IndexerServiceEventLoop {
    fn new(
        actor: IndexerService,
        receiver: sc_utils::mpsc::TracingUnboundedReceiver<IndexerServiceCommand>,
    ) -> Self {
        Self { actor, receiver }
    }

    async fn run(mut self) {
        info!(target: LOG_TARGET, "IndexerService starting up!");

        let finality_notification_stream = self.actor.client.finality_notification_stream();

        let mut merged_stream = stream::select(
            self.receiver.map(MergedEventLoopMessage::Command),
            finality_notification_stream.map(MergedEventLoopMessage::FinalityNotification),
        );

        while let Some(message) = merged_stream.next().await {
            match message {
                MergedEventLoopMessage::Command(command) => {
                    self.actor.handle_message(command).await;
                }
                MergedEventLoopMessage::FinalityNotification(notification) => {
                    self.actor
                        .handle_finality_notification(notification)
                        .await
                        .unwrap_or_else(|e| {
                            error!(target: LOG_TARGET, "Failed to handle finality notification: {}", e);
                        });
                }
            }
        }

        info!(target: LOG_TARGET, "IndexerService shutting down.");
    }
}

#[derive(Error, Debug)]
pub enum IndexBlockError {
    #[error("Database error: {0}")]
    DatabaseError(#[from] diesel::result::Error),
    #[error("Failed to retrieve or decode events: {0}")]
    EventsRetrievalError(#[from] EventsRetrievalError),
}

#[derive(Error, Debug)]
pub enum HandleFinalityNotificationError {
    #[error("Database error: {0}")]
    DatabaseError(#[from] diesel::result::Error),
    #[error("Block hash not found")]
    BlockHashNotFound,
    #[error("Index block error: {0}")]
    IndexBlockError(#[from] IndexBlockError),
    #[error("Client error: {0}")]
    ClientError(#[from] sp_blockchain::Error),
    #[error("Pool run error: {0}")]
    PoolRunError(#[from] diesel_async::pooled_connection::bb8::RunError),
}<|MERGE_RESOLUTION|>--- conflicted
+++ resolved
@@ -324,14 +324,11 @@
                 Bucket::delete(conn, bucket_id.as_ref().to_vec()).await?;
             }
             pallet_file_system::Event::FailedToDecreaseBucketSize { .. } => {}
-<<<<<<< HEAD
             pallet_file_system::Event::FailedToGetMspOfBucket { .. } => {}
             pallet_file_system::Event::FailedToDecreaseMspUsedCapacity { .. } => {}
-=======
             pallet_file_system::Event::UsedCapacityShouldBeZero { .. } => {
                 // In the future we should monitor for this to detect eventual bugs in the pallets
             }
->>>>>>> cace3f04
             pallet_file_system::Event::__Ignore(_, _) => {}
         }
         Ok(())
