--- conflicted
+++ resolved
@@ -382,24 +382,9 @@
                 // If the file has storage, the `IncompleteStorageRequest` event will handle it
             }
             pallet_file_system::Event::StorageRequestRejected {
-<<<<<<< HEAD
-                file_key, reason, ..
-            } => {
-                // Check if the file has any BSP associations (it will not have MSP ones since the MSP did not accept it)
-                let has_bsp = File::has_bsp_associations(conn, file_key.as_ref()).await?;
-                if has_bsp {
-                    // If the file has BSP associations, the `IncompleteStorageRequest` event will handle it
-                    return Ok(());
-                }
-                // If the file does not have BSP associations, it's safe to delete immediately
-                File::delete(conn, file_key.as_ref().to_vec()).await?;
-                log::debug!(
-                    "Storage request rejected for file {:?} with reason {:?}, deleted immediately",
-                    file_key,
-                    reason
-                );
-=======
                 file_key,
+                msp_id: _,
+                bucket_id: _,
                 reason: _,
             } => {
                 // Delete file if it has no storage (not in bucket forest and no BSP associations)
@@ -407,7 +392,6 @@
                 // It is possible that there might be no BSP associations.
                 File::delete_if_orphaned(conn, file_key.as_ref()).await?;
                 // If the file has storage, the `IncompleteStorageRequest` event will handle it
->>>>>>> 880acae6
             }
             pallet_file_system::Event::MspAcceptedStorageRequest {
                 file_key,
