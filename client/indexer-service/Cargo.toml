[package]
name = "shc-indexer-service"
version = "0.1.0"
description = "Storage Hub Indexer Service."
homepage = { workspace = true }
license = { workspace = true }
authors = { workspace = true }
repository = { workspace = true }
edition = { workspace = true }
publish = false

[lib]

[lints]
workspace = true

[dependencies]
anyhow = { workspace = true }
array-bytes = { workspace = true }
bigdecimal = { workspace = true }
codec = { workspace = true }
diesel = { workspace = true }
diesel-async = { workspace = true }
futures = { workspace = true }
lazy-static = { workspace = true }
log = { workspace = true }
serde = { workspace = true, default-features = true }
serde_json = { workspace = true }
thiserror = { workspace = true }
<<<<<<< HEAD
axiom-rs = { version = "0.11.4", default-features = false, features = ["tokio", "rustls-tls"] }
tracing = "0.1"
=======
tokio = { workspace = true }
>>>>>>> f209026c

# Substrate
frame-support = { workspace = true }
frame-system = { workspace = true }
pallet-transaction-payment = { workspace = true }
sc-client-api = { workspace = true }
sc-service = { workspace = true }
sc-network = { workspace = true }
sc-utils = { workspace = true }
sc-tracing = { workspace = true }
sp-api = { workspace = true }
sp-core = { workspace = true, default-features = true }
sp-blockchain = { workspace = true, default-features = true }
sp-keystore = { workspace = true }
sp-runtime = { workspace = true, default-features = true }
substrate-frame-rpc-system = { workspace = true }

# Polkadot
polkadot-runtime-common = { workspace = true }
polkadot-primitives = { workspace = true }

# Cumulus
cumulus-primitives-core = { workspace = true }
cumulus-primitives-storage-weight-reclaim = { workspace = true }

# Local
shc-actors-framework = { workspace = true }
shc-actors-derive = { workspace = true }
shc-common = { workspace = true }
shc-indexer-db = { workspace = true }
shc-telemetry-service = { workspace = true }

# Local pallets
pallet-file-system = { workspace = true }
pallet-file-system-runtime-api = { workspace = true }
pallet-payment-streams = { workspace = true }
pallet-payment-streams-runtime-api = { workspace = true }
pallet-proofs-dealer = { workspace = true }
pallet-proofs-dealer-runtime-api = { workspace = true }
pallet-storage-providers = { workspace = true }
pallet-storage-providers-runtime-api = { workspace = true }
pallet-bucket-nfts = { workspace = true }
pallet-randomness = { workspace = true }<|MERGE_RESOLUTION|>--- conflicted
+++ resolved
@@ -27,12 +27,9 @@
 serde = { workspace = true, default-features = true }
 serde_json = { workspace = true }
 thiserror = { workspace = true }
-<<<<<<< HEAD
 axiom-rs = { version = "0.11.4", default-features = false, features = ["tokio", "rustls-tls"] }
 tracing = "0.1"
-=======
 tokio = { workspace = true }
->>>>>>> f209026c
 
 # Substrate
 frame-support = { workspace = true }
