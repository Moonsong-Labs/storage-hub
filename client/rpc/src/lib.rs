use std::{
    collections::HashSet, fmt::Debug, marker::PhantomData, path::PathBuf, str::FromStr, sync::Arc,
};

use futures::StreamExt;
use jsonrpsee::{
    core::{async_trait, RpcResult},
    proc_macros::rpc,
    types::error::{ErrorObjectOwned as JsonRpseeError, INTERNAL_ERROR_CODE, INTERNAL_ERROR_MSG},
    Extensions,
};
use log::{debug, error, info};
use tokio::{fs, io::AsyncReadExt, sync::RwLock};

use pallet_file_system_runtime_api::FileSystemApi as FileSystemRuntimeApi;
use pallet_proofs_dealer_runtime_api::ProofsDealerApi as ProofsDealerRuntimeApi;
use sc_rpc_api::check_if_safe;
use shc_common::{
    consts::CURRENT_FOREST_KEY,
    traits::StorageEnableRuntime,
    types::{
        BlockHash, ChunkId, FileMetadata, HashT, KeyProof, KeyProofs, OpaqueBlock, ParachainClient,
        ProofsDealerProviderId, Proven, RandomnessOutput, StorageProof,
        StorageProofsMerkleTrieLayout, BCSV_KEY_TYPE,
    },
};
use shc_file_manager::traits::{ExcludeType, FileDataTrie, FileStorage, FileStorageError};
use shc_forest_manager::traits::{ForestStorage, ForestStorageHandler};
use shp_constants::FILE_CHUNK_SIZE;
use sp_api::ProvideRuntimeApi;
use sp_blockchain::HeaderBackend;
use sp_core::{sr25519::Pair as Sr25519Pair, Encode, Pair};
use sp_keystore::{Keystore, KeystorePtr};
use sp_runtime::{Deserialize, KeyTypeId, Serialize};
use sp_runtime_interface::pass_by::PassByInner;

pub mod remote_file;
use remote_file::{RemoteFileConfig, RemoteFileHandlerFactory};

const LOG_TARGET: &str = "storage-hub-client-rpc";

#[derive(Clone, Debug, Serialize, Deserialize, PartialEq, Eq)]
pub struct CheckpointChallenge {
    pub file_key: shp_types::Hash,
    pub should_remove_file: bool,
}

#[derive(Clone, Debug, Serialize, Deserialize, PartialEq, Eq)]
pub struct LoadFileInStorageResult {
    pub file_key: shp_types::Hash,
    pub file_metadata: FileMetadata,
}

/// RPC configuration.
#[derive(Clone, Debug, Default, Serialize, Deserialize)]
pub struct RpcConfig {
    /// Remote file configuration options
    pub remote_file: RemoteFileConfig,
}

pub struct StorageHubClientRpcConfig<FL, FSH, Runtime> {
    pub file_storage: Arc<RwLock<FL>>,
    pub forest_storage_handler: FSH,
    pub keystore: KeystorePtr,
    pub config: RpcConfig,
    _runtime: PhantomData<Runtime>,
}

impl<FL, FSH: Clone, Runtime> Clone for StorageHubClientRpcConfig<FL, FSH, Runtime> {
    fn clone(&self) -> Self {
        Self {
            file_storage: self.file_storage.clone(),
            forest_storage_handler: self.forest_storage_handler.clone(),
            keystore: self.keystore.clone(),
            config: self.config.clone(),
            _runtime: PhantomData,
        }
    }
}

impl<FL, FSH, Runtime> StorageHubClientRpcConfig<FL, FSH, Runtime>
where
    FL: FileStorage<StorageProofsMerkleTrieLayout> + Send + Sync,
    FSH: ForestStorageHandler<Runtime> + Send + Sync,
    Runtime: StorageEnableRuntime,
{
    pub fn new(
        file_storage: Arc<RwLock<FL>>,
        forest_storage_handler: FSH,
        keystore: KeystorePtr,
        config: RpcConfig,
    ) -> Self {
        Self {
            file_storage,
            forest_storage_handler,
            keystore,
            config,
            _runtime: PhantomData,
        }
    }

    pub fn with_remote_file_config(mut self, config: RemoteFileConfig) -> Self {
        self.config.remote_file = config;
        self
    }
}

#[derive(Clone, Debug, Serialize, Deserialize)]
pub struct IncompleteFileStatus {
    pub file_metadata: FileMetadata,
    pub stored_chunks: u64,
    pub total_chunks: u64,
}

#[derive(Clone, Debug, Serialize, Deserialize)]
pub enum SaveFileToDisk {
    FileNotFound,
    Success(FileMetadata),
    IncompleteFile(IncompleteFileStatus),
}

#[derive(Clone, Debug, Serialize, Deserialize)]
pub enum GetFileFromFileStorageResult {
    FileNotFound,
    IncompleteFile(IncompleteFileStatus),
    FileFound(FileMetadata),
    FileFoundWithInconsistency(FileMetadata),
}

/// Result of adding files to the forest storage.
#[derive(Clone, Debug, Serialize, Deserialize)]
pub enum AddFilesToForestStorageResult {
    ForestNotFound,
    Success,
}

/// Result of removing files from the forest storage.
#[derive(Clone, Debug, Serialize, Deserialize)]
pub enum RemoveFilesFromForestStorageResult {
    ForestNotFound,
    Success,
}

/// Provides an interface with the desired RPC method.
/// Used by the `rpc` macro from `jsonrpsee`
/// to generate the trait that is actually going to be implemented.
///
/// TODO: After adding maintenance mode, make some RPC calls (such as `remove_files_from_file_storage`)
/// only available in maintenance mode.
#[rpc(server, namespace = "storagehubclient")]
pub trait StorageHubClientApi {
    #[method(name = "loadFileInStorage", with_extensions)]
    async fn load_file_in_storage(
        &self,
        file_path: String,
        location: String,
        owner_account_id_hex: String,
<<<<<<< HEAD
        bucket_id: H256,
=======
        bucket_id: shp_types::Hash,
>>>>>>> ede2499b
    ) -> RpcResult<LoadFileInStorageResult>;

    /// Remove a list of files from the file storage.
    ///
    /// This is useful to allow BSPs and MSPs to manually adjust their file storage to match
    /// the state of the network if any inconsistencies are found.
    #[method(name = "removeFilesFromFileStorage", with_extensions)]
    async fn remove_files_from_file_storage(&self, file_key: Vec<shp_types::Hash>)
        -> RpcResult<()>;

    /// Remove all files under a certain prefix from the file storage.
    ///
    /// This is useful to allow MSPs to manually adjust their file storage to match
    /// the state of the network if any inconsistencies are found, allowing them
    /// to remove all files that belong to a bucket without having to call `removeFileFromFileStorage`
    /// for each file.
    #[method(name = "removeFilesWithPrefixFromFileStorage", with_extensions)]
    async fn remove_files_with_prefix_from_file_storage(
        &self,
        prefix: shp_types::Hash,
    ) -> RpcResult<()>;

    #[method(name = "saveFileToDisk", with_extensions)]
    async fn save_file_to_disk(
        &self,
        file_key: shp_types::Hash,
        file_path: String,
    ) -> RpcResult<SaveFileToDisk>;

    /// Add files to the forest storage under the given forest key.
    ///
    /// This allows BSPs and MSPs to add files manually to their forest storage to solve inconsistencies
    /// between their local state and their on-chain state (as represented by their root).
    ///
    /// In the case of an BSP node, the forest key is empty since it only maintains a single forest.
    /// In the case of an MSP node, the forest key is a bucket ID.
    #[method(name = "addFilesToForestStorage", with_extensions)]
    async fn add_files_to_forest_storage(
        &self,
        forest_key: Option<shp_types::Hash>,
        metadata_of_files_to_add: Vec<FileMetadata>,
    ) -> RpcResult<AddFilesToForestStorageResult>;

    /// Remove files from the forest storage under the given forest key.
    ///
    /// This allows BSPs and MSPs to remove files manually from their forest storage to solve inconsistencies
    /// between their local state and their on-chain state (as represented by their root).
    ///
    /// In the case of an BSP node, the forest key is empty since it only maintains a single forest.
    /// In the case of an MSP node, the forest key is a bucket ID.
    #[method(name = "removeFilesFromForestStorage", with_extensions)]
    async fn remove_files_from_forest_storage(
        &self,
        forest_key: Option<shp_types::Hash>,
        file_keys: Vec<shp_types::Hash>,
    ) -> RpcResult<RemoveFilesFromForestStorageResult>;

    /// Get the root hash of a forest.
    ///
    /// In the case of an BSP node, the forest key is empty since it only maintains a single forest.
    /// In the case of an MSP node, the forest key is a bucket id.
    #[method(name = "getForestRoot")]
    async fn get_forest_root(
        &self,
        forest_key: Option<shp_types::Hash>,
    ) -> RpcResult<Option<shp_types::Hash>>;

    #[method(name = "isFileInForest")]
    async fn is_file_in_forest(
        &self,
        forest_key: Option<shp_types::Hash>,
        file_key: shp_types::Hash,
    ) -> RpcResult<bool>;

    #[method(name = "isFileInFileStorage")]
    async fn is_file_in_file_storage(
        &self,
        file_key: shp_types::Hash,
    ) -> RpcResult<GetFileFromFileStorageResult>;

    #[method(name = "getFileMetadata")]
    async fn get_file_metadata(
        &self,
        forest_key: Option<shp_types::Hash>,
        file_key: shp_types::Hash,
    ) -> RpcResult<Option<FileMetadata>>;

    // Note: this RPC method returns a Vec<u8> because the `ForestProof` struct is not serializable.
    // so we SCALE-encode it. The user of this RPC will have to decode it.
    #[method(name = "generateForestProof")]
    async fn generate_forest_proof(
        &self,
        forest_key: Option<shp_types::Hash>,
        challenged_file_keys: Vec<shp_types::Hash>,
    ) -> RpcResult<Vec<u8>>;

    // Note: this RPC method returns a Vec<u8> because the `StorageProof` struct is not serializable.
    // so we SCALE-encode it. The user of this RPC will have to decode it.
    // Note: This RPC method is only meant for nodes running a BSP.
    #[method(name = "generateProof")]
    async fn generate_proof(
        &self,
        provider_id: shp_types::Hash,
        seed: shp_types::Hash,
        checkpoint_challenges: Option<Vec<CheckpointChallenge>>,
    ) -> RpcResult<Vec<u8>>;

    // Note: this RPC method returns a Vec<u8> because the KeyVerifier Proof type is not serializable.
    // so we SCALE-encode it. The user of this RPC will have to decode it.
    #[method(name = "generateFileKeyProofBspConfirm")]
    async fn generate_file_key_proof_bsp_confirm(
        &self,
<<<<<<< HEAD
        bsp_id: H256,
        file_key: H256,
=======
        bsp_id: shp_types::Hash,
        file_key: shp_types::Hash,
>>>>>>> ede2499b
    ) -> RpcResult<Vec<u8>>;

    // Note: this RPC method returns a Vec<u8> because the KeyVerifier Proof type is not serializable.
    // so we SCALE-encode it. The user of this RPC will have to decode it.
    #[method(name = "generateFileKeyProofMspAccept")]
    async fn generate_file_key_proof_msp_accept(
        &self,
<<<<<<< HEAD
        msp_id: H256,
        file_key: H256,
=======
        msp_id: shp_types::Hash,
        file_key: shp_types::Hash,
>>>>>>> ede2499b
    ) -> RpcResult<Vec<u8>>;

    #[method(name = "insertBcsvKeys", with_extensions)]
    async fn insert_bcsv_keys(&self, seed: Option<String>) -> RpcResult<String>;

    #[method(name = "removeBcsvKeys", with_extensions)]
    async fn remove_bcsv_keys(&self, keystore_path: String) -> RpcResult<()>;

    // Note: This RPC method allow BSP administrator to add a file to the exclude list (and later
    // buckets, users or file fingerprint). This method is required to call before deleting a file to
    // avoid re-uploading a file that has just been deleted.
    #[method(name = "addToExcludeList", with_extensions)]
    async fn add_to_exclude_list(
        &self,
        file_key: shp_types::Hash,
        exclude_type: String,
    ) -> RpcResult<()>;

    // Note: This RPC method allow BSP administrator to remove a file from the exclude list (allowing
    // the BSP to volunteer for this specific file key again). Later it will allow to remove from the exclude
    // list ban users, bucket or even file fingerprint.
    #[method(name = "removeFromExcludeList", with_extensions)]
    async fn remove_from_exclude_list(
        &self,
        file_key: shp_types::Hash,
        exclude_type: String,
    ) -> RpcResult<()>;
}

/// Stores the required objects to be used in our RPC method.
pub struct StorageHubClientRpc<FL, FSH, Runtime, Block>
where
    Runtime: StorageEnableRuntime,
{
    client: Arc<ParachainClient<Runtime::RuntimeApi>>,
    file_storage: Arc<RwLock<FL>>,
    forest_storage_handler: FSH,
    keystore: KeystorePtr,
    config: RpcConfig,
    _block_marker: std::marker::PhantomData<Block>,
}

impl<FL, FSH, Runtime, Block> StorageHubClientRpc<FL, FSH, Runtime, Block>
where
    Runtime: StorageEnableRuntime,
    FL: FileStorage<StorageProofsMerkleTrieLayout> + Send + Sync,
    FSH: ForestStorageHandler<Runtime> + Send + Sync,
{
    pub fn new(
        client: Arc<ParachainClient<Runtime::RuntimeApi>>,
        storage_hub_client_rpc_config: StorageHubClientRpcConfig<FL, FSH, Runtime>,
    ) -> Self {
        Self {
            client,
            file_storage: storage_hub_client_rpc_config.file_storage,
            forest_storage_handler: storage_hub_client_rpc_config.forest_storage_handler,
            keystore: storage_hub_client_rpc_config.keystore,
            config: storage_hub_client_rpc_config.config,
            _block_marker: Default::default(),
        }
    }
}

/// Interface generated by the `rpc` macro from our `StorageHubClientApi` trait.
// TODO: Currently the UserSendsFile task will react to all runtime events triggered by
// file uploads, even if the file is not in its storage. So we need a way to inform the task
// to only react to its file.
#[async_trait]
impl<FL, FSH, Runtime> StorageHubClientApiServer
    for StorageHubClientRpc<FL, FSH, Runtime, OpaqueBlock>
where
    Runtime: StorageEnableRuntime,
    FL: FileStorage<StorageProofsMerkleTrieLayout> + Send + Sync,
    FSH: ForestStorageHandler<Runtime> + Send + Sync + 'static,
{
    async fn load_file_in_storage(
        &self,
        ext: &Extensions,
        file_path: String,
        location: String,
        owner_account_id_hex: String,
<<<<<<< HEAD
        bucket_id: H256,
=======
        bucket_id: shp_types::Hash,
>>>>>>> ede2499b
    ) -> RpcResult<LoadFileInStorageResult> {
        // Check if the execution is safe.
        check_if_safe(ext)?;

        let owner_account_id_bytes = hex::decode(owner_account_id_hex).map_err(into_rpc_error)?;
        let owner =
            Runtime::AccountId::try_from(owner_account_id_bytes.as_slice()).map_err(|_| {
                into_rpc_error("Failed to convert owner account id bytes to Runtime's AccountId")
            })?;

        // Create file handler
        let remote_file_config = self.config.remote_file.clone();
        let (handler, url) =
            RemoteFileHandlerFactory::create_from_string(&file_path, remote_file_config)
                .map_err(|e| into_rpc_error(format!("Failed to create file handler: {:?}", e)))?;

        let mut stream = handler
            .download_file()
            .await
            .map_err(remote_file_error_to_rpc_error)?;

        // Instantiate an "empty" [`FileDataTrie`] so we can write the file chunks into it.
        let mut file_data_trie = self.file_storage.write().await.new_file_data_trie();
        // A chunk id is simply an integer index.
        let mut chunk_id: u64 = 0;

        // Read file in chunks of [`FILE_CHUNK_SIZE`] into buffer then push buffer into a vector.
        // Loops until EOF or until some error that is NOT `ErrorKind::Interrupted` is found.
        // If `ErrorKind::Interrupted` is found, the operation is simply retried, as per
        // https://doc.rust-lang.org/std/io/trait.Read.html#errors-1
        // Build the actual [`FileDataTrie`] by inserting each chunk into it.
        //
        // We need to ensure we read exactly FILE_CHUNK_SIZE bytes per chunk (except the last one)
        // to ensure consistent fingerprints regardless of how the underlying stream returns data.
        'read: loop {
            let mut chunk = vec![0u8; FILE_CHUNK_SIZE as usize];
            let mut offset = 0;

            // Keep reading until we fill the chunk or hit EOF
            while offset < FILE_CHUNK_SIZE as usize {
                match stream.read(&mut chunk[offset..]).await {
                    Ok(0) => {
                        // EOF reached
                        if offset > 0 {
                            // We have a partial chunk
                            chunk.truncate(offset);
                            debug!(target: LOG_TARGET, "Read final partial chunk of {} bytes", offset);

                            file_data_trie
                                .write_chunk(&ChunkId::new(chunk_id), &chunk)
                                .map_err(into_rpc_error)?;
                        }
                        debug!(target: LOG_TARGET, "Finished reading file");
                        break 'read;
                    }
                    Ok(bytes_read) => {
                        offset += bytes_read;
                        if offset == FILE_CHUNK_SIZE as usize {
                            // Full chunk
                            debug!(target: LOG_TARGET, "Read full chunk {} of {} bytes", chunk_id, FILE_CHUNK_SIZE);

                            file_data_trie
                                .write_chunk(&ChunkId::new(chunk_id), &chunk)
                                .map_err(into_rpc_error)?;
                            chunk_id += 1;
                            break; // Move to next chunk
                        }
                        // Continue reading to fill the chunk
                    }
                    Err(e) => {
                        error!(target: LOG_TARGET, "Error when trying to read file: {:?}", e);
                        return Err(into_rpc_error(format!(
                            "Error reading file stream: {:?}",
                            e
                        )));
                    }
                }
            }
        }

        // Generate the necessary metadata so we can insert file into the File Storage.
        let root = file_data_trie.get_root();

        // For local files, check if the file is empty
        // Remote files we allow the server to give us "0" as file size to support dynamic content
        let file_size = handler
            .get_file_size()
            .await
            .map_err(remote_file_error_to_rpc_error)?;

        if (url.scheme() == "" || url.scheme() == "file") && file_size == 0 {
            return Err(into_rpc_error(FileStorageError::FileIsEmpty));
        }

        // Build StorageHub's [`FileMetadata`]
        let file_metadata = FileMetadata::new(
            <Runtime::AccountId as AsRef<[u8]>>::as_ref(&owner).to_vec(),
            bucket_id.as_ref().to_vec(),
            location.clone().into(),
            file_size,
            root.as_ref().into(),
        )
        .map_err(into_rpc_error)?;

        let file_key = file_metadata.file_key::<HashT<StorageProofsMerkleTrieLayout>>();

        // Acquire FileStorage write lock.
        let mut file_storage_write_lock = self.file_storage.write().await;

        // Finally store file in File Storage.
        file_storage_write_lock
            .insert_file_with_data(file_key, file_metadata.clone(), file_data_trie)
            .map_err(into_rpc_error)?;

        let result = LoadFileInStorageResult {
            file_key,
            file_metadata,
        };

        info!(target: LOG_TARGET, "File loaded successfully: {:?}", result);

        Ok(result)
    }

    async fn remove_files_from_file_storage(
        &self,
        ext: &Extensions,
        file_keys: Vec<shp_types::Hash>,
    ) -> RpcResult<()> {
        // Check if the execution is safe.
        check_if_safe(ext)?;

        // Acquire a write lock for the file storage.
        let mut write_file_storage = self.file_storage.write().await;

        // Remove the files from the file storage.
        for file_key in file_keys {
            write_file_storage
                .delete_file(&file_key)
                .map_err(into_rpc_error)?;
        }

        Ok(())
    }

    async fn remove_files_with_prefix_from_file_storage(
        &self,
        ext: &Extensions,
        prefix: shp_types::Hash,
    ) -> RpcResult<()> {
        // Check if the execution is safe.
        check_if_safe(ext)?;

        // Acquire a write lock for the file storage.
        let mut write_file_storage = self.file_storage.write().await;

        // Remove all files with the given prefix from the file storage.
        write_file_storage
            .delete_files_with_prefix(&prefix.inner())
            .map_err(into_rpc_error)?;

        Ok(())
    }

    async fn save_file_to_disk(
        &self,
        ext: &Extensions,
        file_key: shp_types::Hash,
        file_path: String,
    ) -> RpcResult<SaveFileToDisk> {
        // Check if the execution is safe.
        check_if_safe(ext)?;

        // Acquire FileStorage read lock.
        let read_file_storage = self.file_storage.read().await;

        // Retrieve file metadata from File Storage.
        let file_metadata = match read_file_storage
            .get_metadata(&file_key)
            .map_err(into_rpc_error)?
        {
            None => return Ok(SaveFileToDisk::FileNotFound),
            Some(metadata) => metadata,
        };

        // Check if file is incomplete.
        let stored_chunks = read_file_storage
            .stored_chunks_count(&file_key)
            .map_err(into_rpc_error)?;
        let total_chunks = file_metadata.chunks_count();

        if stored_chunks < total_chunks {
            return Ok(SaveFileToDisk::IncompleteFile(IncompleteFileStatus {
                file_metadata,
                stored_chunks,
                total_chunks,
            }));
        }

        // Create file handler for writing to local or remote destination.
        let remote_file_config = self.config.remote_file.clone();
        let (handler, _url) =
            RemoteFileHandlerFactory::create_from_string(&file_path, remote_file_config)
                .map_err(|e| into_rpc_error(format!("Failed to create file handler: {:?}", e)))?;

        // TODO: Optimize memory usage for large file transfers
        // Current implementation loads all chunks into memory before streaming to remote location.
        // This can cause memory exhaustion for large files.
        //
        // Proposed solution: Implement true streaming by:
        // 1. Create a custom Stream implementation that reads chunks on-demand
        // 2. Then, pass this stream directly to the remote handler
        // 3. This would allow chunks to be read from source and written to destination
        //    without buffering the entire file in memory
        //
        // This has the problem of holding onto the file storage read lock, perhaps that's ok?
        // If it is we would need to shield against slow peers. We already have timeouts but not on the transfer as a whole
        // We also might need to allow pagination to resume transfer
        let mut chunks = Vec::new();
        for chunk_idx in 0..total_chunks {
            let chunk_id = ChunkId::new(chunk_idx);
            let chunk = read_file_storage
                .get_chunk(&file_key, &chunk_id)
                .map_err(into_rpc_error)?;
            chunks.push(chunk);
        }
        drop(read_file_storage);

        let chunks = futures::stream::iter(chunks.into_iter().map(Ok::<_, std::io::Error>));

        let reader =
            tokio_util::io::StreamReader::new(chunks.map(|result| result.map(bytes::Bytes::from)));
        let boxed_reader = Box::new(reader) as _;

        let file_size = file_metadata.file_size();
        // Write file data to destination (local or remote).
        handler
            .upload_file(boxed_reader, file_size, None)
            .await
            .map_err(remote_file_error_to_rpc_error)?;

        Ok(SaveFileToDisk::Success(file_metadata))
    }

    async fn add_files_to_forest_storage(
        &self,
        ext: &Extensions,
        forest_key: Option<shp_types::Hash>,
        metadata_of_files_to_add: Vec<FileMetadata>,
    ) -> RpcResult<AddFilesToForestStorageResult> {
        // Check if the execution is safe.
        check_if_safe(ext)?;

        let forest_key = match forest_key {
            Some(forest_key) => forest_key.as_ref().to_vec().into(),
            None => CURRENT_FOREST_KEY.to_vec().into(),
        };

        // Get the forest storage.
        let fs = match self.forest_storage_handler.get(&forest_key).await {
            Some(fs) => fs,
            None => return Ok(AddFilesToForestStorageResult::ForestNotFound),
        };

        // Acquire a write lock for the forest storage.
        let mut write_fs = fs.write().await;

        // Add the file keys to the forest storage.
        write_fs
            .insert_files_metadata(&metadata_of_files_to_add)
            .map_err(into_rpc_error)?;

        Ok(AddFilesToForestStorageResult::Success)
    }

    async fn remove_files_from_forest_storage(
        &self,
        ext: &Extensions,
        forest_key: Option<shp_types::Hash>,
        file_keys: Vec<shp_types::Hash>,
    ) -> RpcResult<RemoveFilesFromForestStorageResult> {
        // Check if the execution is safe.
        check_if_safe(ext)?;

        let forest_key = match forest_key {
            Some(forest_key) => forest_key.as_ref().to_vec().into(),
            None => CURRENT_FOREST_KEY.to_vec().into(),
        };

        // Get the forest storage.
        let fs = match self.forest_storage_handler.get(&forest_key).await {
            Some(fs) => fs,
            None => return Ok(RemoveFilesFromForestStorageResult::ForestNotFound),
        };

        // Acquire a write lock for the forest storage.
        let mut write_fs = fs.write().await;

        // Remove the file keys from the forest storage.
        for file_key in file_keys {
            write_fs
                .delete_file_key(&file_key)
                .map_err(into_rpc_error)?;
        }

        Ok(RemoveFilesFromForestStorageResult::Success)
    }

    async fn get_forest_root(
        &self,
        forest_key: Option<shp_types::Hash>,
    ) -> RpcResult<Option<shp_types::Hash>> {
        let forest_key = match forest_key {
            Some(forest_key) => forest_key.as_ref().to_vec().into(),
            None => CURRENT_FOREST_KEY.to_vec().into(),
        };

        // return None if not found
        let fs = match self.forest_storage_handler.get(&forest_key).await {
            Some(fs) => fs,
            None => return Ok(None),
        };

        let read_fs = fs.read().await;

        Ok(Some(read_fs.root()))
    }

    async fn is_file_in_forest(
        &self,
        forest_key: Option<shp_types::Hash>,
        file_key: shp_types::Hash,
    ) -> RpcResult<bool> {
        let forest_key = match forest_key {
            Some(forest_key) => forest_key.as_ref().to_vec().into(),
            None => CURRENT_FOREST_KEY.to_vec().into(),
        };

        let fs = self
            .forest_storage_handler
            .get(&forest_key)
            .await
            .ok_or_else(|| {
                into_rpc_error(format!("Forest storage not found for key {:?}", forest_key))
            })?;

        let read_fs = fs.read().await;
        Ok(read_fs
            .contains_file_key(&file_key)
            .map_err(into_rpc_error)?)
    }

    async fn is_file_in_file_storage(
        &self,
        file_key: shp_types::Hash,
    ) -> RpcResult<GetFileFromFileStorageResult> {
        // Acquire FileStorage read lock.
        let read_file_storage = self.file_storage.read().await;

        // See if the file metadata is in the File Storage.
        match read_file_storage
            .get_metadata(&file_key)
            .map_err(into_rpc_error)?
        {
            None => Ok(GetFileFromFileStorageResult::FileNotFound),
            Some(file_metadata) => {
                let stored_chunks = read_file_storage
                    .stored_chunks_count(&file_key)
                    .map_err(into_rpc_error)?;
                let total_chunks = file_metadata.chunks_count();
                if stored_chunks < total_chunks {
                    Ok(GetFileFromFileStorageResult::IncompleteFile(
                        IncompleteFileStatus {
                            file_metadata,
                            stored_chunks,
                            total_chunks,
                        },
                    ))
                } else if stored_chunks > total_chunks {
                    Ok(GetFileFromFileStorageResult::FileFoundWithInconsistency(
                        file_metadata,
                    ))
                } else {
                    Ok(GetFileFromFileStorageResult::FileFound(file_metadata))
                }
            }
        }
    }

    // Note: this method could use either the file storage or the forest storage, but it's using the forest storage.
    // WARNING: Right now, forests don't have the file metadata saved to them, so don't expect to get the file
    // metadata from this method until that's fixed.
    async fn get_file_metadata(
        &self,
        forest_key: Option<shp_types::Hash>,
        file_key: shp_types::Hash,
    ) -> RpcResult<Option<FileMetadata>> {
        let forest_key = match forest_key {
            Some(forest_key) => forest_key.as_ref().to_vec().into(),
            None => CURRENT_FOREST_KEY.to_vec().into(),
        };

        let fs = self
            .forest_storage_handler
            .get(&forest_key)
            .await
            .ok_or_else(|| {
                into_rpc_error(format!("Forest storage not found for key {:?}", forest_key))
            })?;

        let read_fs = fs.read().await;
        Ok(read_fs
            .get_file_metadata(&file_key)
            .map_err(into_rpc_error)?)
    }

    async fn generate_forest_proof(
        &self,
        forest_key: Option<shp_types::Hash>,
        challenged_file_keys: Vec<shp_types::Hash>,
    ) -> RpcResult<Vec<u8>> {
        let forest_key = match forest_key {
            Some(forest_key) => forest_key.as_ref().to_vec().into(),
            None => CURRENT_FOREST_KEY.to_vec().into(),
        };

        let fs = self
            .forest_storage_handler
            .get(&forest_key)
            .await
            .ok_or_else(|| {
                into_rpc_error(format!("Forest storage not found for key {:?}", forest_key))
            })?;

        let read_fs = fs.read().await;
        let forest_proof = read_fs
            .generate_proof(challenged_file_keys)
            .map_err(into_rpc_error)?;

        Ok(forest_proof.encode())
    }

    async fn generate_proof(
        &self,
        provider_id: shp_types::Hash,
        seed: shp_types::Hash,
        checkpoint_challenges: Option<Vec<CheckpointChallenge>>,
    ) -> RpcResult<Vec<u8>> {
        // TODO: Get provider ID itself.
        debug!(target: LOG_TARGET, "Checkpoint challenges: {:?}", checkpoint_challenges);

        // Getting Runtime APIs
        let api = self.client.runtime_api();
        let at_hash = self.client.info().best_hash;

        // Generate challenges from seed.
        let random_challenges = api
            .get_forest_challenges_from_seed(at_hash, &seed, &provider_id)
            .unwrap();

        // Merge custom challenges with random challenges.
        let challenges = if let Some(custom_challenges) = checkpoint_challenges.as_ref() {
            let mut challenged_keys = custom_challenges
                .iter()
                .map(|custom_challenge| custom_challenge.file_key)
                .collect::<Vec<_>>();

            challenged_keys.extend(random_challenges.into_iter());

            challenged_keys
        } else {
            random_challenges
        };

        // Generate the Forest proof in a closure to drop the read lock on the Forest Storage.
        let proven_file_keys = {
            // The Forest Key is an empty vector since this is a BSP, therefore it doesn't
            // have multiple Forest keys.
            let fs = self
                .forest_storage_handler
                .get(&Vec::new().into())
                .await
                .ok_or_else(|| {
                    into_rpc_error(
                        "Forest storage not found for empty key. Make sure you're running a BSP."
                            .to_string(),
                    )
                })?;

            let p = fs
                .read()
                .await
                .generate_proof(challenges)
                .map_err(into_rpc_error)?;

            p
        };

        // Get the keys that were proven.
        let mut proven_keys = Vec::new();
        for key in proven_file_keys.proven {
            match key {
                Proven::ExactKey(leaf) => proven_keys.push(leaf.key),
                Proven::NeighbourKeys((left, right)) => match (left, right) {
                    (Some(left), Some(right)) => {
                        proven_keys.push(left.key);
                        proven_keys.push(right.key);
                    }
                    (Some(left), None) => proven_keys.push(left.key),
                    (None, Some(right)) => proven_keys.push(right.key),
                    (None, None) => {
                        return Err(into_rpc_error("Both left and right leaves in forest proof are None. This should not be possible."));
                    }
                },
                Proven::Empty => {
                    return Err(into_rpc_error("Forest proof generated with empty forest. This should not be possible, as this provider shouldn't have been challenged with an empty forest."));
                }
            }
        }

        // Construct key challenges and generate key proofs for them.
        let mut key_proofs = KeyProofs::<Runtime>::new();
        for file_key in &proven_keys {
            // If the file key is a checkpoint challenge for a file deletion, we should NOT generate a key proof for it.
            let should_generate_key_proof = if let Some(checkpoint_challenges) =
                checkpoint_challenges.as_ref()
            {
                if checkpoint_challenges.contains(&CheckpointChallenge {
                    file_key: *file_key,
                    should_remove_file: true,
                }) {
                    debug!(target: LOG_TARGET, "File key {} is a checkpoint challenge for a file deletion", file_key);
                    false
                } else {
                    debug!(target: LOG_TARGET, "File key {} is not a checkpoint challenge for a file deletion", file_key);
                    true
                }
            } else {
                debug!(target: LOG_TARGET, "No checkpoint challenges provided");
                false
            };

            if should_generate_key_proof {
                // Generate the key proof for each file key.
                let key_proof = generate_key_proof(
                    self.client.clone(),
                    self.file_storage.clone(),
                    *file_key,
                    provider_id,
                    Some(seed),
                    None,
                    None,
                )
                .await?;

                key_proofs.insert(*file_key, key_proof);
            };
        }

        // Construct full proof.
        let proof = StorageProof::<Runtime> {
            forest_proof: proven_file_keys.proof.into(),
            key_proofs,
        };

        Ok(proof.encode())
    }

    async fn generate_file_key_proof_bsp_confirm(
        &self,
<<<<<<< HEAD
        bsp_id: H256,
        file_key: H256,
=======
        bsp_id: shp_types::Hash,
        file_key: shp_types::Hash,
>>>>>>> ede2499b
    ) -> RpcResult<Vec<u8>> {
        // Getting Runtime APIs
        let api = self.client.runtime_api();
        let at_hash = self.client.info().best_hash;

        // Generate chunk IDs to prove to confirm the file
        let chunks_to_prove: Vec<ChunkId> = api
            .query_bsp_confirm_chunks_to_prove_for_file(at_hash, bsp_id, file_key)
            .unwrap()
            .unwrap();

        let key_proof = generate_key_proof::<_, Runtime>(
            self.client.clone(),
            self.file_storage.clone(),
            file_key,
            bsp_id,
            None,
            Some(at_hash),
            Some(chunks_to_prove),
        )
        .await?;

        Ok(key_proof.proof.encode())
    }

    async fn generate_file_key_proof_msp_accept(
        &self,
<<<<<<< HEAD
        msp_id: H256,
        file_key: H256,
=======
        msp_id: shp_types::Hash,
        file_key: shp_types::Hash,
>>>>>>> ede2499b
    ) -> RpcResult<Vec<u8>> {
        // Getting Runtime APIs
        let api = self.client.runtime_api();
        let at_hash = self.client.info().best_hash;

        // Generate chunk IDs to prove to accept the file
        let chunks_to_prove: Vec<ChunkId> = api
            .query_msp_confirm_chunks_to_prove_for_file(at_hash, msp_id, file_key)
            .unwrap()
            .unwrap();

        let key_proof = generate_key_proof::<_, Runtime>(
            self.client.clone(),
            self.file_storage.clone(),
            file_key,
            msp_id,
            None,
            Some(at_hash),
            Some(chunks_to_prove),
        )
        .await?;

        Ok(key_proof.proof.encode())
    }

    // TODO: Add support for other signature schemes.
    // If a seed is provided, we manually generate and persist it into the file system.
    // In the case a seed is not provided, we delegate generation and insertion to `sr25519_generate_new`, which
    // internally uses the block number as a seed.
    // See https://paritytech.github.io/polkadot-sdk/master/sc_keystore/struct.LocalKeystore.html#method.sr25519_generate_new
    async fn insert_bcsv_keys(&self, ext: &Extensions, seed: Option<String>) -> RpcResult<String> {
        check_if_safe(ext)?;

        let seed = seed.as_deref();

        let new_pub_key = match seed {
            None => self
                .keystore
                .sr25519_generate_new(BCSV_KEY_TYPE, seed)
                .map_err(into_rpc_error)?,
            Some(seed) => {
                let new_pair = Sr25519Pair::from_string(seed, None).map_err(into_rpc_error)?;
                let new_pub_key = new_pair.public();
                self.keystore
                    .insert(BCSV_KEY_TYPE, seed, &new_pub_key)
                    .map_err(into_rpc_error)?;

                new_pub_key
            }
        };

        Ok(new_pub_key.to_string())
    }

    // Deletes all files with keys of type BCSV from the Keystore.
    async fn remove_bcsv_keys(&self, ext: &Extensions, keystore_path: String) -> RpcResult<()> {
        check_if_safe(ext)?;

        let pub_keys = self.keystore.keys(BCSV_KEY_TYPE).map_err(into_rpc_error)?;
        let key_path = PathBuf::from(keystore_path);

        for pub_key in pub_keys {
            let mut key = key_path.clone();
            let key_name = key_file_name(&pub_key, BCSV_KEY_TYPE);
            key.push(key_name);

            // In case a key is not found we just ignore it
            // because there may be keys in memory that are not in the file system.
            let _ = fs::remove_file(key).await.map_err(|e| {
                error!(target: LOG_TARGET, "Failed to remove key: {:?}", e);
            });
        }

        Ok(())
    }

    async fn add_to_exclude_list(
        &self,
        ext: &Extensions,
        file_key: shp_types::Hash,
        exclude_type: String,
    ) -> RpcResult<()> {
        check_if_safe(ext)?;

        let et = ExcludeType::from_str(&exclude_type).map_err(into_rpc_error)?;

        let mut write_file_storage = self.file_storage.write().await;
        write_file_storage
            .add_to_exclude_list(file_key, et)
            .map_err(into_rpc_error)?;

        drop(write_file_storage);

        Ok(())
    }

    async fn remove_from_exclude_list(
        &self,
        ext: &Extensions,
        file_key: shp_types::Hash,
        exclude_type: String,
    ) -> RpcResult<()> {
        check_if_safe(ext)?;

        let et = ExcludeType::from_str(&exclude_type).map_err(into_rpc_error)?;

        let mut write_file_storage = self.file_storage.write().await;
        write_file_storage
            .remove_from_exclude_list(&file_key, et)
            .map_err(into_rpc_error)?;

        drop(write_file_storage);

        Ok(())
    }
}

/// Get the file name for the given public key and key type.
fn key_file_name(public: &[u8], key_type: KeyTypeId) -> PathBuf {
    let mut buf = PathBuf::new();
    let key_type = array_bytes::bytes2hex("", &key_type.0);
    let key = array_bytes::bytes2hex("", public);
    buf.push(key_type + key.as_str());
    buf
}

/// Converts into the expected kind of error for `jsonrpsee`'s `RpcResult<_>`.
fn into_rpc_error(e: impl Debug) -> JsonRpseeError {
    JsonRpseeError::owned(
        INTERNAL_ERROR_CODE,
        INTERNAL_ERROR_MSG,
        Some(format!("{:?}", e)),
    )
}

/// Converts RemoteFileError into RPC error, preserving original IO error messages.
fn remote_file_error_to_rpc_error(e: remote_file::RemoteFileError) -> JsonRpseeError {
    JsonRpseeError::owned(
        INTERNAL_ERROR_CODE,
        INTERNAL_ERROR_MSG,
        Some(format!("{e}")),
    )
}

async fn generate_key_proof<FL, Runtime>(
    client: Arc<ParachainClient<Runtime::RuntimeApi>>,
    file_storage: Arc<RwLock<FL>>,
<<<<<<< HEAD
    file_key: H256,
=======
    file_key: shp_types::Hash,
>>>>>>> ede2499b
    provider_id: ProofsDealerProviderId<Runtime>,
    seed: Option<RandomnessOutput<Runtime>>,
    at: Option<BlockHash>,
    chunks_to_prove: Option<Vec<ChunkId>>,
) -> RpcResult<KeyProof<Runtime>>
where
    Runtime: StorageEnableRuntime,
    FL: FileStorage<StorageProofsMerkleTrieLayout> + Send + Sync + 'static,
{
    // Getting Runtime APIs
    let api = client.runtime_api();
    let at_hash = at.unwrap_or_else(|| client.info().best_hash);

    // Get the metadata for the file.
    let read_file_storage = file_storage.read().await;
    let metadata = read_file_storage
        .get_metadata(&file_key)
        .map_err(|e| into_rpc_error(format!("Error retrieving file metadata: {:?}", e)))?
        .ok_or_else(|| into_rpc_error(format!("File metadata not found for key {:?}", file_key)))?;
    // Release the file storage read lock as soon as possible.
    drop(read_file_storage);

    // Calculate the number of challenges for this file.
    let challenge_count = metadata.chunks_to_check();

    // Get the chunks to prove.
    let chunks_to_prove = match chunks_to_prove {
        Some(chunks) => chunks,
        None => {
            // Generate the challenges for this file.
            let seed = seed.ok_or_else(|| {
                into_rpc_error("Seed is required to generate challenges if chunk IDs are missing")
            })?;
            let file_key_challenges = api
                .get_challenges_from_seed(at_hash, &seed, &provider_id, challenge_count)
                .map_err(|e| {
                    into_rpc_error(format!("Failed to generate challenges from seed: {:?}", e))
                })?;

            // Convert the challenges to chunk IDs.
            let chunks_count = metadata.chunks_count();
            file_key_challenges
                .iter()
                .map(|challenge| ChunkId::from_challenge(challenge.as_ref(), chunks_count))
                .collect::<Vec<_>>()
        }
    };

    // Construct file key proofs for the challenges.
    let read_file_storage = file_storage.read().await;
    let file_key_proof = read_file_storage
        .generate_proof(&file_key, &HashSet::from_iter(chunks_to_prove))
        .map_err(|e| {
            into_rpc_error(format!(
                "File is not in storage, or proof does not exist: {:?}",
                e
            ))
        })?;
    // Release the file storage read lock as soon as possible.
    drop(read_file_storage);

    // Return the key proof.
    Ok(KeyProof::<Runtime> {
        proof: file_key_proof,
        challenge_count,
    })
}<|MERGE_RESOLUTION|>--- conflicted
+++ resolved
@@ -155,11 +155,7 @@
         file_path: String,
         location: String,
         owner_account_id_hex: String,
-<<<<<<< HEAD
-        bucket_id: H256,
-=======
         bucket_id: shp_types::Hash,
->>>>>>> ede2499b
     ) -> RpcResult<LoadFileInStorageResult>;
 
     /// Remove a list of files from the file storage.
@@ -272,13 +268,8 @@
     #[method(name = "generateFileKeyProofBspConfirm")]
     async fn generate_file_key_proof_bsp_confirm(
         &self,
-<<<<<<< HEAD
-        bsp_id: H256,
-        file_key: H256,
-=======
         bsp_id: shp_types::Hash,
         file_key: shp_types::Hash,
->>>>>>> ede2499b
     ) -> RpcResult<Vec<u8>>;
 
     // Note: this RPC method returns a Vec<u8> because the KeyVerifier Proof type is not serializable.
@@ -286,13 +277,8 @@
     #[method(name = "generateFileKeyProofMspAccept")]
     async fn generate_file_key_proof_msp_accept(
         &self,
-<<<<<<< HEAD
-        msp_id: H256,
-        file_key: H256,
-=======
         msp_id: shp_types::Hash,
         file_key: shp_types::Hash,
->>>>>>> ede2499b
     ) -> RpcResult<Vec<u8>>;
 
     #[method(name = "insertBcsvKeys", with_extensions)]
@@ -374,11 +360,7 @@
         file_path: String,
         location: String,
         owner_account_id_hex: String,
-<<<<<<< HEAD
-        bucket_id: H256,
-=======
         bucket_id: shp_types::Hash,
->>>>>>> ede2499b
     ) -> RpcResult<LoadFileInStorageResult> {
         // Check if the execution is safe.
         check_if_safe(ext)?;
@@ -949,13 +931,8 @@
 
     async fn generate_file_key_proof_bsp_confirm(
         &self,
-<<<<<<< HEAD
-        bsp_id: H256,
-        file_key: H256,
-=======
         bsp_id: shp_types::Hash,
         file_key: shp_types::Hash,
->>>>>>> ede2499b
     ) -> RpcResult<Vec<u8>> {
         // Getting Runtime APIs
         let api = self.client.runtime_api();
@@ -983,13 +960,8 @@
 
     async fn generate_file_key_proof_msp_accept(
         &self,
-<<<<<<< HEAD
-        msp_id: H256,
-        file_key: H256,
-=======
         msp_id: shp_types::Hash,
         file_key: shp_types::Hash,
->>>>>>> ede2499b
     ) -> RpcResult<Vec<u8>> {
         // Getting Runtime APIs
         let api = self.client.runtime_api();
@@ -1137,11 +1109,7 @@
 async fn generate_key_proof<FL, Runtime>(
     client: Arc<ParachainClient<Runtime::RuntimeApi>>,
     file_storage: Arc<RwLock<FL>>,
-<<<<<<< HEAD
-    file_key: H256,
-=======
     file_key: shp_types::Hash,
->>>>>>> ede2499b
     provider_id: ProofsDealerProviderId<Runtime>,
     seed: Option<RandomnessOutput<Runtime>>,
     at: Option<BlockHash>,
