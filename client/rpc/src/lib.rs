<<<<<<< HEAD
=======
use std::{
    collections::HashSet, fmt::Debug, marker::PhantomData, path::PathBuf, str::FromStr, sync::Arc,
};

>>>>>>> a5865b6a
use jsonrpsee::{
    core::{async_trait, RpcResult},
    proc_macros::rpc,
    types::error::{ErrorObjectOwned as JsonRpseeError, INTERNAL_ERROR_CODE, INTERNAL_ERROR_MSG},
    Extensions,
};
use log::{debug, error, info};
<<<<<<< HEAD
use std::{
    collections::HashSet, fmt::Debug, marker::PhantomData, path::PathBuf, str::FromStr, sync::Arc,
};
=======
>>>>>>> a5865b6a
use tokio::{
    fs,
    io::AsyncReadExt,
    sync::{mpsc, RwLock},
};
use tokio_stream::wrappers::ReceiverStream;

use pallet_file_system_runtime_api::FileSystemApi as FileSystemRuntimeApi;
use pallet_payment_streams_runtime_api::PaymentStreamsApi as PaymentStreamsRuntimeApi;
use pallet_proofs_dealer_runtime_api::ProofsDealerApi as ProofsDealerRuntimeApi;
use pallet_storage_providers_runtime_api::StorageProvidersApi as StorageProvidersRuntimeApi;
use sc_rpc_api::check_if_safe;
use shc_actors_framework::actor::ActorHandle;
use shc_common::{
    blockchain_utils::get_provider_id_from_keystore,
    consts::CURRENT_FOREST_KEY,
    traits::StorageEnableRuntime,
    types::{
        BlockHash, ChunkId, FileKey, FileKeyProof, FileMetadata, HashT, KeyProof, KeyProofs,
        OpaqueBlock, ParachainClient, ProofsDealerProviderId, Proven, RandomnessOutput,
        StorageProof, StorageProofsMerkleTrieLayout, StorageProviderId, BCSV_KEY_TYPE,
    },
};
use shc_file_manager::traits::{ExcludeType, FileDataTrie, FileStorage, FileStorageError};
use shc_file_transfer_service::{
    commands::FileTransferServiceCommandInterface, FileTransferService,
};
use shc_forest_manager::traits::{ForestStorage, ForestStorageHandler};
use shp_constants::FILE_CHUNK_SIZE;
use sp_api::ProvideRuntimeApi;
use sp_blockchain::HeaderBackend;
use sp_core::{sr25519::Pair as Sr25519Pair, Encode, Pair};
use sp_keystore::{Keystore, KeystorePtr};
use sp_runtime::{Deserialize, KeyTypeId, SaturatedConversion, Serialize};
use sp_runtime_interface::pass_by::PassByInner;

pub mod remote_file;
use remote_file::{RemoteFileConfig, RemoteFileHandlerFactory};

const LOG_TARGET: &str = "storage-hub-client-rpc";

/// RPC configuration.
#[derive(Clone, Debug, Default, Serialize, Deserialize)]
pub struct RpcConfig {
    /// Remote file configuration options
    pub remote_file: RemoteFileConfig,
}

pub struct StorageHubClientRpcConfig<FL, FSH, Runtime>
where
    Runtime: StorageEnableRuntime,
{
    pub file_storage: Arc<RwLock<FL>>,
    pub forest_storage_handler: FSH,
    pub keystore: KeystorePtr,
    pub config: RpcConfig,
    pub file_transfer: ActorHandle<FileTransferService<Runtime>>,
    _runtime: PhantomData<Runtime>,
}

impl<FL, FSH: Clone, Runtime> Clone for StorageHubClientRpcConfig<FL, FSH, Runtime>
where
    Runtime: StorageEnableRuntime,
{
    fn clone(&self) -> Self {
        Self {
            file_storage: self.file_storage.clone(),
            forest_storage_handler: self.forest_storage_handler.clone(),
            keystore: self.keystore.clone(),
            config: self.config.clone(),
            file_transfer: self.file_transfer.clone(),
            _runtime: PhantomData,
        }
    }
}

impl<FL, FSH, Runtime> StorageHubClientRpcConfig<FL, FSH, Runtime>
where
    FL: FileStorage<StorageProofsMerkleTrieLayout> + Send + Sync,
    FSH: ForestStorageHandler<Runtime> + Send + Sync,
    Runtime: StorageEnableRuntime,
{
    pub fn new(
        file_storage: Arc<RwLock<FL>>,
        forest_storage_handler: FSH,
        keystore: KeystorePtr,
        config: RpcConfig,
        file_transfer: ActorHandle<FileTransferService<Runtime>>,
    ) -> Self {
        Self {
            file_storage,
            forest_storage_handler,
            keystore,
            config,
            file_transfer,
            _runtime: PhantomData,
        }
    }

    pub fn with_remote_file_config(mut self, config: RemoteFileConfig) -> Self {
        self.config.remote_file = config;
        self
    }
}

#[derive(Clone, Debug, Serialize, Deserialize, PartialEq, Eq)]
pub struct CheckpointChallenge {
    pub file_key: shp_types::Hash,
    pub should_remove_file: bool,
}

#[derive(Clone, Debug, Serialize, Deserialize, PartialEq, Eq)]
pub struct LoadFileInStorageResult {
    pub file_key: shp_types::Hash,
    pub file_metadata: FileMetadata,
}

#[derive(Clone, Debug, Serialize, Deserialize)]
pub struct IncompleteFileStatus {
    pub file_metadata: FileMetadata,
    pub stored_chunks: u64,
    pub total_chunks: u64,
}

#[derive(Clone, Debug, Serialize, Deserialize)]
pub enum SaveFileToDisk {
    FileNotFound,
    Success(FileMetadata),
    IncompleteFile(IncompleteFileStatus),
}

#[derive(Clone, Debug, Serialize, Deserialize)]
pub enum GetFileFromFileStorageResult {
    FileNotFound,
    IncompleteFile(IncompleteFileStatus),
    FileFound(FileMetadata),
    FileFoundWithInconsistency(FileMetadata),
}

/// Result of adding files to the forest storage.
#[derive(Clone, Debug, Serialize, Deserialize)]
pub enum AddFilesToForestStorageResult {
    ForestNotFound,
    Success,
}

/// Result of removing files from the forest storage.
#[derive(Clone, Debug, Serialize, Deserialize)]
pub enum RemoveFilesFromForestStorageResult {
    ForestNotFound,
    Success,
}

/// Result of getting the provider ID of the node.
#[derive(Clone, Debug, Serialize, Deserialize, PartialEq, Eq)]
pub enum RpcProviderId {
    NotAProvider,
    Bsp(shp_types::Hash),
    Msp(shp_types::Hash),
}

/// Result of getting the value propositions of the node.
/// It returns a vector of the SCALE-encoded `ValuePropositionWithId`s.
#[derive(Clone, Debug, Serialize, Deserialize)]
pub enum GetValuePropositionsResult {
    Success(Vec<Vec<u8>>),
    NotAnMsp,
}

/// Provides an interface with the desired RPC method.
/// Used by the `rpc` macro from `jsonrpsee`
/// to generate the trait that is actually going to be implemented.
///
/// TODO: After adding maintenance mode, make some RPC calls (such as `remove_files_from_file_storage`)
/// only available in maintenance mode.
#[rpc(server, namespace = "storagehubclient")]
pub trait StorageHubClientApi {
    #[method(name = "loadFileInStorage", with_extensions)]
    async fn load_file_in_storage(
        &self,
        file_path: String,
        location: String,
        owner_account_id_hex: String,
        bucket_id: shp_types::Hash,
    ) -> RpcResult<LoadFileInStorageResult>;

    /// Remove a list of files from the file storage.
    ///
    /// This is useful to allow BSPs and MSPs to manually adjust their file storage to match
    /// the state of the network if any inconsistencies are found.
    #[method(name = "removeFilesFromFileStorage", with_extensions)]
    async fn remove_files_from_file_storage(&self, file_key: Vec<shp_types::Hash>)
        -> RpcResult<()>;

    /// Remove all files under a certain prefix from the file storage.
    ///
    /// This is useful to allow MSPs to manually adjust their file storage to match
    /// the state of the network if any inconsistencies are found, allowing them
    /// to remove all files that belong to a bucket without having to call `removeFileFromFileStorage`
    /// for each file.
    #[method(name = "removeFilesWithPrefixFromFileStorage", with_extensions)]
    async fn remove_files_with_prefix_from_file_storage(
        &self,
        prefix: shp_types::Hash,
    ) -> RpcResult<()>;

    #[method(name = "saveFileToDisk", with_extensions)]
    async fn save_file_to_disk(
        &self,
        file_key: shp_types::Hash,
        file_path: String,
    ) -> RpcResult<SaveFileToDisk>;

    /// Add files to the forest storage under the given forest key.
    ///
    /// This allows BSPs and MSPs to add files manually to their forest storage to solve inconsistencies
    /// between their local state and their on-chain state (as represented by their root).
    ///
    /// In the case of an BSP node, the forest key is empty since it only maintains a single forest.
    /// In the case of an MSP node, the forest key is a bucket ID.
    #[method(name = "addFilesToForestStorage", with_extensions)]
    async fn add_files_to_forest_storage(
        &self,
        forest_key: Option<shp_types::Hash>,
        metadata_of_files_to_add: Vec<FileMetadata>,
    ) -> RpcResult<AddFilesToForestStorageResult>;

    /// Remove files from the forest storage under the given forest key.
    ///
    /// This allows BSPs and MSPs to remove files manually from their forest storage to solve inconsistencies
    /// between their local state and their on-chain state (as represented by their root).
    ///
    /// In the case of an BSP node, the forest key is empty since it only maintains a single forest.
    /// In the case of an MSP node, the forest key is a bucket ID.
    #[method(name = "removeFilesFromForestStorage", with_extensions)]
    async fn remove_files_from_forest_storage(
        &self,
        forest_key: Option<shp_types::Hash>,
        file_keys: Vec<shp_types::Hash>,
    ) -> RpcResult<RemoveFilesFromForestStorageResult>;

    /// Get the root hash of a forest.
    ///
    /// In the case of an BSP node, the forest key is empty since it only maintains a single forest.
    /// In the case of an MSP node, the forest key is a bucket id.
    #[method(name = "getForestRoot")]
    async fn get_forest_root(
        &self,
        forest_key: Option<shp_types::Hash>,
    ) -> RpcResult<Option<shp_types::Hash>>;

    #[method(name = "isFileInForest")]
    async fn is_file_in_forest(
        &self,
        forest_key: Option<shp_types::Hash>,
        file_key: shp_types::Hash,
    ) -> RpcResult<bool>;

    #[method(name = "isFileInFileStorage")]
    async fn is_file_in_file_storage(
        &self,
        file_key: shp_types::Hash,
    ) -> RpcResult<GetFileFromFileStorageResult>;

    #[method(name = "getFileMetadata")]
    async fn get_file_metadata(
        &self,
        forest_key: Option<shp_types::Hash>,
        file_key: shp_types::Hash,
    ) -> RpcResult<Option<FileMetadata>>;

    /// Check if this node is currently expecting to receive the given file key (i.e., it has been registered)
    #[method(name = "isFileKeyExpected")]
    async fn is_file_key_expected(&self, file_key: shp_types::Hash) -> RpcResult<bool>;

    // Note: this RPC method returns a Vec<u8> because the `ForestProof` struct is not serializable.
    // so we SCALE-encode it. The user of this RPC will have to decode it.
    #[method(name = "generateForestProof")]
    async fn generate_forest_proof(
        &self,
        forest_key: Option<shp_types::Hash>,
        challenged_file_keys: Vec<shp_types::Hash>,
    ) -> RpcResult<Vec<u8>>;

    // Note: this RPC method returns a Vec<u8> because the `StorageProof` struct is not serializable.
    // so we SCALE-encode it. The user of this RPC will have to decode it.
    // Note: This RPC method is only meant for nodes running a BSP.
    #[method(name = "generateProof")]
    async fn generate_proof(
        &self,
        provider_id: shp_types::Hash,
        seed: shp_types::Hash,
        checkpoint_challenges: Option<Vec<CheckpointChallenge>>,
    ) -> RpcResult<Vec<u8>>;

    // Note: this RPC method returns a Vec<u8> because the KeyVerifier Proof type is not serializable.
    // so we SCALE-encode it. The user of this RPC will have to decode it.
    #[method(name = "generateFileKeyProofBspConfirm")]
    async fn generate_file_key_proof_bsp_confirm(
        &self,
        bsp_id: shp_types::Hash,
        file_key: shp_types::Hash,
    ) -> RpcResult<Vec<u8>>;

    // Note: this RPC method returns a Vec<u8> because the KeyVerifier Proof type is not serializable.
    // so we SCALE-encode it. The user of this RPC will have to decode it.
    #[method(name = "generateFileKeyProofMspAccept")]
    async fn generate_file_key_proof_msp_accept(
        &self,
        msp_id: shp_types::Hash,
        file_key: shp_types::Hash,
    ) -> RpcResult<Vec<u8>>;

    #[method(name = "insertBcsvKeys", with_extensions)]
    async fn insert_bcsv_keys(&self, seed: Option<String>) -> RpcResult<String>;

    #[method(name = "removeBcsvKeys", with_extensions)]
    async fn remove_bcsv_keys(&self, keystore_path: String) -> RpcResult<()>;

    // Note: This RPC method allow BSP administrator to add a file to the exclude list (and later
    // buckets, users or file fingerprint). This method is required to call before deleting a file to
    // avoid re-uploading a file that has just been deleted.
    #[method(name = "addToExcludeList", with_extensions)]
    async fn add_to_exclude_list(
        &self,
        file_key: shp_types::Hash,
        exclude_type: String,
    ) -> RpcResult<()>;

    // Note: This RPC method allow BSP administrator to remove a file from the exclude list (allowing
    // the BSP to volunteer for this specific file key again). Later it will allow to remove from the exclude
    // list ban users, bucket or even file fingerprint.
    #[method(name = "removeFromExcludeList", with_extensions)]
    async fn remove_from_exclude_list(
        &self,
        file_key: shp_types::Hash,
        exclude_type: String,
    ) -> RpcResult<()>;

    /// Send a RemoteUploadDataRequest via the node's FileTransferService
    #[method(name = "receiveBackendFileChunks", with_extensions)]
    async fn receive_backend_file_chunks(
        &self,
        file_key: shp_types::Hash,
        file_key_proof: Vec<u8>,
    ) -> RpcResult<Vec<u8>>;

    /// Get the provider ID of the current node, if any
    #[method(name = "getProviderId", with_extensions)]
    async fn get_provider_id(&self) -> RpcResult<RpcProviderId>;

    /// Get the value propositions of the node if it's an MSP, or None if it's a BSP
    #[method(name = "getValuePropositions", with_extensions)]
    async fn get_value_propositions(&self) -> RpcResult<GetValuePropositionsResult>;

    /// Get the current price per giga unit per tick from the payment streams pallet.
    #[method(name = "getCurrentPricePerGigaUnitPerTick")]
    async fn get_current_price_per_giga_unit_per_tick(&self) -> RpcResult<u128>;
}

/// Stores the required objects to be used in our RPC method.
pub struct StorageHubClientRpc<FL, FSH, Runtime, Block>
where
    Runtime: StorageEnableRuntime,
{
    client: Arc<ParachainClient<Runtime::RuntimeApi>>,
    file_storage: Arc<RwLock<FL>>,
    forest_storage_handler: FSH,
    keystore: KeystorePtr,
    config: RpcConfig,
    file_transfer: ActorHandle<FileTransferService<Runtime>>,
    _block_marker: std::marker::PhantomData<Block>,
}

impl<FL, FSH, Runtime, Block> StorageHubClientRpc<FL, FSH, Runtime, Block>
where
    Runtime: StorageEnableRuntime,
    FL: FileStorage<StorageProofsMerkleTrieLayout> + Send + Sync,
    FSH: ForestStorageHandler<Runtime> + Send + Sync,
{
    pub fn new(
        client: Arc<ParachainClient<Runtime::RuntimeApi>>,
        storage_hub_client_rpc_config: StorageHubClientRpcConfig<FL, FSH, Runtime>,
    ) -> Self {
        Self {
            client,
            file_storage: storage_hub_client_rpc_config.file_storage,
            forest_storage_handler: storage_hub_client_rpc_config.forest_storage_handler,
            keystore: storage_hub_client_rpc_config.keystore,
            config: storage_hub_client_rpc_config.config,
            file_transfer: storage_hub_client_rpc_config.file_transfer,
            _block_marker: Default::default(),
        }
    }
}

/// Interface generated by the `rpc` macro from our `StorageHubClientApi` trait.
// TODO: Currently the UserSendsFile task will react to all runtime events triggered by
// file uploads, even if the file is not in its storage. So we need a way to inform the task
// to only react to its file.
#[async_trait]
impl<FL, FSH, Runtime> StorageHubClientApiServer
    for StorageHubClientRpc<FL, FSH, Runtime, OpaqueBlock>
where
    Runtime: StorageEnableRuntime,
    FL: FileStorage<StorageProofsMerkleTrieLayout> + Send + Sync,
    FSH: ForestStorageHandler<Runtime> + Send + Sync + 'static,
{
    async fn load_file_in_storage(
        &self,
        ext: &Extensions,
        file_path: String,
        location: String,
        owner_account_id_hex: String,
        bucket_id: shp_types::Hash,
    ) -> RpcResult<LoadFileInStorageResult> {
        // Check if the execution is safe.
        check_if_safe(ext)?;

        let owner_account_id_bytes = hex::decode(owner_account_id_hex).map_err(into_rpc_error)?;
        let owner =
            Runtime::AccountId::try_from(owner_account_id_bytes.as_slice()).map_err(|_| {
                into_rpc_error("Failed to convert owner account id bytes to Runtime's AccountId")
            })?;

        // Create file handler
        let remote_file_config = self.config.remote_file.clone();
        let (handler, url) =
            RemoteFileHandlerFactory::create_from_string(&file_path, remote_file_config)
                .map_err(|e| into_rpc_error(format!("Failed to create file handler: {:?}", e)))?;

        let mut stream = handler
            .download_file()
            .await
            .map_err(remote_file_error_to_rpc_error)?;

        // Instantiate an "empty" [`FileDataTrie`] so we can write the file chunks into it.
        let mut file_data_trie = self.file_storage.write().await.new_file_data_trie();
        // A chunk id is simply an integer index.
        let mut chunk_id: u64 = 0;

        // Read file in chunks of [`FILE_CHUNK_SIZE`] into buffer then push buffer into a vector.
        // Loops until EOF or until some error that is NOT `ErrorKind::Interrupted` is found.
        // If `ErrorKind::Interrupted` is found, the operation is simply retried, as per
        // https://doc.rust-lang.org/std/io/trait.Read.html#errors-1
        // Build the actual [`FileDataTrie`] by inserting each chunk into it.
        //
        // We need to ensure we read exactly FILE_CHUNK_SIZE bytes per chunk (except the last one)
        // to ensure consistent fingerprints regardless of how the underlying stream returns data.
        'read: loop {
            let mut chunk = vec![0u8; FILE_CHUNK_SIZE as usize];
            let mut offset = 0;

            // Keep reading until we fill the chunk or hit EOF
            while offset < FILE_CHUNK_SIZE as usize {
                match stream.read(&mut chunk[offset..]).await {
                    Ok(0) => {
                        // EOF reached
                        if offset > 0 {
                            // We have a partial chunk
                            chunk.truncate(offset);
                            debug!(target: LOG_TARGET, "Read final partial chunk of {} bytes", offset);

                            file_data_trie
                                .write_chunk(&ChunkId::new(chunk_id), &chunk)
                                .map_err(into_rpc_error)?;
                        }
                        debug!(target: LOG_TARGET, "Finished reading file");
                        break 'read;
                    }
                    Ok(bytes_read) => {
                        offset += bytes_read;
                        if offset == FILE_CHUNK_SIZE as usize {
                            // Full chunk
                            debug!(target: LOG_TARGET, "Read full chunk {} of {} bytes", chunk_id, FILE_CHUNK_SIZE);

                            file_data_trie
                                .write_chunk(&ChunkId::new(chunk_id), &chunk)
                                .map_err(into_rpc_error)?;
                            chunk_id += 1;
                            break; // Move to next chunk
                        }
                        // Continue reading to fill the chunk
                    }
                    Err(e) => {
                        error!(target: LOG_TARGET, "Error when trying to read file: {:?}", e);
                        return Err(into_rpc_error(format!(
                            "Error reading file stream: {:?}",
                            e
                        )));
                    }
                }
            }
        }

        // Generate the necessary metadata so we can insert file into the File Storage.
        let root = file_data_trie.get_root();

        // For local files, check if the file is empty
        // Remote files we allow the server to give us "0" as file size to support dynamic content
        let file_size = handler
            .get_file_size()
            .await
            .map_err(remote_file_error_to_rpc_error)?;

        if (url.scheme() == "" || url.scheme() == "file") && file_size == 0 {
            return Err(into_rpc_error(FileStorageError::FileIsEmpty));
        }

        // Build StorageHub's [`FileMetadata`]
        let file_metadata = FileMetadata::new(
            <Runtime::AccountId as AsRef<[u8]>>::as_ref(&owner).to_vec(),
            bucket_id.as_ref().to_vec(),
            location.clone().into(),
            file_size,
            root.as_ref().into(),
        )
        .map_err(into_rpc_error)?;

        let file_key = file_metadata.file_key::<HashT<StorageProofsMerkleTrieLayout>>();

        // Acquire FileStorage write lock.
        let mut file_storage_write_lock = self.file_storage.write().await;

        // Finally store file in File Storage.
        file_storage_write_lock
            .insert_file_with_data(file_key, file_metadata.clone(), file_data_trie)
            .map_err(into_rpc_error)?;

        let result = LoadFileInStorageResult {
            file_key,
            file_metadata,
        };

        info!(target: LOG_TARGET, "File loaded successfully: {:?}", result);

        Ok(result)
    }

    async fn remove_files_from_file_storage(
        &self,
        ext: &Extensions,
        file_keys: Vec<shp_types::Hash>,
    ) -> RpcResult<()> {
        // Check if the execution is safe.
        check_if_safe(ext)?;

        // Acquire a write lock for the file storage.
        let mut write_file_storage = self.file_storage.write().await;

        // Remove the files from the file storage.
        for file_key in file_keys {
            write_file_storage
                .delete_file(&file_key)
                .map_err(into_rpc_error)?;
        }

        Ok(())
    }

    async fn remove_files_with_prefix_from_file_storage(
        &self,
        ext: &Extensions,
        prefix: shp_types::Hash,
    ) -> RpcResult<()> {
        // Check if the execution is safe.
        check_if_safe(ext)?;

        // Acquire a write lock for the file storage.
        let mut write_file_storage = self.file_storage.write().await;

        // Remove all files with the given prefix from the file storage.
        write_file_storage
            .delete_files_with_prefix(&prefix.inner())
            .map_err(into_rpc_error)?;

        Ok(())
    }

    async fn save_file_to_disk(
        &self,
        ext: &Extensions,
        file_key: shp_types::Hash,
        file_path: String,
    ) -> RpcResult<SaveFileToDisk> {
        // Check if the execution is safe.
        check_if_safe(ext)?;

        // Acquire FileStorage read lock to validate metadata and completeness.
        let read_file_storage = self.file_storage.read().await;

        // Retrieve file metadata from File Storage.
        let file_metadata = match read_file_storage
            .get_metadata(&file_key)
            .map_err(into_rpc_error)?
        {
            None => return Ok(SaveFileToDisk::FileNotFound),
            Some(metadata) => metadata,
        };

        // Check if file is incomplete.
        let stored_chunks = read_file_storage
            .stored_chunks_count(&file_key)
            .map_err(into_rpc_error)?;
        let total_chunks = file_metadata.chunks_count();

        if stored_chunks < total_chunks {
            return Ok(SaveFileToDisk::IncompleteFile(IncompleteFileStatus {
                file_metadata,
                stored_chunks,
                total_chunks,
            }));
        }

        // Release the read lock before performing the potentially long-running streaming operation.
        drop(read_file_storage);

        // Create file handler for writing to local or remote destination.
        let remote_file_config = self.config.remote_file.clone();
        let (handler, _url) =
            RemoteFileHandlerFactory::create_from_string(&file_path, remote_file_config)
                .map_err(|e| into_rpc_error(format!("Failed to create file handler: {:?}", e)))?;

        // Stream file chunks from FileStorage to the destination using a bounded channel.
        //
        // This avoids loading the entire file into memory:
        // - A small, bounded channel limits the number of in-flight chunks.
        // - Chunks are read from storage in small batches under a short-lived read lock.
        // - Backpressure from the upload side naturally slows down chunk production.
        //
        // The maximum default buffered size will be internal_buffer_size (default 1024) * FILE_CHUNK_SIZE (1Kb) = 1 Mb
        let queue_buffered_size = self.config.remote_file.internal_buffer_size;
        let (tx, rx) = mpsc::channel::<Result<bytes::Bytes, std::io::Error>>(queue_buffered_size);

        let file_storage = Arc::clone(&self.file_storage);
        let file_key_clone = file_key.clone();

        // We read chunks in batches to amortize the cost of acquiring the read lock.
        // Note: we don't leave it locked as the download process velocity depends on the client receiving the file.
        let batch_size = queue_buffered_size as u64;

        // Channel Sender: reads chunks from FileStorage in batches and sends them through the channel.
        tokio::spawn(async move {
            let mut current_chunk: u64 = 0;

            while current_chunk < total_chunks {
                let batch_end =
                    std::cmp::min(total_chunks, current_chunk.saturating_add(batch_size));

                // Read a batch of chunks under a single read lock.
                let mut batch = Vec::with_capacity((batch_end - current_chunk) as usize);
                {
                    let read_storage = file_storage.read().await;
                    for idx in current_chunk..batch_end {
                        let chunk_id = ChunkId::new(idx);
                        match read_storage.get_chunk(&file_key_clone, &chunk_id) {
                            Ok(chunk) => batch.push(chunk),
                            Err(e) => {
                                // Propagate the error to the consumer and stop producing.
                                let _ = tx
                                    .send(Err(std::io::Error::new(
                                        std::io::ErrorKind::Other,
                                        format!("Error reading chunk {idx}: {:?}", e),
                                    )))
                                    .await;
                                return;
                            }
                        }
                    }
                }

                // Send the batch to the consumer, backpressure ensured by the bounded channel.
                for chunk in batch {
                    if tx.send(Ok(bytes::Bytes::from(chunk))).await.is_err() {
                        // Consumer dropped (e.g., RPC cancelled or upload failed); stop producing.
                        return;
                    }
                }

                current_chunk = batch_end;
            }
        });

        let stream = ReceiverStream::new(rx);
        let reader = tokio_util::io::StreamReader::new(stream);
        let boxed_reader = Box::new(reader) as _;

        let file_size = file_metadata.file_size();
        // Write file data to destination (local or remote).
        handler
            .upload_file(boxed_reader, file_size, None)
            .await
            .map_err(|e| remote_file_error_to_rpc_error(e))?;

        Ok(SaveFileToDisk::Success(file_metadata))
    }

    async fn add_files_to_forest_storage(
        &self,
        ext: &Extensions,
        forest_key: Option<shp_types::Hash>,
        metadata_of_files_to_add: Vec<FileMetadata>,
    ) -> RpcResult<AddFilesToForestStorageResult> {
        // Check if the execution is safe.
        check_if_safe(ext)?;

        let forest_key = match forest_key {
            Some(forest_key) => forest_key.as_ref().to_vec().into(),
            None => CURRENT_FOREST_KEY.to_vec().into(),
        };

        // Get the forest storage.
        let fs = match self.forest_storage_handler.get(&forest_key).await {
            Some(fs) => fs,
            None => return Ok(AddFilesToForestStorageResult::ForestNotFound),
        };

        // Acquire a write lock for the forest storage.
        let mut write_fs = fs.write().await;

        // Add the file keys to the forest storage.
        write_fs
            .insert_files_metadata(&metadata_of_files_to_add)
            .map_err(into_rpc_error)?;

        Ok(AddFilesToForestStorageResult::Success)
    }

    async fn remove_files_from_forest_storage(
        &self,
        ext: &Extensions,
        forest_key: Option<shp_types::Hash>,
        file_keys: Vec<shp_types::Hash>,
    ) -> RpcResult<RemoveFilesFromForestStorageResult> {
        // Check if the execution is safe.
        check_if_safe(ext)?;

        let forest_key = match forest_key {
            Some(forest_key) => forest_key.as_ref().to_vec().into(),
            None => CURRENT_FOREST_KEY.to_vec().into(),
        };

        // Get the forest storage.
        let fs = match self.forest_storage_handler.get(&forest_key).await {
            Some(fs) => fs,
            None => return Ok(RemoveFilesFromForestStorageResult::ForestNotFound),
        };

        // Acquire a write lock for the forest storage.
        let mut write_fs = fs.write().await;

        // Remove the file keys from the forest storage.
        for file_key in file_keys {
            write_fs
                .delete_file_key(&file_key)
                .map_err(into_rpc_error)?;
        }

        Ok(RemoveFilesFromForestStorageResult::Success)
    }

    async fn get_forest_root(
        &self,
        forest_key: Option<shp_types::Hash>,
    ) -> RpcResult<Option<shp_types::Hash>> {
        let forest_key = match forest_key {
            Some(forest_key) => forest_key.as_ref().to_vec().into(),
            None => CURRENT_FOREST_KEY.to_vec().into(),
        };

        // return None if not found
        let fs = match self.forest_storage_handler.get(&forest_key).await {
            Some(fs) => fs,
            None => return Ok(None),
        };

        let read_fs = fs.read().await;

        Ok(Some(read_fs.root()))
    }

    async fn is_file_in_forest(
        &self,
        forest_key: Option<shp_types::Hash>,
        file_key: shp_types::Hash,
    ) -> RpcResult<bool> {
        let forest_key = match forest_key {
            Some(forest_key) => forest_key.as_ref().to_vec().into(),
            None => CURRENT_FOREST_KEY.to_vec().into(),
        };

        let fs = self
            .forest_storage_handler
            .get(&forest_key)
            .await
            .ok_or_else(|| {
                into_rpc_error(format!("Forest storage not found for key {:?}", forest_key))
            })?;

        let read_fs = fs.read().await;
        Ok(read_fs
            .contains_file_key(&file_key)
            .map_err(into_rpc_error)?)
    }

    async fn is_file_in_file_storage(
        &self,
        file_key: shp_types::Hash,
    ) -> RpcResult<GetFileFromFileStorageResult> {
        // Acquire FileStorage read lock.
        let read_file_storage = self.file_storage.read().await;

        // See if the file metadata is in the File Storage.
        match read_file_storage
            .get_metadata(&file_key)
            .map_err(into_rpc_error)?
        {
            None => Ok(GetFileFromFileStorageResult::FileNotFound),
            Some(file_metadata) => {
                let stored_chunks = read_file_storage
                    .stored_chunks_count(&file_key)
                    .map_err(into_rpc_error)?;
                let total_chunks = file_metadata.chunks_count();
                if stored_chunks < total_chunks {
                    Ok(GetFileFromFileStorageResult::IncompleteFile(
                        IncompleteFileStatus {
                            file_metadata,
                            stored_chunks,
                            total_chunks,
                        },
                    ))
                } else if stored_chunks > total_chunks {
                    Ok(GetFileFromFileStorageResult::FileFoundWithInconsistency(
                        file_metadata,
                    ))
                } else {
                    Ok(GetFileFromFileStorageResult::FileFound(file_metadata))
                }
            }
        }
    }

    async fn get_file_metadata(
        &self,
        forest_key: Option<shp_types::Hash>,
        file_key: shp_types::Hash,
    ) -> RpcResult<Option<FileMetadata>> {
        let forest_key = match forest_key {
            Some(forest_key) => forest_key.as_ref().to_vec().into(),
            None => CURRENT_FOREST_KEY.to_vec().into(),
        };

        let fs = self
            .forest_storage_handler
            .get(&forest_key)
            .await
            .ok_or_else(|| {
                into_rpc_error(format!("Forest storage not found for key {:?}", forest_key))
            })?;

        let read_fs = fs.read().await;
        Ok(read_fs
            .get_file_metadata(&file_key)
            .map_err(into_rpc_error)?)
    }

    async fn is_file_key_expected(&self, file_key: shp_types::Hash) -> RpcResult<bool> {
        let expected = self
            .file_transfer
            .is_file_expected(file_key.into())
            .await
            .map_err(into_rpc_error)?;
        Ok(expected)
    }

    async fn generate_forest_proof(
        &self,
        forest_key: Option<shp_types::Hash>,
        challenged_file_keys: Vec<shp_types::Hash>,
    ) -> RpcResult<Vec<u8>> {
        let forest_key = match forest_key {
            Some(forest_key) => forest_key.as_ref().to_vec().into(),
            None => CURRENT_FOREST_KEY.to_vec().into(),
        };

        let fs = self
            .forest_storage_handler
            .get(&forest_key)
            .await
            .ok_or_else(|| {
                into_rpc_error(format!("Forest storage not found for key {:?}", forest_key))
            })?;

        let read_fs = fs.read().await;
        let forest_proof = read_fs
            .generate_proof(challenged_file_keys)
            .map_err(into_rpc_error)?;

        Ok(forest_proof.encode())
    }

    async fn generate_proof(
        &self,
        provider_id: shp_types::Hash,
        seed: shp_types::Hash,
        checkpoint_challenges: Option<Vec<CheckpointChallenge>>,
    ) -> RpcResult<Vec<u8>> {
        // TODO: Get provider ID itself.
        debug!(target: LOG_TARGET, "Checkpoint challenges: {:?}", checkpoint_challenges);

        // Getting Runtime APIs
        let api = self.client.runtime_api();
        let at_hash = self.client.info().best_hash;

        // Generate challenges from seed.
        let random_challenges = api
            .get_forest_challenges_from_seed(at_hash, &seed, &provider_id)
            .unwrap();

        // Merge custom challenges with random challenges.
        let challenges = if let Some(custom_challenges) = checkpoint_challenges.as_ref() {
            let mut challenged_keys = custom_challenges
                .iter()
                .map(|custom_challenge| custom_challenge.file_key)
                .collect::<Vec<_>>();

            challenged_keys.extend(random_challenges.into_iter());

            challenged_keys
        } else {
            random_challenges
        };

        // Generate the Forest proof in a closure to drop the read lock on the Forest Storage.
        let proven_file_keys = {
            // The Forest Key is an empty vector since this is a BSP, therefore it doesn't
            // have multiple Forest keys.
            let fs = self
                .forest_storage_handler
                .get(&Vec::new().into())
                .await
                .ok_or_else(|| {
                    into_rpc_error(
                        "Forest storage not found for empty key. Make sure you're running a BSP."
                            .to_string(),
                    )
                })?;

            let p = fs
                .read()
                .await
                .generate_proof(challenges)
                .map_err(into_rpc_error)?;

            p
        };

        // Get the keys that were proven.
        let mut proven_keys = Vec::new();
        for key in proven_file_keys.proven {
            match key {
                Proven::ExactKey(leaf) => proven_keys.push(leaf.key),
                Proven::NeighbourKeys((left, right)) => match (left, right) {
                    (Some(left), Some(right)) => {
                        proven_keys.push(left.key);
                        proven_keys.push(right.key);
                    }
                    (Some(left), None) => proven_keys.push(left.key),
                    (None, Some(right)) => proven_keys.push(right.key),
                    (None, None) => {
                        return Err(into_rpc_error(
                            "Both left and right leaves in forest proof are None. This should not be possible.",
                        ));
                    }
                },
                Proven::Empty => {
                    return Err(into_rpc_error(
                        "Forest proof generated with empty forest. This should not be possible, as this provider shouldn't have been challenged with an empty forest.",
                    ));
                }
            }
        }

        // Construct key challenges and generate key proofs for them.
        let mut key_proofs = KeyProofs::<Runtime>::new();
        for file_key in &proven_keys {
            // If the file key is a checkpoint challenge for a file deletion, we should NOT generate a key proof for it.
            let should_generate_key_proof = if let Some(checkpoint_challenges) =
                checkpoint_challenges.as_ref()
            {
                if checkpoint_challenges.contains(&CheckpointChallenge {
                    file_key: *file_key,
                    should_remove_file: true,
                }) {
                    debug!(target: LOG_TARGET, "File key {} is a checkpoint challenge for a file deletion", file_key);
                    false
                } else {
                    debug!(target: LOG_TARGET, "File key {} is not a checkpoint challenge for a file deletion", file_key);
                    true
                }
            } else {
                debug!(target: LOG_TARGET, "No checkpoint challenges provided");
                false
            };

            if should_generate_key_proof {
                // Generate the key proof for each file key.
                let key_proof = generate_key_proof(
                    self.client.clone(),
                    self.file_storage.clone(),
                    *file_key,
                    provider_id,
                    Some(seed),
                    None,
                    None,
                )
                .await?;

                key_proofs.insert(*file_key, key_proof);
            };
        }

        // Construct full proof.
        let proof = StorageProof::<Runtime> {
            forest_proof: proven_file_keys.proof.into(),
            key_proofs,
        };

        Ok(proof.encode())
    }

    async fn generate_file_key_proof_bsp_confirm(
        &self,
        bsp_id: shp_types::Hash,
        file_key: shp_types::Hash,
    ) -> RpcResult<Vec<u8>> {
        // Getting Runtime APIs
        let api = self.client.runtime_api();
        let at_hash = self.client.info().best_hash;

        // Generate chunk IDs to prove to confirm the file
        let chunks_to_prove: Vec<ChunkId> = api
            .query_bsp_confirm_chunks_to_prove_for_file(at_hash, bsp_id, file_key)
            .unwrap()
            .unwrap();

        let key_proof = generate_key_proof::<_, Runtime>(
            self.client.clone(),
            self.file_storage.clone(),
            file_key,
            bsp_id,
            None,
            Some(at_hash),
            Some(chunks_to_prove),
        )
        .await?;

        Ok(key_proof.proof.encode())
    }

    async fn generate_file_key_proof_msp_accept(
        &self,
        msp_id: shp_types::Hash,
        file_key: shp_types::Hash,
    ) -> RpcResult<Vec<u8>> {
        // Getting Runtime APIs
        let api = self.client.runtime_api();
        let at_hash = self.client.info().best_hash;

        // Generate chunk IDs to prove to accept the file
        let chunks_to_prove: Vec<ChunkId> = api
            .query_msp_confirm_chunks_to_prove_for_file(at_hash, msp_id, file_key)
            .unwrap()
            .unwrap();

        let key_proof = generate_key_proof::<_, Runtime>(
            self.client.clone(),
            self.file_storage.clone(),
            file_key,
            msp_id,
            None,
            Some(at_hash),
            Some(chunks_to_prove),
        )
        .await?;

        Ok(key_proof.proof.encode())
    }

    // TODO: Add support for other signature schemes.
    // If a seed is provided, we manually generate and persist it into the file system.
    // In the case a seed is not provided, we delegate generation and insertion to `sr25519_generate_new`, which
    // internally uses the block number as a seed.
    // See https://paritytech.github.io/polkadot-sdk/master/sc_keystore/struct.LocalKeystore.html#method.sr25519_generate_new
    async fn insert_bcsv_keys(&self, ext: &Extensions, seed: Option<String>) -> RpcResult<String> {
        check_if_safe(ext)?;

        let seed = seed.as_deref();

        let new_pub_key = match seed {
            None => self
                .keystore
                .sr25519_generate_new(BCSV_KEY_TYPE, seed)
                .map_err(into_rpc_error)?,
            Some(seed) => {
                let new_pair = Sr25519Pair::from_string(seed, None).map_err(into_rpc_error)?;
                let new_pub_key = new_pair.public();
                self.keystore
                    .insert(BCSV_KEY_TYPE, seed, &new_pub_key)
                    .map_err(into_rpc_error)?;

                new_pub_key
            }
        };

        Ok(new_pub_key.to_string())
    }

    // Deletes all files with keys of type BCSV from the Keystore.
    async fn remove_bcsv_keys(&self, ext: &Extensions, keystore_path: String) -> RpcResult<()> {
        check_if_safe(ext)?;

        let pub_keys = self.keystore.keys(BCSV_KEY_TYPE).map_err(into_rpc_error)?;
        let key_path = PathBuf::from(keystore_path);

        for pub_key in pub_keys {
            let mut key = key_path.clone();
            let key_name = key_file_name(&pub_key, BCSV_KEY_TYPE);
            key.push(key_name);

            // In case a key is not found we just ignore it
            // because there may be keys in memory that are not in the file system.
            let _ = fs::remove_file(key).await.map_err(|e| {
                error!(target: LOG_TARGET, "Failed to remove key: {:?}", e);
            });
        }

        Ok(())
    }

    async fn add_to_exclude_list(
        &self,
        ext: &Extensions,
        file_key: shp_types::Hash,
        exclude_type: String,
    ) -> RpcResult<()> {
        check_if_safe(ext)?;

        let et = ExcludeType::from_str(&exclude_type).map_err(into_rpc_error)?;

        let mut write_file_storage = self.file_storage.write().await;
        write_file_storage
            .add_to_exclude_list(file_key, et)
            .map_err(into_rpc_error)?;

        drop(write_file_storage);

        Ok(())
    }

    async fn remove_from_exclude_list(
        &self,
        ext: &Extensions,
        file_key: shp_types::Hash,
        exclude_type: String,
    ) -> RpcResult<()> {
        check_if_safe(ext)?;

        let et = ExcludeType::from_str(&exclude_type).map_err(into_rpc_error)?;

        let mut write_file_storage = self.file_storage.write().await;
        write_file_storage
            .remove_from_exclude_list(&file_key, et)
            .map_err(into_rpc_error)?;

        drop(write_file_storage);

        Ok(())
    }

    async fn receive_backend_file_chunks(
        &self,
        ext: &Extensions,
        file_key: shp_types::Hash,
        file_key_proof: Vec<u8>,
    ) -> RpcResult<Vec<u8>> {
        // Check if the execution is safe.
        check_if_safe(ext)?;

        // Parse inputs
        let file_key: FileKey = file_key.into();
        let proof: FileKeyProof = codec::Decode::decode(&mut &file_key_proof[..])
            .map_err(|e| into_rpc_error(format!("Failed to decode FileKeyProof: {:?}", e)))?;

        // Forward via FileTransferService's local `ReceiveBackendFileChunksRequest` command
        let (raw, _proto) = self
            .file_transfer
            .receive_backend_file_chunks_request(file_key, proof)
            .await
            .map_err(into_rpc_error)?;

        // Return the raw response
        Ok(raw)
    }

    async fn get_provider_id(&self, ext: &Extensions) -> RpcResult<RpcProviderId> {
        // Check if the execution is safe.
        check_if_safe(ext)?;

        // Derive the provider ID from the keystore.
        let at_hash = self.client.info().best_hash;
        let provider =
            get_provider_id_from_keystore::<Runtime>(&self.client, &self.keystore, &at_hash)
                .map_err(into_rpc_error)?;

        // Convert the provider ID to the expected format.
        let result = match provider {
            None => RpcProviderId::NotAProvider,
            Some(StorageProviderId::BackupStorageProvider(id)) => RpcProviderId::Bsp(id.into()),
            Some(StorageProviderId::MainStorageProvider(id)) => RpcProviderId::Msp(id.into()),
        };

        Ok(result)
    }

    async fn get_value_propositions(
        &self,
        ext: &Extensions,
    ) -> RpcResult<GetValuePropositionsResult> {
        // Check if the execution is safe.
        check_if_safe(ext)?;

        // Get the node's provider ID.
        let provider_id = self.get_provider_id(ext).await?;

        // Check if the node is an MSP, and extract its provider ID.
        if let RpcProviderId::Msp(msp_id) = provider_id {
            // If the node is indeed an MSP, get its value propositions.

            // First, get the runtime APIs.
            let api = self.client.runtime_api();
            let at_hash = self.client.info().best_hash;

            // Then, get the value propositions for the MSP and encode them.
            let value_propositions = api
                .query_value_propositions_for_msp(at_hash, &msp_id)
                .map_err(into_rpc_error)?
                .into_iter()
                .map(|vp| vp.encode())
                .collect::<Vec<_>>();

            Ok(GetValuePropositionsResult::Success(value_propositions))
        } else {
            Ok(GetValuePropositionsResult::NotAnMsp)
        }
    }

    async fn get_current_price_per_giga_unit_per_tick(&self) -> RpcResult<u128> {
        let api = self.client.runtime_api();
        let at_hash = self.client.info().best_hash;

        let balance = api
            .get_current_price_per_giga_unit_per_tick(at_hash)
            .map_err(|e| {
                JsonRpseeError::owned(
                    INTERNAL_ERROR_CODE,
                    format!(
                        "Failed to get current price per giga unit per tick: {:?}",
                        e
                    ),
                    None::<()>,
                )
            })?;

        // Saturate the obtained price into a `u128`.
        // If the configured `Balance` type of the `payment-streams` pallet is of a greater
        // capacity (such as a u256), this could cause issues, so be wary.
        Ok(balance.saturated_into())
    }
}

/// Get the file name for the given public key and key type.
fn key_file_name(public: &[u8], key_type: KeyTypeId) -> PathBuf {
    let mut buf = PathBuf::new();
    let key_type = array_bytes::bytes2hex("", &key_type.0);
    let key = array_bytes::bytes2hex("", public);
    buf.push(key_type + key.as_str());
    buf
}

/// Converts into the expected kind of error for `jsonrpsee`'s `RpcResult<_>`.
fn into_rpc_error(e: impl Debug) -> JsonRpseeError {
    JsonRpseeError::owned(
        INTERNAL_ERROR_CODE,
        INTERNAL_ERROR_MSG,
        Some(format!("{:?}", e)),
    )
}

/// Converts RemoteFileError into RPC error, preserving original IO error messages.
fn remote_file_error_to_rpc_error(e: remote_file::RemoteFileError) -> JsonRpseeError {
    JsonRpseeError::owned(
        INTERNAL_ERROR_CODE,
        INTERNAL_ERROR_MSG,
        Some(format!("{e}")),
    )
}

async fn generate_key_proof<FL, Runtime>(
    client: Arc<ParachainClient<Runtime::RuntimeApi>>,
    file_storage: Arc<RwLock<FL>>,
    file_key: shp_types::Hash,
    provider_id: ProofsDealerProviderId<Runtime>,
    seed: Option<RandomnessOutput<Runtime>>,
    at: Option<BlockHash>,
    chunks_to_prove: Option<Vec<ChunkId>>,
) -> RpcResult<KeyProof<Runtime>>
where
    Runtime: StorageEnableRuntime,
    FL: FileStorage<StorageProofsMerkleTrieLayout> + Send + Sync + 'static,
{
    // Getting Runtime APIs
    let api = client.runtime_api();
    let at_hash = at.unwrap_or_else(|| client.info().best_hash);

    // Get the metadata for the file.
    let read_file_storage = file_storage.read().await;
    let metadata = read_file_storage
        .get_metadata(&file_key)
        .map_err(|e| into_rpc_error(format!("Error retrieving file metadata: {:?}", e)))?
        .ok_or_else(|| into_rpc_error(format!("File metadata not found for key {:?}", file_key)))?;
    // Release the file storage read lock as soon as possible.
    drop(read_file_storage);

    // Calculate the number of challenges for this file.
    let challenge_count = metadata.chunks_to_check();

    // Get the chunks to prove.
    let chunks_to_prove = match chunks_to_prove {
        Some(chunks) => chunks,
        None => {
            // Generate the challenges for this file.
            let seed = seed.ok_or_else(|| {
                into_rpc_error("Seed is required to generate challenges if chunk IDs are missing")
            })?;
            let file_key_challenges = api
                .get_challenges_from_seed(at_hash, &seed, &provider_id, challenge_count)
                .map_err(|e| {
                    into_rpc_error(format!("Failed to generate challenges from seed: {:?}", e))
                })?;

            // Convert the challenges to chunk IDs.
            let chunks_count = metadata.chunks_count();
            file_key_challenges
                .iter()
                .map(|challenge| ChunkId::from_challenge(challenge.as_ref(), chunks_count))
                .collect::<Vec<_>>()
        }
    };

    // Construct file key proofs for the challenges.
    let read_file_storage = file_storage.read().await;
    let file_key_proof = read_file_storage
        .generate_proof(&file_key, &HashSet::from_iter(chunks_to_prove))
        .map_err(|e| {
            into_rpc_error(format!(
                "File is not in storage, or proof does not exist: {:?}",
                e
            ))
        })?;
    // Release the file storage read lock as soon as possible.
    drop(read_file_storage);

    // Return the key proof.
    Ok(KeyProof::<Runtime> {
        proof: file_key_proof,
        challenge_count,
    })
}<|MERGE_RESOLUTION|>--- conflicted
+++ resolved
@@ -1,10 +1,7 @@
-<<<<<<< HEAD
-=======
 use std::{
     collections::HashSet, fmt::Debug, marker::PhantomData, path::PathBuf, str::FromStr, sync::Arc,
 };
 
->>>>>>> a5865b6a
 use jsonrpsee::{
     core::{async_trait, RpcResult},
     proc_macros::rpc,
@@ -12,12 +9,6 @@
     Extensions,
 };
 use log::{debug, error, info};
-<<<<<<< HEAD
-use std::{
-    collections::HashSet, fmt::Debug, marker::PhantomData, path::PathBuf, str::FromStr, sync::Arc,
-};
-=======
->>>>>>> a5865b6a
 use tokio::{
     fs,
     io::AsyncReadExt,
