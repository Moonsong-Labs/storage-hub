--- conflicted
+++ resolved
@@ -15,16 +15,10 @@
 use shc_common::{
     consts::CURRENT_FOREST_KEY,
     types::{
-<<<<<<< HEAD
-        BackupStorageProviderId, BlockNumber, ChunkId, FileMetadata, ForestLeaf, HashT, KeyProof,
-        KeyProofs, MainStorageProviderId, ProofsDealerProviderId, Proven, RandomnessOutput,
-        StorageProof, StorageProofsMerkleTrieLayout, TrieRemoveMutation, BCSV_KEY_TYPE,
+        BackupStorageProviderId, BlockNumber, ChunkId, CustomChallenge, FileMetadata, ForestLeaf,
+        HashT, KeyProof, KeyProofs, MainStorageProviderId, ProofsDealerProviderId, Proven,
+        RandomnessOutput, StorageProof, StorageProofsMerkleTrieLayout, BCSV_KEY_TYPE,
         FILE_CHUNK_SIZE,
-=======
-        BlockNumber, ChunkId, CustomChallenge, FileMetadata, ForestLeaf, HashT, KeyProof,
-        KeyProofs, ProofsDealerProviderId, Proven, RandomnessOutput, StorageProof,
-        StorageProofsMerkleTrieLayout, BCSV_KEY_TYPE, FILE_CHUNK_SIZE,
->>>>>>> cace3f04
     },
 };
 use shc_file_manager::traits::{FileDataTrie, FileStorage, FileStorageError};
@@ -243,13 +237,12 @@
     Block: BlockT,
     C: ProvideRuntimeApi<Block> + HeaderBackend<Block> + Send + Sync + 'static,
     C::Api: ProofsDealerRuntimeApi<
-<<<<<<< HEAD
             Block,
             ProofsDealerProviderId,
             BlockNumber,
             ForestLeaf,
             RandomnessOutput,
-            TrieRemoveMutation,
+            CustomChallenge,
         > + FileSystemRuntimeApi<
             Block,
             BackupStorageProviderId,
@@ -258,15 +251,6 @@
             BlockNumber,
             ChunkId,
         >,
-=======
-        Block,
-        ProofsDealerProviderId,
-        BlockNumber,
-        ForestLeaf,
-        RandomnessOutput,
-        CustomChallenge,
-    >,
->>>>>>> cace3f04
     FL: FileStorage<StorageProofsMerkleTrieLayout> + Send + Sync,
     FSH: ForestStorageHandler + Send + Sync + 'static,
 {
