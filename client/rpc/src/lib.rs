use std::{collections::HashSet, fmt::Debug, path::PathBuf, str::FromStr, sync::Arc};

use futures::StreamExt;
use jsonrpsee::{
    core::{async_trait, RpcResult},
    proc_macros::rpc,
    types::error::{ErrorObjectOwned as JsonRpseeError, INTERNAL_ERROR_CODE, INTERNAL_ERROR_MSG},
    Extensions,
};
use log::{debug, error, info};
use tokio::{fs, io::AsyncReadExt, sync::RwLock};

use pallet_file_system_runtime_api::FileSystemApi as FileSystemRuntimeApi;
use pallet_proofs_dealer_runtime_api::ProofsDealerApi as ProofsDealerRuntimeApi;
<<<<<<< HEAD
use shc_common::{
    consts::CURRENT_FOREST_KEY,
    traits::StorageEnableRuntime,
    types::{
        BlockHash, ChunkId, FileMetadata, HashT, KeyProof, KeyProofs, OpaqueBlock, ParachainClient,
        ProofsDealerProviderId, Proven, RandomnessOutput, StorageProof,
        StorageProofsMerkleTrieLayout, BCSV_KEY_TYPE,
    },
};
use shc_file_manager::traits::{ExcludeType, FileDataTrie, FileStorage, FileStorageError};
use shc_forest_manager::traits::{ForestStorage, ForestStorageHandler};
use shp_constants::FILE_CHUNK_SIZE;
=======
use sc_rpc_api::check_if_safe;
use shc_common::{consts::CURRENT_FOREST_KEY, types::*};
use shc_file_manager::traits::{ExcludeType, FileDataTrie, FileStorage, FileStorageError};
use shc_forest_manager::traits::{ForestStorage, ForestStorageHandler};
use sp_api::ProvideRuntimeApi;
use sp_blockchain::HeaderBackend;
>>>>>>> a851ae49
use sp_core::{sr25519::Pair as Sr25519Pair, Encode, Pair, H256};
use sp_keystore::{Keystore, KeystorePtr};
use sp_runtime::{Deserialize, KeyTypeId, Serialize};
use sp_runtime_interface::pass_by::PassByInner;

pub mod remote_file;
use remote_file::{RemoteFileConfig, RemoteFileHandlerFactory};

const LOG_TARGET: &str = "storage-hub-client-rpc";

#[derive(Clone, Debug, Serialize, Deserialize, PartialEq, Eq)]
pub struct CheckpointChallenge {
    pub file_key: H256,
    pub should_remove_file: bool,
}

#[derive(Clone, Debug, Serialize, Deserialize, PartialEq, Eq)]
pub struct LoadFileInStorageResult {
    pub file_key: H256,
    pub file_metadata: FileMetadata,
}

/// RPC configuration.
#[derive(Clone, Debug, Default, Serialize, Deserialize)]
pub struct RpcConfig {
    /// Remote file configuration options
    pub remote_file: RemoteFileConfig,
}

pub struct StorageHubClientRpcConfig<FL, FSH> {
    pub file_storage: Arc<RwLock<FL>>,
    pub forest_storage_handler: FSH,
    pub keystore: KeystorePtr,
    pub config: RpcConfig,
}

impl<FL, FSH: Clone> Clone for StorageHubClientRpcConfig<FL, FSH> {
    fn clone(&self) -> Self {
        Self {
            file_storage: self.file_storage.clone(),
            forest_storage_handler: self.forest_storage_handler.clone(),
            keystore: self.keystore.clone(),
            config: self.config.clone(),
        }
    }
}

impl<FL, FSH> StorageHubClientRpcConfig<FL, FSH>
where
    FL: FileStorage<StorageProofsMerkleTrieLayout> + Send + Sync,
    FSH: ForestStorageHandler + Send + Sync,
{
    pub fn new(
        file_storage: Arc<RwLock<FL>>,
        forest_storage_handler: FSH,
        keystore: KeystorePtr,
        config: RpcConfig,
    ) -> Self {
        Self {
            file_storage,
            forest_storage_handler,
            keystore,
            config,
        }
    }
}

#[derive(Clone, Debug, Serialize, Deserialize)]
pub struct IncompleteFileStatus {
    pub file_metadata: FileMetadata,
    pub stored_chunks: u64,
    pub total_chunks: u64,
}

#[derive(Clone, Debug, Serialize, Deserialize)]
pub enum SaveFileToDisk {
    FileNotFound,
    Success(FileMetadata),
    IncompleteFile(IncompleteFileStatus),
}

#[derive(Clone, Debug, Serialize, Deserialize)]
pub enum GetFileFromFileStorageResult {
    FileNotFound,
    IncompleteFile(IncompleteFileStatus),
    FileFound(FileMetadata),
    FileFoundWithInconsistency(FileMetadata),
}

/// Result of adding files to the forest storage.
#[derive(Clone, Debug, Serialize, Deserialize)]
pub enum AddFilesToForestStorageResult {
    ForestNotFound,
    Success,
}

/// Result of removing files from the forest storage.
#[derive(Clone, Debug, Serialize, Deserialize)]
pub enum RemoveFilesFromForestStorageResult {
    ForestNotFound,
    Success,
}

/// Provides an interface with the desired RPC method.
/// Used by the `rpc` macro from `jsonrpsee`
/// to generate the trait that is actually going to be implemented.
///
/// TODO: After adding maintenance mode, make some RPC calls (such as `remove_files_from_file_storage`)
/// only available in maintenance mode.
#[rpc(server, namespace = "storagehubclient")]
pub trait StorageHubClientApi {
    #[method(name = "loadFileInStorage", with_extensions)]
    async fn load_file_in_storage(
        &self,
        file_path: String,
        location: String,
        owner_account_id_hex: String,
        bucket_id: H256,
    ) -> RpcResult<LoadFileInStorageResult>;

    /// Remove a list of files from the file storage.
    ///
    /// This is useful to allow BSPs and MSPs to manually adjust their file storage to match
    /// the state of the network if any inconsistencies are found.
    #[method(name = "removeFilesFromFileStorage", with_extensions)]
    async fn remove_files_from_file_storage(&self, file_key: Vec<H256>) -> RpcResult<()>;

    /// Remove all files under a certain prefix from the file storage.
    ///
    /// This is useful to allow MSPs to manually adjust their file storage to match
    /// the state of the network if any inconsistencies are found, allowing them
    /// to remove all files that belong to a bucket without having to call `removeFileFromFileStorage`
    /// for each file.
    #[method(name = "removeFilesWithPrefixFromFileStorage", with_extensions)]
    async fn remove_files_with_prefix_from_file_storage(&self, prefix: H256) -> RpcResult<()>;

    #[method(name = "saveFileToDisk", with_extensions)]
    async fn save_file_to_disk(
        &self,
        file_key: H256,
        file_path: String,
    ) -> RpcResult<SaveFileToDisk>;

    /// Add files to the forest storage under the given forest key.
    ///
    /// This allows BSPs and MSPs to add files manually to their forest storage to solve inconsistencies
    /// between their local state and their on-chain state (as represented by their root).
    ///
    /// In the case of an BSP node, the forest key is empty since it only maintains a single forest.
    /// In the case of an MSP node, the forest key is a bucket ID.
    #[method(name = "addFilesToForestStorage", with_extensions)]
    async fn add_files_to_forest_storage(
        &self,
        forest_key: Option<H256>,
        metadata_of_files_to_add: Vec<FileMetadata>,
    ) -> RpcResult<AddFilesToForestStorageResult>;

    /// Remove files from the forest storage under the given forest key.
    ///
    /// This allows BSPs and MSPs to remove files manually from their forest storage to solve inconsistencies
    /// between their local state and their on-chain state (as represented by their root).
    ///
    /// In the case of an BSP node, the forest key is empty since it only maintains a single forest.
    /// In the case of an MSP node, the forest key is a bucket ID.
    #[method(name = "removeFilesFromForestStorage", with_extensions)]
    async fn remove_files_from_forest_storage(
        &self,
        forest_key: Option<H256>,
        file_keys: Vec<H256>,
    ) -> RpcResult<RemoveFilesFromForestStorageResult>;

    /// Get the root hash of a forest.
    ///
    /// In the case of an BSP node, the forest key is empty since it only maintains a single forest.
    /// In the case of an MSP node, the forest key is a bucket id.
    #[method(name = "getForestRoot")]
    async fn get_forest_root(&self, forest_key: Option<H256>) -> RpcResult<Option<H256>>;

    #[method(name = "isFileInForest")]
    async fn is_file_in_forest(&self, forest_key: Option<H256>, file_key: H256) -> RpcResult<bool>;

    #[method(name = "isFileInFileStorage")]
    async fn is_file_in_file_storage(
        &self,
        file_key: H256,
    ) -> RpcResult<GetFileFromFileStorageResult>;

    #[method(name = "getFileMetadata")]
    async fn get_file_metadata(
        &self,
        forest_key: Option<H256>,
        file_key: H256,
    ) -> RpcResult<Option<FileMetadata>>;

    // Note: this RPC method returns a Vec<u8> because the `ForestProof` struct is not serializable.
    // so we SCALE-encode it. The user of this RPC will have to decode it.
    #[method(name = "generateForestProof")]
    async fn generate_forest_proof(
        &self,
        forest_key: Option<H256>,
        challenged_file_keys: Vec<H256>,
    ) -> RpcResult<Vec<u8>>;

    // Note: this RPC method returns a Vec<u8> because the `StorageProof` struct is not serializable.
    // so we SCALE-encode it. The user of this RPC will have to decode it.
    // Note: This RPC method is only meant for nodes running a BSP.
    #[method(name = "generateProof")]
    async fn generate_proof(
        &self,
        provider_id: H256,
        seed: H256,
        checkpoint_challenges: Option<Vec<CheckpointChallenge>>,
    ) -> RpcResult<Vec<u8>>;

    // Note: this RPC method returns a Vec<u8> because the KeyVerifier Proof type is not serializable.
    // so we SCALE-encode it. The user of this RPC will have to decode it.
    #[method(name = "generateFileKeyProofBspConfirm")]
    async fn generate_file_key_proof_bsp_confirm(
        &self,
        bsp_id: H256,
        file_key: H256,
    ) -> RpcResult<Vec<u8>>;

    // Note: this RPC method returns a Vec<u8> because the KeyVerifier Proof type is not serializable.
    // so we SCALE-encode it. The user of this RPC will have to decode it.
    #[method(name = "generateFileKeyProofMspAccept")]
    async fn generate_file_key_proof_msp_accept(
        &self,
        msp_id: H256,
        file_key: H256,
    ) -> RpcResult<Vec<u8>>;

    #[method(name = "insertBcsvKeys", with_extensions)]
    async fn insert_bcsv_keys(&self, seed: Option<String>) -> RpcResult<String>;

    #[method(name = "removeBcsvKeys", with_extensions)]
    async fn remove_bcsv_keys(&self, keystore_path: String) -> RpcResult<()>;

    // Note: This RPC method allow BSP administrator to add a file to the exclude list (and later
    // buckets, users or file fingerprint). This method is required to call before deleting a file to
    // avoid re-uploading a file that has just been deleted.
    #[method(name = "addToExcludeList", with_extensions)]
    async fn add_to_exclude_list(&self, file_key: H256, exclude_type: String) -> RpcResult<()>;

    // Note: This RPC method allow BSP administrator to remove a file from the exclude list (allowing
    // the BSP to volunteer for this specific file key again). Later it will allow to remove from the exclude
    // list ban users, bucket or even file fingerprint.
    #[method(name = "removeFromExcludeList", with_extensions)]
    async fn remove_from_exclude_list(&self, file_key: H256, exclude_type: String)
        -> RpcResult<()>;
}

/// Stores the required objects to be used in our RPC method.
pub struct StorageHubClientRpc<FL, FSH, Runtime, Block>
where
    Runtime: StorageEnableRuntime,
{
    client: Arc<ParachainClient<Runtime::RuntimeApi>>,
    file_storage: Arc<RwLock<FL>>,
    forest_storage_handler: FSH,
    keystore: KeystorePtr,
    config: RpcConfig,
    _block_marker: std::marker::PhantomData<Block>,
}

impl<FL, FSH, Runtime, Block> StorageHubClientRpc<FL, FSH, Runtime, Block>
where
    Runtime: StorageEnableRuntime,
    FL: FileStorage<StorageProofsMerkleTrieLayout> + Send + Sync,
    FSH: ForestStorageHandler + Send + Sync,
{
    pub fn new(
        client: Arc<ParachainClient<Runtime::RuntimeApi>>,
        storage_hub_client_rpc_config: StorageHubClientRpcConfig<FL, FSH>,
    ) -> Self {
        Self {
            client,
            file_storage: storage_hub_client_rpc_config.file_storage,
            forest_storage_handler: storage_hub_client_rpc_config.forest_storage_handler,
            keystore: storage_hub_client_rpc_config.keystore,
            config: storage_hub_client_rpc_config.config,
            _block_marker: Default::default(),
        }
    }
}

/// Interface generated by the `rpc` macro from our `StorageHubClientApi` trait.
// TODO: Currently the UserSendsFile task will react to all runtime events triggered by
// file uploads, even if the file is not in its storage. So we need a way to inform the task
// to only react to its file.
#[async_trait]
impl<FL, FSH, Runtime> StorageHubClientApiServer
    for StorageHubClientRpc<FL, FSH, Runtime, OpaqueBlock>
where
    Runtime: StorageEnableRuntime,
    FL: FileStorage<StorageProofsMerkleTrieLayout> + Send + Sync,
    FSH: ForestStorageHandler + Send + Sync + 'static,
{
    async fn load_file_in_storage(
        &self,
        ext: &Extensions,
        file_path: String,
        location: String,
        owner_account_id_hex: String,
        bucket_id: H256,
    ) -> RpcResult<LoadFileInStorageResult> {
        // Check if the execution is safe.
        check_if_safe(ext)?;

<<<<<<< HEAD
        let owner_account_id_bytes = hex::decode(owner_account_id_hex).map_err(into_rpc_error)?;
        let owner =
            Runtime::AccountId::try_from(owner_account_id_bytes.as_slice()).map_err(|_| {
                into_rpc_error("Failed to convert owner account id bytes to Runtime's AccountId")
            })?;

        // Open file in the local file system.
        let mut file = File::open(PathBuf::from(file_path.clone())).map_err(into_rpc_error)?;
=======
        // Create file handler
        let remote_file_config = self.config.remote_file.clone();
        let (handler, url) =
            RemoteFileHandlerFactory::create_from_string(&file_path, remote_file_config)
                .map_err(|e| into_rpc_error(format!("Failed to create file handler: {:?}", e)))?;

        let mut stream = handler
            .download_file()
            .await
            .map_err(remote_file_error_to_rpc_error)?;
>>>>>>> a851ae49

        // Instantiate an "empty" [`FileDataTrie`] so we can write the file chunks into it.
        let mut file_data_trie = self.file_storage.write().await.new_file_data_trie();
        // A chunk id is simply an integer index.
        let mut chunk_id: u64 = 0;

        // Read file in chunks of [`FILE_CHUNK_SIZE`] into buffer then push buffer into a vector.
        // Loops until EOF or until some error that is NOT `ErrorKind::Interrupted` is found.
        // If `ErrorKind::Interrupted` is found, the operation is simply retried, as per
        // https://doc.rust-lang.org/std/io/trait.Read.html#errors-1
        // Build the actual [`FileDataTrie`] by inserting each chunk into it.
        loop {
            let mut chunk = vec![0u8; FILE_CHUNK_SIZE as usize];

            match stream.read(&mut chunk).await {
                Ok(0) => {
                    // Reached EOF, break loop.
                    debug!(target: LOG_TARGET, "Finished reading file");
                    break;
                }
                Ok(bytes_read) => {
                    // Haven't reached EOF yet, continue loop.
                    debug!(target: LOG_TARGET, "Read {} bytes from file", bytes_read);

                    chunk.truncate(bytes_read);

                    file_data_trie
                        .write_chunk(&ChunkId::new(chunk_id), &chunk)
                        .map_err(into_rpc_error)?;
                    chunk_id += 1;
                }
                Err(e) => {
                    error!(target: LOG_TARGET, "Error when trying to read file: {:?}", e);
                    return Err(into_rpc_error(format!(
                        "Error reading file stream: {:?}",
                        e
                    )));
                }
            }
        }

        // Generate the necessary metadata so we can insert file into the File Storage.
        let root = file_data_trie.get_root();

        // For local files, check if the file is empty
        // Remote files we allow the server to give us "0" as file size to support dynamic content
        let file_size = handler
            .get_file_size()
            .await
            .map_err(remote_file_error_to_rpc_error)?;

        if (url.scheme() == "" || url.scheme() == "file") && file_size == 0 {
            return Err(into_rpc_error(FileStorageError::FileIsEmpty));
        }

        // Build StorageHub's [`FileMetadata`]
        let file_metadata = FileMetadata::new(
            <Runtime::AccountId as AsRef<[u8]>>::as_ref(&owner).to_vec(),
            bucket_id.as_ref().to_vec(),
            location.clone().into(),
            file_size,
            root.as_ref().into(),
        )
        .map_err(into_rpc_error)?;

        let file_key = file_metadata.file_key::<HashT<StorageProofsMerkleTrieLayout>>();

        // Acquire FileStorage write lock.
        let mut file_storage_write_lock = self.file_storage.write().await;

        // Finally store file in File Storage.
        file_storage_write_lock
            .insert_file_with_data(file_key, file_metadata.clone(), file_data_trie)
            .map_err(into_rpc_error)?;

        let result = LoadFileInStorageResult {
            file_key,
            file_metadata,
        };

        info!(target: LOG_TARGET, "File loaded successfully: {:?}", result);

        Ok(result)
    }

    async fn remove_files_from_file_storage(
        &self,
        ext: &Extensions,
        file_keys: Vec<H256>,
    ) -> RpcResult<()> {
        // Check if the execution is safe.
        check_if_safe(ext)?;

        // Acquire a write lock for the file storage.
        let mut write_file_storage = self.file_storage.write().await;

        // Remove the files from the file storage.
        for file_key in file_keys {
            write_file_storage
                .delete_file(&file_key)
                .map_err(into_rpc_error)?;
        }

        Ok(())
    }

    async fn remove_files_with_prefix_from_file_storage(
        &self,
        ext: &Extensions,
        prefix: H256,
    ) -> RpcResult<()> {
        // Check if the execution is safe.
        check_if_safe(ext)?;

        // Acquire a write lock for the file storage.
        let mut write_file_storage = self.file_storage.write().await;

        // Remove all files with the given prefix from the file storage.
        write_file_storage
            .delete_files_with_prefix(&prefix.inner())
            .map_err(into_rpc_error)?;

        Ok(())
    }

    async fn save_file_to_disk(
        &self,
        ext: &Extensions,
        file_key: H256,
        file_path: String,
    ) -> RpcResult<SaveFileToDisk> {
        // Check if the execution is safe.
        check_if_safe(ext)?;

        // Acquire FileStorage read lock.
        let read_file_storage = self.file_storage.read().await;

        // Retrieve file metadata from File Storage.
        let file_metadata = match read_file_storage
            .get_metadata(&file_key)
            .map_err(into_rpc_error)?
        {
            None => return Ok(SaveFileToDisk::FileNotFound),
            Some(metadata) => metadata,
        };

        // Check if file is incomplete.
        let stored_chunks = read_file_storage
            .stored_chunks_count(&file_key)
            .map_err(into_rpc_error)?;
        let total_chunks = file_metadata.chunks_count();

        if stored_chunks < total_chunks {
            return Ok(SaveFileToDisk::IncompleteFile(IncompleteFileStatus {
                file_metadata,
                stored_chunks,
                total_chunks,
            }));
        }

        // Create file handler for writing to local or remote destination.
        let remote_file_config = self.config.remote_file.clone();
        let (handler, _url) =
            RemoteFileHandlerFactory::create_from_string(&file_path, remote_file_config)
                .map_err(|e| into_rpc_error(format!("Failed to create file handler: {:?}", e)))?;

        // TODO: Optimize memory usage for large file transfers
        // Current implementation loads all chunks into memory before streaming to remote location.
        // This can cause memory exhaustion for large files.
        //
        // Proposed solution: Implement true streaming by:
        // 1. Create a custom Stream implementation that reads chunks on-demand
        // 2. Then, pass this stream directly to the remote handler
        // 3. This would allow chunks to be read from source and written to destination
        //    without buffering the entire file in memory
        //
        // This has the problem of holding onto the file storage read lock, perhaps that's ok?
        // If it is we would need to shield against slow peers. We already have timeouts but not on the transfer as a whole
        // We also might need to allow pagination to resume transfer
        let mut chunks = Vec::new();
        for chunk_idx in 0..total_chunks {
            let chunk_id = ChunkId::new(chunk_idx);
            let chunk = read_file_storage
                .get_chunk(&file_key, &chunk_id)
                .map_err(into_rpc_error)?;
            chunks.push(chunk);
        }
        drop(read_file_storage);

        let chunks = futures::stream::iter(chunks.into_iter().map(Ok::<_, std::io::Error>));

        let reader =
            tokio_util::io::StreamReader::new(chunks.map(|result| result.map(bytes::Bytes::from)));
        let boxed_reader = Box::new(reader) as _;

        let file_size = file_metadata.file_size();
        // Write file data to destination (local or remote).
        handler
            .upload_file(boxed_reader, file_size, None)
            .await
            .map_err(remote_file_error_to_rpc_error)?;

        Ok(SaveFileToDisk::Success(file_metadata))
    }

    async fn add_files_to_forest_storage(
        &self,
        ext: &Extensions,
        forest_key: Option<H256>,
        metadata_of_files_to_add: Vec<FileMetadata>,
    ) -> RpcResult<AddFilesToForestStorageResult> {
        // Check if the execution is safe.
        check_if_safe(ext)?;

        let forest_key = match forest_key {
            Some(forest_key) => forest_key.as_ref().to_vec().into(),
            None => CURRENT_FOREST_KEY.to_vec().into(),
        };

        // Get the forest storage.
        let fs = match self.forest_storage_handler.get(&forest_key).await {
            Some(fs) => fs,
            None => return Ok(AddFilesToForestStorageResult::ForestNotFound),
        };

        // Acquire a write lock for the forest storage.
        let mut write_fs = fs.write().await;

        // Add the file keys to the forest storage.
        write_fs
            .insert_files_metadata(&metadata_of_files_to_add)
            .map_err(into_rpc_error)?;

        Ok(AddFilesToForestStorageResult::Success)
    }

    async fn remove_files_from_forest_storage(
        &self,
        ext: &Extensions,
        forest_key: Option<H256>,
        file_keys: Vec<H256>,
    ) -> RpcResult<RemoveFilesFromForestStorageResult> {
        // Check if the execution is safe.
        check_if_safe(ext)?;

        let forest_key = match forest_key {
            Some(forest_key) => forest_key.as_ref().to_vec().into(),
            None => CURRENT_FOREST_KEY.to_vec().into(),
        };

        // Get the forest storage.
        let fs = match self.forest_storage_handler.get(&forest_key).await {
            Some(fs) => fs,
            None => return Ok(RemoveFilesFromForestStorageResult::ForestNotFound),
        };

        // Acquire a write lock for the forest storage.
        let mut write_fs = fs.write().await;

        // Remove the file keys from the forest storage.
        for file_key in file_keys {
            write_fs
                .delete_file_key(&file_key)
                .map_err(into_rpc_error)?;
        }

        Ok(RemoveFilesFromForestStorageResult::Success)
    }

    async fn get_forest_root(&self, forest_key: Option<H256>) -> RpcResult<Option<H256>> {
        let forest_key = match forest_key {
            Some(forest_key) => forest_key.as_ref().to_vec().into(),
            None => CURRENT_FOREST_KEY.to_vec().into(),
        };

        // return None if not found
        let fs = match self.forest_storage_handler.get(&forest_key).await {
            Some(fs) => fs,
            None => return Ok(None),
        };

        let read_fs = fs.read().await;

        Ok(Some(read_fs.root()))
    }

    async fn is_file_in_forest(&self, forest_key: Option<H256>, file_key: H256) -> RpcResult<bool> {
        let forest_key = match forest_key {
            Some(forest_key) => forest_key.as_ref().to_vec().into(),
            None => CURRENT_FOREST_KEY.to_vec().into(),
        };

        let fs = self
            .forest_storage_handler
            .get(&forest_key)
            .await
            .ok_or_else(|| {
                into_rpc_error(format!("Forest storage not found for key {:?}", forest_key))
            })?;

        let read_fs = fs.read().await;
        Ok(read_fs
            .contains_file_key(&file_key)
            .map_err(into_rpc_error)?)
    }

    async fn is_file_in_file_storage(
        &self,
        file_key: H256,
    ) -> RpcResult<GetFileFromFileStorageResult> {
        // Acquire FileStorage read lock.
        let read_file_storage = self.file_storage.read().await;

        // See if the file metadata is in the File Storage.
        match read_file_storage
            .get_metadata(&file_key)
            .map_err(into_rpc_error)?
        {
            None => Ok(GetFileFromFileStorageResult::FileNotFound),
            Some(file_metadata) => {
                let stored_chunks = read_file_storage
                    .stored_chunks_count(&file_key)
                    .map_err(into_rpc_error)?;
                let total_chunks = file_metadata.chunks_count();
                if stored_chunks < total_chunks {
                    Ok(GetFileFromFileStorageResult::IncompleteFile(
                        IncompleteFileStatus {
                            file_metadata,
                            stored_chunks,
                            total_chunks,
                        },
                    ))
                } else if stored_chunks > total_chunks {
                    Ok(GetFileFromFileStorageResult::FileFoundWithInconsistency(
                        file_metadata,
                    ))
                } else {
                    Ok(GetFileFromFileStorageResult::FileFound(file_metadata))
                }
            }
        }
    }

    // Note: this method could use either the file storage or the forest storage, but it's using the forest storage.
    // WARNING: Right now, forests don't have the file metadata saved to them, so don't expect to get the file
    // metadata from this method until that's fixed.
    async fn get_file_metadata(
        &self,
        forest_key: Option<H256>,
        file_key: H256,
    ) -> RpcResult<Option<FileMetadata>> {
        let forest_key = match forest_key {
            Some(forest_key) => forest_key.as_ref().to_vec().into(),
            None => CURRENT_FOREST_KEY.to_vec().into(),
        };

        let fs = self
            .forest_storage_handler
            .get(&forest_key)
            .await
            .ok_or_else(|| {
                into_rpc_error(format!("Forest storage not found for key {:?}", forest_key))
            })?;

        let read_fs = fs.read().await;
        Ok(read_fs
            .get_file_metadata(&file_key)
            .map_err(into_rpc_error)?)
    }

    async fn generate_forest_proof(
        &self,
        forest_key: Option<H256>,
        challenged_file_keys: Vec<H256>,
    ) -> RpcResult<Vec<u8>> {
        let forest_key = match forest_key {
            Some(forest_key) => forest_key.as_ref().to_vec().into(),
            None => CURRENT_FOREST_KEY.to_vec().into(),
        };

        let fs = self
            .forest_storage_handler
            .get(&forest_key)
            .await
            .ok_or_else(|| {
                into_rpc_error(format!("Forest storage not found for key {:?}", forest_key))
            })?;

        let read_fs = fs.read().await;
        let forest_proof = read_fs
            .generate_proof(challenged_file_keys)
            .map_err(into_rpc_error)?;

        Ok(forest_proof.encode())
    }

    async fn generate_proof(
        &self,
        provider_id: H256,
        seed: H256,
        checkpoint_challenges: Option<Vec<CheckpointChallenge>>,
    ) -> RpcResult<Vec<u8>> {
        // TODO: Get provider ID itself.
        debug!(target: LOG_TARGET, "Checkpoint challenges: {:?}", checkpoint_challenges);

        // Getting Runtime APIs
        let api = self.client.runtime_api();
        let at_hash = self.client.info().best_hash;

        // Generate challenges from seed.
        let random_challenges = api
            .get_forest_challenges_from_seed(at_hash, &seed, &provider_id)
            .unwrap();

        // Merge custom challenges with random challenges.
        let challenges = if let Some(custom_challenges) = checkpoint_challenges.as_ref() {
            let mut challenged_keys = custom_challenges
                .iter()
                .map(|custom_challenge| custom_challenge.file_key)
                .collect::<Vec<_>>();

            challenged_keys.extend(random_challenges.into_iter());

            challenged_keys
        } else {
            random_challenges
        };

        // Generate the Forest proof in a closure to drop the read lock on the Forest Storage.
        let proven_file_keys = {
            // The Forest Key is an empty vector since this is a BSP, therefore it doesn't
            // have multiple Forest keys.
            let fs = self
                .forest_storage_handler
                .get(&Vec::new().into())
                .await
                .ok_or_else(|| {
                    into_rpc_error(
                        "Forest storage not found for empty key. Make sure you're running a BSP."
                            .to_string(),
                    )
                })?;

            let p = fs
                .read()
                .await
                .generate_proof(challenges)
                .map_err(into_rpc_error)?;

            p
        };

        // Get the keys that were proven.
        let mut proven_keys = Vec::new();
        for key in proven_file_keys.proven {
            match key {
                Proven::ExactKey(leaf) => proven_keys.push(leaf.key),
                Proven::NeighbourKeys((left, right)) => match (left, right) {
                    (Some(left), Some(right)) => {
                        proven_keys.push(left.key);
                        proven_keys.push(right.key);
                    }
                    (Some(left), None) => proven_keys.push(left.key),
                    (None, Some(right)) => proven_keys.push(right.key),
                    (None, None) => {
                        return Err(into_rpc_error("Both left and right leaves in forest proof are None. This should not be possible."));
                    }
                },
                Proven::Empty => {
                    return Err(into_rpc_error("Forest proof generated with empty forest. This should not be possible, as this provider shouldn't have been challenged with an empty forest."));
                }
            }
        }

        // Construct key challenges and generate key proofs for them.
        let mut key_proofs = KeyProofs::<Runtime>::new();
        for file_key in &proven_keys {
            // If the file key is a checkpoint challenge for a file deletion, we should NOT generate a key proof for it.
            let should_generate_key_proof = if let Some(checkpoint_challenges) =
                checkpoint_challenges.as_ref()
            {
                if checkpoint_challenges.contains(&CheckpointChallenge {
                    file_key: *file_key,
                    should_remove_file: true,
                }) {
                    debug!(target: LOG_TARGET, "File key {} is a checkpoint challenge for a file deletion", file_key);
                    false
                } else {
                    debug!(target: LOG_TARGET, "File key {} is not a checkpoint challenge for a file deletion", file_key);
                    true
                }
            } else {
                debug!(target: LOG_TARGET, "No checkpoint challenges provided");
                false
            };

            if should_generate_key_proof {
                // Generate the key proof for each file key.
                let key_proof = generate_key_proof(
                    self.client.clone(),
                    self.file_storage.clone(),
                    *file_key,
                    provider_id,
                    Some(seed),
                    None,
                    None,
                )
                .await?;

                key_proofs.insert(*file_key, key_proof);
            };
        }

        // Construct full proof.
        let proof = StorageProof::<Runtime> {
            forest_proof: proven_file_keys.proof.into(),
            key_proofs,
        };

        Ok(proof.encode())
    }

    async fn generate_file_key_proof_bsp_confirm(
        &self,
        bsp_id: H256,
        file_key: H256,
    ) -> RpcResult<Vec<u8>> {
        // Getting Runtime APIs
        let api = self.client.runtime_api();
        let at_hash = self.client.info().best_hash;

        // Generate chunk IDs to prove to confirm the file
        let chunks_to_prove: Vec<ChunkId> = api
            .query_bsp_confirm_chunks_to_prove_for_file(at_hash, bsp_id, file_key)
            .unwrap()
            .unwrap();

        let key_proof = generate_key_proof::<_, Runtime>(
            self.client.clone(),
            self.file_storage.clone(),
            file_key,
            bsp_id,
            None,
            Some(at_hash),
            Some(chunks_to_prove),
        )
        .await?;

        Ok(key_proof.proof.encode())
    }

    async fn generate_file_key_proof_msp_accept(
        &self,
        msp_id: H256,
        file_key: H256,
    ) -> RpcResult<Vec<u8>> {
        // Getting Runtime APIs
        let api = self.client.runtime_api();
        let at_hash = self.client.info().best_hash;

        // Generate chunk IDs to prove to accept the file
        let chunks_to_prove: Vec<ChunkId> = api
            .query_msp_confirm_chunks_to_prove_for_file(at_hash, msp_id, file_key)
            .unwrap()
            .unwrap();

        let key_proof = generate_key_proof::<_, Runtime>(
            self.client.clone(),
            self.file_storage.clone(),
            file_key,
            msp_id,
            None,
            Some(at_hash),
            Some(chunks_to_prove),
        )
        .await?;

        Ok(key_proof.proof.encode())
    }

    // TODO: Add support for other signature schemes.
    // If a seed is provided, we manually generate and persist it into the file system.
    // In the case a seed is not provided, we delegate generation and insertion to `sr25519_generate_new`, which
    // internally uses the block number as a seed.
    // See https://paritytech.github.io/polkadot-sdk/master/sc_keystore/struct.LocalKeystore.html#method.sr25519_generate_new
    async fn insert_bcsv_keys(&self, ext: &Extensions, seed: Option<String>) -> RpcResult<String> {
        check_if_safe(ext)?;

        let seed = seed.as_deref();

        let new_pub_key = match seed {
            None => self
                .keystore
                .sr25519_generate_new(BCSV_KEY_TYPE, seed)
                .map_err(into_rpc_error)?,
            Some(seed) => {
                let new_pair = Sr25519Pair::from_string(seed, None).map_err(into_rpc_error)?;
                let new_pub_key = new_pair.public();
                self.keystore
                    .insert(BCSV_KEY_TYPE, seed, &new_pub_key)
                    .map_err(into_rpc_error)?;

                new_pub_key
            }
        };

        Ok(new_pub_key.to_string())
    }

    // Deletes all files with keys of type BCSV from the Keystore.
    async fn remove_bcsv_keys(&self, ext: &Extensions, keystore_path: String) -> RpcResult<()> {
        check_if_safe(ext)?;

        let pub_keys = self.keystore.keys(BCSV_KEY_TYPE).map_err(into_rpc_error)?;
        let key_path = PathBuf::from(keystore_path);

        for pub_key in pub_keys {
            let mut key = key_path.clone();
            let key_name = key_file_name(&pub_key, BCSV_KEY_TYPE);
            key.push(key_name);

            // In case a key is not found we just ignore it
            // because there may be keys in memory that are not in the file system.
            let _ = fs::remove_file(key).await.map_err(|e| {
                error!(target: LOG_TARGET, "Failed to remove key: {:?}", e);
            });
        }

        Ok(())
    }

    async fn add_to_exclude_list(
        &self,
        ext: &Extensions,
        file_key: H256,
        exclude_type: String,
    ) -> RpcResult<()> {
        check_if_safe(ext)?;

        let et = ExcludeType::from_str(&exclude_type).map_err(into_rpc_error)?;

        let mut write_file_storage = self.file_storage.write().await;
        write_file_storage
            .add_to_exclude_list(file_key, et)
            .map_err(into_rpc_error)?;

        drop(write_file_storage);

        Ok(())
    }

    async fn remove_from_exclude_list(
        &self,
        ext: &Extensions,
        file_key: H256,
        exclude_type: String,
    ) -> RpcResult<()> {
        check_if_safe(ext)?;

        let et = ExcludeType::from_str(&exclude_type).map_err(into_rpc_error)?;

        let mut write_file_storage = self.file_storage.write().await;
        write_file_storage
            .remove_from_exclude_list(&file_key, et)
            .map_err(into_rpc_error)?;

        drop(write_file_storage);

        Ok(())
    }
}

/// Get the file name for the given public key and key type.
fn key_file_name(public: &[u8], key_type: KeyTypeId) -> PathBuf {
    let mut buf = PathBuf::new();
    let key_type = array_bytes::bytes2hex("", &key_type.0);
    let key = array_bytes::bytes2hex("", public);
    buf.push(key_type + key.as_str());
    buf
}

/// Converts into the expected kind of error for `jsonrpsee`'s `RpcResult<_>`.
fn into_rpc_error(e: impl Debug) -> JsonRpseeError {
    JsonRpseeError::owned(
        INTERNAL_ERROR_CODE,
        INTERNAL_ERROR_MSG,
        Some(format!("{:?}", e)),
    )
}

<<<<<<< HEAD
async fn generate_key_proof<FL, Runtime>(
    client: Arc<ParachainClient<Runtime::RuntimeApi>>,
=======
/// Converts RemoteFileError into RPC error, preserving original IO error messages.
fn remote_file_error_to_rpc_error(e: remote_file::RemoteFileError) -> JsonRpseeError {
    JsonRpseeError::owned(
        INTERNAL_ERROR_CODE,
        INTERNAL_ERROR_MSG,
        Some(format!("{e}")),
    )
}

async fn generate_key_proof<FL, C, Block>(
    client: Arc<C>,
>>>>>>> a851ae49
    file_storage: Arc<RwLock<FL>>,
    file_key: H256,
    provider_id: ProofsDealerProviderId<Runtime>,
    seed: Option<RandomnessOutput<Runtime>>,
    at: Option<BlockHash>,
    chunks_to_prove: Option<Vec<ChunkId>>,
) -> RpcResult<KeyProof<Runtime>>
where
    Runtime: StorageEnableRuntime,
    FL: FileStorage<StorageProofsMerkleTrieLayout> + Send + Sync + 'static,
{
    // Getting Runtime APIs
    let api = client.runtime_api();
    let at_hash = at.unwrap_or_else(|| client.info().best_hash);

    // Get the metadata for the file.
    let read_file_storage = file_storage.read().await;
    let metadata = read_file_storage
        .get_metadata(&file_key)
        .map_err(|e| into_rpc_error(format!("Error retrieving file metadata: {:?}", e)))?
        .ok_or_else(|| into_rpc_error(format!("File metadata not found for key {:?}", file_key)))?;
    // Release the file storage read lock as soon as possible.
    drop(read_file_storage);

    // Calculate the number of challenges for this file.
    let challenge_count = metadata.chunks_to_check();

    // Get the chunks to prove.
    let chunks_to_prove = match chunks_to_prove {
        Some(chunks) => chunks,
        None => {
            // Generate the challenges for this file.
            let seed = seed.ok_or_else(|| {
                into_rpc_error("Seed is required to generate challenges if chunk IDs are missing")
            })?;
            let file_key_challenges = api
                .get_challenges_from_seed(at_hash, &seed, &provider_id, challenge_count)
                .map_err(|e| {
                    into_rpc_error(format!("Failed to generate challenges from seed: {:?}", e))
                })?;

            // Convert the challenges to chunk IDs.
            let chunks_count = metadata.chunks_count();
            file_key_challenges
                .iter()
                .map(|challenge| ChunkId::from_challenge(challenge.as_ref(), chunks_count))
                .collect::<Vec<_>>()
        }
    };

    // Construct file key proofs for the challenges.
    let read_file_storage = file_storage.read().await;
    let file_key_proof = read_file_storage
        .generate_proof(&file_key, &HashSet::from_iter(chunks_to_prove))
        .map_err(|e| {
            into_rpc_error(format!(
                "File is not in storage, or proof does not exist: {:?}",
                e
            ))
        })?;
    // Release the file storage read lock as soon as possible.
    drop(read_file_storage);

    // Return the key proof.
    Ok(KeyProof::<Runtime> {
        proof: file_key_proof,
        challenge_count,
    })
}<|MERGE_RESOLUTION|>--- conflicted
+++ resolved
@@ -12,7 +12,7 @@
 
 use pallet_file_system_runtime_api::FileSystemApi as FileSystemRuntimeApi;
 use pallet_proofs_dealer_runtime_api::ProofsDealerApi as ProofsDealerRuntimeApi;
-<<<<<<< HEAD
+use sc_rpc_api::check_if_safe;
 use shc_common::{
     consts::CURRENT_FOREST_KEY,
     traits::StorageEnableRuntime,
@@ -25,14 +25,8 @@
 use shc_file_manager::traits::{ExcludeType, FileDataTrie, FileStorage, FileStorageError};
 use shc_forest_manager::traits::{ForestStorage, ForestStorageHandler};
 use shp_constants::FILE_CHUNK_SIZE;
-=======
-use sc_rpc_api::check_if_safe;
-use shc_common::{consts::CURRENT_FOREST_KEY, types::*};
-use shc_file_manager::traits::{ExcludeType, FileDataTrie, FileStorage, FileStorageError};
-use shc_forest_manager::traits::{ForestStorage, ForestStorageHandler};
 use sp_api::ProvideRuntimeApi;
 use sp_blockchain::HeaderBackend;
->>>>>>> a851ae49
 use sp_core::{sr25519::Pair as Sr25519Pair, Encode, Pair, H256};
 use sp_keystore::{Keystore, KeystorePtr};
 use sp_runtime::{Deserialize, KeyTypeId, Serialize};
@@ -342,16 +336,12 @@
         // Check if the execution is safe.
         check_if_safe(ext)?;
 
-<<<<<<< HEAD
         let owner_account_id_bytes = hex::decode(owner_account_id_hex).map_err(into_rpc_error)?;
         let owner =
             Runtime::AccountId::try_from(owner_account_id_bytes.as_slice()).map_err(|_| {
                 into_rpc_error("Failed to convert owner account id bytes to Runtime's AccountId")
             })?;
 
-        // Open file in the local file system.
-        let mut file = File::open(PathBuf::from(file_path.clone())).map_err(into_rpc_error)?;
-=======
         // Create file handler
         let remote_file_config = self.config.remote_file.clone();
         let (handler, url) =
@@ -362,7 +352,6 @@
             .download_file()
             .await
             .map_err(remote_file_error_to_rpc_error)?;
->>>>>>> a851ae49
 
         // Instantiate an "empty" [`FileDataTrie`] so we can write the file chunks into it.
         let mut file_data_trie = self.file_storage.write().await.new_file_data_trie();
@@ -1053,10 +1042,6 @@
     )
 }
 
-<<<<<<< HEAD
-async fn generate_key_proof<FL, Runtime>(
-    client: Arc<ParachainClient<Runtime::RuntimeApi>>,
-=======
 /// Converts RemoteFileError into RPC error, preserving original IO error messages.
 fn remote_file_error_to_rpc_error(e: remote_file::RemoteFileError) -> JsonRpseeError {
     JsonRpseeError::owned(
@@ -1066,9 +1051,8 @@
     )
 }
 
-async fn generate_key_proof<FL, C, Block>(
-    client: Arc<C>,
->>>>>>> a851ae49
+async fn generate_key_proof<FL, Runtime>(
+    client: Arc<ParachainClient<Runtime::RuntimeApi>>,
     file_storage: Arc<RwLock<FL>>,
     file_key: H256,
     provider_id: ProofsDealerProviderId<Runtime>,
