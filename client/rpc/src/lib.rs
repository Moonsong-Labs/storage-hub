use std::{fmt::Debug, fs::File, io::Read, io::Write, path::PathBuf, sync::Arc};

use jsonrpsee::{
    core::{async_trait, RpcResult},
    proc_macros::rpc,
    types::error::{ErrorObjectOwned as JsonRpseeError, INTERNAL_ERROR_CODE, INTERNAL_ERROR_MSG},
};
use log::{debug, error};
use sp_api::ProvideRuntimeApi;
use sp_blockchain::HeaderBackend;
use tokio::{fs, fs::create_dir_all, sync::RwLock};

use pallet_proofs_dealer_runtime_api::ProofsDealerApi as ProofsDealerRuntimeApi;
use shc_common::{
    consts::CURRENT_FOREST_KEY,
    types::{
<<<<<<< HEAD
        BlockNumber, ChallengeableProviderId, ChunkId, FileMetadata, ForestLeaf, HashT, KeyProof,
        KeyProofs, Proven, RandomnessOutput, StorageProof, StorageProofsMerkleTrieLayout,
        TrieRemoveMutation, BCSV_KEY_TYPE, FILE_CHUNK_SIZE,
=======
        BlockNumber, ChunkId, FileMetadata, ForestLeaf, HashT, KeyProof, KeyProofs,
        ProofsDealerProviderId, Proven, RandomnessOutput, StorageProof,
        StorageProofsMerkleTrieLayout, TrieRemoveMutation, BCSV_KEY_TYPE, FILE_CHUNK_SIZE,
>>>>>>> e722b3c6
    },
};
use shc_file_manager::traits::{FileDataTrie, FileStorage, FileStorageError};
use shc_forest_manager::traits::{ForestStorage, ForestStorageHandler};
use sp_core::{sr25519::Pair as Sr25519Pair, Encode, Pair, H256};
use sp_keystore::{Keystore, KeystorePtr};
use sp_runtime::{traits::Block as BlockT, AccountId32, Deserialize, KeyTypeId, Serialize};

const LOG_TARGET: &str = "storage-hub-client-rpc";

#[derive(Clone, Debug, Serialize, Deserialize, PartialEq, Eq)]
pub struct CheckpointChallenge {
    pub file_key: H256,
    pub should_remove_file: bool,
}

pub struct StorageHubClientRpcConfig<FL, FSH> {
    pub file_storage: Arc<RwLock<FL>>,
    pub forest_storage_handler: FSH,
    pub keystore: KeystorePtr,
}

impl<FL, FSH: Clone> Clone for StorageHubClientRpcConfig<FL, FSH> {
    fn clone(&self) -> Self {
        Self {
            file_storage: self.file_storage.clone(),
            forest_storage_handler: self.forest_storage_handler.clone(),
            keystore: self.keystore.clone(),
        }
    }
}

impl<FL, FSH> StorageHubClientRpcConfig<FL, FSH>
where
    FL: FileStorage<StorageProofsMerkleTrieLayout> + Send + Sync,
    FSH: ForestStorageHandler + Send + Sync,
{
    pub fn new(
        file_storage: Arc<RwLock<FL>>,
        forest_storage_handler: FSH,
        keystore: KeystorePtr,
    ) -> Self {
        Self {
            file_storage,
            forest_storage_handler,
            keystore,
        }
    }
}

#[derive(Clone, Debug, Serialize, Deserialize)]
pub struct IncompleteFileStatus {
    pub file_metadata: FileMetadata,
    pub stored_chunks: u64,
    pub total_chunks: u64,
}

#[derive(Clone, Debug, Serialize, Deserialize)]
pub enum SaveFileToDisk {
    FileNotFound,
    Success(FileMetadata),
    IncompleteFile(IncompleteFileStatus),
}

#[derive(Clone, Debug, Serialize, Deserialize)]
pub enum GetFileFromFileStorageResult {
    FileNotFound,
    IncompleteFile(IncompleteFileStatus),
    FileFound(FileMetadata),
    FileFoundWithInconsistency(FileMetadata),
}

/// Provides an interface with the desired RPC method.
/// Used by the `rpc` macro from `jsonrpsee`
/// to generate the trait that is actually going to be implemented.
#[rpc(server, namespace = "storagehubclient")]
#[async_trait]
pub trait StorageHubClientApi {
    #[method(name = "loadFileInStorage")]
    async fn load_file_in_storage(
        &self,
        file_path: String,
        location: String,
        owner: AccountId32,
        bucket_id: H256,
    ) -> RpcResult<FileMetadata>;

    #[method(name = "saveFileToDisk")]
    async fn save_file_to_disk(
        &self,
        file_key: H256,
        file_path: String,
    ) -> RpcResult<SaveFileToDisk>;

    /// Get the root hash of a forest.
    ///
    /// In the case of an BSP node, the forest key is empty since it only maintains a single forest.
    /// In the case of an MSP node, the forest key is a bucket id.
    #[method(name = "getForestRoot")]
    async fn get_forest_root(&self, forest_key: Option<H256>) -> RpcResult<Option<H256>>;

    #[method(name = "isFileInForest")]
    async fn is_file_in_forest(&self, forest_key: Option<H256>, file_key: H256) -> RpcResult<bool>;

    #[method(name = "isFileInFileStorage")]
    async fn is_file_in_file_storage(
        &self,
        file_key: H256,
    ) -> RpcResult<GetFileFromFileStorageResult>;

    #[method(name = "getFileMetadata")]
    async fn get_file_metadata(
        &self,
        forest_key: Option<H256>,
        file_key: H256,
    ) -> RpcResult<Option<FileMetadata>>;

    // Note: this RPC method returns a Vec<u8> because the `ForestProof` struct is not serializable.
    // so we SCALE-encode it. The user of this RPC will have to decode it.
    #[method(name = "generateForestProof")]
    async fn generate_forest_proof(
        &self,
        forest_key: Option<H256>,
        challenged_file_keys: Vec<H256>,
    ) -> RpcResult<Vec<u8>>;

    // Note: this RPC method returns a Vec<u8> because the `StorageProof` struct is not serializable.
    // so we SCALE-encode it. The user of this RPC will have to decode it.
    // Note: This RPC method is only meant for nodes running a BSP.
    #[method(name = "generateProof")]
    async fn generate_proof(
        &self,
        provider_id: H256,
        seed: H256,
        checkpoint_challenges: Option<Vec<CheckpointChallenge>>,
    ) -> RpcResult<Vec<u8>>;

    #[method(name = "insertBcsvKeys")]
    async fn insert_bcsv_keys(&self, seed: Option<String>) -> RpcResult<String>;

    #[method(name = "removeBcsvKeys")]
    async fn remove_bcsv_keys(&self, keystore_path: String) -> RpcResult<()>;
}

/// Stores the required objects to be used in our RPC method.
pub struct StorageHubClientRpc<FL, FSH, C, Block> {
    client: Arc<C>,
    file_storage: Arc<RwLock<FL>>,
    forest_storage_handler: FSH,
    keystore: KeystorePtr,
    _block_marker: std::marker::PhantomData<Block>,
}

impl<FL, FSH, C, Block> StorageHubClientRpc<FL, FSH, C, Block>
where
    FL: FileStorage<StorageProofsMerkleTrieLayout> + Send + Sync,
    FSH: ForestStorageHandler + Send + Sync,
{
    pub fn new(
        client: Arc<C>,
        storage_hub_client_rpc_config: StorageHubClientRpcConfig<FL, FSH>,
    ) -> Self {
        Self {
            client,
            file_storage: storage_hub_client_rpc_config.file_storage,
            forest_storage_handler: storage_hub_client_rpc_config.forest_storage_handler,
            keystore: storage_hub_client_rpc_config.keystore,
            _block_marker: Default::default(),
        }
    }
}

/// Interface generated by the `rpc` macro from our `StorageHubClientApi` trait.
// TODO: Currently the UserSendsFile task will react to all runtime events triggered by
// file uploads, even if the file is not in its storage. So we need a way to inform the task
// to only react to its file.
#[async_trait]
impl<FL, FSH, C, Block> StorageHubClientApiServer for StorageHubClientRpc<FL, FSH, C, Block>
where
    Block: BlockT,
    C: ProvideRuntimeApi<Block> + HeaderBackend<Block> + Send + Sync + 'static,
    C::Api: ProofsDealerRuntimeApi<
        Block,
<<<<<<< HEAD
        ChallengeableProviderId,
=======
        ProofsDealerProviderId,
>>>>>>> e722b3c6
        BlockNumber,
        ForestLeaf,
        RandomnessOutput,
        TrieRemoveMutation,
    >,
    FL: FileStorage<StorageProofsMerkleTrieLayout> + Send + Sync,
    FSH: ForestStorageHandler + Send + Sync + 'static,
{
    async fn load_file_in_storage(
        &self,
        file_path: String,
        location: String,
        owner: AccountId32,
        bucket_id: H256,
    ) -> RpcResult<FileMetadata> {
        // Open file in the local file system.
        let mut file = File::open(PathBuf::from(file_path.clone())).map_err(into_rpc_error)?;

        // Instantiate an "empty" [`FileDataTrie`] so we can write the file chunks into it.
        let mut file_data_trie = self.file_storage.write().await.new_file_data_trie();
        // A chunk id is simply an integer index.
        let mut chunk_id: u64 = 0;

        // Read file in chunks of [`FILE_CHUNK_SIZE`] into buffer then push buffer into a vector.
        // Loops until EOF or until some error that is NOT `ErrorKind::Interrupted` is found.
        // If `ErrorKind::Interrupted` is found, the operation is simply retried, as per
        // https://doc.rust-lang.org/std/io/trait.Read.html#errors-1
        loop {
            let mut chunk = Vec::with_capacity(FILE_CHUNK_SIZE as usize);
            let read_result = <File as Read>::by_ref(&mut file)
                .take(FILE_CHUNK_SIZE)
                .read_to_end(&mut chunk);
            match read_result {
                // Reached EOF, break loop.
                Ok(0) => {
                    debug!(target: LOG_TARGET, "Finished reading file");
                    break;
                }
                // Haven't reached EOF yet, continue loop.
                Ok(bytes_read) => {
                    debug!(target: LOG_TARGET, "Read {} bytes from file", bytes_read);

                    // Build the actual [`FileDataTrie`] by inserting each chunk into it.
                    file_data_trie
                        .write_chunk(&ChunkId::new(chunk_id), &chunk)
                        .map_err(into_rpc_error)?;
                    chunk_id += 1;
                }
                Err(e) => {
                    error!(target: LOG_TARGET, "Error when trying to read file: {:?}", e);
                    return Err(into_rpc_error(e));
                }
            }
        }

        // Generate the necessary metadata so we can insert file into the File Storage.
        let root = file_data_trie.get_root();
        let fs_metadata = file.metadata().map_err(into_rpc_error)?;

        if fs_metadata.len() == 0 {
            return Err(into_rpc_error(FileStorageError::FileIsEmpty));
        }

        // Build StorageHub's [`FileMetadata`]
        let file_metadata = FileMetadata {
            owner: <AccountId32 as AsRef<[u8]>>::as_ref(&owner).to_vec(),
            bucket_id: bucket_id.as_ref().to_vec(),
            file_size: fs_metadata.len(),
            fingerprint: root.as_ref().into(),
            location: location.clone().into(),
        };
        let file_key = file_metadata.file_key::<HashT<StorageProofsMerkleTrieLayout>>();

        // Acquire FileStorage write lock.
        let mut file_storage_write_lock = self.file_storage.write().await;

        // Finally store file in File Storage.
        file_storage_write_lock
            .insert_file_with_data(file_key, file_metadata.clone(), file_data_trie)
            .map_err(into_rpc_error)?;

        Ok(file_metadata)
    }

    async fn save_file_to_disk(
        &self,
        file_key: H256,
        file_path: String,
    ) -> RpcResult<SaveFileToDisk> {
        // Acquire FileStorage read lock.
        let read_file_storage = self.file_storage.read().await;

        // Retrieve file metadata from File Storage.
        let file_metadata = match read_file_storage
            .get_metadata(&file_key)
            .map_err(into_rpc_error)?
        {
            None => return Ok(SaveFileToDisk::FileNotFound),
            Some(metadata) => metadata,
        };

        // Check if file is incomplete.
        let stored_chunks = read_file_storage
            .stored_chunks_count(&file_key)
            .map_err(into_rpc_error)?;
        let total_chunks = file_metadata.chunks_count();

        if stored_chunks < total_chunks {
            return Ok(SaveFileToDisk::IncompleteFile(IncompleteFileStatus {
                file_metadata,
                stored_chunks,
                total_chunks,
            }));
        }

        let file_path = PathBuf::from(file_path.clone());

        // Create parent directories if they don't exist.
        create_dir_all(&file_path.parent().unwrap())
            .await
            .map_err(into_rpc_error)?;

        // Open file in the local file system.
        let mut file = File::create(PathBuf::from(file_path.clone())).map_err(into_rpc_error)?;

        // Write file data to disk.
        for chunk_id in 0..total_chunks {
            let chunk_id = ChunkId::new(chunk_id);
            let chunk = read_file_storage
                .get_chunk(&file_key, &chunk_id)
                .map_err(into_rpc_error)?;
            file.write_all(&chunk).map_err(into_rpc_error)?;
        }

        Ok(SaveFileToDisk::Success(file_metadata))
    }

    async fn get_forest_root(&self, forest_key: Option<H256>) -> RpcResult<Option<H256>> {
        let forest_key = match forest_key {
            Some(forest_key) => forest_key.as_ref().to_vec().into(),
            None => CURRENT_FOREST_KEY.to_vec().into(),
        };

        // return None if not found
        let fs = match self.forest_storage_handler.get(&forest_key).await {
            Some(fs) => fs,
            None => return Ok(None),
        };

        let read_fs = fs.read().await;

        Ok(Some(read_fs.root()))
    }

    async fn is_file_in_forest(&self, forest_key: Option<H256>, file_key: H256) -> RpcResult<bool> {
        let forest_key = match forest_key {
            Some(forest_key) => forest_key.as_ref().to_vec().into(),
            None => CURRENT_FOREST_KEY.to_vec().into(),
        };

        let fs = self
            .forest_storage_handler
            .get(&forest_key)
            .await
            .ok_or_else(|| {
                into_rpc_error(format!("Forest storage not found for key {:?}", forest_key))
            })?;

        let read_fs = fs.read().await;
        Ok(read_fs
            .contains_file_key(&file_key)
            .map_err(into_rpc_error)?)
    }

    async fn is_file_in_file_storage(
        &self,
        file_key: H256,
    ) -> RpcResult<GetFileFromFileStorageResult> {
        // Acquire FileStorage read lock.
        let read_file_storage = self.file_storage.read().await;

        // See if the file metadata is in the File Storage.
        match read_file_storage
            .get_metadata(&file_key)
            .map_err(into_rpc_error)?
        {
            None => Ok(GetFileFromFileStorageResult::FileNotFound),
            Some(file_metadata) => {
                let stored_chunks = read_file_storage
                    .stored_chunks_count(&file_key)
                    .map_err(into_rpc_error)?;
                let total_chunks = file_metadata.chunks_count();
                if stored_chunks < total_chunks {
                    Ok(GetFileFromFileStorageResult::IncompleteFile(
                        IncompleteFileStatus {
                            file_metadata,
                            stored_chunks,
                            total_chunks,
                        },
                    ))
                } else if stored_chunks > total_chunks {
                    Ok(GetFileFromFileStorageResult::FileFoundWithInconsistency(
                        file_metadata,
                    ))
                } else {
                    Ok(GetFileFromFileStorageResult::FileFound(file_metadata))
                }
            }
        }
    }

    // Note: this method could use either the file storage or the forest storage, but it's using the forest storage.
    // WARNING: Right now, forests don't have the file metadata saved to them, so don't expect to get the file
    // metadata from this method until that's fixed.
    async fn get_file_metadata(
        &self,
        forest_key: Option<H256>,
        file_key: H256,
    ) -> RpcResult<Option<FileMetadata>> {
        let forest_key = match forest_key {
            Some(forest_key) => forest_key.as_ref().to_vec().into(),
            None => CURRENT_FOREST_KEY.to_vec().into(),
        };

        let fs = self
            .forest_storage_handler
            .get(&forest_key)
            .await
            .ok_or_else(|| {
                into_rpc_error(format!("Forest storage not found for key {:?}", forest_key))
            })?;

        let read_fs = fs.read().await;
        Ok(read_fs
            .get_file_metadata(&file_key)
            .map_err(into_rpc_error)?)
    }

    async fn generate_forest_proof(
        &self,
        forest_key: Option<H256>,
        challenged_file_keys: Vec<H256>,
    ) -> RpcResult<Vec<u8>> {
        let forest_key = match forest_key {
            Some(forest_key) => forest_key.as_ref().to_vec().into(),
            None => CURRENT_FOREST_KEY.to_vec().into(),
        };

        let fs = self
            .forest_storage_handler
            .get(&forest_key)
            .await
            .ok_or_else(|| {
                into_rpc_error(format!("Forest storage not found for key {:?}", forest_key))
            })?;

        let read_fs = fs.read().await;
        let forest_proof = read_fs
            .generate_proof(challenged_file_keys)
            .map_err(into_rpc_error)?;

        Ok(forest_proof.encode())
    }

    async fn generate_proof(
        &self,
        provider_id: H256,
        seed: H256,
        checkpoint_challenges: Option<Vec<CheckpointChallenge>>,
    ) -> RpcResult<Vec<u8>> {
        // TODO: Get provider ID itself.
        debug!(target: LOG_TARGET, "Checkpoint challenges: {:?}", checkpoint_challenges);

        // Getting Runtime APIs
        let api = self.client.runtime_api();
        let at_hash = self.client.info().best_hash;

        // Generate challenges from seed.
        let random_challenges = api
            .get_forest_challenges_from_seed(at_hash, &seed, &provider_id)
            .unwrap();

        // Merge custom challenges with random challenges.
        let challenges = if let Some(custom_challenges) = checkpoint_challenges.as_ref() {
            let mut challenged_keys = custom_challenges
                .iter()
                .map(|custom_challenge| custom_challenge.file_key)
                .collect::<Vec<_>>();

            challenged_keys.extend(random_challenges.into_iter());

            challenged_keys
        } else {
            random_challenges
        };

        // Generate the Forest proof in a closure to drop the read lock on the Forest Storage.
        let proven_file_keys = {
            // The Forest Key is an empty vector since this is a BSP, therefore it doesn't
            // have multiple Forest keys.
            let fs = self
                .forest_storage_handler
                .get(&Vec::new().into())
                .await
                .ok_or_else(|| {
                    into_rpc_error(
                        "Forest storage not found for empty key. Make sure you're running a BSP."
                            .to_string(),
                    )
                })?;

            let p = fs
                .read()
                .await
                .generate_proof(challenges)
                .map_err(into_rpc_error)?;

            p
        };

        // Get the keys that were proven.
        let mut proven_keys = Vec::new();
        for key in proven_file_keys.proven {
            match key {
                Proven::ExactKey(leaf) => proven_keys.push(leaf.key),
                Proven::NeighbourKeys((left, right)) => match (left, right) {
                    (Some(left), Some(right)) => {
                        proven_keys.push(left.key);
                        proven_keys.push(right.key);
                    }
                    (Some(left), None) => proven_keys.push(left.key),
                    (None, Some(right)) => proven_keys.push(right.key),
                    (None, None) => {
                        return Err(into_rpc_error("Both left and right leaves in forest proof are None. This should not be possible."));
                    }
                },
                Proven::Empty => {
                    return Err(into_rpc_error("Forest proof generated with empty forest. This should not be possible, as this provider shouldn't have been challenged with an empty forest."));
                }
            }
        }

        // Construct key challenges and generate key proofs for them.
        let mut key_proofs = KeyProofs::new();
        for file_key in &proven_keys {
            // If the file key is a checkpoint challenge for a file deletion, we should NOT generate a key proof for it.
            let should_generate_key_proof = if let Some(checkpoint_challenges) =
                checkpoint_challenges.as_ref()
            {
                if checkpoint_challenges.contains(&CheckpointChallenge {
                    file_key: *file_key,
                    should_remove_file: true,
                }) {
                    debug!(target: LOG_TARGET, "File key {} is a checkpoint challenge for a file deletion", file_key);
                    false
                } else {
                    debug!(target: LOG_TARGET, "File key {} is not a checkpoint challenge for a file deletion", file_key);
                    true
                }
            } else {
                debug!(target: LOG_TARGET, "No checkpoint challenges provided");
                false
            };

            if should_generate_key_proof {
                // Generate the key proof for each file key.
                let key_proof = generate_key_proof(
                    self.client.clone(),
                    self.file_storage.clone(),
                    *file_key,
                    seed,
                    provider_id,
                    None,
                )
                .await?;

                key_proofs.insert(*file_key, key_proof);
            };
        }

        // Construct full proof.
        let proof = StorageProof {
            forest_proof: proven_file_keys.proof,
            key_proofs,
        };

        Ok(proof.encode())
    }

    // If a seed is provided, we manually generate and persist it into the file system.
    // In the case a seed is not provided, we delegate generation and insertion to `sr25519_generate_new`, which
    // internally uses the block number as a seed.
    // See https://paritytech.github.io/polkadot-sdk/master/sc_keystore/struct.LocalKeystore.html#method.sr25519_generate_new
    async fn insert_bcsv_keys(&self, seed: Option<String>) -> RpcResult<String> {
        let seed = seed.as_deref();

        let new_pub_key = match seed {
            None => self
                .keystore
                .sr25519_generate_new(BCSV_KEY_TYPE, seed)
                .map_err(into_rpc_error)?,
            Some(seed) => {
                let new_pair = Sr25519Pair::from_string(seed, None).map_err(into_rpc_error)?;
                let new_pub_key = new_pair.public();
                self.keystore
                    .insert(BCSV_KEY_TYPE, seed, &new_pub_key)
                    .map_err(into_rpc_error)?;

                new_pub_key
            }
        };

        Ok(new_pub_key.to_string())
    }

    // Deletes all files with keys of type BCSV from the Keystore.
    async fn remove_bcsv_keys(&self, keystore_path: String) -> RpcResult<()> {
        let pub_keys = self.keystore.keys(BCSV_KEY_TYPE).map_err(into_rpc_error)?;
        let key_path = PathBuf::from(keystore_path);

        for pub_key in pub_keys {
            let mut key = key_path.clone();
            let key_name = key_file_name(&pub_key, BCSV_KEY_TYPE);
            key.push(key_name);

            // In case a key is not found we just ignore it
            // because there may be keys in memory that are not in the file system.
            let _ = fs::remove_file(key).await.map_err(|e| {
                error!(target: LOG_TARGET, "Failed to remove key: {:?}", e);
            });
        }

        Ok(())
    }
}

/// Get the file name for the given public key and key type.
fn key_file_name(public: &[u8], key_type: KeyTypeId) -> PathBuf {
    let mut buf = PathBuf::new();
    let key_type = array_bytes::bytes2hex("", &key_type.0);
    let key = array_bytes::bytes2hex("", public);
    buf.push(key_type + key.as_str());
    buf
}

/// Converts into the expected kind of error for `jsonrpsee`'s `RpcResult<_>`.
fn into_rpc_error(e: impl Debug) -> JsonRpseeError {
    JsonRpseeError::owned(
        INTERNAL_ERROR_CODE,
        INTERNAL_ERROR_MSG,
        Some(format!("{:?}", e)),
    )
}

async fn generate_key_proof<FL, C, Block>(
    client: Arc<C>,
    file_storage: Arc<RwLock<FL>>,
    file_key: H256,
    seed: RandomnessOutput,
<<<<<<< HEAD
    provider_id: ChallengeableProviderId,
=======
    provider_id: ProofsDealerProviderId,
>>>>>>> e722b3c6
    at: Option<Block::Hash>,
) -> RpcResult<KeyProof>
where
    Block: BlockT,
    C: ProvideRuntimeApi<Block> + HeaderBackend<Block> + Send + Sync + 'static,
    C::Api: ProofsDealerRuntimeApi<
        Block,
<<<<<<< HEAD
        ChallengeableProviderId,
=======
        ProofsDealerProviderId,
>>>>>>> e722b3c6
        BlockNumber,
        ForestLeaf,
        RandomnessOutput,
        TrieRemoveMutation,
    >,
    FL: FileStorage<StorageProofsMerkleTrieLayout> + Send + Sync + 'static,
{
    // Getting Runtime APIs
    let api = client.runtime_api();
    let at_hash = at.unwrap_or_else(|| client.info().best_hash);

    // Get the metadata for the file.
    let read_file_storage = file_storage.read().await;
    let metadata = read_file_storage
        .get_metadata(&file_key)
        .map_err(|e| into_rpc_error(format!("Error retrieving file metadata: {:?}", e)))?
        .ok_or_else(|| into_rpc_error(format!("File metadata not found for key {:?}", file_key)))?;
    // Release the file storage read lock as soon as possible.
    drop(read_file_storage);

    // Calculate the number of challenges for this file.
    let challenge_count = metadata.chunks_to_check();

    // Generate the challenges for this file.
    let file_key_challenges = api
        .get_challenges_from_seed(at_hash, &seed, &provider_id, challenge_count)
        .map_err(|e| into_rpc_error(format!("Failed to generate challenges from seed: {:?}", e)))?;

    // Convert the challenges to chunk IDs.
    let chunks_count = metadata.chunks_count();
    let chunks_to_prove = file_key_challenges
        .iter()
        .map(|challenge| ChunkId::from_challenge(challenge.as_ref(), chunks_count))
        .collect::<Vec<_>>();

    // Construct file key proofs for the challenges.
    let read_file_storage = file_storage.read().await;
    let file_key_proof = read_file_storage
        .generate_proof(&file_key, &chunks_to_prove)
        .map_err(|e| {
            into_rpc_error(format!(
                "File is not in storage, or proof does not exist: {:?}",
                e
            ))
        })?;
    // Release the file storage read lock as soon as possible.
    drop(read_file_storage);

    // Return the key proof.
    Ok(KeyProof {
        proof: file_key_proof,
        challenge_count,
    })
}<|MERGE_RESOLUTION|>--- conflicted
+++ resolved
@@ -14,15 +14,9 @@
 use shc_common::{
     consts::CURRENT_FOREST_KEY,
     types::{
-<<<<<<< HEAD
-        BlockNumber, ChallengeableProviderId, ChunkId, FileMetadata, ForestLeaf, HashT, KeyProof,
-        KeyProofs, Proven, RandomnessOutput, StorageProof, StorageProofsMerkleTrieLayout,
-        TrieRemoveMutation, BCSV_KEY_TYPE, FILE_CHUNK_SIZE,
-=======
         BlockNumber, ChunkId, FileMetadata, ForestLeaf, HashT, KeyProof, KeyProofs,
         ProofsDealerProviderId, Proven, RandomnessOutput, StorageProof,
         StorageProofsMerkleTrieLayout, TrieRemoveMutation, BCSV_KEY_TYPE, FILE_CHUNK_SIZE,
->>>>>>> e722b3c6
     },
 };
 use shc_file_manager::traits::{FileDataTrie, FileStorage, FileStorageError};
@@ -206,11 +200,7 @@
     C: ProvideRuntimeApi<Block> + HeaderBackend<Block> + Send + Sync + 'static,
     C::Api: ProofsDealerRuntimeApi<
         Block,
-<<<<<<< HEAD
-        ChallengeableProviderId,
-=======
         ProofsDealerProviderId,
->>>>>>> e722b3c6
         BlockNumber,
         ForestLeaf,
         RandomnessOutput,
@@ -670,11 +660,7 @@
     file_storage: Arc<RwLock<FL>>,
     file_key: H256,
     seed: RandomnessOutput,
-<<<<<<< HEAD
-    provider_id: ChallengeableProviderId,
-=======
     provider_id: ProofsDealerProviderId,
->>>>>>> e722b3c6
     at: Option<Block::Hash>,
 ) -> RpcResult<KeyProof>
 where
@@ -682,11 +668,7 @@
     C: ProvideRuntimeApi<Block> + HeaderBackend<Block> + Send + Sync + 'static,
     C::Api: ProofsDealerRuntimeApi<
         Block,
-<<<<<<< HEAD
-        ChallengeableProviderId,
-=======
         ProofsDealerProviderId,
->>>>>>> e722b3c6
         BlockNumber,
         ForestLeaf,
         RandomnessOutput,
