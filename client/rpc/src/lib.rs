--- conflicted
+++ resolved
@@ -326,19 +326,17 @@
         exclude_type: String,
     ) -> RpcResult<()>;
 
-<<<<<<< HEAD
+    /// Send a RemoteUploadDataRequest via the node's FileTransferService
+    #[method(name = "receiveBackendFileChunks", with_extensions)]
+    async fn receive_backend_file_chunks(
+        &self,
+        file_key: shp_types::Hash,
+        file_key_proof: Vec<u8>,
+    ) -> RpcResult<Vec<u8>>;
+
     /// Get the current price per giga unit per tick from the payment streams pallet.
     #[method(name = "getCurrentPricePerGigaUnitPerTick")]
     fn get_current_price_per_giga_unit_per_tick(&self) -> RpcResult<u128>;
-=======
-    /// Send a RemoteUploadDataRequest via the node's FileTransferService
-    #[method(name = "receiveBackendFileChunks", with_extensions)]
-    async fn receive_backend_file_chunks(
-        &self,
-        file_key: shp_types::Hash,
-        file_key_proof: Vec<u8>,
-    ) -> RpcResult<Vec<u8>>;
->>>>>>> 852d3423
 }
 
 /// Stores the required objects to be used in our RPC method.
@@ -1126,7 +1124,31 @@
         Ok(())
     }
 
-<<<<<<< HEAD
+    async fn receive_backend_file_chunks(
+        &self,
+        ext: &Extensions,
+        file_key: shp_types::Hash,
+        file_key_proof: Vec<u8>,
+    ) -> RpcResult<Vec<u8>> {
+        // Check if the execution is safe.
+        check_if_safe(ext)?;
+
+        // Parse inputs
+        let file_key: FileKey = file_key.into();
+        let proof: FileKeyProof = codec::Decode::decode(&mut &file_key_proof[..])
+            .map_err(|e| into_rpc_error(format!("Failed to decode FileKeyProof: {:?}", e)))?;
+
+        // Forward via FileTransferService's local `ReceiveBackendFileChunksRequest` command
+        let (raw, _proto) = self
+            .file_transfer
+            .receive_backend_file_chunks_request(file_key, proof)
+            .await
+            .map_err(into_rpc_error)?;
+
+        // Return the raw response
+        Ok(raw)
+    }
+
     fn get_current_price_per_giga_unit_per_tick(&self) -> RpcResult<u128> {
         let api = self.client.runtime_api();
         let at_hash = self.client.info().best_hash;
@@ -1148,31 +1170,6 @@
         // We use saturated_into to safely convert
         use sp_runtime::SaturatedConversion;
         Ok(balance.saturated_into())
-=======
-    async fn receive_backend_file_chunks(
-        &self,
-        ext: &Extensions,
-        file_key: shp_types::Hash,
-        file_key_proof: Vec<u8>,
-    ) -> RpcResult<Vec<u8>> {
-        // Check if the execution is safe.
-        check_if_safe(ext)?;
-
-        // Parse inputs
-        let file_key: FileKey = file_key.into();
-        let proof: FileKeyProof = codec::Decode::decode(&mut &file_key_proof[..])
-            .map_err(|e| into_rpc_error(format!("Failed to decode FileKeyProof: {:?}", e)))?;
-
-        // Forward via FileTransferService's local `ReceiveBackendFileChunksRequest` command
-        let (raw, _proto) = self
-            .file_transfer
-            .receive_backend_file_chunks_request(file_key, proof)
-            .await
-            .map_err(into_rpc_error)?;
-
-        // Return the raw response
-        Ok(raw)
->>>>>>> 852d3423
     }
 }
 
