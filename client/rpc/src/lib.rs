--- conflicted
+++ resolved
@@ -18,11 +18,8 @@
 
 use shc_file_manager::traits::FileDataTrie;
 use shc_file_manager::traits::FileStorage;
-<<<<<<< HEAD
 use shc_file_manager::traits::FileStorageError;
-=======
 use shc_forest_manager::traits::ForestStorage;
->>>>>>> e9abeefc
 
 use log::debug;
 use log::error;
@@ -98,17 +95,15 @@
         bucket_id: H256,
     ) -> RpcResult<FileMetadata>;
 
-<<<<<<< HEAD
     #[method(name = "saveFileToDisk")]
     async fn save_file_to_disk(
         &self,
         file_key: H256,
         file_path: String,
     ) -> RpcResult<SaveFileToDisk>;
-=======
+
     #[method(name = "getForestRoot")]
     async fn get_forest_root(&self) -> RpcResult<H256>;
->>>>>>> e9abeefc
 }
 
 /// Stores the required objects to be used in our RPC method.
@@ -141,12 +136,9 @@
 impl<T, FL, FS> StorageHubClientApiServer for StorageHubClientRpc<T, FL, FS>
 where
     T: Send + Sync + TrieLayout + 'static,
-<<<<<<< HEAD
     HasherOutT<T>: TryFrom<[u8; 32]>,
-=======
     FL: Send + Sync + FileStorage<T>,
     FS: Send + Sync + ForestStorage<T>,
->>>>>>> e9abeefc
 {
     async fn load_file_in_storage(
         &self,
@@ -220,7 +212,6 @@
         Ok(file_metadata)
     }
 
-<<<<<<< HEAD
     async fn save_file_to_disk(
         &self,
         file_key: H256,
@@ -266,13 +257,13 @@
         }
 
         Ok(SaveFileToDisk::Success(file_metadata))
-=======
+    }
+
     async fn get_forest_root(&self) -> RpcResult<H256> {
         let forest_storage_read_lock = self.forest_storage.read().await;
         let root = forest_storage_read_lock.root();
         let root = H256::from_slice(root.as_ref());
         Ok(root)
->>>>>>> e9abeefc
     }
 }
 
