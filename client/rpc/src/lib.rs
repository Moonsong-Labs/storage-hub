--- conflicted
+++ resolved
@@ -181,11 +181,7 @@
         file_key: H256,
     ) -> RpcResult<Vec<u8>>;
 
-<<<<<<< HEAD
-    #[method(name = "insertBcsvKeys")]
-=======
     #[method(name = "insertBcsvKeys", with_extensions)]
->>>>>>> 9c96a05f
     async fn insert_bcsv_keys(&self, seed: Option<String>) -> RpcResult<String>;
 
     #[method(name = "removeBcsvKeys", with_extensions)]
