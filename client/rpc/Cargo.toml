--- conflicted
+++ resolved
@@ -10,29 +10,25 @@
 
 [dependencies]
 array-bytes = { workspace = true }
-<<<<<<< HEAD
 hex = { workspace = true }
-=======
 async-trait = "0.1"
 bytes = "1.5"
 futures = "0.3"
 futures-util = "0.3"
->>>>>>> a851ae49
 jsonrpsee = { features = [
 	"client-core",
 	"macros",
 	"server-core",
 ], workspace = true }
 log = { workspace = true }
-<<<<<<< HEAD
-serde = { workspace = true }
-=======
 mime_guess = "2.0"
-reqwest = { version = "0.12", features = ["stream", "rustls-tls"], default-features = false }
+reqwest = { version = "0.12", features = [
+	"stream",
+	"rustls-tls",
+], default-features = false }
 serde = { workspace = true }
 suppaftp = { version = "6.0", features = ["async", "rustls"] }
 thiserror = "1.0"
->>>>>>> a851ae49
 tokio = { workspace = true }
 tokio-util = { version = "0.7", features = ["io"] }
 url = "2.5"
