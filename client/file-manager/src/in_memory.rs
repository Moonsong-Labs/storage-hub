use std::collections::HashMap;

use shc_common::types::{Chunk, ChunkId, FileProof, HasherOutT, Leaf, Metadata};
use sp_core::H256;

use sp_trie::{recorder::Recorder, MemoryDB, Trie, TrieDBBuilder, TrieLayout, TrieMut};
use trie_db::TrieDBMutBuilder;

use crate::traits::{
    FileStorage, FileStorageError, FileStorageWriteError, FileStorageWriteOutcome,
};

pub struct FileData<T: TrieLayout + 'static> {
    root: HasherOutT<T>,
    memdb: MemoryDB<T::Hash>,
}

impl<T: TrieLayout + 'static> FileData<T> {
    fn new() -> Self {
        Self {
            root: Default::default(),
            memdb: MemoryDB::default(),
        }
    }

    pub fn get_root(&self) -> H256 {
        H256::from_slice(
            self.root
                .as_ref()
                .try_into()
                .expect("trie hash should be 32 bytes"),
        )
    }

    pub fn stored_chunks_count(&self) -> u64 {
        let trie = TrieDBBuilder::<T>::new(&self.memdb, &self.root).build();
        let stored_chunks = trie.key_iter().iter().count() as u64;
        stored_chunks
    }
}

pub struct InMemoryFileStorage<T: TrieLayout + 'static> {
    pub metadata: HashMap<HasherOutT<T>, Metadata>,
    pub file_data: HashMap<HasherOutT<T>, FileData<T>>,
}

impl<T: TrieLayout> InMemoryFileStorage<T> {
    pub fn new() -> Self {
        Self {
            metadata: HashMap::new(),
            file_data: HashMap::new(),
        }
    }
}

impl<T: TrieLayout + 'static> FileStorage<T> for InMemoryFileStorage<T> {
    fn generate_proof(
        &self,
        file_key: &HasherOutT<T>,
        chunk_id: &ChunkId,
    ) -> Result<FileProof, FileStorageError> {
        let metadata = self
            .metadata
            .get(file_key)
            .ok_or(FileStorageError::FileDoesNotExist)?;

        let file_data = self.file_data.get(file_key).expect(
            format!(
                "Invariant broken! Metadata for file key {:?} found but no associated trie",
                file_key
            )
            .as_str(),
        );

        if metadata.chunk_count() != file_data.stored_chunks_count() {
            return Err(FileStorageError::IncompleteFile);
        }

        if metadata.fingerprint != file_data.root.as_ref().into() {
            return Err(FileStorageError::FingerprintAndStoredFileMismatch);
        }

        let recorder: Recorder<T::Hash> = Recorder::default();

        // A `TrieRecorder` is needed to create a proof of the "visited" leafs, by the end of this process.
        let mut trie_recorder = recorder.as_trie_recorder(file_data.root);

        let trie = TrieDBBuilder::<T>::new(&file_data.memdb, &file_data.root)
            .with_recorder(&mut trie_recorder)
            .build();

        let chunk: Option<Vec<u8>> = trie
            .get(&chunk_id.to_be_bytes())
            .map_err(|_| FileStorageError::FailedToGetFileChunk)?;

        let chunk = chunk.ok_or(FileStorageError::FileChunkDoesNotExist)?;

        // Drop the `trie_recorder` to release the `recorder`
        drop(trie_recorder);

        // Generate proof
        let proof = recorder
            .drain_storage_proof()
            .to_compact_proof::<T::Hash>(file_data.root)
            .map_err(|_| FileStorageError::FailedToGenerateCompactProof)?;

        Ok(FileProof {
            proven: Leaf {
                key: (*chunk_id),
                data: chunk,
            },
            proof: proof.into(),
            root: file_data.get_root(),
        })
    }

    fn delete_file(&mut self, file_key: &HasherOutT<T>) {
        self.metadata.remove(file_key);
        self.file_data.remove(file_key);
    }

    fn get_metadata(&self, file_key: &HasherOutT<T>) -> Result<Metadata, FileStorageError> {
        self.metadata
            .get(file_key)
            .cloned()
            .ok_or(FileStorageError::FileDoesNotExist)
    }

    fn set_metadata(&mut self, file_key: HasherOutT<T>, metadata: Metadata) {
        self.metadata.insert(file_key, metadata);
        self.file_data.insert(file_key, FileData::new());
    }

    fn get_chunk(
        &self,
        file_key: &HasherOutT<T>,
        chunk_id: &ChunkId,
    ) -> Result<Chunk, FileStorageError> {
        let file_data = self.file_data.get(file_key);
        let file_data = file_data.ok_or(FileStorageError::FileDoesNotExist)?;

        let trie = TrieDBBuilder::<T>::new(&file_data.memdb, &file_data.root).build();

        trie.get(&chunk_id.to_be_bytes())
            .map_err(|_| FileStorageError::FailedToGetFileChunk)?
            .ok_or(FileStorageError::FileChunkDoesNotExist)
    }

    fn write_chunk(
        &mut self,
        file_key: &HasherOutT<T>,
        chunk_id: &ChunkId,
        data: &Chunk,
    ) -> Result<FileStorageWriteOutcome, FileStorageWriteError> {
        let file_data = self
            .file_data
            .get_mut(file_key)
            .ok_or(FileStorageWriteError::FileDoesNotExist)?;

        let mut trie =
            TrieDBMutBuilder::<T>::new(&mut file_data.memdb, &mut file_data.root).build();

        // Check that we don't have a chunk already stored.
        if trie
            .contains(&chunk_id.to_be_bytes())
            .map_err(|_| FileStorageWriteError::FailedToGetFileChunk)?
        {
            return Err(FileStorageWriteError::FileChunkAlreadyExists);
        }

        // Insert the chunk into the file trie.
        trie.insert(&chunk_id.to_be_bytes(), &data)
            .map_err(|_| FileStorageWriteError::FailedToInsertFileChunk)?;

        drop(trie);

        let metadata = self.metadata.get(file_key).expect(
            format!(
            "Invariant broken! Metadata for file key {:?} not found but associated trie is present",
            file_key
        )
            .as_str(),
        );

        // Check if we have all the chunks for the file.
        if metadata.chunk_count() != file_data.stored_chunks_count() {
            return Ok(FileStorageWriteOutcome::FileIncomplete);
        }

        // If we have all the chunks, check if the file metadata fingerprint and the file trie
        // root matches.
<<<<<<< HEAD
        if file_data.get_root() != metadata.fingerprint {
            return Err(FileStorageWriteError::FingerprintAndStoredFileMismatch);
=======
        if metadata.fingerprint != file_data.root.as_ref().into() {
            return Err(FileStorageError::FingerprintAndStoredFileMismatch);
>>>>>>> 5a1daded
        }

        Ok(FileStorageWriteOutcome::FileComplete)
    }
}<|MERGE_RESOLUTION|>--- conflicted
+++ resolved
@@ -189,13 +189,8 @@
 
         // If we have all the chunks, check if the file metadata fingerprint and the file trie
         // root matches.
-<<<<<<< HEAD
-        if file_data.get_root() != metadata.fingerprint {
+        if metadata.fingerprint != file_data.root.as_ref().into() {
             return Err(FileStorageWriteError::FingerprintAndStoredFileMismatch);
-=======
-        if metadata.fingerprint != file_data.root.as_ref().into() {
-            return Err(FileStorageError::FingerprintAndStoredFileMismatch);
->>>>>>> 5a1daded
         }
 
         Ok(FileStorageWriteOutcome::FileComplete)
