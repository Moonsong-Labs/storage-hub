use codec::{Decode, Encode};
use log::info;
use sp_trie::{recorder::Recorder, MemoryDB, Trie, TrieDBBuilder, TrieLayout, TrieMut};
use std::collections::{HashMap, HashSet};
use trie_db::TrieDBMutBuilder;

use shc_common::types::{
    Chunk, ChunkId, ChunkWithId, FileKeyProof, FileMetadata, FileProof, HashT, HasherOutT, H_LENGTH,
};

use crate::traits::{
    ExcludeType, FileDataTrie, FileStorage, FileStorageError, FileStorageWriteError,
    FileStorageWriteOutcome,
};

pub struct InMemoryFileDataTrie<T: TrieLayout + 'static> {
    root: HasherOutT<T>,
    memdb: MemoryDB<T::Hash>,
}

impl<T: TrieLayout + 'static> InMemoryFileDataTrie<T> {
    fn new() -> Self {
        let (memdb, root) = MemoryDB::<HashT<T>>::default_with_root();

        Self { root, memdb }
    }
}

impl<T: TrieLayout> FileDataTrie<T> for InMemoryFileDataTrie<T> {
    fn get_root(&self) -> &HasherOutT<T> {
        &self.root
    }

<<<<<<< HEAD
    fn stored_chunks_count(&self) -> Result<u64, FileStorageError> {
        let trie = TrieDBBuilder::<T>::new(&self.memdb, &self.root).build();
        let trie_iter = trie
            .iter()
            .map_err(|_| FileStorageError::FailedToConstructTrieIter)?;
        let stored_chunks = trie_iter.count() as u64;

        Ok(stored_chunks)
    }

    fn generate_proof(&self, chunk_ids: &HashSet<ChunkId>) -> Result<FileProof, FileStorageError> {
=======
    fn generate_proof(&self, chunk_ids: &Vec<ChunkId>) -> Result<FileProof, FileStorageError> {
>>>>>>> f040a704
        let recorder: Recorder<T::Hash> = Recorder::default();

        // A `TrieRecorder` is needed to create a proof of the "visited" leafs, by the end of this process.
        let mut trie_recorder = recorder.as_trie_recorder(self.root);

        let trie = TrieDBBuilder::<T>::new(&self.memdb, &self.root)
            .with_recorder(&mut trie_recorder)
            .build();

        // Read all the chunks to prove from the trie.
        let mut chunks = Vec::new();
        for chunk_id in chunk_ids {
            // Get the encoded chunk from the trie.
            let encoded_chunk: Vec<u8> = trie
                .get(&chunk_id.as_trie_key())
                .map_err(|_| FileStorageError::FailedToGetFileChunk)?
                .ok_or(FileStorageError::FileChunkDoesNotExist)?;

            // Decode it to its chunk ID and data.
            let decoded_chunk = ChunkWithId::decode(&mut encoded_chunk.as_slice())
                .map_err(|_| FileStorageError::FailedToParseChunkWithId)?;

            chunks.push((decoded_chunk.chunk_id, decoded_chunk.data));
        }

        // Drop the `trie_recorder` to release the `recorder`
        drop(trie_recorder);

        // Generate proof
        let proof = recorder
            .drain_storage_proof()
            .to_compact_proof::<T::Hash>(self.root)
            .map_err(|_| FileStorageError::FailedToGenerateCompactProof)?;

        Ok(FileProof {
            proof: proof.into(),
            fingerprint: self.get_root().as_ref().into(),
        })
    }

    fn get_chunk(&self, chunk_id: &ChunkId) -> Result<Chunk, FileStorageError> {
        let trie = TrieDBBuilder::<T>::new(&self.memdb, &self.root).build();

        // Get the encoded chunk from the trie.
        let encoded_chunk = trie
            .get(&chunk_id.as_trie_key())
            .map_err(|_| FileStorageError::FailedToGetFileChunk)?
            .ok_or(FileStorageError::FileChunkDoesNotExist)?;

        // Decode it to its chunk ID and data.
        let decoded_chunk = ChunkWithId::decode(&mut encoded_chunk.as_slice())
            .map_err(|_| FileStorageError::FailedToParseChunkWithId)?;

        // Return the chunk data.
        Ok(decoded_chunk.data)
    }

    fn write_chunk(
        &mut self,
        chunk_id: &ChunkId,
        data: &Chunk,
    ) -> Result<(), FileStorageWriteError> {
        let mut trie = if self.memdb.keys().is_empty() {
            // If the database is empty, create a new trie.
            TrieDBMutBuilder::<T>::new(&mut self.memdb, &mut self.root).build()
        } else {
            // If the database is not empty, build the trie from an existing root and memdb.
            TrieDBMutBuilder::<T>::from_existing(&mut self.memdb, &mut self.root).build()
        };

        // Check that we don't have a chunk already stored.
        if trie
            .contains(&chunk_id.as_trie_key())
            .map_err(|_| FileStorageWriteError::FailedToGetFileChunk)?
        {
            return Err(FileStorageWriteError::FileChunkAlreadyExists);
        }

        // Insert the encoded chunk with its ID into the file trie.
        let decoded_chunk = ChunkWithId {
            chunk_id: *chunk_id,
            data: data.clone(),
        };
        let encoded_chunk = decoded_chunk.encode();
        trie.insert(&chunk_id.as_trie_key(), &encoded_chunk)
            .map_err(|_| FileStorageWriteError::FailedToInsertFileChunk)?;

        // dropping the trie automatically commits changes to the underlying db
        drop(trie);

        Ok(())
    }

    fn delete(&mut self) -> Result<(), FileStorageWriteError> {
        let (memdb, root) = MemoryDB::<HashT<T>>::default_with_root();
        self.root = root;
        self.memdb = memdb;

        Ok(())
    }
}

pub struct InMemoryFileStorage<T: TrieLayout + 'static>
where
    HasherOutT<T>: TryFrom<[u8; H_LENGTH]>,
{
    pub metadata: HashMap<HasherOutT<T>, FileMetadata>,
    pub file_data: HashMap<HasherOutT<T>, InMemoryFileDataTrie<T>>,
    pub bucket_prefix_map: HashSet<[u8; 64]>,
    pub exclude_list: HashMap<ExcludeType, HashSet<HasherOutT<T>>>,
    pub chunk_counts: HashMap<HasherOutT<T>, u64>,
}

impl<T: TrieLayout> InMemoryFileStorage<T>
where
    HasherOutT<T>: TryFrom<[u8; H_LENGTH]>,
{
    pub fn new() -> Self {
        let mut exclude_list: HashMap<ExcludeType, HashSet<HasherOutT<T>>> = HashMap::new();

        // Initialize our exclude list for each type of value we want to exclude
        exclude_list.insert(ExcludeType::File, HashSet::new());
        exclude_list.insert(ExcludeType::User, HashSet::new());
        exclude_list.insert(ExcludeType::Bucket, HashSet::new());
        exclude_list.insert(ExcludeType::Fingerprint, HashSet::new());

        Self {
            metadata: HashMap::new(),
            file_data: HashMap::new(),
            bucket_prefix_map: HashSet::new(),
            exclude_list,
            chunk_counts: HashMap::new(),
        }
    }
}

impl<T: TrieLayout + 'static> FileStorage<T> for InMemoryFileStorage<T>
where
    HasherOutT<T>: TryFrom<[u8; H_LENGTH]>,
{
    type FileDataTrie = InMemoryFileDataTrie<T>;

    fn new_file_data_trie(&self) -> Self::FileDataTrie {
        InMemoryFileDataTrie::new()
    }

    fn generate_proof(
        &self,
        file_key: &HasherOutT<T>,
        chunk_ids: &HashSet<ChunkId>,
    ) -> Result<FileKeyProof, FileStorageError> {
        let metadata = self
            .metadata
            .get(file_key)
            .ok_or(FileStorageError::FileDoesNotExist)?;

        let file_data = self.file_data.get(file_key).expect(
            format!(
                "Invariant broken! Metadata for file key {:?} found but no associated trie",
                file_key
            )
            .as_str(),
        );

        let stored_chunks = self.stored_chunks_count(file_key)?;
        if metadata.chunks_count() != stored_chunks {
            return Err(FileStorageError::IncompleteFile);
        }

        if metadata.fingerprint
            != file_data
                .get_root()
                .as_ref()
                .try_into()
                .expect("Hasher output mismatch!")
        {
            return Err(FileStorageError::FingerprintAndStoredFileMismatch);
        }

        Ok(file_data
            .generate_proof(chunk_ids)?
            .to_file_key_proof(metadata.clone()))
    }

    fn stored_chunks_count(&self, key: &HasherOutT<T>) -> Result<u64, FileStorageError> {
        self.chunk_counts
            .get(key)
            .copied()
            .ok_or(FileStorageError::FileDoesNotExist)
    }

    fn delete_file(&mut self, key: &HasherOutT<T>) -> Result<(), FileStorageError> {
        self.metadata.remove(key);
        self.file_data.remove(key);
        self.chunk_counts.remove(key);

        Ok(())
    }

    fn get_metadata(
        &self,
        file_key: &HasherOutT<T>,
    ) -> Result<Option<FileMetadata>, FileStorageError> {
        Ok(self.metadata.get(file_key).cloned())
    }

    fn is_file_complete(&self, key: &HasherOutT<T>) -> Result<bool, FileStorageError> {
        let metadata = self
            .metadata
            .get(key)
            .ok_or(FileStorageError::FileDoesNotExist)?;

        let file_data = self.file_data.get(key).expect(
            format!(
                "Invariant broken! Metadata for file key {:?} found but no associated trie",
                key
            )
            .as_str(),
        );

        if metadata.fingerprint != file_data.get_root().as_ref().into() {
            return Ok(false);
        }

        Ok(metadata.chunks_count() == self.stored_chunks_count(key)?)
    }

    fn insert_file(
        &mut self,
        key: HasherOutT<T>,
        metadata: FileMetadata,
    ) -> Result<(), FileStorageError> {
        if self.metadata.contains_key(&key) {
            return Err(FileStorageError::FileAlreadyExists);
        }
        self.metadata.insert(key, metadata.clone());

        let empty_file_trie = self.new_file_data_trie();
        let previous = self.file_data.insert(key, empty_file_trie);
        if previous.is_some() {
            panic!("Key already associated with File Data, but not with File Metadata. Possible inconsistency between them.");
        }

        // Initialize chunk count to 0
        self.chunk_counts.insert(key, 0);

        let full_key = [metadata.bucket_id.as_slice(), key.as_ref()].concat();
        self.bucket_prefix_map.insert(full_key.try_into().unwrap());

        Ok(())
    }

    fn insert_file_with_data(
        &mut self,
        key: HasherOutT<T>,
        metadata: FileMetadata,
        file_data: Self::FileDataTrie,
    ) -> Result<(), FileStorageError> {
        if self.metadata.contains_key(&key) {
            return Err(FileStorageError::FileAlreadyExists);
        }
        self.metadata.insert(key, metadata.clone());

        // Count all chunks in the file trie
        let trie = TrieDBBuilder::<T>::new(&file_data.memdb, &file_data.get_root()).build();
        let chunk_count = trie
            .iter()
            .map_err(|_| FileStorageError::FailedToConstructTrieIter)?
            .count();

        self.chunk_counts.insert(key, chunk_count as u64);

        let previous = self.file_data.insert(key, file_data);
        if previous.is_some() {
            panic!("Key already associated with File Data, but not with File Metadata. Possible inconsistency between them.");
        }

        let full_key = [metadata.bucket_id.as_slice(), key.as_ref()].concat();
        self.bucket_prefix_map.insert(full_key.try_into().unwrap());

        Ok(())
    }

    fn get_chunk(
        &self,
        file_key: &HasherOutT<T>,
        chunk_id: &ChunkId,
    ) -> Result<Chunk, FileStorageError> {
        let file_data = self.file_data.get(file_key);
        let file_data = file_data.ok_or(FileStorageError::FileDoesNotExist)?;

        file_data.get_chunk(chunk_id)
    }

    fn write_chunk(
        &mut self,
        file_key: &HasherOutT<T>,
        chunk_id: &ChunkId,
        data: &Chunk,
    ) -> Result<FileStorageWriteOutcome, FileStorageWriteError> {
        let file_data = self
            .file_data
            .get_mut(file_key)
            .ok_or(FileStorageWriteError::FileDoesNotExist)?;

        file_data.write_chunk(chunk_id, data)?;

        let metadata = self.metadata.get(file_key).expect(
            format!("Key {:?} already associated with File Trie, but no File Metadata. Possible inconsistency between them.",
            file_key
        )
            .as_str(),
        );

        // Increment chunk count
        let current_count = self
            .chunk_counts
            .get(file_key)
            .ok_or(FileStorageWriteError::FailedToGetStoredChunksCount)?;
        let new_count = current_count
            .checked_add(1)
            .ok_or(FileStorageWriteError::ChunkCountOverflow)?;
        self.chunk_counts.insert(*file_key, new_count);

        // Check if we have all the chunks for the file using the count
        if metadata.chunks_count() != new_count {
            return Ok(FileStorageWriteOutcome::FileIncomplete);
        }

        // If we have all the chunks, check if the file metadata fingerprint and the file trie
        // root matches.
        if metadata.fingerprint != file_data.get_root().as_ref().into() {
            return Err(FileStorageWriteError::FingerprintAndStoredFileMismatch);
        }

        Ok(FileStorageWriteOutcome::FileComplete)
    }

    fn delete_files_with_prefix(&mut self, prefix: &[u8; 32]) -> Result<(), FileStorageError>
    where
        HasherOutT<T>: TryFrom<[u8; 32]>,
    {
        let keys_to_delete: Vec<HasherOutT<T>> = self
            .bucket_prefix_map
            .iter()
            .filter_map(|full_key| {
                if full_key.starts_with(prefix) {
                    let key: [u8; 32] = full_key[32..].try_into().unwrap();
                    Some(
                        key.try_into()
                            .map_err(|_| FileStorageError::FailedToParseKey)
                            .unwrap(),
                    )
                } else {
                    None
                }
            })
            .collect();

        for key in keys_to_delete {
            self.metadata.remove(&key);
            self.file_data.remove(&key);
            self.chunk_counts.remove(&key);
        }

        Ok(())
    }

    fn is_allowed(
        &self,
        key: &HasherOutT<T>,
        exclude_type: ExcludeType,
    ) -> Result<bool, FileStorageError> {
        let exclude_list = match self.exclude_list.get(&exclude_type) {
            Some(list) => list,
            None => return Ok(true),
        };

        if exclude_list.contains(key) {
            return Ok(false);
        }

        return Ok(true);
    }

    fn add_to_exclude_list(
        &mut self,
        key: HasherOutT<T>,
        exclude_type: ExcludeType,
    ) -> Result<(), FileStorageError> {
        match self.exclude_list.get_mut(&exclude_type) {
            Some(list) => list.insert(key),
            None => return Err(FileStorageError::FailedToAddEntityToExcludeList),
        };

        info!("Key added to the exclude list : {:?}", key);
        Ok(())
    }

    fn remove_from_exclude_list(
        &mut self,
        key: &HasherOutT<T>,
        exclude_type: ExcludeType,
    ) -> Result<(), FileStorageError> {
        match self.exclude_list.get_mut(&exclude_type) {
            Some(list) => list.remove(key),
            None => return Err(FileStorageError::FailedToAddEntityToExcludeList),
        };
        info!("Key removed to the exclude list : {:?}", key);
        Ok(())
    }
}

#[cfg(test)]
mod tests {
    use super::*;
    use sp_core::H256;
    use sp_runtime::traits::BlakeTwo256;
    use sp_runtime::AccountId32;
    use sp_trie::LayoutV1;

    fn stored_chunks_count(
        file_trie: &InMemoryFileDataTrie<LayoutV1<BlakeTwo256>>,
    ) -> Result<u64, FileStorageError> {
        let trie =
            TrieDBBuilder::<LayoutV1<BlakeTwo256>>::new(&file_trie.memdb, &file_trie.root).build();
        let trie_iter = trie
            .iter()
            .map_err(|_| FileStorageError::FailedToConstructTrieIter)?;
        let stored_chunks = trie_iter.count() as u64;

        Ok(stored_chunks)
    }

    #[test]
    fn file_trie_create_empty_works() {
        let file_trie = InMemoryFileDataTrie::<LayoutV1<BlakeTwo256>>::new();

        // expected hash is the root hash of an empty tree.
        let expected_hash = HasherOutT::<LayoutV1<BlakeTwo256>>::try_from([
            3, 23, 10, 46, 117, 151, 183, 183, 227, 216, 76, 5, 57, 29, 19, 154, 98, 177, 87, 231,
            135, 134, 216, 192, 130, 242, 157, 207, 76, 17, 19, 20,
        ])
        .unwrap();

        assert_eq!(
            H256::from(*file_trie.get_root()),
            expected_hash,
            "Root should be initialized to default."
        );
    }

    #[test]
    fn file_trie_write_chunk_works() {
        let mut file_trie = InMemoryFileDataTrie::<LayoutV1<BlakeTwo256>>::new();
        let old_root = *file_trie.get_root();
        file_trie
            .write_chunk(&ChunkId::new(0u64), &Chunk::from([1u8; 1024]))
            .unwrap();
        let new_root = file_trie.get_root();
        assert_ne!(&old_root, new_root);

        let chunk = file_trie.get_chunk(&ChunkId::new(0u64)).unwrap();
        assert_eq!(chunk.as_slice(), [1u8; 1024]);
    }

    #[test]
    fn file_trie_get_chunk_works() {
        let mut file_trie = InMemoryFileDataTrie::<LayoutV1<BlakeTwo256>>::new();

        let chunk = Chunk::from([3u8; 32]);
        let chunk_id = ChunkId::new(3);
        file_trie.write_chunk(&chunk_id, &chunk).unwrap();
        let chunk = file_trie.get_chunk(&chunk_id).unwrap();
        assert_eq!(chunk.as_slice(), [3u8; 32]);
    }

    #[test]
    fn file_trie_stored_chunks_count_works() {
        let chunk_ids = vec![ChunkId::new(0u64), ChunkId::new(1u64)];
        let chunks = vec![Chunk::from([0u8; 1024]), Chunk::from([1u8; 1024])];
        let mut file_trie = InMemoryFileDataTrie::<LayoutV1<BlakeTwo256>>::new();

        file_trie.write_chunk(&chunk_ids[0], &chunks[0]).unwrap();
        assert_eq!(stored_chunks_count(&file_trie).unwrap(), 1);
        assert!(file_trie.get_chunk(&chunk_ids[0]).is_ok());

        file_trie.write_chunk(&chunk_ids[1], &chunks[1]).unwrap();
        assert_eq!(stored_chunks_count(&file_trie).unwrap(), 2);
        assert!(file_trie.get_chunk(&chunk_ids[1]).is_ok());
    }

    #[test]
    fn file_trie_generate_proof_works() {
        let chunk_ids = vec![ChunkId::new(0u64), ChunkId::new(1u64), ChunkId::new(2u64)];
        let chunk_ids_set: HashSet<ChunkId> = chunk_ids.iter().cloned().collect();
        let chunks = vec![
            Chunk::from([0u8; 1024]),
            Chunk::from([1u8; 1024]),
            Chunk::from([2u8; 1024]),
        ];

        let mut file_trie = InMemoryFileDataTrie::<LayoutV1<BlakeTwo256>>::new();

        file_trie.write_chunk(&chunk_ids[0], &chunks[0]).unwrap();
        assert_eq!(stored_chunks_count(&file_trie).unwrap(), 1);
        assert!(file_trie.get_chunk(&chunk_ids[0]).is_ok());

        file_trie.write_chunk(&chunk_ids[1], &chunks[1]).unwrap();
        assert_eq!(stored_chunks_count(&file_trie).unwrap(), 2);
        assert!(file_trie.get_chunk(&chunk_ids[1]).is_ok());

        file_trie.write_chunk(&chunk_ids[2], &chunks[2]).unwrap();
        assert_eq!(stored_chunks_count(&file_trie).unwrap(), 3);
        assert!(file_trie.get_chunk(&chunk_ids[2]).is_ok());

        let file_proof = file_trie.generate_proof(&chunk_ids_set).unwrap();

        assert_eq!(
            file_proof.fingerprint.as_ref(),
            file_trie.get_root().as_ref()
        );
    }

    #[test]
    fn file_trie_delete_works() {
        let chunk_ids = vec![ChunkId::new(0u64), ChunkId::new(1u64), ChunkId::new(2u64)];

        let chunks = vec![
            Chunk::from([0u8; 1024]),
            Chunk::from([1u8; 1024]),
            Chunk::from([2u8; 1024]),
        ];

        let mut file_trie = InMemoryFileDataTrie::<LayoutV1<BlakeTwo256>>::new();

        file_trie.write_chunk(&chunk_ids[0], &chunks[0]).unwrap();
        assert_eq!(stored_chunks_count(&file_trie).unwrap(), 1);
        assert!(file_trie.get_chunk(&chunk_ids[0]).is_ok());

        file_trie.write_chunk(&chunk_ids[1], &chunks[1]).unwrap();
        assert_eq!(stored_chunks_count(&file_trie).unwrap(), 2);
        assert!(file_trie.get_chunk(&chunk_ids[1]).is_ok());

        file_trie.write_chunk(&chunk_ids[2], &chunks[2]).unwrap();
        assert_eq!(stored_chunks_count(&file_trie).unwrap(), 3);
        assert!(file_trie.get_chunk(&chunk_ids[2]).is_ok());

        file_trie.delete().unwrap();
        assert!(file_trie.get_chunk(&chunk_ids[0]).is_err());
        assert!(file_trie.get_chunk(&chunk_ids[1]).is_err());
        assert!(file_trie.get_chunk(&chunk_ids[2]).is_err());

        assert_eq!(stored_chunks_count(&file_trie).unwrap(), 0);
    }

    #[test]
    fn file_storage_insert_file_works() {
        let chunks = vec![
            Chunk::from([5u8; 32]),
            Chunk::from([6u8; 32]),
            Chunk::from([7u8; 32]),
        ];

        let chunk_ids: Vec<ChunkId> = chunks
            .iter()
            .enumerate()
            .map(|(id, _)| ChunkId::new(id as u64))
            .collect();

        let mut file_trie = InMemoryFileDataTrie::<LayoutV1<BlakeTwo256>>::new();

        file_trie.write_chunk(&chunk_ids[0], &chunks[0]).unwrap();
        assert_eq!(stored_chunks_count(&file_trie).unwrap(), 1);
        assert!(file_trie.get_chunk(&chunk_ids[0]).is_ok());

        file_trie.write_chunk(&chunk_ids[1], &chunks[1]).unwrap();
        assert_eq!(stored_chunks_count(&file_trie).unwrap(), 2);
        assert!(file_trie.get_chunk(&chunk_ids[1]).is_ok());

        file_trie.write_chunk(&chunk_ids[2], &chunks[2]).unwrap();
        assert_eq!(stored_chunks_count(&file_trie).unwrap(), 3);
        assert!(file_trie.get_chunk(&chunk_ids[2]).is_ok());

        let file_metadata = FileMetadata {
            file_size: 32u64 * chunks.len() as u64,
            fingerprint: file_trie.get_root().as_ref().into(),
            owner: <AccountId32 as AsRef<[u8]>>::as_ref(&AccountId32::new([0u8; 32])).to_vec(),
            location: "location".to_string().into_bytes(),
            bucket_id: [1u8; 32].to_vec(),
        };

        let key = file_metadata.file_key::<BlakeTwo256>();
        let mut file_storage = InMemoryFileStorage::<LayoutV1<BlakeTwo256>>::new();
        file_storage
            .insert_file_with_data(key, file_metadata, file_trie)
            .unwrap();

        assert!(file_storage.get_metadata(&key).is_ok());
        assert!(file_storage.get_chunk(&key, &chunk_ids[0]).is_ok());
        assert!(file_storage.get_chunk(&key, &chunk_ids[1]).is_ok());
        assert!(file_storage.get_chunk(&key, &chunk_ids[2]).is_ok());
    }

    #[test]
    fn file_storage_delete_file_works() {
        let chunks = vec![
            Chunk::from([5u8; 32]),
            Chunk::from([6u8; 32]),
            Chunk::from([7u8; 32]),
        ];

        let chunk_ids: Vec<ChunkId> = chunks
            .iter()
            .enumerate()
            .map(|(id, _)| ChunkId::new(id as u64))
            .collect();

        let mut file_trie = InMemoryFileDataTrie::<LayoutV1<BlakeTwo256>>::new();
        file_trie.write_chunk(&chunk_ids[0], &chunks[0]).unwrap();
        assert_eq!(stored_chunks_count(&file_trie).unwrap(), 1);
        assert!(file_trie.get_chunk(&chunk_ids[0]).is_ok());

        file_trie.write_chunk(&chunk_ids[1], &chunks[1]).unwrap();
        assert_eq!(stored_chunks_count(&file_trie).unwrap(), 2);
        assert!(file_trie.get_chunk(&chunk_ids[1]).is_ok());

        file_trie.write_chunk(&chunk_ids[2], &chunks[2]).unwrap();
        assert_eq!(stored_chunks_count(&file_trie).unwrap(), 3);
        assert!(file_trie.get_chunk(&chunk_ids[2]).is_ok());

        let file_metadata = FileMetadata {
            file_size: 32u64 * chunks.len() as u64,
            fingerprint: file_trie.get_root().as_ref().into(),
            owner: <AccountId32 as AsRef<[u8]>>::as_ref(&AccountId32::new([0u8; 32])).to_vec(),
            location: "location".to_string().into_bytes(),
            bucket_id: [1u8; 32].to_vec(),
        };

        let key = file_metadata.file_key::<BlakeTwo256>();
        let mut file_storage = InMemoryFileStorage::<LayoutV1<BlakeTwo256>>::new();
        file_storage
            .insert_file_with_data(key, file_metadata, file_trie)
            .unwrap();
        assert!(file_storage.get_metadata(&key).is_ok());

        assert!(file_storage.delete_file(&key).is_ok());

        // Should get a None option here when trying to get File Metadata.
        assert!(file_storage
            .get_metadata(&key)
            .is_ok_and(|metadata| metadata.is_none()));
        assert!(file_storage.get_chunk(&key, &chunk_ids[0]).is_err());
        assert!(file_storage.get_chunk(&key, &chunk_ids[1]).is_err());
        assert!(file_storage.get_chunk(&key, &chunk_ids[2]).is_err());
    }

    #[test]
    fn file_storage_generate_proof_works() {
        let chunks = vec![
            Chunk::from([0u8; 1024]),
            Chunk::from([1u8; 1024]),
            Chunk::from([2u8; 1024]),
        ];

        let chunk_ids: Vec<ChunkId> = chunks
            .iter()
            .enumerate()
            .map(|(id, _)| ChunkId::new(id as u64))
            .collect();
        let chunk_ids_set: HashSet<ChunkId> = chunk_ids.iter().cloned().collect();

        let mut file_trie = InMemoryFileDataTrie::<LayoutV1<BlakeTwo256>>::new();
        file_trie.write_chunk(&chunk_ids[0], &chunks[0]).unwrap();
        assert_eq!(stored_chunks_count(&file_trie).unwrap(), 1);
        assert!(file_trie.get_chunk(&chunk_ids[0]).is_ok());

        file_trie.write_chunk(&chunk_ids[1], &chunks[1]).unwrap();
        assert_eq!(stored_chunks_count(&file_trie).unwrap(), 2);
        assert!(file_trie.get_chunk(&chunk_ids[1]).is_ok());

        file_trie.write_chunk(&chunk_ids[2], &chunks[2]).unwrap();
        assert_eq!(stored_chunks_count(&file_trie).unwrap(), 3);
        assert!(file_trie.get_chunk(&chunk_ids[2]).is_ok());

        let file_metadata = FileMetadata {
            file_size: 1024u64 * chunks.len() as u64,
            fingerprint: file_trie.get_root().as_ref().into(),
            owner: <AccountId32 as AsRef<[u8]>>::as_ref(&AccountId32::new([0u8; 32])).to_vec(),
            location: "location".to_string().into_bytes(),
            bucket_id: [1u8; 32].to_vec(),
        };

        let key = file_metadata.file_key::<BlakeTwo256>();
        let mut file_storage = InMemoryFileStorage::<LayoutV1<BlakeTwo256>>::new();

        file_storage
            .insert_file_with_data(key, file_metadata, file_trie)
            .unwrap();

        assert!(file_storage.get_metadata(&key).is_ok());

        let file_proof = file_storage.generate_proof(&key, &chunk_ids_set).unwrap();
        let proven_leaves = file_proof.proven::<LayoutV1<BlakeTwo256>>().unwrap();
        for (id, leaf) in proven_leaves.iter().enumerate() {
            assert_eq!(chunk_ids[id], leaf.key);
            assert_eq!(chunks[id], leaf.data);
        }
    }

    #[test]
    fn delete_files_with_prefix_works() {
        fn create_file_data_trie(
            chunks: &Vec<Chunk>,
        ) -> InMemoryFileDataTrie<LayoutV1<BlakeTwo256>> {
            let chunk_ids: Vec<ChunkId> = chunks
                .iter()
                .enumerate()
                .map(|(id, _)| ChunkId::new(id as u64))
                .collect();

            let mut file_trie = InMemoryFileDataTrie::<LayoutV1<BlakeTwo256>>::new();
            for (chunk_id, chunk) in chunk_ids.iter().zip(chunks) {
                file_trie.write_chunk(chunk_id, chunk).unwrap();
            }

            file_trie
        }

        fn create_file_metadata(
            file_trie: &InMemoryFileDataTrie<LayoutV1<BlakeTwo256>>,
            location: &str,
            bucket_id: [u8; 32],
        ) -> FileMetadata {
            FileMetadata {
                file_size: 1024u64 * 3,
                fingerprint: file_trie.get_root().as_ref().into(),
                owner: <AccountId32 as AsRef<[u8]>>::as_ref(&AccountId32::new([0u8; 32])).to_vec(),
                location: location.to_string().into_bytes(),
                bucket_id: bucket_id.to_vec(),
            }
        }

        let chunks = vec![
            Chunk::from([0u8; 1024]),
            Chunk::from([1u8; 1024]),
            Chunk::from([2u8; 1024]),
        ];

        let file_trie_1 = create_file_data_trie(&chunks);
        let file_metadata_1 = create_file_metadata(&file_trie_1, "location_1", [1u8; 32]);
        let file_key_1 = file_metadata_1.file_key::<BlakeTwo256>();

        let file_trie_2 = create_file_data_trie(&chunks);
        let file_metadata_2 = create_file_metadata(&file_trie_2, "location_2", [2u8; 32]);
        let file_key_2 = file_metadata_2.file_key::<BlakeTwo256>();

        let mut file_storage = InMemoryFileStorage::<LayoutV1<BlakeTwo256>>::new();

        file_storage
            .insert_file_with_data(file_key_1, file_metadata_1, file_trie_1)
            .unwrap();
        file_storage
            .insert_file_with_data(file_key_2, file_metadata_2, file_trie_2)
            .unwrap();

        assert!(file_storage.get_metadata(&file_key_1).is_ok());
        assert!(file_storage.get_metadata(&file_key_2).is_ok());

        let prefix = [1u8; 32].to_vec();
        file_storage
            .delete_files_with_prefix(prefix.as_slice().try_into().unwrap())
            .unwrap();

        assert!(file_storage
            .get_metadata(&file_key_1)
            .is_ok_and(|metadata| metadata.is_none()));
        assert!(file_storage
            .get_chunk(&file_key_1, &ChunkId::new(0u64))
            .is_err());
        assert!(file_storage
            .get_chunk(&file_key_1, &ChunkId::new(1u64))
            .is_err());
        assert!(file_storage
            .get_chunk(&file_key_1, &ChunkId::new(2u64))
            .is_err());

        assert!(file_storage.get_metadata(&file_key_2).is_ok());
        assert!(file_storage
            .get_chunk(&file_key_2, &ChunkId::new(0u64))
            .is_ok());
        assert!(file_storage
            .get_chunk(&file_key_2, &ChunkId::new(1u64))
            .is_ok());
        assert!(file_storage
            .get_chunk(&file_key_2, &ChunkId::new(2u64))
            .is_ok());
    }

    #[test]
    fn add_file_to_exclude_list() {
        let mut file_storage = InMemoryFileStorage::<LayoutV1<BlakeTwo256>>::new();

        let hash = HasherOutT::<LayoutV1<BlakeTwo256>>::try_from([
            3, 23, 10, 46, 117, 151, 183, 183, 227, 216, 76, 5, 57, 29, 19, 154, 98, 177, 87, 231,
            135, 134, 216, 192, 130, 242, 157, 207, 76, 17, 19, 20,
        ])
        .unwrap();

        file_storage
            .add_to_exclude_list(hash, ExcludeType::File)
            .unwrap();

        assert!(!file_storage.is_allowed(&hash, ExcludeType::File).unwrap());

        file_storage
            .add_to_exclude_list(hash, ExcludeType::Fingerprint)
            .unwrap();

        assert!(!file_storage
            .is_allowed(&hash, ExcludeType::Fingerprint)
            .unwrap())
    }
}<|MERGE_RESOLUTION|>--- conflicted
+++ resolved
@@ -31,21 +31,7 @@
         &self.root
     }
 
-<<<<<<< HEAD
-    fn stored_chunks_count(&self) -> Result<u64, FileStorageError> {
-        let trie = TrieDBBuilder::<T>::new(&self.memdb, &self.root).build();
-        let trie_iter = trie
-            .iter()
-            .map_err(|_| FileStorageError::FailedToConstructTrieIter)?;
-        let stored_chunks = trie_iter.count() as u64;
-
-        Ok(stored_chunks)
-    }
-
     fn generate_proof(&self, chunk_ids: &HashSet<ChunkId>) -> Result<FileProof, FileStorageError> {
-=======
-    fn generate_proof(&self, chunk_ids: &Vec<ChunkId>) -> Result<FileProof, FileStorageError> {
->>>>>>> f040a704
         let recorder: Recorder<T::Hash> = Recorder::default();
 
         // A `TrieRecorder` is needed to create a proof of the "visited" leafs, by the end of this process.
