[provider]
# MSP provider type
provider_type = "msp"
# Using memory storage layer for simplicity
storage_layer = "memory"
# Maximum storage capacity in bytes (4GB)
max_storage_capacity = 4294967295
# Jump capacity in bytes (1GB)
jump_capacity = 1073741824
# Extrinsic retry timeout in seconds
extrinsic_retry_timeout = 60
# The minimum number of blocks behind the current best block to consider the node out of sync.
sync_mode_min_blocks_behind = 5
# On blocks that are multiples of this number, the blockchain service will trigger the catch of proofs.
check_for_pending_proofs_period = 4
# The maximum number of blocks from the past that will be processed for catching up the root changes.
max_blocks_behind_to_catch_up_root_changes = 10
# Node key for identity
node_key = "0x2e6e3670c96202a2d6f5a58b7ac9092c5a51e0250f324eec2111ca94f5e568be"
# Path to keystores
keystore_path = "./docker/dev-keystores"

# Configuration for the MSP Charge Fees task
[provider.msp_charge_fees]
# Minimum debt threshold for charging users
min_debt = 0

# Configuration for the MSP Move Bucket task
[provider.msp_move_bucket]
# Maximum number of times to retry move bucket operations
max_try_count = 5
# Maximum tip amount to use when submitting move bucket extrinsics
max_tip = 100.0

# Configuration for the Blockchain Service
[provider.blockchain_service]
extrinsic_retry_timeout = 60

<<<<<<< HEAD
# Remote file configuration
[provider.remote_file]
=======
# RPC configuration
[provider.rpc_config]
# Remote file configuration
[provider.rpc_config.remote_file]
>>>>>>> 1a306a83
# Maximum file size in bytes (default: 10GB)
max_file_size = 10737418240
# Connection timeout in seconds (default: 30)
connection_timeout = 30
# Read timeout in seconds (default: 300)
read_timeout = 300
# Whether to follow redirects (default: true)
follow_redirects = true
# Maximum number of redirects (default: 10)
max_redirects = 10
# User agent string (default: "StorageHub-Client/1.0")
user_agent = "StorageHub-Client/1.0"
<<<<<<< HEAD
# Chunk size in bytes (default: 8192)
chunk_size = 8192
# Number of FILE_CHUNK_SIZE chunks to buffer (default: 512)
=======
# Chunk size in bytes. This is different from the FILE_CHUNK_SIZE constant in the runtime, as it only affects file upload/download. (default: 8KB)
chunk_size = 8192
# Number of `chunk_size` chunks to buffer during upload/download. (default: 512)
>>>>>>> 1a306a83
chunks_buffer = 512

# Optional indexer configuration
[indexer]
# Set to true to enable the indexer
indexer = true
database_url = "postgresql://postgres:postgres@storage-hub-sh-postgres-1:5432/storage_hub"<|MERGE_RESOLUTION|>--- conflicted
+++ resolved
@@ -36,15 +36,10 @@
 [provider.blockchain_service]
 extrinsic_retry_timeout = 60
 
-<<<<<<< HEAD
-# Remote file configuration
-[provider.remote_file]
-=======
 # RPC configuration
 [provider.rpc_config]
 # Remote file configuration
 [provider.rpc_config.remote_file]
->>>>>>> 1a306a83
 # Maximum file size in bytes (default: 10GB)
 max_file_size = 10737418240
 # Connection timeout in seconds (default: 30)
@@ -57,15 +52,9 @@
 max_redirects = 10
 # User agent string (default: "StorageHub-Client/1.0")
 user_agent = "StorageHub-Client/1.0"
-<<<<<<< HEAD
-# Chunk size in bytes (default: 8192)
-chunk_size = 8192
-# Number of FILE_CHUNK_SIZE chunks to buffer (default: 512)
-=======
 # Chunk size in bytes. This is different from the FILE_CHUNK_SIZE constant in the runtime, as it only affects file upload/download. (default: 8KB)
 chunk_size = 8192
 # Number of `chunk_size` chunks to buffer during upload/download. (default: 512)
->>>>>>> 1a306a83
 chunks_buffer = 512
 
 # Optional indexer configuration
