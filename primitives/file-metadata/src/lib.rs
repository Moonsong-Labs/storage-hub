#![cfg_attr(not(feature = "std"), no_std)]

use codec::{Compact, Decode, Encode};
use core::fmt::Debug;
use num_bigint::BigUint;
use scale_info::TypeInfo;
use serde::{Deserialize, Serialize};
use shp_traits::{AsCompact, FileMetadataInterface};
use sp_arithmetic::traits::SaturatedConversion;
use sp_core::{crypto::AccountId32, H256};
use sp_std::fmt;
use sp_std::vec::Vec;

/// Maximum number of chunks a Storage Provider would need to prove for a file.
const MAX_CHUNKS_TO_CHECK: u32 = 10;

/// A struct containing all the information about a file in StorageHub.
///
/// It also provides utility functions like calculating the number of chunks in a file,
/// the last chunk ID, and generating a file key for a given file metadata.
#[derive(
    Clone, Debug, Default, PartialEq, Eq, TypeInfo, Encode, Decode, Serialize, Deserialize,
)]
pub struct FileMetadata<const H_LENGTH: usize, const CHUNK_SIZE: u64, const SIZE_TO_CHALLENGES: u64>
{
    owner: Vec<u8>,
    bucket_id: Vec<u8>,
    location: Vec<u8>,
    #[codec(compact)]
    file_size: u64,
    fingerprint: Fingerprint<H_LENGTH>,
}

impl<const H_LENGTH: usize, const CHUNK_SIZE: u64, const SIZE_TO_CHALLENGES: u64>
    FileMetadata<H_LENGTH, CHUNK_SIZE, SIZE_TO_CHALLENGES>
{
    pub fn new(
        owner: Vec<u8>,
        bucket_id: Vec<u8>,
        location: Vec<u8>,
        size: u64,
        fingerprint: Fingerprint<H_LENGTH>,
    ) -> Result<Self, FileMetadataError> {
        if owner.is_empty() {
            return Err(FileMetadataError::InvalidOwner);
        }

        if bucket_id.is_empty() {
            return Err(FileMetadataError::InvalidBucketId);
        }

        if location.is_empty() {
            return Err(FileMetadataError::InvalidLocation);
        }

        if size == 0 {
            return Err(FileMetadataError::InvalidFileSize);
        }

        if fingerprint.0.is_empty() {
            return Err(FileMetadataError::InvalidFingerprint);
        }

        Ok(Self {
            owner,
            bucket_id,
            location,
            file_size: size,
            fingerprint,
        })
    }

    pub fn owner(&self) -> &Vec<u8> {
        &self.owner
    }

    pub fn bucket_id(&self) -> &Vec<u8> {
        &self.bucket_id
    }

    pub fn location(&self) -> &Vec<u8> {
        &self.location
    }

    pub fn file_size(&self) -> u64 {
        self.file_size
    }

    pub fn fingerprint(&self) -> &Fingerprint<H_LENGTH> {
        &self.fingerprint
    }

    pub fn file_key<T: sp_core::Hasher>(&self) -> T::Out {
        T::hash(self.encode().as_slice())
    }

    pub fn chunks_to_check(&self) -> u32 {
        // In here we downcast and saturate to u32, as we're going to saturate to MAX_CHUNKS_TO_CHECK anyway.
        let chunks = (self.file_size / SIZE_TO_CHALLENGES
            + (self.file_size % SIZE_TO_CHALLENGES != 0) as u64)
            .saturated_into::<u32>();

        // Cap chunks to check at MAX_CHUNKS_TO_CHECK.
        // This maximum number of chunks is based on the issue raised in the audit https://github.com/Moonsong-Labs/internal-storage-hub-design-audit/issues/11.
        chunks.min(MAX_CHUNKS_TO_CHECK)
    }

    pub fn chunks_count(&self) -> u64 {
        self.file_size / CHUNK_SIZE + (self.file_size % CHUNK_SIZE != 0) as u64
    }

    pub fn last_chunk_id(&self) -> ChunkId {
        // Chunks count should always be >= 1. This is assured by the checks in the constructor.
        let last_chunk_idx = self.chunks_count().saturating_sub(1);
        ChunkId::new(last_chunk_idx)
    }

    /// Calculates the size of a chunk at a given index.
    ///
    /// # Arguments
    /// - `chunk_idx` - The index of the chunk (0-based)
    ///
    /// # Returns
    /// The size of the chunk in bytes
    ///
    /// This method handles the special case where the file size is an exact multiple
    /// of the chunk size, ensuring the last chunk is properly sized.
    ///
    /// In short:
    /// - For all chunks except the last one, it returns [`CHUNK_SIZE`]
    /// - For the last chunk, it returns the remainder of the file size modulo [`CHUNK_SIZE`],
    ///   or [`CHUNK_SIZE`] if the file size is an exact multiple of [`CHUNK_SIZE`].
    ///
    /// A `file_size` should never be 0. But if for whatever reason a [`FileMetadata`] is
    /// created with `file_size = 0`, this method will return that the expected chunk size
    /// is [`CHUNK_SIZE`], essentially making the verification fail. Which is ok, given that
    /// a `file_size = 0` is an invalid file.
    pub fn chunk_size_at(&self, chunk_idx: u64) -> usize {
        let remaining_size = self.file_size % CHUNK_SIZE;
        if remaining_size == 0 || chunk_idx != self.last_chunk_id().as_u64() {
            CHUNK_SIZE as usize
        } else {
            remaining_size as usize
        }
    }

    /// Validates if a chunk's size is correct for its position
    ///
    /// # Arguments
    /// - `chunk_idx` - The index of the chunk (0-based)
    /// - `chunk_size` - The actual size of the chunk to validate
    ///
    /// # Returns
    /// true if the chunk size is valid, false otherwise
    pub fn is_valid_chunk_size(&self, chunk_idx: u64, chunk_size: usize) -> bool {
        self.chunk_size_at(chunk_idx) == chunk_size
    }
}

#[derive(Debug)]
pub enum FileMetadataError {
    InvalidOwner,
    InvalidBucketId,
    InvalidLocation,
    InvalidFileSize,
    InvalidFingerprint,
}

/// Interface for encoding and decoding FileMetadata, used by the runtime.
impl<const H_LENGTH: usize, const CHUNK_SIZE: u64, const SIZE_TO_CHALLENGES: u64>
    FileMetadataInterface for FileMetadata<H_LENGTH, CHUNK_SIZE, SIZE_TO_CHALLENGES>
{
    type AccountId = AccountId32;
    type Metadata = Self;
    type StorageDataUnit = u64;

    fn encode(metadata: &Self::Metadata) -> Vec<u8> {
        metadata.encode()
    }

    fn decode(data: &[u8]) -> Result<Self::Metadata, codec::Error> {
        <FileMetadata<H_LENGTH, CHUNK_SIZE, SIZE_TO_CHALLENGES> as Decode>::decode(&mut &data[..])
    }

    fn get_file_size(metadata: &Self::Metadata) -> Self::StorageDataUnit {
        metadata.file_size
    }

    fn get_file_owner(metadata: &Self::Metadata) -> Result<Self::AccountId, codec::Error> {
        Self::AccountId::decode(&mut metadata.owner.as_slice())
    }
}

/// FileKey is the identifier for a file.
/// Computed as the hash of the SCALE-encoded FileMetadata.
#[derive(Encode, Decode, Clone, Copy, Debug, PartialEq, Eq, Hash)]
pub struct FileKey<const H_LENGTH: usize>(Hash<H_LENGTH>);

impl<const H_LENGTH: usize> From<Hash<H_LENGTH>> for FileKey<H_LENGTH> {
    fn from(hash: Hash<H_LENGTH>) -> Self {
        Self(hash)
    }
}

impl<const H_LENGTH: usize> Into<Hash<H_LENGTH>> for FileKey<H_LENGTH> {
    fn into(self) -> Hash<H_LENGTH> {
        self.0
    }
}

impl From<H256> for FileKey<32> {
    fn from(hash: H256) -> Self {
        let mut file_key = [0u8; 32];
        file_key.copy_from_slice(hash.as_bytes());
        Self(file_key)
    }
}

impl Into<H256> for FileKey<32> {
    fn into(self) -> H256 {
        H256::from_slice(&self.0)
    }
}

impl<const H_LENGTH: usize> From<&[u8]> for FileKey<H_LENGTH> {
    fn from(bytes: &[u8]) -> Self {
        let mut hash = [0u8; H_LENGTH];
        hash.copy_from_slice(&bytes);
        Self(hash)
    }
}

impl<const H_LENGTH: usize> AsRef<[u8]> for FileKey<H_LENGTH> {
    fn as_ref(&self) -> &[u8] {
        &self.0
    }
}

impl<const H_LENGTH: usize> From<&[u8; H_LENGTH]> for FileKey<H_LENGTH> {
    fn from(bytes: &[u8; H_LENGTH]) -> Self {
        Self(*bytes)
    }
}

impl<const H_LENGTH: usize> AsRef<[u8; H_LENGTH]> for FileKey<H_LENGTH> {
    fn as_ref(&self) -> &[u8; H_LENGTH] {
        &self.0
    }
}

impl<const H_LENGTH: usize> fmt::LowerHex for FileKey<H_LENGTH> {
    fn fmt(&self, f: &mut fmt::Formatter<'_>) -> fmt::Result {
        let val = self.0;

        write!(f, "0x{}", hex::encode(val))
    }
}

/// A fingerprint is something that uniquely identifies the content of a file.
/// In the context of this crate, a fingerprint is the root hash of a Merkle Patricia Trie
/// of the merklised file.
#[derive(Encode, Decode, Clone, Copy, Debug, PartialEq, Eq, TypeInfo)]
pub struct Fingerprint<const H_LENGTH: usize>(Hash<H_LENGTH>);

impl<const H_LENGTH: usize> Default for Fingerprint<H_LENGTH> {
    fn default() -> Self {
        Self([0u8; H_LENGTH])
    }
}

impl<const H_LENGTH: usize> Serialize for Fingerprint<H_LENGTH> {
    fn serialize<S>(&self, serializer: S) -> Result<S::Ok, S::Error>
    where
        S: serde::ser::Serializer,
    {
        self.0.to_vec().serialize(serializer)
    }
}

impl<'de, const H_LENGTH: usize> Deserialize<'de> for Fingerprint<H_LENGTH> {
    fn deserialize<D>(deserializer: D) -> Result<Self, D::Error>
    where
        D: serde::de::Deserializer<'de>,
    {
        let vec = Vec::<u8>::deserialize(deserializer)?;
        let mut hash = [0u8; H_LENGTH];
        hash.copy_from_slice(&vec);
        Ok(Self(hash))
    }
}

impl<const H_LENGTH: usize> Fingerprint<H_LENGTH> {
    /// Returns the hash of the fingerprint.
    pub fn as_hash(&self) -> Hash<H_LENGTH> {
        self.0
    }
}

impl<const H_LENGTH: usize> From<Hash<H_LENGTH>> for Fingerprint<H_LENGTH> {
    fn from(hash: Hash<H_LENGTH>) -> Self {
        Self(hash)
    }
}

impl<const H_LENGTH: usize> Into<Hash<H_LENGTH>> for Fingerprint<H_LENGTH> {
    fn into(self) -> Hash<H_LENGTH> {
        self.0
    }
}

impl<const H_LENGTH: usize> From<&[u8]> for Fingerprint<H_LENGTH> {
    fn from(bytes: &[u8]) -> Self {
        let mut hash = [0u8; H_LENGTH];
        hash.copy_from_slice(&bytes);
        Self(hash)
    }
}

impl<const H_LENGTH: usize> AsRef<[u8]> for Fingerprint<H_LENGTH> {
    fn as_ref(&self) -> &[u8] {
        &self.0
    }
}

<<<<<<< HEAD
impl<const H_LENGTH: usize> fmt::LowerHex for Fingerprint<H_LENGTH> {
    fn fmt(&self, f: &mut fmt::Formatter<'_>) -> fmt::Result {
        let val = self.0;

        write!(f, "0x{}", hex::encode(val))
=======
impl<const H_LENGTH: usize> PartialEq<[u8]> for Fingerprint<H_LENGTH> {
    fn eq(&self, other: &[u8]) -> bool {
        self.0 == other
>>>>>>> f9a7ac47
    }
}

/// Typed u64 representing the index of a file [`Chunk`]. Indexed from 0.
#[derive(Debug, Clone, Copy, PartialEq, Eq, TypeInfo, Encode, Decode, Ord, PartialOrd, Hash)]
pub struct ChunkId(u64);

#[derive(Debug, Clone, PartialEq, Eq)]
pub enum ChunkIdError {
    InvalidChunkId,
}

impl ChunkId {
    pub fn new(id: u64) -> Self {
        Self(id)
    }

    pub fn from_challenge(challenge: &[u8], chunks_count: u64) -> Self {
        // Calculate the modulo of the challenge with the number of chunks in the file.
        // The challenge is a big endian 32 byte array.
        let challenged_chunk = BigUint::from_bytes_be(challenge) % chunks_count;
        ChunkId::new(challenged_chunk.try_into().expect(
            "This is impossible. The modulo of a number with a u64 should always fit in a u64.",
        ))
    }

    pub fn as_u64(&self) -> u64 {
        self.0
    }

    pub fn as_trie_key(&self) -> Vec<u8> {
        AsCompact(self.0).encode()
    }

    pub fn from_trie_key(key: &Vec<u8>) -> Result<Self, ChunkIdError> {
        let id = Compact::<u64>::decode(&mut &key[..])
            .map_err(|_| ChunkIdError::InvalidChunkId)?
            .0;
        Ok(Self(id))
    }
}

// TODO: this is currently a placeholder in order to define Storage interface.
/// Typed chunk of a file. This is what is stored in the leaf of the stored Merkle tree.
pub type Chunk = Vec<u8>;

/// A chunk with its ID. This is the actual data stored in the Merkle tree for each chunk.
#[derive(Clone, Debug, Encode, Decode, PartialEq)]
pub struct ChunkWithId {
    pub chunk_id: ChunkId,
    pub data: Chunk,
}

/// A leaf in the in a trie.
#[derive(Clone, Debug, Serialize, Deserialize)]
pub struct Leaf<K, D: Debug> {
    pub key: K,
    pub data: D,
}

impl<K, D: Debug> Leaf<K, D> {
    pub fn new(key: K, data: D) -> Self {
        Self { key, data }
    }
}

/// A hash type of arbitrary length `H_LENGTH`.
pub type Hash<const H_LENGTH: usize> = [u8; H_LENGTH];

#[cfg(test)]
mod tests {
    use super::*;
    const TEST_CHUNK_SIZE: u64 = 1024;

    #[test]
    fn test_chunk_size_calculations() {
        let metadata = FileMetadata::<32, TEST_CHUNK_SIZE, 1024> {
            file_size: 2500,
            fingerprint: Fingerprint::from([0u8; 32]),
            owner: vec![],
            location: vec![],
            bucket_id: vec![],
        };

        // Test regular chunks
        assert_eq!(metadata.chunk_size_at(0), TEST_CHUNK_SIZE as usize);
        assert_eq!(metadata.chunk_size_at(1), TEST_CHUNK_SIZE as usize);

        // Test last chunk
        assert_eq!(metadata.chunk_size_at(2), 452); // 2500 % 1024 = 452

        // Test validation
        assert!(metadata.is_valid_chunk_size(0, TEST_CHUNK_SIZE as usize));
        assert!(metadata.is_valid_chunk_size(2, 452));
        assert!(!metadata.is_valid_chunk_size(1, 500));
    }

    #[test]
    fn test_exact_multiple_chunks() {
        let metadata = FileMetadata::<32, TEST_CHUNK_SIZE, 1024> {
            file_size: TEST_CHUNK_SIZE * 2, // Exactly 2 chunks
            fingerprint: Fingerprint::from([0u8; 32]),
            owner: vec![],
            location: vec![],
            bucket_id: vec![],
        };

        // Both chunks should be full size since file_size is exact multiple of chunk_size
        assert_eq!(metadata.chunk_size_at(0), TEST_CHUNK_SIZE as usize);
        assert_eq!(metadata.chunk_size_at(1), TEST_CHUNK_SIZE as usize);
    }
}<|MERGE_RESOLUTION|>--- conflicted
+++ resolved
@@ -322,17 +322,17 @@
     }
 }
 
-<<<<<<< HEAD
 impl<const H_LENGTH: usize> fmt::LowerHex for Fingerprint<H_LENGTH> {
     fn fmt(&self, f: &mut fmt::Formatter<'_>) -> fmt::Result {
         let val = self.0;
 
         write!(f, "0x{}", hex::encode(val))
-=======
+  }
+}
+
 impl<const H_LENGTH: usize> PartialEq<[u8]> for Fingerprint<H_LENGTH> {
     fn eq(&self, other: &[u8]) -> bool {
         self.0 == other
->>>>>>> f9a7ac47
     }
 }
 
