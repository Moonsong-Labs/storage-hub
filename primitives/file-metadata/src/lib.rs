#![cfg_attr(not(feature = "std"), no_std)]

use codec::{Compact, Decode, Encode};
use core::fmt::Debug;
use num_bigint::BigUint;
use scale_info::TypeInfo;
use serde::{Deserialize, Serialize};
use shp_traits::{AsCompact, FileMetadataInterface};
use sp_arithmetic::traits::SaturatedConversion;
use sp_core::{crypto::AccountId32, H256};
use sp_std::vec::Vec;

/// A struct containing all the information about a file in StorageHub.
///
/// It also provides utility functions like calculating the number of chunks in a file,
/// the last chunk ID, and generating a file key for a given file metadata.
#[derive(
    Clone, Debug, Default, PartialEq, Eq, TypeInfo, Encode, Decode, Serialize, Deserialize,
)]
pub struct FileMetadata<const H_LENGTH: usize, const CHUNK_SIZE: u64, const SIZE_TO_CHALLENGES: u64>
{
    pub owner: Vec<u8>,
    pub bucket_id: Vec<u8>,
    pub location: Vec<u8>,
    #[codec(compact)]
    pub file_size: u64,
    pub fingerprint: Fingerprint<H_LENGTH>,
}

/// Maximum number of chunks a Storage Provider would need to prove for a file.
const MAX_CHUNKS_TO_CHECK: u32 = 10;

impl<const H_LENGTH: usize, const CHUNK_SIZE: u64, const SIZE_TO_CHALLENGES: u64>
    FileMetadata<H_LENGTH, CHUNK_SIZE, SIZE_TO_CHALLENGES>
{
    pub fn new(
        owner: Vec<u8>,
        bucket_id: Vec<u8>,
        location: Vec<u8>,
        size: u64,
        fingerprint: Fingerprint<H_LENGTH>,
    ) -> Self {
        Self {
            owner,
            bucket_id,
            location,
            file_size: size,
            fingerprint,
        }
    }

    pub fn file_key<T: sp_core::Hasher>(&self) -> T::Out {
        T::hash(self.encode().as_slice())
    }

    pub fn chunks_to_check(&self) -> u32 {
        // In here we downcast and saturate to u32, as we're going to saturate to MAX_CHUNKS_TO_CHECK anyway.
        let chunks = (self.file_size / SIZE_TO_CHALLENGES
            + (self.file_size % SIZE_TO_CHALLENGES != 0) as u64)
            .saturated_into::<u32>();

        // Cap chunks to check at MAX_CHUNKS_TO_CHECK.
        // This maximum number of chunks is based on the issue raised in the audit https://github.com/Moonsong-Labs/internal-storage-hub-design-audit/issues/11.
        chunks.min(MAX_CHUNKS_TO_CHECK)
    }

    pub fn chunks_count(&self) -> u64 {
        self.file_size / CHUNK_SIZE + (self.file_size % CHUNK_SIZE != 0) as u64
    }

    pub fn last_chunk_id(&self) -> ChunkId {
        ChunkId::new(self.chunks_count() - 1)
    }

    /// Calculates the size of a chunk at a given index.
    ///
    /// # Arguments
<<<<<<< HEAD
    /// * `chunk_idx` - The index of the chunk (0-based)
=======
    /// - `chunk_idx` - The index of the chunk (0-based)
>>>>>>> ec097661
    ///
    /// # Returns
    /// The size of the chunk in bytes
    ///
    /// This method handles the special case where the file size is an exact multiple
    /// of the chunk size, ensuring the last chunk is properly sized.
<<<<<<< HEAD
=======
    ///
    /// In short:
    /// - For all chunks except the last one, it returns [`CHUNK_SIZE`]
    /// - For the last chunk, it returns the remainder of the file size modulo [`CHUNK_SIZE`],
    ///   or [`CHUNK_SIZE`] if the file size is an exact multiple of [`CHUNK_SIZE`].
    ///
    /// A `file_size` should never be 0. But if for whatever reason a [`FileMetadata`] is
    /// created with `file_size = 0`, this method will return that the expected chunk size
    /// is [`CHUNK_SIZE`], essentially making the verification fail. Which is ok, given that
    /// a `file_size = 0` is an invalid file.
>>>>>>> ec097661
    pub fn chunk_size_at(&self, chunk_idx: u64) -> usize {
        let remaining_size = self.file_size % CHUNK_SIZE;
        if remaining_size == 0 || chunk_idx != self.chunks_count() - 1 {
            CHUNK_SIZE as usize
        } else {
            remaining_size as usize
        }
    }

    /// Validates if a chunk's size is correct for its position
    ///
    /// # Arguments
<<<<<<< HEAD
    /// * `chunk_idx` - The index of the chunk (0-based)
    /// * `chunk_size` - The actual size of the chunk to validate
=======
    /// - `chunk_idx` - The index of the chunk (0-based)
    /// - `chunk_size` - The actual size of the chunk to validate
>>>>>>> ec097661
    ///
    /// # Returns
    /// true if the chunk size is valid, false otherwise
    pub fn is_valid_chunk_size(&self, chunk_idx: u64, chunk_size: usize) -> bool {
        self.chunk_size_at(chunk_idx) == chunk_size
    }
}

/// Interface for encoding and decoding FileMetadata, used by the runtime.
impl<const H_LENGTH: usize, const CHUNK_SIZE: u64, const SIZE_TO_CHALLENGES: u64>
    FileMetadataInterface for FileMetadata<H_LENGTH, CHUNK_SIZE, SIZE_TO_CHALLENGES>
{
    type AccountId = AccountId32;
    type Metadata = Self;
    type StorageDataUnit = u64;

    fn encode(metadata: &Self::Metadata) -> Vec<u8> {
        metadata.encode()
    }

    fn decode(data: &[u8]) -> Result<Self::Metadata, codec::Error> {
        <FileMetadata<H_LENGTH, CHUNK_SIZE, SIZE_TO_CHALLENGES> as Decode>::decode(&mut &data[..])
    }

    fn get_file_size(metadata: &Self::Metadata) -> Self::StorageDataUnit {
        metadata.file_size
    }

    fn get_file_owner(metadata: &Self::Metadata) -> Result<Self::AccountId, codec::Error> {
        Self::AccountId::decode(&mut metadata.owner.as_slice())
    }
}

/// FileKey is the identifier for a file.
/// Computed as the hash of the SCALE-encoded FileMetadata.
#[derive(Encode, Decode, Clone, Copy, Debug, PartialEq, Eq, Hash)]
pub struct FileKey<const H_LENGTH: usize>(Hash<H_LENGTH>);

impl<const H_LENGTH: usize> From<Hash<H_LENGTH>> for FileKey<H_LENGTH> {
    fn from(hash: Hash<H_LENGTH>) -> Self {
        Self(hash)
    }
}

impl<const H_LENGTH: usize> Into<Hash<H_LENGTH>> for FileKey<H_LENGTH> {
    fn into(self) -> Hash<H_LENGTH> {
        self.0
    }
}

impl From<H256> for FileKey<32> {
    fn from(hash: H256) -> Self {
        let mut file_key = [0u8; 32];
        file_key.copy_from_slice(hash.as_bytes());
        Self(file_key)
    }
}

impl Into<H256> for FileKey<32> {
    fn into(self) -> H256 {
        H256::from_slice(&self.0)
    }
}

impl<const H_LENGTH: usize> From<&[u8]> for FileKey<H_LENGTH> {
    fn from(bytes: &[u8]) -> Self {
        let mut hash = [0u8; H_LENGTH];
        hash.copy_from_slice(&bytes);
        Self(hash)
    }
}

impl<const H_LENGTH: usize> AsRef<[u8]> for FileKey<H_LENGTH> {
    fn as_ref(&self) -> &[u8] {
        &self.0
    }
}

impl<const H_LENGTH: usize> From<&[u8; H_LENGTH]> for FileKey<H_LENGTH> {
    fn from(bytes: &[u8; H_LENGTH]) -> Self {
        Self(*bytes)
    }
}

impl<const H_LENGTH: usize> AsRef<[u8; H_LENGTH]> for FileKey<H_LENGTH> {
    fn as_ref(&self) -> &[u8; H_LENGTH] {
        &self.0
    }
}

/// A fingerprint is something that uniquely identifies the content of a file.
/// In the context of this crate, a fingerprint is the root hash of a Merkle Patricia Trie
/// of the merklised file.
#[derive(Encode, Decode, Clone, Copy, Debug, PartialEq, Eq, TypeInfo)]
pub struct Fingerprint<const H_LENGTH: usize>(Hash<H_LENGTH>);

impl<const H_LENGTH: usize> Default for Fingerprint<H_LENGTH> {
    fn default() -> Self {
        Self([0u8; H_LENGTH])
    }
}

impl<const H_LENGTH: usize> Serialize for Fingerprint<H_LENGTH> {
    fn serialize<S>(&self, serializer: S) -> Result<S::Ok, S::Error>
    where
        S: serde::ser::Serializer,
    {
        self.0.to_vec().serialize(serializer)
    }
}

impl<'de, const H_LENGTH: usize> Deserialize<'de> for Fingerprint<H_LENGTH> {
    fn deserialize<D>(deserializer: D) -> Result<Self, D::Error>
    where
        D: serde::de::Deserializer<'de>,
    {
        let vec = Vec::<u8>::deserialize(deserializer)?;
        let mut hash = [0u8; H_LENGTH];
        hash.copy_from_slice(&vec);
        Ok(Self(hash))
    }
}

impl<const H_LENGTH: usize> Fingerprint<H_LENGTH> {
    /// Returns the hash of the fingerprint.
    pub fn as_hash(&self) -> Hash<H_LENGTH> {
        self.0
    }
}

impl<const H_LENGTH: usize> From<Hash<H_LENGTH>> for Fingerprint<H_LENGTH> {
    fn from(hash: Hash<H_LENGTH>) -> Self {
        Self(hash)
    }
}

impl<const H_LENGTH: usize> Into<Hash<H_LENGTH>> for Fingerprint<H_LENGTH> {
    fn into(self) -> Hash<H_LENGTH> {
        self.0
    }
}

impl<const H_LENGTH: usize> From<&[u8]> for Fingerprint<H_LENGTH> {
    fn from(bytes: &[u8]) -> Self {
        let mut hash = [0u8; H_LENGTH];
        hash.copy_from_slice(&bytes);
        Self(hash)
    }
}

impl<const H_LENGTH: usize> AsRef<[u8]> for Fingerprint<H_LENGTH> {
    fn as_ref(&self) -> &[u8] {
        &self.0
    }
}

/// Typed u64 representing the index of a file [`Chunk`]. Indexed from 0.
#[derive(Debug, Clone, Copy, PartialEq, Eq, TypeInfo, Encode, Decode, Ord, PartialOrd, Hash)]
pub struct ChunkId(u64);

#[derive(Debug, Clone, PartialEq, Eq)]
pub enum ChunkIdError {
    InvalidChunkId,
}

impl ChunkId {
    pub fn new(id: u64) -> Self {
        Self(id)
    }

    pub fn from_challenge(challenge: &[u8], chunks_count: u64) -> Self {
        // Calculate the modulo of the challenge with the number of chunks in the file.
        // The challenge is a big endian 32 byte array.
        let challenged_chunk = BigUint::from_bytes_be(challenge) % chunks_count;
        ChunkId::new(challenged_chunk.try_into().expect(
            "This is impossible. The modulo of a number with a u64 should always fit in a u64.",
        ))
    }

    pub fn as_u64(&self) -> u64 {
        self.0
    }

    pub fn as_trie_key(&self) -> Vec<u8> {
        AsCompact(self.0).encode()
    }

    pub fn from_trie_key(key: &Vec<u8>) -> Result<Self, ChunkIdError> {
        let id = Compact::<u64>::decode(&mut &key[..])
            .map_err(|_| ChunkIdError::InvalidChunkId)?
            .0;
        Ok(Self(id))
    }
}

// TODO: this is currently a placeholder in order to define Storage interface.
/// Typed chunk of a file. This is what is stored in the leaf of the stored Merkle tree.
pub type Chunk = Vec<u8>;

/// A chunk with its ID. This is the actual data stored in the Merkle tree for each chunk.
#[derive(Clone, Debug, Encode, Decode, PartialEq)]
pub struct ChunkWithId {
    pub chunk_id: ChunkId,
    pub data: Chunk,
}

/// A leaf in the in a trie.
#[derive(Clone, Debug, Serialize, Deserialize)]
pub struct Leaf<K, D: Debug> {
    pub key: K,
    pub data: D,
}

impl<K, D: Debug> Leaf<K, D> {
    pub fn new(key: K, data: D) -> Self {
        Self { key, data }
    }
}

/// A hash type of arbitrary length `H_LENGTH`.
pub type Hash<const H_LENGTH: usize> = [u8; H_LENGTH];

#[cfg(test)]
mod tests {
    use super::*;
    const TEST_CHUNK_SIZE: u64 = 1024;

    #[test]
    fn test_chunk_size_calculations() {
        let metadata = FileMetadata::<32, TEST_CHUNK_SIZE, 1024> {
            file_size: 2500,
            fingerprint: Fingerprint::from([0u8; 32]),
            owner: vec![],
            location: vec![],
            bucket_id: vec![],
        };

        // Test regular chunks
        assert_eq!(metadata.chunk_size_at(0), TEST_CHUNK_SIZE as usize);
        assert_eq!(metadata.chunk_size_at(1), TEST_CHUNK_SIZE as usize);

        // Test last chunk
        assert_eq!(metadata.chunk_size_at(2), 452); // 2500 % 1024 = 452

        // Test validation
        assert!(metadata.is_valid_chunk_size(0, TEST_CHUNK_SIZE as usize));
        assert!(metadata.is_valid_chunk_size(2, 452));
        assert!(!metadata.is_valid_chunk_size(1, 500));
    }

    #[test]
    fn test_exact_multiple_chunks() {
        let metadata = FileMetadata::<32, TEST_CHUNK_SIZE, 1024> {
            file_size: TEST_CHUNK_SIZE * 2, // Exactly 2 chunks
            fingerprint: Fingerprint::from([0u8; 32]),
            owner: vec![],
            location: vec![],
            bucket_id: vec![],
        };

        // Both chunks should be full size since file_size is exact multiple of chunk_size
        assert_eq!(metadata.chunk_size_at(0), TEST_CHUNK_SIZE as usize);
        assert_eq!(metadata.chunk_size_at(1), TEST_CHUNK_SIZE as usize);
    }
}<|MERGE_RESOLUTION|>--- conflicted
+++ resolved
@@ -75,19 +75,13 @@
     /// Calculates the size of a chunk at a given index.
     ///
     /// # Arguments
-<<<<<<< HEAD
-    /// * `chunk_idx` - The index of the chunk (0-based)
-=======
     /// - `chunk_idx` - The index of the chunk (0-based)
->>>>>>> ec097661
     ///
     /// # Returns
     /// The size of the chunk in bytes
     ///
     /// This method handles the special case where the file size is an exact multiple
     /// of the chunk size, ensuring the last chunk is properly sized.
-<<<<<<< HEAD
-=======
     ///
     /// In short:
     /// - For all chunks except the last one, it returns [`CHUNK_SIZE`]
@@ -98,7 +92,6 @@
     /// created with `file_size = 0`, this method will return that the expected chunk size
     /// is [`CHUNK_SIZE`], essentially making the verification fail. Which is ok, given that
     /// a `file_size = 0` is an invalid file.
->>>>>>> ec097661
     pub fn chunk_size_at(&self, chunk_idx: u64) -> usize {
         let remaining_size = self.file_size % CHUNK_SIZE;
         if remaining_size == 0 || chunk_idx != self.chunks_count() - 1 {
@@ -111,13 +104,8 @@
     /// Validates if a chunk's size is correct for its position
     ///
     /// # Arguments
-<<<<<<< HEAD
-    /// * `chunk_idx` - The index of the chunk (0-based)
-    /// * `chunk_size` - The actual size of the chunk to validate
-=======
     /// - `chunk_idx` - The index of the chunk (0-based)
     /// - `chunk_size` - The actual size of the chunk to validate
->>>>>>> ec097661
     ///
     /// # Returns
     /// true if the chunk size is valid, false otherwise
