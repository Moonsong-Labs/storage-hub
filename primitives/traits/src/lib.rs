--- conflicted
+++ resolved
@@ -297,24 +297,14 @@
     /// Get number of registered BSPs.
     fn get_number_of_bsps() -> Self::SpCount;
 
-<<<<<<< HEAD
     /// Get the capacity of a Provider (MSP or BSP).
     fn get_capacity(who: &Self::ProviderId) -> Self::StorageDataUnit;
-=======
-    /// Get the total capacity of a Provider (MSP or BSP).
-    fn get_total_capacity(who: &Self::ProviderId) -> Self::StorageDataUnit;
->>>>>>> 1d415a96
 
     /// Get the capacity currently in use of a Provider (MSP or BSP).
     fn get_used_capacity(who: &Self::ProviderId) -> Self::StorageDataUnit;
 
-<<<<<<< HEAD
     /// Get available capacity of a Provider (MSP or BSP).
     fn available_capacity(who: &Self::ProviderId) -> Self::StorageDataUnit;
-=======
-    /// Get the available capacity of a Provider (MSP or BSP).
-    fn get_available_capacity(who: &Self::ProviderId) -> Self::StorageDataUnit;
->>>>>>> 1d415a96
 
     /// Get multiaddresses of a BSP.
     fn get_bsp_multiaddresses(
