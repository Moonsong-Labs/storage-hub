#![cfg_attr(not(feature = "std"), no_std)]

use frame_support::sp_runtime::DispatchError;
use shp_file_metadata::ChunkId;
use shp_traits::CommitmentVerifier;
use sp_std::collections::btree_set::BTreeSet;
<<<<<<< HEAD
use sp_trie::Trie;
use sp_trie::{TrieDBBuilder, TrieLayout};
=======
use sp_trie::{Trie, TrieDBBuilder, TrieLayout};
>>>>>>> 8806cc21
use types::FileKeyProof;

#[cfg(test)]
mod tests;

pub mod types;

/// A struct that implements the `CommitmentVerifier` trait, where the commitment
/// is a Merkle Patricia Trie root hash and the response to a challenge is given
/// by taking the modulo of the challenged hash with the number of chunks in the file,
/// and interpreting the result as a chunk index.
pub struct FileKeyVerifier<
    T: TrieLayout,
    const H_LENGTH: usize,
    const CHUNK_SIZE: u64,
    const SIZE_TO_CHALLENGES: u64,
> where
    <T::Hash as sp_core::Hasher>::Out: for<'a> TryFrom<&'a [u8; H_LENGTH]>,
{
    pub _phantom: core::marker::PhantomData<T>,
}

/// Implement the `CommitmentVerifier` trait for the `FileKeyVerifier` struct.
impl<
        T: TrieLayout,
        const H_LENGTH: usize,
        const CHUNK_SIZE: u64,
        const SIZE_TO_CHALLENGES: u64,
    > CommitmentVerifier for FileKeyVerifier<T, H_LENGTH, CHUNK_SIZE, SIZE_TO_CHALLENGES>
where
    <T::Hash as sp_core::Hasher>::Out: for<'a> TryFrom<&'a [u8; H_LENGTH]>,
{
    type Proof = FileKeyProof<H_LENGTH, CHUNK_SIZE, SIZE_TO_CHALLENGES>;
    type Commitment = <T::Hash as sp_core::Hasher>::Out;
    type Challenge = <T::Hash as sp_core::Hasher>::Out;

    /// Verifies a proof against a root (i.e. commitment) and a set of challenges.
    ///
    /// Iterates over the challenges, computes the modulo of the challenged hashes with the number of chunks in the file,
    /// and checks if the resulting leaf is in the proof.
    fn verify_proof(
        expected_file_key: &Self::Commitment,
        challenges: &[Self::Challenge],
        proof: &Self::Proof,
    ) -> Result<BTreeSet<Self::Challenge>, DispatchError> {
        // Check that `challenges` is not empty.
        if challenges.is_empty() {
            return Err("No challenges provided.".into());
        }

        // Construct file key from the fields in the proof.
        let file_key = proof.file_metadata.file_key::<T::Hash>();

        // Check that the number of challenges is proportional to the size of the file.
        let chunks_to_check = proof.file_metadata.chunks_to_check();
        if challenges.len() != chunks_to_check as usize {
            return Err(
                "Number of challenges does not match the number of chunks that should have been challenged for a file of this size.".into(),
            );
        }

        // Check that the file key is equal to the root.
        if &file_key != expected_file_key {
            return Err(
                "File key provided should be equal to the file key constructed from the proof."
                    .into(),
            );
        };

        // Convert the fingerprint from the proof to the output of the hasher.
        let expected_root: &[u8; H_LENGTH] = &proof.file_metadata.fingerprint.into();
        let expected_root: Self::Commitment = expected_root
            .try_into()
            .map_err(|_| "Failed to convert fingerprint to a hasher output.")?;

        // This generates a partial trie based on the proof and checks that the root hash matches the `expected_root`.
        let (memdb, root) = proof
            .proof
            .to_memory_db(Some(&expected_root))
            .map_err(|_| {
                "Failed to convert proof to memory DB, root doesn't match with expected."
            })?;

        let trie = TrieDBBuilder::<T>::new(&memdb, &root).build();

        // Initialise vector of proven challenges. We use a `BTreeSet` to ensure that the items are unique.
        let mut proven_challenges = BTreeSet::new();
        let mut challenges_iter = challenges.iter();

        // Iterate over the challenges, compute the modulo of the challenged hashes with the number of chunks in the file,
        // and check if the resulting leaf is in the proof.
        while let Some(challenge) = challenges_iter.next() {
            // Calculate the chunks of the file based on its size.
            let chunks = proof.file_metadata.chunks_count();

            // Convert the challenge to a chunk ID.
            let challenged_chunk = ChunkId::from_challenge(challenge.as_ref(), chunks);

            // Check that the chunk is in the proof.
            let chunk = trie
                .get(&challenged_chunk.as_trie_key())
                .map_err(|_| "The proof is invalid. The challenge does not exist in the trie.")?;

            // The chunk should be Some(leaf) for the proof to be valid.
            if chunk.is_none() {
                return Err(
                    "The proof is invalid. The challenged chunk was not found in the trie, possibly because the challenged chunk has an index higher than the amount of chunks in the file. This should not be possible, provided that the size of the file (and therefore number of chunks) is correct.".into(),
                );
            }

            // Add the challenge to the proven challenges vector.
            proven_challenges.insert(*challenge);
        }

        Ok(proven_challenges)
    }
}<|MERGE_RESOLUTION|>--- conflicted
+++ resolved
@@ -1,129 +1,124 @@
-#![cfg_attr(not(feature = "std"), no_std)]
-
-use frame_support::sp_runtime::DispatchError;
-use shp_file_metadata::ChunkId;
-use shp_traits::CommitmentVerifier;
-use sp_std::collections::btree_set::BTreeSet;
-<<<<<<< HEAD
-use sp_trie::Trie;
-use sp_trie::{TrieDBBuilder, TrieLayout};
-=======
-use sp_trie::{Trie, TrieDBBuilder, TrieLayout};
->>>>>>> 8806cc21
-use types::FileKeyProof;
-
-#[cfg(test)]
-mod tests;
-
-pub mod types;
-
-/// A struct that implements the `CommitmentVerifier` trait, where the commitment
-/// is a Merkle Patricia Trie root hash and the response to a challenge is given
-/// by taking the modulo of the challenged hash with the number of chunks in the file,
-/// and interpreting the result as a chunk index.
-pub struct FileKeyVerifier<
-    T: TrieLayout,
-    const H_LENGTH: usize,
-    const CHUNK_SIZE: u64,
-    const SIZE_TO_CHALLENGES: u64,
-> where
-    <T::Hash as sp_core::Hasher>::Out: for<'a> TryFrom<&'a [u8; H_LENGTH]>,
-{
-    pub _phantom: core::marker::PhantomData<T>,
-}
-
-/// Implement the `CommitmentVerifier` trait for the `FileKeyVerifier` struct.
-impl<
-        T: TrieLayout,
-        const H_LENGTH: usize,
-        const CHUNK_SIZE: u64,
-        const SIZE_TO_CHALLENGES: u64,
-    > CommitmentVerifier for FileKeyVerifier<T, H_LENGTH, CHUNK_SIZE, SIZE_TO_CHALLENGES>
-where
-    <T::Hash as sp_core::Hasher>::Out: for<'a> TryFrom<&'a [u8; H_LENGTH]>,
-{
-    type Proof = FileKeyProof<H_LENGTH, CHUNK_SIZE, SIZE_TO_CHALLENGES>;
-    type Commitment = <T::Hash as sp_core::Hasher>::Out;
-    type Challenge = <T::Hash as sp_core::Hasher>::Out;
-
-    /// Verifies a proof against a root (i.e. commitment) and a set of challenges.
-    ///
-    /// Iterates over the challenges, computes the modulo of the challenged hashes with the number of chunks in the file,
-    /// and checks if the resulting leaf is in the proof.
-    fn verify_proof(
-        expected_file_key: &Self::Commitment,
-        challenges: &[Self::Challenge],
-        proof: &Self::Proof,
-    ) -> Result<BTreeSet<Self::Challenge>, DispatchError> {
-        // Check that `challenges` is not empty.
-        if challenges.is_empty() {
-            return Err("No challenges provided.".into());
-        }
-
-        // Construct file key from the fields in the proof.
-        let file_key = proof.file_metadata.file_key::<T::Hash>();
-
-        // Check that the number of challenges is proportional to the size of the file.
-        let chunks_to_check = proof.file_metadata.chunks_to_check();
-        if challenges.len() != chunks_to_check as usize {
-            return Err(
-                "Number of challenges does not match the number of chunks that should have been challenged for a file of this size.".into(),
-            );
-        }
-
-        // Check that the file key is equal to the root.
-        if &file_key != expected_file_key {
-            return Err(
-                "File key provided should be equal to the file key constructed from the proof."
-                    .into(),
-            );
-        };
-
-        // Convert the fingerprint from the proof to the output of the hasher.
-        let expected_root: &[u8; H_LENGTH] = &proof.file_metadata.fingerprint.into();
-        let expected_root: Self::Commitment = expected_root
-            .try_into()
-            .map_err(|_| "Failed to convert fingerprint to a hasher output.")?;
-
-        // This generates a partial trie based on the proof and checks that the root hash matches the `expected_root`.
-        let (memdb, root) = proof
-            .proof
-            .to_memory_db(Some(&expected_root))
-            .map_err(|_| {
-                "Failed to convert proof to memory DB, root doesn't match with expected."
-            })?;
-
-        let trie = TrieDBBuilder::<T>::new(&memdb, &root).build();
-
-        // Initialise vector of proven challenges. We use a `BTreeSet` to ensure that the items are unique.
-        let mut proven_challenges = BTreeSet::new();
-        let mut challenges_iter = challenges.iter();
-
-        // Iterate over the challenges, compute the modulo of the challenged hashes with the number of chunks in the file,
-        // and check if the resulting leaf is in the proof.
-        while let Some(challenge) = challenges_iter.next() {
-            // Calculate the chunks of the file based on its size.
-            let chunks = proof.file_metadata.chunks_count();
-
-            // Convert the challenge to a chunk ID.
-            let challenged_chunk = ChunkId::from_challenge(challenge.as_ref(), chunks);
-
-            // Check that the chunk is in the proof.
-            let chunk = trie
-                .get(&challenged_chunk.as_trie_key())
-                .map_err(|_| "The proof is invalid. The challenge does not exist in the trie.")?;
-
-            // The chunk should be Some(leaf) for the proof to be valid.
-            if chunk.is_none() {
-                return Err(
-                    "The proof is invalid. The challenged chunk was not found in the trie, possibly because the challenged chunk has an index higher than the amount of chunks in the file. This should not be possible, provided that the size of the file (and therefore number of chunks) is correct.".into(),
-                );
-            }
-
-            // Add the challenge to the proven challenges vector.
-            proven_challenges.insert(*challenge);
-        }
-
-        Ok(proven_challenges)
-    }
-}+#![cfg_attr(not(feature = "std"), no_std)]
+
+use frame_support::sp_runtime::DispatchError;
+use shp_file_metadata::ChunkId;
+use shp_traits::CommitmentVerifier;
+use sp_std::collections::btree_set::BTreeSet;
+use sp_trie::{Trie, TrieDBBuilder, TrieLayout};
+use types::FileKeyProof;
+
+#[cfg(test)]
+mod tests;
+
+pub mod types;
+
+/// A struct that implements the `CommitmentVerifier` trait, where the commitment
+/// is a Merkle Patricia Trie root hash and the response to a challenge is given
+/// by taking the modulo of the challenged hash with the number of chunks in the file,
+/// and interpreting the result as a chunk index.
+pub struct FileKeyVerifier<
+    T: TrieLayout,
+    const H_LENGTH: usize,
+    const CHUNK_SIZE: u64,
+    const SIZE_TO_CHALLENGES: u64,
+> where
+    <T::Hash as sp_core::Hasher>::Out: for<'a> TryFrom<&'a [u8; H_LENGTH]>,
+{
+    pub _phantom: core::marker::PhantomData<T>,
+}
+
+/// Implement the `CommitmentVerifier` trait for the `FileKeyVerifier` struct.
+impl<
+        T: TrieLayout,
+        const H_LENGTH: usize,
+        const CHUNK_SIZE: u64,
+        const SIZE_TO_CHALLENGES: u64,
+    > CommitmentVerifier for FileKeyVerifier<T, H_LENGTH, CHUNK_SIZE, SIZE_TO_CHALLENGES>
+where
+    <T::Hash as sp_core::Hasher>::Out: for<'a> TryFrom<&'a [u8; H_LENGTH]>,
+{
+    type Proof = FileKeyProof<H_LENGTH, CHUNK_SIZE, SIZE_TO_CHALLENGES>;
+    type Commitment = <T::Hash as sp_core::Hasher>::Out;
+    type Challenge = <T::Hash as sp_core::Hasher>::Out;
+
+    /// Verifies a proof against a root (i.e. commitment) and a set of challenges.
+    ///
+    /// Iterates over the challenges, computes the modulo of the challenged hashes with the number of chunks in the file,
+    /// and checks if the resulting leaf is in the proof.
+    fn verify_proof(
+        expected_file_key: &Self::Commitment,
+        challenges: &[Self::Challenge],
+        proof: &Self::Proof,
+    ) -> Result<BTreeSet<Self::Challenge>, DispatchError> {
+        // Check that `challenges` is not empty.
+        if challenges.is_empty() {
+            return Err("No challenges provided.".into());
+        }
+
+        // Construct file key from the fields in the proof.
+        let file_key = proof.file_metadata.file_key::<T::Hash>();
+
+        // Check that the number of challenges is proportional to the size of the file.
+        let chunks_to_check = proof.file_metadata.chunks_to_check();
+        if challenges.len() != chunks_to_check as usize {
+            return Err(
+                "Number of challenges does not match the number of chunks that should have been challenged for a file of this size.".into(),
+            );
+        }
+
+        // Check that the file key is equal to the root.
+        if &file_key != expected_file_key {
+            return Err(
+                "File key provided should be equal to the file key constructed from the proof."
+                    .into(),
+            );
+        };
+
+        // Convert the fingerprint from the proof to the output of the hasher.
+        let expected_root: &[u8; H_LENGTH] = &proof.file_metadata.fingerprint.into();
+        let expected_root: Self::Commitment = expected_root
+            .try_into()
+            .map_err(|_| "Failed to convert fingerprint to a hasher output.")?;
+
+        // This generates a partial trie based on the proof and checks that the root hash matches the `expected_root`.
+        let (memdb, root) = proof
+            .proof
+            .to_memory_db(Some(&expected_root))
+            .map_err(|_| {
+                "Failed to convert proof to memory DB, root doesn't match with expected."
+            })?;
+
+        let trie = TrieDBBuilder::<T>::new(&memdb, &root).build();
+
+        // Initialise vector of proven challenges. We use a `BTreeSet` to ensure that the items are unique.
+        let mut proven_challenges = BTreeSet::new();
+        let mut challenges_iter = challenges.iter();
+
+        // Iterate over the challenges, compute the modulo of the challenged hashes with the number of chunks in the file,
+        // and check if the resulting leaf is in the proof.
+        while let Some(challenge) = challenges_iter.next() {
+            // Calculate the chunks of the file based on its size.
+            let chunks = proof.file_metadata.chunks_count();
+
+            // Convert the challenge to a chunk ID.
+            let challenged_chunk = ChunkId::from_challenge(challenge.as_ref(), chunks);
+
+            // Check that the chunk is in the proof.
+            let chunk = trie
+                .get(&challenged_chunk.as_trie_key())
+                .map_err(|_| "The proof is invalid. The challenge does not exist in the trie.")?;
+
+            // The chunk should be Some(leaf) for the proof to be valid.
+            if chunk.is_none() {
+                return Err(
+                    "The proof is invalid. The challenged chunk was not found in the trie, possibly because the challenged chunk has an index higher than the amount of chunks in the file. This should not be possible, provided that the size of the file (and therefore number of chunks) is correct.".into(),
+                );
+            }
+
+            // Add the challenge to the proven challenges vector.
+            proven_challenges.insert(*challenge);
+        }
+
+        Ok(proven_challenges)
+    }
+}