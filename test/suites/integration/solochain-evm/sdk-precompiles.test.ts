--- conflicted
+++ resolved
@@ -15,11 +15,7 @@
 import { MspClient } from "@storagehub-sdk/msp-client";
 import { createPublicClient, createWalletClient, defineChain, http, getAddress } from "viem";
 import { privateKeyToAccount } from "viem/accounts";
-<<<<<<< HEAD
-import { describeMspNet, type EnrichedBspApi, ShConsts, waitFor } from "../../../util";
-=======
-import { describeMspNet, type EnrichedBspApi, ShConsts, type SqlClient } from "../../../util";
->>>>>>> 880acae6
+import { describeMspNet, type EnrichedBspApi, ShConsts, waitFor, type SqlClient } from "../../../util";
 import { SH_EVM_SOLOCHAIN_CHAIN_ID } from "../../../util/evmNet/consts";
 import { ALITH_PRIVATE_KEY } from "../../../util/evmNet/keyring";
 
