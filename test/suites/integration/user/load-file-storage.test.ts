import assert, { strictEqual } from "node:assert";
import { u8aToHex } from "@polkadot/util";
import { decodeAddress } from "@polkadot/util-crypto";
<<<<<<< HEAD
import { type EnrichedBspApi, describeBspNet } from "../../../util";
=======
import { type EnrichedBspApi, addCopypartyContainer, describeBspNet } from "../../../util";
>>>>>>> ede2499b

describeBspNet("User: Load File Into Storage", ({ before, createUserApi, it }) => {
  let userApi: EnrichedBspApi;
  let remoteServerInfo:
    | {
        containerName: string;
        httpPort: number;
        ftpPort: number;
      }
    | undefined;

  before(async () => {
    userApi = await createUserApi();

    // Setup Copyparty server for remote file tests (HTTP and FTP)
    const copypartyInfo = await addCopypartyContainer();
    remoteServerInfo = {
      containerName: copypartyInfo.containerName,
      httpPort: copypartyInfo.httpPort,
      ftpPort: copypartyInfo.ftpPort
    };
  });

  // Helper function to create a bucket and get its ID
  const createBucketAndGetId = async (bucketName: string) => {
    const newBucketEventEvent = await userApi.createBucket(bucketName);
    const newBucketEventDataBlob =
      userApi.events.fileSystem.NewBucket.is(newBucketEventEvent) && newBucketEventEvent.data;

    if (!newBucketEventDataBlob) {
      throw new Error("Event doesn't match Type");
    }

<<<<<<< HEAD
    const ownerHex1 = u8aToHex(decodeAddress(userApi.shConsts.NODE_INFOS.user.AddressId)).slice(2);
=======
    return newBucketEventDataBlob.bucketId;
  };

  // Helper function to verify file metadata
  const verifyFileMetadata = (
    location: any,
    fingerprint: any,
    file_size: any,
    expectedDestination: string,
    expectedArtefact: { fingerprint: string; size: bigint }
  ) => {
    strictEqual(location.toHuman(), expectedDestination);
    strictEqual(fingerprint.toString(), expectedArtefact.fingerprint);
    strictEqual(file_size.toBigInt(), expectedArtefact.size);
  };

  // === Local File Tests ===

  it("loadFileInStorage works with local file", async () => {
    const source = "res/adolphus.jpg";
    const destination = "test/adolphus.jpg";
    const bucketId = await createBucketAndGetId("bucket-0");

    const ownerHex = u8aToHex(decodeAddress(userApi.shConsts.NODE_INFOS.user.AddressId)).slice(2);
    const {
      file_metadata: { location, fingerprint, file_size }
    } = await userApi.rpc.storagehubclient.loadFileInStorage(
      source,
      destination,
      ownerHex,
      bucketId
    );

    verifyFileMetadata(
      location,
      fingerprint,
      file_size,
      destination,
      userApi.shConsts.TEST_ARTEFACTS[source]
    );
  });

  it("loadFileInStorage works with single chunk file (1024 bytes)", async () => {
    const source = "res/one-chunk-file";
    const destination = "test/one-chunk-file";
    const bucketId = await createBucketAndGetId("bucket-5");

    const ownerHex = u8aToHex(decodeAddress(userApi.shConsts.NODE_INFOS.user.AddressId)).slice(2);
>>>>>>> ede2499b
    const {
      file_metadata: { location, fingerprint, file_size }
    } = await userApi.rpc.storagehubclient.loadFileInStorage(
      source,
      destination,
<<<<<<< HEAD
      ownerHex1,
      newBucketEventDataBlob.bucketId
=======
      ownerHex,
      bucketId
>>>>>>> ede2499b
    );

    verifyFileMetadata(
      location,
      fingerprint,
      file_size,
      destination,
      userApi.shConsts.TEST_ARTEFACTS[source]
    );
  });

  // === Error Handling Tests ===

  it("loadFileInStorage fails if file is empty", async () => {
    const source = "res/empty-file";
    const destination = "test/empty-file";
    const bucketId = await createBucketAndGetId("bucket-1");

<<<<<<< HEAD
    if (!newBucketEventDataBlob) {
      throw new Error("Event doesn't match Type");
    }

    try {
      const ownerHexEmpty = u8aToHex(
        decodeAddress(userApi.shConsts.NODE_INFOS.user.AddressId)
      ).slice(2);
      await userApi.rpc.storagehubclient.loadFileInStorage(
        source,
        destination,
        ownerHexEmpty,
        newBucketEventDataBlob.bucketId
      );
    } catch (e: any) {
      strictEqual(e.message, "-32603: Internal error: FileIsEmpty");
    }
=======
    const ownerHex = u8aToHex(decodeAddress(userApi.shConsts.NODE_INFOS.user.AddressId)).slice(2);
    await assert.rejects(
      () => userApi.rpc.storagehubclient.loadFileInStorage(source, destination, ownerHex, bucketId),
      /-32603: Internal error: FileIsEmpty/,
      "Should reject with FileIsEmpty error"
    );
>>>>>>> ede2499b
  });

  it("loadFileInStorage fails when loading the same file twice", async () => {
    const source = "res/one-chunk-file";
    const destination = "test/duplicate-file";
    const bucketId = await createBucketAndGetId("bucket-10");

<<<<<<< HEAD
    const ownerHexChunk = u8aToHex(decodeAddress(userApi.shConsts.NODE_INFOS.user.AddressId)).slice(
      2
    );
=======
    // First upload should succeed
    const ownerHex = u8aToHex(decodeAddress(userApi.shConsts.NODE_INFOS.user.AddressId)).slice(2);
>>>>>>> ede2499b
    const {
      file_metadata: { location, fingerprint, file_size }
    } = await userApi.rpc.storagehubclient.loadFileInStorage(
      source,
      destination,
<<<<<<< HEAD
      ownerHexChunk,
      newBucketEventDataBlob.bucketId
=======
      ownerHex,
      bucketId
>>>>>>> ede2499b
    );

    verifyFileMetadata(
      location,
      fingerprint,
      file_size,
      destination,
      userApi.shConsts.TEST_ARTEFACTS[source]
    );

    // Second upload with same destination should fail
    const ownerHex2 = u8aToHex(decodeAddress(userApi.shConsts.NODE_INFOS.user.AddressId)).slice(2);
    await assert.rejects(
      () =>
        userApi.rpc.storagehubclient.loadFileInStorage(source, destination, ownerHex2, bucketId),
      /-32603: Internal error: FileAlreadyExists/,
      "Should reject with FileAlreadyExists error"
    );
  });

  it("loadFileInStorage fails for non-existent file", async () => {
    const source = "res/inexistent-file";
    const destination = "test/inexistent-file";
    const bucketId = await createBucketAndGetId("bucket-11");

    const ownerHex = u8aToHex(decodeAddress(userApi.shConsts.NODE_INFOS.user.AddressId)).slice(2);
    await assert.rejects(
      () => userApi.rpc.storagehubclient.loadFileInStorage(source, destination, ownerHex, bucketId),
      /-32603: Internal error: File not found/,
      "Should reject with 'File not found' error"
    );
  });

  // === Remote File Tests (HTTP & FTP) ===

  it("loadFileInStorage works with HTTP URL", async () => {
    assert(remoteServerInfo, "Remote server not initialized");
    const { containerName, httpPort } = remoteServerInfo;

    const source = `http://${containerName}:${httpPort}/res/adolphus.jpg`;
    const destination = "test/adolphus-http.jpg";
    const bucketId = await createBucketAndGetId("bucket-http-remote");

<<<<<<< HEAD
    const ownerHexFirst = u8aToHex(decodeAddress(userApi.shConsts.NODE_INFOS.user.AddressId)).slice(
      2
    );
=======
    const ownerHex = u8aToHex(decodeAddress(userApi.shConsts.NODE_INFOS.user.AddressId)).slice(2);
>>>>>>> ede2499b
    const {
      file_metadata: { location, fingerprint, file_size }
    } = await userApi.rpc.storagehubclient.loadFileInStorage(
      source,
      destination,
<<<<<<< HEAD
      ownerHexFirst,
      newBucketEventDataBlob.bucketId
    );

    strictEqual(location.toHuman(), destination);
    strictEqual(fingerprint.toString(), userApi.shConsts.TEST_ARTEFACTS[source].fingerprint);
    strictEqual(file_size.toBigInt(), userApi.shConsts.TEST_ARTEFACTS[source].size);

    try {
      const ownerHex2 = u8aToHex(decodeAddress(userApi.shConsts.NODE_INFOS.user.AddressId)).slice(
        2
      );
      await userApi.rpc.storagehubclient.loadFileInStorage(
        source,
        destination,
        ownerHex2,
        newBucketEventDataBlob.bucketId
      );
    } catch (e: any) {
      strictEqual(e.message, "-32603: Internal error: FileAlreadyExists");
    }
=======
      ownerHex,
      bucketId
    );

    verifyFileMetadata(
      location,
      fingerprint,
      file_size,
      destination,
      userApi.shConsts.TEST_ARTEFACTS["res/adolphus.jpg"]
    );
>>>>>>> ede2499b
  });

  it("loadFileInStorage works with FTP URL", async () => {
    assert(remoteServerInfo, "Remote server not initialized");
    const { containerName, ftpPort } = remoteServerInfo;

    const source = `ftp://${containerName}:${ftpPort}/res/smile.jpg`;
    const destination = "test/smile-ftp.jpg";
    const bucketId = await createBucketAndGetId("bucket-ftp-remote");

    const ownerHex = u8aToHex(decodeAddress(userApi.shConsts.NODE_INFOS.user.AddressId)).slice(2);
    const {
      file_metadata: { location, fingerprint, file_size }
    } = await userApi.rpc.storagehubclient.loadFileInStorage(
      source,
      destination,
      ownerHex,
      bucketId
    );

<<<<<<< HEAD
    await assert.rejects(
      () =>
        userApi.rpc.storagehubclient.loadFileInStorage(
          source,
          destination,
          u8aToHex(decodeAddress(userApi.shConsts.NODE_INFOS.user.AddressId)).slice(2),
          newBucketEventDataBlob.bucketId
        ),
      /-32603: Internal error: File not found/,
      "Error message should be 'File not found'"
=======
    verifyFileMetadata(
      location,
      fingerprint,
      file_size,
      destination,
      userApi.shConsts.TEST_ARTEFACTS["res/smile.jpg"]
>>>>>>> ede2499b
    );
  });
});<|MERGE_RESOLUTION|>--- conflicted
+++ resolved
@@ -1,11 +1,7 @@
 import assert, { strictEqual } from "node:assert";
 import { u8aToHex } from "@polkadot/util";
 import { decodeAddress } from "@polkadot/util-crypto";
-<<<<<<< HEAD
-import { type EnrichedBspApi, describeBspNet } from "../../../util";
-=======
 import { type EnrichedBspApi, addCopypartyContainer, describeBspNet } from "../../../util";
->>>>>>> ede2499b
 
 describeBspNet("User: Load File Into Storage", ({ before, createUserApi, it }) => {
   let userApi: EnrichedBspApi;
@@ -39,9 +35,6 @@
       throw new Error("Event doesn't match Type");
     }
 
-<<<<<<< HEAD
-    const ownerHex1 = u8aToHex(decodeAddress(userApi.shConsts.NODE_INFOS.user.AddressId)).slice(2);
-=======
     return newBucketEventDataBlob.bucketId;
   };
 
@@ -90,19 +83,13 @@
     const bucketId = await createBucketAndGetId("bucket-5");
 
     const ownerHex = u8aToHex(decodeAddress(userApi.shConsts.NODE_INFOS.user.AddressId)).slice(2);
->>>>>>> ede2499b
-    const {
-      file_metadata: { location, fingerprint, file_size }
-    } = await userApi.rpc.storagehubclient.loadFileInStorage(
-      source,
-      destination,
-<<<<<<< HEAD
-      ownerHex1,
-      newBucketEventDataBlob.bucketId
-=======
-      ownerHex,
-      bucketId
->>>>>>> ede2499b
+    const {
+      file_metadata: { location, fingerprint, file_size }
+    } = await userApi.rpc.storagehubclient.loadFileInStorage(
+      source,
+      destination,
+      ownerHex,
+      bucketId
     );
 
     verifyFileMetadata(
@@ -121,32 +108,12 @@
     const destination = "test/empty-file";
     const bucketId = await createBucketAndGetId("bucket-1");
 
-<<<<<<< HEAD
-    if (!newBucketEventDataBlob) {
-      throw new Error("Event doesn't match Type");
-    }
-
-    try {
-      const ownerHexEmpty = u8aToHex(
-        decodeAddress(userApi.shConsts.NODE_INFOS.user.AddressId)
-      ).slice(2);
-      await userApi.rpc.storagehubclient.loadFileInStorage(
-        source,
-        destination,
-        ownerHexEmpty,
-        newBucketEventDataBlob.bucketId
-      );
-    } catch (e: any) {
-      strictEqual(e.message, "-32603: Internal error: FileIsEmpty");
-    }
-=======
     const ownerHex = u8aToHex(decodeAddress(userApi.shConsts.NODE_INFOS.user.AddressId)).slice(2);
     await assert.rejects(
       () => userApi.rpc.storagehubclient.loadFileInStorage(source, destination, ownerHex, bucketId),
       /-32603: Internal error: FileIsEmpty/,
       "Should reject with FileIsEmpty error"
     );
->>>>>>> ede2499b
   });
 
   it("loadFileInStorage fails when loading the same file twice", async () => {
@@ -154,26 +121,15 @@
     const destination = "test/duplicate-file";
     const bucketId = await createBucketAndGetId("bucket-10");
 
-<<<<<<< HEAD
-    const ownerHexChunk = u8aToHex(decodeAddress(userApi.shConsts.NODE_INFOS.user.AddressId)).slice(
-      2
-    );
-=======
     // First upload should succeed
     const ownerHex = u8aToHex(decodeAddress(userApi.shConsts.NODE_INFOS.user.AddressId)).slice(2);
->>>>>>> ede2499b
-    const {
-      file_metadata: { location, fingerprint, file_size }
-    } = await userApi.rpc.storagehubclient.loadFileInStorage(
-      source,
-      destination,
-<<<<<<< HEAD
-      ownerHexChunk,
-      newBucketEventDataBlob.bucketId
-=======
-      ownerHex,
-      bucketId
->>>>>>> ede2499b
+    const {
+      file_metadata: { location, fingerprint, file_size }
+    } = await userApi.rpc.storagehubclient.loadFileInStorage(
+      source,
+      destination,
+      ownerHex,
+      bucketId
     );
 
     verifyFileMetadata(
@@ -217,41 +173,12 @@
     const destination = "test/adolphus-http.jpg";
     const bucketId = await createBucketAndGetId("bucket-http-remote");
 
-<<<<<<< HEAD
-    const ownerHexFirst = u8aToHex(decodeAddress(userApi.shConsts.NODE_INFOS.user.AddressId)).slice(
-      2
-    );
-=======
-    const ownerHex = u8aToHex(decodeAddress(userApi.shConsts.NODE_INFOS.user.AddressId)).slice(2);
->>>>>>> ede2499b
-    const {
-      file_metadata: { location, fingerprint, file_size }
-    } = await userApi.rpc.storagehubclient.loadFileInStorage(
-      source,
-      destination,
-<<<<<<< HEAD
-      ownerHexFirst,
-      newBucketEventDataBlob.bucketId
-    );
-
-    strictEqual(location.toHuman(), destination);
-    strictEqual(fingerprint.toString(), userApi.shConsts.TEST_ARTEFACTS[source].fingerprint);
-    strictEqual(file_size.toBigInt(), userApi.shConsts.TEST_ARTEFACTS[source].size);
-
-    try {
-      const ownerHex2 = u8aToHex(decodeAddress(userApi.shConsts.NODE_INFOS.user.AddressId)).slice(
-        2
-      );
-      await userApi.rpc.storagehubclient.loadFileInStorage(
-        source,
-        destination,
-        ownerHex2,
-        newBucketEventDataBlob.bucketId
-      );
-    } catch (e: any) {
-      strictEqual(e.message, "-32603: Internal error: FileAlreadyExists");
-    }
-=======
+    const ownerHex = u8aToHex(decodeAddress(userApi.shConsts.NODE_INFOS.user.AddressId)).slice(2);
+    const {
+      file_metadata: { location, fingerprint, file_size }
+    } = await userApi.rpc.storagehubclient.loadFileInStorage(
+      source,
+      destination,
       ownerHex,
       bucketId
     );
@@ -263,7 +190,6 @@
       destination,
       userApi.shConsts.TEST_ARTEFACTS["res/adolphus.jpg"]
     );
->>>>>>> ede2499b
   });
 
   it("loadFileInStorage works with FTP URL", async () => {
@@ -284,25 +210,12 @@
       bucketId
     );
 
-<<<<<<< HEAD
-    await assert.rejects(
-      () =>
-        userApi.rpc.storagehubclient.loadFileInStorage(
-          source,
-          destination,
-          u8aToHex(decodeAddress(userApi.shConsts.NODE_INFOS.user.AddressId)).slice(2),
-          newBucketEventDataBlob.bucketId
-        ),
-      /-32603: Internal error: File not found/,
-      "Error message should be 'File not found'"
-=======
     verifyFileMetadata(
       location,
       fingerprint,
       file_size,
       destination,
       userApi.shConsts.TEST_ARTEFACTS["res/smile.jpg"]
->>>>>>> ede2499b
     );
   });
 });