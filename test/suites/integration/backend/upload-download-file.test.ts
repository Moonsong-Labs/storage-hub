--- conflicted
+++ resolved
@@ -7,24 +7,13 @@
 import { fetchJwtToken } from "../../../util/backend/jwt";
 import { SH_EVM_SOLOCHAIN_CHAIN_ID } from "../../../util/evmNet/consts";
 import {
-<<<<<<< HEAD
-  bspKey,
-  describeMspNet,
-  type EnrichedBspApi,
-  generateMockJWT,
-  shUser,
-  waitFor
-} from "../../../util";
-import type { HealthResponse } from "../../../util/backend";
-=======
   ETH_SH_USER_ADDRESS,
   ETH_SH_USER_PRIVATE_KEY,
   ethShUser,
   BALTATHAR_PRIVATE_KEY
 } from "../../../util/evmNet/keyring";
 import type { H256 } from "@polkadot/types/interfaces";
-import type { HealthResponse } from "./types";
->>>>>>> 929d2d50
+import type { HealthResponse } from "../../../util/backend";
 
 await describeMspNet(
   "Backend file upload integration",
