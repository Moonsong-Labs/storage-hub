--- conflicted
+++ resolved
@@ -294,12 +294,8 @@
         "Error message should indicate concurrent upload"
       );
 
-<<<<<<< HEAD
-
-=======
       // Now continue with the successful upload verification
       const uploadResponse = successfulResponse;
->>>>>>> 5e53d4c3
 
       // Verify that the backend upload was successful
       strictEqual(uploadResponse.status, 201, "Upload should return CREATED status");
