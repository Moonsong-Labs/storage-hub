import assert, { strictEqual } from "node:assert";
import fs from "node:fs";
import path from "node:path";
import { u8aToHex } from "@polkadot/util";
import { decodeAddress } from "@polkadot/util-crypto";
import * as $ from "scale-codec";
<<<<<<< HEAD
import { bspKey, describeMspNet, type EnrichedBspApi, shUser, waitFor } from "../../../util";

/**
 * Mock JWT generator that matches the backend's generate_mock_jwt function
 */
function generateMockJWT(): string {
  // Header: {"alg":"HS256","typ":"JWT"} already encoded
  const header = "eyJhbGciOiJIUzI1NiIsInR5cCI6IkpXVCJ9";

  // Create a mock payload with proper structure
  const payload = {
    // Standard JWT claims
    sub: "0x1234567890123456789012345678901234567890", // Subject: user's ETH address
    exp: 9999999999, // Expiration: far into the future for mock
    iat: 1704067200 // Issued at: 2024-01-01
  };

  // Encode payload using base64url (no padding)
  const payloadJson = JSON.stringify(payload);
  const payloadB64 = Buffer.from(payloadJson).toString("base64url");

  // Mock signature (base64url encoded)
  const signature = Buffer.from("mock_signature").toString("base64url");

  return `${header}.${payloadB64}.${signature}`;
}

// Backend API Types
// TODO: Add a script in the backend to generate these types instead.
interface ComponentHealth {
  status: string;
  message?: string;
}

interface HealthComponents {
  storage: ComponentHealth;
  postgres: ComponentHealth;
  rpc: ComponentHealth;
}

interface HealthResponse {
  status: string;
  version: string;
  service: string;
  components: HealthComponents;
}
=======
import {
  type EnrichedBspApi,
  describeMspNet,
  shUser,
  waitFor,
  generateMockJWT
} from "../../../util";
import type { HealthResponse } from "./types";
>>>>>>> dc847e6b

await describeMspNet(
  "Backend file upload integration",
  {
    initialised: false,
    indexer: true,
    backend: true
  },
  ({ before, createMsp1Api, createUserApi, it }) => {
    let userApi: EnrichedBspApi;
    let msp1Api: EnrichedBspApi;

    before(async () => {
      userApi = await createUserApi();
      const maybeMsp1Api = await createMsp1Api();
      if (maybeMsp1Api) {
        msp1Api = maybeMsp1Api;
      } else {
        throw new Error("MSP API for first MSP not available");
      }
    });

    it("Postgres DB is ready", async () => {
      await userApi.docker.waitForLog({
        containerName: "storage-hub-sh-postgres-1",
        searchString: "database system is ready to accept connections",
        timeout: 10000
      });
    });

    it("Backend service is ready", async () => {
      await userApi.docker.waitForLog({
        containerName: "storage-hub-sh-backend-1",
        searchString: "Server listening on",
        timeout: 10000
      });
    });

    it("Network launches and can be queried", async () => {
      const userNodePeerId = await userApi.rpc.system.localPeerId();
      strictEqual(userNodePeerId.toString(), userApi.shConsts.NODE_INFOS.user.expectedPeerId);

      const mspNodePeerId = await msp1Api.rpc.system.localPeerId();
      strictEqual(mspNodePeerId.toString(), userApi.shConsts.NODE_INFOS.msp1.expectedPeerId);
    });

    it("Backend health endpoint reports healthy status", async () => {
      const response = await fetch("http://localhost:8080/health");
      strictEqual(response.status, 200, "Health endpoint should return 200 OK");

      const healthData: HealthResponse = (await response.json()) as HealthResponse;

      // Verify overall health structure
      assert(healthData.status, "Health response should have status field");
      assert(healthData.components, "Health response should have components field");

      // Verify storage health
      assert(healthData.components.storage, "Should have storage component");
      strictEqual(healthData.components.storage.status, "healthy", "Storage should be healthy");

      // Verify Postgres health
      assert(healthData.components.postgres, "Should have postgres component");
      strictEqual(healthData.components.postgres.status, "healthy", "Postgres should be healthy");

      // Verify RPC health (this is the key test - ensures RPC is actually working)
      assert(healthData.components.rpc, "Should have RPC component");
      strictEqual(healthData.components.rpc.status, "healthy", "RPC should be healthy");

      // If RPC is healthy, it means getForestRoot call succeeded
      assert(
        !healthData.components.rpc.message || !healthData.components.rpc.message.includes("failed"),
        "RPC should not have error messages"
      );
    });

    it("Should successfully upload a file via the backend API", async () => {
      const source = "res/whatsup.jpg";
      const localSource = "docker/resource/whatsup.jpg";
      const destination = "test/whatsup.jpg";
      const bucketName = "backend-test-bucket";

      // Create a new bucket with the MSP
      const valueProps = await userApi.call.storageProvidersApi.queryValuePropositionsForMsp(
        userApi.shConsts.DUMMY_MSP_ID
      );
      const valuePropId = valueProps[0].id;

      const newBucketEvent = await userApi.createBucket(bucketName, valuePropId);
      const newBucketEventDataBlob =
        userApi.events.fileSystem.NewBucket.is(newBucketEvent) && newBucketEvent.data;

      if (!newBucketEventDataBlob) {
        throw new Error("NewBucket event data does not match expected type");
      }
      const bucketId = newBucketEventDataBlob.bucketId.toString();

      // Get the root of the created bucket
      const bucketRoot = (await userApi.rpc.storagehubclient.getForestRoot(bucketId)).unwrap();

      // Load a file into storage to get its metadata, then remove it from the user's node storage so it doesn't get sent to the MSP automatically.
      const ownerHex = u8aToHex(decodeAddress(userApi.shConsts.NODE_INFOS.user.AddressId)).slice(2);
      const { file_key, file_metadata } = await userApi.rpc.storagehubclient.loadFileInStorage(
        source,
        destination,
        ownerHex,
        bucketId
      );
      await userApi.rpc.storagehubclient.removeFilesFromFileStorage([file_key]);

      // Issue the storage request
      await userApi.block.seal({
        calls: [
          userApi.tx.fileSystem.issueStorageRequest(
            bucketId,
            file_metadata.location,
            file_metadata.fingerprint,
            file_metadata.file_size,
            userApi.shConsts.DUMMY_MSP_ID,
            [userApi.shConsts.NODE_INFOS.msp1.expectedPeerId],
            { Custom: 2 }
          )
        ],
        signer: shUser
      });

      // Poll until the file is expected
      await waitFor({
        lambda: async () => (await msp1Api.rpc.storagehubclient.isFileKeyExpected(file_key)).isTrue
      });

      // Prepare a multipart HTTP request to send to the backend's upload endpoint
      const fileBuffer = fs.readFileSync(path.join("..", localSource));
      const form = new FormData();

      // SCALE-encode the file metadata and add it to the multipart form
      const FileMetadataCodec = $.object(
        $.field("owner", $.uint8Array),
        $.field("bucket_id", $.uint8Array),
        $.field("location", $.uint8Array),
        $.field("file_size", $.compact($.u64)),
        $.field("fingerprint", $.sizedArray($.u8, 32))
      );
      const encoded_file_metadata = FileMetadataCodec.encode(file_metadata);
      const fileMetadataBlob = new Blob([Buffer.from(encoded_file_metadata)], {
        type: "application/octet-stream"
      });
      form.append("file_metadata", fileMetadataBlob, "file_metadata");

      // Add the file data stream to the multipart form
      const fileBlob = new Blob([fileBuffer], { type: "image/jpeg" });
      form.append("file", fileBlob, path.basename(source));

      // Generate a mock JWT token that matches the backend's mock
      // TODO: Once the backend has proper auth, we will have to update this (if the mock is removed)
      const mockJWT = generateMockJWT();

      // Send the HTTP request to backend upload endpoint
      const uploadResponse = await fetch(
        `http://localhost:8080/buckets/${bucketId}/upload/${file_key}`,
        {
          method: "PUT",
          body: form,
          headers: {
            Authorization: `Bearer ${mockJWT}`
          }
        }
      );

      // Verify that the backend upload was successful
      strictEqual(uploadResponse.status, 201, "Upload should return CREATED status");
      const responseBody = await uploadResponse.text();
      const uploadResult = JSON.parse(responseBody);
      const hexFileKey = u8aToHex(file_key);
      strictEqual(uploadResult.fileKey, hexFileKey, "Response should contain correct file key");
      strictEqual(uploadResult.bucketId, bucketId, "Response should contain correct bucket ID");

      // Wait until the MSP has received and stored the file
      await msp1Api.wait.fileStorageComplete(file_key);

      // Make sure the accept transaction from the MSP is in the tx pool
      await userApi.wait.mspResponseInTxPool(1);

      // Seal the block containing the MSP's acceptance
      await userApi.block.seal();

      // Check that there's a `MspAcceptedStorageRequest` event
      const mspAcceptedStorageRequestEvent = await userApi.assert.eventPresent(
        "fileSystem",
        "MspAcceptedStorageRequest"
      );

      // Get its file key
      let mspAcceptedStorageRequestDataBlob: any;
      if (mspAcceptedStorageRequestEvent) {
        mspAcceptedStorageRequestDataBlob =
          userApi.events.fileSystem.MspAcceptedStorageRequest.is(
            mspAcceptedStorageRequestEvent.event
          ) && mspAcceptedStorageRequestEvent.event.data;
      }
      const acceptedFileKey = mspAcceptedStorageRequestDataBlob.fileKey.toString();
      assert(acceptedFileKey, "MspAcceptedStorageRequest event were found");

      // The file key accepted by the MSP should be the same as the one uploaded
      assert(
        hexFileKey === acceptedFileKey,
        "File key accepted by the MSP should be the same as the one uploaded"
      );

      // Ensure the file is now stored in the MSP's file storage
      await msp1Api.wait.fileStorageComplete(file_key);

      // Check that the root of the bucket has changed
      const localBucketRoot = (await msp1Api.rpc.storagehubclient.getForestRoot(bucketId)).unwrap();
      assert(
        localBucketRoot.toString() !== bucketRoot.toString(),
        "Root of bucket should have changed"
      );
    });

    it("MSP should successfully distribute the file to BSPs who have volunteered to store it", async () => {
      const bspAddress = userApi.createType("Address", bspKey.address);
      await userApi.wait.bspStored({
        expectedExts: 1,
        bspAccount: bspAddress
      });
    });
  }
);<|MERGE_RESOLUTION|>--- conflicted
+++ resolved
@@ -4,63 +4,15 @@
 import { u8aToHex } from "@polkadot/util";
 import { decodeAddress } from "@polkadot/util-crypto";
 import * as $ from "scale-codec";
-<<<<<<< HEAD
-import { bspKey, describeMspNet, type EnrichedBspApi, shUser, waitFor } from "../../../util";
-
-/**
- * Mock JWT generator that matches the backend's generate_mock_jwt function
- */
-function generateMockJWT(): string {
-  // Header: {"alg":"HS256","typ":"JWT"} already encoded
-  const header = "eyJhbGciOiJIUzI1NiIsInR5cCI6IkpXVCJ9";
-
-  // Create a mock payload with proper structure
-  const payload = {
-    // Standard JWT claims
-    sub: "0x1234567890123456789012345678901234567890", // Subject: user's ETH address
-    exp: 9999999999, // Expiration: far into the future for mock
-    iat: 1704067200 // Issued at: 2024-01-01
-  };
-
-  // Encode payload using base64url (no padding)
-  const payloadJson = JSON.stringify(payload);
-  const payloadB64 = Buffer.from(payloadJson).toString("base64url");
-
-  // Mock signature (base64url encoded)
-  const signature = Buffer.from("mock_signature").toString("base64url");
-
-  return `${header}.${payloadB64}.${signature}`;
-}
-
-// Backend API Types
-// TODO: Add a script in the backend to generate these types instead.
-interface ComponentHealth {
-  status: string;
-  message?: string;
-}
-
-interface HealthComponents {
-  storage: ComponentHealth;
-  postgres: ComponentHealth;
-  rpc: ComponentHealth;
-}
-
-interface HealthResponse {
-  status: string;
-  version: string;
-  service: string;
-  components: HealthComponents;
-}
-=======
 import {
+  bspKey,
+  describeMspNet,
   type EnrichedBspApi,
-  describeMspNet,
+  generateMockJWT,
   shUser,
-  waitFor,
-  generateMockJWT
+  waitFor
 } from "../../../util";
 import type { HealthResponse } from "./types";
->>>>>>> dc847e6b
 
 await describeMspNet(
   "Backend file upload integration",
