--- conflicted
+++ resolved
@@ -4,30 +4,6 @@
 import { u8aToHex } from "@polkadot/util";
 import { decodeAddress } from "@polkadot/util-crypto";
 import * as $ from "scale-codec";
-<<<<<<< HEAD
-import { type EnrichedBspApi, describeMspNet, shUser, waitFor } from "../../../util";
-import { generateMockJWT } from "./util";
-
-// Backend API Types
-// TODO: Add a script in the backend to generate these types instead.
-interface ComponentHealth {
-  status: string;
-  message?: string;
-}
-
-interface HealthComponents {
-  storage: ComponentHealth;
-  postgres: ComponentHealth;
-  rpc: ComponentHealth;
-}
-
-interface HealthResponse {
-  status: string;
-  version: string;
-  service: string;
-  components: HealthComponents;
-}
-=======
 import {
   type EnrichedBspApi,
   describeMspNet,
@@ -36,7 +12,6 @@
   generateMockJWT
 } from "../../../util";
 import type { HealthResponse } from "./types";
->>>>>>> 32f98db6
 
 await describeMspNet(
   "Backend file upload integration",
