--- conflicted
+++ resolved
@@ -1,27 +1,14 @@
 import assert, { strictEqual } from "node:assert";
-<<<<<<< HEAD
-import { type EnrichedBspApi, describeMspNet, shUser } from "../../../util";
-import {
-  generateMockJWT,
-  type Bucket,
-  type FileListResponse,
-  type FileInfo
-} from "../../../util/backend";
-import { u8aToHex } from "@polkadot/util";
-import { decodeAddress } from "@polkadot/util-crypto";
-import type { Hash } from "@polkadot/types/interfaces";
-=======
 import type { Hash } from "@polkadot/types/interfaces";
 import { describeMspNet, type EnrichedBspApi } from "../../../util";
 import { fetchJwtToken } from "../../../util/backend/jwt";
+import type { Bucket, FileInfo, FileListResponse } from "../util/backend/types";
 import { SH_EVM_SOLOCHAIN_CHAIN_ID } from "../../../util/evmNet/consts";
 import {
   ETH_SH_USER_ADDRESS,
   ETH_SH_USER_PRIVATE_KEY,
   ethShUser
 } from "../../../util/evmNet/keyring";
-import type { Bucket, FileInfo, FileListResponse } from "./types";
->>>>>>> 929d2d50
 
 await describeMspNet(
   "Backend bucket endpoints",
