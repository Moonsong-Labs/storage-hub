--- conflicted
+++ resolved
@@ -18,11 +18,8 @@
       const destination = "test/whatsup.jpg";
       const bucketName = "nothingmuch-2";
 
-<<<<<<< HEAD
-=======
       await userApi.file.createBucketAndSendNewStorageRequest(source, destination, bucketName);
 
->>>>>>> 7df2bc2b
       //  use toxiproxy to close the connection after 50 KB
       await registerToxic({
         type: "limit_data",
@@ -33,8 +30,6 @@
           bytes: 51200
         }
       });
-
-      await userApi.file.newStorageRequest(source, destination, bucketName);
 
       // Wait for the BSP to submit the volunteer extrinsic
       await userApi.wait.bspVolunteer();
