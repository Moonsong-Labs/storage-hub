--- conflicted
+++ resolved
@@ -38,17 +38,7 @@
       const alice = "5GrwvaEF5zXb26Fz9rcQpDWS57CtERHpNehXCPcNoHGKutQY";
       const createDynamicRatePaymentStreamResult = await userApi.sealBlock(
         userApi.tx.sudo.sudo(
-<<<<<<< HEAD
-          userApi.tx.paymentStreams.createDynamicRatePaymentStream(DUMMY_BSP_ID, alice, 100)
-=======
-          userApi.tx.paymentStreams.createDynamicRatePaymentStream(
-            ShConsts.DUMMY_BSP_ID,
-            alice,
-            100,
-            1,
-            0
-          )
->>>>>>> a79312cc
+          userApi.tx.paymentStreams.createDynamicRatePaymentStream(ShConsts.DUMMY_BSP_ID, alice, 100)
         )
       );
 
