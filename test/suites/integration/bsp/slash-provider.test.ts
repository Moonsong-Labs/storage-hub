--- conflicted
+++ resolved
@@ -1,42 +1,23 @@
 import { strictEqual } from "node:assert";
 import { describeBspNet, type EnrichedBspApi } from "../../../util";
 
-describeBspNet(
-  "BSPNet: Slash Provider",
-  { only: true },
-  ({ before, createUserApi, createBspApi, it }) => {
-    let userApi: EnrichedBspApi;
-    let bspApi: EnrichedBspApi;
+describeBspNet("BSPNet: Slash Provider", ({ before, createUserApi, createBspApi, it }) => {
+  let userApi: EnrichedBspApi;
+  let bspApi: EnrichedBspApi;
 
-    before(async () => {
-      userApi = await createUserApi();
-      bspApi = await createBspApi();
-    });
+  before(async () => {
+    userApi = await createUserApi();
+    bspApi = await createBspApi();
+  });
 
-    it("Network launches and can be queried", { only: true }, async () => {
-      const userNodePeerId = await userApi.rpc.system.localPeerId();
-      strictEqual(userNodePeerId.toString(), userApi.shConsts.NODE_INFOS.user.expectedPeerId);
+  it("Network launches and can be queried", async () => {
+    const userNodePeerId = await userApi.rpc.system.localPeerId();
+    strictEqual(userNodePeerId.toString(), userApi.shConsts.NODE_INFOS.user.expectedPeerId);
 
-      const bspNodePeerId = await bspApi.rpc.system.localPeerId();
-      strictEqual(bspNodePeerId.toString(), bspApi.shConsts.NODE_INFOS.bsp.expectedPeerId);
-    });
+    const bspNodePeerId = await bspApi.rpc.system.localPeerId();
+    strictEqual(bspNodePeerId.toString(), bspApi.shConsts.NODE_INFOS.bsp.expectedPeerId);
+  });
 
-<<<<<<< HEAD
-    it("Slash provider when SlashableProvider event processed", { only: true }, async () => {
-      // Force initialise challenge cycle of Provider.
-      const initialiseChallengeCycleResult = await userApi.sealBlock(
-        userApi.tx.sudo.sudo(
-          userApi.tx.proofsDealer.forceInitialiseChallengeCycle(bspApi.shConsts.DUMMY_BSP_ID)
-        )
-      );
-
-      // Assert that event for challenge cycle initialisation is emitted.
-      userApi.assertEvent(
-        "proofsDealer",
-        "NewChallengeCycleInitialised",
-        initialiseChallengeCycleResult.events
-      );
-=======
   it("Slash provider when SlashableProvider event processed", async () => {
     // Force initialise challenge cycle of Provider.
     const initialiseChallengeCycleResult = await userApi.sealBlock(
@@ -58,36 +39,28 @@
       userApi.events.proofsDealer.NewChallengeCycleInitialised,
       initialiseChallengeCycleResult.events
     );
->>>>>>> d49aaccc
 
-      const [_currentTick, nextChallengeDeadline1, _provider, _maybeProviderAccount] =
-        userApi.assert.fetchEventData(
-          userApi.events.proofsDealer.NewChallengeCycleInitialised,
-          await userApi.query.system.events()
-        );
+    const nextChallengeDeadline2 = await userApi.block.skipToChallengePeriod(
+      nextChallengeDeadline1.toNumber(),
+      bspApi.shConsts.DUMMY_BSP_ID
+    );
 
-      const nextChallengeDeadline2 = await userApi.block.skipToChallengePeriod(
-        nextChallengeDeadline1.toNumber(),
-        bspApi.shConsts.DUMMY_BSP_ID
-      );
+    // Wait for provider to be slashed.
+    await userApi.assert.providerSlashed(bspApi.shConsts.DUMMY_BSP_ID);
 
-      // Wait for provider to be slashed.
-      await userApi.assert.providerSlashed(bspApi.shConsts.DUMMY_BSP_ID);
+    // Check that the provider is no longer slashable.
+    const slashableProvidersAfterSlash = await userApi.query.proofsDealer.slashableProviders(
+      bspApi.shConsts.DUMMY_BSP_ID
+    );
+    strictEqual(slashableProvidersAfterSlash.isNone, true);
 
-      // Check that the provider is no longer slashable.
-      const slashableProvidersAfterSlash = await userApi.query.proofsDealer.slashableProviders(
-        bspApi.shConsts.DUMMY_BSP_ID
-      );
-      strictEqual(slashableProvidersAfterSlash.isNone, true);
+    // Simulate 2 failed challenge periods
+    await userApi.block.skipToChallengePeriod(
+      nextChallengeDeadline2,
+      userApi.shConsts.DUMMY_BSP_ID
+    );
 
-      // Simulate 2 failed challenge periods
-      await userApi.block.skipToChallengePeriod(
-        nextChallengeDeadline2,
-        userApi.shConsts.DUMMY_BSP_ID
-      );
-
-      // Wait for provider to be slashed.
-      await userApi.assert.providerSlashed(userApi.shConsts.DUMMY_BSP_ID);
-    });
-  }
-);+    // Wait for provider to be slashed.
+    await userApi.assert.providerSlashed(userApi.shConsts.DUMMY_BSP_ID);
+  });
+});