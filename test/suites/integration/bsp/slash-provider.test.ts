import { strictEqual } from "node:assert";
<<<<<<< HEAD
import { describeBspNet, type EnrichedShApi, sleep } from "../../../util";

describeBspNet("BSPNet: Slash Provider", ({ before, createUserApi, createBspApi, it }) => {
  let api: EnrichedShApi;
=======
import { describeBspNet, type EnrichedBspApi } from "../../../util";

describeBspNet("BSPNet: Slash Provider", ({ before, createUserApi, createBspApi, it }) => {
  let userApi: EnrichedBspApi;
  let bspApi: EnrichedBspApi;
>>>>>>> ec17be44

  before(async () => {
    userApi = await createUserApi();
    bspApi = await createBspApi();
  });

  it("Network launches and can be queried", async () => {
    const userNodePeerId = await userApi.rpc.system.localPeerId();
    strictEqual(userNodePeerId.toString(), userApi.shConsts.NODE_INFOS.user.expectedPeerId);

    const bspNodePeerId = await bspApi.rpc.system.localPeerId();
    strictEqual(bspNodePeerId.toString(), bspApi.shConsts.NODE_INFOS.bsp.expectedPeerId);
  });

  it("Slash provider when SlashableProvider event processed", async () => {
    // Force initialise challenge cycle of Provider.
    const initialiseChallengeCycleResult = await userApi.sealBlock(
      userApi.tx.sudo.sudo(
        userApi.tx.proofsDealer.forceInitialiseChallengeCycle(bspApi.shConsts.DUMMY_BSP_ID)
      )
    );

    // Assert that event for challenge cycle initialisation is emitted.
    userApi.assertEvent(
      "proofsDealer",
      "NewChallengeCycleInitialised",
      initialiseChallengeCycleResult.events
    );

    const [_currentTick, nextChallengeDeadline1, _provider, _maybeProviderAccount] =
      userApi.assert.fetchEventData(
        userApi.events.proofsDealer.NewChallengeCycleInitialised,
        await userApi.query.system.events()
      );

    const nextChallengeDeadline2 = await userApi.block.skipToChallengePeriod(
      nextChallengeDeadline1.toNumber(),
      bspApi.shConsts.DUMMY_BSP_ID
    );

    // Wait for provider to be slashed.
    await userApi.assert.providerSlashed(bspApi.shConsts.DUMMY_BSP_ID);

    // Check that the provider is no longer slashable.
    const slashableProvidersAfterSlash = await userApi.query.proofsDealer.slashableProviders(
      bspApi.shConsts.DUMMY_BSP_ID
    );
    strictEqual(slashableProvidersAfterSlash.isNone, true);

    // Simulate 2 failed challenge periods
    await userApi.block.skipToChallengePeriod(
      nextChallengeDeadline2,
      userApi.shConsts.DUMMY_BSP_ID
    );

    // Wait for provider to be slashed.
    await userApi.assert.providerSlashed(userApi.shConsts.DUMMY_BSP_ID);
  });
});<|MERGE_RESOLUTION|>--- conflicted
+++ resolved
@@ -1,16 +1,9 @@
 import { strictEqual } from "node:assert";
-<<<<<<< HEAD
-import { describeBspNet, type EnrichedShApi, sleep } from "../../../util";
+import { describeBspNet, type EnrichedShApi } from "../../../util";
 
 describeBspNet("BSPNet: Slash Provider", ({ before, createUserApi, createBspApi, it }) => {
-  let api: EnrichedShApi;
-=======
-import { describeBspNet, type EnrichedBspApi } from "../../../util";
-
-describeBspNet("BSPNet: Slash Provider", ({ before, createUserApi, createBspApi, it }) => {
-  let userApi: EnrichedBspApi;
-  let bspApi: EnrichedBspApi;
->>>>>>> ec17be44
+  let userApi: EnrichedShApi;
+  let bspApi: EnrichedShApi;
 
   before(async () => {
     userApi = await createUserApi();
