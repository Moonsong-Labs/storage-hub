import assert from "node:assert";
<<<<<<< HEAD
import {
  bspKey,
  describeBspNet,
  type EnrichedBspApi,
  ferdie,
  sleep,
  BspNetTestApi,
  bspTwoKey,
  bspTwoSeed,
  addBsp,
  ShConsts
} from "../../../util";

describeBspNet(
  "BSPNet: Validating max storage",
  { only: true },
  ({ before, it, createUserApi, createBspApi }) => {
    let userApi: EnrichedBspApi;
    let bspApi: EnrichedBspApi;

    before(async () => {
      userApi = await createUserApi();
      bspApi = await createBspApi();
=======
import { bspKey, describeBspNet, type EnrichedBspApi, ferdie, sleep } from "../../../util";

describeBspNet("BSPNet: Validating max storage", ({ before, it, createUserApi, createBspApi }) => {
  let userApi: EnrichedBspApi;
  let bspApi: EnrichedBspApi;

  before(async () => {
    userApi = await createUserApi();
    bspApi = await createBspApi();
  });

  it("Unregistered accounts fail when changing capacities", async () => {
    const totalCapacityBefore = await userApi.query.providers.totalBspsCapacity();
    const bspCapacityBefore = await userApi.query.providers.backupStorageProviders(
      bspApi.shConsts.DUMMY_BSP_ID
    );
    assert.ok(bspCapacityBefore.unwrap().capacity.eq(totalCapacityBefore));

    const { events, extSuccess } = await userApi.sealBlock(
      userApi.tx.providers.changeCapacity(bspApi.shConsts.CAPACITY[1024]),
      ferdie
    );
    assert.strictEqual(extSuccess, false);

    await userApi.block.skip(20);
    const {
      data: { dispatchError: eventInfo }
    } = userApi.assert.fetchEvent(userApi.events.system.ExtrinsicFailed, events);

    const providersPallet = userApi.runtimeMetadata.asLatest.pallets.find(
      (pallet) => pallet.name.toString() === "Providers"
    );
    const notRegisteredErrorIndex = userApi.errors.providers.NotRegistered.meta.index.toNumber();
    assert.strictEqual(eventInfo.asModule.index.toNumber(), providersPallet?.index.toNumber());
    assert.strictEqual(eventInfo.asModule.error[0], notRegisteredErrorIndex);

    const totalCapacityAfter = await userApi.query.providers.totalBspsCapacity();
    const bspCapacityAfter = await userApi.query.providers.backupStorageProviders(
      bspApi.shConsts.DUMMY_BSP_ID
    );
    assert.ok(bspCapacityAfter.unwrap().capacity.eq(totalCapacityBefore));
    assert.ok(totalCapacityAfter.eq(totalCapacityBefore));
  });

  it("Change capacity ext called before volunteering for file size greater than available capacity", async () => {
    // 1 block to maxthreshold (i.e. instant acceptance)
    await userApi.sealBlock(
      userApi.tx.sudo.sudo(userApi.tx.fileSystem.setGlobalParameters(null, 1))
    );

    const capacityUsed = (
      await userApi.query.providers.backupStorageProviders(bspApi.shConsts.DUMMY_BSP_ID)
    )
      .unwrap()
      .capacityUsed.toNumber();
    await userApi.block.skipToMinChangeTime();
    const minCapacity = userApi.consts.providers.spMinCapacity.toNumber();
    const newCapacity = Math.max(minCapacity, capacityUsed + 1);

    // Set BSP's available capacity to 0 to force the BSP to increase its capacity before volunteering for the storage request.
    const { extSuccess } = await userApi.sealBlock(
      userApi.tx.providers.changeCapacity(newCapacity),
      bspKey
    );
    assert.strictEqual(extSuccess, true);

    const source = "res/cloud.jpg";
    const location = "test/cloud.jpg";
    const bucketName = "toobig-1";
    await userApi.file.createBucketAndSendNewStorageRequest(source, location, bucketName);

    //To allow for BSP to react to request
    await sleep(500);

    // Skip block height until BSP sends a call to change capacity.
    await userApi.block.skipToMinChangeTime();
    // Allow BSP enough time to send call to change capacity.
    await sleep(500);
    // Assert BSP has sent a call to increase its capacity.
    await userApi.assert.extrinsicPresent({
      module: "providers",
      method: "changeCapacity",
      checkTxPool: true
>>>>>>> 949c0142
    });

    it("Unregistered accounts fail when changing capacities", async () => {
      const totalCapacityBefore = await userApi.query.providers.totalBspsCapacity();
      const bspCapacityBefore = await userApi.query.providers.backupStorageProviders(
        bspApi.shConsts.DUMMY_BSP_ID
      );
      assert.ok(bspCapacityBefore.unwrap().capacity.eq(totalCapacityBefore));

      const { events, extSuccess } = await userApi.sealBlock(
        userApi.tx.providers.changeCapacity(bspApi.shConsts.CAPACITY[1024]),
        ferdie
      );
      assert.strictEqual(extSuccess, false);

      await userApi.block.skip(20);
      const {
        data: { dispatchError: eventInfo }
      } = userApi.assert.fetchEvent(userApi.events.system.ExtrinsicFailed, events);

      const providersPallet = userApi.runtimeMetadata.asLatest.pallets.find(
        (pallet) => pallet.name.toString() === "Providers"
      );
      const notRegisteredErrorIndex = userApi.errors.providers.NotRegistered.meta.index.toNumber();
      assert.strictEqual(eventInfo.asModule.index.toNumber(), providersPallet?.index.toNumber());
      assert.strictEqual(eventInfo.asModule.error[0], notRegisteredErrorIndex);

      const totalCapacityAfter = await userApi.query.providers.totalBspsCapacity();
      const bspCapacityAfter = await userApi.query.providers.backupStorageProviders(
        bspApi.shConsts.DUMMY_BSP_ID
      );
      assert.ok(bspCapacityAfter.unwrap().capacity.eq(totalCapacityBefore));
      assert.ok(totalCapacityAfter.eq(totalCapacityBefore));
    });

    it("Change capacity ext called before volunteering for file size greater than available capacity", async () => {
      const capacityUsed = (
        await userApi.query.providers.backupStorageProviders(bspApi.shConsts.DUMMY_BSP_ID)
      )
        .unwrap()
        .capacityUsed.toNumber();
      await userApi.block.skipToMinChangeTime();
      const minCapacity = userApi.consts.providers.spMinCapacity.toNumber();
      const newCapacity = Math.max(minCapacity, capacityUsed + 1);

      // Set BSP's available capacity to 0 to force the BSP to increase its capacity before volunteering for the storage request.
      const { extSuccess } = await userApi.sealBlock(
        userApi.tx.providers.changeCapacity(newCapacity),
        bspKey
      );
      assert.strictEqual(extSuccess, true);

      const source = "res/cloud.jpg";
      const location = "test/cloud.jpg";
      const bucketName = "toobig-1";
      await userApi.file.createBucketAndSendNewStorageRequest(source, location, bucketName);

      //To allow for BSP to react to request
      await sleep(500);

      // Skip block height until BSP sends a call to change capacity.
      await userApi.block.skipToMinChangeTime();
      // Allow BSP enough time to send call to change capacity.
      await sleep(500);
      // Assert BSP has sent a call to increase its capacity.
      await userApi.assert.extrinsicPresent({
        module: "providers",
        method: "changeCapacity",
        checkTxPool: true
      });

      await userApi.sealBlock();

      // Assert that the capacity has changed.
      await userApi.assert.eventPresent("providers", "CapacityChanged");

      // Allow BSP enough time to send call to volunteer for the storage request.
      await sleep(500);

      // Assert that the BSP has send a call to volunteer for the storage request.
      await userApi.assert.extrinsicPresent({
        module: "fileSystem",
        method: "bspVolunteer",
        checkTxPool: true
      });

      await userApi.sealBlock();

      const updatedCapacity = BigInt(bspApi.shConsts.JUMP_CAPACITY_BSP + newCapacity);
      const bspCapacityAfter = await userApi.query.providers.backupStorageProviders(
        bspApi.shConsts.DUMMY_BSP_ID
      );
      assert.strictEqual(bspCapacityAfter.unwrap().capacity.toBigInt(), updatedCapacity);

      // Assert that the BSP was accepted as a volunteer.
      await userApi.assert.eventPresent("fileSystem", "AcceptedBspVolunteer");
    });

    it("Total capacity updated when single BSP capacity updated", async () => {
      const newCapacity =
        BigInt(Math.floor(Math.random() * 1000 * 1024 * 1024)) + bspApi.shConsts.CAPACITY_512;

      // Skip block height past threshold
      await userApi.block.skipToMinChangeTime();

      await userApi.sealBlock(userApi.tx.providers.changeCapacity(newCapacity), bspKey);

      const totalCapacityAfter = await userApi.query.providers.totalBspsCapacity();
      const bspCapacityAfter = await userApi.query.providers.backupStorageProviders(
        bspApi.shConsts.DUMMY_BSP_ID
      );
      assert.strictEqual(bspCapacityAfter.unwrap().capacity.toBigInt(), newCapacity);
      assert.strictEqual(totalCapacityAfter.toBigInt(), newCapacity);
    });

    it("Test BSP storage size can not be decreased below used", async () => {
      const source = "res/adolphus.jpg";
      const location = "test/adolphus.jpg";
      const bucketName = "nothingmuch-2";
      await userApi.file.createBucketAndSendNewStorageRequest(source, location, bucketName);

      await userApi.wait.bspVolunteer();
      await userApi.wait.bspStored();

      // Skip block height past threshold
      await userApi.block.skipToMinChangeTime();

      const { events, extSuccess } = await userApi.sealBlock(
        userApi.tx.providers.changeCapacity(2n),
        bspKey
      );
      assert.strictEqual(extSuccess, false);
      const {
        data: { dispatchError: eventInfo }
      } = userApi.assert.fetchEvent(userApi.events.system.ExtrinsicFailed, events);

      const providersPallet = userApi.runtimeMetadata.asLatest.pallets.find(
        (pallet) => pallet.name.toString() === "Providers"
      );
      const newCapacityLessThanUsedStorageErrorIndex =
        userApi.errors.providers.NewCapacityLessThanUsedStorage.meta.index.toNumber();
      assert.strictEqual(eventInfo.asModule.index.toNumber(), providersPallet?.index.toNumber());
      assert.strictEqual(eventInfo.asModule.error[0], newCapacityLessThanUsedStorageErrorIndex);
    });

    it("Test BSP storage size increased twice in the same increasing period (check for race condition)", async () => {
      const capacityUsed = (
        await userApi.query.providers.backupStorageProviders(bspApi.shConsts.DUMMY_BSP_ID)
      )
        .unwrap()
        .capacityUsed.toNumber();
      await userApi.block.skipToMinChangeTime();
      const minCapacity = userApi.consts.providers.spMinCapacity.toNumber();
      const newCapacity = Math.max(minCapacity, capacityUsed + 1);

      // Set BSP's available capacity to 0 to force the BSP to increase its capacity before volunteering for the storage request.
      const { extSuccess } = await userApi.sealBlock(
        userApi.tx.providers.changeCapacity(newCapacity),
        bspKey
      );
      assert.strictEqual(extSuccess, true);

      // First storage request
      const source1 = "res/cloud.jpg";
      const location1 = "test/cloud.jpg";
      const bucketName1 = "bucket-1";
      await userApi.file.createBucketAndSendNewStorageRequest(source1, location1, bucketName1);

      // Second storage request
      const source2 = "res/adolphus.jpg";
      const location2 = "test/adolphus.jpg";
      const bucketName2 = "bucket-2";
      await userApi.file.createBucketAndSendNewStorageRequest(source2, location2, bucketName2);

      //To allow for BSP to react to request
      await sleep(500);

      await userApi.block.skipToMinChangeTime();

      // Allow BSP enough time to send call to change capacity.
      await sleep(500);

      // Assert BSP has sent a call to increase its capacity.
      await bspApi.assert.extrinsicPresent({
        module: "providers",
        method: "changeCapacity",
        checkTxPool: true
      });

      await userApi.sealBlock();

      // Assert that the capacity has changed.
      await userApi.assert.eventPresent("providers", "CapacityChanged");

      const updatedCapacity = BigInt(userApi.shConsts.JUMP_CAPACITY_BSP + newCapacity);
      const bspCapacityAfter = await userApi.query.providers.backupStorageProviders(
        bspApi.shConsts.DUMMY_BSP_ID
      );
      assert.strictEqual(bspCapacityAfter.unwrap().capacity.toBigInt(), updatedCapacity);
    });

    it("Test BSP storage size cannot go over MAX STORAGE", async () => {
      const MAX_STORAGE_CAPACITY = 416600;
      // Add a second BSP
      const { rpcPort } = await addBsp(userApi, bspTwoKey, {
        name: "sh-bsp-two",
        bspKeySeed: bspTwoSeed,
        bspId: ShConsts.BSP_TWO_ID,
        maxStorageCapacity: MAX_STORAGE_CAPACITY,
        additionalArgs: ["--keystore-path=/keystore/bsp-two"]
      });
      const bspTwoApi = await BspNetTestApi.create(`ws://127.0.0.1:${rpcPort}`);

      await userApi.wait.bspCatchUpToChainTip(bspTwoApi);

      await userApi.assert.eventPresent("providers", "BspSignUpSuccess");

      // stop other container
      await userApi.docker.pauseBspContainer("docker-sh-bsp-1");

      // First storage request
      const source1 = "res/cloud.jpg";
      const location1 = "test/cloud.jpg";
      const bucketName1 = "kek1";
      const fileMetadata = await userApi.file.createBucketAndSendNewStorageRequest(source1, location1, bucketName1);

      // Second storage request (both are biggar than the max storage capacity of the BSP two)
      const source2 = "res/adolphus.jpg";
      const location2 = "test/adolphus.jpg";
      const bucketName2 = "kek2";
      await userApi.file.createBucketAndSendNewStorageRequest(source2, location2, bucketName2);

      const bspVolunteerTick = (
        await userApi.call.fileSystemApi.queryEarliestFileVolunteerTick(
          ShConsts.BSP_TWO_ID,
          fileMetadata.fileKey
        )
      ).asOk.toNumber();

      if ((await userApi.rpc.chain.getHeader()).number.toNumber() < bspVolunteerTick) {
        await userApi.block.skipTo(bspVolunteerTick);
      }

      // We can only store one file.
      await userApi.wait.bspVolunteer();
      await userApi.wait.bspStored();

      const capacityUsed = (
        await userApi.query.providers.backupStorageProviders(ShConsts.BSP_TWO_ID)
      )
        .unwrap()
        .capacityUsed.toNumber();

      assert(
        (0 < capacityUsed && capacityUsed < MAX_STORAGE_CAPACITY),
        "capacity used should be smaller than max storage capacity"
      );

      await bspTwoApi.disconnect();
      await userApi.docker.stopBspContainer("sh-bsp-two");
    });

  }
);<|MERGE_RESOLUTION|>--- conflicted
+++ resolved
@@ -1,5 +1,4 @@
 import assert from "node:assert";
-<<<<<<< HEAD
 import {
   bspKey,
   describeBspNet,
@@ -13,19 +12,6 @@
   ShConsts
 } from "../../../util";
 
-describeBspNet(
-  "BSPNet: Validating max storage",
-  { only: true },
-  ({ before, it, createUserApi, createBspApi }) => {
-    let userApi: EnrichedBspApi;
-    let bspApi: EnrichedBspApi;
-
-    before(async () => {
-      userApi = await createUserApi();
-      bspApi = await createBspApi();
-=======
-import { bspKey, describeBspNet, type EnrichedBspApi, ferdie, sleep } from "../../../util";
-
 describeBspNet("BSPNet: Validating max storage", ({ before, it, createUserApi, createBspApi }) => {
   let userApi: EnrichedBspApi;
   let bspApi: EnrichedBspApi;
@@ -107,7 +93,6 @@
       module: "providers",
       method: "changeCapacity",
       checkTxPool: true
->>>>>>> 949c0142
     });
 
     it("Unregistered accounts fail when changing capacities", async () => {
