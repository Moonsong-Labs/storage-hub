import assert from "node:assert";
import {
  bspKey,
  describeBspNet,
  type EnrichedShApi,
  ferdie,
  skipBlocksToMinChangeTime,
  sleep
} from "../../../util";

<<<<<<< HEAD
describeBspNet("BSPNet: Validating max storage", ({ before, it, createUserApi }) => {
  let api: EnrichedShApi;
=======
describeBspNet("BSPNet: Validating max storage", ({ before, it, createUserApi, createBspApi }) => {
  let userApi: EnrichedBspApi;
  let bspApi: EnrichedBspApi;
>>>>>>> ec17be44

  before(async () => {
    userApi = await createUserApi();
    bspApi = await createBspApi();
  });

  it("Unregistered accounts fail when changing capacities", async () => {
    const totalCapacityBefore = await userApi.query.providers.totalBspsCapacity();
    const bspCapacityBefore = await userApi.query.providers.backupStorageProviders(
      bspApi.shConsts.DUMMY_BSP_ID
    );
    assert.ok(bspCapacityBefore.unwrap().capacity.eq(totalCapacityBefore));

    const { events, extSuccess } = await userApi.sealBlock(
      userApi.tx.providers.changeCapacity(bspApi.shConsts.CAPACITY[1024]),
      ferdie
    );
    assert.strictEqual(extSuccess, false);

    await userApi.block.skip(20);
    const [eventInfo, _eventError] = userApi.assert.fetchEventData(
      userApi.events.system.ExtrinsicFailed,
      events
    );
    assert.strictEqual(eventInfo.asModule.index.toNumber(), 40); // providers
    assert.strictEqual(eventInfo.asModule.error.toHex(), "0x10000000"); // NotRegistered

    const totalCapacityAfter = await userApi.query.providers.totalBspsCapacity();
    const bspCapacityAfter = await userApi.query.providers.backupStorageProviders(
      bspApi.shConsts.DUMMY_BSP_ID
    );
    assert.ok(bspCapacityAfter.unwrap().capacity.eq(totalCapacityBefore));
    assert.ok(totalCapacityAfter.eq(totalCapacityBefore));
  });

  it("Change capacity ext called before volunteering for file size greater than available capacity", async () => {
    const capacityUsed = (
      await userApi.query.providers.backupStorageProviders(bspApi.shConsts.DUMMY_BSP_ID)
    )
      .unwrap()
      .capacityUsed.toNumber();
    await userApi.block.skipToMinChangeTime();
    const minCapacity = userApi.consts.providers.spMinCapacity.toNumber();
    const newCapacity = Math.max(minCapacity, capacityUsed + 1);

    // Set BSP's available capacity to 0 to force the BSP to increase its capacity before volunteering for the storage request.
    const { extSuccess } = await userApi.sealBlock(
      userApi.tx.providers.changeCapacity(newCapacity),
      bspKey
    );
    assert.strictEqual(extSuccess, true);

    const source = "res/cloud.jpg";
    const location = "test/cloud.jpg";
    const bucketName = "toobig-1";
    await userApi.file.newStorageRequest(source, location, bucketName);

    //To allow for BSP to react to request
    await sleep(500);

    // Skip block height until BSP sends a call to change capacity.
    await skipBlocksToMinChangeTime(userApi);
    // Allow BSP enough time to send call to change capacity.
    await sleep(500);
    // Assert BSP has sent a call to increase its capacity.
    await userApi.assert.extrinsicPresent({
      module: "providers",
      method: "changeCapacity",
      checkTxPool: true
    });

    await userApi.sealBlock();

    // Assert that the capacity has changed.
    await userApi.assert.eventPresent("providers", "CapacityChanged");

    // Allow BSP enough time to send call to volunteer for the storage request.
    await sleep(500);

    // Assert that the BSP has send a call to volunteer for the storage request.
    await userApi.assert.extrinsicPresent({
      module: "fileSystem",
      method: "bspVolunteer",
      checkTxPool: true
    });

    await userApi.sealBlock();

    // Assert that the BSP was accepted as a volunteer.
    await userApi.assert.eventPresent("fileSystem", "AcceptedBspVolunteer");
  });

  it("Total capacity updated when single BSP capacity updated", async () => {
    const newCapacity =
      BigInt(Math.floor(Math.random() * 1000 * 1024 * 1024)) + bspApi.shConsts.CAPACITY_512;

    // Skip block height past threshold
    await skipBlocksToMinChangeTime(userApi);

    await userApi.sealBlock(userApi.tx.providers.changeCapacity(newCapacity), bspKey);

    const totalCapacityAfter = await userApi.query.providers.totalBspsCapacity();
    const bspCapacityAfter = await userApi.query.providers.backupStorageProviders(
      bspApi.shConsts.DUMMY_BSP_ID
    );
    assert.strictEqual(bspCapacityAfter.unwrap().capacity.toBigInt(), newCapacity);
    assert.strictEqual(totalCapacityAfter.toBigInt(), newCapacity);
  });

  it("Test BSP storage size can not be decreased below used", async () => {
    const source = "res/adolphus.jpg";
    const location = "test/adolphus.jpg";
    const bucketName = "nothingmuch-2";
    await userApi.file.newStorageRequest(source, location, bucketName);

    await userApi.wait.bspVolunteer();
    await userApi.wait.bspStored();

    // Skip block height past threshold
    await userApi.block.skipToMinChangeTime();

    const { events, extSuccess } = await userApi.sealBlock(
      userApi.tx.providers.changeCapacity(2n),
      bspKey
    );
    assert.strictEqual(extSuccess, false);
    const [eventInfo, _eventError] = userApi.assert.fetchEventData(
      userApi.events.system.ExtrinsicFailed,
      events
    );
    assert.strictEqual(eventInfo.asModule.index.toNumber(), 40); // providers
    assert.strictEqual(eventInfo.asModule.error.toHex(), "0x0b000000"); // NewCapacityLessThanUsedStorage
  });
});<|MERGE_RESOLUTION|>--- conflicted
+++ resolved
@@ -8,14 +8,9 @@
   sleep
 } from "../../../util";
 
-<<<<<<< HEAD
-describeBspNet("BSPNet: Validating max storage", ({ before, it, createUserApi }) => {
-  let api: EnrichedShApi;
-=======
 describeBspNet("BSPNet: Validating max storage", ({ before, it, createUserApi, createBspApi }) => {
-  let userApi: EnrichedBspApi;
-  let bspApi: EnrichedBspApi;
->>>>>>> ec17be44
+  let userApi: EnrichedShApi;
+  let bspApi: EnrichedShApi;
 
   before(async () => {
     userApi = await createUserApi();
