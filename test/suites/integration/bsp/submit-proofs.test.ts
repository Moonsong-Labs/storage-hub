--- conflicted
+++ resolved
@@ -10,17 +10,12 @@
   NODE_INFOS,
   pauseBspContainer,
   resumeBspContainer,
-<<<<<<< HEAD
-  assertExtrinsicPresent,
   BSP_TWO_ID,
   assertEventPresent,
   shUser,
-  BSP_THREE_ID
-=======
+  BSP_THREE_ID,
   sleep,
-  type BspNetApi,
-  type FileMetadata
->>>>>>> 49dd3d68
+  type BspNetApi
 } from "../../../util";
 
 describeBspNet(
@@ -30,7 +25,6 @@
     let userApi: BspNetApi;
     let bspTwoApi: BspNetApi;
     let bspThreeApi: BspNetApi;
-<<<<<<< HEAD
     let fileData: {
       fileKey: string;
       bucketId: string;
@@ -47,9 +41,6 @@
       fingerprint: string;
       fileSize: number;
     };
-=======
-    let fileData: FileMetadata;
->>>>>>> 49dd3d68
 
     before(async () => {
       const launchResponse = await getLaunchResponse();
