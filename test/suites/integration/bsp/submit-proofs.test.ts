import assert, { strictEqual } from "node:assert";
import {
  ShConsts,
  bspThreeKey,
  describeBspNet,
  shUser,
  sleep,
  type EnrichedBspApi,
  type FileMetadata
} from "../../../util";
import { BSP_THREE_ID, BSP_TWO_ID, DUMMY_BSP_ID, NODE_INFOS } from "../../../util/bspNet/consts";

describeBspNet(
  "BSP: Many BSPs Submit Proofs",
  { initialised: "multi", networkConfig: "standard", only: true },
  ({ before, createUserApi, after, it, createApi, createBspApi, getLaunchResponse }) => {
    let userApi: EnrichedBspApi;
    let bspApi: EnrichedBspApi;
    let bspTwoApi: EnrichedBspApi;
    let bspThreeApi: EnrichedBspApi;
    let fileMetadata: FileMetadata;
    let oneBspfileMetadata: FileMetadata;
    let rootBeforeDeletion: string;

    before(async () => {
      const launchResponse = await getLaunchResponse();
      assert(
        launchResponse && "bspTwoRpcPort" in launchResponse && "bspThreeRpcPort" in launchResponse,
        "BSPNet failed to initialise with required ports"
      );
      fileMetadata = launchResponse.fileMetadata;
      userApi = await createUserApi();
      bspApi = await createBspApi();
      bspTwoApi = await createApi(`ws://127.0.0.1:${launchResponse.bspTwoRpcPort}`);
      bspThreeApi = await createApi(`ws://127.0.0.1:${launchResponse.bspThreeRpcPort}`);
    });

    after(async () => {
      await bspTwoApi.disconnect();
      await bspThreeApi.disconnect();
    });

    it("Network launches and can be queried", async () => {
      const userNodePeerId = await userApi.rpc.system.localPeerId();
      strictEqual(userNodePeerId.toString(), userApi.shConsts.NODE_INFOS.user.expectedPeerId);
      const bspNodePeerId = await bspApi.rpc.system.localPeerId();
      strictEqual(bspNodePeerId.toString(), userApi.shConsts.NODE_INFOS.bsp.expectedPeerId);
    });

    it("Many BSPs are challenged and correctly submit proofs", async () => {
      // Calculate the next challenge tick for the BSPs. It should be the same for all BSPs,
      // since they all have the same file they were initialised with, and responded to it at
      // the same time.
      // We first get the last tick for which the BSP submitted a proof.
      const lastTickResult = await userApi.call.proofsDealerApi.getLastTickProviderSubmittedProof(
        userApi.shConsts.DUMMY_BSP_ID
      );
      assert(lastTickResult.isOk);
      const lastTickBspSubmittedProof = lastTickResult.asOk.toNumber();
      // Then we get the challenge period for the BSP.
      const challengePeriodResult = await userApi.call.proofsDealerApi.getChallengePeriod(
        userApi.shConsts.DUMMY_BSP_ID
      );
      assert(challengePeriodResult.isOk);
      const challengePeriod = challengePeriodResult.asOk.toNumber();
      // Then we calculate the next challenge tick.
      const nextChallengeTick = lastTickBspSubmittedProof + challengePeriod;
      // Finally, advance to the next challenge tick.
      await userApi.block.skipTo(nextChallengeTick);

      await userApi.assert.extrinsicPresent({
        module: "proofsDealer",
        method: "submitProof",
        checkTxPool: true,
        assertLength: 3,
        timeout: 10000
      });

      // Seal one more block with the pending extrinsics.
      await userApi.sealBlock();

      // Assert for the the event of the proof successfully submitted and verified.
      const proofAcceptedEvents = await userApi.assert.eventMany("proofsDealer", "ProofAccepted");
      strictEqual(proofAcceptedEvents.length, 3, "There should be three proofs accepted events");

      // Get the new last tick for which the BSP submitted a proof.
      // It should be the previous last tick plus one BSP period.
      const lastTickResultAfterProof =
        await userApi.call.proofsDealerApi.getLastTickProviderSubmittedProof(
          userApi.shConsts.DUMMY_BSP_ID
        );
      assert(lastTickResultAfterProof.isOk);
      const lastTickBspSubmittedProofAfterProof = lastTickResultAfterProof.asOk.toNumber();
      strictEqual(
        lastTickBspSubmittedProofAfterProof,
        lastTickBspSubmittedProof + challengePeriod,
        "The last tick for which the BSP submitted a proof should be the previous last tick plus one BSP period"
      );

      // Get the new deadline for the BSP.
      // It should be the current last tick, plus one BSP period, plus the challenges tick tolerance.
      const challengesTickTolerance = Number(userApi.consts.proofsDealer.challengeTicksTolerance);
      const newDeadline =
        lastTickBspSubmittedProofAfterProof + challengePeriod + challengesTickTolerance;
      const newDeadlineResult = await userApi.call.proofsDealerApi.getNextDeadlineTick(
        userApi.shConsts.DUMMY_BSP_ID
      );
      assert(newDeadlineResult.isOk);
      const newDeadlineOnChain = newDeadlineResult.asOk.toNumber();
      strictEqual(
        newDeadline,
        newDeadlineOnChain,
        "The deadline should be the same as the one we just calculated"
      );
    });

    it("BSP fails to submit proof and is marked as slashable", async () => {
      // Get BSP-Down's deadline.
      const bspDownDeadlineResult = await userApi.call.proofsDealerApi.getNextDeadlineTick(
        userApi.shConsts.BSP_DOWN_ID
      );
      assert(bspDownDeadlineResult.isOk);
      const bspDownDeadline = bspDownDeadlineResult.asOk.toNumber();

      // Get the last tick for which the BSP-Down submitted a proof before advancing to the deadline.
      const lastTickResult = await userApi.call.proofsDealerApi.getLastTickProviderSubmittedProof(
        userApi.shConsts.BSP_DOWN_ID
      );
      assert(lastTickResult.isOk);
      const lastTickBspDownSubmittedProof = lastTickResult.asOk.toNumber();
      // Finally, advance to the next challenge tick.
      await userApi.block.skipTo(bspDownDeadline);

      // Expect to see a `SlashableProvider` event in the last block.
      const slashableProviderEvent = await userApi.assert.eventPresent(
        "proofsDealer",
        "SlashableProvider"
      );
      const slashableProviderEventDataBlob =
        userApi.events.proofsDealer.SlashableProvider.is(slashableProviderEvent.event) &&
        slashableProviderEvent.event.data;
      assert(slashableProviderEventDataBlob, "Event doesn't match Type");
      strictEqual(
        slashableProviderEventDataBlob.provider.toString(),
        userApi.shConsts.BSP_DOWN_ID,
        "The BSP-Down should be slashable"
      );

      // Get the last tick for which the BSP-Down submitted a proof after advancing to the deadline.
      const lastTickResultAfterSlashable =
        await userApi.call.proofsDealerApi.getLastTickProviderSubmittedProof(
          userApi.shConsts.BSP_DOWN_ID
        );
      assert(lastTickResultAfterSlashable.isOk);
      const lastTickBspDownSubmittedProofAfterSlashable =
        lastTickResultAfterSlashable.asOk.toNumber();

      // The new last tick should be equal to the last tick before BSP-Down was marked as slashable plus one challenge period.
      const challengePeriodResult = await userApi.call.proofsDealerApi.getChallengePeriod(
        userApi.shConsts.DUMMY_BSP_ID
      );
      assert(challengePeriodResult.isOk);
      strictEqual(
        lastTickBspDownSubmittedProofAfterSlashable,
        lastTickBspDownSubmittedProof,
        "The last tick for which the BSP-Down submitted a proof should remain the same since the BSP went down"
      );
    });

    it("BSP three stops storing last file", async () => {
      // Wait for BSP-Three to catch up to the tip of the chain
      await userApi.wait.bspCatchUpToChainTip(bspThreeApi);

      // Build transaction for BSP-Three to stop storing the only file it has.
      const inclusionForestProof = await bspThreeApi.rpc.storagehubclient.generateForestProof(
        null,
        [fileMetadata.fileKey]
      );
      await userApi.wait.waitForAvailabilityToSendTx(bspThreeKey.address.toString());
      const blockResult = await userApi.sealBlock(
        bspThreeApi.tx.fileSystem.bspRequestStopStoring(
          fileMetadata.fileKey,
          fileMetadata.bucketId,
          fileMetadata.location,
          fileMetadata.owner,
          fileMetadata.fingerprint,
          fileMetadata.fileSize,
          false,
          inclusionForestProof.toString()
        ),
        bspThreeKey
      );
      assert(blockResult.extSuccess, "Extrinsic was part of the block so its result should exist.");
      assert(
        blockResult.extSuccess === true,
        "Extrinsic to request stop storing should have been successful"
      );

      userApi.assert.fetchEvent(
        userApi.events.fileSystem.BspRequestedToStopStoring,
        await userApi.query.system.events()
      );
    });

    it("BSP can correctly delete a file from its forest and runtime correctly updates its root", async () => {
      const inclusionForestProof = await bspThreeApi.rpc.storagehubclient.generateForestProof(
        null,
        [fileMetadata.fileKey]
      );
      // Wait enough blocks for the deletion to be allowed.
      const currentBlock = await userApi.rpc.chain.getBlock();
      const currentBlockNumber = currentBlock.block.header.number.toNumber();
      const cooldown =
        currentBlockNumber + bspThreeApi.consts.fileSystem.minWaitForStopStoring.toNumber();
      await userApi.block.skipTo(cooldown);
      // Confirm the request of deletion. Make sure the extrinsic doesn't fail and the root is updated correctly.
      await userApi.sealBlock(
        bspThreeApi.tx.fileSystem.bspConfirmStopStoring(
          fileMetadata.fileKey,
          inclusionForestProof.toString()
        ),
        bspThreeKey
      );
      // Check for the confirm stopped storing event.
      const confirmStopStoringEvent = await userApi.assert.eventPresent(
        "fileSystem",
        "BspConfirmStoppedStoring"
      );
      // Wait for confirmation line in docker logs.
      await bspThreeApi.assert.log({
        searchString: "successfully removed from forest",
        containerName: "sh-bsp-three"
      });

      // Make sure the new root was updated correctly.
      const newRoot = (await bspThreeApi.rpc.storagehubclient.getForestRoot(null)).unwrap();
      assert(userApi.events.fileSystem.BspConfirmStoppedStoring.is(confirmStopStoringEvent.event));
      const newRootInRuntime = confirmStopStoringEvent.event.data.newRoot;

      // Important! Keep the string conversion to avoid a recursive call that lead to a crash in javascript.
      strictEqual(
        newRoot.toString(),
        newRootInRuntime.toString(),
        "The new root should be updated correctly"
      );
    });

    it("BSP three is not challenged any more", async () => {
      const result = await userApi.call.proofsDealerApi.getNextDeadlineTick(ShConsts.BSP_THREE_ID);

      assert(result.isErr, "BSP three doesn't have files so it shouldn't have deadline");
    });

    it("New storage request sent by user, to only one BSP", async () => {
      // Pause BSP-Two and BSP-Three.
      await userApi.docker.pauseBspContainer("sh-bsp-two");
      await userApi.docker.pauseBspContainer("sh-bsp-three");

      // Send transaction to create new storage request.
      const source = "res/adolphus.jpg";
      const location = "test/adolphus.jpg";
      const bucketName = "nothingmuch-2";
      const fileMetadata = await userApi.file.createBucketAndSendNewStorageRequest(
        source,
        location,
        bucketName,
        null,
        null,
        null,
        3
      );
      oneBspfileMetadata = fileMetadata;
    });

    it("Only one BSP confirms it", async () => {
      await userApi.wait.bspVolunteer(1);

      const address = userApi.createType("Address", NODE_INFOS.bsp.AddressId);
      await userApi.wait.bspStored(1, address);
    });

    it("BSP correctly responds to challenge with new forest root", async () => {
      // Advance to two challenge periods ahead for first BSP.
      // This is because in the odd case that we're exactly on the next challenge tick right now,
      // there is a race condition chance where the BSP will send the submit proof extrinsic in the
      // next block, since the Forest write lock is released as a consequence of the confirm storing
      // extrinsic. So we advance two challenge periods ahead to be sure.

      // First we get the last tick for which the BSP submitted a proof.
      const lastTickResult = await userApi.call.proofsDealerApi.getLastTickProviderSubmittedProof(
        ShConsts.DUMMY_BSP_ID
      );
      assert(lastTickResult.isOk);
      const lastTickBspSubmittedProof = lastTickResult.asOk.toNumber();
      // Then we get the challenge period for the BSP.
      const challengePeriodResult = await userApi.call.proofsDealerApi.getChallengePeriod(
        ShConsts.DUMMY_BSP_ID
      );
      assert(challengePeriodResult.isOk);
      const challengePeriod = challengePeriodResult.asOk.toNumber();
      // Then we calculate two challenge ticks ahead.
      const nextChallengeTick = lastTickBspSubmittedProof + 2 * challengePeriod;
      // Finally, advance two challenge ticks ahead.
      await userApi.block.skipTo(nextChallengeTick);

      // Wait for BSP to submit proof.
      await sleep(1000);

      // There should be at least one pending submit proof transaction.
      const submitProofsPending = await userApi.assert.extrinsicPresent({
        module: "proofsDealer",
        method: "submitProof",
        checkTxPool: true
      });
      assert(submitProofsPending.length > 0);

      // Seal block and check that the transaction was successful.
      await userApi.sealBlock();

      // Assert for the event of the proof successfully submitted and verified.
      const proofAcceptedEvents = await userApi.assert.eventMany("proofsDealer", "ProofAccepted");
      strictEqual(
        proofAcceptedEvents.length,
        submitProofsPending.length,
        "All pending submit proof transactions should have been successful"
      );
    });

    it("Resume BSPs, and they shouldn't volunteer for the expired storage request", async () => {
      // Advance a number of blocks up to when the storage request times out for sure.
      const storageRequestTtl = Number(userApi.consts.fileSystem.storageRequestTtl);
      const currentBlock = await userApi.rpc.chain.getBlock();
      const currentBlockNumber = currentBlock.block.header.number.toNumber();
      await userApi.block.skipTo(currentBlockNumber + storageRequestTtl, {
        watchForBspProofs: [ShConsts.DUMMY_BSP_ID]
      });

      // Resume BSP-Two and BSP-Three.
      await userApi.docker.resumeBspContainer({
        containerName: "sh-bsp-two"
      });
      await userApi.docker.resumeBspContainer({
        containerName: "sh-bsp-three"
      });

      // Wait for BSPs to resync.
      await userApi.wait.bspCatchUpToChainTip(bspTwoApi);
      await userApi.wait.bspCatchUpToChainTip(bspThreeApi);

      // And give some time to process the latest blocks.
      await sleep(1000);

      // There shouldn't be any pending volunteer transactions.
      await assert.rejects(
        async () => {
          await userApi.assert.extrinsicPresent({
            module: "fileSystem",
            method: "bspVolunteer",
            checkTxPool: true
          });
        },
        /No matching extrinsic found for fileSystem\.bspVolunteer/,
        "There should be no pending volunteer transactions"
      );
    });

    it("BSP-Two still correctly responds to challenges with same forest root", async () => {
      // Advance some blocks to allow the BSP to process the challenges and submit proofs.
      for (let i = 0; i < 20; i++) {
        await userApi.block.seal();
        await sleep(500);
      }

      // Advance to next challenge tick for BSP-Two.
      // First we get the last tick for which the BSP submitted a proof.
      const lastTickResult =
        await userApi.call.proofsDealerApi.getLastTickProviderSubmittedProof(BSP_TWO_ID);
      assert(lastTickResult.isOk);
      const lastTickBspTwoSubmittedProof = lastTickResult.asOk.toNumber();
      // Then we get the challenge period for the BSP.
      const challengePeriodResult =
        await userApi.call.proofsDealerApi.getChallengePeriod(BSP_TWO_ID);
      assert(challengePeriodResult.isOk);
      const challengePeriod = challengePeriodResult.asOk.toNumber();
      // Then we calculate the next challenge tick.
      const nextChallengeTick = lastTickBspTwoSubmittedProof + challengePeriod;

      const currentBlock = await userApi.rpc.chain.getBlock();
      const currentBlockNumber = currentBlock.block.header.number.toNumber();

      if (nextChallengeTick > currentBlockNumber) {
        // Advance to the next challenge tick if needed
        await userApi.block.skipTo(nextChallengeTick, {
          watchForBspProofs: [ShConsts.DUMMY_BSP_ID, ShConsts.BSP_TWO_ID, ShConsts.BSP_THREE_ID]
        });
      }

      // There should be three pending submit proof transactions, one per active BSP.
      const submitProofsPending = await userApi.assert.extrinsicPresent({
        module: "proofsDealer",
        method: "submitProof",
        checkTxPool: true,
        assertLength: 3,
        exactLength: true
      });
<<<<<<< HEAD
      for (let sbp of submitProofsPending) {
        console.log(sbp);
      }
      assert(submitProofsPending.length > 0);
=======
>>>>>>> 3d35a72c

      // Seal block and check that the transaction was successful.
      await userApi.block.seal();

      // Assert for the event of the proof successfully submitted and verified.
      const proofAcceptedEvents = await userApi.assert.eventMany("proofsDealer", "ProofAccepted");
      for (let pae of proofAcceptedEvents) {
        console.log(pae);
      }
      strictEqual(
        proofAcceptedEvents.length,
        submitProofsPending.length,
        "All pending submit proof transactions should have been successful"
      );
    });

    it(
      "Custom challenge is added",
      { skip: "Not implemented yet. All BSPs have the same files." },
      async () => {
        await it("Custom challenge is included in checkpoint challenge round", async () => {
          // TODO: Send transaction for custom challenge with new file key.
          // TODO: Advance until next checkpoint challenge block.
          // TODO: Check that custom challenge was included in checkpoint challenge round.
        });

        await it("BSP that has it responds to custom challenge with proof of inclusion", async () => {
          // TODO: Advance until next challenge for BSP.
          // TODO: Build block with proof submission.
          // TODO: Check that proof submission was successful, including the custom challenge.
        });

        await it("BSPs who don't have it respond non-inclusion proof", async () => {
          // TODO: Advance until next challenge for BSP-Two and BSP-Three.
          // TODO: Build block with proof submission.
          // TODO: Check that proof submission was successful, with proof of non-inclusion.
        });
      }
    );

    it("File is deleted by user", async () => {
      // Get the root of the BSP that has the file before deletion.
      const bspMetadata = await userApi.query.providers.backupStorageProviders(
        ShConsts.DUMMY_BSP_ID
      );
      assert(bspMetadata, "BSP metadata should exist");
      assert(bspMetadata.isSome, "BSP metadata should be Some");
      const bspMetadataBlob = bspMetadata.unwrap();
      rootBeforeDeletion = bspMetadataBlob.root.toHex();
      // Make sure it matches the one of the actual merkle forest.
      const actualRoot = await bspApi.rpc.storagehubclient.getForestRoot(null);
      strictEqual(
        rootBeforeDeletion,
        actualRoot.toHex(),
        "The root of the BSP should match the actual merkle forest root."
      );

      // User sends file deletion request.
      await userApi.sealBlock(
        userApi.tx.fileSystem.deleteFile(
          oneBspfileMetadata.bucketId,
          oneBspfileMetadata.fileKey,
          oneBspfileMetadata.location,
          oneBspfileMetadata.fileSize,
          oneBspfileMetadata.fingerprint,
          null
        ),
        shUser
      );

      // Check for a file deletion request event.
      await userApi.assert.eventPresent("fileSystem", "FileDeletionRequest");

      // Advance until the deletion request expires so that it can be processed.
      const deletionRequestTtl = Number(userApi.consts.fileSystem.pendingFileDeletionRequestTtl);
      const currentBlock = await userApi.rpc.chain.getBlock();
      const currentBlockNumber = currentBlock.block.header.number.toNumber();
      await userApi.block.skipTo(currentBlockNumber + deletionRequestTtl, {
        watchForBspProofs: [ShConsts.DUMMY_BSP_ID, ShConsts.BSP_TWO_ID, ShConsts.BSP_THREE_ID]
      });

      // Check for a file deletion request event.
      await userApi.assert.eventPresent("fileSystem", "PriorityChallengeForFileDeletionQueued");
    });

    it("Priority challenge is included in checkpoint challenge round", async () => {
      // Advance to next checkpoint challenge block.
      const checkpointChallengePeriod = Number(
        userApi.consts.proofsDealer.checkpointChallengePeriod
      );
      const lastCheckpointChallengeTick = Number(
        await userApi.call.proofsDealerApi.getLastCheckpointChallengeTick()
      );
      const nextCheckpointChallengeBlock = lastCheckpointChallengeTick + checkpointChallengePeriod;
      await userApi.block.skipTo(nextCheckpointChallengeBlock, {
        watchForBspProofs: [ShConsts.DUMMY_BSP_ID, ShConsts.BSP_TWO_ID, ShConsts.BSP_THREE_ID]
      });

      // Check that the event for the priority challenge is emitted.
      const newCheckpointChallengesEvent = await userApi.assert.eventPresent(
        "proofsDealer",
        "NewCheckpointChallenge"
      );

      // Check that the file key is in the included checkpoint challenges.
      const newCheckpointChallengesEventDataBlob =
        userApi.events.proofsDealer.NewCheckpointChallenge.is(newCheckpointChallengesEvent.event) &&
        newCheckpointChallengesEvent.event.data;
      assert(newCheckpointChallengesEventDataBlob, "Event doesn't match Type");
      let containsFileKey = false;
      for (const checkpointChallenge of newCheckpointChallengesEventDataBlob.challenges) {
        if (checkpointChallenge[0].toHuman() === oneBspfileMetadata.fileKey) {
          containsFileKey = true;
          break;
        }
      }
      assert(containsFileKey, "The file key should be included in the checkpoint challenge.");
    });

    it("BSP that has the file responds with correct proof including the file key, and BSP that doesn't have the file responds with correct proof non-including the file key", async () => {
      // Calculate next challenge tick for the BSP that has the file.
      // We first get the last tick for which the BSP submitted a proof.
      const dummyBspLastTickResult =
        await userApi.call.proofsDealerApi.getLastTickProviderSubmittedProof(ShConsts.DUMMY_BSP_ID);
      assert(dummyBspLastTickResult.isOk);
      const lastTickBspSubmittedProof = dummyBspLastTickResult.asOk.toNumber();
      // Then we get the challenge period for the BSP.
      const dummyBspChallengePeriodResult = await userApi.call.proofsDealerApi.getChallengePeriod(
        ShConsts.DUMMY_BSP_ID
      );
      assert(dummyBspChallengePeriodResult.isOk);
      const dummyBspChallengePeriod = dummyBspChallengePeriodResult.asOk.toNumber();
      // Then we calculate the next challenge tick.
      const dummyBspNextChallengeTick = lastTickBspSubmittedProof + dummyBspChallengePeriod;

      // Calculate next challenge tick for BSP-Two.
      // We first get the last tick for which the BSP submitted a proof.
      const bspTwoLastTickResult =
        await userApi.call.proofsDealerApi.getLastTickProviderSubmittedProof(ShConsts.BSP_TWO_ID);
      assert(bspTwoLastTickResult.isOk);
      const bspTwoLastTickBspTwoSubmittedProof = bspTwoLastTickResult.asOk.toNumber();
      // Then we get the challenge period for the BSP.
      const bspTwoChallengePeriodResult = await userApi.call.proofsDealerApi.getChallengePeriod(
        ShConsts.BSP_TWO_ID
      );
      assert(bspTwoChallengePeriodResult.isOk);
      const bspTwoChallengePeriod = bspTwoChallengePeriodResult.asOk.toNumber();
      // Then we calculate the next challenge tick.
      const bspTwoNextChallengeTick = bspTwoLastTickBspTwoSubmittedProof + bspTwoChallengePeriod;

      const firstBspToRespond =
        dummyBspNextChallengeTick < bspTwoNextChallengeTick
          ? ShConsts.DUMMY_BSP_ID
          : ShConsts.BSP_TWO_ID;
      const secondBspToRespond =
        dummyBspNextChallengeTick < bspTwoNextChallengeTick
          ? ShConsts.BSP_TWO_ID
          : ShConsts.DUMMY_BSP_ID;
      const firstBlockToAdvance =
        dummyBspNextChallengeTick < bspTwoNextChallengeTick
          ? dummyBspNextChallengeTick
          : bspTwoNextChallengeTick;
      const secondBlockToAdvance =
        dummyBspNextChallengeTick < bspTwoNextChallengeTick
          ? bspTwoNextChallengeTick
          : dummyBspNextChallengeTick;

      const areBspsNextChallengeBlockTheSame = firstBlockToAdvance === secondBlockToAdvance;

      // Check if firstBlockToAdvance is equal to the current block.
      const currentBlock = await userApi.rpc.chain.getBlock();
      const currentBlockNumber = currentBlock.block.header.number.toNumber();
      if (firstBlockToAdvance !== currentBlockNumber) {
        // Advance to first next challenge block.
        await userApi.block.skipTo(firstBlockToAdvance, {
          watchForBspProofs: [DUMMY_BSP_ID, BSP_TWO_ID, BSP_THREE_ID]
        });
      }

      // Wait for BSP to generate the proof and advance one more block.
      await sleep(500);
      await userApi.sealBlock();

      // Check for a ProofAccepted event.
      const firstChallengeBlockEvents = await userApi.assert.eventMany(
        "proofsDealer",
        "ProofAccepted"
      );

      // Check that at least one of the `ProofAccepted` events belongs to `firstBspToRespond`.
      const atLeastOneEventBelongsToFirstBsp = firstChallengeBlockEvents.some((eventRecord) => {
        const firstChallengeBlockEventDataBlob =
          userApi.events.proofsDealer.ProofAccepted.is(eventRecord.event) && eventRecord.event.data;
        assert(firstChallengeBlockEventDataBlob, "Event doesn't match Type");

        return firstChallengeBlockEventDataBlob.providerId.toString() === firstBspToRespond;
      });
      assert(atLeastOneEventBelongsToFirstBsp, "No ProofAccepted event belongs to the first BSP");

      // If the first BSP is the one removing the file, assert for the event of the mutations successfully applied in the runtime.
      if (firstBspToRespond === ShConsts.DUMMY_BSP_ID) {
        const mutationsAppliedEvents = await userApi.assert.eventMany(
          "proofsDealer",
          "MutationsApplied"
        );
        strictEqual(
          mutationsAppliedEvents.length,
          1,
          "There should be one mutations applied event"
        );

        // Check that the mutations applied event belongs to the dummy BSP.
        const mutationsAppliedEventDataBlob =
          userApi.events.proofsDealer.MutationsApplied.is(mutationsAppliedEvents[0].event) &&
          mutationsAppliedEvents[0].event.data;
        assert(mutationsAppliedEventDataBlob, "Event doesn't match Type");
        strictEqual(
          mutationsAppliedEventDataBlob.provider.toString(),
          ShConsts.DUMMY_BSP_ID,
          "The mutations applied event should belong to the dummy BSP"
        );
      }

      // If the BSPs had different next challenge blocks, advance to the second next challenge block.
      if (!areBspsNextChallengeBlockTheSame) {
        const currentBlockNumber = (
          await userApi.rpc.chain.getBlock()
        ).block.header.number.toNumber();
        if (secondBlockToAdvance !== currentBlockNumber) {
          // Advance to second next challenge block.
          await userApi.block.skipTo(secondBlockToAdvance, {
            watchForBspProofs: [ShConsts.DUMMY_BSP_ID, ShConsts.BSP_TWO_ID, ShConsts.BSP_THREE_ID]
          });
        }

        // Wait for BSP to generate the proof and advance one more block.
        await sleep(500);
        await userApi.sealBlock();
      }

      // Check for a ProofAccepted event.
      const secondChallengeBlockEvents = await userApi.assert.eventMany(
        "proofsDealer",
        "ProofAccepted"
      );

      // Check that at least one of the `ProofAccepted` events belongs to `secondBspToRespond`.
      const atLeastOneEventBelongsToSecondBsp = secondChallengeBlockEvents.some((eventRecord) => {
        const secondChallengeBlockEventDataBlob =
          userApi.events.proofsDealer.ProofAccepted.is(eventRecord.event) && eventRecord.event.data;
        assert(secondChallengeBlockEventDataBlob, "Event doesn't match Type");

        return secondChallengeBlockEventDataBlob.providerId.toString() === secondBspToRespond;
      });
      assert(atLeastOneEventBelongsToSecondBsp, "No ProofAccepted event belongs to the second BSP");

      // If the second BSP is the one removing the file, assert for the event of the mutations successfully applied in the runtime.
      if (secondBspToRespond === ShConsts.DUMMY_BSP_ID) {
        const mutationsAppliedEvents = await userApi.assert.eventMany(
          "proofsDealer",
          "MutationsApplied"
        );
        strictEqual(
          mutationsAppliedEvents.length,
          1,
          "There should be one mutations applied event"
        );

        // Check that the mutations applied event belongs to the dummy BSP.
        const mutationsAppliedEventDataBlob =
          userApi.events.proofsDealer.MutationsApplied.is(mutationsAppliedEvents[0].event) &&
          mutationsAppliedEvents[0].event.data;
        assert(mutationsAppliedEventDataBlob, "Event doesn't match Type");
        strictEqual(
          mutationsAppliedEventDataBlob.provider.toString(),
          ShConsts.DUMMY_BSP_ID,
          "The mutations applied event should belong to the dummy BSP"
        );
      }
    });

    it("File is removed from Forest by BSP", async () => {
      // Make sure the root was updated in the runtime
      const bspMetadataAfterDeletion = await userApi.query.providers.backupStorageProviders(
        ShConsts.DUMMY_BSP_ID
      );
      assert(bspMetadataAfterDeletion, "BSP metadata should exist");
      assert(bspMetadataAfterDeletion.isSome, "BSP metadata should be Some");
      const bspMetadataAfterDeletionBlob = bspMetadataAfterDeletion.unwrap();
      assert(
        bspMetadataAfterDeletionBlob.root.toHex() !== rootBeforeDeletion,
        "The root should have been updated on chain"
      );

      // Wait for BSP to update his local forest root.
      await sleep(500);
      // Check that the runtime root matches the forest root of the BSP.
      const forestRoot = await bspApi.rpc.storagehubclient.getForestRoot(null);
      strictEqual(
        bspMetadataAfterDeletionBlob.root.toString(),
        forestRoot.toString(),
        "The runtime root should match the forest root of the BSP"
      );
    });

    it(
      "File mutation is finalised and BSP removes it from File Storage",
      { skip: "Not implemented yet." },
      async () => {
        // TODO: Finalise block with mutations.
        // TODO: Check that file is removed from File Storage. Need a RPC method for this.
      }
    );
  }
);<|MERGE_RESOLUTION|>--- conflicted
+++ resolved
@@ -403,13 +403,10 @@
         assertLength: 3,
         exactLength: true
       });
-<<<<<<< HEAD
       for (let sbp of submitProofsPending) {
         console.log(sbp);
       }
       assert(submitProofsPending.length > 0);
-=======
->>>>>>> 3d35a72c
 
       // Seal block and check that the transaction was successful.
       await userApi.block.seal();
