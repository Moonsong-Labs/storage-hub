--- conflicted
+++ resolved
@@ -253,13 +253,8 @@
       const source = "res/adolphus.jpg";
       const location = "test/adolphus.jpg";
       const bucketName = "nothingmuch-2";
-<<<<<<< HEAD
-      const fileData = await userApi.file.newStorageRequest(source, location, bucketName, null, null);
-      oneBspFileData = fileData;
-=======
-      const fileMetadata = await userApi.file.newStorageRequest(source, location, bucketName);
+      const fileMetadata = await userApi.file.newStorageRequest(source, location, bucketName, null, null);
       oneBspfileMetadata = fileMetadata;
->>>>>>> 261a8f5c
     });
 
     it("Only one BSP confirms it", async () => {
