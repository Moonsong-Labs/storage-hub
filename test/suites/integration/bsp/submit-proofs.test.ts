import assert, { strictEqual } from "node:assert";
import invariant from "tiny-invariant";
import {
  ShConsts,
  bspThreeKey,
  describeBspNet,
  shUser,
  sleep,
  type EnrichedBspApi,
  type FileMetadata
} from "../../../util";
import { BSP_THREE_ID, BSP_TWO_ID, DUMMY_BSP_ID, NODE_INFOS } from "../../../util/bspNet/consts";

describeBspNet(
  "BSP: Many BSPs Submit Proofs",
  { initialised: "multi", networkConfig: "standard", only: true },
  ({ before, createUserApi, after, it, createApi, createBspApi, getLaunchResponse }) => {
    let userApi: EnrichedBspApi;
    let bspApi: EnrichedBspApi;
    let bspTwoApi: EnrichedBspApi;
    let bspThreeApi: EnrichedBspApi;
    let fileMetadata: FileMetadata;
    let oneBspfileMetadata: FileMetadata;
    let rootBeforeDeletion: string;

    before(async () => {
      const launchResponse = await getLaunchResponse();
      invariant(
        launchResponse && "bspTwoRpcPort" in launchResponse && "bspThreeRpcPort" in launchResponse,
        "BSPNet failed to initialise with required ports"
      );
      fileMetadata = launchResponse.fileMetadata;
      userApi = await createUserApi();
      bspApi = await createBspApi();
      bspTwoApi = await createApi(`ws://127.0.0.1:${launchResponse.bspTwoRpcPort}`);
      bspThreeApi = await createApi(`ws://127.0.0.1:${launchResponse.bspThreeRpcPort}`);
    });

    after(async () => {
      await bspTwoApi.disconnect();
      await bspThreeApi.disconnect();
    });

    it("Network launches and can be queried", async () => {
      const userNodePeerId = await userApi.rpc.system.localPeerId();
      strictEqual(userNodePeerId.toString(), userApi.shConsts.NODE_INFOS.user.expectedPeerId);
      const bspNodePeerId = await bspApi.rpc.system.localPeerId();
      strictEqual(bspNodePeerId.toString(), userApi.shConsts.NODE_INFOS.bsp.expectedPeerId);
    });

    it("Many BSPs are challenged and correctly submit proofs", async () => {
      // Calculate the next challenge tick for the BSPs. It should be the same for all BSPs,
      // since they all have the same file they were initialised with, and responded to it at
      // the same time.
      // We first get the last tick for which the BSP submitted a proof.
      const lastTickResult = await userApi.call.proofsDealerApi.getLastTickProviderSubmittedProof(
        userApi.shConsts.DUMMY_BSP_ID
      );
      assert(lastTickResult.isOk);
      const lastTickBspSubmittedProof = lastTickResult.asOk.toNumber();
      // Then we get the challenge period for the BSP.
      const challengePeriodResult = await userApi.call.proofsDealerApi.getChallengePeriod(
        userApi.shConsts.DUMMY_BSP_ID
      );
      assert(challengePeriodResult.isOk);
      const challengePeriod = challengePeriodResult.asOk.toNumber();
      // Then we calculate the next challenge tick.
      const nextChallengeTick = lastTickBspSubmittedProof + challengePeriod;
      // Finally, advance to the next challenge tick.
      await userApi.block.skipTo(nextChallengeTick);

      await userApi.assert.extrinsicPresent({
        module: "proofsDealer",
        method: "submitProof",
        checkTxPool: true,
        assertLength: 3,
        timeout: 10000
      });

      // Seal one more block with the pending extrinsics.
      await userApi.sealBlock();

      // Assert for the the event of the proof successfully submitted and verified.
      const proofAcceptedEvents = await userApi.assert.eventMany("proofsDealer", "ProofAccepted");
      strictEqual(proofAcceptedEvents.length, 3, "There should be three proofs accepted events");

      // Get the new last tick for which the BSP submitted a proof.
      // It should be the previous last tick plus one BSP period.
      const lastTickResultAfterProof =
        await userApi.call.proofsDealerApi.getLastTickProviderSubmittedProof(
          userApi.shConsts.DUMMY_BSP_ID
        );
      assert(lastTickResultAfterProof.isOk);
      const lastTickBspSubmittedProofAfterProof = lastTickResultAfterProof.asOk.toNumber();
      strictEqual(
        lastTickBspSubmittedProofAfterProof,
        lastTickBspSubmittedProof + challengePeriod,
        "The last tick for which the BSP submitted a proof should be the previous last tick plus one BSP period"
      );

      // Get the new deadline for the BSP.
      // It should be the current last tick, plus one BSP period, plus the challenges tick tolerance.
      const challengesTickTolerance = Number(userApi.consts.proofsDealer.challengeTicksTolerance);
      const newDeadline =
        lastTickBspSubmittedProofAfterProof + challengePeriod + challengesTickTolerance;
      const newDeadlineResult = await userApi.call.proofsDealerApi.getNextDeadlineTick(
        userApi.shConsts.DUMMY_BSP_ID
      );
      assert(newDeadlineResult.isOk);
      const newDeadlineOnChain = newDeadlineResult.asOk.toNumber();
      strictEqual(
        newDeadline,
        newDeadlineOnChain,
        "The deadline should be the same as the one we just calculated"
      );
    });

    it("BSP fails to submit proof and is marked as slashable", async () => {
      // Get BSP-Down's deadline.
      const bspDownDeadlineResult = await userApi.call.proofsDealerApi.getNextDeadlineTick(
        userApi.shConsts.BSP_DOWN_ID
      );
      assert(bspDownDeadlineResult.isOk);
      const bspDownDeadline = bspDownDeadlineResult.asOk.toNumber();

      // Get the last tick for which the BSP-Down submitted a proof before advancing to the deadline.
      const lastTickResult = await userApi.call.proofsDealerApi.getLastTickProviderSubmittedProof(
        userApi.shConsts.BSP_DOWN_ID
      );
      assert(lastTickResult.isOk);
      const lastTickBspDownSubmittedProof = lastTickResult.asOk.toNumber();
      // Finally, advance to the next challenge tick.
      await userApi.block.skipTo(bspDownDeadline);

      // Expect to see a `SlashableProvider` event in the last block.
      const slashableProviderEvent = await userApi.assert.eventPresent(
        "proofsDealer",
        "SlashableProvider"
      );
      const slashableProviderEventDataBlob =
        userApi.events.proofsDealer.SlashableProvider.is(slashableProviderEvent.event) &&
        slashableProviderEvent.event.data;
      assert(slashableProviderEventDataBlob, "Event doesn't match Type");
      strictEqual(
        slashableProviderEventDataBlob.provider.toString(),
        userApi.shConsts.BSP_DOWN_ID,
        "The BSP-Down should be slashable"
      );

      // Get the last tick for which the BSP-Down submitted a proof after advancing to the deadline.
      const lastTickResultAfterSlashable =
        await userApi.call.proofsDealerApi.getLastTickProviderSubmittedProof(
          userApi.shConsts.BSP_DOWN_ID
        );
      assert(lastTickResultAfterSlashable.isOk);
      const lastTickBspDownSubmittedProofAfterSlashable =
        lastTickResultAfterSlashable.asOk.toNumber();

      // The new last tick should be equal to the last tick before BSP-Down was marked as slashable plus one challenge period.
      const challengePeriodResult = await userApi.call.proofsDealerApi.getChallengePeriod(
        userApi.shConsts.DUMMY_BSP_ID
      );
      assert(challengePeriodResult.isOk);
      const challengePeriod = challengePeriodResult.asOk.toNumber();
      strictEqual(
        lastTickBspDownSubmittedProofAfterSlashable,
        lastTickBspDownSubmittedProof + challengePeriod,
        "The last tick for which the BSP-Down submitted a proof should be the last tick before BSP-Down was marked as slashable plus one challenge period"
      );
    });

    it("BSP three stops storing last file", async () => {
      const inclusionForestProof = await bspThreeApi.rpc.storagehubclient.generateForestProof(
        null,
        [fileMetadata.fileKey]
      );
      // Build transaction for BSP-Three to stop storing the only file it has.
      await userApi.sealBlock(
        bspThreeApi.tx.fileSystem.bspRequestStopStoring(
          fileMetadata.fileKey,
          fileMetadata.bucketId,
          fileMetadata.location,
          fileMetadata.owner,
          fileMetadata.fingerprint,
          fileMetadata.fileSize,
          false,
          inclusionForestProof.toString()
        ),
        bspThreeKey
      );

      userApi.assert.fetchEvent(
        userApi.events.fileSystem.BspRequestedToStopStoring,
        await userApi.query.system.events()
      );
    });

    it(
      "BSP can correctly delete a file from its forest and runtime correctly updates its root",
      async () => {
        // TODO: Setup a BSP that has two files which lie under the same NibbledBranch in the forest.
        const inclusionForestProof = await bspThreeApi.rpc.storagehubclient.generateForestProof(
          null,
          [fileMetadata.fileKey]
        );
        // Wait enough blocks for the deletion to be allowed.
<<<<<<< HEAD
        const currentBlock = await userApi.rpc.chain.getBlock();
        const currentBlockNumber = currentBlock.block.header.number.toNumber();
        const cooldown = currentBlockNumber + bspThreeApi.consts.fileSystem.minWaitForStopStoring.toNumber();
        await userApi.advanceToBlock(cooldown);
        // TODO: Confirm the request of deletion. Make sure the extrinsic doesn't fail and the root is updated correctly.
        await userApi.sealBlock(bspThreeApi.tx.fileSystem.bspConfirmStopStoring(
          fileMetadata.fileKey,
          inclusionForestProof.toString(),
        ), bspThreeKey
        );
        // Check for the confirm stopped storing event.
        const confirmStopStoringEvent = await userApi.assert.eventPresent(
          "fileSystem",
          "BspConfirmStoppedStoring",
        );
        // wait for line in docker logs
        await sleep(2000);
        // Make sure the new root was updated correctly.
        const newRoot = (await bspThreeApi.rpc.storagehubclient.getForestRoot(null)).unwrap();
        assert(userApi.events.fileSystem.BspConfirmStoppedStoring.is(confirmStopStoringEvent.event));
        const newRootInRuntime = confirmStopStoringEvent.event.data.newRoot;

        // Important! Keep the string conversion to avoid a recursive call that lead to a crash in javascript.
        strictEqual(newRoot.toString(), newRootInRuntime.toString(), "The new root should be updated correctly");
=======
        /* const currentBlock = await bspThreeApi.rpc.chain.getBlock();
    const currentBlockNumber = currentBlock.block.header.number.toNumber();
    const cooldown = currentBlockNumber + bspThreeApi.consts.fileSystem.minWaitForStopStoring.toNumber();
    await bspThreeApi.block.skipTo(cooldown); */
        // TODO: Confirm the request of deletion. Make sure the extrinsic doesn't fail and the root is updated correctly.
        /*  const fileDeletionConfirmResult = bspThreeApi.sealBlock(bspThreeApi.tx.fileSystem.bspConfirmStopStoring(
        fileMetadata.fileKey,
        inclusionForestProof,
      ));
      // Check for the confirm stopped storing event.
          let confirmStopStoringEvent = bspThreeApi.assert.eventPresent(
            "fileSystem",
              "BspConfirmStoppedStoring",
            fileDeletionConfirmResult.events
          );
      // Make sure the new root was updated correctly.
      bspThreeApi.rpc.storagehubclient.deleteFile(fileMetadata.fileKey); // Not sure if this is the correct way to do it.
      const newRoot = bspThreeApi.rpc.storagehubclient.getForestRoot();
      const newRootInRuntime = confirmStopStoringEvent.event.data.newRoot;
      assert(newRoot === newRootInRuntime, "The new root should be updated correctly");
    */
>>>>>>> 5459445f
      }
    );

    it("BSP is not challenged any more", { skip: "Not implemented yet." }, async () => {
      // TODO: Check that BSP-Three no longer has a challenge deadline.
    });

    it("New storage request sent by user, to only one BSP", async () => {
      // Pause BSP-Two and BSP-Three.
      await userApi.docker.pauseBspContainer("sh-bsp-two");
      await userApi.docker.pauseBspContainer("sh-bsp-three");

      // Send transaction to create new storage request.
      const source = "res/adolphus.jpg";
      const location = "test/adolphus.jpg";
      const bucketName = "nothingmuch-2";
      const fileMetadata = await userApi.file.createBucketAndSendNewStorageRequest(
        source,
        location,
        bucketName,
        null,
        null
      );
      oneBspfileMetadata = fileMetadata;
    });

    it("Only one BSP confirms it", async () => {
      await userApi.wait.bspVolunteer(1);

      const address = userApi.createType("Address", NODE_INFOS.bsp.AddressId);
      await userApi.wait.bspStored(1, address);
    });

    it("BSP correctly responds to challenge with new forest root", async () => {
      // Advance to two challenge periods ahead for first BSP.
      // This is because in the odd case that we're exactly on the next challenge tick right now,
      // there is a race condition chance where the BSP will send the submit proof extrinsic in the
      // next block, since the Forest write lock is released as a consequence of the confirm storing
      // extrinsic. So we advance two challenge periods ahead to be sure.

      // First we get the last tick for which the BSP submitted a proof.
      const lastTickResult = await userApi.call.proofsDealerApi.getLastTickProviderSubmittedProof(
        ShConsts.DUMMY_BSP_ID
      );
      assert(lastTickResult.isOk);
      const lastTickBspSubmittedProof = lastTickResult.asOk.toNumber();
      // Then we get the challenge period for the BSP.
      const challengePeriodResult = await userApi.call.proofsDealerApi.getChallengePeriod(
        ShConsts.DUMMY_BSP_ID
      );
      assert(challengePeriodResult.isOk);
      const challengePeriod = challengePeriodResult.asOk.toNumber();
      // Then we calculate two challenge ticks ahead.
      const nextChallengeTick = lastTickBspSubmittedProof + 2 * challengePeriod;
      // Finally, advance two challenge ticks ahead.
      await userApi.block.skipTo(nextChallengeTick);

      // Wait for BSP to submit proof.
      await sleep(1000);

      // There should be at least one pending submit proof transaction.
      const submitProofsPending = await userApi.assert.extrinsicPresent({
        module: "proofsDealer",
        method: "submitProof",
        checkTxPool: true
      });
      assert(submitProofsPending.length > 0);

      // Seal block and check that the transaction was successful.
      await userApi.sealBlock();

      // Assert for the event of the proof successfully submitted and verified.
      const proofAcceptedEvents = await userApi.assert.eventMany("proofsDealer", "ProofAccepted");
      strictEqual(
        proofAcceptedEvents.length,
        submitProofsPending.length,
        "All pending submit proof transactions should have been successful"
      );
    });

    it("Resume BSPs, and they shouldn't volunteer for the expired storage request", async () => {
      // Advance a number of blocks up to when the storage request times out for sure.
      const storageRequestTtl = Number(userApi.consts.fileSystem.storageRequestTtl);
      const currentBlock = await userApi.rpc.chain.getBlock();
      const currentBlockNumber = currentBlock.block.header.number.toNumber();
      await userApi.block.skipTo(currentBlockNumber + storageRequestTtl, {
        waitForBspProofs: [ShConsts.DUMMY_BSP_ID]
      });

      // Resume BSP-Two and BSP-Three.
      await userApi.docker.resumeBspContainer({ containerName: "sh-bsp-two" });
      await userApi.docker.resumeBspContainer({
        containerName: "sh-bsp-three"
      });

      // Wait for BSPs to resync.
      await sleep(1000);

      // There shouldn't be any pending volunteer transactions.
      await assert.rejects(
        async () => {
          await userApi.assert.extrinsicPresent({
            module: "fileSystem",
            method: "bspVolunteer",
            checkTxPool: true
          });
        },
        /No matching extrinsic found for fileSystem\.bspVolunteer/,
        "There should be no pending volunteer transactions"
      );
    });

    it("BSP-Two still correctly responds to challenges with same forest root", async () => {
      // Advance some blocks to allow the BSP to process the challenges and submit proofs.
      for (let i = 0; i < 20; i++) {
        await userApi.block.seal();
        await sleep(500);
      }

      // Advance to next challenge tick for BSP-Two.
      // First we get the last tick for which the BSP submitted a proof.
      const lastTickResult =
        await userApi.call.proofsDealerApi.getLastTickProviderSubmittedProof(BSP_TWO_ID);
      assert(lastTickResult.isOk);
      const lastTickBspTwoSubmittedProof = lastTickResult.asOk.toNumber();
      // Then we get the challenge period for the BSP.
      const challengePeriodResult =
        await userApi.call.proofsDealerApi.getChallengePeriod(BSP_TWO_ID);
      assert(challengePeriodResult.isOk);
      const challengePeriod = challengePeriodResult.asOk.toNumber();
      // Then we calculate the next challenge tick.
      const nextChallengeTick = lastTickBspTwoSubmittedProof + challengePeriod;

      const currentBlock = await userApi.rpc.chain.getBlock();
      const currentBlockNumber = currentBlock.block.header.number.toNumber();

      if (nextChallengeTick > currentBlockNumber) {
        // Advance to the next challenge tick if needed
        await userApi.block.skipTo(nextChallengeTick);
      }

      // Wait for tasks to execute and for the BSPs to submit proofs.
      await sleep(500);

      // There should be at least one pending submit proof transaction.
      const submitProofsPending = await userApi.assert.extrinsicPresent({
        module: "proofsDealer",
        method: "submitProof",
        checkTxPool: true
      });
      assert(submitProofsPending.length > 0);

      // Seal block and check that the transaction was successful.
      await userApi.block.seal();

      // Assert for the event of the proof successfully submitted and verified.
      const proofAcceptedEvents = await userApi.assert.eventMany("proofsDealer", "ProofAccepted");
      strictEqual(
        proofAcceptedEvents.length,
        submitProofsPending.length - 1, // TODO: one proof submission is failing because of an empty forest for BSP 3 but we don't handle this for now
        "All pending submit proof transactions should have been successful"
      );
    });

    it(
      "Custom challenge is added",
      { skip: "Not implemented yet. All BSPs have the same files." },
      async () => {
        await it("Custom challenge is included in checkpoint challenge round", async () => {
          // TODO: Send transaction for custom challenge with new file key.
          // TODO: Advance until next checkpoint challenge block.
          // TODO: Check that custom challenge was included in checkpoint challenge round.
        });

        await it("BSP that has it responds to custom challenge with proof of inclusion", async () => {
          // TODO: Advance until next challenge for BSP.
          // TODO: Build block with proof submission.
          // TODO: Check that proof submission was successful, including the custom challenge.
        });

        await it("BSPs who don't have it respond non-inclusion proof", async () => {
          // TODO: Advance until next challenge for BSP-Two and BSP-Three.
          // TODO: Build block with proof submission.
          // TODO: Check that proof submission was successful, with proof of non-inclusion.
        });
      }
    );

    it("File is deleted by user", async () => {
      // Get the root of the BSP that has the file before deletion.
      const bspMetadata = await userApi.query.providers.backupStorageProviders(
        ShConsts.DUMMY_BSP_ID
      );
      assert(bspMetadata, "BSP metadata should exist");
      assert(bspMetadata.isSome, "BSP metadata should be Some");
      const bspMetadataBlob = bspMetadata.unwrap();
      rootBeforeDeletion = bspMetadataBlob.root.toHex();
      // Make sure it matches the one of the actual merkle forest.
      const actualRoot = await bspApi.rpc.storagehubclient.getForestRoot(null);
      strictEqual(
        rootBeforeDeletion,
        actualRoot.toHex(),
        "The root of the BSP should match the actual merkle forest root."
      );

      // User sends file deletion request.
      await userApi.sealBlock(
        userApi.tx.fileSystem.deleteFile(
          oneBspfileMetadata.bucketId,
          oneBspfileMetadata.fileKey,
          oneBspfileMetadata.location,
          oneBspfileMetadata.fileSize,
          oneBspfileMetadata.fingerprint,
          null
        ),
        shUser
      );

      // Check for a file deletion request event.
      await userApi.assert.eventPresent("fileSystem", "FileDeletionRequest");

      // Advance until the deletion request expires so that it can be processed.
      const deletionRequestTtl = Number(userApi.consts.fileSystem.pendingFileDeletionRequestTtl);
      const currentBlock = await userApi.rpc.chain.getBlock();
      const currentBlockNumber = currentBlock.block.header.number.toNumber();
      await userApi.block.skipTo(currentBlockNumber + deletionRequestTtl, {
        waitForBspProofs: [ShConsts.DUMMY_BSP_ID, ShConsts.BSP_TWO_ID, ShConsts.BSP_THREE_ID]
      });

      // Check for a file deletion request event.
      await userApi.assert.eventPresent("fileSystem", "PriorityChallengeForFileDeletionQueued");
    });

    it("Priority challenge is included in checkpoint challenge round", async () => {
      // Advance to next checkpoint challenge block.
      const checkpointChallengePeriod = Number(
        userApi.consts.proofsDealer.checkpointChallengePeriod
      );
      const lastCheckpointChallengeTick = Number(
        await userApi.call.proofsDealerApi.getLastCheckpointChallengeTick()
      );
      const nextCheckpointChallengeBlock = lastCheckpointChallengeTick + checkpointChallengePeriod;
      await userApi.block.skipTo(nextCheckpointChallengeBlock, {
        waitForBspProofs: [ShConsts.DUMMY_BSP_ID, ShConsts.BSP_TWO_ID, ShConsts.BSP_THREE_ID]
      });

      // Check that the event for the priority challenge is emitted.
      const newCheckpointChallengesEvent = await userApi.assert.eventPresent(
        "proofsDealer",
        "NewCheckpointChallenge"
      );

      // Check that the file key is in the included checkpoint challenges.
      const newCheckpointChallengesEventDataBlob =
        userApi.events.proofsDealer.NewCheckpointChallenge.is(newCheckpointChallengesEvent.event) &&
        newCheckpointChallengesEvent.event.data;
      assert(newCheckpointChallengesEventDataBlob, "Event doesn't match Type");
      let containsFileKey = false;
      for (const checkpointChallenge of newCheckpointChallengesEventDataBlob.challenges) {
        if (checkpointChallenge[0].toHuman() === oneBspfileMetadata.fileKey) {
          containsFileKey = true;
          break;
        }
      }
      assert(containsFileKey, "The file key should be included in the checkpoint challenge.");
    });

    it("BSP that has the file responds with correct proof including the file key, and BSP that doesn't have the file responds with correct proof non-including the file key", async () => {
      // Check who has a challenge tick coming up first: the BSP that has the file or BSP-Two who doesn't have it.
      // Whoever has the challenge tick first, we check that they submitted a proof successfully first.
      const currentTick = (await userApi.call.proofsDealerApi.getCurrentTick()).toNumber();

      // Calculate next challenge tick for the BSP that has the file.
      // We first get the last tick for which the BSP submitted a proof.
      const dummyBspLastTickResult =
        await userApi.call.proofsDealerApi.getLastTickProviderSubmittedProof(ShConsts.DUMMY_BSP_ID);
      assert(dummyBspLastTickResult.isOk);
      const lastTickBspSubmittedProof = dummyBspLastTickResult.asOk.toNumber();
      // Then we get the challenge period for the BSP.
      const dummyBspChallengePeriodResult = await userApi.call.proofsDealerApi.getChallengePeriod(
        ShConsts.DUMMY_BSP_ID
      );
      assert(dummyBspChallengePeriodResult.isOk);
      const dummyBspChallengePeriod = dummyBspChallengePeriodResult.asOk.toNumber();
      // Then we calculate the next challenge tick.
      let dummyBspNextChallengeTick = lastTickBspSubmittedProof + dummyBspChallengePeriod;
      // If it is exactly equal to the current tick, we take the next challenge tick.
      if (dummyBspNextChallengeTick === currentTick) {
        dummyBspNextChallengeTick += dummyBspChallengePeriod;
      }

      // Calculate next challenge tick for BSP-Two.
      // We first get the last tick for which the BSP submitted a proof.
      const bspTwoLastTickResult =
        await userApi.call.proofsDealerApi.getLastTickProviderSubmittedProof(ShConsts.BSP_TWO_ID);
      assert(bspTwoLastTickResult.isOk);
      const bspTwoLastTickBspTwoSubmittedProof = bspTwoLastTickResult.asOk.toNumber();
      // Then we get the challenge period for the BSP.
      const bspTwoChallengePeriodResult = await userApi.call.proofsDealerApi.getChallengePeriod(
        ShConsts.BSP_TWO_ID
      );
      assert(bspTwoChallengePeriodResult.isOk);
      const bspTwoChallengePeriod = bspTwoChallengePeriodResult.asOk.toNumber();
      // Then we calculate the next challenge tick.
      let bspTwoNextChallengeTick = bspTwoLastTickBspTwoSubmittedProof + bspTwoChallengePeriod;
      // If it is exactly equal to the current tick, we take the next challenge tick.
      if (bspTwoNextChallengeTick === currentTick) {
        bspTwoNextChallengeTick += bspTwoChallengePeriod;
      }

      const firstBspToRespond =
        dummyBspNextChallengeTick < bspTwoNextChallengeTick
          ? ShConsts.DUMMY_BSP_ID
          : ShConsts.BSP_TWO_ID;
      const secondBspToRespond =
        dummyBspNextChallengeTick < bspTwoNextChallengeTick
          ? ShConsts.BSP_TWO_ID
          : ShConsts.DUMMY_BSP_ID;
      const firstBlockToAdvance =
        dummyBspNextChallengeTick < bspTwoNextChallengeTick
          ? dummyBspNextChallengeTick
          : bspTwoNextChallengeTick;
      const secondBlockToAdvance =
        dummyBspNextChallengeTick < bspTwoNextChallengeTick
          ? bspTwoNextChallengeTick
          : dummyBspNextChallengeTick;

      const areBspsNextChallengeBlockTheSame = firstBlockToAdvance === secondBlockToAdvance;

      // Advance to first next challenge block.
      await userApi.block.skipTo(firstBlockToAdvance, {
        waitForBspProofs: [DUMMY_BSP_ID, BSP_TWO_ID, BSP_THREE_ID]
      });

      // Wait for BSP to generate the proof and advance one more block.
      await sleep(500);
      await userApi.sealBlock();

      // Check for a ProofAccepted event.
      const firstChallengeBlockEvents = await userApi.assert.eventMany(
        "proofsDealer",
        "ProofAccepted"
      );

      // Check that at least one of the `ProofAccepted` events belongs to `firstBspToRespond`.
      const atLeastOneEventBelongsToFirstBsp = firstChallengeBlockEvents.some((eventRecord) => {
        const firstChallengeBlockEventDataBlob =
          userApi.events.proofsDealer.ProofAccepted.is(eventRecord.event) && eventRecord.event.data;
        assert(firstChallengeBlockEventDataBlob, "Event doesn't match Type");

        return firstChallengeBlockEventDataBlob.provider.toString() === firstBspToRespond;
      });
      assert(atLeastOneEventBelongsToFirstBsp, "No ProofAccepted event belongs to the first BSP");

      // If the first BSP is the one removing the file, assert for the event of the mutations successfully applied in the runtime.
      if (firstBspToRespond === ShConsts.DUMMY_BSP_ID) {
        const mutationsAppliedEvents = await userApi.assert.eventMany(
          "proofsDealer",
          "MutationsApplied"
        );
        strictEqual(
          mutationsAppliedEvents.length,
          1,
          "There should be one mutations applied event"
        );

        // Check that the mutations applied event belongs to the dummy BSP.
        const mutationsAppliedEventDataBlob =
          userApi.events.proofsDealer.MutationsApplied.is(mutationsAppliedEvents[0].event) &&
          mutationsAppliedEvents[0].event.data;
        assert(mutationsAppliedEventDataBlob, "Event doesn't match Type");
        strictEqual(
          mutationsAppliedEventDataBlob.provider.toString(),
          ShConsts.DUMMY_BSP_ID,
          "The mutations applied event should belong to the dummy BSP"
        );
      }

      // If the BSPs had different next challenge blocks, advance to the second next challenge block.
      if (!areBspsNextChallengeBlockTheSame) {
        // Advance to second next challenge block.
        await userApi.block.skipTo(secondBlockToAdvance, {
          waitForBspProofs: [ShConsts.DUMMY_BSP_ID, ShConsts.BSP_TWO_ID, ShConsts.BSP_THREE_ID]
        });

        // Wait for BSP to generate the proof and advance one more block.
        await sleep(500);
        await userApi.sealBlock();
      }

      // Check for a ProofAccepted event.
      const secondChallengeBlockEvents = await userApi.assert.eventMany(
        "proofsDealer",
        "ProofAccepted"
      );

      // Check that at least one of the `ProofAccepted` events belongs to `secondBspToRespond`.
      const atLeastOneEventBelongsToSecondBsp = secondChallengeBlockEvents.some((eventRecord) => {
        const secondChallengeBlockEventDataBlob =
          userApi.events.proofsDealer.ProofAccepted.is(eventRecord.event) && eventRecord.event.data;
        assert(secondChallengeBlockEventDataBlob, "Event doesn't match Type");

        return secondChallengeBlockEventDataBlob.provider.toString() === secondBspToRespond;
      });
      assert(atLeastOneEventBelongsToSecondBsp, "No ProofAccepted event belongs to the second BSP");

      // If the second BSP is the one removing the file, assert for the event of the mutations successfully applied in the runtime.
      if (secondBspToRespond === ShConsts.DUMMY_BSP_ID) {
        const mutationsAppliedEvents = await userApi.assert.eventMany(
          "proofsDealer",
          "MutationsApplied"
        );
        strictEqual(
          mutationsAppliedEvents.length,
          1,
          "There should be one mutations applied event"
        );

        // Check that the mutations applied event belongs to the dummy BSP.
        const mutationsAppliedEventDataBlob =
          userApi.events.proofsDealer.MutationsApplied.is(mutationsAppliedEvents[0].event) &&
          mutationsAppliedEvents[0].event.data;
        assert(mutationsAppliedEventDataBlob, "Event doesn't match Type");
        strictEqual(
          mutationsAppliedEventDataBlob.provider.toString(),
          ShConsts.DUMMY_BSP_ID,
          "The mutations applied event should belong to the dummy BSP"
        );
      }
    });

    it("File is removed from Forest by BSP", async () => {
      // Make sure the root was updated in the runtime
      const bspMetadataAfterDeletion = await userApi.query.providers.backupStorageProviders(
        ShConsts.DUMMY_BSP_ID
      );
      assert(bspMetadataAfterDeletion, "BSP metadata should exist");
      assert(bspMetadataAfterDeletion.isSome, "BSP metadata should be Some");
      const bspMetadataAfterDeletionBlob = bspMetadataAfterDeletion.unwrap();
      assert(
        bspMetadataAfterDeletionBlob.root.toHex() !== rootBeforeDeletion,
        "The root should have been updated on chain"
      );

      // Wait for BSP to update his local forest root.
      await sleep(500);
      // Check that the runtime root matches the forest root of the BSP.
      const forestRoot = await bspApi.rpc.storagehubclient.getForestRoot(null);
      strictEqual(
        bspMetadataAfterDeletionBlob.root.toString(),
        forestRoot.toString(),
        "The runtime root should match the forest root of the BSP"
      );
    });

    it(
      "File mutation is finalised and BSP removes it from File Storage",
      { skip: "Not implemented yet." },
      async () => {
        // TODO: Finalise block with mutations.
        // TODO: Check that file is removed from File Storage. Need a RPC method for this.
      }
    );
  }
);<|MERGE_RESOLUTION|>--- conflicted
+++ resolved
@@ -204,7 +204,6 @@
           [fileMetadata.fileKey]
         );
         // Wait enough blocks for the deletion to be allowed.
-<<<<<<< HEAD
         const currentBlock = await userApi.rpc.chain.getBlock();
         const currentBlockNumber = currentBlock.block.header.number.toNumber();
         const cooldown = currentBlockNumber + bspThreeApi.consts.fileSystem.minWaitForStopStoring.toNumber();
@@ -229,29 +228,6 @@
 
         // Important! Keep the string conversion to avoid a recursive call that lead to a crash in javascript.
         strictEqual(newRoot.toString(), newRootInRuntime.toString(), "The new root should be updated correctly");
-=======
-        /* const currentBlock = await bspThreeApi.rpc.chain.getBlock();
-    const currentBlockNumber = currentBlock.block.header.number.toNumber();
-    const cooldown = currentBlockNumber + bspThreeApi.consts.fileSystem.minWaitForStopStoring.toNumber();
-    await bspThreeApi.block.skipTo(cooldown); */
-        // TODO: Confirm the request of deletion. Make sure the extrinsic doesn't fail and the root is updated correctly.
-        /*  const fileDeletionConfirmResult = bspThreeApi.sealBlock(bspThreeApi.tx.fileSystem.bspConfirmStopStoring(
-        fileMetadata.fileKey,
-        inclusionForestProof,
-      ));
-      // Check for the confirm stopped storing event.
-          let confirmStopStoringEvent = bspThreeApi.assert.eventPresent(
-            "fileSystem",
-              "BspConfirmStoppedStoring",
-            fileDeletionConfirmResult.events
-          );
-      // Make sure the new root was updated correctly.
-      bspThreeApi.rpc.storagehubclient.deleteFile(fileMetadata.fileKey); // Not sure if this is the correct way to do it.
-      const newRoot = bspThreeApi.rpc.storagehubclient.getForestRoot();
-      const newRootInRuntime = confirmStopStoringEvent.event.data.newRoot;
-      assert(newRoot === newRootInRuntime, "The new root should be updated correctly");
-    */
->>>>>>> 5459445f
       }
     );
 
