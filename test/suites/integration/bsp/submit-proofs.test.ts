--- conflicted
+++ resolved
@@ -259,19 +259,12 @@
       const source = "res/adolphus.jpg";
       const location = "test/adolphus.jpg";
       const bucketName = "nothingmuch-2";
-<<<<<<< HEAD
-      const fileMetadata = await userApi.file.newStorageRequest(
+      const fileMetadata = await userApi.file.createBucketAndSendNewStorageRequest(
         source,
         location,
         bucketName,
         null,
         null
-=======
-      const fileMetadata = await userApi.file.createBucketAndSendNewStorageRequest(
-        source,
-        location,
-        bucketName
->>>>>>> be15e693
       );
       oneBspfileMetadata = fileMetadata;
     });
