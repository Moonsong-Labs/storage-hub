--- conflicted
+++ resolved
@@ -7,6 +7,7 @@
   type FileMetadata,
   ShConsts
 } from "../../../util";
+import { BSP_THREE_ID, BSP_TWO_ID, DUMMY_BSP_ID } from "../../../util/bspNet/consts";
 
 describeBspNet(
   "Many BSPs Submit Proofs",
@@ -333,81 +334,11 @@
       );
     });
 
-<<<<<<< HEAD
     it("BSP-Two still correctly responds to challenges with same forest root", async () => {
       // Advance some blocks to allow the BSP to process the challenges and submit proofs.
       for (let i = 0; i < 20; i++) {
         await userApi.sealBlock();
         await sleep(500);
-=======
-    // TODO: FIX THIS TEST
-    it(
-      "BSP-Two still correctly responds to challenges with same forest root",
-      {
-        skip: "Pending bug fix. When BSPs are back online, they don't handle well past challenges."
-      },
-      async () => {
-        // TODO: Remove this
-        const prevLastTickResult =
-          await userApi.call.proofsDealerApi.getLastTickProviderSubmittedProof(ShConsts.BSP_TWO_ID);
-        assert(prevLastTickResult.isOk);
-        const prevLastTickBspTwoSubmittedProof = prevLastTickResult.asOk.toNumber();
-        console.log(`Prev last tick BSP-Two: ${prevLastTickBspTwoSubmittedProof}`);
-        await userApi.sealBlock();
-        await sleep(500);
-        await userApi.sealBlock();
-        await sleep(500);
-        await userApi.sealBlock();
-        await sleep(500);
-        await userApi.sealBlock();
-        await sleep(500);
-        await userApi.sealBlock();
-        await sleep(500);
-        await userApi.sealBlock();
-        await sleep(500);
-
-        // Advance to next challenge tick for BSP-Two.
-        // First we get the last tick for which the BSP submitted a proof.
-        const lastTickResult = await userApi.call.proofsDealerApi.getLastTickProviderSubmittedProof(
-          ShConsts.BSP_TWO_ID
-        );
-        assert(lastTickResult.isOk);
-        const lastTickBspTwoSubmittedProof = lastTickResult.asOk.toNumber();
-        console.log(`Last tick BSP-Two: ${lastTickBspTwoSubmittedProof}`);
-        // Then we get the challenge period for the BSP.
-        const challengePeriodResult = await userApi.call.proofsDealerApi.getChallengePeriod(
-          ShConsts.BSP_TWO_ID
-        );
-        assert(challengePeriodResult.isOk);
-        const challengePeriod = challengePeriodResult.asOk.toNumber();
-        // Then we calculate the next challenge tick.
-        const nextChallengeTick = lastTickBspTwoSubmittedProof + challengePeriod;
-        // Finally, advance to the next challenge tick.
-        await userApi.advanceToBlock(nextChallengeTick);
-
-        // There should be at least one pending submit proof transaction.
-        const submitProofsPending = await userApi.assert.extrinsicPresent({
-          module: "proofsDealer",
-          method: "submitProof",
-          checkTxPool: true
-        });
-        assert(submitProofsPending.length > 0);
-
-        // Seal block and check that the transaction was successful.
-        const blockResult = await userApi.sealBlock();
-
-        // Assert for the event of the proof successfully submitted and verified.
-        const proofAcceptedEvents = userApi.assert.eventMany(
-          "proofsDealer",
-          "ProofAccepted",
-          blockResult.events
-        );
-        strictEqual(
-          proofAcceptedEvents.length,
-          submitProofsPending.length,
-          "All pending submit proof transactions should have been successful"
-        );
->>>>>>> a79312cc
       }
 
       // Advance to next challenge tick for BSP-Two.
@@ -430,7 +361,7 @@
       await sleep(500);
 
       // There should be at least one pending submit proof transaction.
-      const submitProofsPending = await assertExtrinsicPresent(userApi, {
+      const submitProofsPending = await userApi.assert.extrinsicPresent({
         module: "proofsDealer",
         method: "submitProof",
         checkTxPool: true
@@ -441,7 +372,7 @@
       const blockResult = await userApi.sealBlock();
 
       // Assert for the event of the proof successfully submitted and verified.
-      const proofAcceptedEvents = assertEventMany(
+      const proofAcceptedEvents = userApi.assert.assertEventMany(
         userApi,
         "proofsDealer",
         "ProofAccepted",
@@ -599,7 +530,6 @@
         bspTwoNextChallengeTick += bspTwoChallengePeriod;
       }
 
-      // @ts-expect-error test not implemented yet
       const firstBspToRespond =
         dummyBspNextChallengeTick < bspTwoNextChallengeTick
           ? ShConsts.DUMMY_BSP_ID
@@ -608,14 +538,12 @@
         dummyBspNextChallengeTick < bspTwoNextChallengeTick
           ? ShConsts.BSP_TWO_ID
           : ShConsts.DUMMY_BSP_ID;
-      // @ts-expect-error test not implemented yet
-      const _firstBlockToAdvance =
+      const firstBlockToAdvance =
         dummyBspNextChallengeTick < bspTwoNextChallengeTick
           ? dummyBspNextChallengeTick
           : bspTwoNextChallengeTick;
       const secondBlockToAdvance =
         dummyBspNextChallengeTick < bspTwoNextChallengeTick
-<<<<<<< HEAD
           ? bspTwoNextChallengeTick + bspTwoChallengePeriod
           : dummyBspNextChallengeTick + dummyBspChallengePeriod;
 
@@ -629,7 +557,7 @@
       const firstChallengeBlockResult = await userApi.sealBlock();
 
       // Check for a ProofAccepted event.
-      const firstChallengeBlockEvents = assertEventMany(
+      const firstChallengeBlockEvents = userApi.assert.assertEventMany(
         userApi,
         "proofsDealer",
         "ProofAccepted",
@@ -645,39 +573,6 @@
         return firstChallengeBlockEventDataBlob.provider.toString() === firstBspToRespond;
       });
       assert(atLeastOneEventBelongsToFirstBsp, "No ProofAccepted event belongs to the first BSP");
-=======
-          ? bspTwoNextChallengeTick
-          : dummyBspNextChallengeTick;
-
-      // TODO: FIX THIS.
-      // TODO: The first challenge block is for BSP-Two, who as of now lags behind in proof
-      // TODO: submissions. We need to fix this.
-      // // Advance to first next challenge block.
-      // await userApi.advanceToBlock(firstBlockToAdvance, {
-      //   waitForBspProofs: [DUMMY_BSP_ID,ShConsts. BSP_TWO_ID,ShConsts. BSP_THREE_ID]
-      // });
-
-      // // Wait for BSP to generate the proof and advance one more block.
-      // await sleep(500);
-      // const firstChallengeBlockResult = await userApi.sealBlock();
-
-      // // Check for a ProofAccepted event.
-      // const firstChallengeBlockEvents = assertEventPresent(
-      //   userApi,
-      //   "proofsDealer",
-      //   "ProofAccepted",
-      //   firstChallengeBlockResult.events
-      // );
-      // const firstChallengeBlockEventDataBlob =
-      //   userApi.events.proofsDealer.ProofAccepted.is(firstChallengeBlockEvents.event) &&
-      //   firstChallengeBlockEvents.event.data;
-      // assert(firstChallengeBlockEventDataBlob, "Event doesn't match Type");
-      // strictEqual(
-      //   firstChallengeBlockEventDataBlob.provider.toString(),
-      //   firstBspToRespond,
-      //   "The BSP should be the one who submitted the proof."
-      // );
->>>>>>> a79312cc
 
       // Advance to second next challenge block.
       await userApi.advanceToBlock(secondBlockToAdvance, {
@@ -689,12 +584,8 @@
       const secondChallengeBlockResult = await userApi.sealBlock();
 
       // Check for a ProofAccepted event.
-<<<<<<< HEAD
-      const secondChallengeBlockEvents = assertEventMany(
+      const secondChallengeBlockEvents = userApi.assert.assertEventMany(
         userApi,
-=======
-      const secondChallengeBlockEvents = userApi.assert.eventPresent(
->>>>>>> a79312cc
         "proofsDealer",
         "ProofAccepted",
         secondChallengeBlockResult.events
