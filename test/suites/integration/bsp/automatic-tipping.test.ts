import { describeBspNet, sleep, type EnrichedShApi } from "../../../util";
import { assert } from "node:console";

describeBspNet(
  "BSP Automatic Tipping",
  { extrinsicRetryTimeout: 2 },
  ({ before, it, createUserApi }) => {
<<<<<<< HEAD
    let api: EnrichedShApi;
=======
    let userApi: EnrichedBspApi;
>>>>>>> ec17be44

    before(async () => {
      userApi = await createUserApi();
    });

    it("Confirm storing failure results in increased tip", async () => {
      // Make a storage request and wait for the bsp to volunteer
      await userApi.file.newStorageRequest("res/whatsup.jpg", "test/whatsup.jpg", "nothingmuch-2");
      await userApi.wait.bspVolunteer(1);

      // Wait for the bsp to send the first confirm storing extrinsic (after it has stored the file)
      await userApi.wait.bspStoredInTxPool();

      // Wait for the bsp to send all the confirm retries
      await sleep(6000);
      await userApi.wait.bspStoredInTxPool(4);

      // We get the confirm storing pending extrinsics to get their extrinsic index
      const confirmStoringPendingMatches = await userApi.assert.extrinsicPresent({
        method: "bspConfirmStoring",
        module: "fileSystem",
        checkTxPool: true,
        assertLength: 4
      });

      const txPool = await userApi.rpc.author.pendingExtrinsics();

      const confirmStoringPendingExts = confirmStoringPendingMatches.map(
        (match) => txPool[match.extIndex]
      );

      for (let i = 1; i < confirmStoringPendingExts.length; ++i) {
        assert(
          confirmStoringPendingExts[i].tip.toBigInt() >
            confirmStoringPendingExts[i - 1].tip.toBigInt(),
          "Tip should increase with each retry"
        );
      }
    });
  }
);<|MERGE_RESOLUTION|>--- conflicted
+++ resolved
@@ -5,11 +5,7 @@
   "BSP Automatic Tipping",
   { extrinsicRetryTimeout: 2 },
   ({ before, it, createUserApi }) => {
-<<<<<<< HEAD
-    let api: EnrichedShApi;
-=======
-    let userApi: EnrichedBspApi;
->>>>>>> ec17be44
+    let userApi: EnrichedShApi;
 
     before(async () => {
       userApi = await createUserApi();
