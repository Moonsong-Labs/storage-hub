--- conflicted
+++ resolved
@@ -66,21 +66,11 @@
     });
 
     await it("is peer of other nodes", async () => {
-<<<<<<< HEAD
-      // Wait for nodes to connect with each other
-      waitFor({
-        lambda: async () => {
-          const peers = (await userApi.rpc.system.peers()).map(({ peerId }) => peerId.toString());
-          return peers.includes(peerId);
-        }
-      });
-=======
       await waitFor({
         lambda: async () => (await userApi.rpc.system.peers()).length > 0
       });
       const peers = (await userApi.rpc.system.peers()).map(({ peerId }) => peerId.toString());
       strictEqual(peers.includes(peerId), true, `PeerId ${peerId} not found in ${peers}`);
->>>>>>> e809e474
     });
   });
 
