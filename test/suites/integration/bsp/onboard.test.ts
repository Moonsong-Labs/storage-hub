--- conflicted
+++ resolved
@@ -1,17 +1,6 @@
 import Docker from "dockerode";
 import { strictEqual } from "node:assert";
-<<<<<<< HEAD
-import { addBspContainer, describeBspNet, DOCKER_IMAGE, type EnrichedBspApi } from "../../../util";
-=======
-import {
-  addBspContainer,
-  type BspNetApi,
-  createApiObject,
-  describeBspNet,
-  DOCKER_IMAGE,
-  stopBspContainer
-} from "../../../util";
->>>>>>> ec9b652d
+import { addBspContainer, describeBspNet, DOCKER_IMAGE, stopBspContainer, type EnrichedBspApi } from "../../../util";
 
 describeBspNet("BSPNet: Adding new BSPs", ({ before, createBspApi, createApi, it }) => {
   let api: EnrichedBspApi;
@@ -86,7 +75,7 @@
       name: "insert-keys-container",
       additionalArgs: [`--keystore-path=${keystorePath}`]
     });
-    const insertKeysApi = await createApiObject(`ws://127.0.0.1:${rpcPort}`);
+    const insertKeysApi = await createApi(`ws://127.0.0.1:${rpcPort}`);
 
     const alicePubKey = "0xd43593c715fdd31c61141abd04a99fd6822c8558854ccde39a5684e7a56da27d";
     const bobPubKey = "0x8eaf04151687736326c9fea17e25fc5287613693c912909cb226aa4794f26a48";
@@ -116,7 +105,7 @@
       name: "remove-keys-container",
       additionalArgs: [`--keystore-path=${keystore_path}`]
     });
-    const removeKeysApi = await createApiObject(`ws://127.0.0.1:${rpcPort}`);
+    const removeKeysApi = await createApi(`ws://127.0.0.1:${rpcPort}`);
 
     const alicePubKey = "0xd43593c715fdd31c61141abd04a99fd6822c8558854ccde39a5684e7a56da27d";
     const davePubKey = "0x306721211d5404bd9da88e0204360a1a9ab8b87c66c1bc2fcdd37f3c2222cc20";
