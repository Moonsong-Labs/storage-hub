import Docker from "dockerode";
import assert, { strictEqual } from "node:assert";
<<<<<<< HEAD
import {
  addBspContainer,
  describeBspNet,
  DOCKER_IMAGE,
  sleep,
  type EnrichedShApi
} from "../../../util";
import { CAPACITY, MAX_STORAGE_CAPACITY } from "../../../util/networks/consts.ts";
=======
import { addBspContainer, describeBspNet, DOCKER_IMAGE, type EnrichedBspApi } from "../../../util";
import { CAPACITY, MAX_STORAGE_CAPACITY } from "../../../util/bspNet/consts.ts";
>>>>>>> ec17be44

describeBspNet("BSPNet: Adding new BSPs", ({ before, createBspApi, createApi, it }) => {
  let api: EnrichedShApi;

  before(async () => {
    api = await createBspApi();
  });

  it("New BSP can be created", async () => {
    const { containerName, rpcPort, p2pPort, peerId } = await addBspContainer({
      name: "nueva",
      additionalArgs: [
        `--max-storage-capacity=${MAX_STORAGE_CAPACITY}`,
        `--jump-capacity=${CAPACITY[1024]}`
      ]
    });

    await it("is in a running container", async () => {
      const docker = new Docker();
      const {
        State: { Status }
      } = await docker.getContainer(containerName).inspect();
      strictEqual(Status, "running");
    });

    await it("can open new API connection with", async () => {
      console.log(`connecting to rpcPort ${rpcPort}`);
      await using newApi = await createApi(`ws://127.0.0.1:${rpcPort}`);

      await it("has correct reported peerId", async () => {
        const localPeerId = await newApi.rpc.system.localPeerId();
        strictEqual(localPeerId.toString(), peerId);
      });

      await it("is synced with current block", async () => {
        // Give some time to the BSP to catch up
        await api.wait.bspCatchUpToChainTip(newApi);

        const syncHeight = (await newApi.rpc.chain.getHeader()).number.toNumber();
        const currentHeight = (await api.rpc.chain.getHeader()).number.toNumber();
        strictEqual(syncHeight, currentHeight);
      });

      await it("is listening on the correct P2P port", async () => {
        const listenAddresses = (await newApi.rpc.system.localListenAddresses()).map((address) =>
          address.toString()
        );
        const matchingAddress = listenAddresses.filter((address) =>
          address.includes(`/tcp/${p2pPort}/p2p/`)
        );
        strictEqual(matchingAddress.length > 1, true);
      });
    });

    await it("is peer of other nodes", async () => {
      const peers = (await api.rpc.system.peers()).map(({ peerId }) => peerId.toString());
      strictEqual(peers.includes(peerId), true, `PeerId ${peerId} not found in ${peers}`);
    });
  });

  it("Lots of BSPs can be created", async () => {
    await addBspContainer({
      name: "timbo1",
      additionalArgs: [
        "--database=rocksdb",
        `--max-storage-capacity=${MAX_STORAGE_CAPACITY}`,
        `--jump-capacity=${CAPACITY[1024]}`
      ]
    });
    await addBspContainer({
      name: "timbo2",
      additionalArgs: [
        "--database=paritydb",
        `--max-storage-capacity=${MAX_STORAGE_CAPACITY}`,
        `--jump-capacity=${CAPACITY[1024]}`
      ]
    });
    await addBspContainer({
      name: "timbo3",
      additionalArgs: [
        "--database=auto",
        `--max-storage-capacity=${MAX_STORAGE_CAPACITY}`,
        `--jump-capacity=${CAPACITY[1024]}`
      ]
    });

    const docker = new Docker();
    const sh_nodes = (
      await docker.listContainers({
        filters: { ancestor: [DOCKER_IMAGE] }
      })
    ).flatMap(({ Names }) => Names);

    strictEqual(sh_nodes.length > 3, true);
  });

  it("Inserts new blockchain service keys (BCSV)", async () => {
    const keystorePath = "/tmp/test/insert/keystore";
    const { rpcPort } = await addBspContainer({
      name: "insert-keys-container",
      additionalArgs: [
        `--keystore-path=${keystorePath}`,
        `--max-storage-capacity=${MAX_STORAGE_CAPACITY}`,
        `--jump-capacity=${CAPACITY[1024]}`
      ]
    });
    await using insertKeysApi = await createApi(`ws://127.0.0.1:${rpcPort}`);

    const alicePubKey = "0xd43593c715fdd31c61141abd04a99fd6822c8558854ccde39a5684e7a56da27d";
    const bobPubKey = "0x8eaf04151687736326c9fea17e25fc5287613693c912909cb226aa4794f26a48";
    const bcsvKeyType = "bcsv";
    const bobSeed = "//Bob";

    const hasAliceKey = await insertKeysApi.rpc.author.hasKey(alicePubKey, bcsvKeyType);
    strictEqual(hasAliceKey.isTrue, true);

    let hasBobKey = await insertKeysApi.rpc.author.hasKey(bobPubKey, bcsvKeyType);
    strictEqual(hasBobKey.isTrue, false);

    // Rotate keys and check that Bob's pub key is now in Keystore.
    await insertKeysApi.rpc.storagehubclient.insertBcsvKeys(bobSeed);
    hasBobKey = await insertKeysApi.rpc.author.hasKey(bobPubKey, bcsvKeyType);
    strictEqual(hasBobKey.isTrue, true);
  });

  it("Removes BCSV keys from keystore", async () => {
    const keystore_path = "/tmp/test/remove/keystore";
    const { rpcPort } = await addBspContainer({
      name: "remove-keys-container",
      additionalArgs: [
        `--keystore-path=${keystore_path}`,
        `--max-storage-capacity=${MAX_STORAGE_CAPACITY}`,
        `--jump-capacity=${CAPACITY[1024]}`
      ]
    });
    await using removeKeysApi = await createApi(`ws://127.0.0.1:${rpcPort}`);
    const alicePubKey = "0xd43593c715fdd31c61141abd04a99fd6822c8558854ccde39a5684e7a56da27d";
    const davePubKey = "0x306721211d5404bd9da88e0204360a1a9ab8b87c66c1bc2fcdd37f3c2222cc20";
    const bcsvKeyType = "bcsv";
    const daveSeed = "//Dave";

    let hasAliceKey = await removeKeysApi.rpc.author.hasKey(alicePubKey, bcsvKeyType);
    strictEqual(hasAliceKey.isTrue, true);

    let hasDaveKey = await removeKeysApi.rpc.author.hasKey(davePubKey, bcsvKeyType);
    strictEqual(hasDaveKey.isTrue, false);

    // Rotate keys and check that Dave's pub key is now in Keystore.
    await removeKeysApi.rpc.storagehubclient.insertBcsvKeys(daveSeed);
    hasDaveKey = await removeKeysApi.rpc.author.hasKey(davePubKey, bcsvKeyType);
    strictEqual(hasDaveKey.isTrue, true);

    await removeKeysApi.rpc.storagehubclient.removeBcsvKeys(keystore_path);

    // We still have Alice's key in `--dev` mode because it's inserted into the in-memory Keystore.
    hasAliceKey = await removeKeysApi.rpc.author.hasKey(alicePubKey, bcsvKeyType);
    strictEqual(hasAliceKey.isTrue, true);
    hasDaveKey = await removeKeysApi.rpc.author.hasKey(davePubKey, bcsvKeyType);
    assert(hasDaveKey.isFalse);
  });
});<|MERGE_RESOLUTION|>--- conflicted
+++ resolved
@@ -1,18 +1,7 @@
 import Docker from "dockerode";
 import assert, { strictEqual } from "node:assert";
-<<<<<<< HEAD
-import {
-  addBspContainer,
-  describeBspNet,
-  DOCKER_IMAGE,
-  sleep,
-  type EnrichedShApi
-} from "../../../util";
-import { CAPACITY, MAX_STORAGE_CAPACITY } from "../../../util/networks/consts.ts";
-=======
-import { addBspContainer, describeBspNet, DOCKER_IMAGE, type EnrichedBspApi } from "../../../util";
-import { CAPACITY, MAX_STORAGE_CAPACITY } from "../../../util/bspNet/consts.ts";
->>>>>>> ec17be44
+import { addBspContainer, describeBspNet, DOCKER_IMAGE } from "../../../util";
+import { CAPACITY, MAX_STORAGE_CAPACITY, type EnrichedShApi } from "../../../util/networks";
 
 describeBspNet("BSPNet: Adding new BSPs", ({ before, createBspApi, createApi, it }) => {
   let api: EnrichedShApi;
