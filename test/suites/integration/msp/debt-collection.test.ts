import assert, { strictEqual } from "node:assert";
import type { Option } from "@polkadot/types";
import type { H256 } from "@polkadot/types/interfaces";
import { u8aToHex } from "@polkadot/util";
import { decodeAddress } from "@polkadot/util-crypto";
import { describeMspNet, type EnrichedBspApi, shUser, waitFor } from "../../../util";
import { DUMMY_MSP_ID, MSP_CHARGING_PERIOD } from "../../../util/bspNet/consts";

<<<<<<< HEAD
await await describeMspNet(
=======
await describeMspNet(
>>>>>>> 109435bf
  "Single MSP collecting debt",
  ({ before, createMsp1Api, it, createUserApi }) => {
    let userApi: EnrichedBspApi;
    let mspApi: EnrichedBspApi;
    let bucketId: string;

    before(async () => {
      userApi = await createUserApi();
      const maybeMspApi = await createMsp1Api();
      assert(maybeMspApi, "MSP API not available");
      mspApi = maybeMspApi;
    });

    it("MSP receives files from user after issued storage requests", async () => {
      const source = ["res/whatsup.jpg", "res/adolphus.jpg", "res/smile.jpg"];
      const destination = ["test/whatsup.jpg", "test/adolphus.jpg", "test/smile.jpg"];
      const bucketName = "nothingmuch-3";

      // Get the value propositions from the MSP. It should have at least one
      const valueProps = await userApi.call.storageProvidersApi.queryValuePropositionsForMsp(
        userApi.shConsts.DUMMY_MSP_ID
      );
      // Get the ID of the first one. This is going to be used to access the price per giga-unit of data per tick
      const valuePropId = valueProps[0].id;

      // Create a bucket for the user in this MSP
      const newBucketEventEvent = await userApi.createBucket(bucketName, valuePropId);
      const newBucketEventDataBlob =
        userApi.events.fileSystem.NewBucket.is(newBucketEventEvent) && newBucketEventEvent.data;
      assert(newBucketEventDataBlob, "NewBucket event data does not match expected type");

      // Check that the payment stream between the user and the MSP was created and has a rate equal
      // to the rate for a zero-sized bucket
      const maybePaymentStream = await userApi.query.paymentStreams.fixedRatePaymentStreams(
        userApi.shConsts.DUMMY_MSP_ID,
        userApi.shConsts.NODE_INFOS.user.AddressId
      );
      assert(maybePaymentStream.isSome, "Payment stream not found");
      let paymentStream = maybePaymentStream.unwrap();
      const zeroSizeBucketFixedRate = userApi.consts.providers.zeroSizeBucketFixedRate.toNumber();
      strictEqual(
        paymentStream.rate.toNumber(),
        zeroSizeBucketFixedRate,
        "Payment stream rate does not match the expected value"
      );

      bucketId = newBucketEventDataBlob.bucketId.toHex();

      // Load each file in storage and issue the storage requests
      const txs = [];
      const ownerHex = u8aToHex(decodeAddress(userApi.shConsts.NODE_INFOS.user.AddressId)).slice(2);
      for (let i = 0; i < source.length; i++) {
        const {
          file_metadata: { location, fingerprint, file_size }
        } = await userApi.rpc.storagehubclient.loadFileInStorage(
          source[i],
          destination[i],
          ownerHex,
          bucketId
        );

        txs.push(
          userApi.tx.fileSystem.issueStorageRequest(
            bucketId,
            location,
            fingerprint,
            file_size,
            userApi.shConsts.DUMMY_MSP_ID,
            [userApi.shConsts.NODE_INFOS.user.expectedPeerId],
            {
              Basic: null
            }
          )
        );
      }
      await userApi.block.seal({ calls: txs, signer: shUser });

      // Check that the storage request submission events were emitted
      const newStorageRequestEvents = await userApi.assert.eventMany(
        "fileSystem",
        "NewStorageRequest"
      );
      const matchedStorageRequestEvents = newStorageRequestEvents.filter((e) =>
        userApi.events.fileSystem.NewStorageRequest.is(e.event)
      );
      assert(
        matchedStorageRequestEvents.length === source.length,
        `Expected ${source.length} NewStorageRequest events`
      );

      // For each issued storage request, check that the file is in the MSP's storage
      const issuedFileKeys = [];
      for (const e of matchedStorageRequestEvents) {
        const newStorageRequestDataBlob =
          userApi.events.fileSystem.NewStorageRequest.is(e.event) && e.event.data;

        assert(newStorageRequestDataBlob, "Event doesn't match NewStorageRequest type");

        await mspApi.wait.fileStorageComplete(newStorageRequestDataBlob.fileKey);

        issuedFileKeys.push(newStorageRequestDataBlob.fileKey);
      }

      // Seal block containing the MSP's transaction response to the first received storage request
      await userApi.wait.mspResponseInTxPool();
      await userApi.block.seal();

      let mspAcceptedStorageRequestDataBlob: any;

      // Check that there's only one `MspAcceptedStorageRequest` event
      let mspAcceptedStorageRequestEvents = await userApi.assert.eventMany(
        "fileSystem",
        "MspAcceptedStorageRequest"
      );
      assert(
        mspAcceptedStorageRequestEvents.length === 1,
        "Expected a single MspAcceptedStorageRequest event"
      );

      // Get its file key
      const mspAcceptedStorageRequestEvent = mspAcceptedStorageRequestEvents[0];
      if (mspAcceptedStorageRequestEvent) {
        mspAcceptedStorageRequestDataBlob =
          userApi.events.fileSystem.MspAcceptedStorageRequest.is(
            mspAcceptedStorageRequestEvent.event
          ) && mspAcceptedStorageRequestEvent.event.data;
      }
      const acceptedFileKey = mspAcceptedStorageRequestDataBlob.fileKey.toString();
      assert(acceptedFileKey, "MspAcceptedStorageRequest event were found");

      // There is only a single key being accepted since it is the first file key to be processed and there is nothing to batch.
      strictEqual(
        issuedFileKeys.some((key) => key.toString() === acceptedFileKey),
        true
      );

      // Allow time for the MSP to update the local forest root
      await waitFor({
        lambda: async () =>
          (
            await mspApi.rpc.storagehubclient.getForestRoot(
              newBucketEventDataBlob.bucketId.toString()
            )
          ).isSome
      });

      // Get the root of the bucket now that the file has been stored
      const localBucketRoot = await mspApi.rpc.storagehubclient.getForestRoot(
        newBucketEventDataBlob.bucketId.toString()
      );

      // Ensure the `BucketRootChanged` event was emitted
      const { event: bucketRootChangedEvent } = await userApi.assert.eventPresent(
        "providers",
        "BucketRootChanged"
      );

      const bucketRootChangedDataBlob =
        userApi.events.providers.BucketRootChanged.is(bucketRootChangedEvent) &&
        bucketRootChangedEvent.data;

      assert(
        bucketRootChangedDataBlob,
        "Expected BucketRootChanged event but received event of different type"
      );

      // Ensure the new root of the bucket matches the one in the event
      strictEqual(bucketRootChangedDataBlob.newRoot.toString(), localBucketRoot.toString());

      // Ensure that the file has been stored in the MSP's forest, in the bucket's trie
      const isFileInForest = await mspApi.rpc.storagehubclient.isFileInForest(
        newBucketEventDataBlob.bucketId.toString(),
        acceptedFileKey
      );

      assert(isFileInForest.isTrue, "File is not in forest");

      // Check that the rate of the payment stream between the user and the MSP has been updated
      // to reflect the new size of the bucket
      paymentStream = (
        await userApi.query.paymentStreams.fixedRatePaymentStreams(
          DUMMY_MSP_ID,
          userApi.shConsts.NODE_INFOS.user.AddressId
        )
      ).unwrap();
      const bucketOption: Option<H256> = userApi.createType("Option<H256>", bucketId);
      const firstFileSize = (
        await mspApi.rpc.storagehubclient.getFileMetadata(bucketOption, acceptedFileKey)
      )
        .unwrap()
        .file_size.toNumber();
      const unitsInGigaUnit = 1024 * 1024 * 1024;
      let expectedPaymentStreamRate =
        (valueProps[0].value_prop.price_per_giga_unit_of_data_per_block.toNumber() *
          firstFileSize) /
          unitsInGigaUnit +
        zeroSizeBucketFixedRate;
      strictEqual(paymentStream.rate.toNumber(), Math.round(expectedPaymentStreamRate));

      // Seal block containing the MSP's transaction response to the storage request
      await userApi.wait.mspResponseInTxPool();
      await userApi.block.seal();

      const fileKeys2: string[] = [];

      // Since we gave enough time to the MSP to receive both files before processing the response for the
      // first one, we should have two `MspAcceptedStorageRequest` events (because of the batching)
      mspAcceptedStorageRequestEvents = await userApi.assert.eventMany(
        "fileSystem",
        "MspAcceptedStorageRequest"
      );

      for (const e of mspAcceptedStorageRequestEvents) {
        const mspAcceptedStorageRequestDataBlob =
          userApi.events.fileSystem.MspAcceptedStorageRequest.is(e.event) && e.event.data;
        if (mspAcceptedStorageRequestDataBlob) {
          fileKeys2.push(mspAcceptedStorageRequestDataBlob.fileKey.toString());
        }
      }

      assert(fileKeys2.length === 2, "Expected 2 file keys");

      // Allow time for the MSP to update the local forest root
      await waitFor({
        lambda: async () =>
          (
            await mspApi.rpc.storagehubclient.getForestRoot(
              newBucketEventDataBlob.bucketId.toString()
            )
          )
            .unwrap()
            .toHex() !== localBucketRoot.unwrap().toHex()
      });

      // Get the root of the bucket now that the files have been stored
      const localBucketRoot2 = await mspApi.rpc.storagehubclient.getForestRoot(
        newBucketEventDataBlob.bucketId.toString()
      );

      // Ensure the `BucketRootChanged` event was emitted
      const { event: bucketRootChangedEvent2 } = await userApi.assert.eventPresent(
        "providers",
        "BucketRootChanged"
      );

      const bucketRootChangedDataBlob2 =
        userApi.events.providers.BucketRootChanged.is(bucketRootChangedEvent2) &&
        bucketRootChangedEvent2.data;

      assert(
        bucketRootChangedDataBlob2,
        "Expected BucketRootChanged event but received event of different type"
      );

      // Ensure the new root of the bucket matches the one in the event
      strictEqual(bucketRootChangedDataBlob2.newRoot.toString(), localBucketRoot2.toString());

      // Ensure that the files have been stored in the MSP's forest, in the bucket's trie
      for (const fileKey of fileKeys2) {
        const isFileInForest = await mspApi.rpc.storagehubclient.isFileInForest(
          newBucketEventDataBlob.bucketId.toString(),
          fileKey
        );
        assert(isFileInForest.isTrue, "File is not in forest");
      }

      // Check that the rate of the payment stream between the user and the MSP has been updated
      // to reflect the new size of the bucket
      paymentStream = (
        await userApi.query.paymentStreams.fixedRatePaymentStreams(
          DUMMY_MSP_ID,
          userApi.shConsts.NODE_INFOS.user.AddressId
        )
      ).unwrap();
      const secondFileSize = (
        await mspApi.rpc.storagehubclient.getFileMetadata(bucketOption, fileKeys2[0])
      )
        .unwrap()
        .file_size.toNumber();
      const thirdFileSize = (
        await mspApi.rpc.storagehubclient.getFileMetadata(bucketOption, fileKeys2[1])
      )
        .unwrap()
        .file_size.toNumber();
      const sumOfSizeOfFiles = firstFileSize + secondFileSize + thirdFileSize;
      expectedPaymentStreamRate = Math.round(
        (valueProps[0].value_prop.price_per_giga_unit_of_data_per_block.toNumber() *
          sumOfSizeOfFiles) /
          unitsInGigaUnit +
          zeroSizeBucketFixedRate
      );
      strictEqual(paymentStream.rate.toNumber(), expectedPaymentStreamRate);

      await it("MSP is charging user", async () => {
        // Get the current block
        let currentBlock = await userApi.rpc.chain.getHeader();
        let currentBlockNumber = currentBlock.number.toNumber();

        // We want to advance to the next time the MSP is going to try to charge the user.
        const blocksToAdvance = MSP_CHARGING_PERIOD - (currentBlockNumber % MSP_CHARGING_PERIOD);
        await userApi.block.skipTo(currentBlockNumber + blocksToAdvance);

        // Wait for the MSP to try to charge the user and seal a block.
        await userApi.assert.extrinsicPresent({
          module: "paymentStreams",
          method: "chargeMultipleUsersPaymentStreams",
          checkTxPool: true
        });

        await userApi.block.seal();

        // Verify that the MSP was able to charge the user after the notify period.
        // Get all the PaymentStreamCharged events
        const firstPaymentStreamChargedEvents = await userApi.assert.eventMany(
          "paymentStreams",
          "PaymentStreamCharged"
        );

        // Keep only the ones that belong to the MSP, by checking the Provider ID
        const firstPaymentStreamChargedEventsFiltered = firstPaymentStreamChargedEvents.filter(
          (e) => {
            const event = e.event;
            assert(userApi.events.paymentStreams.PaymentStreamCharged.is(event));
            return event.data.providerId.eq(DUMMY_MSP_ID);
          }
        );

        // There should be only one PaymentStreamCharged event for the MSP
        assert(
          firstPaymentStreamChargedEventsFiltered.length === 1,
          "Expected a single PaymentStreamCharged event"
        );

        // Get it and check that the user account matches
        const firstPaymentStreamChargedEvent = firstPaymentStreamChargedEvents[0];
        assert(
          userApi.events.paymentStreams.PaymentStreamCharged.is(
            firstPaymentStreamChargedEvent.event
          ),
          "Expected PaymentStreamCharged event"
        );
        assert(
          firstPaymentStreamChargedEvent.event.data.userAccount.eq(
            userApi.shConsts.NODE_INFOS.user.AddressId
          ),
          "User account does not match"
        );

        // Advance one MSP charging period to charge again, but this time with a known number of
        // blocks since last charged. That way, we can check for the exact amount charged.
        // Since the MSP is going to charge each period, the last charge should be for one period.
        currentBlock = await userApi.rpc.chain.getHeader();
        currentBlockNumber = currentBlock.number.toNumber();
        await userApi.block.skipTo(currentBlockNumber + MSP_CHARGING_PERIOD);

        // Calculate the expected rate of the payment stream and compare it to the actual rate.
        const valueProps = await userApi.call.storageProvidersApi.queryValuePropositionsForMsp(
          userApi.shConsts.DUMMY_MSP_ID
        );
        const bucketSize = (await userApi.query.providers.buckets(bucketId))
          .unwrap()
          .size_.toNumber();
        const pricePerGigaUnitOfDataPerBlock =
          valueProps[0].value_prop.price_per_giga_unit_of_data_per_block.toNumber();
        const unitsInGigaUnit = 1024 * 1024 * 1024;
        const expectedRateOfPaymentStream =
          Math.round((pricePerGigaUnitOfDataPerBlock * bucketSize) / unitsInGigaUnit) +
          userApi.consts.providers.zeroSizeBucketFixedRate.toNumber();
        const paymentStream = (
          await userApi.query.paymentStreams.fixedRatePaymentStreams(
            DUMMY_MSP_ID,
            userApi.shConsts.NODE_INFOS.user.AddressId
          )
        ).unwrap();
        const paymentStreamRate = paymentStream.rate.toNumber();
        strictEqual(
          paymentStreamRate,
          expectedRateOfPaymentStream,
          "Payment stream rate not matching the expected value"
        );

        // The expected amount to be charged is the rate of the payment stream times the charging period.
        const expectedChargedAmount = paymentStreamRate * MSP_CHARGING_PERIOD;

        // Getting the PaymentStreamCharged events. There could be multiple of these events in the last block,
        // so we get them all and then filter the one where the Provider ID matches the MSP ID.
        const paymentStreamChargedEvents = await userApi.assert.eventMany(
          "paymentStreams",
          "PaymentStreamCharged"
        );
        const paymentStreamChargedEventsFiltered = paymentStreamChargedEvents.filter((e) => {
          const event = e.event;
          assert(userApi.events.paymentStreams.PaymentStreamCharged.is(event));
          return event.data.providerId.eq(DUMMY_MSP_ID);
        });

        // There should be only one PaymentStreamCharged event for the MSP
        assert(
          paymentStreamChargedEventsFiltered.length === 1,
          "Expected a single PaymentStreamCharged event"
        );

        // Verify that it charged for the correct amount.
        const paymentStreamChargedEvent = paymentStreamChargedEventsFiltered[0];
        assert(
          userApi.events.paymentStreams.PaymentStreamCharged.is(paymentStreamChargedEvent.event)
        );
        const paymentStreamChargedEventAmount =
          paymentStreamChargedEvent.event.data.amount.toNumber();

        strictEqual(
          paymentStreamChargedEventAmount,
          expectedChargedAmount,
          "Charged amount not matching the expected value"
        );
      });
    });
  }
);<|MERGE_RESOLUTION|>--- conflicted
+++ resolved
@@ -6,11 +6,7 @@
 import { describeMspNet, type EnrichedBspApi, shUser, waitFor } from "../../../util";
 import { DUMMY_MSP_ID, MSP_CHARGING_PERIOD } from "../../../util/bspNet/consts";
 
-<<<<<<< HEAD
-await await describeMspNet(
-=======
 await describeMspNet(
->>>>>>> 109435bf
   "Single MSP collecting debt",
   ({ before, createMsp1Api, it, createUserApi }) => {
     let userApi: EnrichedBspApi;
