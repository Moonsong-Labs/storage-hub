import assert, { strictEqual } from "node:assert";
import { describeMspNet, shUser, sleep, type EnrichedBspApi } from "../../../util";

describeMspNet(
  "Single MSP accepting storage request",
  { networkConfig: "standard" },
  ({ before, createMsp1Api, it, createUserApi }) => {
    let userApi: EnrichedBspApi;
    let mspApi: EnrichedBspApi;

    before(async () => {
      userApi = await createUserApi();
<<<<<<< HEAD
      const maybeMspApi = await createMsp1Api();
      if (maybeMspApi) {
        mspApi = maybeMspApi;
      } else {
        throw new Error("MSP API not available");
      }
=======
      const maybeMspApi = await createMspApi();
      assert(maybeMspApi, "MSP API not available");
      mspApi = maybeMspApi;
>>>>>>> e3d42d3b
    });

    it("Network launches and can be queried", async () => {
      const userNodePeerId = await userApi.rpc.system.localPeerId();
      strictEqual(userNodePeerId.toString(), userApi.shConsts.NODE_INFOS.user.expectedPeerId);

      const mspNodePeerId = await mspApi.rpc.system.localPeerId();
      strictEqual(mspNodePeerId.toString(), userApi.shConsts.NODE_INFOS.msp1.expectedPeerId);
    });

    it("MSP receives file from user after issued storage request", async () => {
      const source = "res/adolphus.jpg";
      const destination = "test/adolphus.jpg";
      const bucketName = "nothingmuch-0";

      const newBucketEventEvent = await userApi.createBucket(bucketName);
      const newBucketEventDataBlob =
        userApi.events.fileSystem.NewBucket.is(newBucketEventEvent) && newBucketEventEvent.data;

      assert(newBucketEventDataBlob, "Event doesn't match Type");

      const { location, fingerprint, file_size } =
        await userApi.rpc.storagehubclient.loadFileInStorage(
          source,
          destination,
          userApi.shConsts.NODE_INFOS.user.AddressId,
          newBucketEventDataBlob.bucketId
        );

      strictEqual(location.toHuman(), destination);
      strictEqual(fingerprint.toString(), userApi.shConsts.TEST_ARTEFACTS[source].fingerprint);
      strictEqual(file_size.toBigInt(), userApi.shConsts.TEST_ARTEFACTS[source].size);

      await userApi.sealBlock(
        userApi.tx.fileSystem.issueStorageRequest(
          newBucketEventDataBlob.bucketId,
          destination,
          userApi.shConsts.TEST_ARTEFACTS[source].fingerprint,
          userApi.shConsts.TEST_ARTEFACTS[source].size,
          userApi.shConsts.DUMMY_MSP_ID,
          [userApi.shConsts.NODE_INFOS.user.expectedPeerId]
        ),
        shUser
      );

      // Allow time for the MSP to receive and store the file from the user
      await sleep(3000);

      const { event } = await userApi.assert.eventPresent("fileSystem", "NewStorageRequest");

      const newStorageRequestDataBlob =
        userApi.events.fileSystem.NewStorageRequest.is(event) && event.data;

      assert(
        newStorageRequestDataBlob,
        "NewStorageRequest event data does not match expected type"
      );

      strictEqual(
        newStorageRequestDataBlob.who.toString(),
        userApi.shConsts.NODE_INFOS.user.AddressId
      );
      strictEqual(newStorageRequestDataBlob.location.toHuman(), destination);
      strictEqual(
        newStorageRequestDataBlob.fingerprint.toString(),
        userApi.shConsts.TEST_ARTEFACTS[source].fingerprint
      );
      strictEqual(
        newStorageRequestDataBlob.size_.toBigInt(),
        userApi.shConsts.TEST_ARTEFACTS[source].size
      );
      strictEqual(newStorageRequestDataBlob.peerIds.length, 1);
      strictEqual(
        newStorageRequestDataBlob.peerIds[0].toHuman(),
        userApi.shConsts.NODE_INFOS.user.expectedPeerId
      );

      const result = await mspApi.rpc.storagehubclient.isFileInFileStorage(event.data.fileKey);

      assert(result.isFileFound, "File not found in storage");

      await userApi.wait.mspResponseInTxPool();
      await userApi.sealBlock();

      let mspAcceptedStorageRequestDataBlob: any = undefined;
      let storageRequestFulfilledDataBlob: any = undefined;

      try {
        const { event: mspAcceptedStorageRequestEvent } = await userApi.assert.eventPresent(
          "fileSystem",
          "MspAcceptedStorageRequest"
        );
        mspAcceptedStorageRequestDataBlob =
          userApi.events.fileSystem.MspAcceptedStorageRequest.is(mspAcceptedStorageRequestEvent) &&
          mspAcceptedStorageRequestEvent.data;
      } catch {
        // Event not found, continue
      }

      try {
        const { event: storageRequestFulfilledEvent } = await userApi.assert.eventPresent(
          "fileSystem",
          "StorageRequestFulfilled"
        );
        storageRequestFulfilledDataBlob =
          userApi.events.fileSystem.StorageRequestFulfilled.is(storageRequestFulfilledEvent) &&
          storageRequestFulfilledEvent.data;
      } catch {
        // Event not found, continue
      }

      let acceptedFileKey: string | null = null;
      // We expect either the MSP accepted the storage request or the storage request was fulfilled
      if (mspAcceptedStorageRequestDataBlob) {
        acceptedFileKey = mspAcceptedStorageRequestDataBlob.fileKey.toString();
      } else if (storageRequestFulfilledDataBlob) {
        acceptedFileKey = storageRequestFulfilledDataBlob.fileKey.toString();
      }

      assert(
        acceptedFileKey,
        "Neither MspAcceptedStorageRequest nor StorageRequestFulfilled events were found"
      );
      strictEqual(acceptedFileKey.toString(), event.data.fileKey.toString());

      const { event: bucketRootChangedEvent } = await userApi.assert.eventPresent(
        "providers",
        "BucketRootChanged"
      );

      const bucketRootChangedDataBlob =
        userApi.events.providers.BucketRootChanged.is(bucketRootChangedEvent) &&
        bucketRootChangedEvent.data;

      assert(
        bucketRootChangedDataBlob,
        "Expected BucketRootChanged event but received event of different type"
      );

      // Allow time for the MSP to update the local forest root
      await sleep(3000);

      const local_bucket_root = await mspApi.rpc.storagehubclient.getForestRoot(
        newBucketEventDataBlob.bucketId.toString()
      );

      strictEqual(bucketRootChangedDataBlob.newRoot.toString(), local_bucket_root.toString());

      const isFileInForest = await mspApi.rpc.storagehubclient.isFileInForest(
        newBucketEventDataBlob.bucketId.toString(),
        event.data.fileKey.toString()
      );

      assert(isFileInForest.isTrue, "File is not in forest");
    });
  }
);<|MERGE_RESOLUTION|>--- conflicted
+++ resolved
@@ -10,18 +10,9 @@
 
     before(async () => {
       userApi = await createUserApi();
-<<<<<<< HEAD
       const maybeMspApi = await createMsp1Api();
-      if (maybeMspApi) {
-        mspApi = maybeMspApi;
-      } else {
-        throw new Error("MSP API not available");
-      }
-=======
-      const maybeMspApi = await createMspApi();
       assert(maybeMspApi, "MSP API not available");
       mspApi = maybeMspApi;
->>>>>>> e3d42d3b
     });
 
     it("Network launches and can be queried", async () => {
