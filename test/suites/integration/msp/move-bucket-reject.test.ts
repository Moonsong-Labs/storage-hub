import { strictEqual } from "node:assert";
import assert from "node:assert";
import {
  assertEventPresent,
  bspTwoKey,
  bspThreeKey,
  bspThreeSeed,
  bspTwoSeed,
  ShConsts,
  describeMspNet,
  shUser,
  type EnrichedBspApi,
<<<<<<< HEAD
  mspTwoKey,
=======
>>>>>>> 9fb14830
  createSqlClient,
  waitFor
} from "../../../util";
import { onboardMsp } from "../../../util/bspNet/docker";
import Docker from "dockerode";
import type { EventRecord } from "@polkadot/types/interfaces";

describeMspNet(
  "MSP rejects bucket move requests",
  { initialised: false, indexer: true },
  ({ after, before, createMspApi, it, createUserApi }) => {
    let userApi: EnrichedBspApi;
    let msp1Api: EnrichedBspApi;
    let msp2Api: EnrichedBspApi;
    const source = ["res/whatsup.jpg", "res/adolphus.jpg", "res/smile.jpg"];
    const destination = ["test/whatsup.jpg", "test/adolphus.jpg", "test/smile.jpg"];
    const bucketName = "reject-move-bucket";
    let bucketId: string;
    const allBucketFiles: string[] = [];

    before(async () => {
      userApi = await createUserApi();
      const maybeMsp1Api = await createMspApi();
      if (!maybeMsp1Api) {
        throw new Error("Failed to create MSP API");
      }
      msp1Api = maybeMsp1Api;
    });

    after(async () => {
      if (msp2Api) {
        await msp2Api.disconnect();
      }
    });

    it("postgres DB is ready", async () => {
      await userApi.docker.waitForLog({
        containerName: "docker-sh-postgres-1",
        searchString: "database system is ready to accept connections",
        timeout: 5000
      });
    });

    it("Network launches and can be queried", async () => {
      const userNodePeerId = await userApi.rpc.system.localPeerId();
      strictEqual(userNodePeerId.toString(), userApi.shConsts.NODE_INFOS.user.expectedPeerId);

      const mspNodePeerId = await msp1Api.rpc.system.localPeerId();
      strictEqual(mspNodePeerId.toString(), userApi.shConsts.NODE_INFOS.msp1.expectedPeerId);
    });

    it("Add 2 more BSPs (3 total) and set the replication target to 2", async () => {
      // Replicate to 2 BSPs, 5 blocks to maxthreshold
      const maxReplicationTargetRuntimeParameter = {
        RuntimeConfig: {
          MaxReplicationTarget: [null, 2]
        }
      };
      const tickRangeToMaximumThresholdRuntimeParameter = {
        RuntimeConfig: {
          TickRangeToMaximumThreshold: [null, 5]
        }
      };
      await userApi.block.seal({
        calls: [
          userApi.tx.sudo.sudo(
            userApi.tx.parameters.setParameter(maxReplicationTargetRuntimeParameter)
          )
        ]
      });
      await userApi.block.seal({
        calls: [
          userApi.tx.sudo.sudo(
            userApi.tx.parameters.setParameter(tickRangeToMaximumThresholdRuntimeParameter)
          )
        ]
      });

      await userApi.docker.onboardBsp({
        bspSigner: bspTwoKey,
        name: "sh-bsp-two",
        bspKeySeed: bspTwoSeed,
        bspId: ShConsts.BSP_TWO_ID,
        additionalArgs: ["--keystore-path=/keystore/bsp-two"],
        waitForIdle: true
      });

      await userApi.docker.onboardBsp({
        bspSigner: bspThreeKey,
        name: "sh-bsp-three",
        bspKeySeed: bspThreeSeed,
        bspId: ShConsts.BSP_THREE_ID,
        additionalArgs: ["--keystore-path=/keystore/bsp-three"],
        waitForIdle: true
      });
    });

    it("User submits 3 storage requests in the same bucket for first MSP", async () => {
      // Get value propositions form the MSP to use, and use the first one (can be any).
      const valueProps = await userApi.call.storageProvidersApi.queryValuePropositionsForMsp(
        userApi.shConsts.DUMMY_MSP_ID
      );
      const valuePropId = valueProps[0].id;

      // Create a new bucket where all the files will be stored.
      const newBucketEventEvent = await userApi.createBucket(bucketName, valuePropId);
      const newBucketEventDataBlob =
        userApi.events.fileSystem.NewBucket.is(newBucketEventEvent) && newBucketEventEvent.data;

      if (!newBucketEventDataBlob) {
        throw new Error("NewBucket event data does not match expected type");
      }
      bucketId = newBucketEventDataBlob.bucketId.toString();

      // Seal block with 3 storage requests.
      const txs = [];
      for (let i = 0; i < source.length; i++) {
        const {
          file_metadata: { location, fingerprint, file_size }
        } = await userApi.rpc.storagehubclient.loadFileInStorage(
          source[i],
          destination[i],
          userApi.shConsts.NODE_INFOS.user.AddressId,
          bucketId
        );

        txs.push(
          userApi.tx.fileSystem.issueStorageRequest(
            bucketId,
            location,
            fingerprint,
            file_size,
            userApi.shConsts.DUMMY_MSP_ID,
            [userApi.shConsts.NODE_INFOS.user.expectedPeerId],
            {
              Custom: 2
            }
          )
        );
      }
      await userApi.block.seal({ calls: txs, signer: shUser });
    });

    it("MSP 1 receives files from user and accepts them", async () => {
      // Get the events of the storage requests to extract the file keys and check
      // that the MSP received them.
      const events = await userApi.assert.eventMany("fileSystem", "NewStorageRequest");
      const matchedEvents = events.filter((e: EventRecord) =>
        userApi.events.fileSystem.NewStorageRequest.is(e.event)
      );
      if (matchedEvents.length !== source.length) {
        throw new Error(`Expected ${source.length} NewStorageRequest events`);
      }

<<<<<<< HEAD
      // Allow time for the MSP to receive and store the files from the user
      // TODO: Ideally, this should be turned into a polling helper function.
      await waitFor({
        lambda: async () => {
          const forestRoot = await msp1Api.rpc.storagehubclient.getForestRoot(bucketId);
          return forestRoot !== null;
        },
        iterations: 20, // 2 seconds total
=======
      // Wait for the MSP to receive and store all files by polling until they are all in storage
      await waitFor({
        lambda: async () => {
          // Check if all files are in storage
          for (const e of matchedEvents) {
            const newStorageRequestDataBlob =
              userApi.events.fileSystem.NewStorageRequest.is(e.event) && e.event.data;

            if (!newStorageRequestDataBlob) {
              return false;
            }

            const result = await msp1Api.rpc.storagehubclient.isFileInFileStorage(
              newStorageRequestDataBlob.fileKey
            );

            if (!result.isFileFound) {
              return false;
            }
          }
          return true;
        },
        iterations: 60, // Poll for up to 6 seconds (60 iterations * 100ms delay)
>>>>>>> 9fb14830
        delay: 100
      });

      // Store file keys for later verification
      for (const e of matchedEvents) {
        const newStorageRequestDataBlob =
          userApi.events.fileSystem.NewStorageRequest.is(e.event) && e.event.data;

        if (!newStorageRequestDataBlob) {
          throw new Error("Event doesn't match NewStorageRequest type");
        }
        allBucketFiles.push(newStorageRequestDataBlob.fileKey.toString());
      }

      // Seal block containing the MSP's first response.
      // MSPs batch responses to achieve higher throughput in periods of high demand. But they
      // also prioritise a fast response, so if the Forest Write Lock is available, it will send
      // the first response it can immediately.
      await userApi.wait.mspResponseInTxPool();
      await userApi.block.seal();

<<<<<<< HEAD
      // Give time for the MSP to update the local forest root.
      // TODO: Ideally, this should be turned into a polling helper function.
      await waitFor({
        lambda: async () => {
          const forestRoot = await msp1Api.rpc.storagehubclient.getForestRoot(bucketId);
          return forestRoot !== null;
        },
        iterations: 20, // 2 seconds total
        delay: 100
      });
=======
      // Wait for the MSP to update its local forest root by polling until it matches the on-chain root
      await waitFor({
        lambda: async () => {
          // Get the local forest root from MSP
          const localBucketRoot = await msp1Api.rpc.storagehubclient.getForestRoot(bucketId);
>>>>>>> 9fb14830

          // Get the on-chain root from the latest BucketRootChanged event
          const { event: bucketRootChangedEvent } = await userApi.assert.eventPresent(
            "providers",
            "BucketRootChanged"
          );
          const bucketRootChangedDataBlob =
            userApi.events.providers.BucketRootChanged.is(bucketRootChangedEvent) &&
            bucketRootChangedEvent.data;
          if (!bucketRootChangedDataBlob) {
            return false;
          }

          // Compare the roots
          return bucketRootChangedDataBlob.newRoot.toString() === localBucketRoot.toString();
        },
        iterations: 20, // Poll for up to 2 seconds (20 iterations * 100ms delay)
        delay: 100
      });

      // The MSP should have accepted exactly one file.
      // Register how many were accepted in the last block sealed.
      const acceptedFileKeys: string[] = [];
      const mspAcceptedStorageRequestEvents = await userApi.assert.eventMany(
        "fileSystem",
        "MspAcceptedStorageRequest"
      );
      for (const e of mspAcceptedStorageRequestEvents) {
        const mspAcceptedStorageRequestDataBlob =
          userApi.events.fileSystem.MspAcceptedStorageRequest.is(e.event) && e.event.data;
        if (mspAcceptedStorageRequestDataBlob) {
          acceptedFileKeys.push(mspAcceptedStorageRequestDataBlob.fileKey.toString());
        }
      }
      assert(
        acceptedFileKeys.length === 1,
        "Expected 1 file key accepted in first block after storage requests"
      );

      // An additional block needs to be sealed to accept the rest of the files.
      // There should be a pending transaction to accept the rest of the files.
      await userApi.wait.mspResponseInTxPool();
      await userApi.block.seal();

<<<<<<< HEAD
      // Give time for the MSP to update the local forest root.
      // TODO: Ideally, this should be turned into a polling helper function.
      await waitFor({
        lambda: async () => {
          const forestRoot = await msp1Api.rpc.storagehubclient.getForestRoot(bucketId);
          return forestRoot !== null;
        },
        iterations: 20, // 2 seconds total
        delay: 100
      });
=======
      // Wait for the MSP to update its local forest root by polling until it matches the on-chain root
      await waitFor({
        lambda: async () => {
          // Get the local forest root from MSP
          const localBucketRoot2 = await msp1Api.rpc.storagehubclient.getForestRoot(bucketId);
>>>>>>> 9fb14830

          // Get the on-chain root from the latest BucketRootChanged event
          const { event: bucketRootChangedEvent2 } = await userApi.assert.eventPresent(
            "providers",
            "BucketRootChanged"
          );
          const bucketRootChangedDataBlob2 =
            userApi.events.providers.BucketRootChanged.is(bucketRootChangedEvent2) &&
            bucketRootChangedEvent2.data;
          if (!bucketRootChangedDataBlob2) {
            return false;
          }

          // Compare the roots
          return bucketRootChangedDataBlob2.newRoot.toString() === localBucketRoot2.toString();
        },
        iterations: 20, // Poll for up to 2 seconds (20 iterations * 100ms delay)
        delay: 100
      });

      // The MSP should have accepted at least one file.
      // Register how many were accepted in the last block sealed.
      const mspAcceptedStorageRequestEvents2 = await userApi.assert.eventMany(
        "fileSystem",
        "MspAcceptedStorageRequest"
      );
      for (const e of mspAcceptedStorageRequestEvents2) {
        const mspAcceptedStorageRequestDataBlob =
          userApi.events.fileSystem.MspAcceptedStorageRequest.is(e.event) && e.event.data;
        if (mspAcceptedStorageRequestDataBlob) {
          acceptedFileKeys.push(mspAcceptedStorageRequestDataBlob.fileKey.toString());
        }
      }

      // Now for sure, the total number of accepted files should be `source.length`.
      assert(acceptedFileKeys.length === source.length, `Expected ${source.length} file keys`);

      // And they should be in the Forest storage of the MSP, in the Forest corresponding
      // to the bucket ID.
      for (const fileKey of acceptedFileKeys) {
        const isFileInForest = await msp1Api.rpc.storagehubclient.isFileInForest(bucketId, fileKey);
        assert(isFileInForest.isTrue, "File is not in forest");
        allBucketFiles.push(fileKey);
      }

      // Seal 5 more blocks to pass maxthreshold and ensure completed upload requests
      for (let i = 0; i < 5; i++) {
        await waitFor({
          lambda: async () => {
            const forestRoot = await msp1Api.rpc.storagehubclient.getForestRoot(bucketId);
            return forestRoot !== null;
          },
          iterations: 20, // 2 seconds total
          delay: 100
        });
        const block = await userApi.block.seal();

        await userApi.rpc.engine.finalizeBlock(block.blockReceipt.blockHash);
      }
    });

    it("Add MSP2 with default capacity", async () => {
      const { mspApi } = await onboardMsp(userApi, {
        mspSigner: mspTwoKey,
        name: "sh-msp-2",
        mspId: ShConsts.DUMMY_MSP_ID_2,
        maxStorageCapacity: 4294967295,
        jumpCapacity: 4294967295,
        waitForIdle: true,
        nodeKey: ShConsts.NODE_INFOS.msp2.nodeKey,
        keystoreFolder: "msp-two"
      });

      msp2Api = mspApi;
    });

    it("MSP 2 rejects move request when indexer postgres DB is down", async () => {
      // Pause the postgres container - this preserves the state
      const docker = new Docker();
      const postgresContainer = docker.getContainer("docker-sh-postgres-1");
      await postgresContainer.pause();

      // User requests to move bucket to second MSP
      const requestMoveBucketResult = await userApi.block.seal({
        calls: [userApi.tx.fileSystem.requestMoveBucket(bucketId, msp2Api.shConsts.DUMMY_MSP_ID_2)],
        signer: shUser
      });

      assertEventPresent(
        userApi,
        "fileSystem",
        "MoveBucketRequested",
        requestMoveBucketResult.events
      );

      // Wait for the rejection response from MSP2
      await userApi.wait.waitForTxInPool({
        module: "fileSystem",
        method: "mspRespondMoveBucketRequest",
        timeout: 45000 // Increased timeout to account for DB connection timeout
      });

      const { events } = await userApi.block.seal();

      // Verify that the move request was rejected
      assertEventPresent(userApi, "fileSystem", "MoveBucketRejected", events);

      // Resume postgres
      await postgresContainer.unpause();

      await userApi.docker.waitForLog({
        containerName: "docker-sh-postgres-1",
        searchString: "database system is ready to accept connections",
        timeout: 5000
      });
    });

    it("MSP 2 rejects move request when indexer data is corrupted", async () => {
      // Delete all entries from bsp_file table to corrupt the replication data
      const sql = createSqlClient();
      await sql`DELETE FROM bsp_file`;
      await sql.end();

      // User requests to move bucket to second MSP
      const requestMoveBucketResult = await userApi.block.seal({
        calls: [userApi.tx.fileSystem.requestMoveBucket(bucketId, msp2Api.shConsts.DUMMY_MSP_ID_2)],
        signer: shUser
      });

      assertEventPresent(
        userApi,
        "fileSystem",
        "MoveBucketRequested",
        requestMoveBucketResult.events
      );

      // Wait for the rejection response from MSP2
      await userApi.wait.waitForTxInPool({
        module: "fileSystem",
        method: "mspRespondMoveBucketRequest"
      });

      const { events } = await userApi.block.seal();

      // Verify that the move request was rejected
      assertEventPresent(userApi, "fileSystem", "MoveBucketRejected", events);
    });
  }
);<|MERGE_RESOLUTION|>--- conflicted
+++ resolved
@@ -10,12 +10,9 @@
   describeMspNet,
   shUser,
   type EnrichedBspApi,
-<<<<<<< HEAD
-  mspTwoKey,
-=======
->>>>>>> 9fb14830
   createSqlClient,
-  waitFor
+  waitFor,
+  mspTwoKey
 } from "../../../util";
 import { onboardMsp } from "../../../util/bspNet/docker";
 import Docker from "dockerode";
@@ -168,16 +165,6 @@
         throw new Error(`Expected ${source.length} NewStorageRequest events`);
       }
 
-<<<<<<< HEAD
-      // Allow time for the MSP to receive and store the files from the user
-      // TODO: Ideally, this should be turned into a polling helper function.
-      await waitFor({
-        lambda: async () => {
-          const forestRoot = await msp1Api.rpc.storagehubclient.getForestRoot(bucketId);
-          return forestRoot !== null;
-        },
-        iterations: 20, // 2 seconds total
-=======
       // Wait for the MSP to receive and store all files by polling until they are all in storage
       await waitFor({
         lambda: async () => {
@@ -201,7 +188,6 @@
           return true;
         },
         iterations: 60, // Poll for up to 6 seconds (60 iterations * 100ms delay)
->>>>>>> 9fb14830
         delay: 100
       });
 
@@ -223,24 +209,11 @@
       await userApi.wait.mspResponseInTxPool();
       await userApi.block.seal();
 
-<<<<<<< HEAD
-      // Give time for the MSP to update the local forest root.
-      // TODO: Ideally, this should be turned into a polling helper function.
-      await waitFor({
-        lambda: async () => {
-          const forestRoot = await msp1Api.rpc.storagehubclient.getForestRoot(bucketId);
-          return forestRoot !== null;
-        },
-        iterations: 20, // 2 seconds total
-        delay: 100
-      });
-=======
       // Wait for the MSP to update its local forest root by polling until it matches the on-chain root
       await waitFor({
         lambda: async () => {
           // Get the local forest root from MSP
           const localBucketRoot = await msp1Api.rpc.storagehubclient.getForestRoot(bucketId);
->>>>>>> 9fb14830
 
           // Get the on-chain root from the latest BucketRootChanged event
           const { event: bucketRootChangedEvent } = await userApi.assert.eventPresent(
@@ -285,24 +258,11 @@
       await userApi.wait.mspResponseInTxPool();
       await userApi.block.seal();
 
-<<<<<<< HEAD
-      // Give time for the MSP to update the local forest root.
-      // TODO: Ideally, this should be turned into a polling helper function.
-      await waitFor({
-        lambda: async () => {
-          const forestRoot = await msp1Api.rpc.storagehubclient.getForestRoot(bucketId);
-          return forestRoot !== null;
-        },
-        iterations: 20, // 2 seconds total
-        delay: 100
-      });
-=======
       // Wait for the MSP to update its local forest root by polling until it matches the on-chain root
       await waitFor({
         lambda: async () => {
           // Get the local forest root from MSP
           const localBucketRoot2 = await msp1Api.rpc.storagehubclient.getForestRoot(bucketId);
->>>>>>> 9fb14830
 
           // Get the on-chain root from the latest BucketRootChanged event
           const { event: bucketRootChangedEvent2 } = await userApi.assert.eventPresent(
