import { strictEqual } from "node:assert";
import assert from "node:assert";
import type { EventRecord } from "@polkadot/types/interfaces";
import { u8aToHex } from "@polkadot/util";
import { decodeAddress } from "@polkadot/util-crypto";
import {
  type EnrichedBspApi,
  ShConsts,
  addMspContainer,
  assertEventPresent,
  bspThreeKey,
  bspThreeSeed,
  bspTwoKey,
  bspTwoSeed,
  describeMspNet,
  getContainerIp,
  mspThreeKey,
<<<<<<< HEAD
  mspThreeSeed,
  shUser,
  sleep
=======
  addMspContainer
>>>>>>> a851ae49
} from "../../../util";

describeMspNet(
  "MSP rejects bucket move requests due to low capacity",
  { initialised: false, indexer: true },
  ({ before, after, createMsp1Api, it, createUserApi, createApi }) => {
    let userApi: EnrichedBspApi;
    let mspApi: EnrichedBspApi;
    let msp3Api: EnrichedBspApi;

    const source = ["res/cloud.jpg", "res/smile.jpg", "res/whatsup.jpg"];
    const destination = ["test/cloud.jpg", "test/smile.jpg", "test/whatsup.jpg"];
    const bucketName = "move-bucket";
    let bucketId: string;
    const allBucketFiles: string[] = [];

    before(async () => {
      userApi = await createUserApi();
      const maybeMspApi = await createMsp1Api();
      if (!maybeMspApi) {
        throw new Error("Failed to create MSP API");
      }
      mspApi = maybeMspApi;
    });

    after(async () => {
      msp3Api.disconnect();
    });

    it("postgres DB is ready", async () => {
      await userApi.docker.waitForLog({
        containerName: "storage-hub-sh-postgres-1",
        searchString: "database system is ready to accept connections",
        timeout: 5000
      });
    });

    it("Network launches and can be queried", async () => {
      const userNodePeerId = await userApi.rpc.system.localPeerId();
      strictEqual(userNodePeerId.toString(), userApi.shConsts.NODE_INFOS.user.expectedPeerId);

      const mspNodePeerId = await mspApi.rpc.system.localPeerId();
      strictEqual(mspNodePeerId.toString(), userApi.shConsts.NODE_INFOS.msp1.expectedPeerId);
    });

    it("Add 2 more BSPs (3 total) and set the replication target to 2", async () => {
      // Replicate to 2 BSPs, 5 blocks to maxthreshold
      const newRuntimeParameter = {
        RuntimeConfig: {
          MaxReplicationTarget: [null, 2],
          TickRangeToMaximumThreshold: [null, 5]
        }
      };
      await userApi.block.seal({
        calls: [userApi.tx.sudo.sudo(userApi.tx.parameters.setParameter(newRuntimeParameter))]
      });

      await userApi.docker.onboardBsp({
        bspSigner: bspTwoKey,
        name: "sh-bsp-two",
        bspKeySeed: bspTwoSeed,
        bspId: ShConsts.BSP_TWO_ID,
        additionalArgs: ["--keystore-path=/keystore/bsp-two"],
        waitForIdle: true
      });

      await userApi.docker.onboardBsp({
        bspSigner: bspThreeKey,
        name: "sh-bsp-three",
        bspKeySeed: bspThreeSeed,
        bspId: ShConsts.BSP_THREE_ID,
        additionalArgs: ["--keystore-path=/keystore/bsp-three"],
        waitForIdle: true
      });
    });

    it("Add new MSP with low capacity", async () => {
      const { containerName, p2pPort, peerId, rpcPort } = await addMspContainer({
        name: "storage-hub-sh-msp-sleepy",
        additionalArgs: [
          "--keystore-path=/keystore/msp-three",
          `--max-storage-capacity=${1024 * 1024}`,
          `--jump-capacity=${1024 * 1024}`,
          "--msp-charging-period=12"
        ]
      });

      await userApi.docker.waitForLog({
        containerName: "storage-hub-sh-msp-sleepy",
        searchString: "💤 Idle",
        timeout: 15000
      });

      msp3Api = await createApi(`ws://127.0.0.1:${rpcPort}`);

      // Give it some balance.
      const amount = 10000n * 10n ** 12n;
      await userApi.block.seal({
        calls: [
          userApi.tx.sudo.sudo(userApi.tx.balances.forceSetBalance(mspThreeKey.address, amount))
        ]
      });

      const mspIp = await getContainerIp(containerName);
      const multiAddressMsp = `/ip4/${mspIp}/tcp/${p2pPort}/p2p/${peerId}`;
      await userApi.block.seal({
        calls: [
          userApi.tx.sudo.sudo(
            userApi.tx.providers.forceMspSignUp(
              mspThreeKey.address,
              mspThreeKey.publicKey,
              userApi.shConsts.CAPACITY_512,
              [multiAddressMsp],
              100 * 1024 * 1024,
              "Terms of Service...",
              9999999,
              mspThreeKey.address
            )
          )
        ]
      });
    });

    it("User submits 3 storage requests in the same bucket for first MSP", async () => {
      // Get value propositions from the MSP to use, and use the first one (can be any).
      const valueProps = await userApi.call.storageProvidersApi.queryValuePropositionsForMsp(
        userApi.shConsts.DUMMY_MSP_ID
      );
      const valuePropId = valueProps[0].id;

      // Create a new bucket where all the files will be stored.
      const newBucketEventEvent = await userApi.createBucket(bucketName, valuePropId);
      const newBucketEventDataBlob =
        userApi.events.fileSystem.NewBucket.is(newBucketEventEvent) && newBucketEventEvent.data;

      if (!newBucketEventDataBlob) {
        throw new Error("NewBucket event data does not match expected type");
      }
      bucketId = newBucketEventDataBlob.bucketId.toString();

      // Seal block with 3 storage requests.
      const txs = [];
      const ownerHex = u8aToHex(decodeAddress(userApi.shConsts.NODE_INFOS.user.AddressId)).slice(2);
      for (let i = 0; i < source.length; i++) {
        const {
          file_metadata: { location, fingerprint, file_size }
        } = await userApi.rpc.storagehubclient.loadFileInStorage(
          source[i],
          destination[i],
          ownerHex,
          bucketId
        );

        txs.push(
          userApi.tx.fileSystem.issueStorageRequest(
            bucketId,
            location,
            fingerprint,
            file_size,
            userApi.shConsts.DUMMY_MSP_ID,
            [userApi.shConsts.NODE_INFOS.user.expectedPeerId],
            {
              Custom: 2
            }
          )
        );
      }
      await userApi.block.seal({ calls: txs, signer: shUser });
    });

    it("MSP 1 receives files from user and accepts them", async () => {
      // Get the events of the storage requests to extract the file keys and check
      // that the MSP received them.
      const events = await userApi.assert.eventMany("fileSystem", "NewStorageRequest");
      const matchedEvents = events.filter((e: EventRecord) =>
        userApi.events.fileSystem.NewStorageRequest.is(e.event)
      );
      if (matchedEvents.length !== source.length) {
        throw new Error(`Expected ${source.length} NewStorageRequest events`);
      }

      // Allow time for the MSP to receive and store the files from the user
      await sleep(3000);

      // Check if the MSP received the files.
      for (const e of matchedEvents) {
        const newStorageRequestDataBlob =
          userApi.events.fileSystem.NewStorageRequest.is(e.event) && e.event.data;

        if (!newStorageRequestDataBlob) {
          throw new Error("Event doesn't match NewStorageRequest type");
        }

        const result = await mspApi.rpc.storagehubclient.isFileInFileStorage(
          newStorageRequestDataBlob.fileKey
        );

        if (!result.isFileFound) {
          throw new Error(
            `File not found in storage for ${newStorageRequestDataBlob.location.toHuman()}`
          );
        }

        allBucketFiles.push(newStorageRequestDataBlob.fileKey.toString());
      }

      // Seal block containing the MSP's first response.
      await userApi.wait.mspResponseInTxPool();
      await userApi.block.seal();

      // Give time for the MSP to update the local forest root.
      await sleep(1000);

      // Check that the local forest root is updated, and matches the on-chain root.
      const localBucketRoot = await mspApi.rpc.storagehubclient.getForestRoot(bucketId);

      const { event: bucketRootChangedEvent } = await userApi.assert.eventPresent(
        "providers",
        "BucketRootChanged"
      );
      const bucketRootChangedDataBlob =
        userApi.events.providers.BucketRootChanged.is(bucketRootChangedEvent) &&
        bucketRootChangedEvent.data;
      if (!bucketRootChangedDataBlob) {
        throw new Error("Expected BucketRootChanged event but received event of different type");
      }

      strictEqual(bucketRootChangedDataBlob.newRoot.toString(), localBucketRoot.toString());

      // The MSP should have accepted exactly one file.
      // Register how many were accepted in the last block sealed.
      const acceptedFileKeys: string[] = [];
      const mspAcceptedStorageRequestEvents = await userApi.assert.eventMany(
        "fileSystem",
        "MspAcceptedStorageRequest"
      );
      for (const e of mspAcceptedStorageRequestEvents) {
        const mspAcceptedStorageRequestDataBlob =
          userApi.events.fileSystem.MspAcceptedStorageRequest.is(e.event) && e.event.data;
        if (mspAcceptedStorageRequestDataBlob) {
          acceptedFileKeys.push(mspAcceptedStorageRequestDataBlob.fileKey.toString());
        }
      }
      assert(
        acceptedFileKeys.length === 1,
        "Expected 1 file key accepted in first block after storage requests"
      );

      // An additional block needs to be sealed to accept the rest of the files.
      // There should be a pending transaction to accept the rest of the files.
      await userApi.wait.mspResponseInTxPool();
      await userApi.block.seal();

      // Give time for the MSP to update the local forest root.
      await sleep(1000);

      // Check that the local forest root is updated, and matches the on-chain root.
      const localBucketRoot2 = await mspApi.rpc.storagehubclient.getForestRoot(bucketId);

      const { event: bucketRootChangedEvent2 } = await userApi.assert.eventPresent(
        "providers",
        "BucketRootChanged"
      );
      const bucketRootChangedDataBlob2 =
        userApi.events.providers.BucketRootChanged.is(bucketRootChangedEvent2) &&
        bucketRootChangedEvent2.data;
      if (!bucketRootChangedDataBlob2) {
        throw new Error("Expected BucketRootChanged event but received event of different type");
      }

      strictEqual(bucketRootChangedDataBlob2.newRoot.toString(), localBucketRoot2.toString());

      // The MSP should have accepted at least one file.
      // Register how many were accepted in the last block sealed.
      const mspAcceptedStorageRequestEvents2 = await userApi.assert.eventMany(
        "fileSystem",
        "MspAcceptedStorageRequest"
      );
      for (const e of mspAcceptedStorageRequestEvents2) {
        const mspAcceptedStorageRequestDataBlob =
          userApi.events.fileSystem.MspAcceptedStorageRequest.is(e.event) && e.event.data;
        if (mspAcceptedStorageRequestDataBlob) {
          acceptedFileKeys.push(mspAcceptedStorageRequestDataBlob.fileKey.toString());
        }
      }

      // Now for sure, the total number of accepted files should be `source.length`.
      assert(acceptedFileKeys.length === source.length, `Expected ${source.length} file keys`);

      // And they should be in the Forest storage of the MSP, in the Forest corresponding
      // to the bucket ID.
      for (const fileKey of acceptedFileKeys) {
        const isFileInForest = await mspApi.rpc.storagehubclient.isFileInForest(bucketId, fileKey);
        assert(isFileInForest.isTrue, "File is not in forest");
        allBucketFiles.push(fileKey);
      }

      // Seal more blocks until the storage request is fulfilled.
      let hasStorageRequests = true;
      let iterations = 0;
      const maxIterations = 60; // Max 60 iterations (30 seconds at 500ms per iteration)

      while (hasStorageRequests && iterations < maxIterations) {
        hasStorageRequests = false;
        for (const fileKey of acceptedFileKeys) {
          const storageRequest = await userApi.query.fileSystem.storageRequests(fileKey);
          if (storageRequest && !storageRequest.isEmpty) {
            hasStorageRequests = true;
            break;
          }
        }

        if (hasStorageRequests) {
          await sleep(500);
          const block = await userApi.block.seal();
          await userApi.rpc.engine.finalizeBlock(block.blockReceipt.blockHash);
          iterations++;
        }
      }

      if (iterations >= maxIterations) {
        throw new Error(`Storage requests not fulfilled after ${maxIterations} iterations`);
      }
    });

    it("New MSP rejects move request due to low capacity", async () => {
      const valueProps = await userApi.call.storageProvidersApi.queryValuePropositionsForMsp(
        mspThreeKey.publicKey
      );
      const valuePropId = valueProps[0].id;

      // User requests to move bucket to second MSP
      const requestMoveBucketResult = await userApi.block.seal({
        calls: [
          userApi.tx.fileSystem.requestMoveBucket(bucketId, mspThreeKey.publicKey, valuePropId)
        ],
        signer: shUser
      });

      assertEventPresent(
        userApi,
        "fileSystem",
        "MoveBucketRequested",
        requestMoveBucketResult.events
      );

      // Finalising the block in the BSP node as well, to trigger the reorg in the BSP node too.
      const finalisedBlockHash = await userApi.rpc.chain.getFinalizedHead();

      // Wait for BSP node to have imported the finalised block built by the user node.
      await msp3Api.wait.blockImported(finalisedBlockHash.toString());
      await msp3Api.block.finaliseBlock(finalisedBlockHash.toString());

      // Wait for the rejection response from Sleepy
      await userApi.wait.waitForTxInPool({
        module: "fileSystem",
        method: "mspRespondMoveBucketRequest"
      });

      const { events } = await userApi.block.seal();

      // Verify that the move request was rejected
      assertEventPresent(userApi, "fileSystem", "MoveBucketRejected", events);
    });
  }
);<|MERGE_RESOLUTION|>--- conflicted
+++ resolved
@@ -15,13 +15,8 @@
   describeMspNet,
   getContainerIp,
   mspThreeKey,
-<<<<<<< HEAD
-  mspThreeSeed,
   shUser,
   sleep
-=======
-  addMspContainer
->>>>>>> a851ae49
 } from "../../../util";
 
 describeMspNet(
