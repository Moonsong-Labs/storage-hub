import { strictEqual } from "node:assert";
import { describeMspNet, shUser, sleep, type EnrichedBspApi } from "../../../util";
import invariant from "tiny-invariant";

describeMspNet(
  "Single MSP rejecting storage request",
  { initialised: true },
  ({ before, createMspApi, it, createUserApi, getLaunchResponse }) => {
    let userApi: EnrichedBspApi;
    let mspApi: EnrichedBspApi;

    before(async () => {
      userApi = await createUserApi();
      const maybeMspApi = await createMspApi();
      if (maybeMspApi) {
        mspApi = maybeMspApi;
      } else {
        throw new Error("MSP API not available");
      }
    });

    it("Network launches and can be queried", async () => {
      const userNodePeerId = await userApi.rpc.system.localPeerId();
      strictEqual(userNodePeerId.toString(), userApi.shConsts.NODE_INFOS.user.expectedPeerId);

      const mspNodePeerId = await mspApi.rpc.system.localPeerId();
      strictEqual(mspNodePeerId.toString(), userApi.shConsts.NODE_INFOS.msp1.expectedPeerId);
    });

    it("MSP rejects storage request since it is already being stored", async () => {
      const source = "res/whatsup.jpg";
      const destination = "test/smile.jpg";
      const initialised = await getLaunchResponse();
      const bucketId = initialised?.fileMetadata.bucketId;

      invariant(bucketId, "Bucket ID not found");

      await mspApi.rpc.storagehubclient.getForestRoot(
        bucketId.toString()
      );

      await userApi.sealBlock(
        userApi.tx.fileSystem.issueStorageRequest(
          bucketId,
          destination,
          userApi.shConsts.TEST_ARTEFACTS[source].fingerprint,
          userApi.shConsts.TEST_ARTEFACTS[source].size,
          userApi.shConsts.DUMMY_MSP_ID,
          [userApi.shConsts.NODE_INFOS.user.expectedPeerId]
        ),
        shUser
      );

      // Allow time for the MSP to receive and store the file from the user
      await sleep(3000);

      const { event } = await userApi.assert.eventPresent("fileSystem", "NewStorageRequest");

      const newStorageRequestDataBlob =
        userApi.events.fileSystem.NewStorageRequest.is(event) && event.data;

      if (!newStorageRequestDataBlob) {
        throw new Error("Event doesn't match Type");
      }

      strictEqual(
        newStorageRequestDataBlob.who.toString(),
        userApi.shConsts.NODE_INFOS.user.AddressId
      );
      strictEqual(newStorageRequestDataBlob.location.toHuman(), destination);
      strictEqual(
        newStorageRequestDataBlob.fingerprint.toString(),
        userApi.shConsts.TEST_ARTEFACTS[source].fingerprint
      );
      strictEqual(
        newStorageRequestDataBlob.size_.toBigInt(),
        userApi.shConsts.TEST_ARTEFACTS[source].size
      );
<<<<<<< HEAD
=======

      // Seal block containing the MSP's transaction response to the storage request
      const responses = await userApi.wait.mspResponse();

      invariant(
        responses.length === 1,
        "Expected 1 response since there is only a single bucket and should have been accepted"
      );

      const response = responses[0].asRejected;

      // Allow time for the MSP to update the local forest root
      await sleep(3000);

      // Check that the MSP has not updated the local forest root of the bucket
      strictEqual(
        local_bucket_root.toString(),
        (await mspApi.rpc.storagehubclient.getForestRoot(response.bucketId.toString())).toString()
      );

      strictEqual(response.bucketId.toString(), bucketId.toString());

      strictEqual(response.fileKeys[0][0].toString(), newStorageRequestDataBlob.fileKey.toString());
      strictEqual(response.fileKeys[0][1].toString(), "FileKeyAlreadyStored");
>>>>>>> 261a8f5c
    });
  }
);<|MERGE_RESOLUTION|>--- conflicted
+++ resolved
@@ -76,33 +76,6 @@
         newStorageRequestDataBlob.size_.toBigInt(),
         userApi.shConsts.TEST_ARTEFACTS[source].size
       );
-<<<<<<< HEAD
-=======
-
-      // Seal block containing the MSP's transaction response to the storage request
-      const responses = await userApi.wait.mspResponse();
-
-      invariant(
-        responses.length === 1,
-        "Expected 1 response since there is only a single bucket and should have been accepted"
-      );
-
-      const response = responses[0].asRejected;
-
-      // Allow time for the MSP to update the local forest root
-      await sleep(3000);
-
-      // Check that the MSP has not updated the local forest root of the bucket
-      strictEqual(
-        local_bucket_root.toString(),
-        (await mspApi.rpc.storagehubclient.getForestRoot(response.bucketId.toString())).toString()
-      );
-
-      strictEqual(response.bucketId.toString(), bucketId.toString());
-
-      strictEqual(response.fileKeys[0][0].toString(), newStorageRequestDataBlob.fileKey.toString());
-      strictEqual(response.fileKeys[0][1].toString(), "FileKeyAlreadyStored");
->>>>>>> 261a8f5c
     });
   }
 );