import assert, { notEqual, strictEqual } from "node:assert";
import {
  assertEventPresent,
  bspKey,
  describeMspNet,
  type EnrichedBspApi,
  type SqlClient,
  shUser,
  sleep,
  waitFor
} from "../../../util";
<<<<<<< HEAD
import { waitForFishermanProcessing } from "../../../util/fisherman/fishermanHelpers";
=======
import {
  waitForDeleteFileExtrinsic,
  waitForFishermanProcessing
} from "../../../util/fisherman/fishermanHelpers";
>>>>>>> d0851b87
import { waitForIndexing } from "../../../util/fisherman/indexerTestHelpers";
import {
  waitForBspFileAssociation,
  waitForFileIndexed,
  waitForMspFileAssociation
} from "../../../util/indexerHelpers";

/**
 * FISHERMAN FILE DELETION FLOW WITH CATCHUP
 *
 * Purpose: Tests the fisherman's ability to process file deletion events from UNFINALIZED blocks
 *          during blockchain catchup scenarios.
 *
 * What makes this test unique:
 * - Creates unfinalized blocks with blockchain activity (transfers)
 * - Sends file deletion requests in unfinalized blocks (finaliseBlock: false)
 * - Tests fisherman indexer's catchup mechanism when processing events from non-finalized portions
 * - Verifies the gap between finalized head and current head during processing
 *
 * Test Scenario:
 * 1. Sets up file storage with both BSP and MSP confirming storage
 * 2. Creates 3 unfinalized blocks with transfer activity
 * 3. Sends file deletion request in an unfinalized block
 * 4. Verifies fisherman can index and process events from unfinalized blocks
 */
await describeMspNet(
  "Fisherman File Deletion Flow with Catchup",
  {
    initialised: false,
    indexer: true,
    fisherman: true,
    indexerMode: "fishing"
  },
  ({ before, it, createUserApi, createBspApi, createMsp1Api, createSqlClient }) => {
    let userApi: EnrichedBspApi;
    let bspApi: EnrichedBspApi;
    let msp1Api: EnrichedBspApi;
    let sql: SqlClient;
    let fileKey: string;

    // Track files created in unfinalized blocks
    const unfinalizedFiles: Array<{
      fileKey: string;
      bucketId: string;
      location: string;
      fingerprint: string;
      fileSize: number;
    }> = [];

    before(async () => {
      userApi = await createUserApi();
      bspApi = await createBspApi();
      const maybeMsp1Api = await createMsp1Api();

      assert(maybeMsp1Api, "MSP API not available");
      msp1Api = maybeMsp1Api;
      sql = createSqlClient();

      await userApi.docker.waitForLog({
        searchString: "💤 Idle",
        containerName: "storage-hub-sh-user-1",
        timeout: 10000
      });

      await userApi.rpc.engine.createBlock(true, true);

      await waitForIndexing(userApi);
    });

    it("creates finalized block with storage request and BSP & MSP confirming", async () => {
      const bucketName = "test-deletion-catchup-bucket";
      const source = "res/whatsup.jpg";
      const destination = "test/file-to-delete-catchup.txt";
      const mspId = userApi.shConsts.DUMMY_MSP_ID;

      const valueProps = await userApi.call.storageProvidersApi.queryValuePropositionsForMsp(mspId);
      const valuePropId = valueProps[0].id;

      const fileMetadata = await userApi.file.createBucketAndSendNewStorageRequest(
        source,
        destination,
        bucketName,
        valuePropId,
        mspId,
        null,
        1
      );

      fileKey = fileMetadata.fileKey;

      // Wait for MSP to store the file
      await waitFor({
        lambda: async () =>
          (await msp1Api.rpc.storagehubclient.isFileInFileStorage(fileKey)).isFileFound
      });

      await userApi.wait.mspResponseInTxPool();

      // Wait for BSP to volunteer and store
      await userApi.wait.bspVolunteer();
      await waitFor({
        lambda: async () =>
          (await bspApi.rpc.storagehubclient.isFileInFileStorage(fileKey)).isFileFound
      });

      const bspAddress = userApi.createType("Address", bspKey.address);
      await userApi.wait.bspStored({
        expectedExts: 1,
        sealBlock: true,
        bspAccount: bspAddress
      });

      await waitForIndexing(userApi);
      await waitForFileIndexed(sql, fileKey);
      await waitForMspFileAssociation(sql, fileKey);
      await waitForBspFileAssociation(sql, fileKey);
    });

    it("creates 3 unfinalized blocks with storage requests and MSP & BSP confirmations", async () => {
      const mspId = userApi.shConsts.DUMMY_MSP_ID;
      const valueProps = await userApi.call.storageProvidersApi.queryValuePropositionsForMsp(mspId);
      const valuePropId = valueProps[0].id;

      // Create 3 unfinalized blocks, each with a storage request
      for (let i = 0; i < 3; i++) {
        const bucketName = `test-deletion-catchup-bucket-${i}`;
        const source = "res/whatsup.jpg";
        const destination = `test/file-to-delete-catchup-${i}.txt`;

        const fileMetadata = await userApi.file.createBucketAndSendNewStorageRequest(
          source,
          destination,
          bucketName,
          valuePropId,
          mspId,
          null,
          1,
          false
        );

        // Store file metadata for later use
        unfinalizedFiles.push(fileMetadata);

        // Wait for MSP to store the file
        await waitFor({
          lambda: async () =>
            (await msp1Api.rpc.storagehubclient.isFileInFileStorage(fileMetadata.fileKey))
              .isFileFound
        });

        await userApi.wait.mspResponseInTxPool();

        // Wait for BSP to volunteer and store
        await userApi.wait.bspVolunteer();
        await waitFor({
          lambda: async () =>
            (await bspApi.rpc.storagehubclient.isFileInFileStorage(fileMetadata.fileKey))
              .isFileFound
        });

        const bspAddress = userApi.createType("Address", bspKey.address);
        await userApi.wait.bspStored({
          expectedExts: 1,
          sealBlock: false, // Don't seal/finalize the block
          bspAccount: bspAddress
        });

        await userApi.block.seal({
          finaliseBlock: false
        });

        // Add a small delay between blocks
        await sleep(500);
      }

      // Verify blocks were created but not finalized
      const finalizedHead = await userApi.rpc.chain.getFinalizedHead();
      const currentHead = await userApi.rpc.chain.getHeader();

      // There should be a gap between finalized and current head
      assert(
        currentHead.number.toNumber() >
          (await userApi.rpc.chain.getHeader(finalizedHead)).number.toNumber(),
        "Current head should be ahead of finalized head"
      );

      // Verify we created 3 files
      assert.equal(unfinalizedFiles.length, 3, "Should have created 3 files in unfinalized blocks");
    });

    it("sends file deletion request in unfinalized block and verifies fisherman processes with ephemeral trie", async () => {
      // Use the first file created in unfinalized blocks for deletion
      assert(unfinalizedFiles.length > 0, "Should have files created in unfinalized blocks");
      const fileToDelete = unfinalizedFiles[0];

      // NOTE: We don't wait for indexing here because the files are in unfinalized blocks
      // The fisherman indexer won't have these files in its database, but it will:
      // 1. Build an ephemeral trie from indexed (finalized) data
      // 2. Query unfinalized blocks for additional files
      // 3. Add unfinalized files to the ephemeral trie
      // 4. Create proof of inclusion for the deletion

      // Ensure file is in MSP's forest storage before deletion attempt
      // The providers store files regardless of block finalization
      await waitFor({
        lambda: async () => {
          const isFileInForest = await msp1Api.rpc.storagehubclient.isFileInForest(
            fileToDelete.bucketId.toString(),
            fileToDelete.fileKey.toString()
          );
          return isFileInForest.isTrue;
        }
      });

      // Create file operation intention for deletion
      const fileOperationIntention = {
        fileKey: fileToDelete.fileKey,
        operation: { Delete: null }
      };

      // Create the user signature for the file deletion intention
      const intentionCodec = userApi.createType(
        "PalletFileSystemFileOperationIntention",
        fileOperationIntention
      );
      const intentionPayload = intentionCodec.toU8a();
      const rawSignature = shUser.sign(intentionPayload);
      const userSignature = userApi.createType("MultiSignature", { Sr25519: rawSignature });

      // Submit file deletion request in an unfinalized block
      await userApi.block.seal({
        calls: [
          userApi.tx.fileSystem.requestDeleteFile(
            fileOperationIntention,
            userSignature,
            fileToDelete.bucketId,
            fileToDelete.location,
            fileToDelete.fileSize,
            fileToDelete.fingerprint
          )
        ],
        signer: shUser,
        finaliseBlock: false
      });

      // Verify FileDeletionRequested event
      const { event: deletionEvent } = await userApi.assert.eventPresent(
        "fileSystem",
        "FileDeletionRequested"
      );

      const deletionEventData =
        userApi.events.fileSystem.FileDeletionRequested.is(deletionEvent) && deletionEvent.data;

      assert(deletionEventData, "FileDeletionRequested event data not found");
      const eventFileKey = deletionEventData.signedDeleteIntention.fileKey;
      assert.equal(eventFileKey.toString(), fileToDelete.fileKey.toString());

      // Verify fisherman processes the FileDeletionRequested event even from unfinalized blocks
      const processingFound = await waitForFishermanProcessing(
        userApi,
        `Processing file deletion request for signed intention file key: ${fileToDelete.fileKey}`
      );
      assert(processingFound, "Should find fisherman processing log even from unfinalized blocks");

      // Verify delete_file extrinsics are submitted (should be 2: one for BSP and one for MSP)
      await userApi.wait.waitForTxInPool({
        module: "fileSystem",
        method: "deleteFile",
        checkQuantity: 2
      });

      // Now finalize the blocks to process the extrinsics
      const { events } = await userApi.block.seal();

      assertEventPresent(userApi, "fileSystem", "BucketFileDeletionCompleted", events);
      assertEventPresent(userApi, "fileSystem", "BspFileDeletionCompleted", events);

      // Extract deletion events to verify root changes
      const mspDeletionEvent = userApi.assert.fetchEvent(
        userApi.events.fileSystem.BucketFileDeletionCompleted,
        events
      );
      const bspDeletionEvent = userApi.assert.fetchEvent(
        userApi.events.fileSystem.BspFileDeletionCompleted,
        events
      );

      // Verify MSP root changed
      await waitFor({
        lambda: async () => {
          notEqual(
            mspDeletionEvent.data.oldRoot.toString(),
            mspDeletionEvent.data.newRoot.toString(),
            "MSP forest root should have changed after file deletion"
          );
          const currentBucketRoot = await msp1Api.rpc.storagehubclient.getForestRoot(
            mspDeletionEvent.data.bucketId.toString()
          );
          strictEqual(
            currentBucketRoot.toString(),
            mspDeletionEvent.data.newRoot.toString(),
            "Current bucket forest root should match the new root from deletion event"
          );
          return true;
        }
      });

      // Verify BSP root changed
      await waitFor({
        lambda: async () => {
          notEqual(
            bspDeletionEvent.data.oldRoot.toString(),
            bspDeletionEvent.data.newRoot.toString(),
            "BSP forest root should have changed after file deletion"
          );
          const currentBspRoot = await bspApi.rpc.storagehubclient.getForestRoot(null);
          strictEqual(
            currentBspRoot.toString(),
            bspDeletionEvent.data.newRoot.toString(),
            "Current BSP forest root should match the new root from deletion event"
          );
          return true;
        }
      });
    });
  }
);<|MERGE_RESOLUTION|>--- conflicted
+++ resolved
@@ -9,14 +9,10 @@
   sleep,
   waitFor
 } from "../../../util";
-<<<<<<< HEAD
-import { waitForFishermanProcessing } from "../../../util/fisherman/fishermanHelpers";
-=======
 import {
   waitForDeleteFileExtrinsic,
   waitForFishermanProcessing
 } from "../../../util/fisherman/fishermanHelpers";
->>>>>>> d0851b87
 import { waitForIndexing } from "../../../util/fisherman/indexerTestHelpers";
 import {
   waitForBspFileAssociation,
@@ -283,21 +279,21 @@
       assert(processingFound, "Should find fisherman processing log even from unfinalized blocks");
 
       // Verify delete_file extrinsics are submitted (should be 2: one for BSP and one for MSP)
-      await userApi.wait.waitForTxInPool({
-        module: "fileSystem",
-        method: "deleteFile",
-        checkQuantity: 2
-      });
+      const deleteFileFound = await waitForDeleteFileExtrinsic(userApi, 2, 30000);
+      assert(
+        deleteFileFound,
+        "Should find 2 delete_file extrinsics in transaction pool (BSP and MSP)"
+      );
 
       // Now finalize the blocks to process the extrinsics
       const { events } = await userApi.block.seal();
 
-      assertEventPresent(userApi, "fileSystem", "BucketFileDeletionCompleted", events);
+      assertEventPresent(userApi, "fileSystem", "MspFileDeletionCompleted", events);
       assertEventPresent(userApi, "fileSystem", "BspFileDeletionCompleted", events);
 
       // Extract deletion events to verify root changes
       const mspDeletionEvent = userApi.assert.fetchEvent(
-        userApi.events.fileSystem.BucketFileDeletionCompleted,
+        userApi.events.fileSystem.MspFileDeletionCompleted,
         events
       );
       const bspDeletionEvent = userApi.assert.fetchEvent(
