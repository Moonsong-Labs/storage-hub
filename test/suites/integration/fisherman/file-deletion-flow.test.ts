--- conflicted
+++ resolved
@@ -8,10 +8,7 @@
   shUser,
   waitFor
 } from "../../../util";
-<<<<<<< HEAD
-=======
 import { waitForDeleteFileExtrinsic } from "../../../util/fisherman/fishermanHelpers";
->>>>>>> d0851b87
 import { waitForIndexing } from "../../../util/fisherman/indexerTestHelpers";
 import {
   waitForBspFileAssociation,
@@ -175,27 +172,22 @@
       await waitForIndexing(userApi, false);
 
       // Verify delete_file extrinsics are submitted
-      await userApi.wait.waitForTxInPool({
-        module: "fileSystem",
-        method: "deleteFile",
-        checkQuantity: 2
-      });
+      const deleteFileFound = await waitForDeleteFileExtrinsic(userApi, 2, 30000);
+      assert(
+        deleteFileFound,
+        "Should find 2 delete_file extrinsics in transaction pool (BSP and MSP)"
+      );
 
       // Seal block to process the extrinsics
       const deletionResult = await userApi.block.seal();
 
       // Verify both deletion completion events
-      assertEventPresent(
-        userApi,
-        "fileSystem",
-        "BucketFileDeletionCompleted",
-        deletionResult.events
-      );
+      assertEventPresent(userApi, "fileSystem", "MspFileDeletionCompleted", deletionResult.events);
       assertEventPresent(userApi, "fileSystem", "BspFileDeletionCompleted", deletionResult.events);
 
       // Extract deletion events to verify root changes
       const mspDeletionEvent = userApi.assert.fetchEvent(
-        userApi.events.fileSystem.BucketFileDeletionCompleted,
+        userApi.events.fileSystem.MspFileDeletionCompleted,
         deletionResult.events
       );
       const bspDeletionEvent = userApi.assert.fetchEvent(
