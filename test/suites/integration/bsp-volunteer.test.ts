--- conflicted
+++ resolved
@@ -13,7 +13,7 @@
   checkFileChecksum,
   type BspNetApi,
   cleardownTest,
-  sleep
+  sleep,
 } from "../../util";
 import { hexToString } from "@polkadot/util";
 
@@ -84,12 +84,6 @@
       newBucketEventDataBlob.bucketId
     );
 
-<<<<<<< HEAD
-    const result = await api.sealBlock(
-      api.tx.fileSystem.issueStorageRequest(location, fingerprint, size, DUMMY_MSP_ID, [
-        NODE_INFOS.user.expectedPeerId
-      ]),
-=======
     const issueStorageRequestResult = await api.sealBlock(
       api.tx.fileSystem.issueStorageRequest(
         newBucketEventDataBlob.bucketId,
@@ -99,7 +93,6 @@
         DUMMY_MSP_ID,
         [NODE_INFOS.user.expectedPeerId]
       ),
->>>>>>> bd9df4f5
       shUser
     );
     await sleep(500); // wait for the bsp to volunteer
@@ -145,11 +138,6 @@
     );
 
     await api.sealBlock(
-<<<<<<< HEAD
-      api.tx.fileSystem.issueStorageRequest(location, fingerprint, size, DUMMY_MSP_ID, [
-        NODE_INFOS.user.expectedPeerId
-      ]),
-=======
       api.tx.fileSystem.issueStorageRequest(
         newBucketEventDataBlob.bucketId,
         location,
@@ -158,7 +146,6 @@
         DUMMY_MSP_ID,
         [NODE_INFOS.user.expectedPeerId]
       ),
->>>>>>> bd9df4f5
       shUser
     );
 
