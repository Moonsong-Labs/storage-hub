--- conflicted
+++ resolved
@@ -54,24 +54,6 @@
 	"author": "",
 	"license": "ISC",
 	"dependencies": {
-<<<<<<< HEAD
-		"@polkadot/api": "12.4.2",
-		"@polkadot/api-augment": "12.4.2",
-		"@polkadot/keyring": "13.0.2",
-		"@polkadot/types": "12.4.2",
-		"@polkadot/util": "13.0.2",
-		"@polkadot/util-crypto": "13.0.2",
-		"@polkadot/wasm-crypto": "7.3.2",
-		"@reporters/github": "1.7.0",
-		"@storagehub/api-augment": "workspace:*",
-		"@storagehub/types-bundle": "workspace:*",
-		"@types/tmp": "^0.2.6",
-		"@zombienet/cli": "1.3.109",
-		"@zombienet/utils": "0.0.25",
-		"docker-compose": "1.1.0",
-		"dockerode": "4.0.2",
-		"dotenv": "16.4.5",
-=======
 		"@polkadot/api": "*",
 		"@polkadot/keyring": "13.3.1",
 		"@polkadot/types": "*",
@@ -87,36 +69,21 @@
 		"docker-compose": "1.1.0",
 		"dockerode": "4.0.3",
 		"dotenv": "16.4.7",
->>>>>>> 9c96a05f
 		"inquirer": "10.2.0",
 		"json-bigint": "^1.0.0",
 		"postgres": "^3.4.5",
 		"strip-ansi": "^7.1.0",
-<<<<<<< HEAD
-		"testcontainers": "10.13.0",
-		"tmp": "0.2.3",
-		"tsx": "4.19.0",
-=======
 		"testcontainers": "10.16.0",
 		"tmp": "0.2.3",
 		"tsx": "4.19.2",
->>>>>>> 9c96a05f
 		"yaml": "2.5.1"
 	},
 	"devDependencies": {
 		"@biomejs/biome": "1.8.3",
-<<<<<<< HEAD
-		"@types/dockerode": "3.3.31",
-		"@types/inquirer": "9.0.7",
-		"@types/json-bigint": "1.0.4",
-		"@types/node": "22.5.2",
-		"typescript": "5.5.4"
-=======
 		"@types/dockerode": "3.3.34",
 		"@types/inquirer": "9.0.7",
 		"@types/json-bigint": "1.0.4",
 		"@types/node": "^22.10.7",
 		"typescript": "*"
->>>>>>> 9c96a05f
 	}
 }