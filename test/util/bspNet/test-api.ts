import "@storagehub/api-augment";
import { ApiPromise, WsProvider } from "@polkadot/api";
import type { SubmittableExtrinsic } from "@polkadot/api/types";
import type { KeyringPair } from "@polkadot/keyring/types";
import type { EventRecord, H256 } from "@polkadot/types/interfaces";
import type { ISubmittableResult } from "@polkadot/types/types";
import type { HexString } from "@polkadot/util/types";
import { types as BundledTypes } from "@storagehub/types-bundle";
import type { AssertExtrinsicOptions } from "../asserts";
import * as Assertions from "../asserts";
import * as BspNetBlock from "./block";
import { sealBlock } from "./block";
import * as ShConsts from "./consts";
import * as DockerBspNet from "./docker";
import * as Files from "./fileHelpers";
import * as NodeBspNet from "./node";
import type { BspNetApi, SealBlockOptions } from "./types";
import * as Waits from "./waits";
import { addBsp } from "./helpers";

/**
 * Represents an enhanced API for interacting with StorageHub BSPNet.
 */
export class BspNetTestApi implements AsyncDisposable {
  private _api: ApiPromise;
  private _endpoint: `ws://${string}` | `wss://${string}`;

  private constructor(api: ApiPromise, endpoint: `ws://${string}` | `wss://${string}`) {
    this._api = api;
    this._endpoint = endpoint;
  }

  /**
   * Creates a new instance of BspNetTestApi.
   *
   * @param endpoint - The WebSocket endpoint to connect to.
   * @returns A promise that resolves to an enriched BspNetApi.
   */
  public static async create(endpoint: `ws://${string}` | `wss://${string}`) {
    const api = await BspNetTestApi.connect(endpoint);
    await api.isReady;

    const ctx = new BspNetTestApi(api, endpoint);

    return ctx.enrichApi();
  }

  public async reconnect(): Promise<void> {
    if (!this._api.isConnected) {
      await this._api.disconnect();
      const newApi = await ApiPromise.create({
        provider: new WsProvider(this._endpoint),
        noInitWarn: true,
        throwOnConnect: false,
        throwOnUnknown: false,
        typesBundle: BundledTypes
      });
      await newApi.isReady;
      this._api = newApi;
      this.enrichApi();
    }
  }

  /**
   * Establishes a connection to the specified endpoint.
   * Note: This method shouldn't be called directly in tests. Use `create` instead.
   *
   * @param endpoint - The WebSocket endpoint to connect to.
   * @returns A promise that resolves to an ApiPromise with async disposal.
   */
  public static async connect(endpoint: `ws://${string}` | `wss://${string}`) {
    const api = await ApiPromise.create({
      provider: new WsProvider(endpoint),
      noInitWarn: true,
      throwOnConnect: false,
      throwOnUnknown: false,
      typesBundle: BundledTypes
    });
    return Object.assign(api, {
      [Symbol.asyncDispose]: async () => {
        await api.disconnect();
      }
    });
  }

  private async disconnect() {
    await this._api.disconnect();
  }

  /**
   * Seals a block with optional extrinsics and finalizes it.
   *
   * @param calls - Optional extrinsic(s) to include in the block.
   * @param signer - Optional signer for the extrinsics.
   * @param finaliseBlock - Whether to finalize the block. Defaults to true.
   * @returns A Promise resolving to a SealedBlock object.
   */
  private async sealBlock(
    calls?:
      | SubmittableExtrinsic<"promise", ISubmittableResult>
      | SubmittableExtrinsic<"promise", ISubmittableResult>[],
    signer?: KeyringPair,
    finaliseBlock = true
  ) {
    return sealBlock(this._api, calls, signer, finaliseBlock);
  }

  private async sendNewStorageRequest(source: string, location: string, bucketName: string) {
    return Files.sendNewStorageRequest(this._api, source, location, bucketName);
  }

  private async createBucket(bucketName: string) {
    return Files.createBucket(this._api, bucketName);
  }

  private assertEvent(module: string, method: string, events?: EventRecord[]) {
    return Assertions.assertEventPresent(this._api, module, method, events);
  }

  /**
   * Advances the blockchain to a specified block number.
   *
   * This function seals blocks until the specified block number is reached. It can optionally
   * wait between blocks and watch for BSP proofs.
   *
   * @param api - The ApiPromise instance to interact with the blockchain.
   * @param blockNumber - The target block number to advance to.
   * @param waitBetweenBlocks - Optional. If specified:
   *                            - If a number, waits for that many milliseconds between blocks.
   *                            - If true, waits for 500ms between blocks.
   *                            - If false or undefined, doesn't wait between blocks.
   * @param watchForBspProofs - Optional. An array of BSP IDs to watch for proofs.
   *                            If specified, the function will wait for BSP proofs at appropriate intervals.
   *
   * @returns A Promise that resolves to a SealedBlock object representing the last sealed block.
   *
   * @throws Will throw an error if the target block number is lower than the current block number.
   *
   * @example
   * // Advance to block 100 with no waiting
   * const result = await advanceToBlock(api, 100);
   *
   * @example
   * // Advance to block 200, waiting 1000ms between blocks
   * const result = await advanceToBlock(api, 200, 1000);
   *
   * @example
   * // Advance to block 300, watching for proofs from two BSPs
   * const result = await advanceToBlock(api, 300, true, ['bsp1', 'bsp2']);
   */
  private advanceToBlock(
    blockNumber: number,
    options?: {
      waitBetweenBlocks?: number | boolean;
      waitForBspProofs?: string[];
    }
  ) {
    return BspNetBlock.advanceToBlock(
      this._api,
      blockNumber,
      options?.waitBetweenBlocks,
      options?.waitForBspProofs
    );
  }

  private enrichApi() {
    const remappedAssertNs = {
      fetchEventData: Assertions.fetchEventData,

      /**
       * Asserts that a specific event is present in the given events or the latest block.
       * @param module - The module name of the event.
       * @param method - The method name of the event.
       * @param events - Optional. The events to search through. If not provided, it will fetch the latest block's events.
       * @returns The matching event and its data.
       */
      eventPresent: async (module: string, method: string, events?: EventRecord[]) => {
        const evts = events ?? ((await this._api.query.system.events()) as EventRecord[]);
        return Assertions.assertEventPresent(this._api, module, method, evts);
      },
      /**
       * Asserts that multiple instances of a specific event are present.
       * @param module - The module name of the event.
       * @param method - The method name of the event.
       * @param events - Optional. The events to search through. If not provided, it will fetch the latest block's events.
       * @returns An array of matching events and their data.
       */
      eventMany: async (module: string, method: string, events?: EventRecord[]) => {
        const evts = events ?? ((await this._api.query.system.events()) as EventRecord[]);
        return Assertions.assertEventMany(this._api, module, method, evts);
      },
      /**
       * Asserts that a specific extrinsic is present in the transaction pool or recent blocks.
       * @param options - Options specifying the extrinsic to search for.
       * @returns An array of matching extrinsics.
       */
      extrinsicPresent: (options: AssertExtrinsicOptions) =>
        Assertions.assertExtrinsicPresent(this._api, options),
      /**
       * Asserts that a specific provider has been slashed.
       * @param providerId - The ID of the provider to check.
       * @returns A boolean indicating whether the provider was slashed.
       */
      providerSlashed: (providerId: string) =>
        Assertions.checkProviderWasSlashed(this._api, providerId),

      /**
       * Asserts that a specific log message appears in a Docker container's output.
       * @param options - The options for the log assertion.
       * @param options.searchString - The string to search for in the container's logs.
       * @param options.containerName - The name of the Docker container to search logs in.
       * @param options.timeout - Optional. The maximum time (in milliseconds) to wait for the log message to appear. Default 10s.
       * @returns A promise that resolves to the matching log message if found, or rejects if the timeout is reached.
       */
      log: async (options: {
        searchString: string;
        containerName: string;
        timeout?: number;
      }) => {
        return Assertions.assertDockerLog(
          options.containerName,
          options.searchString,
          options.timeout
        );
      }
    };

    /**
     * Waits namespace
     * Contains methods for waiting on specific events or conditions in the BSP network.
     */
    const remappedWaitsNs = {
      /**
       * Waits for a BSP to volunteer for a storage request.
       * @param expectedExts - Optional param to specify the number of expected extrinsics.
       * @returns A promise that resolves when a BSP has volunteered.
       */
      bspVolunteer: (expectedExts?: number) => Waits.waitForBspVolunteer(this._api, expectedExts),

      /**
       * Waits for a BSP to submit to the tx pool the extrinsic to volunteer for a storage request.
       * @param expectedExts - Optional param to specify the number of expected extrinsics.
       * @returns A promise that resolves when a BSP has volunteered.
       */
      bspVolunteerInTxPool: (expectedExts?: number) =>
        Waits.waitForBspVolunteerWithoutSealing(this._api, expectedExts),

      /**
       * Waits for a BSP to confirm storing a file.
       *
       * Checks that `expectedExts` extrinsics have been submitted to the tx pool.
       * Then seals a block and checks for the `BspConfirmedStoring` events.
       * @param expectedExts - Optional param to specify the number of expected extrinsics.
       * @returns A promise that resolves when a BSP has confirmed storing a file.
       */
      bspStored: (expectedExts?: number) => Waits.waitForBspStored(this._api, expectedExts),

      /**
<<<<<<< HEAD
=======
       * Waits for a MSP to respond to storage requests.
       * @param expectedExts - Optional param to specify the number of expected extrinsics.
       * @returns A promise that resolves when a MSP has responded to storage requests.
       */
      mspResponse: (expectedExts?: number) => Waits.waitForMspResponse(this._api, expectedExts),

      /**
>>>>>>> ec17be44
       * Waits for a BSP to submit to the tx pool the extrinsic to confirm storing a file.
       * @param expectedExts - Optional param to specify the number of expected extrinsics.
       * @returns A promise that resolves when a BSP has submitted to the tx pool the extrinsic to confirm storing a file.
       */
      bspStoredInTxPool: (expectedExts?: number) =>
        Waits.waitForBspStoredWithoutSealing(this._api, expectedExts),

      /**
       * Waits for a BSP to complete storing a file key.
       * @param fileKey - Param to specify the file key to wait for.
       * @returns A promise that resolves when a BSP has completed to store a file.
       */
      bspFileStorageComplete: (fileKey: H256 | string) =>
        Waits.waitForBspFileStorageComplete(this._api, fileKey),

      /**
<<<<<<< HEAD
=======
       * Waits for a BSP to complete deleting a file from its forest.
       * @param fileKey - Param to specify the file key to wait for deletion.
       * @returns A promise that resolves when a BSP has correctly deleted the file from its forest storage.
       */
      bspFileDeletionCompleted: (fileKey: H256 | string) =>
        Waits.waitForBspFileDeletionComplete(this._api, fileKey),

      /**
>>>>>>> ec17be44
       * Waits for a BSP to catch up to the tip of the chain
       * @param bspBehindApi - The Api object of the BSP that is behind
       * @returns A promise that resolves when a BSP has caught up to the tip of the chain
       */
      bspCatchUpToChainTip: (bspBehindApi: ApiPromise) =>
        Waits.waitForBspToCatchUpToChainTip(this._api, bspBehindApi)
    };

    /**
     * File operations namespace
     * Contains methods for interacting with StorageHub file system.
     */
    const remappedFileNs = {
      /**
       * Creates a new bucket.
       *
       * @param bucketName - The name of the bucket to be created.
       * @param mspId - <TODO> Optional MSP ID to use for the new storage request. Defaults to DUMMY_MSP_ID.
       * @param owner - Optional signer with which to issue the newStorageRequest Defaults to SH_USER.
       * @returns A promise that resolves to a new bucket event.
       */
      newBucket: (bucketName: string, owner?: KeyringPair) =>
        Files.createBucket(this._api, bucketName, undefined, owner),

      /**
       * Creates a new bucket and submits a new storage request.
       *
       * @param source - The local path to the file to be uploaded.
       * @param location - The StorageHub "location" field of the file to be uploaded.
       * @param bucketName - The name of the bucket to be created.
       * @param mspId - <TODO> Optional MSP ID to use for the new storage request. Defaults to DUMMY_MSP_ID.
       * @param owner - Optional signer with which to issue the newStorageRequest Defaults to SH_USER.
       * @returns A promise that resolves to file metadata.
       */
      newStorageRequest: (
        source: string,
        location: string,
        bucketName: string,
        msp_id?: HexString,
        owner?: KeyringPair
      ) => Files.sendNewStorageRequest(this._api, source, location, bucketName, msp_id, owner)
    };

    /**
     * Block operations namespace
     * Contains methods for manipulating and interacting with blocks in the BSP network.
     */
    const remappedBlockNs = {
      /**
       * Seals a block with optional extrinsics.
       * @param options - Options for sealing the block, including calls, signer, and whether to finalize.
       * @returns A promise that resolves to a SealedBlock object.
       */
      seal: (options?: SealBlockOptions) =>
        BspNetBlock.sealBlock(this._api, options?.calls, options?.signer, options?.finaliseBlock),
      /**
       * Seal blocks until the next challenge period block.
       * It will verify that the SlashableProvider event is emitted and check if the provider is slashable with an additional failed challenge deadline.
       * @param nextChallengeTick - The block number of the next challenge.
       * @param provider - The provider to check for slashing.
       * @returns A promise that resolves when the challenge period block is reached.
       */
      skipToChallengePeriod: (nextChallengeTick: number, provider: string) =>
        BspNetBlock.runToNextChallengePeriodBlock(this._api, nextChallengeTick, provider),
      /**
       * Skips a specified number of blocks.
       * Note: This skips too quickly for nodes to BSPs to react. Use skipTo where reaction extrinsics are required.
       * @param blocksToAdvance - The number of blocks to skip.
       * @returns A promise that resolves when the specified number of blocks have been skipped.
       */
      skip: (blocksToAdvance: number) => BspNetBlock.skipBlocks(this._api, blocksToAdvance),
      /**
       * Advances the chain to a specific block number.
       * @param blockNumber - The target block number to advance to.
       * @param options - Optional parameters for waiting between blocks and watching for BSP proofs.
       * @returns A promise that resolves when the specified block number is reached.
       */
      skipTo: (
        blockNumber: number,
        options?: {
          waitBetweenBlocks?: number | boolean;
          waitForBspProofs?: string[];
          spam?: boolean;
          verbose?: boolean;
        }
      ) =>
        BspNetBlock.advanceToBlock(
          this._api,
          blockNumber,
          options?.waitBetweenBlocks,
          options?.waitForBspProofs,
          options?.spam,
          options?.verbose
        ),
      /**
       * Skips blocks until the minimum time for capacity changes is reached.
       * @returns A promise that resolves when the minimum change time is reached.
       */
      skipToMinChangeTime: () => BspNetBlock.skipBlocksToMinChangeTime(this._api),
      /**
       * Causes a chain re-org by creating a finalized block on top of the parent block.
       * Note: This requires the head block to be unfinalized, otherwise it will throw!
       * @returns A promise that resolves when the chain re-org is complete.
       */
      reOrg: () => BspNetBlock.reOrgBlocks(this._api)
    };

    const remappedNodeNs = {
      /**
       * Drops transaction(s) from the node's transaction pool.
       *
       * @param extrinsic - Optional. Specifies which transaction(s) to drop:
       *                    - If omitted, all transactions in the pool will be cleared.
       *                    - If an object with module and method, it will drop matching transactions.
       *                    - If a hex string, it will drop the transaction with the matching hash.
       * @param sealAfter - Whether to seal a block after dropping the transaction(s). Defaults to false.
       */
      dropTxn: (extrinsic?: { module: string; method: string } | HexString, sealAfter = false) =>
        NodeBspNet.dropTransaction(this._api, extrinsic, sealAfter)
    };

    const remappedDockerNs = {
      ...DockerBspNet,
      onboardBsp: (options: {
        bspSigner: KeyringPair;
        name?: string;
        rocksdb?: boolean;
        bspKeySeed?: string;
        bspId?: string;
        bspStartingWeight?: bigint;
        maxStorageCapacity?: number;
        additionalArgs?: string[];
      }) => addBsp(this._api, options.bspSigner, options)
    };

    return Object.assign(this._api, {
      /**
       * Soon Deprecated. Use api.block.seal() instead.
       * @see {@link sealBlock}
       */
      sealBlock: this.sealBlock.bind(this),
      /**
       * Soon Deprecated. Use api.file.newStorageRequest() instead.
       * @see {@link sendNewStorageRequest}
       */
      sendNewStorageRequest: this.sendNewStorageRequest.bind(this),
      /**
       * Soon Deprecated. Use api.file.newBucket() instead.
       * @see {@link createBucket}
       */
      createBucket: this.createBucket.bind(this),
      /**
       * Soon Deprecated. Use api.assert.eventPresent() instead.
       * @see {@link assertEvent}
       */
      assertEvent: this.assertEvent.bind(this),
      /**
       * Soon Deprecated. Use api.assert.eventPresent() instead.
       * @see {@link advanceToBlock}
       */
      advanceToBlock: this.advanceToBlock.bind(this),
      /**
       * Assertions namespace
       * Provides methods for asserting various conditions in the BSP network tests.
       */
      assert: remappedAssertNs,
      /**
       * Waits namespace
       * Contains methods for waiting on specific events or conditions in the BSP network.
       */
      wait: remappedWaitsNs,
      /**
       * File operations namespace
       * Offers methods for file-related operations in the BSP network, such as creating buckets and storage requests.
       */
      file: remappedFileNs,
      /**
       * Node operations namespace
       * Provides methods for interacting with and manipulating nodes in the BSP network.
       */
      node: remappedNodeNs,
      /**
       * Block operations namespace
       * Contains methods for manipulating and interacting with blocks in the BSP network.
       */
      block: remappedBlockNs,
      /**
       * StorageHub Constants  namespace
       * Contains static data useful for testing the BSP network.
       */
      shConsts: ShConsts,
      /**
       * Docker operations namespace
       * Offers methods for interacting with Docker containers in the BSP network test environment.
       */
      docker: remappedDockerNs,
      [Symbol.asyncDispose]: this.disconnect.bind(this)
    }) satisfies BspNetApi;
  }

  async [Symbol.asyncDispose]() {
    await this._api.disconnect();
  }
}

/**
 * Represents an enhanced API for interacting with StorageHub BSPNet.
 * This type extends the standard Polkadot API with additional methods and namespaces
 * specifically designed for testing and interacting with a StorageHub BSP network.
 *
 * It includes:
 * - Extended assertion capabilities (@see {@link Assertions})
 * - Waiting utilities for BSP-specific events (@see {@link Waits})
 * - File and bucket operations (@see {@link Files})
 * - Block manipulation and advancement utilities (@see {@link BspNetBlock})
 * - Node interaction methods (@see {@link NodeBspNet})
 * - Docker container management for BSP testing (@see {@link DockerBspNet})
 * - StorageHub constants (@see {@link ShConsts})
 *
 * This API is created using the BspNetTestApi.create() static method and provides
 * a comprehensive toolkit for testing and developing BSP network functionality.
 */
export type EnrichedBspApi = Awaited<ReturnType<typeof BspNetTestApi.create>>;<|MERGE_RESOLUTION|>--- conflicted
+++ resolved
@@ -256,8 +256,6 @@
       bspStored: (expectedExts?: number) => Waits.waitForBspStored(this._api, expectedExts),
 
       /**
-<<<<<<< HEAD
-=======
        * Waits for a MSP to respond to storage requests.
        * @param expectedExts - Optional param to specify the number of expected extrinsics.
        * @returns A promise that resolves when a MSP has responded to storage requests.
@@ -265,7 +263,6 @@
       mspResponse: (expectedExts?: number) => Waits.waitForMspResponse(this._api, expectedExts),
 
       /**
->>>>>>> ec17be44
        * Waits for a BSP to submit to the tx pool the extrinsic to confirm storing a file.
        * @param expectedExts - Optional param to specify the number of expected extrinsics.
        * @returns A promise that resolves when a BSP has submitted to the tx pool the extrinsic to confirm storing a file.
@@ -282,8 +279,6 @@
         Waits.waitForBspFileStorageComplete(this._api, fileKey),
 
       /**
-<<<<<<< HEAD
-=======
        * Waits for a BSP to complete deleting a file from its forest.
        * @param fileKey - Param to specify the file key to wait for deletion.
        * @returns A promise that resolves when a BSP has correctly deleted the file from its forest storage.
@@ -292,7 +287,6 @@
         Waits.waitForBspFileDeletionComplete(this._api, fileKey),
 
       /**
->>>>>>> ec17be44
        * Waits for a BSP to catch up to the tip of the chain
        * @param bspBehindApi - The Api object of the BSP that is behind
        * @returns A promise that resolves when a BSP has caught up to the tip of the chain
