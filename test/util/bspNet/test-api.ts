--- conflicted
+++ resolved
@@ -245,7 +245,6 @@
         Waits.waitForBspStored(this._api, expectedExts, bspAccount),
 
       /**
-<<<<<<< HEAD
        * A generic utility to wait for a transaction to be in the tx pool.
        * @param options - Options for the wait.
        * @returns A promise that resolves when the transaction is in the tx pool.
@@ -253,16 +252,6 @@
       waitForTxInPool: (options: WaitForTxOptions) => Waits.waitForTxInPool(this._api, options),
 
       /**
-       * Waits for a MSP to submit to the tx pool the extrinsic to respond to storage requests.
-       * @param expectedExts - Optional param to specify the number of expected extrinsics.
-       * @returns A promise that resolves when a MSP has submitted to the tx pool the extrinsic to respond to storage requests.
-       */
-      mspResponseInTxPool: (expectedExts?: number) =>
-        Waits.waitForMspResponseWithoutSealing(this._api, expectedExts),
-
-      /**
-=======
->>>>>>> c10a3e34
        * Waits for a BSP to submit to the tx pool the extrinsic to confirm storing a file.
        * @param expectedExts - Optional param to specify the number of expected extrinsics.
        * @returns A promise that resolves when a BSP has submitted to the tx pool the extrinsic to confirm storing a file.
