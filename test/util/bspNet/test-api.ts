import "@storagehub/api-augment";
import { ApiPromise, WsProvider } from "@polkadot/api";
import type { SubmittableExtrinsic } from "@polkadot/api/types";
import type { KeyringPair } from "@polkadot/keyring/types";
import type { EventRecord, H256 } from "@polkadot/types/interfaces";
import type { ISubmittableResult } from "@polkadot/types/types";
import type { HexString } from "@polkadot/util/types";
import { types as BundledTypes } from "@storagehub/types-bundle";
import type { AssertExtrinsicOptions } from "../asserts";
import * as Assertions from "../asserts";
import * as BspNetBlock from "./block";
import { sealBlock } from "./block";
import * as ShConsts from "./consts";
import * as DockerBspNet from "./docker";
import * as Files from "./fileHelpers";
import * as NodeBspNet from "./node";
import type { BspNetApi, SealBlockOptions } from "./types";
import * as Waits from "./waits";
import { addBsp } from "./helpers";

/**
 * Represents an enhanced API for interacting with StorageHub BSPNet.
 */
export class BspNetTestApi implements AsyncDisposable {
  private _api: ApiPromise;
  private _endpoint: `ws://${string}` | `wss://${string}`;

  private constructor(api: ApiPromise, endpoint: `ws://${string}` | `wss://${string}`) {
    this._api = api;
    this._endpoint = endpoint;
  }

  /**
   * Creates a new instance of BspNetTestApi.
   *
   * @param endpoint - The WebSocket endpoint to connect to.
   * @returns A promise that resolves to an enriched BspNetApi.
   */
  public static async create(endpoint: `ws://${string}` | `wss://${string}`) {
    const api = await BspNetTestApi.connect(endpoint);
    await api.isReady;

    const ctx = new BspNetTestApi(api, endpoint);

    return ctx.enrichApi();
  }

  public async reconnect(): Promise<void> {
    if (!this._api.isConnected) {
      await this._api.disconnect();
      const newApi = await ApiPromise.create({
        provider: new WsProvider(this._endpoint),
        noInitWarn: true,
        throwOnConnect: false,
        throwOnUnknown: false,
        typesBundle: BundledTypes
      });
      await newApi.isReady;
      this._api = newApi;
      this.enrichApi();
    }
  }

  /**
   * Establishes a connection to the specified endpoint.
   * Note: This method shouldn't be called directly in tests. Use `create` instead.
   *
   * @param endpoint - The WebSocket endpoint to connect to.
   * @returns A promise that resolves to an ApiPromise with async disposal.
   */
  public static async connect(endpoint: `ws://${string}` | `wss://${string}`) {
    const api = await ApiPromise.create({
      provider: new WsProvider(endpoint),
      noInitWarn: true,
      throwOnConnect: false,
      throwOnUnknown: false,
      typesBundle: BundledTypes
    });
    return Object.assign(api, {
      [Symbol.asyncDispose]: async () => {
        await api.disconnect();
      }
    });
  }

  private async disconnect() {
    await this._api.disconnect();
  }

  /**
   * Seals a block with optional extrinsics and finalizes it.
   *
   * @param calls - Optional extrinsic(s) to include in the block.
   * @param signer - Optional signer for the extrinsics.
   * @param finaliseBlock - Whether to finalize the block. Defaults to true.
   * @returns A Promise resolving to a SealedBlock object.
   */
  private async sealBlock(
    calls?:
      | SubmittableExtrinsic<"promise", ISubmittableResult>
      | SubmittableExtrinsic<"promise", ISubmittableResult>[],
    signer?: KeyringPair,
    finaliseBlock = true
  ) {
    return sealBlock(this._api, calls, signer, finaliseBlock);
  }

  private async sendNewStorageRequest(
    source: string,
    location: string,
    bucketName: string,
    valuePropId: HexString
  ) {
    return Files.sendNewStorageRequest(this._api, source, location, bucketName, valuePropId);
  }

  private async createBucket(bucketName: string, valuePropId?: HexString) {
    return Files.createBucket(this._api, bucketName, valuePropId);
  }

  private assertEvent(module: string, method: string, events?: EventRecord[]) {
    return Assertions.assertEventPresent(this._api, module, method, events);
  }

  /**
   * Advances the blockchain to a specified block number.
   *
   * This function seals blocks until the specified block number is reached. It can optionally
   * wait between blocks and watch for BSP proofs.
   *
   * @param api - The ApiPromise instance to interact with the blockchain.
   * @param blockNumber - The target block number to advance to.
   * @param waitBetweenBlocks - Optional. If specified:
   *                            - If a number, waits for that many milliseconds between blocks.
   *                            - If true, waits for 500ms between blocks.
   *                            - If false or undefined, doesn't wait between blocks.
   * @param watchForBspProofs - Optional. An array of BSP IDs to watch for proofs.
   *                            If specified, the function will wait for BSP proofs at appropriate intervals.
   *
   * @returns A Promise that resolves to a SealedBlock object representing the last sealed block.
   *
   * @throws Will throw an error if the target block number is lower than the current block number.
   *
   * @example
   * // Advance to block 100 with no waiting
   * const result = await advanceToBlock(api, 100);
   *
   * @example
   * // Advance to block 200, waiting 1000ms between blocks
   * const result = await advanceToBlock(api, 200, 1000);
   *
   * @example
   * // Advance to block 300, watching for proofs from two BSPs
   * const result = await advanceToBlock(api, 300, true, ['bsp1', 'bsp2']);
   */
  private advanceToBlock(
    blockNumber: number,
    options?: {
      waitBetweenBlocks?: number | boolean;
      waitForBspProofs?: string[];
    }
  ) {
    return BspNetBlock.advanceToBlock(
      this._api,
      blockNumber,
      options?.waitBetweenBlocks,
      options?.waitForBspProofs
    );
  }

  private enrichApi() {
    const remappedAssertNs = {
      fetchEventData: Assertions.fetchEventData,

      /**
       * Asserts that a specific event is present in the given events or the latest block.
       * @param module - The module name of the event.
       * @param method - The method name of the event.
       * @param events - Optional. The events to search through. If not provided, it will fetch the latest block's events.
       * @returns The matching event and its data.
       */
      eventPresent: async (module: string, method: string, events?: EventRecord[]) => {
        const evts = events ?? ((await this._api.query.system.events()) as EventRecord[]);
        return Assertions.assertEventPresent(this._api, module, method, evts);
      },
      /**
       * Asserts that multiple instances of a specific event are present.
       * @param module - The module name of the event.
       * @param method - The method name of the event.
       * @param events - Optional. The events to search through. If not provided, it will fetch the latest block's events.
       * @returns An array of matching events and their data.
       */
      eventMany: async (module: string, method: string, events?: EventRecord[]) => {
        const evts = events ?? ((await this._api.query.system.events()) as EventRecord[]);
        return Assertions.assertEventMany(this._api, module, method, evts);
      },
      /**
       * Asserts that a specific extrinsic is present in the transaction pool or recent blocks.
       * @param options - Options specifying the extrinsic to search for.
       * @returns An array of matching extrinsics.
       */
      extrinsicPresent: (options: AssertExtrinsicOptions) =>
        Assertions.assertExtrinsicPresent(this._api, options),
      /**
       * Asserts that a specific provider has been slashed.
       * @param providerId - The ID of the provider to check.
       * @returns A boolean indicating whether the provider was slashed.
       */
      providerSlashed: (providerId: string) =>
        Assertions.checkProviderWasSlashed(this._api, providerId),

      /**
       * Asserts that a specific log message appears in a Docker container's output.
       * @param options - The options for the log assertion.
       * @param options.searchString - The string to search for in the container's logs.
       * @param options.containerName - The name of the Docker container to search logs in.
       * @param options.timeout - Optional. The maximum time (in milliseconds) to wait for the log message to appear. Default 10s.
       * @returns A promise that resolves to the matching log message if found, or rejects if the timeout is reached.
       */
      log: async (options: {
        searchString: string;
        containerName: string;
        timeout?: number;
      }) => {
        return Assertions.assertDockerLog(
          options.containerName,
          options.searchString,
          options.timeout
        );
      }
    };

    /**
     * Waits namespace
     * Contains methods for waiting on specific events or conditions in the BSP network.
     */
    const remappedWaitsNs = {
      /**
       * Waits for a BSP to volunteer for a storage request.
       * @param expectedExts - Optional param to specify the number of expected extrinsics.
       * @returns A promise that resolves when a BSP has volunteered.
       */
      bspVolunteer: (expectedExts?: number) => Waits.waitForBspVolunteer(this._api, expectedExts),

      /**
       * Waits for a BSP to submit to the tx pool the extrinsic to volunteer for a storage request.
       * @param expectedExts - Optional param to specify the number of expected extrinsics.
       * @returns A promise that resolves when a BSP has volunteered.
       */
      bspVolunteerInTxPool: (expectedExts?: number) =>
        Waits.waitForBspVolunteerWithoutSealing(this._api, expectedExts),

      /**
       * Waits for a BSP to confirm storing a file.
       *
       * Checks that `expectedExts` extrinsics have been submitted to the tx pool.
       * Then seals a block and checks for the `BspConfirmedStoring` events.
       * @param expectedExts - Optional param to specify the number of expected extrinsics.
       * @returns A promise that resolves when a BSP has confirmed storing a file.
       */
      bspStored: (expectedExts?: number) => Waits.waitForBspStored(this._api, expectedExts),

      /**
       * Waits for a MSP to respond to storage requests.
       * @param expectedExts - Optional param to specify the number of expected extrinsics.
       * @returns A promise that resolves when a MSP has responded to storage requests.
       */
      mspResponse: (expectedExts?: number) => Waits.waitForMspResponse(this._api, expectedExts),

      /**
       * Waits for a BSP to submit to the tx pool the extrinsic to confirm storing a file.
       * @param expectedExts - Optional param to specify the number of expected extrinsics.
       * @returns A promise that resolves when a BSP has submitted to the tx pool the extrinsic to confirm storing a file.
       */
      bspStoredInTxPool: (expectedExts?: number) =>
        Waits.waitForBspStoredWithoutSealing(this._api, expectedExts),

      /**
       * Waits for a BSP to complete storing a file key.
       * @param fileKey - Param to specify the file key to wait for.
       * @returns A promise that resolves when a BSP has completed to store a file.
       */
      bspFileStorageComplete: (fileKey: H256 | string) =>
        Waits.waitForBspFileStorageComplete(this._api, fileKey),

      /**
       * Waits for a BSP to complete deleting a file from its forest.
       * @param fileKey - Param to specify the file key to wait for deletion.
       * @returns A promise that resolves when a BSP has correctly deleted the file from its forest storage.
       */
      bspFileDeletionCompleted: (fileKey: H256 | string) =>
        Waits.waitForBspFileDeletionComplete(this._api, fileKey),

      /**
       * Waits for a BSP to catch up to the tip of the chain
       * @param bspBehindApi - The Api object of the BSP that is behind
       * @returns A promise that resolves when a BSP has caught up to the tip of the chain
       */
      bspCatchUpToChainTip: (bspBehindApi: ApiPromise) =>
        Waits.waitForBspToCatchUpToChainTip(this._api, bspBehindApi)
    };

    /**
     * File operations namespace
     * Contains methods for interacting with StorageHub file system.
     */
    const remappedFileNs = {
      /**
       * Creates a new bucket.
       *
       * @param bucketName - The name of the bucket to be created.
       * @param mspId - <TODO> Optional MSP ID to use for the new storage request. Defaults to DUMMY_MSP_ID.
       * @param owner - Optional signer with which to issue the newStorageRequest Defaults to SH_USER.
       * @returns A promise that resolves to a new bucket event.
       */
      newBucket: (bucketName: string, owner?: KeyringPair, valuePropId?: HexString) =>
        Files.createBucket(this._api, bucketName, valuePropId, undefined, owner),

      /**
       * Creates a new bucket and submits a new storage request.
       *
       * @param source - The local path to the file to be uploaded.
       * @param location - The StorageHub "location" field of the file to be uploaded.
       * @param bucketName - The name of the bucket to be created.
       * @param mspId - <TODO> Optional MSP ID to use for the new storage request. Defaults to DUMMY_MSP_ID.
       * @param owner - Optional signer with which to issue the newStorageRequest Defaults to SH_USER.
       * @returns A promise that resolves to file metadata.
       */
      newStorageRequest: (
        source: string,
        location: string,
        bucketName: string,
<<<<<<< HEAD
        msp_id?: HexString,
        owner?: KeyringPair
      ) => Files.sendNewStorageRequest(this._api, source, location, bucketName, msp_id, owner)
=======
        valuePropId?: HexString,
        msp_id?: HexString,
        owner?: KeyringPair
      ) =>
        Files.sendNewStorageRequest(
          this._api,
          source,
          location,
          bucketName,
          valuePropId,
          msp_id,
          owner
        )
>>>>>>> 6be2d6b7
    };

    /**
     * Block operations namespace
     * Contains methods for manipulating and interacting with blocks in the BSP network.
     */
    const remappedBlockNs = {
      /**
       * Seals a block with optional extrinsics.
       * @param options - Options for sealing the block, including calls, signer, and whether to finalize.
       * @returns A promise that resolves to a SealedBlock object.
       */
      seal: (options?: SealBlockOptions) =>
        BspNetBlock.sealBlock(this._api, options?.calls, options?.signer, options?.finaliseBlock),
      /**
       * Seal blocks until the next challenge period block.
       * It will verify that the SlashableProvider event is emitted and check if the provider is slashable with an additional failed challenge deadline.
       * @param nextChallengeTick - The block number of the next challenge.
       * @param provider - The provider to check for slashing.
       * @returns A promise that resolves when the challenge period block is reached.
       */
      skipToChallengePeriod: (nextChallengeTick: number, provider: string) =>
        BspNetBlock.runToNextChallengePeriodBlock(this._api, nextChallengeTick, provider),
      /**
       * Skips a specified number of blocks.
       * Note: This skips too quickly for nodes to BSPs to react. Use skipTo where reaction extrinsics are required.
       * @param blocksToAdvance - The number of blocks to skip.
       * @returns A promise that resolves when the specified number of blocks have been skipped.
       */
      skip: (blocksToAdvance: number) => BspNetBlock.skipBlocks(this._api, blocksToAdvance),
      /**
       * Advances the chain to a specific block number.
       * @param blockNumber - The target block number to advance to.
       * @param options - Optional parameters for waiting between blocks and watching for BSP proofs.
       * @returns A promise that resolves when the specified block number is reached.
       */
      skipTo: (
        blockNumber: number,
        options?: {
          waitBetweenBlocks?: number | boolean;
          waitForBspProofs?: string[];
          spam?: boolean;
          verbose?: boolean;
        }
      ) =>
        BspNetBlock.advanceToBlock(
          this._api,
          blockNumber,
          options?.waitBetweenBlocks,
          options?.waitForBspProofs,
          options?.spam,
          options?.verbose
        ),
      /**
       * Skips blocks until the minimum time for capacity changes is reached.
       * @returns A promise that resolves when the minimum change time is reached.
       */
      skipToMinChangeTime: () => BspNetBlock.skipBlocksToMinChangeTime(this._api),
      /**
       * Causes a chain re-org by creating a finalized block on top of the parent block.
       * Note: This requires the head block to be unfinalized, otherwise it will throw!
       * @returns A promise that resolves when the chain re-org is complete.
       */
      reOrg: () => BspNetBlock.reOrgBlocks(this._api)
    };

    const remappedNodeNs = {
      /**
       * Drops transaction(s) from the node's transaction pool.
       *
       * @param extrinsic - Optional. Specifies which transaction(s) to drop:
       *                    - If omitted, all transactions in the pool will be cleared.
       *                    - If an object with module and method, it will drop matching transactions.
       *                    - If a hex string, it will drop the transaction with the matching hash.
       * @param sealAfter - Whether to seal a block after dropping the transaction(s). Defaults to false.
       */
      dropTxn: (extrinsic?: { module: string; method: string } | HexString, sealAfter = false) =>
        NodeBspNet.dropTransaction(this._api, extrinsic, sealAfter)
    };

    const remappedDockerNs = {
      ...DockerBspNet,
      onboardBsp: (options: {
        bspSigner: KeyringPair;
        name?: string;
        rocksdb?: boolean;
        bspKeySeed?: string;
        bspId?: string;
        bspStartingWeight?: bigint;
        maxStorageCapacity?: number;
        additionalArgs?: string[];
      }) => addBsp(this._api, options.bspSigner, options)
    };

    return Object.assign(this._api, {
      /**
       * Soon Deprecated. Use api.block.seal() instead.
       * @see {@link sealBlock}
       */
      sealBlock: this.sealBlock.bind(this),
      /**
       * Soon Deprecated. Use api.file.newStorageRequest() instead.
       * @see {@link sendNewStorageRequest}
       */
      sendNewStorageRequest: this.sendNewStorageRequest.bind(this),
      /**
       * Soon Deprecated. Use api.file.newBucket() instead.
       * @see {@link createBucket}
       */
      createBucket: this.createBucket.bind(this),
      /**
       * Soon Deprecated. Use api.assert.eventPresent() instead.
       * @see {@link assertEvent}
       */
      assertEvent: this.assertEvent.bind(this),
      /**
       * Soon Deprecated. Use api.assert.eventPresent() instead.
       * @see {@link advanceToBlock}
       */
      advanceToBlock: this.advanceToBlock.bind(this),
      /**
       * Assertions namespace
       * Provides methods for asserting various conditions in the BSP network tests.
       */
      assert: remappedAssertNs,
      /**
       * Waits namespace
       * Contains methods for waiting on specific events or conditions in the BSP network.
       */
      wait: remappedWaitsNs,
      /**
       * File operations namespace
       * Offers methods for file-related operations in the BSP network, such as creating buckets and storage requests.
       */
      file: remappedFileNs,
      /**
       * Node operations namespace
       * Provides methods for interacting with and manipulating nodes in the BSP network.
       */
      node: remappedNodeNs,
      /**
       * Block operations namespace
       * Contains methods for manipulating and interacting with blocks in the BSP network.
       */
      block: remappedBlockNs,
      /**
       * StorageHub Constants  namespace
       * Contains static data useful for testing the BSP network.
       */
      shConsts: ShConsts,
      /**
       * Docker operations namespace
       * Offers methods for interacting with Docker containers in the BSP network test environment.
       */
      docker: remappedDockerNs,
      [Symbol.asyncDispose]: this.disconnect.bind(this)
    }) satisfies BspNetApi;
  }

  async [Symbol.asyncDispose]() {
    await this._api.disconnect();
  }
}

/**
 * Represents an enhanced API for interacting with StorageHub BSPNet.
 * This type extends the standard Polkadot API with additional methods and namespaces
 * specifically designed for testing and interacting with a StorageHub BSP network.
 *
 * It includes:
 * - Extended assertion capabilities (@see {@link Assertions})
 * - Waiting utilities for BSP-specific events (@see {@link Waits})
 * - File and bucket operations (@see {@link Files})
 * - Block manipulation and advancement utilities (@see {@link BspNetBlock})
 * - Node interaction methods (@see {@link NodeBspNet})
 * - Docker container management for BSP testing (@see {@link DockerBspNet})
 * - StorageHub constants (@see {@link ShConsts})
 *
 * This API is created using the BspNetTestApi.create() static method and provides
 * a comprehensive toolkit for testing and developing BSP network functionality.
 */
export type EnrichedBspApi = Awaited<ReturnType<typeof BspNetTestApi.create>>;<|MERGE_RESOLUTION|>--- conflicted
+++ resolved
@@ -330,11 +330,6 @@
         source: string,
         location: string,
         bucketName: string,
-<<<<<<< HEAD
-        msp_id?: HexString,
-        owner?: KeyringPair
-      ) => Files.sendNewStorageRequest(this._api, source, location, bucketName, msp_id, owner)
-=======
         valuePropId?: HexString,
         msp_id?: HexString,
         owner?: KeyringPair
@@ -348,7 +343,6 @@
           msp_id,
           owner
         )
->>>>>>> 6be2d6b7
     };
 
     /**
