import type { ApiPromise } from "@polkadot/api";
import { assertEventPresent, assertExtrinsicPresent } from "../asserts";
import { sleep } from "../timer";
import { sealBlock } from "./block";
import invariant from "tiny-invariant";
import type { H256 } from "@polkadot/types/interfaces";

/**
 * Waits for a BSP to volunteer for a storage request.
 *
 * This function performs the following steps:
 * 1. Waits for a short period to allow the node to react.
 * 2. Checks for the presence of a 'bspVolunteer' extrinsic in the transaction pool.
 * 3. Seals a block and verifies the presence of an 'AcceptedBspVolunteer' event.
 *
 * @param api - The ApiPromise instance to interact with the blockchain.
 * @param checkQuantity - Optional param to specify the number of expected extrinsics.
 * @returns A Promise that resolves when a BSP has volunteered and been accepted.
 *
 * @throws Will throw an error if the expected extrinsic or event is not found.
 */
<<<<<<< HEAD
export const waitForBspVolunteer = async (
  api: ApiPromise,
  checkQuantity?: number,
  advanceBlock?: boolean
) => {
  const iterations = 41;
  const delay = 50;
=======
export const waitForBspVolunteer = async (api: ApiPromise, checkQuantity?: number) => {
  const iterations = 100;
  const delay = 100;
>>>>>>> ed23a5f5

  // To allow node time to react on chain events
  for (let i = 0; i < iterations; i++) {
    try {
      await sleep(delay);
      const matches = await assertExtrinsicPresent(api, {
        module: "fileSystem",
        method: "bspVolunteer",
        checkTxPool: true,
        timeout: 100
      });
      if (checkQuantity) {
        invariant(
          matches.length === checkQuantity,
          `Expected ${checkQuantity} extrinsics, but found ${matches.length} for fileSystem.bspVolunteer`
        );
      }
      break;
    } catch {
      invariant(
        i < iterations - 1,
        `Failed to detect BSP volunteer extrinsic in txPool after ${(i * delay) / 1000}s`
      );
    }
  }

  if (advanceBlock) {
    const { events } = await sealBlock(api);
    assertEventPresent(api, "fileSystem", "AcceptedBspVolunteer", events);
  }
};

/**
 * Waits for a BSP to send to the tx pool the extrinsic to volunteer for a storage request.
 *
 * This function performs the following steps:
 * 1. Waits for a short period to allow the node to react.
 * 2. Checks for the presence of a 'bspVolunteer' extrinsic in the transaction pool.
 *
 * @param api - The ApiPromise instance to interact with the blockchain.
 * @param checkQuantity - Optional param to specify the number of expected extrinsics.
 * @returns A Promise that resolves when a BSP has volunteered and been accepted.
 *
 * @throws Will throw an error if the expected extrinsic is not found.
 */
export const waitForBspVolunteerWithoutSealing = async (
  api: ApiPromise,
  checkQuantity?: number
) => {
  const iterations = 100;
  const delay = 100;

  // To allow node time to react on chain events
  for (let i = 0; i < iterations; i++) {
    try {
      await sleep(delay);
      const matches = await assertExtrinsicPresent(api, {
        module: "fileSystem",
        method: "bspVolunteer",
        checkTxPool: true,
        timeout: 100
      });
      if (checkQuantity) {
        invariant(
          matches.length === checkQuantity,
          `Expected ${checkQuantity} extrinsics, but found ${matches.length} for fileSystem.bspVolunteer`
        );
      }
      break;
    } catch {
      invariant(
        i < iterations - 1,
        `Failed to detect BSP volunteer extrinsic in txPool after ${(i * delay) / 1000}s`
      );
    }
  }
};

/**
 * Waits for a BSP to confirm storing a file.
 *
 * This function performs the following steps:
 * 1. Waits for a longer period to allow for local file transfer.
 * 2. Checks for the presence of a 'bspConfirmStoring' extrinsic in the transaction pool.
 * 3. Seals a block and verifies the presence of a 'BspConfirmedStoring' event.
 *
 * @param api - The ApiPromise instance to interact with the blockchain.
 * @param checkQuantity - Optional param to specify the number of expected extrinsics.
 * @returns A Promise that resolves when a BSP has confirmed storing a file.
 *
 * @throws Will throw an error if the expected extrinsic or event is not found.
 */
export const waitForBspStored = async (api: ApiPromise, checkQuantity?: number) => {
  // To allow time for local file transfer to complete (10s)
  const iterations = 100;
  const delay = 100;
  for (let i = 0; i < iterations + 1; i++) {
    try {
      await sleep(delay);
      const matches = await assertExtrinsicPresent(api, {
        module: "fileSystem",
        method: "bspConfirmStoring",
        checkTxPool: true,
        timeout: 100
      });
      if (checkQuantity) {
        invariant(
          matches.length === checkQuantity,
          `Expected ${checkQuantity} extrinsics, but found ${matches.length} for fileSystem.bspVolunteer`
        );
      }
      const { events } = await sealBlock(api);
      assertEventPresent(api, "fileSystem", "BspConfirmedStoring", events);
      break;
    } catch {
      invariant(
        i !== iterations,
        `Failed to detect BSP storage confirmation extrinsic in txPool after ${(i * delay) / 1000}s`
      );
    }
  }
};

/**

 * Waits for a MSP to respond to storage requests.
 *
 * This function performs the following steps:
 * 1. Waits for a short period to allow the node to react.
 * 2. Checks for the presence of a 'mspRespondStorageRequestsMultipleBuckets' extrinsic in the transaction pool.
 * 3. Seals a block and verifies the presence of an 'MspRespondedToStorageRequests' event.
 *
 * @param api - The ApiPromise instance to interact with the blockchain.
 * @param checkQuantity - Optional param to specify the number of expected extrinsics.
 * @returns A Promise that resolves when a MSP has sent a response to storage requests.
 *
 * @throws Will throw an error if the expected extrinsic or event is not found.
 */
export const waitForMspResponse = async (api: ApiPromise, checkQuantity?: number) => {
  const iterations = 41;
  const delay = 50;

  // To allow node time to react on chain events
  for (let i = 0; i < iterations; i++) {
    try {
      await sleep(delay);
      const matches = await assertExtrinsicPresent(api, {
        module: "fileSystem",
        method: "mspRespondStorageRequestsMultipleBuckets",
        checkTxPool: true
      });
      if (checkQuantity) {
        invariant(
          matches.length === checkQuantity,
          `Expected ${checkQuantity} extrinsics, but found ${matches.length} for fileSystem.bspVolunteer`
        );
      }
      break;
    } catch {
      invariant(
        i < iterations - 1,
        `Failed to detect BSP volunteer extrinsic in txPool after ${(i * delay) / 1000}s`
      );
    }

    const { events } = await sealBlock(api);
    assertEventPresent(api, "fileSystem", "MspRespondedToStorageRequests", events);
  }
};

<<<<<<< HEAD
  const { events } = await sealBlock(api);
  const mspRespondEvent = assertEventPresent(
    api,
    "fileSystem",
    "MspRespondedToStorageRequests",
    events
  );

  const mspRespondDataBlob =
    api.events.fileSystem.MspRespondedToStorageRequests.is(mspRespondEvent.event) &&
    mspRespondEvent.event.data;

  if (!mspRespondDataBlob) {
    throw new Error("Event doesn't match Type");
  }

  const responses = mspRespondDataBlob.results.responses;

  return responses;
=======
/**
 * Waits for a BSP to send to the tx pool the extrinsic to confirm storing a file.
 *
 * This function performs the following steps:
 * 1. Waits for a longer period to allow for local file transfer.
 * 2. Checks for the presence of a 'bspConfirmStoring' extrinsic in the transaction pool.
 *
 * @param api - The ApiPromise instance to interact with the blockchain.
 * @param checkQuantity - Optional param to specify the number of expected extrinsics.
 * @returns A Promise that resolves when a BSP has submitted to the tx pool the extrinsic to confirm storing a file.
 *
 * @throws Will throw an error if the expected extrinsic is not found.
 */
export const waitForBspStoredWithoutSealing = async (api: ApiPromise, checkQuantity?: number) => {
  // To allow time for local file transfer to complete (5s)
  const iterations = 50;
  const delay = 100;
  for (let i = 0; i < iterations + 1; i++) {
    try {
      await sleep(delay);
      const matches = await assertExtrinsicPresent(api, {
        module: "fileSystem",
        method: "bspConfirmStoring",
        checkTxPool: true,
        timeout: 100
      });
      if (checkQuantity) {
        invariant(
          matches.length === checkQuantity,
          `Expected ${checkQuantity} extrinsics, but found ${matches.length} for fileSystem.bspVolunteer`
        );
      }
      break;
    } catch {
      invariant(
        i !== iterations,
        `Failed to detect BSP storage confirmation extrinsic in txPool after ${(i * delay) / 1000}s`
      );
    }
  }
};

/**
 * Waits for a BSP to complete storing a file in its file storage.
 *
 * This function performs the following steps:
 * 1. Waits for a longer period to allow for local file transfer.
 * 2. Checks for the FileFound return from the isFileInFileStorage RPC method.
 *
 * @param api - The ApiPromise instance to interact with the RPC.
 * @param fileKey - The file key to check for in the file storage.
 * @returns A Promise that resolves when a BSP has correctly stored a file in its file storage.
 *
 * @throws Will throw an error if the file is not complete in the file storage after a timeout.
 */
export const waitForBspFileStorageComplete = async (api: ApiPromise, fileKey: H256 | string) => {
  // To allow time for local file transfer to complete (10s)
  const iterations = 10;
  const delay = 1000;
  for (let i = 0; i < iterations + 1; i++) {
    try {
      await sleep(delay);
      const fileStorageResult = await api.rpc.storagehubclient.isFileInFileStorage(fileKey);
      invariant(fileStorageResult.isFileFound, "File not found in file storage");
      break;
    } catch {
      invariant(
        i !== iterations,
        `Failed to detect BSP file in file storage after ${(i * delay) / 1000}s`
      );
    }
  }
};

/**
 * Waits for a BSP to complete deleting a file from its forest storage.
 *
 * This function performs the following steps:
 * 1. Waits for a period of time to allow the BSP to delete the file from its forest storage.
 * 2. Checks for the `false` return from the isFileInForest RPC method.
 *
 * @param api - The ApiPromise instance to interact with the RPC.
 * @param fileKey - The file key to check for deletion the forest storage.
 * @returns A Promise that resolves when a BSP has correctly deleted a file from its forest storage.
 *
 * @throws Will throw an error if the file is still in the forest storage after a timeout.
 */
export const waitForBspFileDeletionComplete = async (api: ApiPromise, fileKey: H256 | string) => {
  // To allow time for file deletion to complete (10s)
  const iterations = 20;
  const delay = 500;
  for (let i = 0; i < iterations + 1; i++) {
    try {
      await sleep(delay);
      const fileDeletionResult = await api.rpc.storagehubclient.isFileInForest(null, fileKey);
      invariant(fileDeletionResult.isFalse, "File still in forest storage");
      break;
    } catch {
      invariant(
        i !== iterations,
        `Failed to detect BSP file deletion after ${(i * delay) / 1000}s`
      );
    }
  }
};

/**
 * Waits for a BSP to catch up to the top of the chain.
 *
 * This function performs the following steps:
 * 1. Waits for a longer period to allow for the BSP to catch up.
 * 2. Checks for the best block to make sure it matches the chain tip.
 *
 * @param syncedApi - The ApiPromise that is already synced to the top of the chain.
 * @param bspBehindApi - The ApiPromise instance that is behind the chain tip.
 * @returns A Promise that resolves when a BSP has correctly catched up to the top of the chain.
 *
 * @throws Will throw an error if the BSP doesn't catch up after a timeout.
 */
export const waitForBspToCatchUpToChainTip = async (
  syncedApi: ApiPromise,
  bspBehindApi: ApiPromise
) => {
  // To allow time for BSP to catch up to the tip of the chain (10s)
  const iterations = 10;
  const delay = 1000;
  for (let i = 0; i < iterations + 1; i++) {
    try {
      await sleep(delay);
      const syncedBestBlock = await syncedApi.rpc.chain.getHeader();
      const bspBehindBestBlock = await bspBehindApi.rpc.chain.getHeader();
      invariant(
        syncedBestBlock.hash.toString() === bspBehindBestBlock.hash.toString(),
        "BSP did not catch up to the chain tip"
      );
      break;
    } catch {
      invariant(i !== iterations, `Failed to detect BSP catch up after ${(i * delay) / 1000}s`);
    }
  }
>>>>>>> ed23a5f5
};<|MERGE_RESOLUTION|>--- conflicted
+++ resolved
@@ -3,7 +3,6 @@
 import { sleep } from "../timer";
 import { sealBlock } from "./block";
 import invariant from "tiny-invariant";
-import type { H256 } from "@polkadot/types/interfaces";
 
 /**
  * Waits for a BSP to volunteer for a storage request.
@@ -19,19 +18,9 @@
  *
  * @throws Will throw an error if the expected extrinsic or event is not found.
  */
-<<<<<<< HEAD
-export const waitForBspVolunteer = async (
-  api: ApiPromise,
-  checkQuantity?: number,
-  advanceBlock?: boolean
-) => {
-  const iterations = 41;
-  const delay = 50;
-=======
 export const waitForBspVolunteer = async (api: ApiPromise, checkQuantity?: number) => {
   const iterations = 100;
   const delay = 100;
->>>>>>> ed23a5f5
 
   // To allow node time to react on chain events
   for (let i = 0; i < iterations; i++) {
@@ -58,10 +47,8 @@
     }
   }
 
-  if (advanceBlock) {
-    const { events } = await sealBlock(api);
-    assertEventPresent(api, "fileSystem", "AcceptedBspVolunteer", events);
-  }
+  const { events } = await sealBlock(api);
+  assertEventPresent(api, "fileSystem", "AcceptedBspVolunteer", events);
 };
 
 /**
@@ -156,7 +143,6 @@
 };
 
 /**
-
  * Waits for a MSP to respond to storage requests.
  *
  * This function performs the following steps:
@@ -196,13 +182,8 @@
         `Failed to detect BSP volunteer extrinsic in txPool after ${(i * delay) / 1000}s`
       );
     }
-
-    const { events } = await sealBlock(api);
-    assertEventPresent(api, "fileSystem", "MspRespondedToStorageRequests", events);
-  }
-};
-
-<<<<<<< HEAD
+  }
+
   const { events } = await sealBlock(api);
   const mspRespondEvent = assertEventPresent(
     api,
@@ -222,146 +203,4 @@
   const responses = mspRespondDataBlob.results.responses;
 
   return responses;
-=======
-/**
- * Waits for a BSP to send to the tx pool the extrinsic to confirm storing a file.
- *
- * This function performs the following steps:
- * 1. Waits for a longer period to allow for local file transfer.
- * 2. Checks for the presence of a 'bspConfirmStoring' extrinsic in the transaction pool.
- *
- * @param api - The ApiPromise instance to interact with the blockchain.
- * @param checkQuantity - Optional param to specify the number of expected extrinsics.
- * @returns A Promise that resolves when a BSP has submitted to the tx pool the extrinsic to confirm storing a file.
- *
- * @throws Will throw an error if the expected extrinsic is not found.
- */
-export const waitForBspStoredWithoutSealing = async (api: ApiPromise, checkQuantity?: number) => {
-  // To allow time for local file transfer to complete (5s)
-  const iterations = 50;
-  const delay = 100;
-  for (let i = 0; i < iterations + 1; i++) {
-    try {
-      await sleep(delay);
-      const matches = await assertExtrinsicPresent(api, {
-        module: "fileSystem",
-        method: "bspConfirmStoring",
-        checkTxPool: true,
-        timeout: 100
-      });
-      if (checkQuantity) {
-        invariant(
-          matches.length === checkQuantity,
-          `Expected ${checkQuantity} extrinsics, but found ${matches.length} for fileSystem.bspVolunteer`
-        );
-      }
-      break;
-    } catch {
-      invariant(
-        i !== iterations,
-        `Failed to detect BSP storage confirmation extrinsic in txPool after ${(i * delay) / 1000}s`
-      );
-    }
-  }
-};
-
-/**
- * Waits for a BSP to complete storing a file in its file storage.
- *
- * This function performs the following steps:
- * 1. Waits for a longer period to allow for local file transfer.
- * 2. Checks for the FileFound return from the isFileInFileStorage RPC method.
- *
- * @param api - The ApiPromise instance to interact with the RPC.
- * @param fileKey - The file key to check for in the file storage.
- * @returns A Promise that resolves when a BSP has correctly stored a file in its file storage.
- *
- * @throws Will throw an error if the file is not complete in the file storage after a timeout.
- */
-export const waitForBspFileStorageComplete = async (api: ApiPromise, fileKey: H256 | string) => {
-  // To allow time for local file transfer to complete (10s)
-  const iterations = 10;
-  const delay = 1000;
-  for (let i = 0; i < iterations + 1; i++) {
-    try {
-      await sleep(delay);
-      const fileStorageResult = await api.rpc.storagehubclient.isFileInFileStorage(fileKey);
-      invariant(fileStorageResult.isFileFound, "File not found in file storage");
-      break;
-    } catch {
-      invariant(
-        i !== iterations,
-        `Failed to detect BSP file in file storage after ${(i * delay) / 1000}s`
-      );
-    }
-  }
-};
-
-/**
- * Waits for a BSP to complete deleting a file from its forest storage.
- *
- * This function performs the following steps:
- * 1. Waits for a period of time to allow the BSP to delete the file from its forest storage.
- * 2. Checks for the `false` return from the isFileInForest RPC method.
- *
- * @param api - The ApiPromise instance to interact with the RPC.
- * @param fileKey - The file key to check for deletion the forest storage.
- * @returns A Promise that resolves when a BSP has correctly deleted a file from its forest storage.
- *
- * @throws Will throw an error if the file is still in the forest storage after a timeout.
- */
-export const waitForBspFileDeletionComplete = async (api: ApiPromise, fileKey: H256 | string) => {
-  // To allow time for file deletion to complete (10s)
-  const iterations = 20;
-  const delay = 500;
-  for (let i = 0; i < iterations + 1; i++) {
-    try {
-      await sleep(delay);
-      const fileDeletionResult = await api.rpc.storagehubclient.isFileInForest(null, fileKey);
-      invariant(fileDeletionResult.isFalse, "File still in forest storage");
-      break;
-    } catch {
-      invariant(
-        i !== iterations,
-        `Failed to detect BSP file deletion after ${(i * delay) / 1000}s`
-      );
-    }
-  }
-};
-
-/**
- * Waits for a BSP to catch up to the top of the chain.
- *
- * This function performs the following steps:
- * 1. Waits for a longer period to allow for the BSP to catch up.
- * 2. Checks for the best block to make sure it matches the chain tip.
- *
- * @param syncedApi - The ApiPromise that is already synced to the top of the chain.
- * @param bspBehindApi - The ApiPromise instance that is behind the chain tip.
- * @returns A Promise that resolves when a BSP has correctly catched up to the top of the chain.
- *
- * @throws Will throw an error if the BSP doesn't catch up after a timeout.
- */
-export const waitForBspToCatchUpToChainTip = async (
-  syncedApi: ApiPromise,
-  bspBehindApi: ApiPromise
-) => {
-  // To allow time for BSP to catch up to the tip of the chain (10s)
-  const iterations = 10;
-  const delay = 1000;
-  for (let i = 0; i < iterations + 1; i++) {
-    try {
-      await sleep(delay);
-      const syncedBestBlock = await syncedApi.rpc.chain.getHeader();
-      const bspBehindBestBlock = await bspBehindApi.rpc.chain.getHeader();
-      invariant(
-        syncedBestBlock.hash.toString() === bspBehindBestBlock.hash.toString(),
-        "BSP did not catch up to the chain tip"
-      );
-      break;
-    } catch {
-      invariant(i !== iterations, `Failed to detect BSP catch up after ${(i * delay) / 1000}s`);
-    }
-  }
->>>>>>> ed23a5f5
 };