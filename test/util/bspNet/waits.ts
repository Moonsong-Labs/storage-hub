--- conflicted
+++ resolved
@@ -5,6 +5,7 @@
 import assert from "node:assert";
 import type { Address, H256 } from "@polkadot/types/interfaces";
 import type { WaitForTxOptions } from "./test-api";
+import invariant from "tiny-invariant";
 
 /**
  * Generic function to wait for a transaction in the pool
@@ -32,7 +33,7 @@
         timeout
       });
       if (checkQuantity) {
-        assert(
+        invariant(
           matches.length === checkQuantity,
           `Expected ${checkQuantity} extrinsics, but found ${matches.length} for ${module}.${method}`
         );
@@ -46,20 +47,12 @@
       }
 
       break;
-<<<<<<< HEAD
     } catch (e) {
       if (i === iterations - 1) {
         throw new Error(
           `Failed to detect ${module}.${method} extrinsic in txPool after ${(i * delay) / 1000}s`
         );
       }
-=======
-    } catch {
-      assert(
-        i < iterations - 1,
-        `Failed to detect BSP volunteer extrinsic in txPool after ${(i * delay) / 1000}s`
-      );
->>>>>>> 49aefcb6
     }
   }
 };
@@ -105,41 +98,11 @@
   api: ApiPromise,
   checkQuantity?: number
 ) => {
-<<<<<<< HEAD
   await waitForTxInPool(api, {
     module: "fileSystem",
     method: "bspVolunteer",
     checkQuantity
   });
-=======
-  const iterations = 100;
-  const delay = 100;
-
-  // To allow node time to react on chain events
-  for (let i = 0; i < iterations; i++) {
-    try {
-      await sleep(delay);
-      const matches = await assertExtrinsicPresent(api, {
-        module: "fileSystem",
-        method: "bspVolunteer",
-        checkTxPool: true,
-        timeout: 100
-      });
-      if (checkQuantity) {
-        assert(
-          matches.length === checkQuantity,
-          `Expected ${checkQuantity} extrinsics, but found ${matches.length} for fileSystem.bspVolunteer`
-        );
-      }
-      break;
-    } catch {
-      assert(
-        i < iterations - 1,
-        `Failed to detect BSP volunteer extrinsic in txPool after ${(i * delay) / 1000}s`
-      );
-    }
-  }
->>>>>>> 49aefcb6
 };
 
 /**
@@ -227,7 +190,6 @@
  * @throws Will throw an error if the expected extrinsic is not found.
  */
 export const waitForBspStoredWithoutSealing = async (api: ApiPromise, checkQuantity?: number) => {
-<<<<<<< HEAD
   await waitForTxInPool(api, {
     module: "fileSystem",
     method: "bspConfirmStoring",
@@ -236,35 +198,6 @@
     delay: 200,
     timeout: 300
   });
-=======
-  // To allow time for local file transfer to complete (5s)
-  const iterations = 50;
-  const delay = 200;
-  for (let i = 0; i < iterations + 1; i++) {
-    try {
-      await sleep(delay);
-      const matches = await assertExtrinsicPresent(api, {
-        module: "fileSystem",
-        method: "bspConfirmStoring",
-        checkTxPool: true,
-        timeout: 300
-      });
-      if (checkQuantity) {
-        assert(
-          matches.length === checkQuantity,
-          `Expected ${checkQuantity} extrinsics, but found ${matches.length} for fileSystem.bspVolunteer`
-        );
-      }
-      break;
-    } catch (e) {
-      console.error(e);
-      assert(
-        i !== iterations,
-        `Failed to detect BSP storage confirmation extrinsic in txPool after ${(i * delay) / 1000}s`
-      );
-    }
-  }
->>>>>>> 49aefcb6
 };
 
 /**
@@ -409,7 +342,6 @@
   for (let i = 0; i < iterations; i++) {
     try {
       await sleep(delay);
-<<<<<<< HEAD
       const result = await lambda();
       if (result) {
         return;
@@ -419,25 +351,6 @@
         const errorMessage = e instanceof Error ? e.message : String(e);
         throw new Error(`Failed after ${(iterations * delay) / 1000}s: ${errorMessage}`);
       }
-=======
-      const matches = await assertExtrinsicPresent(api, {
-        module: "fileSystem",
-        method: "mspRespondStorageRequestsMultipleBuckets",
-        checkTxPool: true
-      });
-      if (checkQuantity) {
-        assert(
-          matches.length === checkQuantity,
-          `Expected ${checkQuantity} extrinsics, but found ${matches.length} for fileSystem.bspVolunteer`
-        );
-      }
-      break;
-    } catch {
-      assert(
-        i < iterations - 1,
-        `Failed to detect MSP respond extrinsic in txPool after ${(i * delay) / 1000}s`
-      );
->>>>>>> 49aefcb6
     }
   }
   throw new Error(`Failed after ${(iterations * delay) / 1000}s`);
