--- conflicted
+++ resolved
@@ -116,8 +116,7 @@
   // TODO: add bsp ID to check if is not confirming storing
   // To allow time for local file transfer to complete (10s)
   const iterations = 100;
-<<<<<<< HEAD
-  const delay = 100;
+  const delay = 200;
 
   if (bspId && checkQuantity && checkQuantity > 1) {
     // We do this because a BSP cannot call `bspConfirmStoring` in the same block in which it has to submit a proof, since it can only send one root-changing transaction per block and proof submission is prioritized.
@@ -126,9 +125,6 @@
     );
   }
 
-=======
-  const delay = 200;
->>>>>>> 72c84cab
   for (let i = 0; i < iterations + 1; i++) {
     try {
       await sleep(delay);
