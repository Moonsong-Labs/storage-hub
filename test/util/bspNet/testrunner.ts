--- conflicted
+++ resolved
@@ -164,13 +164,9 @@
           ...fullNetConfig,
           toxics: options?.toxics,
           initialised: options?.initialised,
-<<<<<<< HEAD
           initialised_big: options?.initialised_big,
-          runtimeType: options?.runtimeType
-=======
           runtimeType: options?.runtimeType,
           pendingTxDb: options?.pendingTxDb
->>>>>>> a5865b6a
         });
         launchEventEmitter.emit("networkLaunched", launchResponse);
 
