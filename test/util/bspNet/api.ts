--- conflicted
+++ resolved
@@ -3,11 +3,7 @@
 import type { SubmittableExtrinsic } from "@polkadot/api/types";
 import type { ISubmittableResult } from "@polkadot/types/types";
 import type { KeyringPair } from "@polkadot/keyring/types";
-<<<<<<< HEAD
-import { createBucket, sealBlock, sendLoadFileRpc, sendSaveFileRpc } from "./helpers";
-=======
-import { createBucket, getForestRoot, sealBlock, sendLoadFileRpc } from "./helpers";
->>>>>>> e9abeefc
+import { createBucket, getForestRoot, sealBlock, sendLoadFileRpc, sendSaveFileRpc } from "./helpers";
 import { assertEventPresent } from "../asserts";
 import type { EventRecord, H256 } from "@polkadot/types/interfaces";
 
