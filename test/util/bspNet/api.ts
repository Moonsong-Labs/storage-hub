import "@storagehub/api-augment";
import { ApiPromise, WsProvider } from "@polkadot/api";
import type { BspNetApi } from "./types";
import type { SubmittableExtrinsic } from "@polkadot/api/types";
import type { ISubmittableResult } from "@polkadot/types/types";
import type { KeyringPair } from "@polkadot/keyring/types";
<<<<<<< HEAD
import {
  createBucket,
  getForestRoot,
  sealBlock,
  sendLoadFileRpc,
  sendSaveFileRpc
} from "./helpers";
=======
import { createBucket, sealBlock } from "./helpers";
>>>>>>> 78b32e93
import { assertEventPresent } from "../asserts";
import type { EventRecord } from "@polkadot/types/interfaces";
import * as definitions from "../../node_modules/@storagehub/api-augment/src/interfaces/definitions";

//TODO: Maybe make this a resource?
export const createApiObject = async (uri: string): Promise<BspNetApi> => {
  const types = Object.values(definitions).reduce((res, { types }) => ({ ...res, ...types }), {});
  const rpcMethods = Object.entries(definitions).reduce(
    (res: Record<string, any>, [key, { rpc }]) => {
      if (rpc) {
        res[key] = rpc;
      }
      return res;
    },
    {}
  );

  const baseApi = await ApiPromise.create({
    provider: new WsProvider(uri),
    noInitWarn: true,
    types,
    rpc: rpcMethods
  });

  return Object.assign(baseApi, {
    sealBlock: async (
      call?: SubmittableExtrinsic<"promise", ISubmittableResult>,
      signer?: KeyringPair
    ) => sealBlock(baseApi, call, signer),

<<<<<<< HEAD
    loadFile: async (localPath: string, remotePath: string, addressId: string, bucket: H256) =>
      sendLoadFileRpc(baseApi, localPath, remotePath, addressId, bucket),

    saveFile: async (fileKey: H256, filePath: string) =>
      sendSaveFileRpc(baseApi, fileKey, filePath),

    getForestRoot: async () => getForestRoot(baseApi),

=======
>>>>>>> 78b32e93
    createBucket: async (bucketName: string) => createBucket(baseApi, bucketName),

    assertEvent: (module: string, method: string, events?: EventRecord[]) =>
      assertEventPresent(baseApi, module, method, events)
  });
};<|MERGE_RESOLUTION|>--- conflicted
+++ resolved
@@ -4,17 +4,7 @@
 import type { SubmittableExtrinsic } from "@polkadot/api/types";
 import type { ISubmittableResult } from "@polkadot/types/types";
 import type { KeyringPair } from "@polkadot/keyring/types";
-<<<<<<< HEAD
-import {
-  createBucket,
-  getForestRoot,
-  sealBlock,
-  sendLoadFileRpc,
-  sendSaveFileRpc
-} from "./helpers";
-=======
 import { createBucket, sealBlock } from "./helpers";
->>>>>>> 78b32e93
 import { assertEventPresent } from "../asserts";
 import type { EventRecord } from "@polkadot/types/interfaces";
 import * as definitions from "../../node_modules/@storagehub/api-augment/src/interfaces/definitions";
@@ -45,17 +35,6 @@
       signer?: KeyringPair
     ) => sealBlock(baseApi, call, signer),
 
-<<<<<<< HEAD
-    loadFile: async (localPath: string, remotePath: string, addressId: string, bucket: H256) =>
-      sendLoadFileRpc(baseApi, localPath, remotePath, addressId, bucket),
-
-    saveFile: async (fileKey: H256, filePath: string) =>
-      sendSaveFileRpc(baseApi, fileKey, filePath),
-
-    getForestRoot: async () => getForestRoot(baseApi),
-
-=======
->>>>>>> 78b32e93
     createBucket: async (bucketName: string) => createBucket(baseApi, bucketName),
 
     assertEvent: (module: string, method: string, events?: EventRecord[]) =>
