--- conflicted
+++ resolved
@@ -27,9 +27,6 @@
   ): Promise<SealedBlock>;
 
   /**
-<<<<<<< HEAD
-   * Creates a new bucket and submits a new storage request.
-=======
    * @description Advances the block number to the given block number.
    *
    * @param blockNumber - The block number to advance to.
@@ -46,7 +43,6 @@
 
   /**
    * @description Creates a new bucket and submits a new storage request.
->>>>>>> ec9b652d
    *
    * @param source - The local path to the file to be uploaded.
    * @param location - The StorageHub "location" field of the file to be uploaded.
