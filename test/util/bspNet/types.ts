--- conflicted
+++ resolved
@@ -268,13 +268,10 @@
   capacity?: bigint;
   /** Set a custom BSP weight */
   bspStartingWeight?: bigint;
-<<<<<<< HEAD
   /** Custom toxics to apply to the network */
   toxics?: ToxicInfo[];
-=======
   /** Set a custom timeout interval for submit extrinsic retries */
   extrinsicRetryTimeout?: number;
->>>>>>> ea1465d6
 };
 
 /**
