--- conflicted
+++ resolved
@@ -22,24 +22,27 @@
   mspId?: HexString,
   replicationTarget?: number | null
 ): Promise<FileMetadata> => {
-  const ownerHexString = u8aToHex(decodeAddress(ShConsts.NODE_INFOS.user.AddressId));
-  const { file_metadata: fileMetadata } = await api.rpc.storagehubclient.loadFileInStorage(
-    source,
-    location,
-    ownerHexString.slice(2),
-    bucketId
-  );
+  const ownerHexString = u8aToHex(
+    decodeAddress(ShConsts.NODE_INFOS.user.AddressId)
+  );
+  const { file_metadata: fileMetadata } =
+    await api.rpc.storagehubclient.loadFileInStorage(
+      source,
+      location,
+      ownerHexString.slice(2),
+      bucketId
+    );
 
   const issueOwner = owner;
 
   let replicationTargetToUse: { Custom: number } | { Basic: null };
   if (replicationTarget) {
     replicationTargetToUse = {
-      Custom: replicationTarget
+      Custom: replicationTarget,
     };
   } else {
     replicationTargetToUse = {
-      Basic: null
+      Basic: null,
     };
   }
 
@@ -57,7 +60,10 @@
     issueOwner
   );
 
-  const accountId: AccountId32 = new GenericAccountId(api.registry, issueOwner.publicKey);
+  const accountId: AccountId32 = new GenericAccountId(
+    api.registry,
+    issueOwner.publicKey
+  );
 
   const newStorageRequestEvent = assertEventPresent(
     api,
@@ -77,7 +83,7 @@
     location: newStorageRequestEventDataBlob.location.toString(),
     owner: accountId.toString(),
     fingerprint: fileMetadata.fingerprint.toHex(),
-    fileSize: fileMetadata.file_size.toNumber()
+    fileSize: fileMetadata.file_size.toNumber(),
   };
 };
 
@@ -96,9 +102,10 @@
   const localOwner = owner;
 
   if (!localValuePropId) {
-    const valueProps = await api.call.storageProvidersApi.queryValuePropositionsForMsp(
-      mspId ?? ShConsts.DUMMY_MSP_ID
-    );
+    const valueProps =
+      await api.call.storageProvidersApi.queryValuePropositionsForMsp(
+        mspId ?? ShConsts.DUMMY_MSP_ID
+      );
     localValuePropId = valueProps[0].id.toHex() as HexString;
 
     if (!localValuePropId) {
@@ -114,26 +121,28 @@
     mspId ?? ShConsts.DUMMY_MSP_ID
   );
   const newBucketEventDataBlob =
-    api.events.fileSystem.NewBucket.is(newBucketEventEvent) && newBucketEventEvent.data;
+    api.events.fileSystem.NewBucket.is(newBucketEventEvent) &&
+    newBucketEventEvent.data;
 
   assert(newBucketEventDataBlob, "Event doesn't match Type");
 
   const ownerHexString = u8aToHex(decodeAddress(localOwner.address));
-  const { file_metadata: fileMetadata } = await api.rpc.storagehubclient.loadFileInStorage(
-    source,
-    location,
-    ownerHexString.slice(2),
-    newBucketEventDataBlob.bucketId
-  );
+  const { file_metadata: fileMetadata } =
+    await api.rpc.storagehubclient.loadFileInStorage(
+      source,
+      location,
+      ownerHexString.slice(2),
+      newBucketEventDataBlob.bucketId
+    );
 
   let replicationTargetToUse: { Custom: number } | { Basic: null };
   if (replicationTarget) {
     replicationTargetToUse = {
-      Custom: replicationTarget
+      Custom: replicationTarget,
     };
   } else {
     replicationTargetToUse = {
-      Basic: null
+      Basic: null,
     };
   }
   const issueStorageRequestResult = await sealBlock(
@@ -171,7 +180,7 @@
     location: newStorageRequestEventDataBlob.location.toString(),
     owner: newBucketEventDataBlob.who.toString(),
     fingerprint: fileMetadata.fingerprint.toHex(),
-    fileSize: fileMetadata.file_size.toNumber()
+    fileSize: fileMetadata.file_size.toNumber(),
   };
 };
 
@@ -185,9 +194,10 @@
   let localValuePropId = valuePropId;
 
   if (localValuePropId === undefined) {
-    const valueProps = await api.call.storageProvidersApi.queryValuePropositionsForMsp(
-      mspId ?? ShConsts.DUMMY_MSP_ID
-    );
+    const valueProps =
+      await api.call.storageProvidersApi.queryValuePropositionsForMsp(
+        mspId ?? ShConsts.DUMMY_MSP_ID
+      );
 
     localValuePropId = valueProps[0].id.toHex() as HexString;
   }
@@ -206,7 +216,12 @@
     ),
     owner
   );
-  const { event } = assertEventPresent(api, "fileSystem", "NewBucket", createBucketResult.events);
+  const { event } = assertEventPresent(
+    api,
+    "fileSystem",
+    "NewBucket",
+    createBucketResult.events
+  );
 
   return event;
 };
@@ -308,7 +323,7 @@
     finaliseBlock = true,
     bspApi,
     mspApi,
-    maxAttempts = 10
+    maxAttempts = 10,
   } = options;
 
   if (!owner) {
@@ -316,7 +331,9 @@
   }
 
   if (!bspApi && !mspApi) {
-    throw new Error("At least one of bspApi or mspApi must be provided for batchStorageRequests");
+    throw new Error(
+      "At least one of bspApi or mspApi must be provided for batchStorageRequests"
+    );
   }
 
   const localOwner = owner;
@@ -325,9 +342,10 @@
   // Get value proposition if not provided
   let valuePropId = providedValuePropId;
   if (!valuePropId) {
-    const valueProps = await api.call.storageProvidersApi.queryValuePropositionsForMsp(
-      mspId ?? ShConsts.DUMMY_MSP_ID
-    );
+    const valueProps =
+      await api.call.storageProvidersApi.queryValuePropositionsForMsp(
+        mspId ?? ShConsts.DUMMY_MSP_ID
+      );
     valuePropId = valueProps[0].id.toHex() as HexString;
     if (!valuePropId) {
       throw new Error("No value proposition found");
@@ -356,7 +374,9 @@
   for (const bucketName of uniqueBucketNames) {
     // Derive the bucket ID deterministically (same logic as runtime):
     // Hash(owner.encode() ++ bucket_name.encode())
-    const ownerEncoded = api.createType("AccountId32", localOwner.address).toU8a();
+    const ownerEncoded = api
+      .createType("AccountId32", localOwner.address)
+      .toU8a();
     const nameEncoded = api.createType("Bytes", bucketName).toU8a();
     const concat = new Uint8Array([...ownerEncoded, ...nameEncoded]);
     const bucketId = api.createType("H256", api.registry.hash(concat));
@@ -403,7 +423,10 @@
     if (typeof file.bucketIdOrName === "string") {
       // Use the bucket we just created (look up by name)
       const createdBucketId = bucketNameToIdMap.get(file.bucketIdOrName);
-      assert(createdBucketId, `Bucket ID not found for bucket name: ${file.bucketIdOrName}`);
+      assert(
+        createdBucketId,
+        `Bucket ID not found for bucket name: ${file.bucketIdOrName}`
+      );
       bucketId = createdBucketId;
     } else {
       // Use the provided bucket ID
@@ -412,7 +435,7 @@
 
     const {
       file_key,
-      file_metadata: { location, fingerprint, file_size }
+      file_metadata: { location, fingerprint, file_size },
     } = await api.rpc.storagehubclient.loadFileInStorage(
       file.source,
       file.destination,
@@ -427,7 +450,10 @@
     fileSizes.push(file_size.toNumber());
 
     let replicationTargetToUse: { Custom: number } | { Basic: null };
-    if (file.replicationTarget !== undefined && file.replicationTarget !== null) {
+    if (
+      file.replicationTarget !== undefined &&
+      file.replicationTarget !== null
+    ) {
       replicationTargetToUse = { Custom: file.replicationTarget };
     } else {
       replicationTargetToUse = { Basic: null };
@@ -447,14 +473,23 @@
   }
 
   // Seal all storage requests in a single block
-  await sealBlock(api, storageRequestTxs, localOwner, undefined, undefined, finaliseBlock);
+  await sealBlock(
+    api,
+    storageRequestTxs,
+    localOwner,
+    undefined,
+    undefined,
+    finaliseBlock
+  );
 
   // Wait for MSP to store all files (if mspApi is provided)
   if (mspApi) {
     for (const fileKey of fileKeys) {
       await waitFor({
         lambda: async () =>
-          (await mspApi.rpc.storagehubclient.isFileInFileStorage(fileKey)).isFileFound
+          (
+            await mspApi.rpc.storagehubclient.isFileInFileStorage(fileKey)
+          ).isFileFound,
       });
     }
   }
@@ -507,7 +542,7 @@
         try {
           await api.wait.bspStored({
             sealBlock: false,
-            timeoutMs: 3000
+            timeoutMs: 3000,
           });
           bspFound = true;
         } catch (_error) {
@@ -517,7 +552,7 @@
 
       const { events } = await api.block.seal({
         signer: localOwner,
-        finaliseBlock: finaliseBlock
+        finaliseBlock: finaliseBlock,
       });
 
       if (mspFound && expectMspAcceptance) {
@@ -531,23 +566,16 @@
       }
 
       if (bspFound && expectBspConfirmations) {
-<<<<<<< HEAD
-        // Check if BSP confirmed storing events are present
-        const confirmEvents = await api.assert.eventMany(
-          "fileSystem",
-          "BspConfirmedStoring",
-          events || []
-=======
         // Filter for BspConfirmedStoring events without asserting (may be empty if batch failed)
         const confirmEvents = (events || []).filter((e) =>
           api.events.fileSystem.BspConfirmedStoring.is(e.event)
->>>>>>> b8ed01b7
         );
 
         // Count total file keys confirmed in all BspConfirmedStoring events
         for (const eventRecord of confirmEvents) {
           if (api.events.fileSystem.BspConfirmedStoring.is(eventRecord.event)) {
-            totalConfirmations += eventRecord.event.data.confirmedFileKeys.length;
+            totalConfirmations +=
+              eventRecord.event.data.confirmedFileKeys.length;
           }
         }
       }
@@ -580,7 +608,8 @@
 
         // Check file IS in BSP forest and file storage (if bspApi is provided)
         if (bspApi) {
-          const bspForestResult = await bspApi.rpc.storagehubclient.isFileInForest(null, fileKey);
+          const bspForestResult =
+            await bspApi.rpc.storagehubclient.isFileInForest(null, fileKey);
           if (!bspForestResult.isTrue) {
             return false;
           }
@@ -594,10 +623,8 @@
 
         // Check file IS in MSP forest and file storage (if mspApi is provided)
         if (mspApi) {
-          const mspForestResult = await mspApi.rpc.storagehubclient.isFileInForest(
-            bucketId,
-            fileKey
-          );
+          const mspForestResult =
+            await mspApi.rpc.storagehubclient.isFileInForest(bucketId, fileKey);
           if (!mspForestResult.isTrue) {
             return false;
           }
@@ -610,7 +637,7 @@
         }
       }
       return true;
-    }
+    },
   });
 
   return {
@@ -618,6 +645,6 @@
     bucketIds,
     locations,
     fingerprints,
-    fileSizes
+    fileSizes,
   };
 };