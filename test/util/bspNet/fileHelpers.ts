--- conflicted
+++ resolved
@@ -467,51 +467,6 @@
     await api.wait.nodeCatchUpToChainTip(bspApi);
   }
 
-<<<<<<< HEAD
-  // Wait for all BSP volunteers, MSP acceptances and BSP stored confirmations
-  // Process them incrementally by sealing blocks as extrinsics accumulate
-  let totalVolunteers = 0;
-  let totalAcceptance = 0;
-  let totalConfirmations = 0;
-  for (
-    let attempt = 0;
-    attempt < maxAttempts &&
-    (totalVolunteers < fileKeys.length ||
-      totalAcceptance < fileKeys.length ||
-      totalConfirmations < fileKeys.length);
-    attempt++
-  ) {
-    let volunteerFound = false;
-    let mspFound = false;
-    let bspFound = false;
-
-    // Check for BSP volunteer extrinsics (only if we haven't received all volunteers yet)
-    if (totalVolunteers < fileKeys.length) {
-      try {
-        await api.wait.bspVolunteerInTxPool(1);
-        volunteerFound = true;
-      } catch {}
-    }
-
-    // Check for MSP response extrinsics (only if we haven't received all acceptances yet)
-    if (totalAcceptance < fileKeys.length) {
-      try {
-        await api.wait.mspResponseInTxPool(1, 3000);
-        mspFound = true;
-      } catch {}
-    }
-
-    // Check for BSP stored events (only if we haven't received all confirmations yet)
-    if (totalConfirmations < fileKeys.length) {
-      try {
-        await api.wait.bspStored({
-          sealBlock: false,
-          timeoutMs: 3000
-        });
-        bspFound = true;
-      } catch {}
-    }
-=======
   // Wait for all BSP volunteers to appear in tx pool (if bspApi is provided)
   if (bspApi) {
     await api.wait.bspVolunteerInTxPool(fileKeys.length);
@@ -554,38 +509,18 @@
           bspFound = true;
         } catch {}
       }
->>>>>>> 0d84c0cb
 
       const { events } = await api.block.seal({
         signer: localOwner,
         finaliseBlock: finaliseBlock
       });
 
-<<<<<<< HEAD
-    if (volunteerFound) {
-      // Count BSP volunteer events
-      const volunteerEvents = await api.assert.eventMany(
-        "fileSystem",
-        "AcceptedBspVolunteer",
-        events
-      );
-      totalVolunteers += volunteerEvents.length;
-    }
-
-    if (mspFound) {
-      const acceptEvents = await api.assert.eventMany(
-        "fileSystem",
-        "MspAcceptedStorageRequest",
-        events
-      );
-=======
       if (mspFound && expectMspAcceptance) {
         const acceptEvents = await api.assert.eventMany(
           "fileSystem",
           "MspAcceptedStorageRequest",
           events
         );
->>>>>>> 0d84c0cb
 
         // Count total MspAcceptedStorageRequest events
         totalAcceptance += acceptEvents.length;
@@ -608,26 +543,6 @@
       }
     }
 
-<<<<<<< HEAD
-  assert.strictEqual(
-    totalVolunteers,
-    fileKeys.length,
-    `Expected ${fileKeys.length} BSP volunteers, but got ${totalVolunteers}`
-  );
-
-  assert.strictEqual(
-    totalAcceptance,
-    fileKeys.length,
-    `Expected ${fileKeys.length} MSP acceptance, but got ${totalAcceptance}`
-  );
-
-  assert.strictEqual(
-    totalConfirmations,
-    fileKeys.length,
-    `Expected ${fileKeys.length} BSP confirmations, but got ${totalConfirmations}`
-  );
-  // Verify files are in BSP or MSP forests or file storages
-=======
     if (expectMspAcceptance) {
       assert.strictEqual(
         totalAcceptance,
@@ -646,7 +561,6 @@
   }
 
   // Verify files are in BSP and/or MSP forests or file storages (depending on which APIs are provided)
->>>>>>> 0d84c0cb
 
   await waitFor({
     lambda: async () => {
