import assert from "node:assert";
import type { ApiPromise } from "@polkadot/api";
import type { KeyringPair } from "@polkadot/keyring/types";
import { GenericAccountId } from "@polkadot/types";
import type { AccountId32, H256, EventRecord } from "@polkadot/types/interfaces";
import { u8aToHex } from "@polkadot/util";
import type { HexString } from "@polkadot/util/types";
import { decodeAddress } from "@polkadot/util-crypto";
import type { EnrichedBspApi } from "./test-api";
import { assertEventPresent } from "../asserts";
import { waitFor } from "./waits";
import { sealBlock } from "./block";
import * as ShConsts from "./consts";
import type { FileMetadata } from "./types";

export const sendNewStorageRequest = async (
  api: ApiPromise,
  source: string,
  location: string,
  bucketId: H256,
  owner: KeyringPair,
  mspId?: HexString,
  replicationTarget?: number | null
): Promise<FileMetadata> => {
  const ownerHexString = u8aToHex(decodeAddress(ShConsts.NODE_INFOS.user.AddressId));
  const { file_metadata: fileMetadata } = await api.rpc.storagehubclient.loadFileInStorage(
    source,
    location,
    ownerHexString.slice(2),
    bucketId
  );

  const issueOwner = owner;

  let replicationTargetToUse: { Custom: number } | { Basic: null };
  if (replicationTarget) {
    replicationTargetToUse = {
      Custom: replicationTarget
    };
  } else {
    replicationTargetToUse = {
      Basic: null
    };
  }

  const issueStorageRequestResult = await sealBlock(
    api,
    api.tx.fileSystem.issueStorageRequest(
      bucketId,
      location,
      fileMetadata.fingerprint,
      fileMetadata.file_size,
      mspId ?? ShConsts.DUMMY_MSP_ID,
      [ShConsts.NODE_INFOS.user.expectedPeerId],
      replicationTargetToUse
    ),
    issueOwner
  );

  const accountId: AccountId32 = new GenericAccountId(api.registry, issueOwner.publicKey);

  const newStorageRequestEvent = assertEventPresent(
    api,
    "fileSystem",
    "NewStorageRequest",
    issueStorageRequestResult.events
  );
  const newStorageRequestEventDataBlob =
    api.events.fileSystem.NewStorageRequest.is(newStorageRequestEvent.event) &&
    newStorageRequestEvent.event.data;

  assert(newStorageRequestEventDataBlob, "Event doesn't match Type");

  return {
    fileKey: newStorageRequestEventDataBlob.fileKey.toString(),
    bucketId: bucketId.toString(),
    location: newStorageRequestEventDataBlob.location.toString(),
    owner: accountId.toString(),
    fingerprint: fileMetadata.fingerprint.toHex(),
    fileSize: fileMetadata.file_size.toNumber()
  };
};

export const createBucketAndSendNewStorageRequest = async (
  api: ApiPromise,
  source: string,
  location: string,
  bucketName: string,
  owner: KeyringPair,
  valuePropId?: HexString | null,
  mspId?: HexString | null,
  replicationTarget?: number | null,
  finalizeBlock = true
): Promise<FileMetadata> => {
  let localValuePropId = valuePropId;
  const localOwner = owner;

  if (!localValuePropId) {
    const valueProps = await api.call.storageProvidersApi.queryValuePropositionsForMsp(
      mspId ?? ShConsts.DUMMY_MSP_ID
    );
    localValuePropId = valueProps[0].id.toHex() as HexString;

    if (!localValuePropId) {
      throw new Error("No value proposition found");
    }
  }

  const newBucketEventEvent = await createBucket(
    api,
    bucketName,
    localOwner,
    localValuePropId,
    mspId ?? ShConsts.DUMMY_MSP_ID
  );
  const newBucketEventDataBlob =
    api.events.fileSystem.NewBucket.is(newBucketEventEvent) && newBucketEventEvent.data;

  assert(newBucketEventDataBlob, "Event doesn't match Type");

  const ownerHexString = u8aToHex(decodeAddress(localOwner.address));
  const { file_metadata: fileMetadata } = await api.rpc.storagehubclient.loadFileInStorage(
    source,
    location,
    ownerHexString.slice(2),
    newBucketEventDataBlob.bucketId
  );

  let replicationTargetToUse: { Custom: number } | { Basic: null };
  if (replicationTarget) {
    replicationTargetToUse = {
      Custom: replicationTarget
    };
  } else {
    replicationTargetToUse = {
      Basic: null
    };
  }
  const issueStorageRequestResult = await sealBlock(
    api,
    api.tx.fileSystem.issueStorageRequest(
      newBucketEventDataBlob.bucketId,
      location,
      fileMetadata.fingerprint,
      fileMetadata.file_size,
      mspId ?? ShConsts.DUMMY_MSP_ID,
      [ShConsts.NODE_INFOS.user.expectedPeerId],
      replicationTargetToUse
    ),
    localOwner,
    undefined,
    undefined,
    finalizeBlock
  );

  const newStorageRequestEvent = assertEventPresent(
    api,
    "fileSystem",
    "NewStorageRequest",
    issueStorageRequestResult.events
  );
  const newStorageRequestEventDataBlob =
    api.events.fileSystem.NewStorageRequest.is(newStorageRequestEvent.event) &&
    newStorageRequestEvent.event.data;

  assert(newStorageRequestEventDataBlob, "Event doesn't match Type");

  return {
    fileKey: newStorageRequestEventDataBlob.fileKey.toString(),
    bucketId: newBucketEventDataBlob.bucketId.toString(),
    location: newStorageRequestEventDataBlob.location.toString(),
    owner: newBucketEventDataBlob.who.toString(),
    fingerprint: fileMetadata.fingerprint.toHex(),
    fileSize: fileMetadata.file_size.toNumber()
  };
};

export const createBucket = async (
  api: ApiPromise,
  bucketName: string,
  owner: KeyringPair,
  valuePropId?: HexString | null,
  mspId: HexString | null = ShConsts.DUMMY_MSP_ID
) => {
  let localValuePropId = valuePropId;

  if (localValuePropId === undefined) {
    const valueProps = await api.call.storageProvidersApi.queryValuePropositionsForMsp(
      mspId ?? ShConsts.DUMMY_MSP_ID
    );

    localValuePropId = valueProps[0].id.toHex() as HexString;
  }

  if (localValuePropId === undefined || localValuePropId === null) {
    throw new Error("No value proposition found");
  }

  const createBucketResult = await sealBlock(
    api,
    api.tx.fileSystem.createBucket(
      mspId ?? ShConsts.DUMMY_MSP_ID,
      bucketName,
      false,
      localValuePropId
    ),
    owner
  );
  const { event } = assertEventPresent(api, "fileSystem", "NewBucket", createBucketResult.events);

  return event;
};

/**
 * Result of a failed extrinsic check.
 */
export interface FailedExtrinsicResult {
  method: string;
  error: string;
  docs: string;
  /** True if the error is MspAlreadyConfirmed - indicates the file is already accepted */
  isAlreadyConfirmed?: boolean;
}

/**
 * Checks for failed extrinsics of specific types and logs error details
 * @param api - API instance
 * @param events - Events from sealed block
 * @param targetMethods - Map of method names to check (e.g., { 'mspAcceptStorageRequest': true })
 * @param context - Context string for logging (e.g., "[Attempt 1/10]")
 * @returns Array of failure details
 */
export const logFailedTargetExtrinsics = (
  api: ApiPromise,
  events: EventRecord[],
  targetMethods: { [key: string]: boolean },
  context = ""
): FailedExtrinsicResult[] => {
  const failures: FailedExtrinsicResult[] = [];

  // Track which extrinsic index corresponds to which method
  const extrinsicMethods: string[] = [];

  // First pass: identify all extrinsics and their methods
  for (const { phase } of events) {
    if (phase.isApplyExtrinsic) {
      // Get the extrinsic method from other events in same phase
      // This is simplified - in practice you'd need to track the actual extrinsic
      extrinsicMethods[phase.asApplyExtrinsic.toNumber()] = "unknown";
    }
  }

  // Check each failed extrinsic
  for (const { event, phase } of events) {
    if (api.events.system.ExtrinsicFailed.is(event) && phase.isApplyExtrinsic) {
      const extIndex = phase.asApplyExtrinsic.toNumber();
      const errorData = event.data.dispatchError;

      let errorString = "";
      let errorDocs = "";

      if (errorData.isModule) {
        const decoded = api.registry.findMetaError(errorData.asModule);
        errorString = `${decoded.section}::${decoded.name}`;
        errorDocs = decoded.docs.join(" ");

        // Check if this is an MSP or BSP related error based on the section
        if (decoded.section === "fileSystem") {
          // Log if it's likely MSP/BSP related
          if (
            targetMethods.mspAcceptStorageRequest &&
            (decoded.name.includes("Msp") || decoded.name.includes("AlreadyConfirmed"))
          ) {
            // Check specifically for MspAlreadyConfirmed - this is expected behavior
            // when the MSP tries to accept a file that was already confirmed
            const isAlreadyConfirmed = decoded.name === "MspAlreadyConfirmed";

            if (isAlreadyConfirmed) {
              console.log(
                `${context} MspAlreadyConfirmed at extrinsic ${extIndex} - file(s) already accepted, MSP will retry`
              );
            } else {
              console.log(
                `${context} MSP accept likely failed at extrinsic ${extIndex}: ${errorString}`
              );
              if (errorDocs) console.log(`    Details: ${errorDocs}`);
            }

            failures.push({
              method: "mspAcceptStorageRequest",
              error: errorString,
              docs: errorDocs,
              isAlreadyConfirmed
            });
          }

          if (targetMethods.bspConfirmStoring && decoded.name.includes("Bsp")) {
            console.log(
              `${context} BSP confirm likely failed at extrinsic ${extIndex}: ${errorString}`
            );
            if (errorDocs) console.log(`    Details: ${errorDocs}`);
            failures.push({ method: "bspConfirmStoring", error: errorString, docs: errorDocs });
          }
        }
      } else {
        errorString = errorData.toString();
        console.log(`${context} Extrinsic ${extIndex} failed: ${errorString}`);
        failures.push({ method: "unknown", error: errorString, docs: "" });
      }
    }
  }

  return failures;
};

/**
 * Configuration for a single file in a batch storage request.
 */
export interface BatchFileConfig {
  /** Source file path (local file to load) */
  source: string;
  /** Destination/location path for the file */
  destination: string;
  /** Either a bucket name (will create bucket) or bucket ID (use existing bucket) */
  bucketIdOrName: string | H256;
  /** Optional replication target. If not provided, uses Basic replication target */
  replicationTarget?: number | null;
}

/**
 * Options for batch storage requests.
 */
export interface BatchStorageRequestsOptions {
  /** Array of file configurations */
  files: BatchFileConfig[];
  /** MSP ID to use for storage requests */
  mspId?: HexString | null;
  /** Value proposition ID. If not provided, will be fetched from MSP */
  valuePropId?: HexString | null;
  /** Owner/signer for the storage requests (required) */
  owner: KeyringPair;
  /** Whether to finalize blocks */
  finaliseBlock?: boolean;
  /** BSP API instance for waiting for file storage (optional - if not provided, BSP checks are skipped) */
  bspApi?: EnrichedBspApi;
  /** MSP API instance for waiting for file storage and catchup (optional - if not provided, MSP checks are skipped) */
  mspApi?: EnrichedBspApi;
  /** Maximum attempts for waiting for confirmations */
  maxAttempts?: number;
}

/**
 * Result of batch storage requests operation.
 */
export interface BatchStorageRequestsResult {
  /** Array of file keys created */
  fileKeys: string[];
  /** Array of bucket IDs (one per file) */
  bucketIds: string[];
  /** Array of file locations */
  locations: string[];
  /** Array of file fingerprints */
  fingerprints: string[];
  /** Array of file sizes */
  fileSizes: number[];
}

/**
 * Batches multiple storage requests together for efficient processing.
 *
 * This function handles the flow where BSP and/or MSP respond based on which APIs are provided:
 * 1. Creates buckets if bucket names are provided (deduplicates unique bucket names)
 * 2. Prepares all storage request transactions for the provided files
 * 3. Seals all storage requests in a single block (finalized or unfinalized based on `finaliseBlock`)
 * 4. If `bspApi` is provided:
 *    - Waits for all BSP volunteers to appear in tx pool
 *    - Processes BSP confirmations in batches (handles batched extrinsics)
 *    - Verifies all files are confirmed by BSP
 *    - Waits for BSP to store all files locally
 * 5. If `mspApi` is provided:
 *    - Waits for MSP to catch up to chain tip
 *    - Processes MSP acceptances in batches (handles batched extrinsics)
 *    - Verifies all files are accepted by MSP
 *    - Waits for MSP to store all files locally
 * 6. Returns all file metadata (fileKeys, bucketIds, locations, fingerprints, fileSizes)
 *
 * **Purpose:**
 * This helper simplifies batch creating storage requests. It can handle:
 * - Both BSP and MSP responding (pass both `bspApi` and `mspApi`)
 * - BSP-only scenarios (pass only `bspApi`)
 * - MSP-only scenarios (pass only `mspApi`)
 *
 * **Parameter Requirements:**
 * - At least one of `bspApi` or `mspApi` must be provided
 * - `owner` is always required
 *
 * @param api - The API instance
 * @param options - Batch storage request options
 * @returns Promise resolving to batch storage request result with all file metadata
 */
export const batchStorageRequests = async (
  api: EnrichedBspApi,
  options: BatchStorageRequestsOptions
): Promise<BatchStorageRequestsResult> => {
  const {
    files,
    mspId = ShConsts.DUMMY_MSP_ID,
    valuePropId: providedValuePropId,
    owner,
    finaliseBlock = true,
    bspApi,
    mspApi,
    maxAttempts = 10
  } = options;

  if (!owner) {
    throw new Error("Owner is required for batchStorageRequests");
  }

  if (!bspApi && !mspApi) {
    throw new Error("At least one of bspApi or mspApi must be provided for batchStorageRequests");
  }

  const localOwner = owner;
  const ownerHex = u8aToHex(decodeAddress(localOwner.address)).slice(2);

  // Get value proposition if not provided
  let valuePropId = providedValuePropId;
  if (!valuePropId) {
    const valueProps = await api.call.storageProvidersApi.queryValuePropositionsForMsp(
      mspId ?? ShConsts.DUMMY_MSP_ID
    );
    valuePropId = valueProps[0].id.toHex() as HexString;
    if (!valuePropId) {
      throw new Error("No value proposition found");
    }
  }

  const fileKeys: string[] = [];
  const bucketIds: string[] = [];
  const locations: string[] = [];
  const fingerprints: string[] = [];
  const fileSizes: number[] = [];
  const storageRequestTxs = [];

  // First pass: identify unique bucket names that need to be created
  const uniqueBucketNames = new Set<string>();
  for (const file of files) {
    if (typeof file.bucketIdOrName === "string") {
      uniqueBucketNames.add(file.bucketIdOrName);
    }
  }

  // Derive bucket IDs and check if they exist on-chain
  const bucketNameToIdMap = new Map<string, H256>();
  const bucketsToCreate = new Set<string>();

  for (const bucketName of uniqueBucketNames) {
    // Derive the bucket ID deterministically (same logic as runtime):
    // Hash(owner.encode() ++ bucket_name.encode())
    const ownerEncoded = api.createType("AccountId32", localOwner.address).toU8a();
    const nameEncoded = api.createType("Bytes", bucketName).toU8a();
    const concat = new Uint8Array([...ownerEncoded, ...nameEncoded]);
    const bucketId = api.createType("H256", api.registry.hash(concat));

    // Check if bucket already exists on-chain
    const bucketOption = await api.query.providers.buckets(bucketId);

    if (bucketOption.isSome) {
      // Bucket already exists, reuse it
      bucketNameToIdMap.set(bucketName, bucketId);
    } else {
      // Bucket doesn't exist, mark it for creation
      bucketsToCreate.add(bucketName);
      bucketNameToIdMap.set(bucketName, bucketId);
    }
  }

  // Create only the buckets that don't exist yet
  for (const bucketName of bucketsToCreate) {
    const newBucketEvent = await createBucket(
      api,
      bucketName,
      localOwner,
      valuePropId,
      mspId ?? ShConsts.DUMMY_MSP_ID
    );
    const newBucketEventData =
      api.events.fileSystem.NewBucket.is(newBucketEvent) && newBucketEvent.data;
    assert(newBucketEventData, "NewBucket event data not found");

    // Verify the derived bucket ID matches the one from the event
    const derivedBucketId = bucketNameToIdMap.get(bucketName);
    assert(
      derivedBucketId?.eq(newBucketEventData.bucketId),
      `Derived bucket ID ${derivedBucketId?.toHex()} doesn't match event bucket ID ${newBucketEventData.bucketId.toHex()}`
    );
  }

  // Second pass: prepare storage request transactions
  for (let i = 0; i < files.length; i++) {
    const file = files[i];
    let bucketId: H256;

    if (typeof file.bucketIdOrName === "string") {
      // Use the bucket we just created (look up by name)
      const createdBucketId = bucketNameToIdMap.get(file.bucketIdOrName);
      assert(createdBucketId, `Bucket ID not found for bucket name: ${file.bucketIdOrName}`);
      bucketId = createdBucketId;
    } else {
      // Use the provided bucket ID
      bucketId = file.bucketIdOrName;
    }

    const {
      file_key,
      file_metadata: { location, fingerprint, file_size }
    } = await api.rpc.storagehubclient.loadFileInStorage(
      file.source,
      file.destination,
      ownerHex,
      bucketId.toString()
    );

    fileKeys.push(file_key.toString());
    bucketIds.push(bucketId.toString());
    locations.push(location.toHex());
    fingerprints.push(fingerprint.toHex());
    fileSizes.push(file_size.toNumber());

    let replicationTargetToUse: { Custom: number } | { Basic: null };
    if (file.replicationTarget !== undefined && file.replicationTarget !== null) {
      replicationTargetToUse = { Custom: file.replicationTarget };
    } else {
      replicationTargetToUse = { Basic: null };
    }

    storageRequestTxs.push(
      api.tx.fileSystem.issueStorageRequest(
        bucketId,
        location,
        fingerprint,
        file_size,
        mspId ?? ShConsts.DUMMY_MSP_ID,
        [ShConsts.NODE_INFOS.user.expectedPeerId],
        replicationTargetToUse
      )
    );
  }

  // Seal all storage requests in a single block
  await sealBlock(api, storageRequestTxs, localOwner, undefined, undefined, finaliseBlock);

  // Wait for MSP to store all files (if mspApi is provided)
  if (mspApi) {
    for (const fileKey of fileKeys) {
      await waitFor({
        lambda: async () =>
          (await mspApi.rpc.storagehubclient.isFileInFileStorage(fileKey)).isFileFound
      });
    }
  }

  // Wait for MSP and BSP to catch up to the tip of the chain
  if (mspApi) {
    await api.wait.nodeCatchUpToChainTip(mspApi);
  }
  if (bspApi) {
    await api.wait.nodeCatchUpToChainTip(bspApi);
  }

  // Wait for all BSP volunteers to appear in tx pool (if bspApi is provided)
  if (bspApi) {
    await api.wait.bspVolunteerInTxPool(fileKeys.length);
  }

  // Wait for MSP acceptance and/or BSP stored confirmations (if APIs are provided)
  // MSP batches extrinsics, so we need to iteratively seal blocks and count events
  let totalAcceptance = 0;
  let totalConfirmations = 0;
  const expectMspAcceptance = mspApi !== undefined;
  const expectBspConfirmations = bspApi !== undefined;

  let attempt = 0;
  if (expectMspAcceptance || expectBspConfirmations) {
    for (
      attempt = 0;
      attempt < maxAttempts &&
      ((expectMspAcceptance && totalAcceptance < fileKeys.length) ||
        (expectBspConfirmations && totalConfirmations < fileKeys.length));
      attempt++
    ) {
      // Wait for MSP response and/or BSP stored event, depending on what's expected
      // Wait up to 5 seconds for each process, giving time for both to run.
      // Try waits sequentially, only fail if none succeed (all time out)
      let mspFound = false;
      let bspFound = false;

      if (expectMspAcceptance && totalAcceptance < fileKeys.length) {
        try {
          await api.wait.mspResponseInTxPool(1);
          mspFound = true;
        } catch (_error) {
<<<<<<< HEAD
          console.log(`[Attempt ${attempt + 1}/${maxAttempts}] MSP response not in tx pool yet`);
          console.log(
            `  - Waiting for ${fileKeys.length - totalAcceptance}/${fileKeys.length} acceptances`
          );
=======
          // MSP response not in tx pool yet, will retry
>>>>>>> 49309737
        }
      }

      if (expectBspConfirmations && totalConfirmations < fileKeys.length) {
        try {
          await api.wait.bspStored({
            sealBlock: false,
            timeoutMs: 3000
          });
          bspFound = true;
        } catch (_error) {
<<<<<<< HEAD
          console.log(`[Attempt ${attempt + 1}/${maxAttempts}] BSP stored not in tx pool yet`);
          console.log(
            `  - Waiting for ${fileKeys.length - totalConfirmations}/${fileKeys.length} confirmations`
          );
=======
          // BSP stored not in tx pool yet, will retry
>>>>>>> 49309737
        }
      }

      const { events } = await api.block.seal({
        signer: localOwner,
        finaliseBlock: finaliseBlock
      });

      // Log what we're looking for
      if (mspFound || bspFound) {
        console.log(
          `[Attempt ${attempt + 1}/${maxAttempts}] Block sealed with transactions - MSP: ${mspFound}, BSP: ${bspFound}`
        );
      }

      // Check for failures of MSP/BSP extrinsics
      const targetMethods: { [key: string]: boolean } = {};
      if (mspFound && expectMspAcceptance) {
<<<<<<< HEAD
        targetMethods.mspAcceptStorageRequest = true;
      }
      if (bspFound && expectBspConfirmations) {
        targetMethods.bspConfirmStoring = true;
      }

      // Track if we saw MspAlreadyConfirmed in this attempt
      let sawAlreadyConfirmedThisAttempt = false;

      if (Object.keys(targetMethods).length > 0) {
        const failures = logFailedTargetExtrinsics(
          api,
          events || [],
          targetMethods,
          `[Attempt ${attempt + 1}/${maxAttempts}]`
        );

        if (failures.length > 0) {
          // Check if any failures are MspAlreadyConfirmed (expected behavior)
          const alreadyConfirmedFailures = failures.filter((f) => f.isAlreadyConfirmed);
          const otherFailures = failures.filter((f) => !f.isAlreadyConfirmed);

          if (alreadyConfirmedFailures.length > 0) {
            sawAlreadyConfirmedThisAttempt = true;
            console.log(
              `  - ${alreadyConfirmedFailures.length} MspAlreadyConfirmed error(s) - expected, MSP will retry with remaining files`
            );
          }

          if (otherFailures.length > 0) {
            console.log(
              `  - Found ${otherFailures.length} other failed extrinsics for MSP/BSP operations`
            );
          }
        }
      }

      if (mspFound && expectMspAcceptance) {
=======
>>>>>>> 49309737
        // Filter for MspAcceptedStorageRequest events without asserting (may be empty if batch failed)
        const acceptEvents = (events || []).filter((e) =>
          api.events.fileSystem.MspAcceptedStorageRequest.is(e.event)
        );

        // Count total MspAcceptedStorageRequest events
        const prevTotal = totalAcceptance;
        totalAcceptance += acceptEvents.length;

        if (acceptEvents.length > 0) {
          console.log(
            `  - Found ${acceptEvents.length} MSP acceptances (${prevTotal} → ${totalAcceptance}/${fileKeys.length})`
          );
        } else if (sawAlreadyConfirmedThisAttempt) {
          // MspAlreadyConfirmed means the batch failed, so no events expected
          console.log(
            "  - No MSP acceptance events (batch failed due to MspAlreadyConfirmed, MSP will retry)"
          );
        } else {
          console.log(
            "  - WARNING: MSP was in pool but no acceptance events found (check for failures above)"
          );
        }
      }

      if (bspFound && expectBspConfirmations) {
        // Check if BSP confirmed storing events are present
        const confirmEvents = await api.assert.eventMany(
          "fileSystem",
          "BspConfirmedStoring",
          events || []
        );

        // Count total file keys confirmed in all BspConfirmedStoring events
        const prevTotal = totalConfirmations;
        for (const eventRecord of confirmEvents) {
          if (api.events.fileSystem.BspConfirmedStoring.is(eventRecord.event)) {
            totalConfirmations += eventRecord.event.data.confirmedFileKeys.length;
          }
        }

        if (confirmEvents.length > 0) {
          console.log(
            `  - Found ${confirmEvents.length} BSP confirm events (${prevTotal} → ${totalConfirmations}/${fileKeys.length})`
          );
        } else {
          console.log(
            "  - WARNING: BSP was in pool but no confirm events found (check for failures above)"
          );
        }
      }
    }

    // Log final summary
    console.log(`\n=== Batch Storage Summary After ${attempt} Attempts ===`);
    if (expectMspAcceptance) {
      console.log(
        `MSP Acceptances: ${totalAcceptance}/${fileKeys.length} ${totalAcceptance === fileKeys.length ? "✓" : "✗"}`
      );
    }
    if (expectBspConfirmations) {
      console.log(
        `BSP Confirmations: ${totalConfirmations}/${fileKeys.length} ${totalConfirmations === fileKeys.length ? "✓" : "✗"}`
      );
    }
    console.log("==========================================\n");

    if (expectMspAcceptance) {
      assert.strictEqual(
        totalAcceptance,
        fileKeys.length,
        `Expected ${fileKeys.length} MSP acceptance, but got ${totalAcceptance}. Check logs above for ExtrinsicFailed events which may indicate why MSP transactions failed.`
      );
    }

    if (expectBspConfirmations) {
      assert.strictEqual(
        totalConfirmations,
        fileKeys.length,
        `Expected ${fileKeys.length} BSP confirmations, but got ${totalConfirmations}. Check logs above for ExtrinsicFailed events which may indicate why BSP transactions failed.`
      );
    }
  }

  // Verify files are in BSP and/or MSP forests or file storages (depending on which APIs are provided)

  await waitFor({
    lambda: async () => {
      for (let index = 0; index < fileKeys.length; index++) {
        const fileKey = fileKeys[index];
        const bucketId = bucketIds[index];

        // Check file IS in BSP forest and file storage (if bspApi is provided)
        if (bspApi) {
          const bspForestResult = await bspApi.rpc.storagehubclient.isFileInForest(null, fileKey);
          if (!bspForestResult.isTrue) {
            return false;
          }

          const bspFileStorageResult =
            await bspApi.rpc.storagehubclient.isFileInFileStorage(fileKey);
          if (!bspFileStorageResult.isFileFound) {
            return false;
          }
        }

        // Check file IS in MSP forest and file storage (if mspApi is provided)
        if (mspApi) {
          const mspForestResult = await mspApi.rpc.storagehubclient.isFileInForest(
            bucketId,
            fileKey
          );
          if (!mspForestResult.isTrue) {
            return false;
          }

          const mspFileStorageResult =
            await mspApi.rpc.storagehubclient.isFileInFileStorage(fileKey);
          if (!mspFileStorageResult.isFileFound) {
            return false;
          }
        }
      }
      return true;
    }
  });

  return {
    fileKeys,
    bucketIds,
    locations,
    fingerprints,
    fileSizes
  };
};<|MERGE_RESOLUTION|>--- conflicted
+++ resolved
@@ -2,7 +2,7 @@
 import type { ApiPromise } from "@polkadot/api";
 import type { KeyringPair } from "@polkadot/keyring/types";
 import { GenericAccountId } from "@polkadot/types";
-import type { AccountId32, H256, EventRecord } from "@polkadot/types/interfaces";
+import type { AccountId32, H256 } from "@polkadot/types/interfaces";
 import { u8aToHex } from "@polkadot/util";
 import type { HexString } from "@polkadot/util/types";
 import { decodeAddress } from "@polkadot/util-crypto";
@@ -209,108 +209,6 @@
   const { event } = assertEventPresent(api, "fileSystem", "NewBucket", createBucketResult.events);
 
   return event;
-};
-
-/**
- * Result of a failed extrinsic check.
- */
-export interface FailedExtrinsicResult {
-  method: string;
-  error: string;
-  docs: string;
-  /** True if the error is MspAlreadyConfirmed - indicates the file is already accepted */
-  isAlreadyConfirmed?: boolean;
-}
-
-/**
- * Checks for failed extrinsics of specific types and logs error details
- * @param api - API instance
- * @param events - Events from sealed block
- * @param targetMethods - Map of method names to check (e.g., { 'mspAcceptStorageRequest': true })
- * @param context - Context string for logging (e.g., "[Attempt 1/10]")
- * @returns Array of failure details
- */
-export const logFailedTargetExtrinsics = (
-  api: ApiPromise,
-  events: EventRecord[],
-  targetMethods: { [key: string]: boolean },
-  context = ""
-): FailedExtrinsicResult[] => {
-  const failures: FailedExtrinsicResult[] = [];
-
-  // Track which extrinsic index corresponds to which method
-  const extrinsicMethods: string[] = [];
-
-  // First pass: identify all extrinsics and their methods
-  for (const { phase } of events) {
-    if (phase.isApplyExtrinsic) {
-      // Get the extrinsic method from other events in same phase
-      // This is simplified - in practice you'd need to track the actual extrinsic
-      extrinsicMethods[phase.asApplyExtrinsic.toNumber()] = "unknown";
-    }
-  }
-
-  // Check each failed extrinsic
-  for (const { event, phase } of events) {
-    if (api.events.system.ExtrinsicFailed.is(event) && phase.isApplyExtrinsic) {
-      const extIndex = phase.asApplyExtrinsic.toNumber();
-      const errorData = event.data.dispatchError;
-
-      let errorString = "";
-      let errorDocs = "";
-
-      if (errorData.isModule) {
-        const decoded = api.registry.findMetaError(errorData.asModule);
-        errorString = `${decoded.section}::${decoded.name}`;
-        errorDocs = decoded.docs.join(" ");
-
-        // Check if this is an MSP or BSP related error based on the section
-        if (decoded.section === "fileSystem") {
-          // Log if it's likely MSP/BSP related
-          if (
-            targetMethods.mspAcceptStorageRequest &&
-            (decoded.name.includes("Msp") || decoded.name.includes("AlreadyConfirmed"))
-          ) {
-            // Check specifically for MspAlreadyConfirmed - this is expected behavior
-            // when the MSP tries to accept a file that was already confirmed
-            const isAlreadyConfirmed = decoded.name === "MspAlreadyConfirmed";
-
-            if (isAlreadyConfirmed) {
-              console.log(
-                `${context} MspAlreadyConfirmed at extrinsic ${extIndex} - file(s) already accepted, MSP will retry`
-              );
-            } else {
-              console.log(
-                `${context} MSP accept likely failed at extrinsic ${extIndex}: ${errorString}`
-              );
-              if (errorDocs) console.log(`    Details: ${errorDocs}`);
-            }
-
-            failures.push({
-              method: "mspAcceptStorageRequest",
-              error: errorString,
-              docs: errorDocs,
-              isAlreadyConfirmed
-            });
-          }
-
-          if (targetMethods.bspConfirmStoring && decoded.name.includes("Bsp")) {
-            console.log(
-              `${context} BSP confirm likely failed at extrinsic ${extIndex}: ${errorString}`
-            );
-            if (errorDocs) console.log(`    Details: ${errorDocs}`);
-            failures.push({ method: "bspConfirmStoring", error: errorString, docs: errorDocs });
-          }
-        }
-      } else {
-        errorString = errorData.toString();
-        console.log(`${context} Extrinsic ${extIndex} failed: ${errorString}`);
-        failures.push({ method: "unknown", error: errorString, docs: "" });
-      }
-    }
-  }
-
-  return failures;
 };
 
 /**
@@ -601,14 +499,7 @@
           await api.wait.mspResponseInTxPool(1);
           mspFound = true;
         } catch (_error) {
-<<<<<<< HEAD
-          console.log(`[Attempt ${attempt + 1}/${maxAttempts}] MSP response not in tx pool yet`);
-          console.log(
-            `  - Waiting for ${fileKeys.length - totalAcceptance}/${fileKeys.length} acceptances`
-          );
-=======
           // MSP response not in tx pool yet, will retry
->>>>>>> 49309737
         }
       }
 
@@ -620,14 +511,7 @@
           });
           bspFound = true;
         } catch (_error) {
-<<<<<<< HEAD
-          console.log(`[Attempt ${attempt + 1}/${maxAttempts}] BSP stored not in tx pool yet`);
-          console.log(
-            `  - Waiting for ${fileKeys.length - totalConfirmations}/${fileKeys.length} confirmations`
-          );
-=======
           // BSP stored not in tx pool yet, will retry
->>>>>>> 49309737
         }
       }
 
@@ -636,80 +520,14 @@
         finaliseBlock: finaliseBlock
       });
 
-      // Log what we're looking for
-      if (mspFound || bspFound) {
-        console.log(
-          `[Attempt ${attempt + 1}/${maxAttempts}] Block sealed with transactions - MSP: ${mspFound}, BSP: ${bspFound}`
-        );
-      }
-
-      // Check for failures of MSP/BSP extrinsics
-      const targetMethods: { [key: string]: boolean } = {};
       if (mspFound && expectMspAcceptance) {
-<<<<<<< HEAD
-        targetMethods.mspAcceptStorageRequest = true;
-      }
-      if (bspFound && expectBspConfirmations) {
-        targetMethods.bspConfirmStoring = true;
-      }
-
-      // Track if we saw MspAlreadyConfirmed in this attempt
-      let sawAlreadyConfirmedThisAttempt = false;
-
-      if (Object.keys(targetMethods).length > 0) {
-        const failures = logFailedTargetExtrinsics(
-          api,
-          events || [],
-          targetMethods,
-          `[Attempt ${attempt + 1}/${maxAttempts}]`
-        );
-
-        if (failures.length > 0) {
-          // Check if any failures are MspAlreadyConfirmed (expected behavior)
-          const alreadyConfirmedFailures = failures.filter((f) => f.isAlreadyConfirmed);
-          const otherFailures = failures.filter((f) => !f.isAlreadyConfirmed);
-
-          if (alreadyConfirmedFailures.length > 0) {
-            sawAlreadyConfirmedThisAttempt = true;
-            console.log(
-              `  - ${alreadyConfirmedFailures.length} MspAlreadyConfirmed error(s) - expected, MSP will retry with remaining files`
-            );
-          }
-
-          if (otherFailures.length > 0) {
-            console.log(
-              `  - Found ${otherFailures.length} other failed extrinsics for MSP/BSP operations`
-            );
-          }
-        }
-      }
-
-      if (mspFound && expectMspAcceptance) {
-=======
->>>>>>> 49309737
         // Filter for MspAcceptedStorageRequest events without asserting (may be empty if batch failed)
         const acceptEvents = (events || []).filter((e) =>
           api.events.fileSystem.MspAcceptedStorageRequest.is(e.event)
         );
 
         // Count total MspAcceptedStorageRequest events
-        const prevTotal = totalAcceptance;
         totalAcceptance += acceptEvents.length;
-
-        if (acceptEvents.length > 0) {
-          console.log(
-            `  - Found ${acceptEvents.length} MSP acceptances (${prevTotal} → ${totalAcceptance}/${fileKeys.length})`
-          );
-        } else if (sawAlreadyConfirmedThisAttempt) {
-          // MspAlreadyConfirmed means the batch failed, so no events expected
-          console.log(
-            "  - No MSP acceptance events (batch failed due to MspAlreadyConfirmed, MSP will retry)"
-          );
-        } else {
-          console.log(
-            "  - WARNING: MSP was in pool but no acceptance events found (check for failures above)"
-          );
-        }
       }
 
       if (bspFound && expectBspConfirmations) {
@@ -721,38 +539,13 @@
         );
 
         // Count total file keys confirmed in all BspConfirmedStoring events
-        const prevTotal = totalConfirmations;
         for (const eventRecord of confirmEvents) {
           if (api.events.fileSystem.BspConfirmedStoring.is(eventRecord.event)) {
             totalConfirmations += eventRecord.event.data.confirmedFileKeys.length;
           }
         }
-
-        if (confirmEvents.length > 0) {
-          console.log(
-            `  - Found ${confirmEvents.length} BSP confirm events (${prevTotal} → ${totalConfirmations}/${fileKeys.length})`
-          );
-        } else {
-          console.log(
-            "  - WARNING: BSP was in pool but no confirm events found (check for failures above)"
-          );
-        }
       }
     }
-
-    // Log final summary
-    console.log(`\n=== Batch Storage Summary After ${attempt} Attempts ===`);
-    if (expectMspAcceptance) {
-      console.log(
-        `MSP Acceptances: ${totalAcceptance}/${fileKeys.length} ${totalAcceptance === fileKeys.length ? "✓" : "✗"}`
-      );
-    }
-    if (expectBspConfirmations) {
-      console.log(
-        `BSP Confirmations: ${totalConfirmations}/${fileKeys.length} ${totalConfirmations === fileKeys.length ? "✓" : "✗"}`
-      );
-    }
-    console.log("==========================================\n");
 
     if (expectMspAcceptance) {
       assert.strictEqual(
