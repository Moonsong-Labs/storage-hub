import type { ApiPromise } from "@polkadot/api";
import type { SubmittableExtrinsic } from "@polkadot/api/types";
import type { ISubmittableResult } from "@polkadot/types/types";
import type { KeyringPair } from "@polkadot/keyring/types";
import compose from "docker-compose";
import { alice, bsp, shUser } from "../pjsKeyring";
import { DUMMY_MSP_ID, VALUE_PROP, NODE_INFOS, DUMMY_BSP_ID, CAPACITY_512 } from "./consts";
import { createApiObject } from "./api";
import path from "node:path";
import { u8aToHex } from "@polkadot/util";
import * as util from "node:util";
import * as child_process from "node:child_process";
import type {
  CreatedBlock,
  EventRecord,
  H256,
  Hash,
  SignedBlock,
} from "@polkadot/types/interfaces";
import { execSync } from "node:child_process";
import { showContainers } from "./docker";
import { isExtSuccess } from "../extrinsics";
import Docker from "dockerode";
import type { BspNetApi } from "./types";
<<<<<<< HEAD
import { DOCKER_IMAGE } from "../constants";
=======
import { assertEventPresent } from "../asserts.ts";
>>>>>>> bd9df4f5
const exec = util.promisify(child_process.exec);

export const sendFileSendRpc = async (
  api: ApiPromise,
  filePath: string,
  remotePath: string,
  userNodeAccountId: string,
  bucket: H256
): Promise<FileSendResponse> => {
  try {
    // @ts-expect-error - rpc provider not officially exposed
    const resp = await api._rpcCore.provider.send("filestorage_loadFileInStorage", [
      filePath,
      remotePath,
<<<<<<< HEAD
      userNodeAccountId
=======
      userNodeAccountId,
      bucket,
>>>>>>> bd9df4f5
    ]);
    const { owner, bucket_id, location, size, fingerprint } = resp;
    return {
      owner: u8aToHex(owner),
      bucket_id,
      location: u8aToHex(location),
      size: BigInt(size),
      fingerprint: u8aToHex(fingerprint)
    };
  } catch (e) {
    console.error("Error sending file to user node:", e);
    throw new Error("filestorage_loadFileInStorage RPC call failed");
  }
};

export const getContainerIp = async (containerName: string, verbose = false): Promise<string> => {
  const maxRetries = 60;
  const sleepTime = 500;

  for (let i = 0; i < maxRetries; i++) {
    verbose && console.log(`Waiting for ${containerName} to launch...`);

    // TODO: Replace with dockerode command
    try {
      const { stdout } = await exec(
        `docker inspect -f '{{range .NetworkSettings.Networks}}{{.IPAddress}}{{end}}' ${containerName}`
      );
      return stdout.trim();
    } catch {
      await new Promise((resolve) => setTimeout(resolve, sleepTime));
    }
  }
  // TODO: Replace with dockerode
  execSync("docker ps -a", { stdio: "inherit" });
  try {
    execSync("docker logs docker-sh-bsp-1", { stdio: "inherit" });
    execSync("docker logs docker-sh-user-1", { stdio: "inherit" });
  } catch (e) {
    console.log(e);
  }
  console.log(
    `Error fetching container IP for ${containerName} after ${
      (maxRetries * sleepTime) / 1000
    } seconds`
  );
  showContainers();
  throw new Error("Error fetching container IP");
};

export interface FileSendResponse {
  owner: string;
  bucket_id: string;
  location: string;
  size: bigint;
  fingerprint: string;
}

export const getContainerPeerId = async (url: string, verbose = false) => {
  const maxRetries = 60;
  const sleepTime = 500;

  const payload = {
    id: "1",
    jsonrpc: "2.0",
    method: "system_localPeerId",
    params: []
  };

  for (let i = 0; i < maxRetries; i++) {
    verbose && console.log(`Waiting for node at ${url} to launch...`);

    try {
      const response = await fetch(url, {
        method: "POST",
        headers: {
          "Content-Type": "application/json"
        },
        body: JSON.stringify(payload)
      });

      if (!response.ok) {
        throw new Error(`HTTP error! status: ${response.status}`);
      }
      const resp = (await response.json()) as any;
      return resp.result as string;
    } catch {
      await new Promise((resolve) => setTimeout(resolve, sleepTime));
    }
  }

  console.log(`Error fetching peerId from ${url} after ${(maxRetries * sleepTime) / 1000} seconds`);
  showContainers();
  throw new Error(`Error fetching peerId from ${url}`);
};

export const runBspNet = async () => {
  try {
    console.log(`sh user id: ${shUser.address}`);
    console.log(`sh bsp id: ${bsp.address}`);
    const composeFilePath = path.resolve(
      process.cwd(),
      "..",
      "docker",
      "local-dev-bsp-compose.yml"
    );

    await compose.upOne("sh-bsp", { config: composeFilePath, log: true });

    const bspIp = await getContainerIp(NODE_INFOS.bsp.containerName);
    console.log(`sh-bsp IP: ${bspIp}`);

    const bspPeerId = await getContainerPeerId(`http://127.0.0.1:${NODE_INFOS.bsp.port}`, true);
    console.log(`sh-bsp Peer ID: ${bspPeerId}`);

    process.env.BSP_IP = bspIp;
    process.env.BSP_PEER_ID = bspPeerId;

    await compose.upOne("sh-user", {
      config: composeFilePath,
      log: true,
      env: {
        ...process.env,
        BSP_IP: bspIp,
        BSP_PEER_ID: bspPeerId
      }
    });

    const peerIDUser = await getContainerPeerId(`http://127.0.0.1:${NODE_INFOS.user.port}`);
    console.log(`sh-user Peer ID: ${peerIDUser}`);

    const multiAddressBsp = `/ip4/${bspIp}/tcp/30350/p2p/${bspPeerId}`;

    // Create Connection API Object to User Node
    // biome-ignore lint/style/noVar: <explanation>
    // biome-ignore lint/correctness/noInnerDeclarations: <explanation>
    var api = await createApiObject(`ws://127.0.0.1:${NODE_INFOS.user.port}`);

    // Give Balances
    const amount = 10000n * 10n ** 12n;
    await api.sealBlock(api.tx.sudo.sudo(api.tx.balances.forceSetBalance(bsp.address, amount)));
    await api.sealBlock(api.tx.sudo.sudo(api.tx.balances.forceSetBalance(shUser.address, amount)));

    // Make BSP
    await api.sealBlock(
      api.tx.sudo.sudo(
        api.tx.providers.forceBspSignUp(
          bsp.address,
          DUMMY_BSP_ID,
          CAPACITY_512,
          [multiAddressBsp],
          bsp.address
        )
      )
    );

    // Make MSP
    await api.sealBlock(
      api.tx.sudo.sudo(
        api.tx.providers.forceMspSignUp(
          alice.address,
          DUMMY_MSP_ID,
          CAPACITY_512,
          [multiAddressBsp],
          {
            identifier: VALUE_PROP,
            dataLimit: 500,
            protocols: ["https", "ssh", "telnet"]
          },
          alice.address
        )
      )
    );

    // u128 max value
    const u128Max = (BigInt(1) << BigInt(128)) - BigInt(1);

    await api.sealBlock(
      api.tx.sudo.sudo(api.tx.fileSystem.forceUpdateBspsAssignmentThreshold(u128Max))
    );
  } catch (e) {
    console.error("Error ", e);
  } finally {
    // @ts-expect-error - bug in tsc
    api?.disconnect();
  }
};

export const closeBspNet = async () => {
  const docker = new Docker();

  const existingNodes = await docker.listContainers({
    filters: { ancestor: [DOCKER_IMAGE] }
  });

  const promises = existingNodes.map(async (node) => docker.getContainer(node.Id).stop());
  await Promise.all(promises);

  await docker.pruneContainers();
  await docker.pruneVolumes();
};

export interface SealedBlock {
  blockReceipt: CreatedBlock;
  txHash?: string;
  blockData?: SignedBlock;
  events?: EventRecord[];
  extSuccess?: boolean;
}

// TODO: extend to take multiple exts in one block
// TODO: Accept ext hash strings as well
export const sealBlock = async (
  api: ApiPromise,
  call?: SubmittableExtrinsic<"promise", ISubmittableResult>,
  signer?: KeyringPair
): Promise<SealedBlock> => {
  const initialHeight = (await api.rpc.chain.getHeader()).number.toNumber();

  const results: {
    hash?: Hash;
    events?: EventRecord[];
    blockData?: SignedBlock;
    success?: boolean;
  } = {};

  if (call?.isSigned) {
    results.hash = await call.send();
  } else if (call) {
    results.hash = await call.signAndSend(signer || alice);
  }

  const sealedResults = {
    blockReceipt: await api.rpc.engine.createBlock(true, true),
    txHash: results.hash?.toString()
  };

  if (results.hash) {
    const blockHash = sealedResults.blockReceipt.blockHash;
    const allEvents = await (await api.at(blockHash)).query.system.events();
    const blockData = await api.rpc.chain.getBlock(blockHash);
    const getExtIndex = (txHash: Hash) => {
      return blockData.block.extrinsics.findIndex((ext) => ext.hash.toHex() === txHash.toString());
    };
    const extIndex = getExtIndex(results.hash);
    const extEvents = allEvents.filter(
      ({ phase }) =>
        phase.isApplyExtrinsic && Number(phase.asApplyExtrinsic.toString()) === extIndex
    );
    results.blockData = blockData;
    results.events = extEvents;
    results.success = isExtSuccess(extEvents);
  }

  // Allow time for chain to settle
  for (let i = 0; i < 20; i++) {
    const currentHeight = (await api.rpc.chain.getHeader()).number.toNumber();
    if (currentHeight > initialHeight) {
      break;
    }
    console.log("Waiting for block to be finalized...");
    console.log("You shouldn't see this message often, if you do, something is wrong");
    await new Promise((resolve) => setTimeout(resolve, 50));
  }

  return Object.assign(sealedResults, {
    events: results.events,
    extSuccess: results.success
  }) satisfies SealedBlock;
};

export const createBucket = async (api: ApiPromise, bucketName: string) => {
  const createBucketResult = await sealBlock(
    api,
    api.tx.fileSystem.createBucket(DUMMY_MSP_ID, bucketName, false),
    shUser
  );
  const { event } = assertEventPresent(api, "fileSystem", "NewBucket", createBucketResult.events);

  return event;
};

export const cleardownTest = async (api: BspNetApi) => {
  await api.disconnect();
  await closeBspNet();
};<|MERGE_RESOLUTION|>--- conflicted
+++ resolved
@@ -20,13 +20,8 @@
 import { execSync } from "node:child_process";
 import { showContainers } from "./docker";
 import { isExtSuccess } from "../extrinsics";
-import Docker from "dockerode";
 import type { BspNetApi } from "./types";
-<<<<<<< HEAD
-import { DOCKER_IMAGE } from "../constants";
-=======
 import { assertEventPresent } from "../asserts.ts";
->>>>>>> bd9df4f5
 const exec = util.promisify(child_process.exec);
 
 export const sendFileSendRpc = async (
@@ -41,12 +36,8 @@
     const resp = await api._rpcCore.provider.send("filestorage_loadFileInStorage", [
       filePath,
       remotePath,
-<<<<<<< HEAD
-      userNodeAccountId
-=======
       userNodeAccountId,
       bucket,
->>>>>>> bd9df4f5
     ]);
     const { owner, bucket_id, location, size, fingerprint } = resp;
     return {
@@ -54,7 +45,7 @@
       bucket_id,
       location: u8aToHex(location),
       size: BigInt(size),
-      fingerprint: u8aToHex(fingerprint)
+      fingerprint: u8aToHex(fingerprint),
     };
   } catch (e) {
     console.error("Error sending file to user node:", e);
@@ -213,7 +204,7 @@
           {
             identifier: VALUE_PROP,
             dataLimit: 500,
-            protocols: ["https", "ssh", "telnet"]
+            protocols: ["https", "ssh", "telnet"],
           },
           alice.address
         )
@@ -248,6 +239,9 @@
   await docker.pruneVolumes();
 };
 
+// TODO: Add a succesful flag to track whether ext was successful or not
+//        Determine whether extrinsic was successful or not based on the
+//        ExtrinsicSucess event
 export interface SealedBlock {
   blockReceipt: CreatedBlock;
   txHash?: string;
@@ -313,7 +307,7 @@
 
   return Object.assign(sealedResults, {
     events: results.events,
-    extSuccess: results.success
+    extSuccess: results.success,
   }) satisfies SealedBlock;
 };
 
