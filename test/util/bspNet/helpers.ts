--- conflicted
+++ resolved
@@ -168,13 +168,9 @@
       userApi.tx.sudo.sudo(userApi.tx.balances.forceSetBalance(shUser.address, amount))
     );
 
-<<<<<<< HEAD
     await userApi.sealBlock(
-      userApi.tx.sudo.sudo(userApi.tx.fileSystem.setGlobalParameters(1, ShConsts.U32_MAX, 1))
-    );
-=======
-    await userApi.sealBlock(userApi.tx.sudo.sudo(userApi.tx.fileSystem.setGlobalParameters(1, 1)));
->>>>>>> 5965850d
+      userApi.tx.sudo.sudo(userApi.tx.fileSystem.setGlobalParameters(1, 1))
+    );
 
     // Make BSP
     await forceSignupBsp({
@@ -203,13 +199,7 @@
         )
       )
     );
-<<<<<<< HEAD
-
-    await userApi.sealBlock(
-      userApi.tx.sudo.sudo(userApi.tx.fileSystem.setGlobalParameters(1, ShConsts.U32_MAX, 1))
-    );
-=======
->>>>>>> 5965850d
+
   } catch (e) {
     console.error("Error ", e);
   } finally {
@@ -311,13 +301,7 @@
   try {
     userApi = await BspNetTestApi.create(`ws://127.0.0.1:${ShConsts.NODE_INFOS.user.port}`);
 
-<<<<<<< HEAD
-    await userApi.sealBlock(
-      userApi.tx.sudo.sudo(userApi.tx.fileSystem.setGlobalParameters(5, ShConsts.U32_MAX, 1))
-    );
-=======
     await userApi.sealBlock(userApi.tx.sudo.sudo(userApi.tx.fileSystem.setGlobalParameters(5, 1)));
->>>>>>> 5965850d
 
     // Add more BSPs to the network.
     // One BSP will be down, two more will be up.
