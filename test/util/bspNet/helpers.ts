--- conflicted
+++ resolved
@@ -230,97 +230,6 @@
   const docker = new Docker();
   const containers = await docker.listContainers({ all: true });
 
-<<<<<<< HEAD
-  let userApi: EnrichedBspApi | undefined;
-  let bspApi: EnrichedBspApi | undefined;
-  try {
-    userApi = await BspNetTestApi.create(`ws://127.0.0.1:${ShConsts.NODE_INFOS.user.port}`);
-    bspApi = await BspNetTestApi.create(`ws://127.0.0.1:${ShConsts.NODE_INFOS.bsp.port}`);
-
-    await userApi.sealBlock(userApi.tx.sudo.sudo(userApi.tx.fileSystem.setGlobalParameters(5, 1)));
-
-    // Add more BSPs to the network.
-    // One BSP will be down, two more will be up.
-    const { containerName: bspDownContainerName, rpcPort: bspDownRpcPort } = await addBsp(
-      userApi,
-      bspDownKey,
-      {
-        name: "sh-bsp-down",
-        rocksdb: bspNetConfig.rocksdb,
-        bspKeySeed: bspDownSeed,
-        bspId: ShConsts.BSP_DOWN_ID,
-        bspStartingWeight: bspNetConfig.bspStartingWeight,
-        additionalArgs: ["--keystore-path=/keystore/bsp-down"]
-      }
-    );
-    const bspDownApi = await BspNetTestApi.create(`ws://127.0.0.1:${bspDownRpcPort}`);
-
-    const { rpcPort: bspTwoRpcPort } = await addBsp(userApi, bspTwoKey, {
-      name: "sh-bsp-two",
-      rocksdb: bspNetConfig.rocksdb,
-      bspKeySeed: bspTwoSeed,
-      bspId: ShConsts.BSP_TWO_ID,
-      bspStartingWeight: bspNetConfig.bspStartingWeight,
-      additionalArgs: ["--keystore-path=/keystore/bsp-two"]
-    });
-    const bspTwoApi = await BspNetTestApi.create(`ws://127.0.0.1:${bspTwoRpcPort}`);
-
-    const { rpcPort: bspThreeRpcPort } = await addBsp(userApi, bspThreeKey, {
-      name: "sh-bsp-three",
-      rocksdb: bspNetConfig.rocksdb,
-      bspKeySeed: bspThreeSeed,
-      bspId: ShConsts.BSP_THREE_ID,
-      bspStartingWeight: bspNetConfig.bspStartingWeight,
-      additionalArgs: ["--keystore-path=/keystore/bsp-three"]
-    });
-    const bspThreeApi = await BspNetTestApi.create(`ws://127.0.0.1:${bspThreeRpcPort}`);
-
-    // Wait a few seconds for all BSPs to be synced.
-    await sleep(5000);
-
-    // Everything executed below is tested in `volunteer.test.ts` and `onboard.test.ts` files.
-    // For the context of this test, this is a preamble, so that a BSP has a challenge cycle initiated.
-
-    /**** CREATE BUCKET AND ISSUE STORAGE REQUEST ****/
-    const source = "res/whatsup.jpg";
-    const location = "test/smile.jpg";
-    const bucketName = "nothingmuch-1";
-
-    const fileMetadata = await userApi.file.newStorageRequest(source, location, bucketName, null, null);
-
-    await userApi.wait.bspVolunteer(4);
-    await bspApi.wait.bspFileStorageComplete(fileMetadata.fileKey);
-    await bspTwoApi.wait.bspFileStorageComplete(fileMetadata.fileKey);
-    await bspThreeApi.wait.bspFileStorageComplete(fileMetadata.fileKey);
-    await bspDownApi.wait.bspFileStorageComplete(fileMetadata.fileKey);
-    await userApi.wait.bspStored(4);
-
-    // Disconnecting temporary api connections
-    await bspTwoApi.disconnect();
-    await bspThreeApi.disconnect();
-    await bspDownApi.disconnect();
-
-    // Stopping BSP that is supposed to be down.
-    await userApi.docker.stopBspContainer(bspDownContainerName);
-
-    return {
-      bspTwoRpcPort,
-      bspThreeRpcPort,
-      fileData: {
-        fileKey: fileMetadata.fileKey,
-        bucketId: fileMetadata.bucketId,
-        location: location,
-        owner: fileMetadata.owner,
-        fingerprint: fileMetadata.fingerprint,
-        fileSize: fileMetadata.fileSize
-      }
-    };
-  } catch (e) {
-    console.error("Error ", e);
-  } finally {
-    userApi?.disconnect();
-    bspApi?.disconnect();
-=======
   const existingContainers = containers.filter(
     (container) =>
       container.Image === DOCKER_IMAGE || container.Names.some((name) => name.includes("toxiproxy"))
@@ -341,7 +250,6 @@
       console.log("---");
     }
     throw new Error("Test environment is not clean - found existing containers");
->>>>>>> 261a8f5c
   }
 };
 
