--- conflicted
+++ resolved
@@ -26,45 +26,6 @@
     }
   } as const;
 
-<<<<<<< HEAD
-  export const TEST_ARTEFACTS = {
-    "res/adolphus.jpg": {
-      size: 416400n,
-      checksum: "739fb97f7c2b8e7f192b608722a60dc67ee0797c85ff1ea849c41333a40194f2",
-      fingerprint: "0x9e86ecad3f86f52891acf9c0d47c5c5243a3592fc7bcf99811eb7db078997dcb"
-    },
-    "res/smile.jpg": {
-      size: 633160n,
-      checksum: "12094d47c2fdf1a984c0b950c2c0ede733722bea3bee22fef312e017383b410c",
-      fingerprint: "0x00d6e8c6410561b5e59266706b7e82dc1148735c93cbc33bd6d7b6d62d435200"
-    },
-    "res/whatsup.jpg": {
-      size: 216211n,
-      checksum: "585ed00a96349499cbc8a3882b0bd6f6aec5ce3b7dbee2d8b3d33f3c09a38ec6",
-      fingerprint: "0x0e2aaf768af5b738eea96084f10dac7ad4f6efa257782bdb9823994ffb233344"
-    },
-    "res/cloud.jpg": {
-      size: 346248n,
-      checksum: "8e06811883fc3e5e6a0331825b365e4bd7b83ba7683fa9da17e4daea25d7a9f5",
-      fingerprint: "0x00b122b1b40969f3b6ce9277d511d7f771f8a4e213fa1a8a2951662bd3044000"
-    },
-    "res/empty-file": {
-      size: 0n,
-      checksum: "e3b0c44298fc1c149afbf4c8996fb92427ae41e4649b934ca495991b7852b855",
-      fingerprint: "0x03170a2e7597b7b7e3d84c05391d139a62b157e78786d8c082f29dcf4c111314"
-    },
-    "res/half-chunk-file": {
-      size: 512n,
-      checksum: "c7b3b7dd37d7e0947b04550613692950c72b0551e038a01ab8679a3ea5631104",
-      fingerprint: "0x6a62615cbe76b0ad7052849b414d96f847ea29953ba73ac3d98476d3f54109fe"
-    },
-    "res/one-chunk-file": {
-      size: 1024n,
-      checksum: "1f006b6a97eeb0dfd8cbc91ed815e6a429dcfdc2f3f32f2ac3e7977e70df4988",
-      fingerprint: "0xce794511342582a9a466fbf3a02fb81ae4b8d4632ec88f39895e4700d03fb902"
-    }
-  } as const;
-=======
 export const TEST_ARTEFACTS = {
   "res/adolphus.jpg": {
     size: 416400n,
@@ -102,7 +63,6 @@
     fingerprint: "0x0904317e4977ad6f872cd9672d2733da9a628fda86ee9add68623a66918cbd8c"
   }
 } as const;
->>>>>>> 166cc86f
 
   export const DUMMY_MSP_ID = "0x0000000000000000000000000000000000000000000000000000000000000300";
   export const VALUE_PROP = "0x0000000000000000000000000000000000000000000000000000000000000770";
