export const NODE_INFOS = {
  user: {
    containerName: "docker-sh-user-1",
    port: 9888,
    p2pPort: 30444,
    AddressId: "5CombC1j5ZmdNMEpWYpeEWcKPPYcKsC1WgMPgzGLU72SLa4o",
    expectedPeerId: "12D3KooWMvbhtYjbhgjoDzbnf71SFznJAKBBkSGYEUtnpES1y9tM"
  },
  bsp: {
    containerName: "docker-sh-bsp-1",
    port: 9666,
    p2pPort: 30350,
    AddressId: "5FHSHEFWHVGDnyiw66DoRUpLyh5RouWkXo9GT1Sjk8qw7MAg",
    expectedPeerId: "12D3KooWNEZ8PGNydcdXTYy1SPHvkP9mbxdtTqGGFVrhorDzeTfU"
  },
  msp: {
    containerName: "docker-sh-msp-1",
<<<<<<< HEAD
    port: 9988,
=======
    port: 9777,
>>>>>>> 6be2d6b7
    p2pPort: 30555,
    AddressId: "5E1rPv1M2mheg6pM57QqU7TZ6eCwbVpiYfyYkrugpBdEzDiU",
    nodeKey: "0x12b3b1c917dda506f152816aad4685eefa54fe57792165b31141ac893610b314",
    expectedPeerId: "12D3KooWSUvz8QM5X4tfAaSLErAZjR2puojo16pULBHyqTMGKtNV"
  },
  collator: {
    containerName: "docker-sh-collator-1",
    port: 9955,
    p2pPort: 30333,
    AddressId: "5C8NC6YuAivp3knYC58Taycx2scQoDcDd3MCEEgyw36Gh1R4"
  },
  toxiproxy: {
    containerName: "toxiproxy",
    port: 8474
  }
} as const;

export const TEST_ARTEFACTS = {
  "res/adolphus.jpg": {
    size: 416400n,
    checksum: "739fb97f7c2b8e7f192b608722a60dc67ee0797c85ff1ea849c41333a40194f2",
    fingerprint: "0x34eb5f637e05fc18f857ccb013250076534192189894d174ee3aa6d3525f6970"
  },
  "res/smile.jpg": {
    size: 633160n,
    checksum: "12094d47c2fdf1a984c0b950c2c0ede733722bea3bee22fef312e017383b410c",
    fingerprint: "0x535dd863026735ffe0919cc0fc3d8e5da45b9203f01fbf014dbe98005bd8d2fe"
  },
  "res/whatsup.jpg": {
    size: 216211n,
    checksum: "585ed00a96349499cbc8a3882b0bd6f6aec5ce3b7dbee2d8b3d33f3c09a38ec6",
    fingerprint: "0x2b83b972e63f52abc0d4146c4aee1f1ec8aa8e274d2ad1b626529446da93736c"
  },
  "res/cloud.jpg": {
    size: 346248n,
    checksum: "8e06811883fc3e5e6a0331825b365e4bd7b83ba7683fa9da17e4daea25d7a9f5",
    fingerprint: "0x5559299bc73782b5ad7e9dd57ba01bb06b8c44f5cab8d7afab5e1db2ea93da4c"
  },
  "res/empty-file": {
    size: 0n,
    checksum: "e3b0c44298fc1c149afbf4c8996fb92427ae41e4649b934ca495991b7852b855",
    fingerprint: "0x03170a2e7597b7b7e3d84c05391d139a62b157e78786d8c082f29dcf4c111314"
  },
  "res/half-chunk-file": {
    size: 512n,
    checksum: "c7b3b7dd37d7e0947b04550613692950c72b0551e038a01ab8679a3ea5631104",
    fingerprint: "0xade3ca4ff2151a2533e816eb9402ae17e21160c6c52b1855ecff29faea8880b5"
  },
  "res/one-chunk-file": {
    size: 1024n,
    checksum: "1f006b6a97eeb0dfd8cbc91ed815e6a429dcfdc2f3f32f2ac3e7977e70df4988",
    fingerprint: "0x0904317e4977ad6f872cd9672d2733da9a628fda86ee9add68623a66918cbd8c"
  }
} as const;

export const DUMMY_MSP_ID = "0x0000000000000000000000000000000000000000000000000000000000000300";
export const VALUE_PROP = "0x0000000000000000000000000000000000000000000000000000000000000770";

export const DUMMY_BSP_ID = TEST_ARTEFACTS["res/whatsup.jpg"].fingerprint;
export const BSP_TWO_ID = "0x0000000000000000000000000000000000000000000000000000000000000002";
export const BSP_THREE_ID = "0x0000000000000000000000000000000000000000000000000000000000000003";
export const BSP_DOWN_ID = "0xf000000000000000000000000000000000000000000000000000000000000000";

export const CAPACITY_5 = 1024n * 1024n * 5n; // 5 MB
export const CAPACITY_256 = 1024n * 1024n * 256n; // 256 MB
export const CAPACITY_512 = 1024n * 1024n * 512n; // 512 MB
export const CAPACITY_1024 = 1024n * 1024n * 1024n; // 1024 MB

export const CAPACITY = {
  5: CAPACITY_5,
  256: CAPACITY_256,
  512: CAPACITY_512,
  1024: CAPACITY_1024
} as const;

export const U32_MAX = (BigInt(1) << BigInt(32)) - BigInt(1);
export const MAX_STORAGE_CAPACITY = CAPACITY[1024] * 4n - 1n;

export const REMARK_WEIGHT_REF_TIME = 127_121_340;
export const REMARK_WEIGHT_PROOF_SIZE = 142;
export const TRANSFER_WEIGHT_REF_TIME = 297_297_000;
export const TRANSFER_WEIGHT_PROOF_SIZE = 308;

export const JUMP_CAPACITY_BSP = 1073741824;<|MERGE_RESOLUTION|>--- conflicted
+++ resolved
@@ -15,11 +15,7 @@
   },
   msp: {
     containerName: "docker-sh-msp-1",
-<<<<<<< HEAD
-    port: 9988,
-=======
     port: 9777,
->>>>>>> 6be2d6b7
     p2pPort: 30555,
     AddressId: "5E1rPv1M2mheg6pM57QqU7TZ6eCwbVpiYfyYkrugpBdEzDiU",
     nodeKey: "0x12b3b1c917dda506f152816aad4685eefa54fe57792165b31141ac893610b314",
