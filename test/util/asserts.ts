--- conflicted
+++ resolved
@@ -217,16 +217,9 @@
 
   const { events } = await sealBlock(api);
   assertEventPresent(api, "providers", "Slashed", events);
-<<<<<<< HEAD
-  const [provider, _amount] = fetchEventData(
-    api.events.providers.Slashed,
-    await api.query.system.events()
-  );
-=======
   const {
     data: { providerId: provider }
   } = fetchEvent(api.events.providers.Slashed, await api.query.system.events());
->>>>>>> d969985a
   invariant(provider.toString() === providerId, `Provider ${providerId} was not slashed`);
 }
 
