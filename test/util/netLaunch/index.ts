import assert from "node:assert";
import { execSync, spawn, spawnSync } from "node:child_process";
import fs from "node:fs";
import path from "node:path";
import * as compose from "docker-compose";
import tmp from "tmp";
import yaml from "yaml";
import { JWT_SECRET } from "../backend/consts";
import {
  addBsp,
  BspNetTestApi,
  type EnrichedBspApi,
  type FileMetadata,
  forceSignupBsp,
  getContainerIp,
  getContainerPeerId,
  ShConsts,
  type ToxicInfo,
  waitFor
} from "../bspNet";
import { DUMMY_MSP_ID } from "../bspNet/consts";
import { MILLIUNIT, UNIT } from "../constants";
import { sleep } from "../timer";

export type ShEntity = {
  port: number;
  name: string;
};

export class NetworkLauncher {
  private composeYaml?: any;
  private entities?: ShEntity[];

  constructor(
    private readonly type: NetworkType,
    private readonly config: NetLaunchConfig
  ) {}

  private loadComposeFile() {
    assert(this.type, "Network type has not been set yet");
    const composeFiles = {
      bspnet: "bspnet-base-template.yml",
      fullnet: "fullnet-base-template.yml"
    } as const;

    // if (this.config.noisy && this.type === "fullnet") {
    //   assert(false, "Noisy fullnet not supported");
    // }

    const file = this.type === "fullnet" ? composeFiles.fullnet : composeFiles.bspnet;

    assert(file, `Compose file not found for ${this.type} network`);

    const composeFilePath = path.resolve(process.cwd(), "..", "docker", file);
    const composeFile = fs.readFileSync(composeFilePath, "utf8");
    const composeYaml = yaml.parse(composeFile);

    this.composeYaml = composeYaml;
    return this;
  }

  public async getPeerId(serviceName: string) {
    assert(this.entities, "Entities have not been populated yet, run populateEntities() first");
    assert(
      Object.values(this.entities)
        .map(({ name }) => name)
        .includes(serviceName),
      `Service ${serviceName} not found in compose file`
    );

    const port = this.entities.find((entity) => entity.name === serviceName)?.port;
    assert(port, `Port for service ${serviceName} not found in compose file`);
    return getContainerPeerId(`http://127.0.0.1:${port}`);
  }

  private populateEntities() {
    assert(this.composeYaml, "Compose file has not been selected yet, run loadComposeFile() first");
    const shServices: ShEntity[] = Object.entries(this.composeYaml.services)
      .filter(([_serviceName, service]: [string, any]) => service.image === "storage-hub:local")
      .map(([serviceName, _service]: [string, any]) => ({
        port: this.getPort(serviceName),
        name: serviceName
      }));
    assert(shServices.length > 0, "No storage-hub services found in compose file");
    this.entities = shServices;
    return this;
  }

  // TODO: Turn this into a submodule system with separate handlers for each option
  private remapComposeYaml() {
    assert(this.composeYaml, "Compose file has not been selected yet, run loadComposeFile() first");

    const composeYaml = this.composeYaml;

    if (this.config.noisy) {
      for (const svcName of Object.keys(composeYaml.services)) {
        if (svcName === "toxiproxy") {
          continue;
        }
        composeYaml.services[`${svcName}`].ports = composeYaml.services[`${svcName}`].ports.filter(
          (portMapping: `${string}:${string}`) =>
            !portMapping
              .split(":")
              .some((port: string) => port.startsWith("30") && port.length === 5)
        );
        composeYaml.services[`${svcName}`].networks = {
          "storage-hub-network": { aliases: [`${svcName}`] }
        };
      }
    } else {
      delete composeYaml.services.toxiproxy;
    }

    // If runtime is "parachain" there is no need to specify the runtime type, it's the default
    if (this.config.runtimeType === "solochain") {
      // Add the runtime type to the command for user and BSP nodes
      composeYaml.services["sh-bsp"].command.push("--chain=solochain-evm-dev");
      composeYaml.services["sh-user"].command.push("--chain=solochain-evm-dev");

      // Add the runtime type to the command for MSP nodes if we're running fullnet
      if (this.type === "fullnet") {
        composeYaml.services["sh-msp-1"].command.push("--chain=solochain-evm-dev");
        composeYaml.services["sh-msp-2"].command.push("--chain=solochain-evm-dev");
      }

      // Add the runtime type to the command for fisherman if we're running fullnet
      // or simply fisherman is enabled
      if (this.config.fisherman && this.type === "fullnet") {
        composeYaml.services["sh-fisherman"].command.push("--chain=solochain-evm-dev");
      }
    }

    // Remove fisherman service if not enabled
    if (!this.config.fisherman || this.type !== "fullnet") {
      delete composeYaml.services["sh-fisherman"];
    }

    // Remove standalone indexer service if not enabled or not using standalone mode
    if (!this.config.indexer || !this.config.standaloneIndexer || this.type !== "fullnet") {
      delete composeYaml.services["sh-indexer"];
    }

    if (this.config.extrinsicRetryTimeout) {
      composeYaml.services["sh-bsp"].command.push(
        `--extrinsic-retry-timeout=${this.config.extrinsicRetryTimeout}`
      );
      composeYaml.services["sh-user"].command.push(
        `--extrinsic-retry-timeout=${this.config.extrinsicRetryTimeout}`
      );
      if (this.type === "fullnet") {
        composeYaml.services["sh-msp-1"].command.push(
          `--extrinsic-retry-timeout=${this.config.extrinsicRetryTimeout}`
        );
      }
    }

    if (this.config.rocksdb) {
      composeYaml.services["sh-bsp"].command.push("--storage-layer=rocks-db");
      composeYaml.services["sh-bsp"].command.push(
        // biome-ignore lint/suspicious/noTemplateCurlyInString: It's for the yaml file that takes this syntax
        "--storage-path=/tmp/bsp/${BSP_IP:-default_bsp_ip}"
      );
      composeYaml.services["sh-user"].command.push("--storage-layer=rocks-db");
      composeYaml.services["sh-user"].command.push(
        // biome-ignore lint/suspicious/noTemplateCurlyInString: It's for the yaml file that takes this syntax
        "--storage-path=/tmp/bsp/${BSP_IP:-default_bsp_ip}"
      );
    }

    if (this.config.indexer) {
<<<<<<< HEAD
      // If using standalone indexer, configure the sh-indexer service
      if (this.config.standaloneIndexer && this.type === "fullnet") {
        // Add indexer mode if specified
        if (this.config.indexerMode) {
          composeYaml.services["sh-indexer"].command.push(
            `--indexer-mode=${this.config.indexerMode}`
          );
        }
      } else {
        // Embedded mode: add indexer flags to sh-user
        composeYaml.services["sh-user"].command.push("--indexer");
        composeYaml.services["sh-user"].command.push(
=======
      composeYaml.services["sh-user"].command.push("--indexer");
      composeYaml.services["sh-user"].environment =
        composeYaml.services["sh-user"].environment ?? {};
      composeYaml.services["sh-user"].environment.SH_INDEXER_DB_AUTO_MIGRATE = "false";
      composeYaml.services["sh-user"].command.push(
        "--indexer-database-url=postgresql://postgres:postgres@storage-hub-sh-postgres-1:5432/storage_hub"
      );
      if (this.type === "fullnet") {
        composeYaml.services["sh-msp-1"].command.push(
          "--indexer-database-url=postgresql://postgres:postgres@storage-hub-sh-postgres-1:5432/storage_hub"
        );
        composeYaml.services["sh-msp-2"].command.push("--indexer");
        composeYaml.services["sh-msp-2"].environment =
          composeYaml.services["sh-msp-2"].environment ?? {};
        composeYaml.services["sh-msp-2"].environment.SH_INDEXER_DB_AUTO_MIGRATE = "false";
        composeYaml.services["sh-msp-2"].command.push(
>>>>>>> db98b357
          "--indexer-database-url=postgresql://postgres:postgres@storage-hub-sh-postgres-1:5432/storage_hub"
        );
        if (this.config.indexerMode) {
          composeYaml.services["sh-user"].command.push(`--indexer-mode=${this.config.indexerMode}`);
        }

        // For fullnet, also configure MSPs
        if (this.type === "fullnet") {
          composeYaml.services["sh-msp-1"].command.push(
            "--indexer-database-url=postgresql://postgres:postgres@storage-hub-sh-postgres-1:5432/storage_hub"
          );
          composeYaml.services["sh-msp-2"].command.push("--indexer");
          composeYaml.services["sh-msp-2"].command.push(
            "--indexer-database-url=postgresql://postgres:postgres@storage-hub-sh-postgres-1:5432/storage_hub"
          );
        }
      }
    }

    const cwd = path.resolve(process.cwd(), "..", "docker");
    const entries = Object.entries(composeYaml.services).map(([key, value]: any) => {
      let remappedValue: any;
      if ("volumes" in value) {
        remappedValue = {
          ...value,
          volumes: value.volumes.map((volume: any) => volume.replace("./", `${cwd}/`))
        };
      }
      return { node: key, spec: remappedValue ?? value };
    });

    const remappedYamlContents = entries.reduce(
      (acc, curr) => ({ ...acc, [curr.node]: curr.spec }),
      {}
    );

    let composeContents = {
      name: "storage-hub",
      services: remappedYamlContents
    };

    if (this.config.noisy) {
      composeContents = Object.assign(composeContents, {
        networks: {
          "storage-hub-network": { driver: "bridge" }
        }
      });
    }

    const updatedCompose = yaml.stringify(composeContents, {
      collectionStyle: "flow",
      defaultStringType: "QUOTE_DOUBLE",
      doubleQuotedAsJSON: true,
      flowCollectionPadding: true
    });
    fs.mkdirSync(path.join(cwd, "tmp"), { recursive: true });
    const tmpFile = tmp.fileSync({ postfix: ".yml" });
    fs.writeFileSync(tmpFile.name, updatedCompose);
    return tmpFile.name;
  }

  private async startNetwork(verbose = false) {
    const cwd = path.resolve(process.cwd(), "..", "docker");
    const tmpFile = this.remapComposeYaml();

    if (this.config.noisy) {
      await compose.upOne("toxiproxy", {
        cwd: cwd,
        config: tmpFile,
        log: verbose
      });
    }

    await compose.upOne("sh-bsp", {
      cwd: cwd,
      config: tmpFile,
      log: verbose
    });

    const bspIp = await getContainerIp(
      this.config.noisy ? "toxiproxy" : ShConsts.NODE_INFOS.bsp.containerName
    );

    if (verbose && this.config.noisy) {
      console.log(`toxiproxy IP: ${bspIp}`);
    } else {
      console.log(`sh-bsp IP: ${bspIp}`);
    }

    const bspPeerId = await getContainerPeerId(
      `http://127.0.0.1:${ShConsts.NODE_INFOS.bsp.port}`,
      true
    );
    verbose && console.log(`sh-bsp Peer ID: ${bspPeerId}`);

    process.env.BSP_IP = bspIp;
    process.env.BSP_PEER_ID = bspPeerId;

    if (this.type === "fullnet") {
      const mspServices = Object.keys(this.composeYaml.services).filter((service) =>
        service.includes("sh-msp")
      );

      for (const mspService of mspServices) {
        const nodeKey =
          mspService === "sh-msp-1"
            ? ShConsts.NODE_INFOS.msp1.nodeKey
            : mspService === "sh-msp-2"
              ? ShConsts.NODE_INFOS.msp2.nodeKey
              : undefined;
        assert(
          nodeKey,
          `Service ${mspService} not msp-1/2, either add to hardcoded list or make this dynamic`
        );

        const mspId =
          mspService === "sh-msp-1"
            ? ShConsts.DUMMY_MSP_ID
            : mspService === "sh-msp-2"
              ? ShConsts.DUMMY_MSP_ID_2
              : undefined;
        assert(
          mspId,
          `Service ${mspService} not msp-1/2, either add to hardcoded list or make this dynamic`
        );

        await compose.upOne(mspService, {
          cwd: cwd,
          config: tmpFile,
          log: verbose,
          env: {
            ...process.env,
            NODE_KEY: nodeKey,
            BSP_IP: bspIp,
            BSP_PEER_ID: bspPeerId,
            MSP_ID: mspId
          }
        });
      }
    }

    if (this.config.indexer) {
      await compose.upOne("sh-postgres", {
        cwd: cwd,
        config: tmpFile,
        log: verbose
      });

      await this.runMigrations();

      // Start backend only if backend flag is enabled (depends on msp-1 and postgres)
      if (this.config.backend && this.type === "fullnet") {
        await compose.upOne("sh-backend", {
          cwd: cwd,
          config: tmpFile,
          log: verbose,
          env: {
            ...process.env,
            JWT_SECRET: JWT_SECRET
          }
        });
      }
    }

    await compose.upOne("sh-user", {
      cwd: cwd,
      config: tmpFile,
      log: verbose,
      env: {
        ...process.env,
        BSP_IP: bspIp,
        BSP_PEER_ID: bspPeerId
      }
    });

    // Only start fisherman service if it's enabled and we're using fullnet
    if (this.config.fisherman && this.type === "fullnet") {
      await compose.upOne("sh-fisherman", {
        cwd: cwd,
        config: tmpFile,
        log: verbose,
        env: {
          ...process.env
        }
      });
    }

    // Only start standalone indexer service if it's enabled and we're using fullnet
    if (this.config.indexer && this.config.standaloneIndexer && this.type === "fullnet") {
      await compose.upOne("sh-indexer", {
        cwd: cwd,
        config: tmpFile,
        log: verbose,
        env: {
          ...process.env,
          BSP_IP: bspIp,
          BSP_PEER_ID: bspPeerId
        }
      });
    }

    return this;
  }

  public async stopNetwork() {
    const services = Object.keys(this.composeYaml.services);
    console.log(services);
  }

  private async runMigrations() {
    assert(this.config.indexer, "Indexer must be enabled to run migrations");

    const dieselCheck = spawnSync("diesel", ["--version"], { stdio: "ignore" });
    assert(
      dieselCheck.status === 0,
      "Error running Diesel CLI. Visit https://diesel.rs/guides/getting-started for install instructions."
    );

    await waitFor({
      lambda: async () => {
        try {
          execSync(
            "docker exec storage-hub-sh-postgres-1 pg_isready -U postgres -h 127.0.0.1 -p 5432 -t 1",
            {
              stdio: "ignore"
            }
          );
          return true; // exit code 0 => ready
        } catch {
          return false; // non-zero => not ready yet
        }
      }
    });

    const cwd = path.resolve(process.cwd(), "..", "client", "indexer-db");

    const result = await new Promise((resolve, reject) => {
      const env = {
        ...process.env,
        DATABASE_URL: "postgresql://postgres:postgres@localhost:5432/storage_hub"
      };

      const diesel = spawn("diesel", ["migration", "run"], {
        cwd,
        env,
        stdio: "inherit"
      });

      diesel.on("close", (code) => {
        if (code === 0) {
          resolve(true);
        } else {
          reject(new Error(`Diesel migrations failed with code ${code}`));
        }
      });
    });

    return result;
  }

  private getPort(serviceName: string) {
    assert(this.composeYaml, "Compose file has not been selected yet, run loadComposeFile() first");
    const service = this.composeYaml.services[serviceName];
    assert(service, `Service ${serviceName} not found in compose file`);

    const ports = service.ports;
    assert(Array.isArray(ports), `Ports for service ${serviceName} is in unexpected format.`);

    for (const portMapping of ports) {
      const [external, internal] = portMapping.split(":");
      if (internal === "9944") {
        return Number.parseInt(external, 10);
      }
    }

    throw new Error(`No port mapping to 9944 found for service ${serviceName}`);
  }

  public async getApi(serviceName = "sh-user") {
    return BspNetTestApi.create(
      `ws://127.0.0.1:${this.getPort(serviceName)}`,
      this.config.runtimeType ?? "parachain"
    );
  }

  public async setupBsp(api: EnrichedBspApi, who: string, multiaddress: string, bspId?: string) {
    await forceSignupBsp({
      api: api,
      who,
      multiaddress,
      bspId: bspId ?? ShConsts.DUMMY_BSP_ID,
      capacity: this.config.capacity ?? ShConsts.CAPACITY_512,
      weight: this.config.bspStartingWeight
    });
    return this;
  }

  public async preFundAccounts(api: EnrichedBspApi) {
    const amount = 10000n * 10n ** 12n;

    const sudo = api.accounts.sudo;
    const signedCalls = [
      api.tx.sudo
        .sudo(api.tx.balances.forceSetBalance(api.accounts.bspKey.address, amount))
        .signAsync(sudo, { nonce: 0 }),
      api.tx.sudo
        .sudo(api.tx.balances.forceSetBalance(api.accounts.shUser.address, amount))
        .signAsync(sudo, { nonce: 1 }),
      api.tx.sudo
        .sudo(api.tx.balances.forceSetBalance(api.accounts.mspKey.address, amount))
        .signAsync(sudo, { nonce: 2 }),
      api.tx.sudo
        .sudo(api.tx.balances.forceSetBalance(api.accounts.mspTwoKey.address, amount))
        .signAsync(sudo, { nonce: 3 }),
      api.tx.sudo
        .sudo(api.tx.balances.forceSetBalance(api.accounts.mspDownKey.address, amount))
        .signAsync(sudo, { nonce: 4 })
    ];

    const sudoTxns = await Promise.all(signedCalls);

    return api.block.seal({ calls: sudoTxns });
  }

  public async setupMsp(api: EnrichedBspApi, who: string, multiAddressMsp: string, mspId?: string) {
    await api.block.seal({
      calls: [
        api.tx.sudo.sudo(
          api.tx.providers.forceMspSignUp(
            who,
            mspId ?? ShConsts.DUMMY_MSP_ID,
            this.config.capacity || ShConsts.CAPACITY_512,
            // The peer ID has to be different from the BSP's since the user now attempts to send files to MSPs when new storage requests arrive.
            [multiAddressMsp],
            // The MSP will charge 100 UNITS per GigaUnit of data per block.
            100 * 1024 * 1024,
            "Terms of Service...",
            9999999,
            who
          )
        )
      ]
    });
    return this;
  }

  public async setupRuntimeParams(api: EnrichedBspApi) {
    // Adjusting runtime parameters...
    // The `set_parameter` extrinsic receives an object like this:
    // {
    //   RuntimeConfig: Enum {
    //     SlashAmountPerMaxFileSize: [null, {VALUE_YOU_WANT}],
    //     StakeToChallengePeriod: [null, {VALUE_YOU_WANT}],
    //     CheckpointChallengePeriod: [null, {VALUE_YOU_WANT}],
    //     MinChallengePeriod: [null, {VALUE_YOU_WANT}],
    //     SystemUtilisationLowerThresholdPercentage: [null, {VALUE_YOU_WANT}],
    //     SystemUtilisationUpperThresholdPercentage: [null, {VALUE_YOU_WANT}],
    //     MostlyStablePrice: [null, {VALUE_YOU_WANT}],
    //     MaxPrice: [null, {VALUE_YOU_WANT}],
    //     MinPrice: [null, {VALUE_YOU_WANT}],
    //     UpperExponentFactor: [null, {VALUE_YOU_WANT}],
    //     LowerExponentFactor: [null, {VALUE_YOU_WANT}],
    //     ZeroSizeBucketFixedRate: [null, {VALUE_YOU_WANT}],
    //     IdealUtilisationRate: [null, {VALUE_YOU_WANT}],
    //     DecayRate: [null, {VALUE_YOU_WANT}],
    //     MinimumTreasuryCut: [null, {VALUE_YOU_WANT}],
    //     MaximumTreasuryCut: [null, {VALUE_YOU_WANT}],
    //     BspStopStoringFilePenalty: [null, {VALUE_YOU_WANT}],
    //     ProviderTopUpTtl: [null, {VALUE_YOU_WANT}],
    //     BasicReplicationTarget: [null, {VALUE_YOU_WANT}],
    //     StandardReplicationTarget: [null, {VALUE_YOU_WANT}],
    //     HighSecurityReplicationTarget: [null, {VALUE_YOU_WANT}],
    //     SuperHighSecurityReplicationTarget: [null, {VALUE_YOU_WANT}],
    //     UltraHighSecurityReplicationTarget: [null, {VALUE_YOU_WANT}],
    //     MaxReplicationTarget: [null, {VALUE_YOU_WANT}],
    //     TickRangeToMaximumThreshold: [null, {VALUE_YOU_WANT}],
    //     StorageRequestTtl: [null, {VALUE_YOU_WANT}],
    //     MinWaitForStopStoring: [null, {VALUE_YOU_WANT}],
    //     MinSeedPeriod: [null, {VALUE_YOU_WANT}],
    //     StakeToSeedPeriod: [null, {VALUE_YOU_WANT}],
    //   }
    // }
    const slashAmountPerMaxFileSizeRuntimeParameter = {
      RuntimeConfig: {
        SlashAmountPerMaxFileSize: [null, 20n * MILLIUNIT]
      }
    };
    await api.block.seal({
      calls: [
        api.tx.sudo.sudo(api.tx.parameters.setParameter(slashAmountPerMaxFileSizeRuntimeParameter))
      ]
    });
    const stakeToChallengePeriodRuntimeParameter = {
      RuntimeConfig: {
        StakeToChallengePeriod: [null, 1000n * UNIT]
      }
    };
    await api.block.seal({
      calls: [
        api.tx.sudo.sudo(api.tx.parameters.setParameter(stakeToChallengePeriodRuntimeParameter))
      ]
    });
    const checkpointChallengePeriodRuntimeParameter = {
      RuntimeConfig: {
        CheckpointChallengePeriod: [null, 10]
      }
    };
    await api.block.seal({
      calls: [
        api.tx.sudo.sudo(api.tx.parameters.setParameter(checkpointChallengePeriodRuntimeParameter))
      ]
    });
    const minChallengePeriodRuntimeParameter = {
      RuntimeConfig: {
        MinChallengePeriod: [null, 5]
      }
    };
    await api.block.seal({
      calls: [api.tx.sudo.sudo(api.tx.parameters.setParameter(minChallengePeriodRuntimeParameter))]
    });
    const basicReplicationTargetRuntimeParameter = {
      RuntimeConfig: {
        BasicReplicationTarget: [null, 3]
      }
    };
    await api.block.seal({
      calls: [
        api.tx.sudo.sudo(api.tx.parameters.setParameter(basicReplicationTargetRuntimeParameter))
      ]
    });
    const maxReplicationTargetRuntimeParameter = {
      RuntimeConfig: {
        MaxReplicationTarget: [null, 9]
      }
    };
    await api.block.seal({
      calls: [
        api.tx.sudo.sudo(api.tx.parameters.setParameter(maxReplicationTargetRuntimeParameter))
      ]
    });
    const tickRangeToMaximumThresholdRuntimeParameter = {
      RuntimeConfig: {
        TickRangeToMaximumThreshold: [null, 10]
      }
    };
    await api.block.seal({
      calls: [
        api.tx.sudo.sudo(
          api.tx.parameters.setParameter(tickRangeToMaximumThresholdRuntimeParameter)
        )
      ]
    });
    const minWaitForStopStoringRuntimeParameter = {
      RuntimeConfig: {
        MinWaitForStopStoring: [null, 15]
      }
    };
    await api.block.seal({
      calls: [
        api.tx.sudo.sudo(api.tx.parameters.setParameter(minWaitForStopStoringRuntimeParameter))
      ]
    });
    const storageRequestTtlRuntimeParameter = {
      RuntimeConfig: {
        StorageRequestTtl: [null, 20]
      }
    };
    await api.block.seal({
      calls: [api.tx.sudo.sudo(api.tx.parameters.setParameter(storageRequestTtlRuntimeParameter))]
    });
  }

  public async execDemoStorageRequest() {
    await using api = await this.getApi("sh-user");

    const source = "res/whatsup.jpg";
    const destination = "test/smile.jpg";
    const bucketName = "nothingmuch-1";
    const fileMetadata = await api.file.createBucketAndSendNewStorageRequest(
      source,
      destination,
      bucketName,
      null,
      DUMMY_MSP_ID,
      api.accounts.shUser,
      1
    );

    if (this.type === "bspnet") {
      await api.wait.bspVolunteer();
      await api.wait.bspStored();
    }

    if (this.type === "fullnet") {
      // This will advance the block which also contains the BSP volunteer tx.
      // Hence why we can wait for the BSP to confirm storing.
      await api.wait.mspResponseInTxPool();
      await api.wait.bspVolunteerInTxPool();
      await api.block.seal();
      await api.wait.bspStored();
    }

    return { fileMetadata };
  }

  public async initExtraBsps() {
    await using api = await this.getApi("sh-user");

    const basicReplicationTargetRuntimeParameter = {
      RuntimeConfig: {
        BasicReplicationTarget: [null, 4]
      }
    };
    await api.block.seal({
      calls: [
        api.tx.sudo.sudo(api.tx.parameters.setParameter(basicReplicationTargetRuntimeParameter))
      ]
    });

    const tickToMaximumThresholdRuntimeParameter = {
      RuntimeConfig: {
        TickRangeToMaximumThreshold: [null, 1]
      }
    };
    await api.block.seal({
      calls: [
        api.tx.sudo.sudo(api.tx.parameters.setParameter(tickToMaximumThresholdRuntimeParameter))
      ]
    });

    // Add more BSPs to the network.
    // One BSP will be down, two more will be up.
    const runtimeTypeArgs =
      this.config.runtimeType === "solochain" ? ["--chain=solochain-evm-dev"] : [];
    const { containerName: bspDownContainerName } = await addBsp(
      api,
      api.accounts.bspDownKey,
      api.accounts.sudo,
      {
        name: "sh-bsp-down",
        rocksdb: this.config.rocksdb,
        bspId: ShConsts.BSP_DOWN_ID,
        bspStartingWeight: this.config.capacity,
        extrinsicRetryTimeout: this.config.extrinsicRetryTimeout,
        additionalArgs: ["--keystore-path=/keystore/bsp-down", ...runtimeTypeArgs]
      }
    );
    const { rpcPort: bspTwoRpcPort } = await addBsp(
      api,
      api.accounts.bspTwoKey,
      api.accounts.sudo,
      {
        name: "sh-bsp-two",
        rocksdb: this.config.rocksdb,
        bspId: ShConsts.BSP_TWO_ID,
        bspStartingWeight: this.config.capacity,
        extrinsicRetryTimeout: this.config.extrinsicRetryTimeout,
        additionalArgs: ["--keystore-path=/keystore/bsp-two", ...runtimeTypeArgs]
      }
    );
    const { rpcPort: bspThreeRpcPort } = await addBsp(
      api,
      api.accounts.bspThreeKey,
      api.accounts.sudo,
      {
        name: "sh-bsp-three",
        rocksdb: this.config.rocksdb,
        bspId: ShConsts.BSP_THREE_ID,
        bspStartingWeight: this.config.capacity,
        extrinsicRetryTimeout: this.config.extrinsicRetryTimeout,
        additionalArgs: ["--keystore-path=/keystore/bsp-three", ...runtimeTypeArgs]
      }
    );

    const source = "res/whatsup.jpg";
    const location = "test/smile.jpg";
    const bucketName = "nothingmuch-1";

    // Wait for a few seconds for all BSPs to be synced
    await sleep(5000);

    const fileMetadata = await api.file.createBucketAndSendNewStorageRequest(
      source,
      location,
      bucketName,
      null,
      null
    );
    await api.wait.bspVolunteer(4);
    await api.wait.bspStored({ expectedExts: 4 });

    // Stop BSP that is supposed to be down
    await api.docker.stopContainer(bspDownContainerName);

    // Attempt to debounce and stabilise
    await sleep(1500);

    return {
      bspTwoRpcPort,
      bspThreeRpcPort,
      fileMetadata: {
        fileKey: fileMetadata.fileKey,
        bucketId: fileMetadata.bucketId,
        location: location,
        owner: fileMetadata.owner,
        fingerprint: fileMetadata.fingerprint,
        fileSize: fileMetadata.fileSize
      }
    };
  }

  public static async create(
    type: NetworkType,
    config: NetLaunchConfig
  ): Promise<
    | { fileMetadata: FileMetadata }
    | { bspTwoRpcPort: number; bspThreeRpcPort: number; fileMetadata: FileMetadata }
    | undefined
  > {
    console.log("\n=== Launching network config ===");
    console.table({ config });
    const launchedNetwork = await new NetworkLauncher(type, config)
      .loadComposeFile()
      .populateEntities()
      .startNetwork();

    await using bspApi = await launchedNetwork.getApi("sh-bsp");

    // Wait for network to be in sync
    await bspApi.docker.waitForLog({
      containerName: "storage-hub-sh-bsp-1",
      searchString: "💤 Idle",
      timeout: 15000
    });

    const userPeerId = await launchedNetwork.getPeerId("sh-user");
    console.log(`sh-user Peer ID: ${userPeerId}`);

    const bspContainerName = launchedNetwork.composeYaml.services["sh-bsp"].container_name;
    assert(bspContainerName, "BSP container name not found in compose file");
    const bspIp = await getContainerIp(
      launchedNetwork.config.noisy ? "toxiproxy" : bspContainerName
    );

    const bspPeerId = await launchedNetwork.getPeerId("sh-bsp");
    const multiAddressBsp = `/ip4/${bspIp}/tcp/30350/p2p/${bspPeerId}`;

    await using userApi = await launchedNetwork.getApi("sh-user");

    await userApi.docker.waitForLog({
      containerName: "storage-hub-sh-user-1",
      searchString: "💤 Idle",
      timeout: 15000
    });

    await launchedNetwork.preFundAccounts(userApi);
    await launchedNetwork.setupBsp(userApi, userApi.accounts.bspKey.address, multiAddressBsp);
    await launchedNetwork.setupRuntimeParams(userApi);
    await userApi.block.seal();

    if (launchedNetwork.type === "fullnet") {
      const mspServices = Object.keys(launchedNetwork.composeYaml.services).filter((service) =>
        service.includes("sh-msp")
      );
      for (const service of mspServices) {
        const mspContainerName = launchedNetwork.composeYaml.services[service].container_name;
        assert(mspContainerName, "MSP container name not found in compose file");
        const mspIp = await getContainerIp(mspContainerName);
        const mspPeerId = await launchedNetwork.getPeerId(service);
        const multiAddressMsp = `/ip4/${mspIp}/tcp/30350/p2p/${mspPeerId}`;

        // TODO: As we add more MSPs make this more dynamic
        const mspAddress =
          service === "sh-msp-1"
            ? userApi.accounts.mspKey.address
            : service === "sh-msp-2"
              ? userApi.accounts.mspTwoKey.address
              : undefined;
        assert(
          mspAddress,
          `Service ${service} not msp-1/2, either add to hardcoded list or make this dynamic`
        );

        const mspId =
          service === "sh-msp-1"
            ? ShConsts.DUMMY_MSP_ID
            : service === "sh-msp-2"
              ? ShConsts.DUMMY_MSP_ID_2
              : undefined;
        assert(
          mspId,
          `Service ${service} not msp-1/2, either add to hardcoded list or make this dynamic`
        );
        console.log(`Adding msp ${service} with address ${multiAddressMsp} and id ${mspId}`);
        await launchedNetwork.setupMsp(userApi, mspAddress, multiAddressMsp, mspId);
      }
    }

    if (launchedNetwork.type === "bspnet") {
      const mockMspMultiAddress = `/ip4/${bspIp}/tcp/30350/p2p/${ShConsts.DUMMY_MSP_PEER_ID}`;
      await launchedNetwork.setupMsp(userApi, userApi.accounts.mspKey.address, mockMspMultiAddress);
    }

    if (launchedNetwork.config.initialised === "multi") {
      return await launchedNetwork.initExtraBsps();
    }

    if (launchedNetwork.config.initialised === true) {
      return await launchedNetwork.execDemoStorageRequest();
    }

    // Attempt to debounce and stabilise
    await sleep(1500);
    return undefined;
  }
}

export type NetworkType = "bspnet" | "fullnet";

/**
 * Configuration options for the BSP network.
 * These settings determine the behavior and characteristics of the network during tests.
 */
export type NetLaunchConfig = {
  /**
   * Optional parameter to set the network to be initialised with a pre-existing state.
   */
  initialised?: boolean | "multi";

  /**
   * If true, simulates a noisy network environment with added latency and bandwidth limitations.
   * Useful for testing network resilience and performance under suboptimal conditions.
   */
  noisy: boolean;

  /**
   * If true, uses RocksDB as the storage backend instead of the default in-memory database.
   */
  rocksdb: boolean;

  /**
   * Optional parameter to set the storage capacity of the BSP.
   * Measured in bytes.
   */
  capacity?: bigint;

  /**
   * Optional parameter to set the timeout interval for submit extrinsic retries.
   */
  extrinsicRetryTimeout?: number;

  /**
   * Optional parameter to set the weight of the BSP.
   * Measured in bytes.
   */
  bspStartingWeight?: bigint;

  /**
   * Optional parameter to set whether to enable indexer service on the user node.
   * This will also launch the environment with an attached postgres db
   */
  indexer?: boolean;

  /**
   * Optional parameter to run the indexer as a standalone service.
   * When true, indexer runs in a separate container (sh-indexer) instead of embedded in sh-user.
   * This allows independent control (pause/resume) of the indexer service.
   * Requires indexer to be true and only applies to fullnet.
   */
  standaloneIndexer?: boolean;

  /**
   * Optional parameter to define what toxics to apply to the network.
   * Only applies when `noisy` is set to true.
   */
  toxics?: ToxicInfo[];

  /**
   * Optional parameter to run the fisherman service.
   */
  fisherman?: boolean;

  /**
   * Optional parameter to run the backend service.
   * Requires indexer to be enabled.
   */
  backend?: boolean;

  /**
   * Optional parameter to set the indexer mode when indexer is enabled.
   * 'full' - indexes all events (default)
   * 'lite' - indexes only essential events as defined in LITE_MODE_EVENTS.md
   * 'fishing' - indexes only events related to fishing (fisherman service)
   */
  indexerMode?: "full" | "lite" | "fishing";

  /**
   * Runtime type to use.
   * 'parachain' - Polkadot parachain runtime (default)
   * 'solochain' - Solochain EVM runtime
   */
  runtimeType?: "parachain" | "solochain";
};<|MERGE_RESOLUTION|>--- conflicted
+++ resolved
@@ -168,7 +168,6 @@
     }
 
     if (this.config.indexer) {
-<<<<<<< HEAD
       // If using standalone indexer, configure the sh-indexer service
       if (this.config.standaloneIndexer && this.type === "fullnet") {
         // Add indexer mode if specified
@@ -180,25 +179,10 @@
       } else {
         // Embedded mode: add indexer flags to sh-user
         composeYaml.services["sh-user"].command.push("--indexer");
+        composeYaml.services["sh-user"].environment =
+          composeYaml.services["sh-user"].environment ?? {};
+        composeYaml.services["sh-user"].environment.SH_INDEXER_DB_AUTO_MIGRATE = "false";
         composeYaml.services["sh-user"].command.push(
-=======
-      composeYaml.services["sh-user"].command.push("--indexer");
-      composeYaml.services["sh-user"].environment =
-        composeYaml.services["sh-user"].environment ?? {};
-      composeYaml.services["sh-user"].environment.SH_INDEXER_DB_AUTO_MIGRATE = "false";
-      composeYaml.services["sh-user"].command.push(
-        "--indexer-database-url=postgresql://postgres:postgres@storage-hub-sh-postgres-1:5432/storage_hub"
-      );
-      if (this.type === "fullnet") {
-        composeYaml.services["sh-msp-1"].command.push(
-          "--indexer-database-url=postgresql://postgres:postgres@storage-hub-sh-postgres-1:5432/storage_hub"
-        );
-        composeYaml.services["sh-msp-2"].command.push("--indexer");
-        composeYaml.services["sh-msp-2"].environment =
-          composeYaml.services["sh-msp-2"].environment ?? {};
-        composeYaml.services["sh-msp-2"].environment.SH_INDEXER_DB_AUTO_MIGRATE = "false";
-        composeYaml.services["sh-msp-2"].command.push(
->>>>>>> db98b357
           "--indexer-database-url=postgresql://postgres:postgres@storage-hub-sh-postgres-1:5432/storage_hub"
         );
         if (this.config.indexerMode) {
@@ -211,6 +195,9 @@
             "--indexer-database-url=postgresql://postgres:postgres@storage-hub-sh-postgres-1:5432/storage_hub"
           );
           composeYaml.services["sh-msp-2"].command.push("--indexer");
+          composeYaml.services["sh-msp-2"].environment =
+            composeYaml.services["sh-msp-2"].environment ?? {};
+          composeYaml.services["sh-msp-2"].environment.SH_INDEXER_DB_AUTO_MIGRATE = "false";
           composeYaml.services["sh-msp-2"].command.push(
             "--indexer-database-url=postgresql://postgres:postgres@storage-hub-sh-postgres-1:5432/storage_hub"
           );
