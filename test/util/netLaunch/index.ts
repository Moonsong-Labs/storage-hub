import path from "node:path";
import fs from "node:fs";
import tmp from "tmp";
import * as compose from "docker-compose";
import yaml from "yaml";
import assert from "node:assert";
import {
  addBsp,
  BspNetTestApi,
  forceSignupBsp,
  getContainerIp,
  getContainerPeerId,
  ShConsts,
  type EnrichedBspApi,
  type FileMetadata,
  type ToxicInfo
} from "../bspNet";
import {
  alice,
  bspDownKey,
  bspDownSeed,
  bspKey,
  bspThreeKey,
  bspThreeSeed,
  bspTwoKey,
  bspTwoSeed,
  mspDownKey,
  mspKey,
  mspTwoKey,
  shUser
} from "../pjsKeyring";
import { MILLIUNIT, UNIT } from "../constants";
import { sleep } from "../timer";
import { spawn, spawnSync } from "node:child_process";
import { DUMMY_MSP_ID } from "../bspNet/consts";

export type ShEntity = {
  port: number;
  name: string;
};

export class NetworkLauncher {
  private composeYaml?: any;
  private entities?: ShEntity[];

  constructor(
    private readonly type: NetworkType,
    private readonly config: NetLaunchConfig
  ) {}

  private loadComposeFile() {
    assert(this.type, "Network type has not been set yet");
    const composeFiles = {
      bspnet: "bspnet-base-template.yml",
      fullnet: "fullnet-base-template.yml"
    } as const;

    // if (this.config.noisy && this.type === "fullnet") {
    //   assert(false, "Noisy fullnet not supported");
    // }

    const file = this.type === "fullnet" ? composeFiles.fullnet : composeFiles.bspnet;

    assert(file, `Compose file not found for ${this.type} network`);

    const composeFilePath = path.resolve(process.cwd(), "..", "docker", file);
    const composeFile = fs.readFileSync(composeFilePath, "utf8");
    const composeYaml = yaml.parse(composeFile);

    this.composeYaml = composeYaml;
    return this;
  }

  public async getPeerId(serviceName: string) {
    assert(this.entities, "Entities have not been populated yet, run populateEntities() first");
    assert(
      Object.values(this.entities)
        .map(({ name }) => name)
        .includes(serviceName),
      `Service ${serviceName} not found in compose file`
    );

    const port = this.entities.find((entity) => entity.name === serviceName)?.port;
    assert(port, `Port for service ${serviceName} not found in compose file`);
    return getContainerPeerId(`http://127.0.0.1:${port}`);
  }

  private populateEntities() {
    assert(this.composeYaml, "Compose file has not been selected yet, run loadComposeFile() first");
    const shServices: ShEntity[] = Object.entries(this.composeYaml.services)
      .filter(([_serviceName, service]: [string, any]) => service.image === "storage-hub:local")
      .map(([serviceName, _service]: [string, any]) => ({
        port: this.getPort(serviceName),
        name: serviceName
      }));
    assert(shServices.length > 0, "No storage-hub services found in compose file");
    this.entities = shServices;
    return this;
  }

  // TODO: Turn this into a submodule system with separate handlers for each option
  private remapComposeYaml() {
    assert(this.composeYaml, "Compose file has not been selected yet, run loadComposeFile() first");

    const composeYaml = this.composeYaml;

    if (this.config.noisy) {
      for (const svcName of Object.keys(composeYaml.services)) {
        if (svcName === "toxiproxy") {
          continue;
        }
        composeYaml.services[`${svcName}`].ports = composeYaml.services[`${svcName}`].ports.filter(
          (portMapping: `${string}:${string}`) =>
            !portMapping
              .split(":")
              .some((port: string) => port.startsWith("30") && port.length === 5)
        );
        composeYaml.services[`${svcName}`].networks = {
          "storage-hub-network": { aliases: [`${svcName}`] }
        };
      }
    } else {
      // biome-ignore lint/performance/noDelete: to ensure compose file is valid
      delete composeYaml.services.toxiproxy;
    }

    if (this.config.extrinsicRetryTimeout) {
      composeYaml.services["sh-bsp"].command.push(
        `--extrinsic-retry-timeout=${this.config.extrinsicRetryTimeout}`
      );
      composeYaml.services["sh-user"].command.push(
        `--extrinsic-retry-timeout=${this.config.extrinsicRetryTimeout}`
      );
      if (this.type === "fullnet") {
        composeYaml.services["sh-msp-1"].command.push(
          `--extrinsic-retry-timeout=${this.config.extrinsicRetryTimeout}`
        );
      }
    }

    if (this.config.rocksdb) {
      composeYaml.services["sh-bsp"].command.push("--storage-layer=rocks-db");
      composeYaml.services["sh-bsp"].command.push(
        "--storage-path=/tmp/bsp/${BSP_IP:-default_bsp_ip}"
      );
      composeYaml.services["sh-user"].command.push("--storage-layer=rocks-db");
      composeYaml.services["sh-user"].command.push(
        "--storage-path=/tmp/bsp/${BSP_IP:-default_bsp_ip}"
      );
    }

    if (this.config.indexer) {
      composeYaml.services["sh-user"].command.push("--indexer");
      composeYaml.services["sh-user"].command.push(
        "--database-url=postgresql://postgres:postgres@docker-sh-postgres-1:5432/storage_hub"
      );
      if (this.type === "fullnet") {
        composeYaml.services["sh-msp-1"].command.push(
          "--database-url=postgresql://postgres:postgres@docker-sh-postgres-1:5432/storage_hub"
        );
        composeYaml.services["sh-msp-2"].command.push(
          "--database-url=postgresql://postgres:postgres@docker-sh-postgres-1:5432/storage_hub"
        );
      }
    }

    const cwd = path.resolve(process.cwd(), "..", "docker");
    const entries = Object.entries(composeYaml.services).map(([key, value]: any) => {
      let remappedValue: any;
      if ("volumes" in value) {
        remappedValue = {
          ...value,
          volumes: value.volumes.map((volume: any) => volume.replace("./", `${cwd}/`))
        };
      }
      return { node: key, spec: remappedValue ?? value };
    });

    const remappedYamlContents = entries.reduce(
      (acc, curr) => ({ ...acc, [curr.node]: curr.spec }),
      {}
    );

    let composeContents = {
      name: "docker",
      services: remappedYamlContents
    };

    if (this.config.noisy) {
      composeContents = Object.assign(composeContents, {
        networks: {
          "storage-hub-network": { driver: "bridge" }
        }
      });
    }

    const updatedCompose = yaml.stringify(composeContents, {
      collectionStyle: "flow",
      defaultStringType: "QUOTE_DOUBLE",
      doubleQuotedAsJSON: true,
      flowCollectionPadding: true
    });
    fs.mkdirSync(path.join(cwd, "tmp"), { recursive: true });
    const tmpFile = tmp.fileSync({ postfix: ".yml" });
    fs.writeFileSync(tmpFile.name, updatedCompose);
    return tmpFile.name;
  }

  private async startNetwork(verbose = false) {
    const cwd = path.resolve(process.cwd(), "..", "docker");
    const tmpFile = this.remapComposeYaml();

    if (this.config.noisy) {
      await compose.upOne("toxiproxy", {
        cwd: cwd,
        config: tmpFile,
        log: verbose
      });
    }

    await compose.upOne("sh-bsp", {
      cwd: cwd,
      config: tmpFile,
      log: verbose
    });

    const bspIp = await getContainerIp(
      this.config.noisy ? "toxiproxy" : ShConsts.NODE_INFOS.bsp.containerName
    );

    if (verbose && this.config.noisy) {
      console.log(`toxiproxy IP: ${bspIp}`);
    } else {
      console.log(`sh-bsp IP: ${bspIp}`);
    }

    const bspPeerId = await getContainerPeerId(
      `http://127.0.0.1:${ShConsts.NODE_INFOS.bsp.port}`,
      true
    );
    verbose && console.log(`sh-bsp Peer ID: ${bspPeerId}`);

    process.env.BSP_IP = bspIp;
    process.env.BSP_PEER_ID = bspPeerId;

    if (this.type === "fullnet") {
      const mspServices = Object.keys(this.composeYaml.services).filter((service) =>
        service.includes("sh-msp")
      );

      for (const mspService of mspServices) {
        const nodeKey =
          mspService === "sh-msp-1"
            ? ShConsts.NODE_INFOS.msp1.nodeKey
            : mspService === "sh-msp-2"
              ? ShConsts.NODE_INFOS.msp2.nodeKey
              : undefined;
        assert(
          nodeKey,
          `Service ${mspService} not msp-1/2, either add to hardcoded list or make this dynamic`
        );

        const mspId =
          mspService === "sh-msp-1"
            ? ShConsts.DUMMY_MSP_ID
            : mspService === "sh-msp-2"
              ? ShConsts.DUMMY_MSP_ID_2
              : undefined;
        assert(
          mspId,
          `Service ${mspService} not msp-1/2, either add to hardcoded list or make this dynamic`
        );

        await compose.upOne(mspService, {
          cwd: cwd,
          config: tmpFile,
          log: verbose,
          env: {
            ...process.env,
            NODE_KEY: nodeKey,
            BSP_IP: bspIp,
            BSP_PEER_ID: bspPeerId,
            MSP_ID: mspId
          }
        });
      }
    }

    if (this.config.indexer) {
      await compose.upOne("sh-postgres", {
        cwd: cwd,
        config: tmpFile,
        log: verbose
      });

      await this.runMigrations();
    }

    await compose.upOne("sh-user", {
      cwd: cwd,
      config: tmpFile,
      log: verbose,
      env: {
        ...process.env,
        BSP_IP: bspIp,
        BSP_PEER_ID: bspPeerId
      }
    });

    return this;
  }

  public async stopNetwork() {
    const services = Object.keys(this.composeYaml.services);
    console.log(services);
  }

  private async runMigrations() {
    assert(this.config.indexer, "Indexer must be enabled to run migrations");

    const dieselCheck = spawnSync("diesel", ["--version"], { stdio: "ignore" });
    assert(
      dieselCheck.status === 0,
      "Error running Diesel CLI. Visit https://diesel.rs/guides/getting-started for install instructions."
    );
    // TODO Poll this with a ping
    await sleep(2000);

    const cwd = path.resolve(process.cwd(), "..", "client", "indexer-db");

    const result = await new Promise((resolve, reject) => {
      const env = {
        ...process.env,
        DATABASE_URL: "postgresql://postgres:postgres@localhost:5432/storage_hub"
      };

      const diesel = spawn("diesel", ["migration", "run"], {
        cwd,
        env,
        stdio: "inherit"
      });

      diesel.on("close", (code) => {
        if (code === 0) {
          resolve(true);
        } else {
          reject(new Error(`Diesel migrations failed with code ${code}`));
        }
      });
    });

    return result;
  }

  private getPort(serviceName: string) {
    assert(this.composeYaml, "Compose file has not been selected yet, run loadComposeFile() first");
    const service = this.composeYaml.services[serviceName];
    assert(service, `Service ${serviceName} not found in compose file`);

    const ports = service.ports;
    assert(Array.isArray(ports), `Ports for service ${serviceName} is in unexpected format.`);

    for (const portMapping of ports) {
      const [external, internal] = portMapping.split(":");
      if (internal === "9944") {
        return Number.parseInt(external, 10);
      }
    }

    throw new Error(`No port mapping to 9944 found for service ${serviceName}`);
  }

  public async getApi(serviceName = "sh-user") {
    return BspNetTestApi.create(`ws://127.0.0.1:${await this.getPort(serviceName)}`);
  }

  public async setupBsp(api: EnrichedBspApi, who: string, multiaddress: string, bspId?: string) {
    await forceSignupBsp({
      api: api,
      who,
      multiaddress,
      bspId: bspId ?? ShConsts.DUMMY_BSP_ID,
      capacity: this.config.capacity ?? ShConsts.CAPACITY_512,
      weight: this.config.bspStartingWeight
    });
    return this;
  }

  public async setupGlobal(api: EnrichedBspApi) {
    const amount = 10000n * 10n ** 12n;
    const signedCalls = [
      api.tx.sudo
        .sudo(api.tx.balances.forceSetBalance(bspKey.address, amount))
        .signAsync(alice, { nonce: 0 }),
      api.tx.sudo
        .sudo(api.tx.balances.forceSetBalance(shUser.address, amount))
        .signAsync(alice, { nonce: 1 }),
      api.tx.sudo.sudo(api.tx.fileSystem.setGlobalParameters(1, 1)).signAsync(alice, { nonce: 2 }),
      api.tx.sudo
        .sudo(api.tx.balances.forceSetBalance(mspKey.address, amount))
        .signAsync(alice, { nonce: 3 }),
      api.tx.sudo
        .sudo(api.tx.balances.forceSetBalance(mspTwoKey.address, amount))
        .signAsync(alice, { nonce: 4 }),
      api.tx.sudo
        .sudo(api.tx.balances.forceSetBalance(mspDownKey.address, amount))
        .signAsync(alice, { nonce: 5 })
    ];

    const sudoTxns = await Promise.all(signedCalls);

    return api.block.seal({ calls: sudoTxns });
  }

  public async setupMsp(api: EnrichedBspApi, who: string, multiAddressMsp: string, mspId?: string) {
    await api.block.seal({
      calls: [
        api.tx.sudo.sudo(
          api.tx.providers.forceMspSignUp(
            who,
            mspId ?? ShConsts.DUMMY_MSP_ID,
            this.config.capacity || ShConsts.CAPACITY_512,
            // The peer ID has to be different from the BSP's since the user now attempts to send files to MSPs when new storage requests arrive.
            [multiAddressMsp],
            // The MSP will charge 100 UNITS per GigaUnit of data per block.
            100 * 1024 * 1024,
            "Terms of Service...",
            9999999,
            who
          )
        )
      ]
    });
    return this;
  }

  public async setupRuntimeParams(api: EnrichedBspApi) {
    // Adjusting runtime parameters...
    // The `set_parameter` extrinsic receives an object like this:
    // {
    //   RuntimeConfig: Enum {
    //     SlashAmountPerMaxFileSize: [null, {VALUE_YOU_WANT}],
    //     StakeToChallengePeriod: [null, {VALUE_YOU_WANT}],
    //     CheckpointChallengePeriod: [null, {VALUE_YOU_WANT}],
    //     MinChallengePeriod: [null, {VALUE_YOU_WANT}],
    //     SystemUtilisationLowerThresholdPercentage: [null, {VALUE_YOU_WANT}],
    //     SystemUtilisationUpperThresholdPercentage: [null, {VALUE_YOU_WANT}],
    //     MostlyStablePrice: [null, {VALUE_YOU_WANT}],
    //     MaxPrice: [null, {VALUE_YOU_WANT}],
    //     MinPrice: [null, {VALUE_YOU_WANT}],
    //     UpperExponentFactor: [null, {VALUE_YOU_WANT}],
    //     LowerExponentFactor: [null, {VALUE_YOU_WANT}],
    //     ZeroSizeBucketFixedRate: [null, {VALUE_YOU_WANT}],
    //     IdealUtilisationRate: [null, {VALUE_YOU_WANT}],
    //     DecayRate: [null, {VALUE_YOU_WANT}],
    //     MinimumTreasuryCut: [null, {VALUE_YOU_WANT}],
    //     MaximumTreasuryCut: [null, {VALUE_YOU_WANT}],
    //     BspStopStoringFilePenalty: [null, {VALUE_YOU_WANT}],
    //     ProviderTopUpTtl: [null, {VALUE_YOU_WANT}],
    //     DefaultReplicationTarget: [null, {VALUE_YOU_WANT}],
    //     MinSeedPeriod: [null, {VALUE_YOU_WANT}],
    //     StakeToSeedPeriod: [null, {VALUE_YOU_WANT}],
    //   }
    // }
    const slashAmountPerMaxFileSizeRuntimeParameter = {
      RuntimeConfig: {
        SlashAmountPerMaxFileSize: [null, 20n * MILLIUNIT]
      }
    };
    await api.block.seal({
      calls: [
        api.tx.sudo.sudo(api.tx.parameters.setParameter(slashAmountPerMaxFileSizeRuntimeParameter))
      ]
    });
    const stakeToChallengePeriodRuntimeParameter = {
      RuntimeConfig: {
        StakeToChallengePeriod: [null, 1000n * UNIT]
      }
    };
    await api.block.seal({
      calls: [
        api.tx.sudo.sudo(api.tx.parameters.setParameter(stakeToChallengePeriodRuntimeParameter))
      ]
    });
    const checkpointChallengePeriodRuntimeParameter = {
      RuntimeConfig: {
        CheckpointChallengePeriod: [null, 10]
      }
    };
    await api.block.seal({
      calls: [
        api.tx.sudo.sudo(api.tx.parameters.setParameter(checkpointChallengePeriodRuntimeParameter))
      ]
    });
    const minChallengePeriodRuntimeParameter = {
      RuntimeConfig: {
        MinChallengePeriod: [null, 5]
      }
    };
    await api.block.seal({
      calls: [api.tx.sudo.sudo(api.tx.parameters.setParameter(minChallengePeriodRuntimeParameter))]
    });
    const defaultReplicationTargetRuntimeParameter = {
      RuntimeConfig: {
        DefaultReplicationTarget: [null, 3]
      }
    };
    await api.block.seal({
      calls: [
        api.tx.sudo.sudo(api.tx.parameters.setParameter(defaultReplicationTargetRuntimeParameter))
      ]
    });
  }

  public async execDemoTransfer() {
    await using api = await this.getApi("sh-user");

    const source = "res/whatsup.jpg";
    const destination = "test/smile.jpg";
    const bucketName = "nothingmuch-1";
    const fileMetadata = await api.file.createBucketAndSendNewStorageRequest(
      source,
      destination,
      bucketName,
      null,
      DUMMY_MSP_ID,
      shUser,
      1
    );

    if (this.type === "bspnet") {
      await api.wait.bspVolunteer();
      await api.wait.bspStored();
    }

    if (this.type === "fullnet") {
      // This will advance the block which also contains the BSP volunteer tx.
      // Hence why we can wait for the BSP to confirm storing.
      await api.wait.mspResponseInTxPool();
<<<<<<< HEAD
      await api.wait.bspVolunteer();
      await api.sealBlock();
=======
      await api.block.seal();
>>>>>>> f60aa715
      await api.wait.bspStored();
    }

    return { fileMetadata };
  }

  public async initExtraBsps() {
    await using api = await this.getApi("sh-user");

    const defaultReplicationTargetRuntimeParameter = {
      RuntimeConfig: {
        DefaultReplicationTarget: [null, 4]
      }
    };
    await api.block.seal({
      calls: [
        api.tx.sudo.sudo(api.tx.parameters.setParameter(defaultReplicationTargetRuntimeParameter))
      ]
    });

    await api.block.seal({
      calls: [api.tx.sudo.sudo(api.tx.fileSystem.setGlobalParameters(null, 1))]
    });

    // Add more BSPs to the network.
    // One BSP will be down, two more will be up.
    const { containerName: bspDownContainerName } = await addBsp(api, bspDownKey, {
      name: "sh-bsp-down",
      rocksdb: this.config.rocksdb,
      bspKeySeed: bspDownSeed,
      bspId: ShConsts.BSP_DOWN_ID,
      bspStartingWeight: this.config.capacity,
      extrinsicRetryTimeout: this.config.extrinsicRetryTimeout,
      additionalArgs: ["--keystore-path=/keystore/bsp-down"]
    });
    const { rpcPort: bspTwoRpcPort } = await addBsp(api, bspTwoKey, {
      name: "sh-bsp-two",
      rocksdb: this.config.rocksdb,
      bspKeySeed: bspTwoSeed,
      bspId: ShConsts.BSP_TWO_ID,
      bspStartingWeight: this.config.capacity,
      extrinsicRetryTimeout: this.config.extrinsicRetryTimeout,
      additionalArgs: ["--keystore-path=/keystore/bsp-two"]
    });
    const { rpcPort: bspThreeRpcPort } = await addBsp(api, bspThreeKey, {
      name: "sh-bsp-three",
      rocksdb: this.config.rocksdb,
      bspKeySeed: bspThreeSeed,
      bspId: ShConsts.BSP_THREE_ID,
      bspStartingWeight: this.config.capacity,
      extrinsicRetryTimeout: this.config.extrinsicRetryTimeout,
      additionalArgs: ["--keystore-path=/keystore/bsp-three"]
    });

    const source = "res/whatsup.jpg";
    const location = "test/smile.jpg";
    const bucketName = "nothingmuch-1";

    // Wait for a few seconds for all BSPs to be synced
    await sleep(5000);

    const fileMetadata = await api.file.createBucketAndSendNewStorageRequest(
      source,
      location,
      bucketName,
      null,
      null
    );
    await api.wait.bspVolunteer(4);
    await api.wait.bspStored(4);

    // Stop BSP that is supposed to be down
    await api.docker.stopBspContainer(bspDownContainerName);

    // Attempt to debounce and stabilise
    await sleep(1500);

    return {
      bspTwoRpcPort,
      bspThreeRpcPort,
      fileMetadata: {
        fileKey: fileMetadata.fileKey,
        bucketId: fileMetadata.bucketId,
        location: location,
        owner: fileMetadata.owner,
        fingerprint: fileMetadata.fingerprint,
        fileSize: fileMetadata.fileSize
      }
    };
  }

  public static async create(
    type: NetworkType,
    config: NetLaunchConfig
  ): Promise<
    | { fileMetadata: FileMetadata }
    | { bspTwoRpcPort: number; bspThreeRpcPort: number; fileMetadata: FileMetadata }
    | undefined
  > {
    console.log("\n=== Launching network config ===");
    console.table({ config });
    const launchedNetwork = await new NetworkLauncher(type, config)
      .loadComposeFile()
      .populateEntities()
      .startNetwork();

    await using bspApi = await launchedNetwork.getApi("sh-bsp");

    // Wait for network to be in sync
    await bspApi.docker.waitForLog({
      containerName: "docker-sh-bsp-1",
      searchString: "💤 Idle",
      timeout: 15000
    });

    const userPeerId = await launchedNetwork.getPeerId("sh-user");
    console.log(`sh-user Peer ID: ${userPeerId}`);

    const bspContainerName = launchedNetwork.composeYaml.services["sh-bsp"].container_name;
    assert(bspContainerName, "BSP container name not found in compose file");
    const bspIp = await getContainerIp(
      launchedNetwork.config.noisy ? "toxiproxy" : bspContainerName
    );

    const bspPeerId = await launchedNetwork.getPeerId("sh-bsp");
    const multiAddressBsp = `/ip4/${bspIp}/tcp/30350/p2p/${bspPeerId}`;

    await using userApi = await launchedNetwork.getApi("sh-user");

    await userApi.docker.waitForLog({
      containerName: "docker-sh-user-1",
      searchString: "💤 Idle",
      timeout: 15000
    });

    await launchedNetwork.setupGlobal(userApi);
    await launchedNetwork.setupBsp(userApi, bspKey.address, multiAddressBsp);
    await launchedNetwork.setupRuntimeParams(userApi);
    await userApi.block.seal();

    if (launchedNetwork.type === "fullnet") {
      const mspServices = Object.keys(launchedNetwork.composeYaml.services).filter((service) =>
        service.includes("sh-msp")
      );
      for (const service of mspServices) {
        const mspContainerName = launchedNetwork.composeYaml.services[service].container_name;
        assert(mspContainerName, "MSP container name not found in compose file");
        const mspIp = await getContainerIp(mspContainerName);
        const mspPeerId = await launchedNetwork.getPeerId(service);
        const multiAddressMsp = `/ip4/${mspIp}/tcp/30350/p2p/${mspPeerId}`;

        // TODO: As we add more MSPs make this more dynamic
        const mspAddress =
          service === "sh-msp-1"
            ? mspKey.address
            : service === "sh-msp-2"
              ? mspTwoKey.address
              : undefined;
        assert(
          mspAddress,
          `Service ${service} not msp-1/2, either add to hardcoded list or make this dynamic`
        );

        const mspId =
          service === "sh-msp-1"
            ? ShConsts.DUMMY_MSP_ID
            : service === "sh-msp-2"
              ? ShConsts.DUMMY_MSP_ID_2
              : undefined;
        assert(
          mspId,
          `Service ${service} not msp-1/2, either add to hardcoded list or make this dynamic`
        );
        console.log(`Adding msp ${service} with address ${multiAddressMsp} and id ${mspId}`);
        await launchedNetwork.setupMsp(userApi, mspAddress, multiAddressMsp, mspId);
      }
    }

    if (launchedNetwork.type === "bspnet") {
      const mockMspMultiAddress = `/ip4/${bspIp}/tcp/30350/p2p/${ShConsts.DUMMY_MSP_PEER_ID}`;
      await launchedNetwork.setupMsp(userApi, mspKey.address, mockMspMultiAddress);
    }

    if (launchedNetwork.config.initialised === "multi") {
      return await launchedNetwork.initExtraBsps();
    }

    if (launchedNetwork.config.initialised === true) {
      return await launchedNetwork.execDemoTransfer();
    }

    // Attempt to debounce and stabilise
    await sleep(1500);
    return undefined;
  }
}

export type NetworkType = "bspnet" | "fullnet";

/**
 * Configuration options for the BSP network.
 * These settings determine the behavior and characteristics of the network during tests.
 */
export type NetLaunchConfig = {
  /**
   * Optional parameter to set the network to be initialised with a pre-existing state.
   */
  initialised?: boolean | "multi";

  /**
   * If true, simulates a noisy network environment with added latency and bandwidth limitations.
   * Useful for testing network resilience and performance under suboptimal conditions.
   */
  noisy: boolean;

  /**
   * If true, uses RocksDB as the storage backend instead of the default in-memory database.
   */
  rocksdb: boolean;

  /**
   * Optional parameter to set the storage capacity of the BSP.
   * Measured in bytes.
   */
  capacity?: bigint;

  /**
   * Optional parameter to set the timeout interval for submit extrinsic retries.
   */
  extrinsicRetryTimeout?: number;

  /**
   * Optional parameter to set the weight of the BSP.
   * Measured in bytes.
   */
  bspStartingWeight?: bigint;

  /**
   * Optional parameter to set whether to enable indexer service on the user node.
   * This will also launch the environment with an attached postgres db
   */
  indexer?: boolean;

  /**
   * Optional parameter to define what toxics to apply to the network.
   * Only applies when `noisy` is set to true.
   */
  toxics?: ToxicInfo[];
};<|MERGE_RESOLUTION|>--- conflicted
+++ resolved
@@ -537,12 +537,8 @@
       // This will advance the block which also contains the BSP volunteer tx.
       // Hence why we can wait for the BSP to confirm storing.
       await api.wait.mspResponseInTxPool();
-<<<<<<< HEAD
       await api.wait.bspVolunteer();
-      await api.sealBlock();
-=======
       await api.block.seal();
->>>>>>> f60aa715
       await api.wait.bspStored();
     }
 
