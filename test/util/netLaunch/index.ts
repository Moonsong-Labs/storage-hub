import assert from "node:assert";
import { execSync, spawn, spawnSync } from "node:child_process";
import fs from "node:fs";
import path from "node:path";
import * as compose from "docker-compose";
import tmp from "tmp";
import yaml from "yaml";
import { JWT_SECRET } from "../backend/consts";
import {
  addBsp,
  BspNetTestApi,
  type EnrichedBspApi,
  type FileMetadata,
  forceSignupBsp,
  getContainerIp,
  getContainerPeerId,
  ShConsts,
  type ToxicInfo,
  waitFor
} from "../bspNet";
import { DUMMY_MSP_ID } from "../bspNet/consts";
import { MILLIUNIT, UNIT } from "../constants";
import { sleep } from "../timer";

export type ShEntity = {
  port: number;
  name: string;
};

export class NetworkLauncher {
  private composeYaml?: any;
  private entities?: ShEntity[];

  constructor(
    private readonly type: NetworkType,
    private readonly config: NetLaunchConfig
  ) {}

  private loadComposeFile() {
    assert(this.type, "Network type has not been set yet");
    const composeFiles = {
      bspnet: "bspnet-base-template.yml",
      fullnet: "fullnet-base-template.yml"
    } as const;

    // if (this.config.noisy && this.type === "fullnet") {
    //   assert(false, "Noisy fullnet not supported");
    // }

    const file = this.type === "fullnet" ? composeFiles.fullnet : composeFiles.bspnet;

    assert(file, `Compose file not found for ${this.type} network`);

    const composeFilePath = path.resolve(process.cwd(), "..", "docker", file);
    const composeFile = fs.readFileSync(composeFilePath, "utf8");
    const composeYaml = yaml.parse(composeFile);

    this.composeYaml = composeYaml;
    return this;
  }

  private async waitForPendingDbReady(serviceName: string, cwd: string, tmpFile: string) {
    // Wait for the Postgres service to be ready by scanning logs for readiness message
    const deadline = Date.now() + 30_000;
    const readyMsg = "database system is ready to accept connections";
    while (Date.now() < deadline) {
      try {
        const logs = await compose.logs(serviceName, {
          cwd,
          config: tmpFile,
          log: false,
          follow: false
        });
        const stdout = typeof logs === "string" ? logs : (logs.out || "") + (logs.err || "");
        if (stdout.includes(readyMsg)) {
          return;
        }
      } catch (_) {
        // ignore transient compose log errors
      }
      await new Promise((r) => setTimeout(r, 500));
    }
    throw new Error(`Timed out waiting for ${serviceName} to be ready`);
  }

  public async getPeerId(serviceName: string) {
    assert(this.entities, "Entities have not been populated yet, run populateEntities() first");
    assert(
      Object.values(this.entities)
        .map(({ name }) => name)
        .includes(serviceName),
      `Service ${serviceName} not found in compose file`
    );

    const port = this.entities.find((entity) => entity.name === serviceName)?.port;
    assert(port, `Port for service ${serviceName} not found in compose file`);
    return getContainerPeerId(`http://127.0.0.1:${port}`);
  }

  private populateEntities() {
    assert(this.composeYaml, "Compose file has not been selected yet, run loadComposeFile() first");
    const shServices: ShEntity[] = Object.entries(this.composeYaml.services)
      .filter(([_serviceName, service]: [string, any]) => service.image === "storage-hub:local")
      .map(([serviceName, _service]: [string, any]) => ({
        port: this.getPort(serviceName),
        name: serviceName
      }));
    assert(shServices.length > 0, "No storage-hub services found in compose file");
    this.entities = shServices;
    return this;
  }

  // TODO: Turn this into a submodule system with separate handlers for each option
  private remapComposeYaml() {
    assert(this.composeYaml, "Compose file has not been selected yet, run loadComposeFile() first");

    const composeYaml = this.composeYaml;

    if (this.config.noisy) {
      for (const svcName of Object.keys(composeYaml.services)) {
        if (svcName === "toxiproxy") {
          continue;
        }
        composeYaml.services[`${svcName}`].ports = composeYaml.services[`${svcName}`].ports.filter(
          (portMapping: `${string}:${string}`) =>
            !portMapping
              .split(":")
              .some((port: string) => port.startsWith("30") && port.length === 5)
        );
        composeYaml.services[`${svcName}`].networks = {
          "storage-hub-network": { aliases: [`${svcName}`] }
        };
      }
    } else {
      delete composeYaml.services.toxiproxy;
    }

    // If runtime is "parachain" there is no need to specify the runtime type, it's the default
    if (this.config.runtimeType === "solochain") {
      // Add the runtime type to the command for user and BSP nodes
      composeYaml.services["sh-bsp"].command.push("--chain=solochain-evm-dev");
      composeYaml.services["sh-user"].command.push("--chain=solochain-evm-dev");

      // Add the runtime type to the command for MSP nodes if we're running fullnet
      if (this.type === "fullnet") {
        composeYaml.services["sh-msp-1"].command.push("--chain=solochain-evm-dev");
        composeYaml.services["sh-msp-2"].command.push("--chain=solochain-evm-dev");
      }

      // Add the runtime type to the command for fisherman if we're running fullnet
      // or simply fisherman is enabled
      if (this.config.fisherman && this.type === "fullnet") {
        composeYaml.services["sh-fisherman"].command.push("--chain=solochain-evm-dev");
      }

      // Add the runtime type to the command for standalone indexer if enabled
      if (this.config.indexer && this.config.standaloneIndexer && this.type === "fullnet") {
        composeYaml.services["sh-indexer"].command.push("--chain=solochain-evm-dev");
      }
    }

    // Configure fisherman service
    if (!this.config.fisherman || this.type !== "fullnet") {
      if (composeYaml.services["sh-fisherman"]) {
        delete composeYaml.services["sh-fisherman"];
      }
    } else {
      // Add fisherman incomplete sync parameters if specified
      if (this.config.fishermanIncompleteSyncMax !== undefined) {
        composeYaml.services["sh-fisherman"].command.push(
          `--fisherman-incomplete-sync-max=${this.config.fishermanIncompleteSyncMax}`
        );
      }
      if (this.config.fishermanIncompleteSyncPageSize !== undefined) {
        composeYaml.services["sh-fisherman"].command.push(
          `--fisherman-incomplete-sync-page-size=${this.config.fishermanIncompleteSyncPageSize}`
        );
      }
    }

    // Remove standalone indexer service if not enabled or not using standalone mode
    if (!this.config.indexer || !this.config.standaloneIndexer || this.type !== "fullnet") {
      if (composeYaml.services["sh-indexer"]) {
        delete composeYaml.services["sh-indexer"];
      }
    }

    if (this.config.extrinsicRetryTimeout) {
      composeYaml.services["sh-bsp"].command.push(
        `--extrinsic-retry-timeout=${this.config.extrinsicRetryTimeout}`
      );
      composeYaml.services["sh-user"].command.push(
        `--extrinsic-retry-timeout=${this.config.extrinsicRetryTimeout}`
      );
      if (this.type === "fullnet") {
        composeYaml.services["sh-msp-1"].command.push(
          `--extrinsic-retry-timeout=${this.config.extrinsicRetryTimeout}`
        );
      }
    }

    // Configure log level for all services using -l flag
    if (this.config.logLevel) {
      const logFlag = `-l${this.config.logLevel}`;
      composeYaml.services["sh-bsp"].command.push(logFlag);
      composeYaml.services["sh-user"].command.push(logFlag);

      if (this.type === "fullnet") {
        composeYaml.services["sh-msp-1"].command.push(logFlag);
        composeYaml.services["sh-msp-2"].command.push(logFlag);
      }
      if (this.config.fisherman && this.type === "fullnet") {
        composeYaml.services["sh-fisherman"].command.push(logFlag);
      }
      if (this.config.indexer && this.config.standaloneIndexer && this.type === "fullnet") {
        composeYaml.services["sh-indexer"].command.push(logFlag);
      }
    }

    if (this.config.rocksdb) {
      composeYaml.services["sh-bsp"].command.push("--storage-layer=rocks-db");
      composeYaml.services["sh-bsp"].command.push(
        // biome-ignore lint/suspicious/noTemplateCurlyInString: It's for the yaml file that takes this syntax
        "--storage-path=/tmp/bsp/${BSP_IP:-default_bsp_ip}"
      );
      composeYaml.services["sh-user"].command.push("--storage-layer=rocks-db");
      composeYaml.services["sh-user"].command.push(
        // biome-ignore lint/suspicious/noTemplateCurlyInString: It's for the yaml file that takes this syntax
        "--storage-path=/tmp/bsp/${BSP_IP:-default_bsp_ip}"
      );
      if (this.type === "fullnet") {
        composeYaml.services["sh-msp-1"].command.push("--storage-layer=rocks-db");
        composeYaml.services["sh-msp-1"].command.push(
          // biome-ignore lint/suspicious/noTemplateCurlyInString: It's for the yaml file that takes this syntax
          "--storage-path=/tmp/msp/${MSP_IP:-default_msp_ip}"
        );
        composeYaml.services["sh-msp-2"].command.push("--storage-layer=rocks-db");
        composeYaml.services["sh-msp-2"].command.push(
          // biome-ignore lint/suspicious/noTemplateCurlyInString: It's for the yaml file that takes this syntax
          "--storage-path=/tmp/msp/${MSP_IP:-default_msp_ip}"
        );
      }
    }

    // Configure database access for MSPs when indexer is enabled
    // Only add --msp-database-url when indexer is enabled (MSPs need database for move bucket operations)
    if (this.config.indexer) {
      // Only add for MSPs if they exist in the compose file
      if (composeYaml.services["sh-msp-1"]) {
        composeYaml.services["sh-msp-1"].command.push(
          "--msp-database-url=postgresql://postgres:postgres@storage-hub-sh-postgres-1:5432/storage_hub"
        );
      }
      if (composeYaml.services["sh-msp-2"]) {
        composeYaml.services["sh-msp-2"].command.push(
          "--msp-database-url=postgresql://postgres:postgres@storage-hub-sh-postgres-1:5432/storage_hub"
        );
      }
    }

    if (this.config.indexer) {
      // If using standalone indexer, configure the sh-indexer service
      if (this.config.standaloneIndexer && this.type === "fullnet") {
        // Add indexer mode if specified
        if (this.config.indexerMode) {
          composeYaml.services["sh-indexer"].command.push(
            `--indexer-mode=${this.config.indexerMode}`
          );
        }
      } else {
        // Embedded mode: add indexer flags to sh-user
        composeYaml.services["sh-user"].command.push("--indexer");
        composeYaml.services["sh-user"].environment =
          composeYaml.services["sh-user"].environment ?? {};
        composeYaml.services["sh-user"].environment.SH_INDEXER_DB_AUTO_MIGRATE = "false";
        composeYaml.services["sh-user"].command.push(
          "--indexer-database-url=postgresql://postgres:postgres@storage-hub-sh-indexer-postgres-1:5432/storage_hub"
        );
        if (this.config.indexerMode) {
          composeYaml.services["sh-user"].command.push(`--indexer-mode=${this.config.indexerMode}`);
        }
<<<<<<< HEAD

        // For fullnet, also configure MSPs
        if (this.type === "fullnet") {
          composeYaml.services["sh-msp-1"].command.push(
            "--indexer-database-url=postgresql://postgres:postgres@storage-hub-sh-indexer-postgres-1:5432/storage_hub"
          );
          composeYaml.services["sh-msp-2"].command.push("--indexer");
          composeYaml.services["sh-msp-2"].environment =
            composeYaml.services["sh-msp-2"].environment ?? {};
          composeYaml.services["sh-msp-2"].environment.SH_INDEXER_DB_AUTO_MIGRATE = "false";
          composeYaml.services["sh-msp-2"].command.push(
            "--indexer-database-url=postgresql://postgres:postgres@storage-hub-sh-indexer-postgres-1:5432/storage_hub"
          );
        }
=======
>>>>>>> 880acae6
      }
    }

    // If pending DB is enabled, add CLI arg to MSP 1 only
    if (this.config.pendingTxDb && this.type === "fullnet") {
      composeYaml.services["sh-msp-1"].command.push(
        "--pending-db-url=postgresql://postgres:postgres@storage-hub-sh-pending-postgres-1:5432/pending_tx"
      );
    }

    const cwd = path.resolve(process.cwd(), "..", "docker");
    const entries = Object.entries(composeYaml.services).map(([key, value]: any) => {
      let remappedValue: any;
      if ("volumes" in value) {
        remappedValue = {
          ...value,
          volumes: value.volumes.map((volume: any) => volume.replace("./", `${cwd}/`))
        };
      }
      return { node: key, spec: remappedValue ?? value };
    });

    const remappedYamlContents = entries.reduce(
      (acc, curr) => ({ ...acc, [curr.node]: curr.spec }),
      {}
    );

    let composeContents = {
      name: "storage-hub",
      services: remappedYamlContents
    };

    if (this.config.noisy) {
      composeContents = Object.assign(composeContents, {
        networks: {
          "storage-hub-network": { driver: "bridge" }
        }
      });
    }

    const updatedCompose = yaml.stringify(composeContents, {
      collectionStyle: "flow",
      defaultStringType: "QUOTE_DOUBLE",
      doubleQuotedAsJSON: true,
      flowCollectionPadding: true
    });
    const tmpDir = path.join(cwd, "tmp");
    fs.mkdirSync(tmpDir, { recursive: true });
    const tmpFile = tmp.fileSync({ postfix: ".yml" });
    fs.writeFileSync(tmpFile.name, updatedCompose);
    return tmpFile.name;
  }

  private async startNetwork(verbose = false) {
    const cwd = path.resolve(process.cwd(), "..", "docker");
    const tmpFile = this.remapComposeYaml();

    if (this.config.noisy) {
      await compose.upOne("toxiproxy", {
        cwd: cwd,
        config: tmpFile,
        log: verbose
      });
    }

    // Postgres is only needed when indexer is enabled
    if (this.config.indexer) {
      await compose.upOne("sh-postgres", {
        cwd: cwd,
        config: tmpFile,
        log: verbose
      });

      // Run external migrations when indexer enabled
      // (MSPs and standalone indexer auto-migrate themselves)
      await this.runMigrations();
    }

    await compose.upOne("sh-bsp", {
      cwd: cwd,
      config: tmpFile,
      log: verbose
    });

    const bspIp = await getContainerIp(
      this.config.noisy ? "toxiproxy" : ShConsts.NODE_INFOS.bsp.containerName
    );

    if (verbose && this.config.noisy) {
      console.log(`toxiproxy IP: ${bspIp}`);
    } else {
      console.log(`sh-bsp IP: ${bspIp}`);
    }

    const bspPeerId = await getContainerPeerId(
      `http://127.0.0.1:${ShConsts.NODE_INFOS.bsp.port}`,
      true
    );
    verbose && console.log(`sh-bsp Peer ID: ${bspPeerId}`);

    process.env.BSP_IP = bspIp;
    process.env.BSP_PEER_ID = bspPeerId;

    // Optional: start pending tx Postgres first (so MSP can connect on boot)
    if (this.type === "fullnet" && this.config.pendingTxDb) {
      await compose.upOne("sh-pending-postgres", {
        cwd,
        config: tmpFile,
        log: verbose
      });
      await this.waitForPendingDbReady("sh-pending-postgres", cwd, tmpFile);
    }

    if (this.type === "fullnet") {
      const mspServices = Object.keys(this.composeYaml.services).filter((service) =>
        service.includes("sh-msp")
      );

      for (const mspService of mspServices) {
        const nodeKey =
          mspService === "sh-msp-1"
            ? ShConsts.NODE_INFOS.msp1.nodeKey
            : mspService === "sh-msp-2"
              ? ShConsts.NODE_INFOS.msp2.nodeKey
              : undefined;
        assert(
          nodeKey,
          `Service ${mspService} not msp-1/2, either add to hardcoded list or make this dynamic`
        );

        const mspId =
          mspService === "sh-msp-1"
            ? ShConsts.DUMMY_MSP_ID
            : mspService === "sh-msp-2"
              ? ShConsts.DUMMY_MSP_ID_2
              : undefined;
        assert(
          mspId,
          `Service ${mspService} not msp-1/2, either add to hardcoded list or make this dynamic`
        );

        await compose.upOne(mspService, {
          cwd: cwd,
          config: tmpFile,
          log: verbose,
          env: {
            ...process.env,
            NODE_KEY: nodeKey,
            BSP_IP: bspIp,
            BSP_PEER_ID: bspPeerId,
            MSP_ID: mspId
          }
        });
      }
    }

<<<<<<< HEAD
    if (this.config.indexer) {
      await compose.upOne("sh-indexer-postgres", {
=======
    // Start backend only if backend flag is enabled (depends on postgres, so requires indexer)
    if (this.config.backend) {
      await compose.upOne("sh-backend", {
>>>>>>> 880acae6
        cwd: cwd,
        config: tmpFile,
        log: verbose,
        env: {
          ...process.env,
          JWT_SECRET: JWT_SECRET
        }
      });
    }

    await compose.upOne("sh-user", {
      cwd: cwd,
      config: tmpFile,
      log: verbose,
      env: {
        ...process.env,
        BSP_IP: bspIp,
        BSP_PEER_ID: bspPeerId
      }
    });

    // Only start fisherman service if it's enabled and we're using fullnet
    if (this.config.fisherman && this.type === "fullnet") {
      await compose.upOne("sh-fisherman", {
        cwd: cwd,
        config: tmpFile,
        log: verbose,
        env: {
          ...process.env
        }
      });
    }

    // Only start standalone indexer service if it's enabled and we're using fullnet
    if (this.config.indexer && this.config.standaloneIndexer && this.type === "fullnet") {
      await compose.upOne("sh-indexer", {
        cwd: cwd,
        config: tmpFile,
        log: verbose,
        env: {
          ...process.env,
          BSP_IP: bspIp,
          BSP_PEER_ID: bspPeerId
        }
      });
    }

    return this;
  }

  public async stopNetwork() {
    const services = Object.keys(this.composeYaml.services);
    console.log(services);
  }

  private async runMigrations() {
    // Migrations are needed when indexer is enabled
    assert(this.config.indexer, "Indexer must be enabled to run migrations");

    const dieselCheck = spawnSync("diesel", ["--version"], { stdio: "ignore" });
    assert(
      dieselCheck.status === 0,
      "Error running Diesel CLI. Visit https://diesel.rs/guides/getting-started for install instructions."
    );

    await waitFor({
      lambda: async () => {
        try {
          execSync(
            "docker exec storage-hub-sh-indexer-postgres-1 pg_isready -U postgres -h 127.0.0.1 -p 5432 -t 1",
            {
              stdio: "ignore"
            }
          );
          return true; // exit code 0 => ready
        } catch {
          return false; // non-zero => not ready yet
        }
      }
    });

    const cwd = path.resolve(process.cwd(), "..", "client", "indexer-db");

    const result = await new Promise((resolve, reject) => {
      const env = {
        ...process.env,
        DATABASE_URL: "postgresql://postgres:postgres@localhost:5432/storage_hub"
      };

      const diesel = spawn("diesel", ["migration", "run"], {
        cwd,
        env,
        stdio: "inherit"
      });

      diesel.on("close", (code) => {
        if (code === 0) {
          resolve(true);
        } else {
          reject(new Error(`Diesel migrations failed with code ${code}`));
        }
      });
    });

    return result;
  }

  private getPort(serviceName: string) {
    assert(this.composeYaml, "Compose file has not been selected yet, run loadComposeFile() first");
    const service = this.composeYaml.services[serviceName];
    assert(service, `Service ${serviceName} not found in compose file`);

    const ports = service.ports;
    assert(Array.isArray(ports), `Ports for service ${serviceName} is in unexpected format.`);

    for (const portMapping of ports) {
      const [external, internal] = portMapping.split(":");
      if (internal === "9944") {
        return Number.parseInt(external, 10);
      }
    }

    throw new Error(`No port mapping to 9944 found for service ${serviceName}`);
  }

  public async getApi(serviceName = "sh-user") {
    return BspNetTestApi.create(
      `ws://127.0.0.1:${this.getPort(serviceName)}`,
      this.config.runtimeType ?? "parachain"
    );
  }

  public async setupBsp(api: EnrichedBspApi, who: string, multiaddress: string, bspId?: string) {
    await forceSignupBsp({
      api: api,
      who,
      multiaddress,
      bspId: bspId ?? ShConsts.DUMMY_BSP_ID,
      capacity: this.config.capacity ?? ShConsts.CAPACITY_512,
      weight: this.config.bspStartingWeight
    });
    return this;
  }

  public async preFundAccounts(api: EnrichedBspApi) {
    const amount = 10000n * 10n ** 12n;

    const sudo = api.accounts.sudo;
    const signedCalls = [
      api.tx.sudo
        .sudo(api.tx.balances.forceSetBalance(api.accounts.bspKey.address, amount))
        .signAsync(sudo, { nonce: 0 }),
      api.tx.sudo
        .sudo(api.tx.balances.forceSetBalance(api.accounts.shUser.address, amount))
        .signAsync(sudo, { nonce: 1 }),
      api.tx.sudo
        .sudo(api.tx.balances.forceSetBalance(api.accounts.mspKey.address, amount))
        .signAsync(sudo, { nonce: 2 }),
      api.tx.sudo
        .sudo(api.tx.balances.forceSetBalance(api.accounts.mspTwoKey.address, amount))
        .signAsync(sudo, { nonce: 3 }),
      api.tx.sudo
        .sudo(api.tx.balances.forceSetBalance(api.accounts.mspDownKey.address, amount))
        .signAsync(sudo, { nonce: 4 }),
      api.tx.sudo
        .sudo(api.tx.balances.forceSetBalance(api.accounts.fishermanKey.address, amount))
        .signAsync(sudo, { nonce: 5 })
    ];

    const sudoTxns = await Promise.all(signedCalls);

    await api.block.seal({ calls: sudoTxns });
    return;
  }

  public async setupMsp(api: EnrichedBspApi, who: string, multiAddressMsp: string, mspId?: string) {
    await api.block.seal({
      calls: [
        api.tx.sudo.sudo(
          api.tx.providers.forceMspSignUp(
            who,
            mspId ?? ShConsts.DUMMY_MSP_ID,
            this.config.capacity || ShConsts.CAPACITY_512,
            // The peer ID has to be different from the BSP's since the user now attempts to send files to MSPs when new storage requests arrive.
            [multiAddressMsp],
            // The MSP will charge 100 UNITS per GigaUnit of data per block.
            100 * 1024 * 1024,
            "Terms of Service...",
            9999999,
            who
          )
        )
      ]
    });
    return this;
  }

  public async setupRuntimeParams(api: EnrichedBspApi) {
    // Adjusting runtime parameters...
    // The `set_parameter` extrinsic receives an object like this:
    // {
    //   RuntimeConfig: Enum {
    //     SlashAmountPerMaxFileSize: [null, {VALUE_YOU_WANT}],
    //     StakeToChallengePeriod: [null, {VALUE_YOU_WANT}],
    //     CheckpointChallengePeriod: [null, {VALUE_YOU_WANT}],
    //     MinChallengePeriod: [null, {VALUE_YOU_WANT}],
    //     SystemUtilisationLowerThresholdPercentage: [null, {VALUE_YOU_WANT}],
    //     SystemUtilisationUpperThresholdPercentage: [null, {VALUE_YOU_WANT}],
    //     MostlyStablePrice: [null, {VALUE_YOU_WANT}],
    //     MaxPrice: [null, {VALUE_YOU_WANT}],
    //     MinPrice: [null, {VALUE_YOU_WANT}],
    //     UpperExponentFactor: [null, {VALUE_YOU_WANT}],
    //     LowerExponentFactor: [null, {VALUE_YOU_WANT}],
    //     ZeroSizeBucketFixedRate: [null, {VALUE_YOU_WANT}],
    //     IdealUtilisationRate: [null, {VALUE_YOU_WANT}],
    //     DecayRate: [null, {VALUE_YOU_WANT}],
    //     MinimumTreasuryCut: [null, {VALUE_YOU_WANT}],
    //     MaximumTreasuryCut: [null, {VALUE_YOU_WANT}],
    //     BspStopStoringFilePenalty: [null, {VALUE_YOU_WANT}],
    //     ProviderTopUpTtl: [null, {VALUE_YOU_WANT}],
    //     BasicReplicationTarget: [null, {VALUE_YOU_WANT}],
    //     StandardReplicationTarget: [null, {VALUE_YOU_WANT}],
    //     HighSecurityReplicationTarget: [null, {VALUE_YOU_WANT}],
    //     SuperHighSecurityReplicationTarget: [null, {VALUE_YOU_WANT}],
    //     UltraHighSecurityReplicationTarget: [null, {VALUE_YOU_WANT}],
    //     MaxReplicationTarget: [null, {VALUE_YOU_WANT}],
    //     TickRangeToMaximumThreshold: [null, {VALUE_YOU_WANT}],
    //     StorageRequestTtl: [null, {VALUE_YOU_WANT}],
    //     MinWaitForStopStoring: [null, {VALUE_YOU_WANT}],
    //     MinSeedPeriod: [null, {VALUE_YOU_WANT}],
    //     StakeToSeedPeriod: [null, {VALUE_YOU_WANT}],
    //   }
    // }
    const slashAmountPerMaxFileSizeRuntimeParameter = {
      RuntimeConfig: {
        SlashAmountPerMaxFileSize: [null, 20n * MILLIUNIT]
      }
    };
    await api.block.seal({
      calls: [
        api.tx.sudo.sudo(api.tx.parameters.setParameter(slashAmountPerMaxFileSizeRuntimeParameter))
      ]
    });
    const stakeToChallengePeriodRuntimeParameter = {
      RuntimeConfig: {
        StakeToChallengePeriod: [null, 1000n * UNIT]
      }
    };
    await api.block.seal({
      calls: [
        api.tx.sudo.sudo(api.tx.parameters.setParameter(stakeToChallengePeriodRuntimeParameter))
      ]
    });
    const checkpointChallengePeriodRuntimeParameter = {
      RuntimeConfig: {
        CheckpointChallengePeriod: [null, 10]
      }
    };
    await api.block.seal({
      calls: [
        api.tx.sudo.sudo(api.tx.parameters.setParameter(checkpointChallengePeriodRuntimeParameter))
      ]
    });
    const minChallengePeriodRuntimeParameter = {
      RuntimeConfig: {
        MinChallengePeriod: [null, 5]
      }
    };
    await api.block.seal({
      calls: [api.tx.sudo.sudo(api.tx.parameters.setParameter(minChallengePeriodRuntimeParameter))]
    });
    const basicReplicationTargetRuntimeParameter = {
      RuntimeConfig: {
        BasicReplicationTarget: [null, 3]
      }
    };
    await api.block.seal({
      calls: [
        api.tx.sudo.sudo(api.tx.parameters.setParameter(basicReplicationTargetRuntimeParameter))
      ]
    });
    const maxReplicationTargetRuntimeParameter = {
      RuntimeConfig: {
        MaxReplicationTarget: [null, 9]
      }
    };
    await api.block.seal({
      calls: [
        api.tx.sudo.sudo(api.tx.parameters.setParameter(maxReplicationTargetRuntimeParameter))
      ]
    });
    const tickRangeToMaximumThresholdRuntimeParameter = {
      RuntimeConfig: {
        TickRangeToMaximumThreshold: [null, 10]
      }
    };
    await api.block.seal({
      calls: [
        api.tx.sudo.sudo(
          api.tx.parameters.setParameter(tickRangeToMaximumThresholdRuntimeParameter)
        )
      ]
    });
    const minWaitForStopStoringRuntimeParameter = {
      RuntimeConfig: {
        MinWaitForStopStoring: [null, 15]
      }
    };
    await api.block.seal({
      calls: [
        api.tx.sudo.sudo(api.tx.parameters.setParameter(minWaitForStopStoringRuntimeParameter))
      ]
    });
    const storageRequestTtlRuntimeParameter = {
      RuntimeConfig: {
        StorageRequestTtl: [null, 20]
      }
    };
    await api.block.seal({
      calls: [api.tx.sudo.sudo(api.tx.parameters.setParameter(storageRequestTtlRuntimeParameter))]
    });
  }

  public async execDemoStorageRequest() {
    await using api = await this.getApi("sh-user");

    const source = "res/whatsup.jpg";
    const destination = "test/smile.jpg";
    const bucketName = "nothingmuch-1";
    const fileMetadata = await api.file.createBucketAndSendNewStorageRequest(
      source,
      destination,
      bucketName,
      null,
      DUMMY_MSP_ID,
      api.accounts.shUser,
      1
    );

    if (this.type === "bspnet") {
      await api.wait.bspVolunteer();
      await api.wait.bspStored();
    }

    if (this.type === "fullnet") {
      // This will advance the block which also contains the BSP volunteer tx.
      // Hence why we can wait for the BSP to confirm storing.
      await api.wait.mspResponseInTxPool();
      await api.wait.bspVolunteerInTxPool();
      await api.block.seal();
      await api.wait.bspStored();
    }

    return { fileMetadata };
  }

  public async initExtraBsps() {
    await using api = await this.getApi("sh-user");

    const basicReplicationTargetRuntimeParameter = {
      RuntimeConfig: {
        BasicReplicationTarget: [null, 4]
      }
    };
    await api.block.seal({
      calls: [
        api.tx.sudo.sudo(api.tx.parameters.setParameter(basicReplicationTargetRuntimeParameter))
      ]
    });

    const tickToMaximumThresholdRuntimeParameter = {
      RuntimeConfig: {
        TickRangeToMaximumThreshold: [null, 1]
      }
    };
    await api.block.seal({
      calls: [
        api.tx.sudo.sudo(api.tx.parameters.setParameter(tickToMaximumThresholdRuntimeParameter))
      ]
    });

    // Add more BSPs to the network.
    // One BSP will be down, two more will be up.
    const runtimeTypeArgs =
      this.config.runtimeType === "solochain" ? ["--chain=solochain-evm-dev"] : [];
    const { containerName: bspDownContainerName } = await addBsp(
      api,
      api.accounts.bspDownKey,
      api.accounts.sudo,
      {
        name: "sh-bsp-down",
        rocksdb: this.config.rocksdb,
        bspId: ShConsts.BSP_DOWN_ID,
        bspStartingWeight: this.config.capacity,
        extrinsicRetryTimeout: this.config.extrinsicRetryTimeout,
        additionalArgs: ["--keystore-path=/keystore/bsp-down", ...runtimeTypeArgs]
      }
    );
    const { rpcPort: bspTwoRpcPort } = await addBsp(
      api,
      api.accounts.bspTwoKey,
      api.accounts.sudo,
      {
        name: "sh-bsp-two",
        rocksdb: this.config.rocksdb,
        bspId: ShConsts.BSP_TWO_ID,
        bspStartingWeight: this.config.capacity,
        extrinsicRetryTimeout: this.config.extrinsicRetryTimeout,
        additionalArgs: ["--keystore-path=/keystore/bsp-two", ...runtimeTypeArgs]
      }
    );
    const { rpcPort: bspThreeRpcPort } = await addBsp(
      api,
      api.accounts.bspThreeKey,
      api.accounts.sudo,
      {
        name: "sh-bsp-three",
        rocksdb: this.config.rocksdb,
        bspId: ShConsts.BSP_THREE_ID,
        bspStartingWeight: this.config.capacity,
        extrinsicRetryTimeout: this.config.extrinsicRetryTimeout,
        additionalArgs: ["--keystore-path=/keystore/bsp-three", ...runtimeTypeArgs]
      }
    );

    const source = "res/whatsup.jpg";
    const location = "test/smile.jpg";
    const bucketName = "nothingmuch-1";

    // Wait for a few seconds for all BSPs to be synced
    await sleep(5000);

    const fileMetadata = await api.file.createBucketAndSendNewStorageRequest(
      source,
      location,
      bucketName,
      null,
      null
    );
    await api.wait.bspVolunteer(4);
    await api.wait.bspStored({ expectedExts: 4 });

    // Stop BSP that is supposed to be down
    await api.docker.stopContainer(bspDownContainerName);

    // Attempt to debounce and stabilise
    await sleep(1500);

    return {
      bspTwoRpcPort,
      bspThreeRpcPort,
      fileMetadata: {
        fileKey: fileMetadata.fileKey,
        bucketId: fileMetadata.bucketId,
        location: location,
        owner: fileMetadata.owner,
        fingerprint: fileMetadata.fingerprint,
        fileSize: fileMetadata.fileSize
      }
    };
  }

  public static async create(
    type: NetworkType,
    config: NetLaunchConfig
  ): Promise<
    | { fileMetadata: FileMetadata }
    | { bspTwoRpcPort: number; bspThreeRpcPort: number; fileMetadata: FileMetadata }
    | undefined
  > {
    console.log("\n=== Launching network config ===");
    console.table({ config });
    const launchedNetwork = await new NetworkLauncher(type, config)
      .loadComposeFile()
      .populateEntities()
      .startNetwork();

    await using bspApi = await launchedNetwork.getApi("sh-bsp");

    // Wait for network to be in sync
    await bspApi.docker.waitForLog({
      containerName: "storage-hub-sh-bsp-1",
      searchString: "💤 Idle",
      timeout: 15000
    });

    const userPeerId = await launchedNetwork.getPeerId("sh-user");
    console.log(`sh-user Peer ID: ${userPeerId}`);

    const bspContainerName = launchedNetwork.composeYaml.services["sh-bsp"].container_name;
    assert(bspContainerName, "BSP container name not found in compose file");
    const bspIp = await getContainerIp(
      launchedNetwork.config.noisy ? "toxiproxy" : bspContainerName
    );

    const bspPeerId = await launchedNetwork.getPeerId("sh-bsp");
    const multiAddressBsp = `/ip4/${bspIp}/tcp/30350/p2p/${bspPeerId}`;

    await using userApi = await launchedNetwork.getApi("sh-user");

    await userApi.docker.waitForLog({
      containerName: "storage-hub-sh-user-1",
      searchString: "💤 Idle",
      timeout: 15000
    });

    await launchedNetwork.preFundAccounts(userApi);
    await launchedNetwork.setupBsp(userApi, userApi.accounts.bspKey.address, multiAddressBsp);
    await launchedNetwork.setupRuntimeParams(userApi);
    await userApi.block.seal();

    if (launchedNetwork.type === "fullnet") {
      const mspServices = Object.keys(launchedNetwork.composeYaml.services).filter((service) =>
        service.includes("sh-msp")
      );
      for (const service of mspServices) {
        const mspContainerName = launchedNetwork.composeYaml.services[service].container_name;
        assert(mspContainerName, "MSP container name not found in compose file");

        const mspIp = await getContainerIp(mspContainerName);
        const mspPeerId = await launchedNetwork.getPeerId(service);
        const multiAddressMsp = `/ip4/${mspIp}/tcp/30350/p2p/${mspPeerId}`;

        // TODO: As we add more MSPs make this more dynamic
        const mspAddress =
          service === "sh-msp-1"
            ? userApi.accounts.mspKey.address
            : service === "sh-msp-2"
              ? userApi.accounts.mspTwoKey.address
              : undefined;
        assert(
          mspAddress,
          `Service ${service} not msp-1/2, either add to hardcoded list or make this dynamic`
        );

        const mspId =
          service === "sh-msp-1"
            ? ShConsts.DUMMY_MSP_ID
            : service === "sh-msp-2"
              ? ShConsts.DUMMY_MSP_ID_2
              : undefined;
        assert(
          mspId,
          `Service ${service} not msp-1/2, either add to hardcoded list or make this dynamic`
        );
        console.log(`Adding msp ${service} with address ${multiAddressMsp} and id ${mspId}`);
        await launchedNetwork.setupMsp(userApi, mspAddress, multiAddressMsp, mspId);
      }
    }

    if (launchedNetwork.type === "bspnet") {
      const mockMspMultiAddress = `/ip4/${bspIp}/tcp/30350/p2p/${ShConsts.DUMMY_MSP_PEER_ID}`;
      await launchedNetwork.setupMsp(userApi, userApi.accounts.mspKey.address, mockMspMultiAddress);
    }

    if (launchedNetwork.config.initialised === "multi") {
      return await launchedNetwork.initExtraBsps();
    }

    if (launchedNetwork.config.initialised === true) {
      return await launchedNetwork.execDemoStorageRequest();
    }

    // Attempt to debounce and stabilise
    await sleep(1500);
    return undefined;
  }
}

export type NetworkType = "bspnet" | "fullnet";

/**
 * Configuration options for the BSP network.
 * These settings determine the behavior and characteristics of the network during tests.
 */
export type NetLaunchConfig = {
  /**
   * Optional parameter to set the network to be initialised with a pre-existing state.
   */
  initialised?: boolean | "multi";

  /**
   * If true, simulates a noisy network environment with added latency and bandwidth limitations.
   * Useful for testing network resilience and performance under suboptimal conditions.
   */
  noisy: boolean;

  /**
   * If true, uses RocksDB as the storage backend instead of the default in-memory database.
   */
  rocksdb: boolean;

  /**
   * Optional parameter to set the storage capacity of the BSP.
   * Measured in bytes.
   */
  capacity?: bigint;

  /**
   * Optional parameter to set the timeout interval for submit extrinsic retries.
   */
  extrinsicRetryTimeout?: number;

  /**
   * Optional parameter to set the weight of the BSP.
   * Measured in bytes.
   */
  bspStartingWeight?: bigint;

  /**
   * Optional parameter to set whether to enable indexer service on the user node.
   * This will also launch the environment with an attached postgres db
   */
  indexer?: boolean;

  /**
   * Optional parameter to run the indexer as a standalone service.
   * When true, indexer runs in a separate container (sh-indexer) instead of embedded in sh-user.
   * This allows independent control (pause/resume) of the indexer service.
   * Requires indexer to be true and only applies to fullnet.
   */
  standaloneIndexer?: boolean;

  /**
   * Optional parameter to define what toxics to apply to the network.
   * Only applies when `noisy` is set to true.
   */
  toxics?: ToxicInfo[];

  /**
   * Optional parameter to run the fisherman service.
   */
  fisherman?: boolean;

  /**
   * Optional parameter to run the backend service.
   * Requires indexer to be enabled.
   */
  backend?: boolean;

  /**
   * Optional parameter to set the indexer mode when indexer is enabled.
   * 'full' - indexes all events (default)
   * 'lite' - indexes only essential events as defined in LITE_MODE_EVENTS.md
   * 'fishing' - indexes only events related to fishing (fisherman service)
   */
  indexerMode?: "full" | "lite" | "fishing";

  /**
   * Runtime type to use.
   * 'parachain' - Polkadot parachain runtime (default)
   * 'solochain' - Solochain EVM runtime
   */
  runtimeType?: "parachain" | "solochain";

  /**
   * Maximum number of incomplete storage requests to process during initial sync.
   * Must be at least 1.
   */
  fishermanIncompleteSyncMax?: number;

  /**
   * Page size for incomplete storage request pagination.
   * Must be at least 1.
   */
  fishermanIncompleteSyncPageSize?: number;

  /**
   * Optional parameter to set the Rust log level for all nodes.
   * Defaults to 'info' if not specified.
   */
  logLevel?: string;
  /**
   * Optional parameter to enable pending transactions Postgres DB for MSP 1 (and other MSPs if extended).
   * When true, launches a dedicated Postgres container and passes its URL to MSP 1 as a CLI arg.
   */
  pendingTxDb?: boolean;
};<|MERGE_RESOLUTION|>--- conflicted
+++ resolved
@@ -279,23 +279,6 @@
         if (this.config.indexerMode) {
           composeYaml.services["sh-user"].command.push(`--indexer-mode=${this.config.indexerMode}`);
         }
-<<<<<<< HEAD
-
-        // For fullnet, also configure MSPs
-        if (this.type === "fullnet") {
-          composeYaml.services["sh-msp-1"].command.push(
-            "--indexer-database-url=postgresql://postgres:postgres@storage-hub-sh-indexer-postgres-1:5432/storage_hub"
-          );
-          composeYaml.services["sh-msp-2"].command.push("--indexer");
-          composeYaml.services["sh-msp-2"].environment =
-            composeYaml.services["sh-msp-2"].environment ?? {};
-          composeYaml.services["sh-msp-2"].environment.SH_INDEXER_DB_AUTO_MIGRATE = "false";
-          composeYaml.services["sh-msp-2"].command.push(
-            "--indexer-database-url=postgresql://postgres:postgres@storage-hub-sh-indexer-postgres-1:5432/storage_hub"
-          );
-        }
-=======
->>>>>>> 880acae6
       }
     }
 
@@ -452,14 +435,8 @@
       }
     }
 
-<<<<<<< HEAD
     if (this.config.indexer) {
       await compose.upOne("sh-indexer-postgres", {
-=======
-    // Start backend only if backend flag is enabled (depends on postgres, so requires indexer)
-    if (this.config.backend) {
-      await compose.upOne("sh-backend", {
->>>>>>> 880acae6
         cwd: cwd,
         config: tmpFile,
         log: verbose,
