import path from "node:path";
import fs from "node:fs";
import tmp from "tmp";
import * as compose from "docker-compose";
import yaml from "yaml";
import invariant from "tiny-invariant";
import {
  addBsp,
  BspNetTestApi,
  forceSignupBsp,
  getContainerIp,
  getContainerPeerId,
  ShConsts,
  type EnrichedBspApi,
  type FileMetadata,
  type ToxicInfo
} from "../bspNet";
import {
  alice,
  bspDownKey,
  bspDownSeed,
  bspKey,
  bspThreeKey,
  bspThreeSeed,
  bspTwoKey,
  bspTwoSeed,
  mspDownKey,
  mspKey,
  mspTwoKey,
  shUser
} from "../pjsKeyring";
import { MILLIUNIT, UNIT } from "../constants";
import { sleep } from "../timer";
<<<<<<< HEAD
import { spawn, spawnSync } from "node:child_process";
=======
import { DUMMY_BSP_ID } from "../bspNet/consts";
>>>>>>> 7df2bc2b

export type ShEntity = {
  port: number;
  name: string;
};

export class NetworkLauncher {
  private composeYaml?: any;
  private entities?: ShEntity[];

  constructor(
    private readonly type: NetworkType,
    private readonly config: NetLaunchConfig
  ) {}

  private loadComposeFile() {
    invariant(this.type, "Network type has not been set yet");

    const composeFiles = {
      bspnet: "bspnet-base-template.yml",
      fullnet: "fullnet-base-template.yml",
      noisy: "noisy-bsp-template.yml"
    } as const;

    if (this.config.noisy && this.type === "fullnet") {
      invariant(false, "Noisy fullnet not supported");
    }

    const file =
      this.config.noisy && this.type === "bspnet"
        ? composeFiles.noisy
        : this.type === "fullnet" && !this.config.noisy
          ? composeFiles.fullnet
          : this.type === "bspnet" && !this.config.noisy
            ? composeFiles.bspnet
            : undefined;

    invariant(
      file,
      `Compose file not found for ${this.type}  ${this.config.noisy ? "noisy" : "non-noisy"} network`
    );

    const composeFilePath = path.resolve(process.cwd(), "..", "docker", file);
    const composeFile = fs.readFileSync(composeFilePath, "utf8");
    const composeYaml = yaml.parse(composeFile);

    this.composeYaml = composeYaml;
    return this;
  }

  public async getPeerId(serviceName: string) {
    invariant(this.entities, "Entities have not been populated yet, run populateEntities() first");
    invariant(
      Object.values(this.entities)
        .map(({ name }) => name)
        .includes(serviceName),
      `Service ${serviceName} not found in compose file`
    );

    const port = this.entities.find((entity) => entity.name === serviceName)?.port;
    invariant(port, `Port for service ${serviceName} not found in compose file`);
    return getContainerPeerId(`http://127.0.0.1:${port}`);
  }

  private populateEntities() {
    invariant(
      this.composeYaml,
      "Compose file has not been selected yet, run loadComposeFile() first"
    );
    const shServices: ShEntity[] = Object.entries(this.composeYaml.services)
      .filter(([_serviceName, service]: [string, any]) => service.image === "storage-hub:local")
      .map(([serviceName, _service]: [string, any]) => ({
        port: this.getPort(serviceName),
        name: serviceName
      }));
    invariant(shServices.length > 0, "No storage-hub services found in compose file");
    this.entities = shServices;
    return this;
  }

  private remapComposeYaml() {
    invariant(
      this.composeYaml,
      "Compose file has not been selected yet, run loadComposeFile() first"
    );

    const composeYaml = this.composeYaml;

    if (this.config.extrinsicRetryTimeout) {
      composeYaml.services["sh-bsp"].command.push(
        `--extrinsic-retry-timeout=${this.config.extrinsicRetryTimeout}`
      );
      composeYaml.services["sh-user"].command.push(
        `--extrinsic-retry-timeout=${this.config.extrinsicRetryTimeout}`
      );
      if (this.type === "fullnet") {
        composeYaml.services["sh-msp"].command.push(
          `--extrinsic-retry-timeout=${this.config.extrinsicRetryTimeout}`
        );
      }
    }

    if (this.config.rocksdb) {
      composeYaml.services["sh-bsp"].command.push("--storage-layer=rocks-db");
      composeYaml.services["sh-bsp"].command.push(
        "--storage-path=/tmp/bsp/${BSP_IP:-default_bsp_ip}"
      );
      composeYaml.services["sh-user"].command.push("--storage-layer=rocks-db");
      composeYaml.services["sh-user"].command.push(
        "--storage-path=/tmp/bsp/${BSP_IP:-default_bsp_ip}"
      );
    }

    if (this.config.indexer) {
      composeYaml.services["sh-user"].command.push("--indexer");
      composeYaml.services["sh-user"].command.push(
        "--database-url=postgresql://postgres:postgres@docker-sh-postgres-1:5432/storage_hub"
      );
    }

    const cwd = path.resolve(process.cwd(), "..", "docker");
    const entries = Object.entries(composeYaml.services)
      .filter(
        ([_serviceName, serviceValue]: [any, any]) => serviceValue.image === "storage-hub:local"
      )
      .map(([key, value]: any) => {
        const remappedValue = {
          ...value,
          volumes: value.volumes.map((volume: any) => volume.replace("./", `${cwd}/`))
        };
        return { node: key, spec: remappedValue };
      });
    const remainingEntries = Object.entries(composeYaml.services).filter(
      ([_serviceName, serviceValue]: [any, any]) => serviceValue.image !== "storage-hub:local"
    );
    const remappedYamlContents = entries.reduce(
      (acc, curr) => ({ ...acc, [curr.node]: curr.spec }),
      {}
    );

    const allServices = remainingEntries.reduce(
      (acc, [key, value]) => ({ ...acc, [key]: value }),
      remappedYamlContents
    );

    let composeContents = {
      name: "docker",
      services: allServices
    };

    if (this.config.noisy) {
      composeContents = Object.assign(composeContents, {
        networks: {
          "storage-hub-network": { driver: "bridge" }
        }
      });
    }

    const updatedCompose = yaml.stringify(composeContents, {
      collectionStyle: "flow",
      defaultStringType: "QUOTE_DOUBLE",
      doubleQuotedAsJSON: true,
      flowCollectionPadding: true
    });
    fs.mkdirSync(path.join(cwd, "tmp"), { recursive: true });
    const tmpFile = tmp.fileSync({ postfix: ".yml" });
    fs.writeFileSync(tmpFile.name, updatedCompose);
    return tmpFile.name;
  }

  private async startNetwork(verbose = false) {
    const cwd = path.resolve(process.cwd(), "..", "docker");
    const tmpFile = this.remapComposeYaml();

    if (this.config.noisy) {
      await compose.upOne("toxiproxy", {
        cwd: cwd,
        config: tmpFile,
        log: verbose
      });
    }

    await compose.upOne("sh-bsp", {
      cwd: cwd,
      config: tmpFile,
      log: verbose
    });

    const bspIp = await getContainerIp(
      this.config.noisy ? "toxiproxy" : ShConsts.NODE_INFOS.bsp.containerName
    );

    if (verbose && this.config.noisy) {
      console.log(`toxiproxy IP: ${bspIp}`);
    } else {
      console.log(`sh-bsp IP: ${bspIp}`);
    }

    const bspPeerId = await getContainerPeerId(
      `http://127.0.0.1:${ShConsts.NODE_INFOS.bsp.port}`,
      true
    );
    verbose && console.log(`sh-bsp Peer ID: ${bspPeerId}`);

    process.env.BSP_IP = bspIp;
    process.env.BSP_PEER_ID = bspPeerId;

    if (this.type === "fullnet") {
      const mspServices = Object.keys(this.composeYaml.services).filter((service) =>
        service.includes("sh-msp")
      );

      for (const mspService of mspServices) {
        const nodeKey =
          mspService === "sh-msp-1"
            ? ShConsts.NODE_INFOS.msp1.nodeKey
            : mspService === "sh-msp-2"
              ? ShConsts.NODE_INFOS.msp2.nodeKey
              : undefined;
        invariant(
          nodeKey,
          `Service ${mspService} not msp-1/2, either add to hardcoded list or make this dynamic`
        );

        const mspId =
          mspService === "sh-msp-1"
            ? ShConsts.DUMMY_MSP_ID
            : mspService === "sh-msp-2"
              ? ShConsts.DUMMY_MSP_ID_2
              : undefined;
        invariant(
          mspId,
          `Service ${mspService} not msp-1/2, either add to hardcoded list or make this dynamic`
        );

        await compose.upOne(mspService, {
          cwd: cwd,
          config: tmpFile,
          log: verbose,
          env: {
            ...process.env,
            NODE_KEY: nodeKey,
            BSP_IP: bspIp,
            BSP_PEER_ID: bspPeerId,
            MSP_ID: mspId
          }
        });
      }
    }

    if (this.config.indexer) {
      await compose.upOne("sh-postgres", {
        cwd: cwd,
        config: tmpFile,
        log: verbose
      });

      await this.runMigrations();
    }

    await compose.upOne("sh-user", {
      cwd: cwd,
      config: tmpFile,
      log: verbose,
      env: {
        ...process.env,
        BSP_IP: bspIp,
        BSP_PEER_ID: bspPeerId
      }
    });

    return this;
  }

  public async stopNetwork() {
    const services = Object.keys(this.composeYaml.services);
    console.log(services);
  }

  private async runMigrations() {
    invariant(this.config.indexer, "Indexer must be enabled to run migrations");

    const dieselCheck = spawnSync("diesel", ["--version"], { stdio: "ignore" });
    invariant(
      dieselCheck.status === 0,
      "Error running Diesel CLI. Visit https://diesel.rs/guides/getting-started for install instructions."
    );
    // TODO Poll this with a ping
    await sleep(2000);

    const cwd = path.resolve(process.cwd(), "..", "client", "indexer-db");

    const result = await new Promise((resolve, reject) => {
      const env = {
        ...process.env,
        DATABASE_URL: "postgresql://postgres:postgres@localhost:5432/storage_hub"
      };

      const diesel = spawn("diesel", ["migration", "run"], {
        cwd,
        env,
        stdio: "inherit"
      });

      diesel.on("close", (code) => {
        if (code === 0) {
          resolve(true);
        } else {
          reject(new Error(`Diesel migrations failed with code ${code}`));
        }
      });
    });

    return result;
  }

  private getPort(serviceName: string) {
    invariant(
      this.composeYaml,
      "Compose file has not been selected yet, run loadComposeFile() first"
    );
    const service = this.composeYaml.services[serviceName];
    invariant(service, `Service ${serviceName} not found in compose file`);

    const ports = service.ports;
    invariant(Array.isArray(ports), `Ports for service ${serviceName} is in unexpected format.`);

    for (const portMapping of ports) {
      const [external, internal] = portMapping.split(":");
      if (internal === "9944") {
        return Number.parseInt(external, 10);
      }
    }

    throw new Error(`No port mapping to 9944 found for service ${serviceName}`);
  }

  public async getApi(serviceName = "sh-user") {
    return BspNetTestApi.create(`ws://127.0.0.1:${await this.getPort(serviceName)}`);
  }

  public async setupBsp(api: EnrichedBspApi, who: string, multiaddress: string, bspId?: string) {
    await forceSignupBsp({
      api: api,
      who,
      multiaddress,
      bspId: bspId ?? ShConsts.DUMMY_BSP_ID,
      capacity: this.config.capacity ?? ShConsts.CAPACITY_512,
      weight: this.config.bspStartingWeight
    });
    return this;
  }

  public async setupGlobal(api: EnrichedBspApi) {
    const amount = 10000n * 10n ** 12n;
    const signedCalls = [
      api.tx.sudo
        .sudo(api.tx.balances.forceSetBalance(bspKey.address, amount))
        .signAsync(alice, { nonce: 0 }),
      api.tx.sudo
        .sudo(api.tx.balances.forceSetBalance(shUser.address, amount))
        .signAsync(alice, { nonce: 1 }),
      api.tx.sudo.sudo(api.tx.fileSystem.setGlobalParameters(1, 1)).signAsync(alice, { nonce: 2 }),
      api.tx.sudo
        .sudo(api.tx.balances.forceSetBalance(mspKey.address, amount))
        .signAsync(alice, { nonce: 3 }),
      api.tx.sudo
        .sudo(api.tx.balances.forceSetBalance(mspTwoKey.address, amount))
        .signAsync(alice, { nonce: 4 }),
      api.tx.sudo
        .sudo(api.tx.balances.forceSetBalance(mspDownKey.address, amount))
        .signAsync(alice, { nonce: 5 })
    ];

    const sudoTxns = await Promise.all(signedCalls);

    return api.sealBlock(sudoTxns);
  }

  public async setupMsp(api: EnrichedBspApi, who: string, multiAddressMsp: string, mspId?: string) {
    await api.sealBlock(
      api.tx.sudo.sudo(
        api.tx.providers.forceMspSignUp(
          who,
          mspId ?? ShConsts.DUMMY_MSP_ID,
          this.config.capacity || ShConsts.CAPACITY_512,
          // The peer ID has to be different from the BSP's since the user now attempts to send files to MSPs when new storage requests arrive.
          [multiAddressMsp],
          1,
          "Terms of Service...",
          9999999,
          who
        )
      )
    );
    return this;
  }

  public async setupRuntimeParams(api: EnrichedBspApi) {
    // Adjusting runtime parameters...
    // The `set_parameter` extrinsic receives an object like this:
    // {
    //   RuntimeConfig: Enum {
    //     SlashAmountPerMaxFileSize: [null, {VALUE_YOU_WANT}],
    //     StakeToChallengePeriod: [null, {VALUE_YOU_WANT}],
    //     CheckpointChallengePeriod: [null, {VALUE_YOU_WANT}],
    //     MinChallengePeriod: [null, {VALUE_YOU_WANT}],
    //   }
    // }
    const slashAmountPerMaxFileSizeRuntimeParameter = {
      RuntimeConfig: {
        SlashAmountPerMaxFileSize: [null, 20n * MILLIUNIT]
      }
    };
    await api.sealBlock(
      api.tx.sudo.sudo(api.tx.parameters.setParameter(slashAmountPerMaxFileSizeRuntimeParameter))
    );
    const stakeToChallengePeriodRuntimeParameter = {
      RuntimeConfig: {
        StakeToChallengePeriod: [null, 1000n * UNIT]
      }
    };
    await api.sealBlock(
      api.tx.sudo.sudo(api.tx.parameters.setParameter(stakeToChallengePeriodRuntimeParameter))
    );
    const checkpointChallengePeriodRuntimeParameter = {
      RuntimeConfig: {
        CheckpointChallengePeriod: [null, 10]
      }
    };
    await api.sealBlock(
      api.tx.sudo.sudo(api.tx.parameters.setParameter(checkpointChallengePeriodRuntimeParameter))
    );
    const minChallengePeriodRuntimeParameter = {
      RuntimeConfig: {
        MinChallengePeriod: [null, 5]
      }
    };
    await api.sealBlock(
      api.tx.sudo.sudo(api.tx.parameters.setParameter(minChallengePeriodRuntimeParameter))
    );
  }

  public async execDemoTransfer() {
    await using api = await this.getApi("sh-user");

    const source = "res/whatsup.jpg";
    const destination = "test/smile.jpg";
    const bucketName = "nothingmuch-1";
    const fileMetadata = await api.file.createBucketAndSendNewStorageRequest(
      source,
      destination,
      bucketName
    );

    if (this.type === "bspnet") {
      await api.wait.bspVolunteer();
      await api.wait.bspStored();
    }

    if (this.type === "fullnet") {
      // This will advance the block which also contains the BSP volunteer tx.
      // Hence why we can wait for the BSP to confirm storing.
      await api.wait.mspResponse();
      await api.wait.bspStored();
    }

    return { fileMetadata };
  }

  public async initExtraBsps() {
    await using api = await this.getApi("sh-user");

    await api.sealBlock(api.tx.sudo.sudo(api.tx.fileSystem.setGlobalParameters(5, 1)));

    // Add more BSPs to the network.
    // One BSP will be down, two more will be up.
    const { containerName: bspDownContainerName } = await addBsp(api, bspDownKey, {
      name: "sh-bsp-down",
      rocksdb: this.config.rocksdb,
      bspKeySeed: bspDownSeed,
      bspId: ShConsts.BSP_DOWN_ID,
      bspStartingWeight: this.config.capacity,
      additionalArgs: ["--keystore-path=/keystore/bsp-down"]
    });
    const { rpcPort: bspTwoRpcPort } = await addBsp(api, bspTwoKey, {
      name: "sh-bsp-two",
      rocksdb: this.config.rocksdb,
      bspKeySeed: bspTwoSeed,
      bspId: ShConsts.BSP_TWO_ID,
      bspStartingWeight: this.config.capacity,
      additionalArgs: ["--keystore-path=/keystore/bsp-two"]
    });
    const { rpcPort: bspThreeRpcPort } = await addBsp(api, bspThreeKey, {
      name: "sh-bsp-three",
      rocksdb: this.config.rocksdb,
      bspKeySeed: bspThreeSeed,
      bspId: ShConsts.BSP_THREE_ID,
      bspStartingWeight: this.config.capacity,
      additionalArgs: ["--keystore-path=/keystore/bsp-three"]
    });

    const source = "res/whatsup.jpg";
    const location = "test/smile.jpg";
    const bucketName = "nothingmuch-1";

    // Wait for a few seconds for all BSPs to be synced
    await sleep(5000);

    const fileMetadata = await api.file.createBucketAndSendNewStorageRequest(
      source,
      location,
      bucketName
    );
    await api.wait.bspVolunteer(4);
    await api.wait.bspStored(4);

    // Stop BSP that is supposed to be down
    await api.docker.stopBspContainer(bspDownContainerName);

    // Attempt to debounce and stabilise
    await sleep(1500);

    return {
      bspTwoRpcPort,
      bspThreeRpcPort,
      fileMetadata: {
        fileKey: fileMetadata.fileKey,
        bucketId: fileMetadata.bucketId,
        location: location,
        owner: fileMetadata.owner,
        fingerprint: fileMetadata.fingerprint,
        fileSize: fileMetadata.fileSize
      }
    };
  }

  public static async create(
    type: NetworkType,
    config: NetLaunchConfig
  ): Promise<
    | { fileMetadata: FileMetadata }
    | { bspTwoRpcPort: number; bspThreeRpcPort: number; fileMetadata: FileMetadata }
    | undefined
  > {
    console.log("\n=== Launching network config ===");
    console.table({ config });
    const launchedNetwork = await new NetworkLauncher(type, config)
      .loadComposeFile()
      .populateEntities()
      .startNetwork();

    await using bspApi = await launchedNetwork.getApi("sh-bsp");

    // Wait for network to be in sync
    await bspApi.docker.waitForLog({
      containerName: "docker-sh-bsp-1",
      searchString: "💤 Idle",
      timeout: 15000
    });

    const userPeerId = await launchedNetwork.getPeerId("sh-user");
    console.log(`sh-user Peer ID: ${userPeerId}`);

    const bspContainerName = launchedNetwork.composeYaml.services["sh-bsp"].container_name;
    invariant(bspContainerName, "BSP container name not found in compose file");
    const bspIp = await getContainerIp(
      launchedNetwork.config.noisy ? "toxiproxy" : bspContainerName
    );

    const bspPeerId = await launchedNetwork.getPeerId("sh-bsp");
    const multiAddressBsp = `/ip4/${bspIp}/tcp/30350/p2p/${bspPeerId}`;

    await using userApi = await launchedNetwork.getApi("sh-user");

    await userApi.docker.waitForLog({
      containerName: "docker-sh-user-1",
      searchString: "💤 Idle",
      timeout: 15000
    });

    await launchedNetwork.setupGlobal(userApi);
    await launchedNetwork.setupBsp(userApi, bspKey.address, multiAddressBsp);
    await launchedNetwork.setupRuntimeParams(userApi);
    await userApi.block.seal();

    if (launchedNetwork.type === "fullnet") {
      const mspServices = Object.keys(launchedNetwork.composeYaml.services).filter((service) =>
        service.includes("sh-msp")
      );
      for (const service of mspServices) {
        const mspContainerName = launchedNetwork.composeYaml.services[service].container_name;
        invariant(mspContainerName, "MSP container name not found in compose file");
        const mspIp = await getContainerIp(mspContainerName);
        const mspPeerId = await launchedNetwork.getPeerId(service);
        const multiAddressMsp = `/ip4/${mspIp}/tcp/30350/p2p/${mspPeerId}`;

        // TODO: As we add more MSPs make this more dynamic
        const mspAddress =
          service === "sh-msp-1"
            ? mspKey.address
            : service === "sh-msp-2"
              ? mspTwoKey.address
              : undefined;
        invariant(
          mspAddress,
          `Service ${service} not msp-1/2, either add to hardcoded list or make this dynamic`
        );

        const mspId =
          service === "sh-msp-1"
            ? ShConsts.DUMMY_MSP_ID
            : service === "sh-msp-2"
              ? ShConsts.DUMMY_MSP_ID_2
              : undefined;
        invariant(
          mspId,
          `Service ${service} not msp-1/2, either add to hardcoded list or make this dynamic`
        );
        console.log(`Adding msp ${service} with address ${multiAddressMsp} and id ${mspId}`);
        await launchedNetwork.setupMsp(userApi, mspAddress, multiAddressMsp, mspId);
      }
    }

    if (launchedNetwork.type === "bspnet") {
      const multiAddressMsp = `/ip4/${bspIp}/tcp/30350/p2p/${DUMMY_BSP_ID}`;
      await launchedNetwork.setupMsp(userApi, mspKey.address, multiAddressMsp);
    }

    if (launchedNetwork.config.initialised === "multi") {
      return await launchedNetwork.initExtraBsps();
    }

    if (launchedNetwork.config.initialised === true) {
      return await launchedNetwork.execDemoTransfer();
    }

    // Attempt to debounce and stabilise
    await sleep(1500);
    return undefined;
  }
}

export type NetworkType = "bspnet" | "fullnet";

/**
 * Configuration options for the BSP network.
 * These settings determine the behavior and characteristics of the network during tests.
 */
export type NetLaunchConfig = {
  /**
   * Optional parameter to set the network to be initialised with a pre-existing state.
   */
  initialised?: boolean | "multi";

  /**
   * If true, simulates a noisy network environment with added latency and bandwidth limitations.
   * Useful for testing network resilience and performance under suboptimal conditions.
   */
  noisy: boolean;

  /**
   * If true, uses RocksDB as the storage backend instead of the default in-memory database.
   */
  rocksdb: boolean;

  /**
   * Optional parameter to set the storage capacity of the BSP.
   * Measured in bytes.
   */
  capacity?: bigint;

  /**
   * Optional parameter to set the timeout interval for submit extrinsic retries.
   */
  extrinsicRetryTimeout?: number;

  /**
   * Optional parameter to set the weight of the BSP.
   * Measured in bytes.
   */
  bspStartingWeight?: bigint;

  /**
   * Optional parameter to set whether to enable indexer service on the user node.
   * This will also launch the environment with an attached postgres db
   */
  indexer?: boolean;

  /**
   * Optional parameter to define what toxics to apply to the network.
   * Only applies when `noisy` is set to true.
   */
  toxics?: ToxicInfo[];
};<|MERGE_RESOLUTION|>--- conflicted
+++ resolved
@@ -31,11 +31,8 @@
 } from "../pjsKeyring";
 import { MILLIUNIT, UNIT } from "../constants";
 import { sleep } from "../timer";
-<<<<<<< HEAD
 import { spawn, spawnSync } from "node:child_process";
-=======
 import { DUMMY_BSP_ID } from "../bspNet/consts";
->>>>>>> 7df2bc2b
 
 export type ShEntity = {
   port: number;
