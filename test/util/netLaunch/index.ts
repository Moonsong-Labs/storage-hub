--- conflicted
+++ resolved
@@ -121,13 +121,8 @@
     );
 
     const cwd = path.resolve(process.cwd(), "..", "docker");
-<<<<<<< HEAD
-
-    const updatedCompose = stringify(this.composeYaml);
-=======
     const updatedCompose = yaml.stringify(this.composeYaml, {});
 
->>>>>>> 6e67b6db
     if (this.config.noisy) {
       await compose.upOne("toxiproxy", {
         cwd: cwd,
@@ -136,15 +131,11 @@
       });
     }
 
-<<<<<<< HEAD
-    await compose.upOne("sh-bsp", { cwd: cwd, configAsString: updatedCompose, log: true });
-=======
     await compose.upOne("sh-bsp", {
       cwd: cwd,
       configAsString: updatedCompose,
       log: true
     });
->>>>>>> 6e67b6db
 
     const bspIp = await getContainerIp(
       this.config.noisy ? "toxiproxy" : ShConsts.NODE_INFOS.bsp.containerName
