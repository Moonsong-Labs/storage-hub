--- conflicted
+++ resolved
@@ -662,13 +662,8 @@
     }
 
     if (launchedNetwork.type === "bspnet") {
-<<<<<<< HEAD
       const mockMspMultiAddress = `/ip4/${bspIp}/tcp/30350/p2p/${ShConsts.DUMMY_MSP_PEER_ID}`;
       await launchedNetwork.setupMsp(userApi, mspKey.address, mockMspMultiAddress);
-=======
-      const multiAddressMsp = `/ip4/${bspIp}/tcp/30350/p2p/${DUMMY_BSP_ID}`;
-      await launchedNetwork.setupMsp(userApi, mspKey.address, multiAddressMsp);
->>>>>>> 6d9b8cde
     }
 
     if (launchedNetwork.config.initialised === "multi") {
