--- conflicted
+++ resolved
@@ -256,19 +256,10 @@
           mspKey.address,
           ShConsts.DUMMY_MSP_ID,
           bspNetConfig.capacity || ShConsts.CAPACITY_512,
-<<<<<<< HEAD
           [multiAddressMsp1],
-          {
-            identifier: ShConsts.VALUE_PROP,
-            dataLimit: 500,
-            protocols: ["https", "ssh", "telnet"]
-          },
-=======
-          [multiAddressMsp],
           1,
           "Terms of Service...",
           500,
->>>>>>> 6be2d6b7
           mspKey.address
         )
       )
@@ -281,11 +272,9 @@
           ShConsts.DUMMY_MSP_ID_2,
           bspNetConfig.capacity || ShConsts.CAPACITY_512,
           [multiAddressMsp2],
-          {
-            identifier: ShConsts.VALUE_PROP,
-            dataLimit: 500,
-            protocols: ["https", "ssh", "telnet"]
-          },
+          1,
+          "Terms of Service...",
+          500,
           mspTwoKey.address
         )
       )
