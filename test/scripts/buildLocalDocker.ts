import { execSync } from "node:child_process";
import * as fs from "node:fs";
import * as path from "node:path";

async function main() {
  process.chdir("..");
  const ARCH = execSync("uname -m").toString().trim();
  const OS = execSync("uname -s").toString().trim();

  const BINARY_PATH =
    ARCH === "arm64" && OS === "Darwin"
      ? "target/x86_64-unknown-linux-gnu/release/storage-hub-node"
      : "target/release/storage-hub-node";

  if (!fs.existsSync(BINARY_PATH)) {
    console.error(`No node found at ${BINARY_PATH}, you probably need to build.`);

    if (OS === "Darwin") {
      console.error("You are on a Mac, you need to build for Linux. Run `pnpm crossbuild:mac`");
    }
    process.exitCode = 1;
    return;
  }

  const fileOutput = execSync(`file ${BINARY_PATH}`).toString();
  if (!fileOutput.includes("x86-64")) {
    console.error("The binary is not for x86 architecture, something must have gone wrong.");
    process.exitCode = 1;
    return;
  }

  const buildDir = path.resolve(process.cwd(), "build");
  fs.mkdirSync(buildDir, { recursive: true });

  fs.copyFileSync(BINARY_PATH, path.join(buildDir, path.basename(BINARY_PATH)));

  try {
<<<<<<< HEAD
    // TODO: Replace with dockerode
    execSync("docker build -t storage-hub:local -f docker/storage-hub-node.Dockerfile --load .", {
      stdio: "inherit",
    });
=======
    execSync(
      "docker build --platform linux/amd64 -t storage-hub:local -f docker/storage-hub-node.Dockerfile --load .",
      {
        stdio: "inherit",
      }
    );
>>>>>>> 9ec30571
    console.log("Docker image built successfully.");
  } catch (error) {
    console.error("Docker build failed.");
    process.exitCode = 1;
    return;
  }
}

main();<|MERGE_RESOLUTION|>--- conflicted
+++ resolved
@@ -35,19 +35,10 @@
   fs.copyFileSync(BINARY_PATH, path.join(buildDir, path.basename(BINARY_PATH)));
 
   try {
-<<<<<<< HEAD
     // TODO: Replace with dockerode
     execSync("docker build -t storage-hub:local -f docker/storage-hub-node.Dockerfile --load .", {
       stdio: "inherit",
     });
-=======
-    execSync(
-      "docker build --platform linux/amd64 -t storage-hub:local -f docker/storage-hub-node.Dockerfile --load .",
-      {
-        stdio: "inherit",
-      }
-    );
->>>>>>> 9ec30571
     console.log("Docker image built successfully.");
   } catch (error) {
     console.error("Docker build failed.");
