name: StorageHub SDK - E2E tests

on:
  pull_request:
  push:
    branches:
      - '**'
  workflow_dispatch:

env:
  FORCE_COLOR: 1
  HEADLESS: 'false'

jobs:
  e2e-wallet-metamask:
    name: E2E Wallet Tests (MetaMask)
<<<<<<< HEAD
    runs-on: blacksmith-4vcpu-ubuntu-2404
=======
    runs-on: ubuntu-latest
    env:
      GITHUB_TOKEN: ${{ secrets.GITHUB_TOKEN }}
>>>>>>> fb572c8e
    steps:
      - name: Checkout
        uses: actions/checkout@v4

      - name: Setup pnpm & cache
        uses: ./.github/workflow-templates/setup-pnpm
        env:
          NODE_AUTH_TOKEN: ${{ secrets.NPM_TOKEN }}

      - name: Install Rust toolchain (for wasm)
        uses: actions-rust-lang/setup-rust-toolchain@v1.8
        with:
          target: wasm32-unknown-unknown
          cache: false

      - name: Install wasm-pack
        run: curl -sSf https://rustwasm.github.io/wasm-pack/installer/init.sh | sh

      - name: Install dependencies (sdk)
        working-directory: sdk
        run: pnpm install --frozen-lockfile

      - name: Build SDK
        working-directory: sdk
        run: pnpm build

      - name: Install e2e deps (sdk/e2e)
        working-directory: sdk/e2e
        run: pnpm install --frozen-lockfile

      - name: Install Playwright Chromium with system deps (sdk/e2e)
        working-directory: sdk/e2e
        run: |
          pnpm exec playwright install --with-deps chromium

      - name: Run Playwright tests (headless via xvfb) (sdk/e2e)
        working-directory: sdk/e2e
        run: |
          xvfb-run -a pnpm exec playwright test --project metamask

      - name: Upload Playwright report
        if: failure()
        uses: actions/upload-artifact@v4
        with:
          name: playwright-report-wallet-metamask
          path: /tmp/playwright-report/
          retention-days: 14

  e2e-backend-msp:
    name: E2E Backend Tests (MSP Client)
    runs-on: blacksmith-4vcpu-ubuntu-2404
    env:
      HEADLESS: 'false'
      RUST_LOG: info
    steps:
      - name: Checkout
        uses: actions/checkout@v4

      - name: Setup pnpm & cache
        uses: ./.github/workflow-templates/setup-pnpm
        env:
          NODE_AUTH_TOKEN: ${{ secrets.NPM_TOKEN }}

      - name: Install Rust toolchain (for wasm)
        uses: actions-rust-lang/setup-rust-toolchain@v1.8
        with:
          target: wasm32-unknown-unknown
          cache: false

      - name: Setup Protobuf (protoc)
        uses: arduino/setup-protoc@v3
        with:
          repo-token: ${{ secrets.GITHUB_TOKEN }}

      - name: Install wasm-pack
        run: curl -sSf https://rustwasm.github.io/wasm-pack/installer/init.sh | sh

      - name: Install dependencies (sdk workspace, no scripts)
        working-directory: sdk
        run: pnpm install --frozen-lockfile

      - name: Build SDK (core dist + types + msp-client)
        working-directory: sdk
        run: pnpm build

      - name: Build backend (mocks)
        run: cargo build --bin sh-msp-backend --features mocks

      - name: Run backend (mocks)
        run: |
          nohup bash -lc "./target/debug/sh-msp-backend --host 127.0.0.1 --port 8080 > /dev/null 2>&1 &"
          sleep 5

      - name: Install e2e deps (sdk/e2e)
        working-directory: sdk/e2e
        run: pnpm install --frozen-lockfile

      - name: Install Playwright Chromium with system deps (sdk/e2e)
        working-directory: sdk/e2e
        run: pnpm exec playwright install --with-deps chromium

      - name: Run MSP E2E (web)
        working-directory: sdk/e2e
        run: xvfb-run -a pnpm exec playwright test --project msp

      - name: Upload Playwright report (Backend MSP)
        if: failure()
        uses: actions/upload-artifact@v4
        with:
          name: playwright-report-backend-msp
          path: /tmp/playwright-report/
          retention-days: 14<|MERGE_RESOLUTION|>--- conflicted
+++ resolved
@@ -14,13 +14,9 @@
 jobs:
   e2e-wallet-metamask:
     name: E2E Wallet Tests (MetaMask)
-<<<<<<< HEAD
     runs-on: blacksmith-4vcpu-ubuntu-2404
-=======
-    runs-on: ubuntu-latest
     env:
       GITHUB_TOKEN: ${{ secrets.GITHUB_TOKEN }}
->>>>>>> fb572c8e
     steps:
       - name: Checkout
         uses: actions/checkout@v4
