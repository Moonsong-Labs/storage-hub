--- conflicted
+++ resolved
@@ -950,11 +950,7 @@
         with:
           name: backend
           path: target/release/
-<<<<<<< HEAD
       - name: Get Latest Backend Image if not changed
-=======
-      - name: Get Latest Backend Binary if not changed
->>>>>>> 966d3c40
         if: needs.setup.outputs.backend_changed == 'false' && needs.setup.outputs.force_backend == 'false'
         run: |
           docker pull moonsonglabs/storage-hub-msp-backend:latest
