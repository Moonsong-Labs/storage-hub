--- conflicted
+++ resolved
@@ -88,14 +88,8 @@
 
   build_node:
     needs: [setup]
-<<<<<<< HEAD
     name: 'Build node binary'
-    runs-on: ubuntu-latest
-=======
-    if: needs.setup.outputs.node_changed == 'true'
-    name: 'Build node image'
     runs-on: blacksmith-16vcpu-ubuntu-2404
->>>>>>> dc847e6b
     env:
       SCCACHE_GHA_ENABLED: 'true'
       RUSTC_WRAPPER: 'sccache'
@@ -230,14 +224,8 @@
           echo "created=$(date -u +'%Y-%m-%dT%H:%M:%SZ')" >> $GITHUB_OUTPUT
       - name: Set up QEMU
         uses: docker/setup-qemu-action@v3
-<<<<<<< HEAD
-      - name: Set up Docker Buildx
-        uses: docker/setup-buildx-action@v3
-=======
       - name: Setup Blacksmith Builder
         uses: useblacksmith/setup-docker-builder@v1
-      # Use GitHub Actions cache storage for Docker Buildx layers
->>>>>>> dc847e6b
       - name: Login to Docker Hub
         uses: docker/login-action@v3
         with:
@@ -258,21 +246,12 @@
             org.opencontainers.image.source=${{ github.event.repository.clone_url }}
             org.opencontainers.image.revision=${{ github.sha }}
             org.opencontainers.image.licenses=${{ github.event.repository.license.spdx_id }}
-<<<<<<< HEAD
   
   push_backend_image:
     needs: [build_backend, setup]
     if: needs.setup.outputs.backend_changed == 'true' || needs.setup.outputs.force_backend == 'true'
     name: 'Push backend Docker image'
-    runs-on: ubuntu-latest
-=======
-
-  build_backend:
-    needs: [setup]
-    if: always()
-    name: 'Build backend binary'
     runs-on: blacksmith-16vcpu-ubuntu-2404
->>>>>>> dc847e6b
     steps:
       - uses: actions/checkout@v4
       - name: Download backend binary
