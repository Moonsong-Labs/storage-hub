--- conflicted
+++ resolved
@@ -1277,13 +1277,14 @@
     }
 }
 
-<<<<<<< HEAD
 impl<T: pallet::Config> ReadUserSolvencyInterface for pallet::Pallet<T> {
     type AccountId = T::AccountId;
 
     fn is_user_insolvent(user_account: &Self::AccountId) -> bool {
         UsersWithoutFunds::<T>::contains_key(user_account)
-=======
+    }
+}
+
 /// Runtime API implementation for the PaymentStreams pallet
 impl<T> Pallet<T>
 where
@@ -1353,6 +1354,5 @@
         }
 
         Ok(users_with_debt_over_threshold)
->>>>>>> 189ecdf5
     }
 }