--- conflicted
+++ resolved
@@ -1037,17 +1037,6 @@
                 RegisteredUsers::<T>::insert(user_account, user_payment_streams_count);
             }
 
-<<<<<<< HEAD
-            // Get the amount that should be charged for this payment stream
-            let price_index_at_last_chargeable_tick =
-                Self::get_last_chargeable_info_with_privilege(&provider_id).price_index;
-            let amount_to_charge = price_index_at_last_chargeable_tick
-                .saturating_sub(dynamic_rate_payment_stream.price_index_when_last_charged)
-                .checked_mul(&dynamic_rate_payment_stream.amount_provided.into())
-                .ok_or(ArithmeticError::Overflow)?
-                .checked_div(&GIGAUNIT.into())
-                .ok_or(ArithmeticError::Underflow)?;
-=======
             // If the dynamic-rate payment stream exists:
             if let Some(dynamic_rate_payment_stream) = dynamic_rate_payment_stream {
                 // Get the amount that should be charged for this payment stream
@@ -1056,8 +1045,9 @@
                 let amount_to_charge = price_index_at_last_chargeable_tick
                     .saturating_sub(dynamic_rate_payment_stream.price_index_when_last_charged)
                     .checked_mul(&dynamic_rate_payment_stream.amount_provided.into())
-                    .ok_or(ArithmeticError::Overflow)?;
->>>>>>> eddc0c37
+                    .ok_or(ArithmeticError::Overflow)?
+                    .checked_div(&GIGAUNIT.into())
+                    .ok_or(ArithmeticError::Underflow)?;
 
                 // If the amount to charge is greater than the deposit, just charge the deposit
                 let amount_to_charge =
