use crate as pallet_payment_streams;
use codec::{Decode, Encode};
use core::marker::PhantomData;
use frame_support::{
    derive_impl,
    pallet_prelude::Get,
    parameter_types,
    traits::{AsEnsureOriginWithArg, Everything, Randomness},
    weights::constants::RocksDbWeight,
};
use frame_system::pallet_prelude::BlockNumberFor;
use pallet_nfts::PalletFeatures;
use shp_traits::{
    CommitmentVerifier, MaybeDebug, ProofSubmittersInterface, ReadProvidersInterface, TrieMutation,
    TrieProofDeltaApplier,
};
use shp_treasury_funding::NoCutTreasuryCutCalculator;
use sp_core::{hashing::blake2_256, ConstU128, ConstU32, ConstU64, Hasher, H256};
use sp_runtime::{
    testing::TestSignature,
<<<<<<< HEAD
    traits::{BlakeTwo256, BlockNumberProvider, ConvertBack, IdentityLookup},
    BuildStorage, SaturatedConversion,
=======
    traits::{BlakeTwo256, IdentityLookup},
    BuildStorage, DispatchError, Perbill, SaturatedConversion,
>>>>>>> fd9025e3
};
use sp_runtime::{traits::Convert, BoundedBTreeSet};
use sp_trie::{CompactProof, LayoutV1, MemoryDB, TrieConfiguration, TrieLayout};
use sp_weights::Weight;
use std::collections::BTreeSet;

type Block = frame_system::mocking::MockBlock<Test>;
type Balance = u128;
type StorageDataUnit = u64;
type AccountId = u64;

const EPOCH_DURATION_IN_BLOCKS: BlockNumberFor<Test> = 10;
// We mock the Randomness trait to use a simple randomness function when testing the pallet
const BLOCKS_BEFORE_RANDOMNESS_VALID: BlockNumberFor<Test> = 3;

// Configure a mock runtime to test the pallet.
#[frame_support::runtime]
mod test_runtime {
    #[runtime::runtime]
    #[runtime::derive(
        RuntimeCall,
        RuntimeEvent,
        RuntimeError,
        RuntimeOrigin,
        RuntimeFreezeReason,
        RuntimeHoldReason,
        RuntimeSlashReason,
        RuntimeLockId,
        RuntimeTask
    )]
    pub struct Test;

    #[runtime::pallet_index(0)]
    pub type System = frame_system;
    #[runtime::pallet_index(1)]
    pub type Balances = pallet_balances;
    #[runtime::pallet_index(2)]
    pub type StorageProviders = pallet_storage_providers;
    #[runtime::pallet_index(3)]
    pub type PaymentStreams = crate;
    #[runtime::pallet_index(4)]
    pub type Nfts = pallet_nfts;
    #[runtime::pallet_index(5)]
    pub type ProofsDealer = pallet_proofs_dealer;
}

parameter_types! {
    pub const BlockHashCount: u64 = 250;
    pub const SS58Prefix: u8 = 42;
    pub const ExistentialDeposit: u128 = 1;
}

#[derive_impl(frame_system::config_preludes::TestDefaultConfig)]
impl frame_system::Config for Test {
    type BaseCallFilter = Everything;
    type BlockWeights = ();
    type BlockLength = ();
    type DbWeight = RocksDbWeight;
    type RuntimeOrigin = RuntimeOrigin;
    type RuntimeCall = RuntimeCall;
    type Nonce = u64;
    type Hash = H256;
    type Hashing = BlakeTwo256;
    type AccountId = AccountId;
    type Lookup = IdentityLookup<Self::AccountId>;
    type Block = Block;
    type RuntimeEvent = RuntimeEvent;
    type BlockHashCount = BlockHashCount;
    type Version = ();
    type PalletInfo = PalletInfo;
    type AccountData = pallet_balances::AccountData<Balance>;
    type OnNewAccount = ();
    type OnKilledAccount = ();
    type SystemWeightInfo = ();
    type SS58Prefix = SS58Prefix;
    type OnSetCode = ();
    type MaxConsumers = frame_support::traits::ConstU32<16>;
}

impl pallet_balances::Config for Test {
    type Balance = Balance;
    type DustRemoval = ();
    type RuntimeEvent = RuntimeEvent;
    type ExistentialDeposit = ExistentialDeposit;
    type AccountStore = System;
    type WeightInfo = ();
    type MaxLocks = ConstU32<10>;
    type MaxReserves = ();
    type ReserveIdentifier = [u8; 8];
    type RuntimeHoldReason = RuntimeHoldReason;
    type RuntimeFreezeReason = ();
    type FreezeIdentifier = ();
    type MaxFreezes = ConstU32<10>;
}

parameter_types! {
    pub const StorageProvidersHoldReason: RuntimeHoldReason = RuntimeHoldReason::StorageProviders(pallet_storage_providers::HoldReason::StorageProviderDeposit);
}
pub type HasherOutT<T> = <<T as TrieLayout>::Hash as Hasher>::Out;
pub struct DefaultMerkleRoot<T>(PhantomData<T>);
impl<T: TrieConfiguration> Get<HasherOutT<T>> for DefaultMerkleRoot<T> {
    fn get() -> HasherOutT<T> {
        sp_trie::empty_trie_root::<T>()
    }
}

pub struct TreasuryAccount;
impl Get<AccountId> for TreasuryAccount {
    fn get() -> AccountId {
        1000
    }
}

pub struct MockFileMetadataManager;
impl shp_traits::FileMetadataInterface for MockFileMetadataManager {
    type AccountId = AccountId;
    type Metadata = shp_file_metadata::FileMetadata<
        { shp_constants::H_LENGTH },
        { shp_constants::FILE_CHUNK_SIZE },
        { shp_constants::FILE_SIZE_TO_CHALLENGES },
    >;
    type StorageDataUnit = u64;

    fn encode(metadata: &Self::Metadata) -> Vec<u8> {
        metadata.encode()
    }

    fn decode(data: &[u8]) -> Result<Self::Metadata, codec::Error> {
        <shp_file_metadata::FileMetadata<
            { shp_constants::H_LENGTH },
            { shp_constants::FILE_CHUNK_SIZE },
            { shp_constants::FILE_SIZE_TO_CHALLENGES },
        > as Decode>::decode(&mut &data[..])
    }

    fn get_file_size(metadata: &Self::Metadata) -> Self::StorageDataUnit {
        metadata.file_size
    }

    fn get_file_owner(metadata: &Self::Metadata) -> Result<Self::AccountId, codec::Error> {
        Self::AccountId::decode(&mut metadata.owner.as_slice())
    }
}

<<<<<<< HEAD
/// Mock implementation of the relay chain data provider, which should return the relay chain block
/// that the previous parachain block was anchored to.
pub struct MockRelaychainDataProvider;
impl BlockNumberProvider for MockRelaychainDataProvider {
    type BlockNumber = u32;
    fn current_block_number() -> Self::BlockNumber {
        frame_system::Pallet::<Test>::block_number()
            .saturating_sub(1)
            .try_into()
            .unwrap()
    }
}

pub struct StorageDataUnitAndBalanceConverter;
impl Convert<StorageDataUnit, Balance> for StorageDataUnitAndBalanceConverter {
    fn convert(data_unit: StorageDataUnit) -> Balance {
        data_unit.saturated_into()
    }
}
impl ConvertBack<StorageDataUnit, Balance> for StorageDataUnitAndBalanceConverter {
    fn convert_back(balance: Balance) -> StorageDataUnit {
        balance.saturated_into()
=======
pub struct MockRandomness;
impl Randomness<H256, BlockNumberFor<Test>> for MockRandomness {
    fn random(subject: &[u8]) -> (H256, BlockNumberFor<Test>) {
        // Simple randomness mock that changes each block but its randomness is only valid after 3 blocks

        // Concatenate the subject with the block number to get a unique hash for each block
        let subject_concat_block = [
            subject,
            &frame_system::Pallet::<Test>::block_number().to_le_bytes(),
        ]
        .concat();

        let hashed_subject = blake2_256(&subject_concat_block);

        (
            H256::from_slice(&hashed_subject),
            frame_system::Pallet::<Test>::block_number()
                .saturating_sub(BLOCKS_BEFORE_RANDOMNESS_VALID),
        )
>>>>>>> fd9025e3
    }
}

impl pallet_storage_providers::Config for Test {
    type RuntimeEvent = RuntimeEvent;
    type ProvidersRandomness = MockRandomness;
    type FileMetadataManager = MockFileMetadataManager;
    type NativeBalance = Balances;
    type RuntimeHoldReason = RuntimeHoldReason;
    type StorageDataUnit = StorageDataUnit;
    type PaymentStreams = PaymentStreams;
    type SpCount = u32;
    type MerklePatriciaRoot = H256;
    type MerkleTrieHashing = BlakeTwo256;
    type ProviderId = H256;
    type ProviderIdHashing = BlakeTwo256;
    type ValuePropId = H256;
    type ValuePropIdHashing = BlakeTwo256;
    type ReadAccessGroupId = <Self as pallet_nfts::Config>::CollectionId;
    type ProvidersProofSubmitters = MockSubmittingProviders;
    type ReputationWeightType = u32;
    type RelayBlockGetter = MockRelaychainDataProvider;
    type StorageDataUnitAndBalanceConvert = StorageDataUnitAndBalanceConverter;
    type Treasury = TreasuryAccount;
    type SpMinDeposit = ConstU128<{ 10 * UNITS }>;
    type SpMinCapacity = ConstU64<2>;
    type DepositPerData = ConstU128<2>;
    type MaxFileSize = ConstU64<{ u64::MAX }>;
    type MaxMultiAddressSize = ConstU32<100>;
    type MaxMultiAddressAmount = ConstU32<5>;
    type MaxProtocols = ConstU32<100>;
    type BucketDeposit = ConstU128<10>;
    type BucketNameLimit = ConstU32<100>;
    type MaxBlocksForRandomness = ConstU64<{ EPOCH_DURATION_IN_BLOCKS * 2 }>;
    type MinBlocksBetweenCapacityChanges = ConstU64<10>;
    type DefaultMerkleRoot = DefaultMerkleRoot<LayoutV1<BlakeTwo256>>;
    type SlashAmountPerMaxFileSize = ConstU128<10>;
    type StartingReputationWeight = ConstU32<1>;
    type BspSignUpLockPeriod = ConstU64<10>;
    type MaxCommitmentSize = ConstU32<1000>;
    type ZeroSizeBucketFixedRate = ConstU128<1>;
    type TopUpGracePeriod = ConstU32<5>;
}

parameter_types! {
    pub storage Features: PalletFeatures = PalletFeatures::all_enabled();
}

impl pallet_nfts::Config for Test {
    type RuntimeEvent = RuntimeEvent;
    type CollectionId = u128;
    type ItemId = u128;
    type Currency = Balances;
    type CreateOrigin = AsEnsureOriginWithArg<frame_system::EnsureSigned<Self::AccountId>>;
    type ForceOrigin = frame_system::EnsureRoot<AccountId>;
    type Locker = ();
    type CollectionDeposit = ConstU128<2>;
    type ItemDeposit = ConstU128<1>;
    type MetadataDepositBase = ConstU128<1>;
    type AttributeDepositBase = ConstU128<1>;
    type DepositPerByte = ConstU128<1>;
    type StringLimit = ConstU32<50>;
    type KeyLimit = ConstU32<50>;
    type ValueLimit = ConstU32<50>;
    type ApprovalsLimit = ConstU32<10>;
    type ItemAttributesApprovalsLimit = ConstU32<2>;
    type MaxTips = ConstU32<10>;
    type MaxDeadlineDuration = ConstU64<10000>;
    type MaxAttributesPerCall = ConstU32<2>;
    type Features = Features;
    type OffchainSignature = TestSignature;
    type OffchainPublic = <TestSignature as sp_runtime::traits::Verify>::Signer;
    type WeightInfo = ();
    pallet_nfts::runtime_benchmarks_enabled! {
        type Helper = ();
    }
}

pub struct BlockFullnessHeadroom;
impl Get<Weight> for BlockFullnessHeadroom {
    fn get() -> Weight {
        Weight::from_parts(10_000, 0)
            + <Test as frame_system::Config>::DbWeight::get().reads_writes(0, 1)
    }
}

pub struct MinNotFullBlocksRatio;
impl Get<Perbill> for MinNotFullBlocksRatio {
    fn get() -> Perbill {
        Perbill::from_percent(50)
    }
}

// Converter from the Balance type to the BlockNumber type for math.
// It performs a saturated conversion, so that the result is always a valid BlockNumber.
pub struct SaturatingBalanceToBlockNumber;

impl Convert<Balance, BlockNumberFor<Test>> for SaturatingBalanceToBlockNumber {
    fn convert(block_number: Balance) -> BlockNumberFor<Test> {
        block_number.saturated_into()
    }
}

/// Structure to mock a verifier that returns `true` when `proof` is not empty
/// and `false` otherwise.
pub struct MockVerifier<C, T: TrieLayout, const H_LENGTH: usize> {
    _phantom: core::marker::PhantomData<(C, T)>,
}

/// Implement the `TrieVerifier` trait for the `MockForestManager` struct.
impl<C, T: TrieLayout, const H_LENGTH: usize> CommitmentVerifier for MockVerifier<C, T, H_LENGTH>
where
    C: MaybeDebug + Ord + Default + Copy + AsRef<[u8]> + AsMut<[u8]>,
{
    type Proof = CompactProof;
    type Commitment = H256;
    type Challenge = H256;

    fn verify_proof(
        _root: &Self::Commitment,
        _challenges: &[Self::Challenge],
        proof: &CompactProof,
    ) -> Result<BTreeSet<Self::Challenge>, DispatchError> {
        if proof.encoded_nodes.len() > 0 {
            Ok(proof
                .encoded_nodes
                .iter()
                .map(|node| H256::from_slice(&node[..]))
                .collect())
        } else {
            Err("Proof is empty".into())
        }
    }
}

impl<C, T: TrieLayout, const H_LENGTH: usize> TrieProofDeltaApplier<T::Hash>
    for MockVerifier<C, T, H_LENGTH>
where
    <T::Hash as sp_core::Hasher>::Out: for<'a> TryFrom<&'a [u8; H_LENGTH]>,
{
    type Proof = CompactProof;
    type Key = <T::Hash as sp_core::Hasher>::Out;

    fn apply_delta(
        root: &Self::Key,
        _mutations: &[(Self::Key, TrieMutation)],
        _proof: &Self::Proof,
    ) -> Result<
        (
            MemoryDB<T::Hash>,
            Self::Key,
            Vec<(Self::Key, Option<Vec<u8>>)>,
        ),
        DispatchError,
    > {
        // Just return the root as is with no mutations
        Ok((MemoryDB::<T::Hash>::default(), *root, Vec::new()))
    }
}

const UNITS: Balance = 1_000_000_000_000;
const STAKE_TO_CHALLENGE_PERIOD: Balance = 100 * UNITS;
impl pallet_proofs_dealer::Config for Test {
    type RuntimeEvent = RuntimeEvent;
    type WeightInfo = ();
    type ProvidersPallet = StorageProviders;
    type NativeBalance = Balances;
    type MerkleTrieHash = H256;
    type MerkleTrieHashing = BlakeTwo256;
    type ForestVerifier = MockVerifier<H256, LayoutV1<BlakeTwo256>, { BlakeTwo256::LENGTH }>;
    type KeyVerifier = MockVerifier<H256, LayoutV1<BlakeTwo256>, { BlakeTwo256::LENGTH }>;
    type StakeToBlockNumber = SaturatingBalanceToBlockNumber;
    type RandomChallengesPerBlock = ConstU32<10>;
    type MaxCustomChallengesPerBlock = ConstU32<10>;
    type MaxSubmittersPerTick = ConstU32<1000>; // TODO: Change this value after benchmarking for it to coincide with the implicit limit given by maximum block weight
    type TargetTicksStorageOfSubmitters = ConstU32<3>;
    type ChallengeHistoryLength = ConstU64<30>;
    type ChallengesQueueLength = ConstU32<25>;
    type CheckpointChallengePeriod = ConstU64<20>;
    type ChallengesFee = ConstU128<1_000_000>;
    type Treasury = TreasuryAccount;
    type RandomnessProvider = MockRandomness;
    type StakeToChallengePeriod = ConstU128<STAKE_TO_CHALLENGE_PERIOD>;
    type MinChallengePeriod = ConstU64<4>;
    type ChallengeTicksTolerance = ConstU64<10>;
    type BlockFullnessPeriod = ConstU64<10>;
    type BlockFullnessHeadroom = BlockFullnessHeadroom;
    type MinNotFullBlocksRatio = MinNotFullBlocksRatio;
    type MaxSlashableProvidersPerTick = ConstU32<100>;
}

parameter_types! {
    pub const PaymentStreamHoldReason: RuntimeHoldReason = RuntimeHoldReason::PaymentStreams(pallet_payment_streams::HoldReason::PaymentStreamDeposit);
}

// Converter from the BlockNumber type to the Balance type for math
pub struct BlockNumberToBalance;

impl Convert<BlockNumberFor<Test>, Balance> for BlockNumberToBalance {
    fn convert(block_number: BlockNumberFor<Test>) -> Balance {
        block_number.into() // In this converter we assume that the block number type is smaller in size than the balance type
    }
}

// Mocked list of Providers that submitted proofs that can be used to test the pallet. It just returns the block number passed to it as the only submitter.
pub struct MockSubmittingProviders;
impl ProofSubmittersInterface for MockSubmittingProviders {
    type ProviderId = <Test as frame_system::Config>::Hash;
    type TickNumber = BlockNumberFor<Test>;
    type MaxProofSubmitters = ConstU32<1000>;
    fn get_proof_submitters_for_tick(
        block_number: &Self::TickNumber,
    ) -> Option<BoundedBTreeSet<Self::ProviderId, Self::MaxProofSubmitters>> {
        let mut set = BoundedBTreeSet::<Self::ProviderId, Self::MaxProofSubmitters>::new();
        // We convert the block number + 1 to the corresponding Provider ID, to simulate that the Provider submitted a proof
        <StorageProviders as ReadProvidersInterface>::get_provider_id(*block_number + 1)
            .map(|id| set.try_insert(id));
        if set.len() == 0 {
            None
        } else {
            Some(set)
        }
    }

    fn get_current_tick() -> Self::TickNumber {
        System::block_number()
    }

    fn get_accrued_failed_proof_submissions(_provider_id: &Self::ProviderId) -> Option<u32> {
        None
    }

    fn clear_accrued_failed_proof_submissions(_provider_id: &Self::ProviderId) {}
}

impl crate::Config for Test {
    type RuntimeEvent = RuntimeEvent;
    type WeightInfo = ();
    type NativeBalance = Balances;
    type ProvidersPallet = StorageProviders;
    type RuntimeHoldReason = RuntimeHoldReason;
    type Units = StorageDataUnit;
    type NewStreamDeposit = ConstU64<10>;
    type UserWithoutFundsCooldown = ConstU64<100>;
    type BlockNumberToBalance = BlockNumberToBalance;
    type ProvidersProofSubmitters = MockSubmittingProviders;
    type TreasuryCutCalculator = NoCutTreasuryCutCalculator<Balance, Self::Units>;
    type TreasuryAccount = TreasuryAccount;
    type MaxUsersToCharge = ConstU32<10>;
}

// Build genesis storage according to the mock runtime.
pub fn _new_test_ext() -> sp_io::TestExternalities {
    frame_system::GenesisConfig::<Test>::default()
        .build_storage()
        .unwrap()
        .into()
}

// Externalities builder with predefined balances for accounts and starting at block number 1
pub struct ExtBuilder;
impl ExtBuilder {
    pub fn build() -> sp_io::TestExternalities {
        let mut t = frame_system::GenesisConfig::<Test>::default()
            .build_storage()
            .unwrap();
        pallet_balances::GenesisConfig::<Test> {
            balances: vec![
                (0, 5_000_000 * UNITS),   // Alice = 0
                (1, 10_000_000 * UNITS),  // Bob = 1
                (2, 20_000_000 * UNITS),  // Charlie = 2
                (3, 30_000_000 * UNITS),  // David = 3
                (4, 40_000_000 * UNITS),  // Eve = 4
                (5, 50_000_000 * UNITS),  // Ferdie = 5
                (6, 60_000_000 * UNITS),  // George = 6
                (123, 5_000_000 * UNITS), // Alice for `on_poll` testing = 123
                (TreasuryAccount::get(), ExistentialDeposit::get()),
            ],
        }
        .assimilate_storage(&mut t)
        .unwrap();

        crate::GenesisConfig::<Test> { current_price: 1 }
            .assimilate_storage(&mut t)
            .unwrap();

        let mut ext = sp_io::TestExternalities::new(t);
        ext.execute_with(|| {
            System::set_block_number(1);
            pallet_payment_streams::OnPollTicker::<Test>::set(1);
        });
        ext
    }
}<|MERGE_RESOLUTION|>--- conflicted
+++ resolved
@@ -18,13 +18,8 @@
 use sp_core::{hashing::blake2_256, ConstU128, ConstU32, ConstU64, Hasher, H256};
 use sp_runtime::{
     testing::TestSignature,
-<<<<<<< HEAD
     traits::{BlakeTwo256, BlockNumberProvider, ConvertBack, IdentityLookup},
-    BuildStorage, SaturatedConversion,
-=======
-    traits::{BlakeTwo256, IdentityLookup},
     BuildStorage, DispatchError, Perbill, SaturatedConversion,
->>>>>>> fd9025e3
 };
 use sp_runtime::{traits::Convert, BoundedBTreeSet};
 use sp_trie::{CompactProof, LayoutV1, MemoryDB, TrieConfiguration, TrieLayout};
@@ -169,7 +164,6 @@
     }
 }
 
-<<<<<<< HEAD
 /// Mock implementation of the relay chain data provider, which should return the relay chain block
 /// that the previous parachain block was anchored to.
 pub struct MockRelaychainDataProvider;
@@ -192,7 +186,9 @@
 impl ConvertBack<StorageDataUnit, Balance> for StorageDataUnitAndBalanceConverter {
     fn convert_back(balance: Balance) -> StorageDataUnit {
         balance.saturated_into()
-=======
+    }
+}
+
 pub struct MockRandomness;
 impl Randomness<H256, BlockNumberFor<Test>> for MockRandomness {
     fn random(subject: &[u8]) -> (H256, BlockNumberFor<Test>) {
@@ -212,7 +208,6 @@
             frame_system::Pallet::<Test>::block_number()
                 .saturating_sub(BLOCKS_BEFORE_RANDOMNESS_VALID),
         )
->>>>>>> fd9025e3
     }
 }
 
