use crate as pallet_payment_streams;
use codec::{Decode, Encode};
use core::marker::PhantomData;
use frame_support::{
    derive_impl,
    pallet_prelude::Get,
    parameter_types,
    traits::{AsEnsureOriginWithArg, Everything, Randomness},
    weights::constants::RocksDbWeight,
};
use frame_system::pallet_prelude::BlockNumberFor;
use pallet_nfts::PalletFeatures;
use shp_constants::GIGAUNIT;
use shp_traits::{
    CommitmentVerifier, MaybeDebug, ProofSubmittersInterface, ReadProvidersInterface, TrieMutation,
    TrieProofDeltaApplier,
};
use shp_treasury_funding::NoCutTreasuryCutCalculator;
use sp_core::{hashing::blake2_256, ConstU128, ConstU32, ConstU64, Hasher, H256};
use sp_runtime::{
    testing::TestSignature,
    traits::{BlakeTwo256, BlockNumberProvider, ConvertBack, IdentityLookup},
    BuildStorage, DispatchError, Perbill, SaturatedConversion,
};
use sp_runtime::{traits::Convert, BoundedBTreeSet};
use sp_trie::{CompactProof, LayoutV1, MemoryDB, TrieConfiguration, TrieLayout};
use sp_weights::Weight;
use std::collections::BTreeSet;

type Block = frame_system::mocking::MockBlock<Test>;
type Balance = u128;
type StorageDataUnit = u64;
type AccountId = u64;

const EPOCH_DURATION_IN_BLOCKS: BlockNumberFor<Test> = 10;
// We mock the Randomness trait to use a simple randomness function when testing the pallet
const BLOCKS_BEFORE_RANDOMNESS_VALID: BlockNumberFor<Test> = 3;

// Configure a mock runtime to test the pallet.
#[frame_support::runtime]
mod test_runtime {
    #[runtime::runtime]
    #[runtime::derive(
        RuntimeCall,
        RuntimeEvent,
        RuntimeError,
        RuntimeOrigin,
        RuntimeFreezeReason,
        RuntimeHoldReason,
        RuntimeSlashReason,
        RuntimeLockId,
        RuntimeTask
    )]
    pub struct Test;

    #[runtime::pallet_index(0)]
    pub type System = frame_system;
    #[runtime::pallet_index(1)]
    pub type Balances = pallet_balances;
    #[runtime::pallet_index(2)]
    pub type StorageProviders = pallet_storage_providers;
    #[runtime::pallet_index(3)]
    pub type PaymentStreams = crate;
    #[runtime::pallet_index(4)]
    pub type Nfts = pallet_nfts;
    #[runtime::pallet_index(5)]
    pub type ProofsDealer = pallet_proofs_dealer;
}

parameter_types! {
    pub const BlockHashCount: u64 = 250;
    pub const SS58Prefix: u8 = 42;
    pub const ExistentialDeposit: u128 = 1;
}

#[derive_impl(frame_system::config_preludes::TestDefaultConfig)]
impl frame_system::Config for Test {
    type BaseCallFilter = Everything;
    type BlockWeights = ();
    type BlockLength = ();
    type DbWeight = RocksDbWeight;
    type RuntimeOrigin = RuntimeOrigin;
    type RuntimeCall = RuntimeCall;
    type Nonce = u64;
    type Hash = H256;
    type Hashing = BlakeTwo256;
    type AccountId = AccountId;
    type Lookup = IdentityLookup<Self::AccountId>;
    type Block = Block;
    type RuntimeEvent = RuntimeEvent;
    type BlockHashCount = BlockHashCount;
    type Version = ();
    type PalletInfo = PalletInfo;
    type AccountData = pallet_balances::AccountData<Balance>;
    type OnNewAccount = ();
    type OnKilledAccount = ();
    type SystemWeightInfo = ();
    type SS58Prefix = SS58Prefix;
    type OnSetCode = ();
    type MaxConsumers = frame_support::traits::ConstU32<16>;
}

impl pallet_balances::Config for Test {
    type Balance = Balance;
    type DustRemoval = ();
    type RuntimeEvent = RuntimeEvent;
    type ExistentialDeposit = ExistentialDeposit;
    type AccountStore = System;
    type WeightInfo = ();
    type MaxLocks = ConstU32<10>;
    type MaxReserves = ();
    type ReserveIdentifier = [u8; 8];
    type RuntimeHoldReason = RuntimeHoldReason;
    type RuntimeFreezeReason = ();
    type FreezeIdentifier = ();
    type MaxFreezes = ConstU32<10>;
}

parameter_types! {
    pub const StorageProvidersHoldReason: RuntimeHoldReason = RuntimeHoldReason::StorageProviders(pallet_storage_providers::HoldReason::StorageProviderDeposit);
}
pub type HasherOutT<T> = <<T as TrieLayout>::Hash as Hasher>::Out;
pub struct DefaultMerkleRoot<T>(PhantomData<T>);
impl<T: TrieConfiguration> Get<HasherOutT<T>> for DefaultMerkleRoot<T> {
    fn get() -> HasherOutT<T> {
        sp_trie::empty_trie_root::<T>()
    }
}

pub struct TreasuryAccount;
impl Get<AccountId> for TreasuryAccount {
    fn get() -> AccountId {
        1000
    }
}

pub struct MockFileMetadataManager;
impl shp_traits::FileMetadataInterface for MockFileMetadataManager {
    type AccountId = AccountId;
    type Metadata = shp_file_metadata::FileMetadata<
        { shp_constants::H_LENGTH },
        { shp_constants::FILE_CHUNK_SIZE },
        { shp_constants::FILE_SIZE_TO_CHALLENGES },
    >;
    type StorageDataUnit = u64;

    fn encode(metadata: &Self::Metadata) -> Vec<u8> {
        metadata.encode()
    }

    fn decode(data: &[u8]) -> Result<Self::Metadata, codec::Error> {
        <shp_file_metadata::FileMetadata<
            { shp_constants::H_LENGTH },
            { shp_constants::FILE_CHUNK_SIZE },
            { shp_constants::FILE_SIZE_TO_CHALLENGES },
        > as Decode>::decode(&mut &data[..])
    }

    fn get_file_size(metadata: &Self::Metadata) -> Self::StorageDataUnit {
        metadata.file_size
    }

    fn get_file_owner(metadata: &Self::Metadata) -> Result<Self::AccountId, codec::Error> {
        Self::AccountId::decode(&mut metadata.owner.as_slice())
    }
}

/// Mock implementation of the relay chain data provider, which should return the relay chain block
/// that the previous parachain block was anchored to.
pub struct MockRelaychainDataProvider;
impl BlockNumberProvider for MockRelaychainDataProvider {
    type BlockNumber = u32;
    fn current_block_number() -> Self::BlockNumber {
        frame_system::Pallet::<Test>::block_number()
            .saturating_sub(1)
            .try_into()
            .unwrap()
    }
}

pub struct StorageDataUnitAndBalanceConverter;
impl Convert<StorageDataUnit, Balance> for StorageDataUnitAndBalanceConverter {
    fn convert(data_unit: StorageDataUnit) -> Balance {
        data_unit.saturated_into()
    }
}
impl ConvertBack<StorageDataUnit, Balance> for StorageDataUnitAndBalanceConverter {
    fn convert_back(balance: Balance) -> StorageDataUnit {
        balance.saturated_into()
    }
}

pub struct MockRandomness;
impl Randomness<H256, BlockNumberFor<Test>> for MockRandomness {
    fn random(subject: &[u8]) -> (H256, BlockNumberFor<Test>) {
        // Simple randomness mock that changes each block but its randomness is only valid after 3 blocks

        // Concatenate the subject with the block number to get a unique hash for each block
        let subject_concat_block = [
            subject,
            &frame_system::Pallet::<Test>::block_number().to_le_bytes(),
        ]
        .concat();

        let hashed_subject = blake2_256(&subject_concat_block);

        (
            H256::from_slice(&hashed_subject),
            frame_system::Pallet::<Test>::block_number()
                .saturating_sub(BLOCKS_BEFORE_RANDOMNESS_VALID),
        )
    }
}

impl pallet_storage_providers::Config for Test {
    type RuntimeEvent = RuntimeEvent;
    type WeightInfo = ();
    type ProvidersRandomness = MockRandomness;
    type FileMetadataManager = MockFileMetadataManager;
    type NativeBalance = Balances;
    type RuntimeHoldReason = RuntimeHoldReason;
    type StorageDataUnit = StorageDataUnit;
    type PaymentStreams = PaymentStreams;
    type SpCount = u32;
    type MerklePatriciaRoot = H256;
    type MerkleTrieHashing = BlakeTwo256;
    type ProviderId = H256;
    type ProviderIdHashing = BlakeTwo256;
    type ValuePropId = H256;
    type ValuePropIdHashing = BlakeTwo256;
    type ReadAccessGroupId = <Self as pallet_nfts::Config>::CollectionId;
    type ProvidersProofSubmitters = MockSubmittingProviders;
    type ReputationWeightType = u32;
    type RelayBlockGetter = MockRelaychainDataProvider;
    type StorageDataUnitAndBalanceConvert = StorageDataUnitAndBalanceConverter;
    type Treasury = TreasuryAccount;
    type SpMinDeposit = ConstU128<{ 10 * UNITS }>;
    type SpMinCapacity = ConstU64<2>;
    type DepositPerData = ConstU128<2>;
    type MaxFileSize = ConstU64<{ u64::MAX }>;
    type MaxMultiAddressSize = ConstU32<100>;
    type MaxMultiAddressAmount = ConstU32<5>;
    type MaxProtocols = ConstU32<100>;
    type BucketDeposit = ConstU128<10>;
    type BucketNameLimit = ConstU32<100>;
    type MaxBlocksForRandomness = ConstU64<{ EPOCH_DURATION_IN_BLOCKS * 2 }>;
    type MinBlocksBetweenCapacityChanges = ConstU64<10>;
    type DefaultMerkleRoot = DefaultMerkleRoot<LayoutV1<BlakeTwo256>>;
    type SlashAmountPerMaxFileSize = ConstU128<10>;
    type StartingReputationWeight = ConstU32<1>;
    type BspSignUpLockPeriod = ConstU64<10>;
    type MaxCommitmentSize = ConstU32<1000>;
    type ZeroSizeBucketFixedRate = ConstU128<1>;
    type TopUpGracePeriod = ConstU32<5>;
<<<<<<< HEAD
    type ProviderTopUpTtl = ConstU32<5>;
    type MaxExpiredItemsInBlock = ConstU32<10>;
=======
    #[cfg(feature = "runtime-benchmarks")]
    type BenchmarkHelpers = ();
>>>>>>> 5f118420
}

parameter_types! {
    pub storage Features: PalletFeatures = PalletFeatures::all_enabled();
}

impl pallet_nfts::Config for Test {
    type RuntimeEvent = RuntimeEvent;
    type CollectionId = u128;
    type ItemId = u128;
    type Currency = Balances;
    type CreateOrigin = AsEnsureOriginWithArg<frame_system::EnsureSigned<Self::AccountId>>;
    type ForceOrigin = frame_system::EnsureRoot<AccountId>;
    type Locker = ();
    type CollectionDeposit = ConstU128<2>;
    type ItemDeposit = ConstU128<1>;
    type MetadataDepositBase = ConstU128<1>;
    type AttributeDepositBase = ConstU128<1>;
    type DepositPerByte = ConstU128<1>;
    type StringLimit = ConstU32<50>;
    type KeyLimit = ConstU32<50>;
    type ValueLimit = ConstU32<50>;
    type ApprovalsLimit = ConstU32<10>;
    type ItemAttributesApprovalsLimit = ConstU32<2>;
    type MaxTips = ConstU32<10>;
    type MaxDeadlineDuration = ConstU64<10000>;
    type MaxAttributesPerCall = ConstU32<2>;
    type Features = Features;
    type OffchainSignature = TestSignature;
    type OffchainPublic = <TestSignature as sp_runtime::traits::Verify>::Signer;
    type WeightInfo = ();
    pallet_nfts::runtime_benchmarks_enabled! {
        type Helper = ();
    }
}

pub struct BlockFullnessHeadroom;
impl Get<Weight> for BlockFullnessHeadroom {
    fn get() -> Weight {
        Weight::from_parts(10_000, 0)
            + <Test as frame_system::Config>::DbWeight::get().reads_writes(0, 1)
    }
}

pub struct MinNotFullBlocksRatio;
impl Get<Perbill> for MinNotFullBlocksRatio {
    fn get() -> Perbill {
        Perbill::from_percent(50)
    }
}

// Converter from the Balance type to the BlockNumber type for math.
// It performs a saturated conversion, so that the result is always a valid BlockNumber.
pub struct SaturatingBalanceToBlockNumber;

impl Convert<Balance, BlockNumberFor<Test>> for SaturatingBalanceToBlockNumber {
    fn convert(block_number: Balance) -> BlockNumberFor<Test> {
        block_number.saturated_into()
    }
}

/// Structure to mock a verifier that returns `true` when `proof` is not empty
/// and `false` otherwise.
pub struct MockVerifier<C, T: TrieLayout, const H_LENGTH: usize> {
    _phantom: core::marker::PhantomData<(C, T)>,
}

/// Implement the `TrieVerifier` trait for the `MockForestManager` struct.
impl<C, T: TrieLayout, const H_LENGTH: usize> CommitmentVerifier for MockVerifier<C, T, H_LENGTH>
where
    C: MaybeDebug + Ord + Default + Copy + AsRef<[u8]> + AsMut<[u8]>,
{
    type Proof = CompactProof;
    type Commitment = H256;
    type Challenge = H256;

    fn verify_proof(
        _root: &Self::Commitment,
        _challenges: &[Self::Challenge],
        proof: &CompactProof,
    ) -> Result<BTreeSet<Self::Challenge>, DispatchError> {
        if proof.encoded_nodes.len() > 0 {
            Ok(proof
                .encoded_nodes
                .iter()
                .map(|node| H256::from_slice(&node[..]))
                .collect())
        } else {
            Err("Proof is empty".into())
        }
    }
}

impl<C, T: TrieLayout, const H_LENGTH: usize> TrieProofDeltaApplier<T::Hash>
    for MockVerifier<C, T, H_LENGTH>
where
    <T::Hash as sp_core::Hasher>::Out: for<'a> TryFrom<&'a [u8; H_LENGTH]>,
{
    type Proof = CompactProof;
    type Key = <T::Hash as sp_core::Hasher>::Out;

    fn apply_delta(
        root: &Self::Key,
        _mutations: &[(Self::Key, TrieMutation)],
        _proof: &Self::Proof,
    ) -> Result<
        (
            MemoryDB<T::Hash>,
            Self::Key,
            Vec<(Self::Key, Option<Vec<u8>>)>,
        ),
        DispatchError,
    > {
        // Just return the root as is with no mutations
        Ok((MemoryDB::<T::Hash>::default(), *root, Vec::new()))
    }
}

const UNITS: Balance = 1_000_000_000_000;
const STAKE_TO_CHALLENGE_PERIOD: Balance = 100 * UNITS;
impl pallet_proofs_dealer::Config for Test {
    type RuntimeEvent = RuntimeEvent;
    type WeightInfo = ();
    type ProvidersPallet = StorageProviders;
    type NativeBalance = Balances;
    type MerkleTrieHash = H256;
    type MerkleTrieHashing = BlakeTwo256;
    type ForestVerifier = MockVerifier<H256, LayoutV1<BlakeTwo256>, { BlakeTwo256::LENGTH }>;
    type KeyVerifier = MockVerifier<H256, LayoutV1<BlakeTwo256>, { BlakeTwo256::LENGTH }>;
    type StakeToBlockNumber = SaturatingBalanceToBlockNumber;
    type RandomChallengesPerBlock = ConstU32<10>;
    type MaxCustomChallengesPerBlock = ConstU32<10>;
    type MaxSubmittersPerTick = ConstU32<100>;
    type TargetTicksStorageOfSubmitters = ConstU32<3>;
    type ChallengeHistoryLength = ConstU64<30>;
    type ChallengesQueueLength = ConstU32<25>;
    type CheckpointChallengePeriod = ConstU64<20>;
    type ChallengesFee = ConstU128<1_000_000>;
    type Treasury = TreasuryAccount;
    type RandomnessProvider = MockRandomness;
    type StakeToChallengePeriod = ConstU128<STAKE_TO_CHALLENGE_PERIOD>;
    type MinChallengePeriod = ConstU64<4>;
    type ChallengeTicksTolerance = ConstU64<10>;
    type BlockFullnessPeriod = ConstU64<10>;
    type BlockFullnessHeadroom = BlockFullnessHeadroom;
    type MinNotFullBlocksRatio = MinNotFullBlocksRatio;
    type MaxSlashableProvidersPerTick = ConstU32<100>;
}

parameter_types! {
    pub const PaymentStreamHoldReason: RuntimeHoldReason = RuntimeHoldReason::PaymentStreams(pallet_payment_streams::HoldReason::PaymentStreamDeposit);
}

// Converter from the BlockNumber type to the Balance type for math
pub struct BlockNumberToBalance;

impl Convert<BlockNumberFor<Test>, Balance> for BlockNumberToBalance {
    fn convert(block_number: BlockNumberFor<Test>) -> Balance {
        block_number.into() // In this converter we assume that the block number type is smaller in size than the balance type
    }
}

// Mocked list of Providers that submitted proofs that can be used to test the pallet. It just returns the block number passed to it as the only submitter.
pub struct MockSubmittingProviders;
impl ProofSubmittersInterface for MockSubmittingProviders {
    type ProviderId = <Test as frame_system::Config>::Hash;
    type TickNumber = BlockNumberFor<Test>;
    type MaxProofSubmitters = ConstU32<1000>;
    fn get_proof_submitters_for_tick(
        block_number: &Self::TickNumber,
    ) -> Option<BoundedBTreeSet<Self::ProviderId, Self::MaxProofSubmitters>> {
        let mut set = BoundedBTreeSet::<Self::ProviderId, Self::MaxProofSubmitters>::new();
        // We convert the block number + 1 to the corresponding Provider ID, to simulate that the Provider submitted a proof
        <StorageProviders as ReadProvidersInterface>::get_provider_id(*block_number + 1)
            .map(|id| set.try_insert(id));
        if set.len() == 0 {
            None
        } else {
            Some(set)
        }
    }

    fn get_current_tick() -> Self::TickNumber {
        System::block_number()
    }

    fn get_accrued_failed_proof_submissions(_provider_id: &Self::ProviderId) -> Option<u32> {
        None
    }

    fn clear_accrued_failed_proof_submissions(_provider_id: &Self::ProviderId) {}
}

impl crate::Config for Test {
    type RuntimeEvent = RuntimeEvent;
    type WeightInfo = ();
    type NativeBalance = Balances;
    type ProvidersPallet = StorageProviders;
    type RuntimeHoldReason = RuntimeHoldReason;
    type Units = StorageDataUnit;
    type NewStreamDeposit = ConstU64<10>;
    type UserWithoutFundsCooldown = ConstU64<100>;
    type BlockNumberToBalance = BlockNumberToBalance;
    type ProvidersProofSubmitters = MockSubmittingProviders;
    type TreasuryCutCalculator = NoCutTreasuryCutCalculator<Balance, Self::Units>;
    type TreasuryAccount = TreasuryAccount;
    type MaxUsersToCharge = ConstU32<10>;
    type BaseDeposit = ConstU128<10>;
}

// Build genesis storage according to the mock runtime.
pub fn _new_test_ext() -> sp_io::TestExternalities {
    frame_system::GenesisConfig::<Test>::default()
        .build_storage()
        .unwrap()
        .into()
}

// Externalities builder with predefined balances for accounts and starting at block number 1
pub struct ExtBuilder;
impl ExtBuilder {
    pub fn build() -> sp_io::TestExternalities {
        let mut t = frame_system::GenesisConfig::<Test>::default()
            .build_storage()
            .unwrap();
        pallet_balances::GenesisConfig::<Test> {
            balances: vec![
                (0, 5_000_000 * UNITS),   // Alice = 0
                (1, 10_000_000 * UNITS),  // Bob = 1
                (2, 20_000_000 * UNITS),  // Charlie = 2
                (3, 30_000_000 * UNITS),  // David = 3
                (4, 40_000_000 * UNITS),  // Eve = 4
                (5, 50_000_000 * UNITS),  // Ferdie = 5
                (6, 60_000_000 * UNITS),  // George = 6
                (123, 5_000_000 * UNITS), // Alice for `on_poll` testing = 123
                (TreasuryAccount::get(), ExistentialDeposit::get()),
            ],
        }
        .assimilate_storage(&mut t)
        .unwrap();

        crate::GenesisConfig::<Test> {
            current_price: GIGAUNIT.into(),
        }
        .assimilate_storage(&mut t)
        .unwrap();

        let mut ext = sp_io::TestExternalities::new(t);
        ext.execute_with(|| {
            System::set_block_number(1);
            pallet_payment_streams::OnPollTicker::<Test>::set(1);
        });
        ext
    }
}<|MERGE_RESOLUTION|>--- conflicted
+++ resolved
@@ -252,13 +252,10 @@
     type MaxCommitmentSize = ConstU32<1000>;
     type ZeroSizeBucketFixedRate = ConstU128<1>;
     type TopUpGracePeriod = ConstU32<5>;
-<<<<<<< HEAD
     type ProviderTopUpTtl = ConstU32<5>;
     type MaxExpiredItemsInBlock = ConstU32<10>;
-=======
     #[cfg(feature = "runtime-benchmarks")]
     type BenchmarkHelpers = ();
->>>>>>> 5f118420
 }
 
 parameter_types! {
