use crate as pallet_payment_streams;
use codec::{Decode, Encode};
use core::marker::PhantomData;
use frame_support::{
    derive_impl,
    pallet_prelude::Get,
    parameter_types,
    traits::{AsEnsureOriginWithArg, Everything, Randomness},
    weights::constants::RocksDbWeight,
};
use frame_system::pallet_prelude::BlockNumberFor;
use pallet_nfts::PalletFeatures;
use shp_traits::{
    CommitmentVerifier, MaybeDebug, ProofSubmittersInterface, ReadProvidersInterface, TrieMutation,
    TrieProofDeltaApplier,
};
use shp_treasury_funding::NoCutTreasuryCutCalculator;
use sp_core::{hashing::blake2_256, ConstU128, ConstU32, ConstU64, Hasher, H256};
use sp_runtime::{
    testing::TestSignature,
    traits::{BlakeTwo256, BlockNumberProvider, ConvertBack, IdentityLookup},
    BuildStorage, DispatchError, Perbill, SaturatedConversion,
};
use sp_runtime::{traits::Convert, BoundedBTreeSet};
use sp_trie::{CompactProof, LayoutV1, MemoryDB, TrieConfiguration, TrieLayout};
use sp_weights::Weight;
use std::collections::BTreeSet;

type Block = frame_system::mocking::MockBlock<Test>;
type Balance = u128;
type StorageDataUnit = u64;
type AccountId = u64;

const EPOCH_DURATION_IN_BLOCKS: BlockNumberFor<Test> = 10;
// We mock the Randomness trait to use a simple randomness function when testing the pallet
const BLOCKS_BEFORE_RANDOMNESS_VALID: BlockNumberFor<Test> = 3;

// Configure a mock runtime to test the pallet.
#[frame_support::runtime]
mod test_runtime {
    #[runtime::runtime]
    #[runtime::derive(
        RuntimeCall,
        RuntimeEvent,
        RuntimeError,
        RuntimeOrigin,
        RuntimeFreezeReason,
        RuntimeHoldReason,
        RuntimeSlashReason,
        RuntimeLockId,
        RuntimeTask
    )]
    pub struct Test;

    #[runtime::pallet_index(0)]
    pub type System = frame_system;
    #[runtime::pallet_index(1)]
    pub type Balances = pallet_balances;
    #[runtime::pallet_index(2)]
    pub type StorageProviders = pallet_storage_providers;
    #[runtime::pallet_index(3)]
    pub type PaymentStreams = crate;
    #[runtime::pallet_index(4)]
    pub type Nfts = pallet_nfts;
    #[runtime::pallet_index(5)]
    pub type ProofsDealer = pallet_proofs_dealer;
}

parameter_types! {
    pub const BlockHashCount: u64 = 250;
    pub const SS58Prefix: u8 = 42;
    pub const ExistentialDeposit: u128 = 1;
}

#[derive_impl(frame_system::config_preludes::TestDefaultConfig)]
impl frame_system::Config for Test {
    type BaseCallFilter = Everything;
    type BlockWeights = ();
    type BlockLength = ();
    type DbWeight = RocksDbWeight;
    type RuntimeOrigin = RuntimeOrigin;
    type RuntimeCall = RuntimeCall;
    type Nonce = u64;
    type Hash = H256;
    type Hashing = BlakeTwo256;
    type AccountId = AccountId;
    type Lookup = IdentityLookup<Self::AccountId>;
    type Block = Block;
    type RuntimeEvent = RuntimeEvent;
    type BlockHashCount = BlockHashCount;
    type Version = ();
    type PalletInfo = PalletInfo;
    type AccountData = pallet_balances::AccountData<Balance>;
    type OnNewAccount = ();
    type OnKilledAccount = ();
    type SystemWeightInfo = ();
    type SS58Prefix = SS58Prefix;
    type OnSetCode = ();
    type MaxConsumers = frame_support::traits::ConstU32<16>;
}

impl pallet_balances::Config for Test {
    type Balance = Balance;
    type DustRemoval = ();
    type RuntimeEvent = RuntimeEvent;
    type ExistentialDeposit = ExistentialDeposit;
    type AccountStore = System;
    type WeightInfo = ();
    type MaxLocks = ConstU32<10>;
    type MaxReserves = ();
    type ReserveIdentifier = [u8; 8];
    type RuntimeHoldReason = RuntimeHoldReason;
    type RuntimeFreezeReason = ();
    type FreezeIdentifier = ();
    type MaxFreezes = ConstU32<10>;
}

parameter_types! {
    pub const StorageProvidersHoldReason: RuntimeHoldReason = RuntimeHoldReason::StorageProviders(pallet_storage_providers::HoldReason::StorageProviderDeposit);
}
pub type HasherOutT<T> = <<T as TrieLayout>::Hash as Hasher>::Out;
pub struct DefaultMerkleRoot<T>(PhantomData<T>);
impl<T: TrieConfiguration> Get<HasherOutT<T>> for DefaultMerkleRoot<T> {
    fn get() -> HasherOutT<T> {
        sp_trie::empty_trie_root::<T>()
    }
}

pub struct TreasuryAccount;
impl Get<AccountId> for TreasuryAccount {
    fn get() -> AccountId {
        1000
    }
}

pub struct MockFileMetadataManager;
impl shp_traits::FileMetadataInterface for MockFileMetadataManager {
    type AccountId = AccountId;
    type Metadata = shp_file_metadata::FileMetadata<
        { shp_constants::H_LENGTH },
        { shp_constants::FILE_CHUNK_SIZE },
        { shp_constants::FILE_SIZE_TO_CHALLENGES },
    >;
    type StorageDataUnit = u64;

    fn encode(metadata: &Self::Metadata) -> Vec<u8> {
        metadata.encode()
    }

    fn decode(data: &[u8]) -> Result<Self::Metadata, codec::Error> {
        <shp_file_metadata::FileMetadata<
            { shp_constants::H_LENGTH },
            { shp_constants::FILE_CHUNK_SIZE },
            { shp_constants::FILE_SIZE_TO_CHALLENGES },
        > as Decode>::decode(&mut &data[..])
    }

    fn get_file_size(metadata: &Self::Metadata) -> Self::StorageDataUnit {
        metadata.file_size
    }

    fn get_file_owner(metadata: &Self::Metadata) -> Result<Self::AccountId, codec::Error> {
        Self::AccountId::decode(&mut metadata.owner.as_slice())
    }
}

/// Mock implementation of the relay chain data provider, which should return the relay chain block
/// that the previous parachain block was anchored to.
pub struct MockRelaychainDataProvider;
impl BlockNumberProvider for MockRelaychainDataProvider {
    type BlockNumber = u32;
    fn current_block_number() -> Self::BlockNumber {
        frame_system::Pallet::<Test>::block_number()
            .saturating_sub(1)
            .try_into()
            .unwrap()
    }
}

pub struct StorageDataUnitAndBalanceConverter;
impl Convert<StorageDataUnit, Balance> for StorageDataUnitAndBalanceConverter {
    fn convert(data_unit: StorageDataUnit) -> Balance {
        data_unit.saturated_into()
    }
}
impl ConvertBack<StorageDataUnit, Balance> for StorageDataUnitAndBalanceConverter {
    fn convert_back(balance: Balance) -> StorageDataUnit {
        balance.saturated_into()
    }
}

pub struct MockRandomness;
impl Randomness<H256, BlockNumberFor<Test>> for MockRandomness {
    fn random(subject: &[u8]) -> (H256, BlockNumberFor<Test>) {
        // Simple randomness mock that changes each block but its randomness is only valid after 3 blocks

        // Concatenate the subject with the block number to get a unique hash for each block
        let subject_concat_block = [
            subject,
            &frame_system::Pallet::<Test>::block_number().to_le_bytes(),
        ]
        .concat();

        let hashed_subject = blake2_256(&subject_concat_block);

        (
            H256::from_slice(&hashed_subject),
            frame_system::Pallet::<Test>::block_number()
                .saturating_sub(BLOCKS_BEFORE_RANDOMNESS_VALID),
        )
    }
}

impl pallet_storage_providers::Config for Test {
    type RuntimeEvent = RuntimeEvent;
    type WeightInfo = ();
    type ProvidersRandomness = MockRandomness;
    type FileMetadataManager = MockFileMetadataManager;
    type NativeBalance = Balances;
    type RuntimeHoldReason = RuntimeHoldReason;
    type StorageDataUnit = StorageDataUnit;
    type PaymentStreams = PaymentStreams;
    type SpCount = u32;
    type MerklePatriciaRoot = H256;
    type MerkleTrieHashing = BlakeTwo256;
    type ProviderId = H256;
    type ProviderIdHashing = BlakeTwo256;
    type ValuePropId = H256;
    type ValuePropIdHashing = BlakeTwo256;
    type ReadAccessGroupId = <Self as pallet_nfts::Config>::CollectionId;
    type ProvidersProofSubmitters = MockSubmittingProviders;
    type ReputationWeightType = u32;
    type RelayBlockGetter = MockRelaychainDataProvider;
    type StorageDataUnitAndBalanceConvert = StorageDataUnitAndBalanceConverter;
    type Treasury = TreasuryAccount;
    type SpMinDeposit = ConstU128<{ 10 * UNITS }>;
    type SpMinCapacity = ConstU64<2>;
    type DepositPerData = ConstU128<2>;
    type MaxFileSize = ConstU64<{ u64::MAX }>;
    type MaxMultiAddressSize = ConstU32<100>;
    type MaxMultiAddressAmount = ConstU32<5>;
    type MaxProtocols = ConstU32<100>;
    type BucketDeposit = ConstU128<10>;
    type BucketNameLimit = ConstU32<100>;
    type MaxBlocksForRandomness = ConstU64<{ EPOCH_DURATION_IN_BLOCKS * 2 }>;
    type MinBlocksBetweenCapacityChanges = ConstU64<10>;
    type DefaultMerkleRoot = DefaultMerkleRoot<LayoutV1<BlakeTwo256>>;
    type SlashAmountPerMaxFileSize = ConstU128<10>;
    type StartingReputationWeight = ConstU32<1>;
    type BspSignUpLockPeriod = ConstU64<10>;
    type MaxCommitmentSize = ConstU32<1000>;
    type ZeroSizeBucketFixedRate = ConstU128<1>;
<<<<<<< HEAD
    #[cfg(feature = "runtime-benchmarks")]
    type BenchmarkHelpers = ();
=======
    type TopUpGracePeriod = ConstU32<5>;
>>>>>>> 3ea4c24a
}

parameter_types! {
    pub storage Features: PalletFeatures = PalletFeatures::all_enabled();
}

impl pallet_nfts::Config for Test {
    type RuntimeEvent = RuntimeEvent;
    type CollectionId = u128;
    type ItemId = u128;
    type Currency = Balances;
    type CreateOrigin = AsEnsureOriginWithArg<frame_system::EnsureSigned<Self::AccountId>>;
    type ForceOrigin = frame_system::EnsureRoot<AccountId>;
    type Locker = ();
    type CollectionDeposit = ConstU128<2>;
    type ItemDeposit = ConstU128<1>;
    type MetadataDepositBase = ConstU128<1>;
    type AttributeDepositBase = ConstU128<1>;
    type DepositPerByte = ConstU128<1>;
    type StringLimit = ConstU32<50>;
    type KeyLimit = ConstU32<50>;
    type ValueLimit = ConstU32<50>;
    type ApprovalsLimit = ConstU32<10>;
    type ItemAttributesApprovalsLimit = ConstU32<2>;
    type MaxTips = ConstU32<10>;
    type MaxDeadlineDuration = ConstU64<10000>;
    type MaxAttributesPerCall = ConstU32<2>;
    type Features = Features;
    type OffchainSignature = TestSignature;
    type OffchainPublic = <TestSignature as sp_runtime::traits::Verify>::Signer;
    type WeightInfo = ();
    pallet_nfts::runtime_benchmarks_enabled! {
        type Helper = ();
    }
}

pub struct BlockFullnessHeadroom;
impl Get<Weight> for BlockFullnessHeadroom {
    fn get() -> Weight {
        Weight::from_parts(10_000, 0)
            + <Test as frame_system::Config>::DbWeight::get().reads_writes(0, 1)
    }
}

pub struct MinNotFullBlocksRatio;
impl Get<Perbill> for MinNotFullBlocksRatio {
    fn get() -> Perbill {
        Perbill::from_percent(50)
    }
}

// Converter from the Balance type to the BlockNumber type for math.
// It performs a saturated conversion, so that the result is always a valid BlockNumber.
pub struct SaturatingBalanceToBlockNumber;

impl Convert<Balance, BlockNumberFor<Test>> for SaturatingBalanceToBlockNumber {
    fn convert(block_number: Balance) -> BlockNumberFor<Test> {
        block_number.saturated_into()
    }
}

/// Structure to mock a verifier that returns `true` when `proof` is not empty
/// and `false` otherwise.
pub struct MockVerifier<C, T: TrieLayout, const H_LENGTH: usize> {
    _phantom: core::marker::PhantomData<(C, T)>,
}

/// Implement the `TrieVerifier` trait for the `MockForestManager` struct.
impl<C, T: TrieLayout, const H_LENGTH: usize> CommitmentVerifier for MockVerifier<C, T, H_LENGTH>
where
    C: MaybeDebug + Ord + Default + Copy + AsRef<[u8]> + AsMut<[u8]>,
{
    type Proof = CompactProof;
    type Commitment = H256;
    type Challenge = H256;

    fn verify_proof(
        _root: &Self::Commitment,
        _challenges: &[Self::Challenge],
        proof: &CompactProof,
    ) -> Result<BTreeSet<Self::Challenge>, DispatchError> {
        if proof.encoded_nodes.len() > 0 {
            Ok(proof
                .encoded_nodes
                .iter()
                .map(|node| H256::from_slice(&node[..]))
                .collect())
        } else {
            Err("Proof is empty".into())
        }
    }
}

impl<C, T: TrieLayout, const H_LENGTH: usize> TrieProofDeltaApplier<T::Hash>
    for MockVerifier<C, T, H_LENGTH>
where
    <T::Hash as sp_core::Hasher>::Out: for<'a> TryFrom<&'a [u8; H_LENGTH]>,
{
    type Proof = CompactProof;
    type Key = <T::Hash as sp_core::Hasher>::Out;

    fn apply_delta(
        root: &Self::Key,
        _mutations: &[(Self::Key, TrieMutation)],
        _proof: &Self::Proof,
    ) -> Result<
        (
            MemoryDB<T::Hash>,
            Self::Key,
            Vec<(Self::Key, Option<Vec<u8>>)>,
        ),
        DispatchError,
    > {
        // Just return the root as is with no mutations
        Ok((MemoryDB::<T::Hash>::default(), *root, Vec::new()))
    }
}

const UNITS: Balance = 1_000_000_000_000;
const STAKE_TO_CHALLENGE_PERIOD: Balance = 100 * UNITS;
impl pallet_proofs_dealer::Config for Test {
    type RuntimeEvent = RuntimeEvent;
    type WeightInfo = ();
    type ProvidersPallet = StorageProviders;
    type NativeBalance = Balances;
    type MerkleTrieHash = H256;
    type MerkleTrieHashing = BlakeTwo256;
    type ForestVerifier = MockVerifier<H256, LayoutV1<BlakeTwo256>, { BlakeTwo256::LENGTH }>;
    type KeyVerifier = MockVerifier<H256, LayoutV1<BlakeTwo256>, { BlakeTwo256::LENGTH }>;
    type StakeToBlockNumber = SaturatingBalanceToBlockNumber;
    type RandomChallengesPerBlock = ConstU32<10>;
    type MaxCustomChallengesPerBlock = ConstU32<10>;
    type MaxSubmittersPerTick = ConstU32<1000>; // TODO: Change this value after benchmarking for it to coincide with the implicit limit given by maximum block weight
    type TargetTicksStorageOfSubmitters = ConstU32<3>;
    type ChallengeHistoryLength = ConstU64<30>;
    type ChallengesQueueLength = ConstU32<25>;
    type CheckpointChallengePeriod = ConstU64<20>;
    type ChallengesFee = ConstU128<1_000_000>;
    type Treasury = TreasuryAccount;
    type RandomnessProvider = MockRandomness;
    type StakeToChallengePeriod = ConstU128<STAKE_TO_CHALLENGE_PERIOD>;
    type MinChallengePeriod = ConstU64<4>;
    type ChallengeTicksTolerance = ConstU64<10>;
    type BlockFullnessPeriod = ConstU64<10>;
    type BlockFullnessHeadroom = BlockFullnessHeadroom;
    type MinNotFullBlocksRatio = MinNotFullBlocksRatio;
    type MaxSlashableProvidersPerTick = ConstU32<100>;
}

parameter_types! {
    pub const PaymentStreamHoldReason: RuntimeHoldReason = RuntimeHoldReason::PaymentStreams(pallet_payment_streams::HoldReason::PaymentStreamDeposit);
}

// Converter from the BlockNumber type to the Balance type for math
pub struct BlockNumberToBalance;

impl Convert<BlockNumberFor<Test>, Balance> for BlockNumberToBalance {
    fn convert(block_number: BlockNumberFor<Test>) -> Balance {
        block_number.into() // In this converter we assume that the block number type is smaller in size than the balance type
    }
}

// Mocked list of Providers that submitted proofs that can be used to test the pallet. It just returns the block number passed to it as the only submitter.
pub struct MockSubmittingProviders;
impl ProofSubmittersInterface for MockSubmittingProviders {
    type ProviderId = <Test as frame_system::Config>::Hash;
    type TickNumber = BlockNumberFor<Test>;
    type MaxProofSubmitters = ConstU32<1000>;
    fn get_proof_submitters_for_tick(
        block_number: &Self::TickNumber,
    ) -> Option<BoundedBTreeSet<Self::ProviderId, Self::MaxProofSubmitters>> {
        let mut set = BoundedBTreeSet::<Self::ProviderId, Self::MaxProofSubmitters>::new();
        // We convert the block number + 1 to the corresponding Provider ID, to simulate that the Provider submitted a proof
        <StorageProviders as ReadProvidersInterface>::get_provider_id(*block_number + 1)
            .map(|id| set.try_insert(id));
        if set.len() == 0 {
            None
        } else {
            Some(set)
        }
    }

    fn get_current_tick() -> Self::TickNumber {
        System::block_number()
    }

    fn get_accrued_failed_proof_submissions(_provider_id: &Self::ProviderId) -> Option<u32> {
        None
    }

    fn clear_accrued_failed_proof_submissions(_provider_id: &Self::ProviderId) {}
}

impl crate::Config for Test {
    type RuntimeEvent = RuntimeEvent;
    type WeightInfo = ();
    type NativeBalance = Balances;
    type ProvidersPallet = StorageProviders;
    type RuntimeHoldReason = RuntimeHoldReason;
    type Units = StorageDataUnit;
    type NewStreamDeposit = ConstU64<10>;
    type UserWithoutFundsCooldown = ConstU64<100>;
    type BlockNumberToBalance = BlockNumberToBalance;
    type ProvidersProofSubmitters = MockSubmittingProviders;
    type TreasuryCutCalculator = NoCutTreasuryCutCalculator<Balance, Self::Units>;
    type TreasuryAccount = TreasuryAccount;
    type MaxUsersToCharge = ConstU32<10>;
}

// Build genesis storage according to the mock runtime.
pub fn _new_test_ext() -> sp_io::TestExternalities {
    frame_system::GenesisConfig::<Test>::default()
        .build_storage()
        .unwrap()
        .into()
}

// Externalities builder with predefined balances for accounts and starting at block number 1
pub struct ExtBuilder;
impl ExtBuilder {
    pub fn build() -> sp_io::TestExternalities {
        let mut t = frame_system::GenesisConfig::<Test>::default()
            .build_storage()
            .unwrap();
        pallet_balances::GenesisConfig::<Test> {
            balances: vec![
                (0, 5_000_000 * UNITS),   // Alice = 0
                (1, 10_000_000 * UNITS),  // Bob = 1
                (2, 20_000_000 * UNITS),  // Charlie = 2
                (3, 30_000_000 * UNITS),  // David = 3
                (4, 40_000_000 * UNITS),  // Eve = 4
                (5, 50_000_000 * UNITS),  // Ferdie = 5
                (6, 60_000_000 * UNITS),  // George = 6
                (123, 5_000_000 * UNITS), // Alice for `on_poll` testing = 123
                (TreasuryAccount::get(), ExistentialDeposit::get()),
            ],
        }
        .assimilate_storage(&mut t)
        .unwrap();

        crate::GenesisConfig::<Test> { current_price: 1 }
            .assimilate_storage(&mut t)
            .unwrap();

        let mut ext = sp_io::TestExternalities::new(t);
        ext.execute_with(|| {
            System::set_block_number(1);
            pallet_payment_streams::OnPollTicker::<Test>::set(1);
        });
        ext
    }
}<|MERGE_RESOLUTION|>--- conflicted
+++ resolved
@@ -250,12 +250,9 @@
     type BspSignUpLockPeriod = ConstU64<10>;
     type MaxCommitmentSize = ConstU32<1000>;
     type ZeroSizeBucketFixedRate = ConstU128<1>;
-<<<<<<< HEAD
+    type TopUpGracePeriod = ConstU32<5>;
     #[cfg(feature = "runtime-benchmarks")]
     type BenchmarkHelpers = ();
-=======
-    type TopUpGracePeriod = ConstU32<5>;
->>>>>>> 3ea4c24a
 }
 
 parameter_types! {
