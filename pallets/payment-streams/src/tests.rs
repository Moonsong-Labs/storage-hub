--- conflicted
+++ resolved
@@ -868,8 +868,10 @@
                 // Check the new free balance of Bob (after the new stream deposit)
                 let new_stream_deposit_blocks_balance_typed =
                     BlockNumberToBalance::convert(<NewStreamDeposit as Get<u64>>::get());
-                let bob_new_balance =
-                    bob_initial_balance - rate * new_stream_deposit_blocks_balance_typed;
+                let base_deposit = <BaseDeposit as Get<BalanceOf<Test>>>::get();
+                let bob_new_balance = bob_initial_balance
+                    - rate * new_stream_deposit_blocks_balance_typed
+                    - base_deposit;
                 assert_eq!(NativeBalance::free_balance(&bob), bob_new_balance);
 
                 // Simulate insolvent provider
@@ -1070,7 +1072,7 @@
                     System::block_number(),
                 );
 
-                // Set the last valid proof of the payment stream from Bob to Alice to 10 blocks ahead
+                // Set the last valid proof of the payment stream from Bob to Alice to 5 blocks ahead
                 run_to_block(System::block_number() + 5);
                 let last_chargeable_tick = System::block_number();
                 LastChargeableInfo::<Test>::insert(
@@ -1089,10 +1091,12 @@
                     )
                 );
 
-                // Check that Bob was returned his deposit AND charged 10 blocks at the 10 units/block rate after the payment stream was deleted
+                // Check that Bob was returned his deposit AND charged 5 blocks at the 5 units/block rate after the payment stream was deleted
                 assert_eq!(
                     NativeBalance::free_balance(&bob),
-                    bob_new_balance + rate * (new_stream_deposit_blocks_balance_typed - 5)
+                    bob_new_balance
+                        + rate * (new_stream_deposit_blocks_balance_typed - 5)
+                        + base_deposit
                 );
                 System::assert_has_event(
                     Event::<Test>::PaymentStreamCharged {
@@ -1242,7 +1246,7 @@
                     System::block_number(),
                 );
 
-                // Set the last valid proof of the payment stream from Bob to Alice to 10 blocks ahead
+                // Set the last valid proof of the payment stream from Bob to Alice to 5 blocks ahead
                 run_to_block(System::block_number() + 5);
                 let last_chargeable_tick = System::block_number();
                 LastChargeableInfo::<Test>::insert(
@@ -1259,7 +1263,7 @@
                     bob
                 ));
 
-                // Check that Bob was charged 10 blocks at the 10 units/block rate
+                // Check that Bob was charged 5 blocks at the 5 units/block rate
                 assert_eq!(
                     NativeBalance::free_balance(&bob),
                     bob_new_balance - 5 * rate
@@ -1313,8 +1317,10 @@
                 // Check the new free balance of Bob (after the new stream deposit)
                 let new_stream_deposit_blocks_balance_typed =
                     BlockNumberToBalance::convert(<NewStreamDeposit as Get<u64>>::get());
-                let bob_new_balance =
-                    bob_initial_balance - rate * new_stream_deposit_blocks_balance_typed;
+                let base_deposit = <BaseDeposit as Get<BalanceOf<Test>>>::get();
+                let bob_new_balance = bob_initial_balance
+                    - rate * new_stream_deposit_blocks_balance_typed
+                    - base_deposit;
                 assert_eq!(NativeBalance::free_balance(&bob), bob_new_balance);
 
                 // Simulate insolvent provider
@@ -1334,7 +1340,6 @@
                     },
                 );
 
-<<<<<<< HEAD
                 // Charge the payment stream from Bob to Alice
                 assert_ok!(PaymentStreams::charge_payment_streams(
                     RuntimeOrigin::signed(alice),
@@ -1349,7 +1354,7 @@
                     PaymentStreams::get_fixed_rate_payment_stream_info(&alice_msp_id, &bob)
                         .unwrap();
 
-                // The payment stream should be the same since it is the block at which the provider was marked insolvent
+                // The payment stream should be updated with the correct last charged proof
                 assert_eq!(
                     payment_stream_info.last_charged_tick,
                     System::block_number() - 10
@@ -1382,8 +1387,10 @@
                 // Check the new free balance of Bob (after the new stream deposit)
                 let new_stream_deposit_blocks_balance_typed =
                     BlockNumberToBalance::convert(<NewStreamDeposit as Get<u64>>::get());
-                let bob_new_balance =
-                    bob_initial_balance - rate * new_stream_deposit_blocks_balance_typed;
+                let base_deposit = <BaseDeposit as Get<BalanceOf<Test>>>::get();
+                let bob_new_balance = bob_initial_balance
+                    - rate * new_stream_deposit_blocks_balance_typed
+                    - base_deposit;
                 assert_eq!(NativeBalance::free_balance(&bob), bob_new_balance);
 
                 // Set the last valid proof of the payment stream from Bob to Alice to 10 blocks ahead, with a 10 units/block price index rate
@@ -1464,8 +1471,10 @@
                 // Check the new free balance of Bob (after the new stream deposit)
                 let new_stream_deposit_blocks_balance_typed =
                     BlockNumberToBalance::convert(<NewStreamDeposit as Get<u64>>::get());
-                let bob_new_balance =
-                    bob_initial_balance - rate * new_stream_deposit_blocks_balance_typed;
+                let base_deposit = <BaseDeposit as Get<BalanceOf<Test>>>::get();
+                let bob_new_balance = bob_initial_balance
+                    - rate * new_stream_deposit_blocks_balance_typed
+                    - base_deposit;
                 assert_eq!(NativeBalance::free_balance(&bob), bob_new_balance);
 
                 // Update the rate of the payment stream from Bob to Alice to 20 units per block
@@ -1584,17 +1593,10 @@
                 // Check the new free balance of Bob (after the new stream deposit)
                 let new_stream_deposit_blocks_balance_typed =
                     BlockNumberToBalance::convert(<NewStreamDeposit as Get<u64>>::get());
-                let bob_new_balance =
-                    bob_initial_balance - rate * new_stream_deposit_blocks_balance_typed;
-=======
-                // Check the new free balance of Bob (after the new stream deposit)
-                let new_stream_deposit_blocks_balance_typed =
-                    BlockNumberToBalance::convert(<NewStreamDeposit as Get<u64>>::get());
                 let base_deposit = <BaseDeposit as Get<BalanceOf<Test>>>::get();
                 let bob_new_balance = bob_initial_balance
                     - rate * new_stream_deposit_blocks_balance_typed
                     - base_deposit;
->>>>>>> 5f118420
                 assert_eq!(NativeBalance::free_balance(&bob), bob_new_balance);
 
                 // Update the rate of the payment stream from Bob to Alice to 20 units per block
@@ -2840,8 +2842,8 @@
                 let alice: AccountId = 0;
                 let bob: AccountId = 1;
                 let amount_provided = 100;
-                let current_price = 10 * GIGAUNIT_BALANCE;
-                let current_price_index = 10000 * GIGAUNIT_BALANCE;
+                let current_price = 10;
+                let current_price_index = 10000;
 
                 // Register Alice as a BSP with 100 units of data and get her BSP ID
                 register_account_as_bsp(alice, 100);
@@ -2879,14 +2881,13 @@
                 let current_price = 10 * GIGAUNIT_BALANCE;
                 let current_price_index = 10000 * GIGAUNIT_BALANCE;
 
-<<<<<<< HEAD
                 // Register Alice as a BSP with 100 units of data and get her BSP ID
                 register_account_as_bsp(alice, 100);
                 let alice_bsp_id =
                     <StorageProviders as ReadProvidersInterface>::get_provider_id(alice).unwrap();
 
                 // Update the current price and current price index
-                CurrentPricePerUnitPerTick::<Test>::put(current_price);
+                CurrentPricePerGigaUnitPerTick::<Test>::put(current_price);
                 AccumulatedPriceIndex::<Test>::put(current_price_index);
 
                 // Create a payment stream from Bob to Alice of 100 units provided
@@ -2915,15 +2916,11 @@
             ExtBuilder::build().execute_with(|| {
                 let bob: AccountId = 1;
                 let amount_provided = 100;
-                let current_price = 10;
-                let current_price_index = 10000;
-
-                // Update the current price and current price index
-                CurrentPricePerUnitPerTick::<Test>::put(current_price);
-=======
+                let current_price = 10 * GIGAUNIT_BALANCE;
+                let current_price_index = 10000 * GIGAUNIT_BALANCE;
+
                 // Update the current price and current price index
                 CurrentPricePerGigaUnitPerTick::<Test>::put(current_price);
->>>>>>> 5f118420
                 AccumulatedPriceIndex::<Test>::put(current_price_index);
 
                 // Try to create a payment stream from Bob to a random not registered BSP of 100 units provided
@@ -3263,7 +3260,7 @@
                 let current_price_index = 10000;
 
                 // Update the current price and current price index
-                CurrentPricePerUnitPerTick::<Test>::put(current_price);
+                CurrentPricePerGigaUnitPerTick::<Test>::put(current_price);
                 AccumulatedPriceIndex::<Test>::put(current_price_index);
 
                 // Register Alice as a BSP with 100 units of data and get her BSP ID
@@ -3708,11 +3705,11 @@
                 let bob: AccountId = 1;
                 let bob_initial_balance = NativeBalance::free_balance(&bob);
                 let amount_provided = 100;
-                let current_price = 10;
-                let current_price_index = 10000;
+                let current_price = 10 * GIGAUNIT_BALANCE;
+                let current_price_index = 10000 * GIGAUNIT_BALANCE;
 
                 // Update the current price and current price index
-                CurrentPricePerUnitPerTick::<Test>::put(current_price);
+                CurrentPricePerGigaUnitPerTick::<Test>::put(current_price);
                 AccumulatedPriceIndex::<Test>::put(current_price_index);
 
                 // Register Alice as a BSP with 100 units of data and get her BSP ID
@@ -3738,9 +3735,12 @@
                 // Check the new free balance of Bob (after the new stream deposit)
                 let new_stream_deposit_blocks_balance_typed =
                     BlockNumberToBalance::convert(<NewStreamDeposit as Get<u64>>::get());
+                let base_deposit = <BaseDeposit as Get<BalanceOf<Test>>>::get();
                 let deposit_amount = current_price
                     * (amount_provided as u128)
-                    * new_stream_deposit_blocks_balance_typed;
+                    * new_stream_deposit_blocks_balance_typed
+                    / GIGAUNIT_BALANCE
+                    + base_deposit;
                 let bob_new_balance = bob_initial_balance - deposit_amount;
                 assert_eq!(NativeBalance::free_balance(&bob), bob_new_balance);
 
@@ -3915,11 +3915,11 @@
                 let bob: AccountId = 1;
                 let bob_initial_balance = NativeBalance::free_balance(&bob);
                 let amount_provided = 100;
-                let current_price = 10;
-                let current_price_index = 10000;
+                let current_price = 10 * GIGAUNIT_BALANCE;
+                let current_price_index = 10000 * GIGAUNIT_BALANCE;
 
                 // Update the current price and current price index
-                CurrentPricePerUnitPerTick::<Test>::put(current_price);
+                CurrentPricePerGigaUnitPerTick::<Test>::put(current_price);
                 AccumulatedPriceIndex::<Test>::put(current_price_index);
 
                 // Register Alice as a BSP with 100 units of data and get her BSP ID
@@ -3939,9 +3939,12 @@
                 // Check the new free balance of Bob (after the new stream deposit)
                 let new_stream_deposit_blocks_balance_typed =
                     BlockNumberToBalance::convert(<NewStreamDeposit as Get<u64>>::get());
+                let base_deposit = <BaseDeposit as Get<BalanceOf<Test>>>::get();
                 let deposit_amount = current_price
                     * (amount_provided as u128)
-                    * new_stream_deposit_blocks_balance_typed;
+                    * new_stream_deposit_blocks_balance_typed
+                    / GIGAUNIT_BALANCE
+                    + base_deposit;
                 let bob_new_balance = bob_initial_balance - deposit_amount;
                 assert_eq!(NativeBalance::free_balance(&bob), bob_new_balance);
 
@@ -3955,8 +3958,8 @@
                 // Set the last chargeable price index of the payment stream from Bob to Alice to 5 blocks ahead
                 run_to_block(System::block_number() + 5);
                 let current_price_index = AccumulatedPriceIndex::<Test>::get();
-                // TODO: figure out why this is not 5 instead of 10
-                let amount_to_pay_for_storage = 10 * current_price * (amount_provided as u128);
+                let amount_to_pay_for_storage =
+                    10 * current_price * (amount_provided as u128) / GIGAUNIT_BALANCE; // TODO: why is this not 5?
                 let last_chargeable_tick = System::block_number();
                 LastChargeableInfo::<Test>::insert(
                     &alice_bsp_id,
@@ -4009,7 +4012,6 @@
     }
 
     mod charge_stream {
-
         use super::*;
 
         #[test]
@@ -4108,11 +4110,11 @@
                 let bob: AccountId = 1;
                 let bob_initial_balance = NativeBalance::free_balance(&bob);
                 let amount_provided = 100;
-                let current_price = 10;
-                let current_price_index = 10000;
+                let current_price = 10 * GIGAUNIT_BALANCE;
+                let current_price_index = 10000 * GIGAUNIT_BALANCE;
 
                 // Update the current price and current price index
-                CurrentPricePerUnitPerTick::<Test>::put(current_price);
+                CurrentPricePerGigaUnitPerTick::<Test>::put(current_price);
                 AccumulatedPriceIndex::<Test>::put(current_price_index);
 
                 // Register Alice as a BSP with 100 units of data and get her BSP ID
@@ -4132,9 +4134,12 @@
                 // Check the new free balance of Bob (after the new stream deposit)
                 let new_stream_deposit_blocks_balance_typed =
                     BlockNumberToBalance::convert(<NewStreamDeposit as Get<u64>>::get());
+                let base_deposit = <BaseDeposit as Get<BalanceOf<Test>>>::get();
                 let deposit_amount = current_price
                     * (amount_provided as u128)
-                    * new_stream_deposit_blocks_balance_typed;
+                    * new_stream_deposit_blocks_balance_typed
+                    / GIGAUNIT_BALANCE
+                    + base_deposit;
                 let bob_new_balance = bob_initial_balance - deposit_amount;
                 assert_eq!(NativeBalance::free_balance(&bob), bob_new_balance);
 
@@ -4148,8 +4153,8 @@
                 // Set the last chargeable price index of the payment stream from Bob to Alice to 5 blocks ahead
                 run_to_block(System::block_number() + 5);
                 let current_price_index = AccumulatedPriceIndex::<Test>::get();
-                // TODO: same here
-                let amount_to_pay_for_storage = 10 * current_price * (amount_provided as u128);
+                let amount_to_pay_for_storage =
+                    10 * current_price * (amount_provided as u128) / GIGAUNIT_BALANCE; // TODO: figure out why this is not 5 instead of 10
                 let last_chargeable_tick = System::block_number();
                 LastChargeableInfo::<Test>::insert(
                     &alice_bsp_id,
@@ -4165,7 +4170,7 @@
                     bob
                 ));
 
-                // Check that Bob was charged 5 blocks at the current price with the correct amount provided
+                // Check that Bob was charged 10 blocks at the current price with the correct amount provided
                 assert_eq!(
                     NativeBalance::free_balance(&bob),
                     bob_new_balance - amount_to_pay_for_storage
