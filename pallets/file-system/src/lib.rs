--- conflicted
+++ resolved
@@ -71,7 +71,7 @@
             Bounded, CheckedAdd, CheckedDiv, CheckedMul, CheckedSub, ConvertBack, IdentifyAccount,
             One, Saturating, Verify, Zero,
         },
-        BoundedVec, MultiSignature,
+        BoundedVec,
     };
     use sp_weights::WeightMeter;
 
@@ -745,33 +745,26 @@
             amount_to_transfer: BalanceOf<T>,
             error: DispatchError,
         },
-<<<<<<< HEAD
-        /// Notifies that a file deletion has been requested with a signed message.
-        RequestFileDeletion {
-            signed_message: FileDeletionMessage<T>,
-            signature: MultiSignature,
-        },
-        /// Notifies that a file deletion has been completed successfully by an MSP.
-        MspFileDeletionCompleted {
-            user: T::AccountId,
-            file_key: MerkleHash<T>,
-            file_size: StorageDataUnit<T>,
-            bucket_id: BucketIdFor<T>,
-            msp_id: ProviderIdFor<T>,
-        },
-        /// Notifies that a file deletion has been completed successfully by a BSP.
-        BspFileDeletionCompleted {
-            user: T::AccountId,
-            file_key: MerkleHash<T>,
-            file_size: StorageDataUnit<T>,
-            bsp_id: ProviderIdFor<T>,
-=======
         /// Notifies that a file deletion has been requested.
         /// Contains a signed intention that allows any actor to execute the actual deletion.
         FileDeletionRequested {
             signed_delete_intention: FileOperationIntention<T>,
             signature: T::OffchainSignature,
->>>>>>> 95e7ab7e
+        },
+        /// Notifies that a file deletion has been completed successfully by an MSP.
+        MspFileDeletionCompleted {
+            user: T::AccountId,
+            file_key: MerkleHash<T>,
+            file_size: StorageDataUnit<T>,
+            bucket_id: BucketIdFor<T>,
+            msp_id: ProviderIdFor<T>,
+        },
+        /// Notifies that a file deletion has been completed successfully by a BSP.
+        BspFileDeletionCompleted {
+            user: T::AccountId,
+            file_key: MerkleHash<T>,
+            file_size: StorageDataUnit<T>,
+            bsp_id: ProviderIdFor<T>,
         },
     }
 
@@ -943,15 +936,12 @@
         FailedToCreateFileMetadata,
         /// Invalid signature provided for file operation
         InvalidSignature,
-<<<<<<< HEAD
         /// Forest proof verification failed.
         ForestProofVerificationFailed,
         /// Provider is not storing the file.
         ProviderNotStoringFile,
         /// Invalid provider type for this operation.
         InvalidProviderType,
-=======
->>>>>>> 95e7ab7e
     }
 
     /// This enum holds the HoldReasons for this pallet, allowing the runtime to identify each held balance with different reasons separately
@@ -1436,29 +1426,17 @@
             Ok(())
         }
 
-<<<<<<< HEAD
-        /// Request deletion of a file using a signed message.
-        ///
-        /// The origin must be signed and the signature must be valid for the given message.
-        /// The message must contain the file key and the delete operation.
-=======
         /// Request deletion of a file using a signed delete intention.
         ///
         /// The origin must be signed and the signature must be valid for the given delete intention.
         /// The delete intention must contain the file key and the delete operation.
->>>>>>> 95e7ab7e
         /// File metadata is provided separately for ownership verification.
         #[pallet::call_index(16)]
         #[pallet::weight(Weight::zero())]
         pub fn request_delete_file(
             origin: OriginFor<T>,
-<<<<<<< HEAD
-            signed_message: FileDeletionMessage<T>,
-            signature: MultiSignature,
-=======
             signed_intention: FileOperationIntention<T>,
             signature: T::OffchainSignature,
->>>>>>> 95e7ab7e
             bucket_id: BucketIdFor<T>,
             location: FileLocation<T>,
             size: StorageDataUnit<T>,
@@ -1468,11 +1446,7 @@
 
             Self::do_request_delete_file(
                 who.clone(),
-<<<<<<< HEAD
-                signed_message.clone(),
-=======
                 signed_intention.clone(),
->>>>>>> 95e7ab7e
                 signature.clone(),
                 bucket_id,
                 location,
@@ -1481,19 +1455,13 @@
             )?;
 
             // Emit the event
-<<<<<<< HEAD
-            Self::deposit_event(Event::RequestFileDeletion {
-                signed_message,
-=======
             Self::deposit_event(Event::FileDeletionRequested {
                 signed_delete_intention: signed_intention,
->>>>>>> 95e7ab7e
                 signature,
             });
 
             Ok(())
         }
-<<<<<<< HEAD
 
         /// Delete a file from the system with forest proof verification.
         ///
@@ -1546,8 +1514,6 @@
 
             Ok(())
         }
-=======
->>>>>>> 95e7ab7e
     }
 
     #[pallet::hooks]
