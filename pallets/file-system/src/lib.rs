--- conflicted
+++ resolved
@@ -463,7 +463,11 @@
             file_key: MerkleHash<T>,
             new_root: MerkleHash<T>,
         },
-<<<<<<< HEAD
+        /// Notifies that a file key has been queued for a priority challenge for file deletion.
+        PriorityChallengeForFileDeletionQueued {
+            user: T::AccountId,
+            file_key: MerkleHash<T>,
+        },
         /// Notifies that a SP has stopped storing a file because its owner has become insolvent.
         SpStopStoringInsolventUser {
             sp_id: ProviderIdFor<T>,
@@ -471,12 +475,6 @@
             owner: T::AccountId,
             location: FileLocation<T>,
             new_root: MerkleHash<T>,
-=======
-        /// Notifies that a file key has been queued for a priority challenge for file deletion.
-        PriorityChallengeForFileDeletionQueued {
-            user: T::AccountId,
-            file_key: MerkleHash<T>,
->>>>>>> bfcc5754
         },
         /// Notifies that a priority challenge failed to be queued for pending file deletion.
         FailedToQueuePriorityChallenge {
