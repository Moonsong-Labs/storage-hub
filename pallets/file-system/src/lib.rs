//! # File System Pallet
//!
//! - [`Config`]
//! - [`Call`]
//!
//! ## Overview
//!
//! The file system pallet provides the following functionality:
//!
//! - Tracks Merkle Forest roots for every MSP and BSP
//! - Manages storage buckets
//! - Exposes all file related actions a user or storage provider can execute
//!
//! ## Interface
//!
//! ### Dispatchable Functions
//!
//! - `issue_storage_request`: Issue a new storage request to store a file.
//! - `volunteer_bsp`: BSP volunteers to store a file for a given storage request.
//!
//! ## Hooks
//!
//! - `on_idle`: Cleanup all expired storage requests.
//!
//! ## Dependencies
//!
//! TODO
#![cfg_attr(not(feature = "std"), no_std)]

pub use pallet::*;

pub mod types;
mod utils;

#[cfg(test)]
mod mock;

#[cfg(test)]
mod tests;

// TODO #[cfg(feature = "runtime-benchmarks")]
// TODO mod benchmarking;

#[frame_support::pallet]
pub mod pallet {
    use super::types::*;
    use codec::HasCompact;
    use frame_support::{
        dispatch::DispatchResult,
        pallet_prelude::{ValueQuery, *},
        sp_runtime::traits::{CheckEqual, Convert, MaybeDisplay, SimpleBitOps},
        traits::{
            fungible::*,
            nonfungibles_v2::{Create, Inspect as NonFungiblesInspect},
        },
        Blake2_128Concat,
    };
    use frame_system::pallet_prelude::{BlockNumberFor, *};
    use scale_info::prelude::fmt::Debug;
    use shp_file_metadata::ChunkId;
    use sp_runtime::{
        traits::{
            Bounded, CheckedAdd, CheckedDiv, CheckedMul, CheckedSub, ConvertBack, One, Saturating,
            Zero,
        },
        BoundedVec,
    };

    #[pallet::config]
    pub trait Config: frame_system::Config {
        /// Because this pallet emits events, it depends on the runtime's definition of an event.
        type RuntimeEvent: From<Event<Self>> + IsType<<Self as frame_system::Config>::RuntimeEvent>;

        /// The trait for reading and mutating Storage Provider and Bucket data.
        type Providers: shp_traits::ReadProvidersInterface<AccountId = Self::AccountId>
            + shp_traits::MutateProvidersInterface<
                MerkleHash = <Self::Providers as shp_traits::ReadProvidersInterface>::MerkleHash,
                ProviderId = <Self::Providers as shp_traits::ReadProvidersInterface>::ProviderId,
            > + shp_traits::ReadStorageProvidersInterface<
                ProviderId = <Self::Providers as shp_traits::ReadProvidersInterface>::ProviderId,
            > + shp_traits::MutateStorageProvidersInterface<
                ProviderId = <Self::Providers as shp_traits::ReadProvidersInterface>::ProviderId,
                StorageDataUnit = <Self::Providers as shp_traits::ReadStorageProvidersInterface>::StorageDataUnit,
            > + shp_traits::ReadBucketsInterface<
                AccountId = Self::AccountId,
                BucketId = <Self::Providers as shp_traits::ReadProvidersInterface>::ProviderId,
                MerkleHash = <Self::Providers as shp_traits::ReadProvidersInterface>::MerkleHash,
                ProviderId = <Self::Providers as shp_traits::ReadProvidersInterface>::ProviderId,
                ReadAccessGroupId = CollectionIdFor<Self>,
                StorageDataUnit = <Self::Providers as shp_traits::ReadStorageProvidersInterface>::StorageDataUnit,
            > + shp_traits::MutateBucketsInterface<
                AccountId = Self::AccountId,
                BucketId = <Self::Providers as shp_traits::ReadBucketsInterface>::BucketId,
                MerkleHash = <Self::Providers as shp_traits::ReadProvidersInterface>::MerkleHash,
                ProviderId = <Self::Providers as shp_traits::ReadProvidersInterface>::ProviderId,
                ReadAccessGroupId = CollectionIdFor<Self>,
                StorageDataUnit = <Self::Providers as shp_traits::ReadStorageProvidersInterface>::StorageDataUnit,
            > + shp_traits::SystemMetricsInterface<
                ProvidedUnit = <Self::Providers as shp_traits::ReadStorageProvidersInterface>::StorageDataUnit,
            >;

        /// The trait for issuing challenges and verifying proofs.
        type ProofDealer: shp_traits::ProofsDealerInterface<
            ProviderId = <Self::Providers as shp_traits::ReadProvidersInterface>::ProviderId,
            MerkleHash = <Self::Providers as shp_traits::ReadProvidersInterface>::MerkleHash,
        >;

        /// The trait to create, update, delete and inspect payment streams.
        type PaymentStreams: shp_traits::PaymentStreamsInterface<
            AccountId = Self::AccountId,
            ProviderId = <Self::Providers as shp_traits::ReadProvidersInterface>::ProviderId,
            Units = <Self::Providers as shp_traits::ReadStorageProvidersInterface>::StorageDataUnit,
        >
        + shp_traits::MutatePricePerUnitPerTickInterface<PricePerUnitPerTick = BalanceOf<Self>>;

        type UpdateStoragePrice: shp_traits::UpdateStoragePrice<
            Price = BalanceOf<Self>,
            StorageDataUnit = <Self::Providers as shp_traits::ReadStorageProvidersInterface>::StorageDataUnit,
            >;

        /// The trait for checking user solvency in the system
        type UserSolvency: shp_traits::ReadUserSolvencyInterface<AccountId = Self::AccountId>;

        /// Type for identifying a file, generally a hash.
        type Fingerprint: Parameter
            + Member
            + MaybeSerializeDeserialize
            + MaybeDisplay
            + SimpleBitOps
            + Ord
            + Default
            + Copy
            + CheckEqual
            + AsRef<[u8]>
            + AsMut<[u8]>
            + MaxEncodedLen;

        /// Type representing the storage request bsps size type.
        type ReplicationTargetType: Parameter
            + Member
            + MaybeSerializeDeserialize
            + Default
            + MaybeDisplay
            + From<u32>
            + Into<u64>
            + Into<Self::ThresholdType>
            + Copy
            + MaxEncodedLen
            + HasCompact
            + Default
            + scale_info::TypeInfo
            + MaybeSerializeDeserialize
            + CheckedAdd
            + One
            + Saturating
            + PartialOrd
            + Zero;

        /// Type representing the threshold a BSP must meet to be eligible to volunteer to store a file.
        type ThresholdType: Parameter
            + Member
            + MaybeSerializeDeserialize
            + Debug
            + Default
            + MaybeDisplay
            + From<u32>
            + From<<Self::Providers as shp_traits::ReadStorageProvidersInterface>::ReputationWeight>
            + From<Self::ReplicationTargetType>
            + Copy
            + MaxEncodedLen
            + Decode
            + Saturating
            + CheckedMul
            + CheckedDiv
            + CheckedAdd
            + CheckedSub
            + PartialOrd
            + Bounded
            + One
            + Zero;

        /// The type to convert a threshold to a tick number.
        ///
        /// For more information on what "ticks" are, see the [Proofs Dealer pallet](https://github.com/Moonsong-Labs/storage-hub/blob/main/pallets/proofs-dealer/README.md).
        type ThresholdTypeToTickNumber: ConvertBack<
            Self::ThresholdType,
            <Self::ProofDealer as shp_traits::ProofsDealerInterface>::TickNumber,
        >;

        /// The type to convert a hash to a threshold.
        type HashToThresholdType: Convert<Self::Hash, Self::ThresholdType>;

        /// The type to convert a MerkleHash to a RandomnessOutput.
        type MerkleHashToRandomnessOutput: Convert<
            <Self::ProofDealer as shp_traits::ProofsDealerInterface>::MerkleHash,
            <Self::ProofDealer as shp_traits::ProofsDealerInterface>::RandomnessOutput,
        >;

        /// The type to convert a ChunkId to a MerkleHash
        type ChunkIdToMerkleHash: Convert<
            ChunkId,
            <Self::ProofDealer as shp_traits::ProofsDealerInterface>::MerkleHash,
        >;

        /// The currency mechanism, used for paying for reserves.
        type Currency: Inspect<Self::AccountId>
            + Mutate<Self::AccountId>
            + hold::Inspect<Self::AccountId, Reason = Self::RuntimeHoldReason>
            + hold::Mutate<Self::AccountId, Reason = Self::RuntimeHoldReason>
            + hold::Balanced<Self::AccountId>
            + freeze::Inspect<Self::AccountId>
            + freeze::Mutate<Self::AccountId>;

        /// The overarching hold reason
        type RuntimeHoldReason: From<HoldReason>;

        /// Registry for minted NFTs.
        type Nfts: NonFungiblesInspect<Self::AccountId>
            + Create<Self::AccountId, CollectionConfigFor<Self>>;

        /// Collection inspector
        type CollectionInspector: shp_traits::InspectCollections<
            CollectionId = CollectionIdFor<Self>,
        >;

        /// The treasury account of the runtime, where a fraction of each payment goes.
        #[pallet::constant]
        type TreasuryAccount: Get<Self::AccountId>;

        /// Penalty payed by a BSP when they forcefully stop storing a file.
        #[pallet::constant]
        type BspStopStoringFilePenalty: Get<BalanceOf<Self>>;

        /// Maximum batch of storage requests that can be confirmed at once when calling `bsp_confirm_storing`.
        #[pallet::constant]
        type MaxBatchConfirmStorageRequests: Get<u32>;

        /// Maximum batch of storage requests that can be responded to at once when calling `msp_respond_storage_requests_multiple_buckets`.
        #[pallet::constant]
        type MaxBatchMspRespondStorageRequests: Get<u32>;

        /// Maximum byte size of a file path.
        #[pallet::constant]
        type MaxFilePathSize: Get<u32>;

        /// Maximum byte size of a peer id.
        #[pallet::constant]
        type MaxPeerIdSize: Get<u32>;

        /// Maximum number of peer ids for a storage request.
        #[pallet::constant]
        type MaxNumberOfPeerIds: Get<u32>;

        /// Maximum number of multiaddresses for a storage request.
        #[pallet::constant]
        type MaxDataServerMultiAddresses: Get<u32>;

        /// Maximum number of expired items (per type) to clean up in a single block.
        #[pallet::constant]
        type MaxExpiredItemsInBlock: Get<u32>;

        /// Time-to-live for a storage request.
        #[pallet::constant]
        type StorageRequestTtl: Get<u32>;

        /// Time-to-live for a pending file deletion request, after which a priority challenge is sent out to enforce the deletion.
        #[pallet::constant]
        type PendingFileDeletionRequestTtl: Get<u32>;

        /// Time-to-live for a move bucket request, after which the request is considered expired.
        #[pallet::constant]
        type MoveBucketRequestTtl: Get<u32>;

        /// Maximum number of file deletion requests a user can have pending.
        #[pallet::constant]
        type MaxUserPendingDeletionRequests: Get<u32>;

        /// Maximum number of move bucket requests a user can have pending.
        #[pallet::constant]
        type MaxUserPendingMoveBucketRequests: Get<u32>;

        /// Number of blocks required to pass between a BSP requesting to stop storing a file and it being able to confirm to stop storing it.
        #[pallet::constant]
        type MinWaitForStopStoring: Get<BlockNumberFor<Self>>;

        /// Deposit held from the User when creating a new storage request
        #[pallet::constant]
        type StorageRequestCreationDeposit: Get<BalanceOf<Self>>;
    }

    #[pallet::pallet]
    pub struct Pallet<T>(_);

    #[pallet::storage]
    pub type StorageRequests<T: Config> =
        StorageMap<_, Blake2_128Concat, MerkleHash<T>, StorageRequestMetadata<T>>;

    /// A double map from storage request to BSP `AccountId`s that volunteered to store the file.
    ///
    /// Any BSP under a storage request prefix is considered to be a volunteer and can be removed at any time.
    /// Once a BSP submits a valid proof to the via the `bsp_confirm_storing` extrinsic, the `confirmed` field in [`StorageRequestBspsMetadata`] will be set to `true`.
    ///
    /// When a storage request is expired or removed, the corresponding storage request prefix in this map is removed.
    #[pallet::storage]
    pub type StorageRequestBsps<T: Config> = StorageDoubleMap<
        _,
        Blake2_128Concat,
        MerkleHash<T>,
        Blake2_128Concat,
        ProviderIdFor<T>,
        StorageRequestBspsMetadata<T>,
        OptionQuery,
    >;

    /// Bookkeeping of the buckets containing open storage requests.
    #[pallet::storage]
    pub type BucketsWithStorageRequests<T: Config> = StorageDoubleMap<
        _,
        Blake2_128Concat,
        BucketIdFor<T>,
        Blake2_128Concat,
        MerkleHash<T>,
        (),
        OptionQuery,
    >;

    /// A map of blocks to expired storage requests.
    #[pallet::storage]
    pub type StorageRequestExpirations<T: Config> = StorageMap<
        _,
        Blake2_128Concat,
        BlockNumberFor<T>,
        BoundedVec<StorageRequestExpirationItem<T>, T::MaxExpiredItemsInBlock>,
        ValueQuery,
    >;

    /// A map of blocks to expired file deletion requests.
    #[pallet::storage]
    pub type FileDeletionRequestExpirations<T: Config> = StorageMap<
        _,
        Blake2_128Concat,
        BlockNumberFor<T>,
        BoundedVec<FileDeletionRequestExpirationItem<T>, T::MaxExpiredItemsInBlock>,
        ValueQuery,
    >;

    /// A map of blocks to expired move bucket requests.
    #[pallet::storage]
    pub type MoveBucketRequestExpirations<T: Config> = StorageMap<
        _,
        Blake2_128Concat,
        BlockNumberFor<T>,
        BoundedVec<(ProviderIdFor<T>, BucketIdFor<T>), T::MaxExpiredItemsInBlock>,
        ValueQuery,
    >;

    /// A pointer to the earliest available block to insert a new storage request expiration.
    ///
    /// This should always be greater or equal than current block + [`Config::StorageRequestTtl`].
    #[pallet::storage]
    pub type NextAvailableStorageRequestExpirationBlock<T: Config> =
        StorageValue<_, BlockNumberFor<T>, ValueQuery>;

    /// A pointer to the earliest available block to insert a new file deletion request expiration.
    ///
    /// This should always be greater or equal than current block + [`Config::PendingFileDeletionRequestTtl`].
    #[pallet::storage]
    pub type NextAvailableFileDeletionRequestExpirationBlock<T: Config> =
        StorageValue<_, BlockNumberFor<T>, ValueQuery>;

    /// A pointer to the earliest available block to insert a new move bucket request expiration.
    ///
    /// This should always be greater or equal than current block + [`Config::MoveBucketRequestTtl`].
    #[pallet::storage]
    pub type NextAvailableMoveBucketRequestExpirationBlock<T: Config> =
        StorageValue<_, BlockNumberFor<T>, ValueQuery>;

    /// A pointer to the starting block to clean up expired storage requests.
    ///
    /// If this block is behind the current block number, the cleanup algorithm in `on_idle` will
    /// attempt to accelerate this block pointer as close to or up to the current block number. This
    /// will execute provided that there is enough remaining weight to do so.
    #[pallet::storage]
    pub type NextStartingBlockToCleanUp<T: Config> = StorageValue<_, BlockNumberFor<T>, ValueQuery>;

    /// Pending file deletion requests.
    ///
    /// A mapping from a user account id to a list of pending file deletion requests, holding a tuple of the file key and bucket id.
    #[pallet::storage]
    pub type PendingFileDeletionRequests<T: Config> = StorageMap<
        _,
        Blake2_128Concat,
        T::AccountId,
        BoundedVec<(MerkleHash<T>, BucketIdFor<T>), T::MaxUserPendingDeletionRequests>,
        ValueQuery,
    >;

    /// Pending file stop storing requests.
    ///
    /// A double mapping from BSP IDs to a list of file keys pending stop storing requests to the block in which those requests were opened
    /// and the proven size of the file.
    /// The block number is used to avoid BSPs being able to stop storing files immediately which would allow them to avoid challenges
    /// of missing files. The size is to be able to decrease their used capacity when they confirm to stop storing the file.
    #[pallet::storage]
    pub type PendingStopStoringRequests<T: Config> = StorageDoubleMap<
        _,
        Blake2_128Concat,
        ProviderIdFor<T>,
        Blake2_128Concat,
        MerkleHash<T>,
        (BlockNumberFor<T>, StorageData<T>),
    >;

    /// Pending move bucket requests.
    ///
    /// A double mapping from MSP IDs to a list of bucket IDs which they can accept or decline to take over.
    /// The value is the user who requested the move.
    #[pallet::storage]
    pub type PendingMoveBucketRequests<T: Config> = StorageDoubleMap<
        _,
        Blake2_128Concat,
        ProviderIdFor<T>,
        Blake2_128Concat,
        BucketIdFor<T>,
        MoveBucketRequestMetadata<T>,
    >;

    /// Bookkeeping of buckets that are pending to be moved to a new MSP.
    #[pallet::storage]
    pub type PendingBucketsToMove<T: Config> =
        StorageMap<_, Blake2_128Concat, BucketIdFor<T>, (), ValueQuery>;

    /// Number of BSPs required to fulfill a storage request
    ///
    /// This is also used as a default value if the BSPs required are not specified when creating a storage request.
    #[pallet::storage]
    pub type ReplicationTarget<T: Config> = StorageValue<_, ReplicationTargetType<T>, ValueQuery>;

    /// Number of ticks until all BSPs would reach the [`Config::MaximumThreshold`] to ensure that all BSPs are able to volunteer.
    #[pallet::storage]
    pub type TickRangeToMaximumThreshold<T: Config> = StorageValue<_, TickNumber<T>, ValueQuery>;

    #[pallet::genesis_config]
    pub struct GenesisConfig<T: Config> {
        pub replication_target: ReplicationTargetType<T>,
        pub tick_range_to_maximum_threshold: TickNumber<T>,
    }

    impl<T: Config> Default for GenesisConfig<T> {
        fn default() -> Self {
            let replication_target = 1u32.into();
            let tick_range_to_maximum_threshold = 10u32.into();

            ReplicationTarget::<T>::put(replication_target);
            TickRangeToMaximumThreshold::<T>::put(tick_range_to_maximum_threshold);

            Self {
                replication_target,
                tick_range_to_maximum_threshold,
            }
        }
    }

    #[pallet::genesis_build]
    impl<T: Config> BuildGenesisConfig for GenesisConfig<T> {
        fn build(&self) {
            ReplicationTarget::<T>::put(self.replication_target);
            TickRangeToMaximumThreshold::<T>::put(self.tick_range_to_maximum_threshold);
        }
    }

    #[pallet::event]
    #[pallet::generate_deposit(pub(super) fn deposit_event)]
    pub enum Event<T: Config> {
        /// Notifies that a new bucket has been created.
        NewBucket {
            who: T::AccountId,
            msp_id: Option<ProviderIdFor<T>>,
            bucket_id: BucketIdFor<T>,
            name: BucketNameFor<T>,
            collection_id: Option<CollectionIdFor<T>>,
            private: bool,
            value_prop_id: Option<ValuePropId<T>>,
        },
        /// Notifies that an empty bucket has been deleted.
        BucketDeleted {
            who: T::AccountId,
            bucket_id: BucketIdFor<T>,
            maybe_collection_id: Option<CollectionIdFor<T>>,
        },
        /// Notifies that a bucket is being moved to a new MSP.
        MoveBucketRequested {
            who: T::AccountId,
            bucket_id: BucketIdFor<T>,
            new_msp_id: ProviderIdFor<T>,
        },
        /// Notifies that a bucket's privacy has been updated.
        BucketPrivacyUpdated {
            who: T::AccountId,
            bucket_id: BucketIdFor<T>,
            collection_id: Option<CollectionIdFor<T>>,
            private: bool,
        },
        /// Notifies that a new collection has been created and associated with a bucket.
        NewCollectionAndAssociation {
            who: T::AccountId,
            bucket_id: BucketIdFor<T>,
            collection_id: CollectionIdFor<T>,
        },
        /// Notifies that a new file has been requested to be stored.
        NewStorageRequest {
            who: T::AccountId,
            file_key: MerkleHash<T>,
            bucket_id: BucketIdFor<T>,
            location: FileLocation<T>,
            fingerprint: Fingerprint<T>,
            size: StorageData<T>,
            peer_ids: PeerIds<T>,
        },
        /// Notifies that a Main Storage Provider (MSP) has accepted a storage request for a specific file key.
        ///
        /// This event is emitted when an MSP agrees to store a file, but the storage request
        /// is not yet fully fulfilled (i.e., the required number of Backup Storage Providers
        /// have not yet confirmed storage).
        ///
        /// # Note
        /// This event is not emitted when the storage request is immediately fulfilled upon
        /// MSP acceptance. In such cases, a [`StorageRequestFulfilled`] event is emitted instead.
        MspAcceptedStorageRequest { file_key: MerkleHash<T> },
        /// Notifies that a BSP has been accepted to store a given file.
        AcceptedBspVolunteer {
            bsp_id: ProviderIdFor<T>,
            bucket_id: BucketIdFor<T>,
            location: FileLocation<T>,
            fingerprint: Fingerprint<T>,
            multiaddresses: MultiAddresses<T>,
            owner: T::AccountId,
            size: StorageData<T>,
        },
        /// Notifies that a BSP confirmed storing a file(s).
        BspConfirmedStoring {
            who: T::AccountId,
            bsp_id: ProviderIdFor<T>,
            file_keys: BoundedVec<MerkleHash<T>, T::MaxBatchConfirmStorageRequests>,
            new_root: MerkleHash<T>,
        },
        /// Notifies that a storage request for a file key has been fulfilled.
        /// This means that the storage request has been accepted by the MSP and the BSP target
        /// has been reached.
        StorageRequestFulfilled { file_key: MerkleHash<T> },
        /// Notifies the expiration of a storage request. This means that the storage request has
        /// been accepted by the MSP but the BSP target has not been reached (possibly 0 BSPs).
        /// Note: This is a valid storage outcome, the user being responsible to track the number
        /// of BSPs and choose to either delete the file and re-issue a storage request or continue.
        StorageRequestExpired { file_key: MerkleHash<T> },
        /// Notifies that a storage request has been revoked by the user who initiated it.
        /// Note: the BSPs who confirmed the file are also issued a priority challenge to delete the
        /// file.
        StorageRequestRevoked { file_key: MerkleHash<T> },
        /// Notifies that a storage request has either been directly rejected by the MSP or
        /// the MSP did not respond to the storage request in time.
        /// Note: There might be BSPs that have volunteered and confirmed the file already, for
        /// which a priority challenge to delete the file will be issued.
        StorageRequestRejected {
            file_key: MerkleHash<T>,
            reason: RejectedStorageRequestReason,
        },
        BspRequestedToStopStoring {
            bsp_id: ProviderIdFor<T>,
            file_key: MerkleHash<T>,
            owner: T::AccountId,
            location: FileLocation<T>,
        },
        /// Notifies that a BSP has stopped storing a file.
        BspConfirmStoppedStoring {
            bsp_id: ProviderIdFor<T>,
            file_key: MerkleHash<T>,
            new_root: MerkleHash<T>,
        },
        /// Notifies that a file key has been queued for a priority challenge for file deletion.
        PriorityChallengeForFileDeletionQueued {
            issuer: EitherAccountIdOrMspId<T>,
            file_key: MerkleHash<T>,
        },
        /// Notifies that a SP has stopped storing a file because its owner has become insolvent.
        SpStopStoringInsolventUser {
            sp_id: ProviderIdFor<T>,
            file_key: MerkleHash<T>,
            owner: T::AccountId,
            location: FileLocation<T>,
            new_root: MerkleHash<T>,
        },
        /// Notifies that a priority challenge failed to be queued for pending file deletion.
        FailedToQueuePriorityChallenge {
            user: T::AccountId,
            file_key: MerkleHash<T>,
        },
        /// Notifies that a file will be deleted.
        FileDeletionRequest {
            user: T::AccountId,
            file_key: MerkleHash<T>,
            bucket_id: BucketIdFor<T>,
            msp_id: Option<ProviderIdFor<T>>,
            proof_of_inclusion: bool,
        },
        /// Notifies that a proof has been submitted for a pending file deletion request.
        ProofSubmittedForPendingFileDeletionRequest {
            msp_id: ProviderIdFor<T>,
            user: T::AccountId,
            file_key: MerkleHash<T>,
            bucket_id: BucketIdFor<T>,
            proof_of_inclusion: bool,
        },
        /// Notifies that a BSP's challenge cycle has been initialised, adding the first file
        /// key(s) to the BSP's Merkle Patricia Forest.
        BspChallengeCycleInitialised {
            who: T::AccountId,
            bsp_id: ProviderIdFor<T>,
        },
        /// Notifies that a move bucket request has expired.
        MoveBucketRequestExpired {
            msp_id: ProviderIdFor<T>,
            bucket_id: BucketIdFor<T>,
        },
        /// Notifies that a bucket has been moved to a new MSP.
        MoveBucketAccepted {
            bucket_id: BucketIdFor<T>,
            msp_id: ProviderIdFor<T>,
        },
        /// Notifies that a bucket move request has been rejected by the MSP.
        MoveBucketRejected {
            bucket_id: BucketIdFor<T>,
            msp_id: ProviderIdFor<T>,
        },
<<<<<<< HEAD
=======
        /// Notifies that a data server has been registered for a move bucket request.
        DataServerRegisteredForMoveBucket {
            bsp_id: ProviderIdFor<T>,
            bucket_id: BucketIdFor<T>,
        },
        /// Notifies that a MSP has stopped storing a bucket.
        MspStoppedStoringBucket {
            msp_id: ProviderIdFor<T>,
            owner: T::AccountId,
            bucket_id: BucketIdFor<T>,
        },
>>>>>>> be15e693
    }

    // Errors inform users that something went wrong.
    #[pallet::error]
    pub enum Error<T> {
        /// Storage request already registered for the given file.
        StorageRequestAlreadyRegistered,
        /// Storage request not registered for the given file.
        StorageRequestNotFound,
        /// Operation not allowed while the storage request is not being revoked.
        StorageRequestNotRevoked,
        /// Operation not allowed while the storage request exists.
        StorageRequestExists,
        /// Replication target cannot be zero.
        ReplicationTargetCannotBeZero,
        /// BSPs required for storage request cannot exceed the maximum allowed.
        BspsRequiredExceedsTarget,
        /// Account is not a BSP.
        NotABsp,
        /// Account is not a MSP.
        NotAMsp,
        /// Account is not a SP.
        NotASp,
        /// BSP has not volunteered to store the given file.
        BspNotVolunteered,
        /// BSP has not confirmed storing the given file.
        BspNotConfirmed,
        /// BSP has already confirmed storing the given file.
        BspAlreadyConfirmed,
        /// Number of BSPs required for storage request has been reached.
        StorageRequestBspsRequiredFulfilled,
        /// BSP already volunteered to store the given file.
        BspAlreadyVolunteered,
        /// SP does not have enough storage capacity to store the file.
        InsufficientAvailableCapacity,
        /// Number of removed BSPs volunteered from storage request prefix did not match the expected number.
        UnexpectedNumberOfRemovedVolunteeredBsps,
        /// No slot available found in blocks to insert storage request expiration time.
        StorageRequestExpiredNoSlotAvailable,
        /// Not authorized to delete the storage request.
        StorageRequestNotAuthorized,
        /// Error created in 2024. If you see this, you are well beyond the singularity and should
        /// probably stop using this pallet.
        MaxBlockNumberReached,
        /// Failed to encode BSP id as slice.
        FailedToEncodeBsp,
        /// Failed to encode fingerprint as slice.
        FailedToEncodeFingerprint,
        /// Failed to decode threshold.
        FailedToDecodeThreshold,
        /// BSP did not succeed threshold check.
        AboveThreshold,
        /// Arithmetic error in threshold calculation.
        ThresholdArithmeticError,
        /// Failed to convert to primitive type.
        FailedTypeConversion,
        /// Divided by 0
        DividedByZero,
        /// Failed to get value when just checked it existed.
        ImpossibleFailedToGetValue,
        /// Bucket is not private. Call `update_bucket_privacy` to make it private.
        BucketIsNotPrivate,
        /// Bucket does not exist
        BucketNotFound,
        /// Bucket is not empty.
        BucketNotEmpty,
        /// Operation failed because the account is not the owner of the bucket.
        NotBucketOwner,
        /// Root of the provider not found.
        ProviderRootNotFound,
        /// Failed to verify proof: required to provide a proof of non-inclusion.
        ExpectedNonInclusionProof,
        /// Failed to verify proof: required to provide a proof of inclusion.
        ExpectedInclusionProof,
        /// Metadata does not correspond to expected file key.
        InvalidFileKeyMetadata,
        /// BSPs assignment threshold cannot be below asymptote.
        ThresholdBelowAsymptote,
        /// Unauthorized operation, signer does not own the file.
        NotFileOwner,
        /// File key already pending deletion.
        FileKeyAlreadyPendingDeletion,
        /// Max number of user pending deletion requests reached.
        MaxUserPendingDeletionRequestsReached,
        /// Unauthorized operation, signer is not an MSP of the bucket id.
        MspNotStoringBucket,
        /// File key not found in pending deletion requests.
        FileKeyNotPendingDeletion,
        /// File size cannot be zero.
        FileSizeCannotBeZero,
        /// No global reputation weight set.
        NoGlobalReputationWeightSet,
        /// Maximum threshold cannot be zero.
        MaximumThresholdCannotBeZero,
        /// Tick range to maximum threshold cannot be zero.
        TickRangeToMaximumThresholdCannotBeZero,
        /// Pending stop storing request not found.
        PendingStopStoringRequestNotFound,
        /// Minimum amount of blocks between the request opening and being able to confirm it not reached.
        MinWaitForStopStoringNotReached,
        /// Pending stop storing request already exists.
        PendingStopStoringRequestAlreadyExists,
        /// A SP tried to stop storing files from a user that was supposedly insolvent, but the user is not insolvent.
        UserNotInsolvent,
        /// The MSP is trying to confirm to store a file from a storage request is not the one selected to store it.
        NotSelectedMsp,
        /// The MSP is trying to confirm to store a file from a storage request that it has already confirmed to store.
        MspAlreadyConfirmed,
        /// The MSP is trying to confirm to store a file from a storage request that does not have a MSP assigned.
        RequestWithoutMsp,
        /// The MSP is already storing the bucket.
        MspAlreadyStoringBucket,
        /// Move bucket request not found in storage.
        MoveBucketRequestNotFound,
        /// Action not allowed while the bucket is being moved.
        BucketIsBeingMoved,
        /// BSP is already a data server for the move bucket request.
        BspAlreadyDataServer,
        /// Too many registered data servers for the move bucket request.
        BspDataServersExceeded,
        /// The bounded vector that holds file metadata to process it is full but there's still more to process.
        FileMetadataProcessingQueueFull,
        /// Too many batch responses to process.
        TooManyBatchResponses,
        /// Too many storage request responses.
        TooManyStorageRequestResponses,
        /// Bucket id and file key pair is invalid.
        InvalidBucketIdFileKeyPair,
        /// Key already exists in mapping when it should not.
        InconsistentStateKeyAlreadyExists,
        /// Failed to fetch the rate for the payment stream.
        FixedRatePaymentStreamNotFound,
        /// Cannot hold the required deposit from the user
        CannotHoldDeposit,
        /// Failed to get owner account of ID of provider
        FailedToGetOwnerAccount,
    }

    /// This enum holds the HoldReasons for this pallet, allowing the runtime to identify each held balance with different reasons separately
    ///
    /// This allows us to hold tokens and be able to identify in the future that those held tokens were
    /// held because of this pallet
    #[pallet::composite_enum]
    pub enum HoldReason {
        /// Deposit that a user has to pay to create a new storage request
        StorageRequestCreationHold,
        // Only for testing, another unrelated hold reason
        #[cfg(test)]
        AnotherUnrelatedHold,
    }

    #[pallet::call]
    impl<T: Config> Pallet<T> {
        #[pallet::call_index(0)]
        #[pallet::weight(Weight::from_parts(10_000, 0) + T::DbWeight::get().writes(1))]
        pub fn create_bucket(
            origin: OriginFor<T>,
            msp_id: Option<ProviderIdFor<T>>,
            name: BucketNameFor<T>,
            private: bool,
            value_prop_id: Option<ValuePropId<T>>,
        ) -> DispatchResult {
            let who = ensure_signed(origin)?;

            let (bucket_id, maybe_collection_id) =
                Self::do_create_bucket(who.clone(), msp_id, name.clone(), private, value_prop_id)?;

            Self::deposit_event(Event::NewBucket {
                who,
                msp_id,
                bucket_id,
                name,
                collection_id: maybe_collection_id,
                private,
                value_prop_id,
            });

            Ok(())
        }

        #[pallet::call_index(1)]
        #[pallet::weight(Weight::from_parts(10_000, 0) + T::DbWeight::get().writes(1))]
        pub fn request_move_bucket(
            origin: OriginFor<T>,
            bucket_id: BucketIdFor<T>,
            new_msp_id: ProviderIdFor<T>,
        ) -> DispatchResult {
            let who = ensure_signed(origin)?;

            Self::do_request_move_bucket(who.clone(), bucket_id, new_msp_id)?;

            Self::deposit_event(Event::MoveBucketRequested {
                who,
                bucket_id,
                new_msp_id,
            });

            Ok(())
        }

        #[pallet::call_index(2)]
        #[pallet::weight(Weight::from_parts(10_000, 0) + T::DbWeight::get().writes(1))]
        pub fn msp_respond_move_bucket_request(
            origin: OriginFor<T>,
            bucket_id: BucketIdFor<T>,
            response: BucketMoveRequestResponse,
        ) -> DispatchResult {
            let who = ensure_signed(origin)?;

            let msp_id =
                Self::do_msp_respond_move_bucket_request(who.clone(), bucket_id, response.clone())?;

            match response {
                BucketMoveRequestResponse::Accepted => {
                    Self::deposit_event(Event::MoveBucketAccepted { bucket_id, msp_id });
                }
                BucketMoveRequestResponse::Rejected => {
                    Self::deposit_event(Event::MoveBucketRejected { bucket_id, msp_id });
                }
            }

            Ok(())
        }

        #[pallet::call_index(3)]
        #[pallet::weight(Weight::from_parts(10_000, 0) + T::DbWeight::get().writes(1))]
        pub fn update_bucket_privacy(
            origin: OriginFor<T>,
            bucket_id: BucketIdFor<T>,
            private: bool,
        ) -> DispatchResult {
            let who = ensure_signed(origin)?;

            let maybe_collection_id =
                Self::do_update_bucket_privacy(who.clone(), bucket_id, private)?;

            Self::deposit_event(Event::BucketPrivacyUpdated {
                who,
                bucket_id,
                private,
                collection_id: maybe_collection_id,
            });

            Ok(())
        }

        /// Create and associate a collection with a bucket.
        #[pallet::call_index(4)]
        #[pallet::weight(Weight::from_parts(10_000, 0) + T::DbWeight::get().writes(1))]
        pub fn create_and_associate_collection_with_bucket(
            origin: OriginFor<T>,
            bucket_id: BucketIdFor<T>,
        ) -> DispatchResult {
            let who = ensure_signed(origin)?;

            let collection_id =
                Self::do_create_and_associate_collection_with_bucket(who.clone(), bucket_id)?;

            Self::deposit_event(Event::NewCollectionAndAssociation {
                who,
                bucket_id,
                collection_id,
            });

            Ok(())
        }

        /// Dispatchable extrinsic that allows a User to delete any of their buckets if it is currently empty.
        /// This way, the User is allowed to remove now unused buckets to recover their deposit for them.
        ///
        /// The User must provide the BucketId of the bucket they want to delete, which should correspond to a
        /// bucket that is both theirs and currently empty.
        ///
        /// To check if a bucket is empty, we compare its current root with the one of an empty trie.
        #[pallet::call_index(5)]
        #[pallet::weight(Weight::from_parts(10_000, 0) + T::DbWeight::get().writes(1))]
        pub fn delete_bucket(origin: OriginFor<T>, bucket_id: BucketIdFor<T>) -> DispatchResult {
            // Check that the extrinsic was signed and get the signer
            let who = ensure_signed(origin)?;

            // Perform validations and delete the bucket
            let maybe_collection_id = Self::do_delete_bucket(who.clone(), bucket_id)?;

            // Emit event.
            Self::deposit_event(Event::BucketDeleted {
                who,
                bucket_id,
                maybe_collection_id,
            });

            Ok(())
        }

        /// Issue a new storage request for a file
        #[pallet::call_index(6)]
        #[pallet::weight(Weight::from_parts(10_000, 0) + T::DbWeight::get().writes(1))]
        pub fn issue_storage_request(
            origin: OriginFor<T>,
            bucket_id: BucketIdFor<T>,
            location: FileLocation<T>,
            fingerprint: Fingerprint<T>,
            size: StorageData<T>,
            msp_id: Option<ProviderIdFor<T>>,
            peer_ids: PeerIds<T>,
        ) -> DispatchResult {
            // Check that the extrinsic was signed and get the signer
            let who = ensure_signed(origin)?;

            // Perform validations and register storage request
            let file_key = Self::do_request_storage(
                who.clone(),
                bucket_id,
                location.clone(),
                fingerprint,
                size,
                msp_id,
                None,
                Some(peer_ids.clone()),
            )?;

            // BSPs listen to this event and volunteer to store the file
            Self::deposit_event(Event::NewStorageRequest {
                who,
                file_key,
                bucket_id,
                location,
                fingerprint,
                size,
                peer_ids,
            });

            Ok(())
        }

        /// Revoke storage request
        #[pallet::call_index(7)]
        #[pallet::weight(Weight::from_parts(10_000, 0) + T::DbWeight::get().writes(1))]
        pub fn revoke_storage_request(
            origin: OriginFor<T>,
            file_key: MerkleHash<T>,
        ) -> DispatchResult {
            // Check that the extrinsic was signed and get the signer
            let who = ensure_signed(origin)?;

            // Perform validations and revoke storage request
            Self::do_revoke_storage_request(who, file_key)?;

            // Emit event.
            Self::deposit_event(Event::StorageRequestRevoked { file_key });

            Ok(())
        }

        /// Used by a MSP to accept or decline storage requests in batches, grouped by bucket.
        ///
        /// This follows a best-effort strategy, meaning that all file keys will be processed and declared to have successfully be
        /// accepted, rejected or have failed to be processed in the results of the event emitted.
        ///
        /// The MSP has to provide a file proof for all the file keys that are being accepted and a non-inclusion proof for the file keys
        /// in the bucket's Merkle Patricia Forest. The file proofs for the file keys is necessary to verify that
        /// the MSP actually has the files, while the non-inclusion proof is necessary to verify that the MSP
        /// wasn't storing it before.
        #[pallet::call_index(8)]
        #[pallet::weight(10_000 + T::DbWeight::get().reads_writes(1,1).ref_time())]
        pub fn msp_respond_storage_requests_multiple_buckets(
            origin: OriginFor<T>,
            storage_request_msp_response: StorageRequestMspResponse<T>,
        ) -> DispatchResult {
            // Check that the extrinsic was signed and get the signer.
            let who = ensure_signed(origin)?;

            Self::do_msp_respond_storage_request(who.clone(), storage_request_msp_response)?;

            Ok(())
        }

        #[pallet::call_index(9)]
        #[pallet::weight(10_000 + T::DbWeight::get().reads_writes(1,1).ref_time())]
        pub fn msp_stop_storing_bucket(
            origin: OriginFor<T>,
            bucket_id: BucketIdFor<T>,
        ) -> DispatchResult {
            let who = ensure_signed(origin)?;

            let (msp_id, owner) = Self::do_msp_stop_storing_bucket(who.clone(), bucket_id)?;

            Self::deposit_event(Event::MspStoppedStoringBucket {
                msp_id,
                owner,
                bucket_id,
            });

            Ok(())
        }

        /// Used by a BSP to volunteer for storing a file.
        ///
        /// The transaction will fail if the XOR between the file ID and the BSP ID is not below the threshold,
        /// so a BSP is strongly advised to check beforehand. Another reason for failure is
        /// if the maximum number of BSPs has been reached. A successful assignment as BSP means
        /// that some of the collateral tokens of that MSP are frozen.
        #[pallet::call_index(9)]
        #[pallet::weight(10_000 + T::DbWeight::get().reads_writes(1,1).ref_time())]
        pub fn bsp_volunteer(origin: OriginFor<T>, file_key: MerkleHash<T>) -> DispatchResult {
            // Check that the extrinsic was signed and get the signer.
            let who = ensure_signed(origin)?;

            // Perform validations and register Storage Provider as BSP for file.
            let (bsp_id, multiaddresses, storage_request_metadata) =
                Self::do_bsp_volunteer(who.clone(), file_key)?;

            // Emit new BSP volunteer event.
            Self::deposit_event(Event::AcceptedBspVolunteer {
                bsp_id,
                multiaddresses,
                bucket_id: storage_request_metadata.bucket_id,
                location: storage_request_metadata.location,
                fingerprint: storage_request_metadata.fingerprint,
                owner: storage_request_metadata.owner,
                size: storage_request_metadata.size,
            });

            Ok(())
        }

        /// Used by a BSP to confirm they are storing data of a storage request.
        #[pallet::call_index(10)]
        #[pallet::weight(10_000 + T::DbWeight::get().reads_writes(1,1).ref_time())]
        pub fn bsp_confirm_storing(
            origin: OriginFor<T>,
            non_inclusion_forest_proof: ForestProof<T>,
            file_keys_and_proofs: BoundedVec<
                (MerkleHash<T>, KeyProof<T>),
                T::MaxBatchConfirmStorageRequests,
            >,
        ) -> DispatchResult {
            // Check that the extrinsic was signed and get the signer.
            let who = ensure_signed(origin)?;

            // Perform validations and confirm storage.
            Self::do_bsp_confirm_storing(
                who.clone(),
                non_inclusion_forest_proof.clone(),
                file_keys_and_proofs,
            )
        }

        /// Executed by a BSP to request to stop storing a file.
        ///
        /// In the event when a storage request no longer exists for the data the BSP no longer stores,
        /// it is required that the BSP still has access to the metadata of the initial storage request.
        /// If they do not, they will at least need that metadata to reconstruct the File ID and from wherever
        /// the BSP gets that data is up to it. One example could be from the assigned MSP.
        /// This metadata is necessary since it is needed to reconstruct the leaf node key in the storage
        /// provider's Merkle Forest.
        #[pallet::call_index(11)]
        #[pallet::weight(10_000 + T::DbWeight::get().reads_writes(1,1).ref_time())]
        pub fn bsp_request_stop_storing(
            origin: OriginFor<T>,
            file_key: MerkleHash<T>,
            bucket_id: BucketIdFor<T>,
            location: FileLocation<T>,
            owner: T::AccountId,
            fingerprint: Fingerprint<T>,
            size: StorageData<T>,
            can_serve: bool,
            inclusion_forest_proof: ForestProof<T>,
        ) -> DispatchResult {
            let who = ensure_signed(origin)?;

            // Perform validations and open the request to stop storing the file.
            let bsp_id = Self::do_bsp_request_stop_storing(
                who.clone(),
                file_key,
                bucket_id,
                location.clone(),
                owner.clone(),
                fingerprint,
                size,
                can_serve,
                inclusion_forest_proof,
            )?;

            // Emit event.
            Self::deposit_event(Event::BspRequestedToStopStoring {
                bsp_id,
                file_key,
                owner,
                location,
            });

            Ok(())
        }

        /// Executed by a BSP to confirm to stop storing a file.
        ///
        /// It has to have previously opened a pending stop storing request using the `bsp_request_stop_storing` extrinsic.
        /// The minimum amount of blocks between the request and the confirmation is defined by the runtime, such that the
        /// BSP can't immediately stop storing a file it has previously lost when receiving a challenge for it.
        #[pallet::call_index(12)]
        #[pallet::weight(10_000 + T::DbWeight::get().reads_writes(1,1).ref_time())]
        pub fn bsp_confirm_stop_storing(
            origin: OriginFor<T>,
            file_key: MerkleHash<T>,
            inclusion_forest_proof: ForestProof<T>,
        ) -> DispatchResult {
            let who = ensure_signed(origin)?;

            // Perform validations and stop storing the file.
            let (bsp_id, new_root) =
                Self::do_bsp_confirm_stop_storing(who.clone(), file_key, inclusion_forest_proof)?;

            // Emit event.
            Self::deposit_event(Event::BspConfirmStoppedStoring {
                bsp_id,
                file_key,
                new_root,
            });

            Ok(())
        }

        /// Executed by a SP to stop storing a file from an insolvent user.
        ///
        /// This is used when a user has become insolvent and the SP needs to stop storing the files of that user, since
        /// it won't be getting paid for it anymore.
        /// The validations are similar to the ones in the `bsp_request_stop_storing` and `bsp_confirm_stop_storing` extrinsics, but the SP doesn't need to
        /// wait for a minimum amount of blocks to confirm to stop storing the file nor it has to be a BSP.
        #[pallet::call_index(13)]
        #[pallet::weight(10_000 + T::DbWeight::get().reads_writes(1,1).ref_time())]
        pub fn stop_storing_for_insolvent_user(
            origin: OriginFor<T>,
            file_key: MerkleHash<T>,
            bucket_id: BucketIdFor<T>,
            location: FileLocation<T>,
            owner: T::AccountId,
            fingerprint: Fingerprint<T>,
            size: StorageData<T>,
            inclusion_forest_proof: ForestProof<T>,
        ) -> DispatchResult {
            let who = ensure_signed(origin)?;

            // Perform validations and stop storing the file.
            let (sp_id, new_root) = Self::do_sp_stop_storing_for_insolvent_user(
                who.clone(),
                file_key,
                bucket_id,
                location.clone(),
                owner.clone(),
                fingerprint,
                size,
                inclusion_forest_proof,
            )?;

            // Emit event.
            Self::deposit_event(Event::SpStopStoringInsolventUser {
                sp_id,
                file_key,
                owner,
                location,
                new_root,
            });

            Ok(())
        }

        #[pallet::call_index(14)]
        #[pallet::weight(Weight::from_parts(10_000, 0) + T::DbWeight::get().writes(1))]
        pub fn delete_file(
            origin: OriginFor<T>,
            bucket_id: BucketIdFor<T>,
            file_key: MerkleHash<T>,
            location: FileLocation<T>,
            size: StorageData<T>,
            fingerprint: Fingerprint<T>,
            maybe_inclusion_forest_proof: Option<ForestProof<T>>,
        ) -> DispatchResult {
            let who = ensure_signed(origin)?;

            let (proof_of_inclusion, msp_id) = Self::do_delete_file(
                who.clone(),
                bucket_id,
                file_key,
                location,
                fingerprint,
                size,
                maybe_inclusion_forest_proof,
            )?;

            Self::deposit_event(Event::FileDeletionRequest {
                user: who,
                file_key,
                bucket_id,
                msp_id,
                proof_of_inclusion,
            });

            Ok(())
        }

        #[pallet::call_index(15)]
        #[pallet::weight(Weight::from_parts(10_000, 0) + T::DbWeight::get().writes(1))]
        pub fn pending_file_deletion_request_submit_proof(
            origin: OriginFor<T>,
            user: T::AccountId,
            file_key: MerkleHash<T>,
            bucket_id: BucketIdFor<T>,
            forest_proof: ForestProof<T>,
        ) -> DispatchResult {
            let who = ensure_signed(origin)?;

            let (proof_of_inclusion, msp_id) = Self::do_pending_file_deletion_request_submit_proof(
                who.clone(),
                user.clone(),
                file_key,
                bucket_id,
                forest_proof,
            )?;

            Self::deposit_event(Event::ProofSubmittedForPendingFileDeletionRequest {
                msp_id,
                user,
                file_key,
                bucket_id,
                proof_of_inclusion,
            });

            Ok(())
        }

        #[pallet::call_index(16)]
        #[pallet::weight(Weight::from_parts(10_000, 0) + T::DbWeight::get().writes(1))]
        pub fn set_global_parameters(
            origin: OriginFor<T>,
            replication_target: Option<T::ReplicationTargetType>,
            tick_range_to_maximum_threshold: Option<TickNumber<T>>,
        ) -> DispatchResult {
            // Check that the extrinsic was sent with root origin.
            ensure_root(origin)?;

            if let Some(replication_target) = replication_target {
                ensure!(
                    replication_target > T::ReplicationTargetType::zero(),
                    Error::<T>::ReplicationTargetCannotBeZero
                );

                ReplicationTarget::<T>::put(replication_target);
            }

            if let Some(tick_range_to_maximum_threshold) = tick_range_to_maximum_threshold {
                ensure!(
                    tick_range_to_maximum_threshold > TickNumber::<T>::zero(),
                    Error::<T>::TickRangeToMaximumThresholdCannotBeZero
                );

                TickRangeToMaximumThreshold::<T>::put(tick_range_to_maximum_threshold);
            }

            Ok(().into())
        }
    }

    #[pallet::hooks]
    impl<T: Config> Hooks<BlockNumberFor<T>> for Pallet<T>
    where
        u32: TryFrom<BlockNumberFor<T>>,
    {
        fn on_poll(_n: BlockNumberFor<T>, weight: &mut frame_support::weights::WeightMeter) {
            // TODO: Benchmark computational weight cost of this hook.

            Self::do_on_poll(weight);
        }

        fn on_idle(current_block: BlockNumberFor<T>, remaining_weight: Weight) -> Weight {
            let mut remaining_weight = remaining_weight;

            Self::do_on_idle(current_block, &mut remaining_weight);

            remaining_weight
        }
    }
}<|MERGE_RESOLUTION|>--- conflicted
+++ resolved
@@ -632,20 +632,12 @@
             bucket_id: BucketIdFor<T>,
             msp_id: ProviderIdFor<T>,
         },
-<<<<<<< HEAD
-=======
-        /// Notifies that a data server has been registered for a move bucket request.
-        DataServerRegisteredForMoveBucket {
-            bsp_id: ProviderIdFor<T>,
-            bucket_id: BucketIdFor<T>,
-        },
         /// Notifies that a MSP has stopped storing a bucket.
         MspStoppedStoringBucket {
             msp_id: ProviderIdFor<T>,
             owner: T::AccountId,
             bucket_id: BucketIdFor<T>,
         },
->>>>>>> be15e693
     }
 
     // Errors inform users that something went wrong.
@@ -1047,7 +1039,7 @@
         /// so a BSP is strongly advised to check beforehand. Another reason for failure is
         /// if the maximum number of BSPs has been reached. A successful assignment as BSP means
         /// that some of the collateral tokens of that MSP are frozen.
-        #[pallet::call_index(9)]
+        #[pallet::call_index(10)]
         #[pallet::weight(10_000 + T::DbWeight::get().reads_writes(1,1).ref_time())]
         pub fn bsp_volunteer(origin: OriginFor<T>, file_key: MerkleHash<T>) -> DispatchResult {
             // Check that the extrinsic was signed and get the signer.
@@ -1072,7 +1064,7 @@
         }
 
         /// Used by a BSP to confirm they are storing data of a storage request.
-        #[pallet::call_index(10)]
+        #[pallet::call_index(11)]
         #[pallet::weight(10_000 + T::DbWeight::get().reads_writes(1,1).ref_time())]
         pub fn bsp_confirm_storing(
             origin: OriginFor<T>,
@@ -1101,7 +1093,7 @@
         /// the BSP gets that data is up to it. One example could be from the assigned MSP.
         /// This metadata is necessary since it is needed to reconstruct the leaf node key in the storage
         /// provider's Merkle Forest.
-        #[pallet::call_index(11)]
+        #[pallet::call_index(12)]
         #[pallet::weight(10_000 + T::DbWeight::get().reads_writes(1,1).ref_time())]
         pub fn bsp_request_stop_storing(
             origin: OriginFor<T>,
@@ -1145,7 +1137,7 @@
         /// It has to have previously opened a pending stop storing request using the `bsp_request_stop_storing` extrinsic.
         /// The minimum amount of blocks between the request and the confirmation is defined by the runtime, such that the
         /// BSP can't immediately stop storing a file it has previously lost when receiving a challenge for it.
-        #[pallet::call_index(12)]
+        #[pallet::call_index(13)]
         #[pallet::weight(10_000 + T::DbWeight::get().reads_writes(1,1).ref_time())]
         pub fn bsp_confirm_stop_storing(
             origin: OriginFor<T>,
@@ -1174,7 +1166,7 @@
         /// it won't be getting paid for it anymore.
         /// The validations are similar to the ones in the `bsp_request_stop_storing` and `bsp_confirm_stop_storing` extrinsics, but the SP doesn't need to
         /// wait for a minimum amount of blocks to confirm to stop storing the file nor it has to be a BSP.
-        #[pallet::call_index(13)]
+        #[pallet::call_index(14)]
         #[pallet::weight(10_000 + T::DbWeight::get().reads_writes(1,1).ref_time())]
         pub fn stop_storing_for_insolvent_user(
             origin: OriginFor<T>,
@@ -1212,7 +1204,7 @@
             Ok(())
         }
 
-        #[pallet::call_index(14)]
+        #[pallet::call_index(15)]
         #[pallet::weight(Weight::from_parts(10_000, 0) + T::DbWeight::get().writes(1))]
         pub fn delete_file(
             origin: OriginFor<T>,
@@ -1246,7 +1238,7 @@
             Ok(())
         }
 
-        #[pallet::call_index(15)]
+        #[pallet::call_index(16)]
         #[pallet::weight(Weight::from_parts(10_000, 0) + T::DbWeight::get().writes(1))]
         pub fn pending_file_deletion_request_submit_proof(
             origin: OriginFor<T>,
@@ -1276,7 +1268,7 @@
             Ok(())
         }
 
-        #[pallet::call_index(16)]
+        #[pallet::call_index(17)]
         #[pallet::weight(Weight::from_parts(10_000, 0) + T::DbWeight::get().writes(1))]
         pub fn set_global_parameters(
             origin: OriginFor<T>,
