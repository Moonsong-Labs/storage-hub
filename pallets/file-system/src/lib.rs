//! # File System Pallet
//!
//! - [`Config`]
//! - [`Call`]
//!
//! ## Overview
//!
//! The file system pallet provides the following functionality:
//!
//! - Tracks Merkle Forest roots for every MSP and BSP
//! - Manages storage buckets
//! - Exposes all file related actions a user or storage provider can execute
//!
//! ## Interface
//!
//! ### Dispatchable Functions
//!
//! - `issue_storage_request`: Issue a new storage request to store a file.
//! - `volunteer_bsp`: BSP volunteers to store a file for a given storage request.
//!
//! ## Hooks
//!
//! - `on_idle`: Cleanup all expired storage requests.
//!
//! ## Dependencies
//!
//! TODO
#![cfg_attr(not(feature = "std"), no_std)]

pub use pallet::*;

#[cfg(feature = "runtime-benchmarks")]
pub mod benchmark_proofs;
#[cfg(feature = "runtime-benchmarks")]
pub mod benchmarking;

pub mod types;
mod utils;
pub mod weights;

#[cfg(test)]
mod mock;

#[cfg(test)]
mod tests;

// TODO #[cfg(feature = "runtime-benchmarks")]
// TODO mod benchmarking;

#[frame_support::pallet]
pub mod pallet {
    use super::{types::*, weights::WeightInfo};
    use codec::HasCompact;
    use frame_support::{
        dispatch::DispatchResult,
        pallet_prelude::{ValueQuery, *},
        sp_runtime::traits::{CheckEqual, Convert, MaybeDisplay, SimpleBitOps},
        traits::{
            fungible::*,
            nonfungibles_v2::{Create, Destroy, Inspect as NonFungiblesInspect},
        },
        Blake2_128Concat,
    };
    use frame_system::pallet_prelude::{BlockNumberFor, *};
    use scale_info::prelude::fmt::Debug;
    use shp_file_metadata::ChunkId;
    use shp_traits::ProofsDealerInterface;
    use sp_runtime::{
        traits::{
            Bounded, CheckedAdd, CheckedDiv, CheckedMul, CheckedSub, ConvertBack, One, Saturating,
            Zero,
        },
        BoundedVec,
    };
    use sp_weights::WeightMeter;

    #[pallet::config]
    pub trait Config: frame_system::Config {
        /// Because this pallet emits events, it depends on the runtime's definition of an event.
        type RuntimeEvent: From<Event<Self>> + IsType<<Self as frame_system::Config>::RuntimeEvent>;

        /// Weight information for extrinsics in this pallet.
        type WeightInfo: crate::weights::WeightInfo;

        /// The trait for reading and mutating Storage Provider and Bucket data.
        type Providers: shp_traits::ReadProvidersInterface<AccountId = Self::AccountId>
            + shp_traits::MutateProvidersInterface<
                MerkleHash = <Self::Providers as shp_traits::ReadProvidersInterface>::MerkleHash,
                ProviderId = <Self::Providers as shp_traits::ReadProvidersInterface>::ProviderId,
            > + shp_traits::ReadStorageProvidersInterface<
                ProviderId = <Self::Providers as shp_traits::ReadProvidersInterface>::ProviderId,
            > + shp_traits::MutateStorageProvidersInterface<
                ProviderId = <Self::Providers as shp_traits::ReadProvidersInterface>::ProviderId,
                StorageDataUnit = <Self::Providers as shp_traits::ReadStorageProvidersInterface>::StorageDataUnit,
            > + shp_traits::ReadBucketsInterface<
                AccountId = Self::AccountId,
                BucketId = <Self::Providers as shp_traits::ReadProvidersInterface>::ProviderId,
                MerkleHash = <Self::Providers as shp_traits::ReadProvidersInterface>::MerkleHash,
                ProviderId = <Self::Providers as shp_traits::ReadProvidersInterface>::ProviderId,
                ReadAccessGroupId = CollectionIdFor<Self>,
                StorageDataUnit = <Self::Providers as shp_traits::ReadStorageProvidersInterface>::StorageDataUnit,
            > + shp_traits::MutateBucketsInterface<
                AccountId = Self::AccountId,
                BucketId = <Self::Providers as shp_traits::ReadBucketsInterface>::BucketId,
                MerkleHash = <Self::Providers as shp_traits::ReadProvidersInterface>::MerkleHash,
                ProviderId = <Self::Providers as shp_traits::ReadProvidersInterface>::ProviderId,
                ReadAccessGroupId = CollectionIdFor<Self>,
                StorageDataUnit = <Self::Providers as shp_traits::ReadStorageProvidersInterface>::StorageDataUnit,
            > + shp_traits::SystemMetricsInterface<
                ProvidedUnit = <Self::Providers as shp_traits::ReadStorageProvidersInterface>::StorageDataUnit,
            >;

        /// The trait for issuing challenges and verifying proofs.
        type ProofDealer: shp_traits::ProofsDealerInterface<
            ProviderId = <Self::Providers as shp_traits::ReadProvidersInterface>::ProviderId,
            MerkleHash = <Self::Providers as shp_traits::ReadProvidersInterface>::MerkleHash,
        >;

        /// The trait to create, update, delete and inspect payment streams.
        type PaymentStreams: shp_traits::PaymentStreamsInterface<
            AccountId = Self::AccountId,
            ProviderId = <Self::Providers as shp_traits::ReadProvidersInterface>::ProviderId,
            Units = <Self::Providers as shp_traits::ReadStorageProvidersInterface>::StorageDataUnit,
        >
        + shp_traits::MutatePricePerGigaUnitPerTickInterface<PricePerGigaUnitPerTick = BalanceOf<Self>>;

        /// The trait to initialise a Provider's randomness commit-reveal cycle.
        type CrRandomness: shp_traits::CommitRevealRandomnessInterface<
            ProviderId = <Self::Providers as shp_traits::ReadProvidersInterface>::ProviderId,
        >;

        type UpdateStoragePrice: shp_traits::UpdateStoragePrice<
            Price = BalanceOf<Self>,
            StorageDataUnit = <Self::Providers as shp_traits::ReadStorageProvidersInterface>::StorageDataUnit,
            >;

        /// The trait for checking user solvency in the system
        type UserSolvency: shp_traits::ReadUserSolvencyInterface<AccountId = Self::AccountId>;

        /// Type for identifying a file, generally a hash.
        type Fingerprint: Parameter
            + Member
            + MaybeSerializeDeserialize
            + MaybeDisplay
            + SimpleBitOps
            + Ord
            + Default
            + Copy
            + CheckEqual
            + AsRef<[u8]>
            + AsMut<[u8]>
            + MaxEncodedLen;

        /// Type representing the storage request's BSP amount type.
        type ReplicationTargetType: Parameter
            + Member
            + MaybeSerializeDeserialize
            + Default
            + MaybeDisplay
            + From<u32>
            + Into<u64>
            + Into<Self::ThresholdType>
            + Copy
            + MaxEncodedLen
            + HasCompact
            + Default
            + scale_info::TypeInfo
            + MaybeSerializeDeserialize
            + CheckedAdd
            + One
            + Saturating
            + PartialOrd
            + Zero;

        /// Type representing the threshold a BSP must meet to be eligible to volunteer to store a file.
        type ThresholdType: Parameter
            + Member
            + MaybeSerializeDeserialize
            + Debug
            + Default
            + MaybeDisplay
            + From<u32>
            + From<<Self::Providers as shp_traits::ReadStorageProvidersInterface>::ReputationWeight>
            + From<Self::ReplicationTargetType>
            + Copy
            + MaxEncodedLen
            + Decode
            + Saturating
            + CheckedMul
            + CheckedDiv
            + CheckedAdd
            + CheckedSub
            + PartialOrd
            + Ord
            + Bounded
            + One
            + Zero;

        /// The type to convert a threshold to a tick number.
        ///
        /// For more information on what "ticks" are, see the [Proofs Dealer pallet](https://github.com/Moonsong-Labs/storage-hub/blob/main/pallets/proofs-dealer/README.md).
        type ThresholdTypeToTickNumber: ConvertBack<
            Self::ThresholdType,
            <Self::ProofDealer as shp_traits::ProofsDealerInterface>::TickNumber,
        >;

        /// The type to convert a hash to a threshold.
        type HashToThresholdType: Convert<Self::Hash, Self::ThresholdType>;

        /// The type to convert a MerkleHash to a RandomnessOutput.
        type MerkleHashToRandomnessOutput: Convert<
            <Self::ProofDealer as shp_traits::ProofsDealerInterface>::MerkleHash,
            <Self::ProofDealer as shp_traits::ProofsDealerInterface>::RandomnessOutput,
        >;

        /// The type to convert a ChunkId to a MerkleHash
        type ChunkIdToMerkleHash: Convert<
            ChunkId,
            <Self::ProofDealer as shp_traits::ProofsDealerInterface>::MerkleHash,
        >;

        /// The currency mechanism, used for paying for reserves.
        type Currency: Inspect<Self::AccountId>
            + Mutate<Self::AccountId>
            + hold::Inspect<Self::AccountId, Reason = Self::RuntimeHoldReason>
            + hold::Mutate<Self::AccountId, Reason = Self::RuntimeHoldReason>
            + hold::Balanced<Self::AccountId>
            + freeze::Inspect<Self::AccountId>
            + freeze::Mutate<Self::AccountId>;

        /// The overarching hold reason
        type RuntimeHoldReason: From<HoldReason>;

        /// Registry for minted NFTs.
        type Nfts: NonFungiblesInspect<Self::AccountId>
            + Create<Self::AccountId, CollectionConfigFor<Self>>
            + Destroy<Self::AccountId>;

        /// Collection inspector
        type CollectionInspector: shp_traits::InspectCollections<
            CollectionId = CollectionIdFor<Self>,
        >;

        /// The treasury account of the runtime, where a fraction of each payment goes.
        #[pallet::constant]
        type TreasuryAccount: Get<Self::AccountId>;

        /// Penalty payed by a BSP when they forcefully stop storing a file.
        #[pallet::constant]
        type BspStopStoringFilePenalty: Get<BalanceOf<Self>>;

        /// Maximum batch of storage requests that can be confirmed at once when calling `bsp_confirm_storing`.
        #[pallet::constant]
        type MaxBatchConfirmStorageRequests: Get<u32>;

        /// Maximum byte size of a file path.
        #[pallet::constant]
        type MaxFilePathSize: Get<u32>;

        /// Maximum byte size of a peer id.
        #[pallet::constant]
        type MaxPeerIdSize: Get<u32>;

        /// Maximum number of peer ids for a storage request.
        #[pallet::constant]
        type MaxNumberOfPeerIds: Get<u32>;

        /// Maximum number of multiaddresses for a storage request.
        #[pallet::constant]
        type MaxDataServerMultiAddresses: Get<u32>;

        /// Maximum number of expired items (per type) to clean up in a single block.
        #[pallet::constant]
        type MaxExpiredItemsInBlock: Get<u32>;

        /// Time-to-live for a storage request.
        #[pallet::constant]
        type StorageRequestTtl: Get<u32>;

        /// Time-to-live for a pending file deletion request, after which a priority challenge is sent out to enforce the deletion.
        #[pallet::constant]
        type PendingFileDeletionRequestTtl: Get<u32>;

        /// Time-to-live for a move bucket request, after which the request is considered expired.
        #[pallet::constant]
        type MoveBucketRequestTtl: Get<u32>;

        /// Maximum number of file deletion requests a user can have pending.
        #[pallet::constant]
        type MaxUserPendingDeletionRequests: Get<u32>;

        /// Maximum number of move bucket requests a user can have pending.
        #[pallet::constant]
        type MaxUserPendingMoveBucketRequests: Get<u32>;

        /// Number of ticks required to pass between a BSP requesting to stop storing a file and it being able to confirm to stop storing it.
        #[pallet::constant]
        type MinWaitForStopStoring: Get<TickNumber<Self>>;

        /// Deposit held from the User when creating a new storage request
        #[pallet::constant]
        type StorageRequestCreationDeposit: Get<BalanceOf<Self>>;

        /// Default replication target
        #[pallet::constant]
        type DefaultReplicationTarget: Get<ReplicationTargetType<Self>>;

        /// Maximum replication target that a user can select for a new storage request.
        #[pallet::constant]
        type MaxReplicationTarget: Get<ReplicationTargetType<Self>>;

        /// The amount of ticks that have to pass for the threshold to volunteer for a specific storage request
        /// to arrive at its maximum value.
        #[pallet::constant]
        type TickRangeToMaximumThreshold: Get<TickNumber<Self>>;
    }

    #[pallet::pallet]
    pub struct Pallet<T>(_);

    #[pallet::storage]
    pub type StorageRequests<T: Config> =
        StorageMap<_, Blake2_128Concat, MerkleHash<T>, StorageRequestMetadata<T>>;

    /// A double map from file key to the BSP IDs of the BSPs that volunteered to store the file to whether that BSP has confirmed storing it.
    ///
    /// Any BSP under a file key prefix is considered to be a volunteer and can be removed at any time.
    /// Once a BSP submits a valid proof via the `bsp_confirm_storing` extrinsic, the `confirmed` field in [`StorageRequestBspsMetadata`] will be set to `true`.
    ///
    /// When a storage request is expired or removed, the corresponding file key prefix in this map is removed.
    #[pallet::storage]
    pub type StorageRequestBsps<T: Config> = StorageDoubleMap<
        _,
        Blake2_128Concat,
        MerkleHash<T>,
        Blake2_128Concat,
        ProviderIdFor<T>,
        StorageRequestBspsMetadata<T>,
        OptionQuery,
    >;

    /// Bookkeeping of the buckets containing open storage requests.
    #[pallet::storage]
    pub type BucketsWithStorageRequests<T: Config> = StorageDoubleMap<
        _,
        Blake2_128Concat,
        BucketIdFor<T>,
        Blake2_128Concat,
        MerkleHash<T>,
        (),
        OptionQuery,
    >;

    /// A map of blocks to expired storage requests.
    #[pallet::storage]
    pub type StorageRequestExpirations<T: Config> = StorageMap<
        _,
        Blake2_128Concat,
        BlockNumberFor<T>,
        BoundedVec<StorageRequestExpirationItem<T>, T::MaxExpiredItemsInBlock>,
        ValueQuery,
    >;

    /// A map of blocks to expired file deletion requests.
    #[pallet::storage]
    pub type FileDeletionRequestExpirations<T: Config> = StorageMap<
        _,
        Blake2_128Concat,
        BlockNumberFor<T>,
        BoundedVec<FileDeletionRequestExpirationItem<T>, T::MaxExpiredItemsInBlock>,
        ValueQuery,
    >;

    /// A map of blocks to expired move bucket requests.
    #[pallet::storage]
    pub type MoveBucketRequestExpirations<T: Config> = StorageMap<
        _,
        Blake2_128Concat,
        BlockNumberFor<T>,
        BoundedVec<(ProviderIdFor<T>, BucketIdFor<T>), T::MaxExpiredItemsInBlock>,
        ValueQuery,
    >;

    /// A pointer to the earliest available block to insert a new storage request expiration.
    ///
    /// This should always be greater or equal than current block + [`Config::StorageRequestTtl`].
    #[pallet::storage]
    pub type NextAvailableStorageRequestExpirationBlock<T: Config> =
        StorageValue<_, BlockNumberFor<T>, ValueQuery>;

    /// A pointer to the earliest available block to insert a new file deletion request expiration.
    ///
    /// This should always be greater or equal than current block + [`Config::PendingFileDeletionRequestTtl`].
    #[pallet::storage]
    pub type NextAvailableFileDeletionRequestExpirationBlock<T: Config> =
        StorageValue<_, BlockNumberFor<T>, ValueQuery>;

    /// A pointer to the earliest available block to insert a new move bucket request expiration.
    ///
    /// This should always be greater or equal than current block + [`Config::MoveBucketRequestTtl`].
    #[pallet::storage]
    pub type NextAvailableMoveBucketRequestExpirationBlock<T: Config> =
        StorageValue<_, BlockNumberFor<T>, ValueQuery>;

    /// A pointer to the starting block to clean up expired items.
    ///
    /// If this block is behind the current block number, the cleanup algorithm in `on_idle` will
    /// attempt to advance this block pointer as close to or up to the current block number. This
    /// will execute provided that there is enough remaining weight to do so.
    #[pallet::storage]
    pub type NextStartingBlockToCleanUp<T: Config> = StorageValue<_, BlockNumberFor<T>, ValueQuery>;

    /// Pending file deletion requests.
    ///
    /// A mapping from a user Account ID to a list of pending file deletion requests, holding a tuple of the file key, file size and Bucket ID.
    #[pallet::storage]
    pub type PendingFileDeletionRequests<T: Config> = StorageMap<
        _,
        Blake2_128Concat,
        T::AccountId,
        BoundedVec<PendingFileDeletionRequest<T>, T::MaxUserPendingDeletionRequests>,
        ValueQuery,
    >;

    /// Pending file stop storing requests.
    ///
    /// A double mapping from BSP IDs to a list of file keys pending stop storing requests to the block in which those requests were opened,
    /// the proven size of the file and the owner of the file.
    /// The block number is used to avoid BSPs being able to stop storing files immediately which would allow them to avoid challenges
    /// of missing files. The size is to be able to decrease their used capacity when they confirm to stop storing the file.
    /// The owner is to be able to update the payment stream between the user and the BSP.
    #[pallet::storage]
    pub type PendingStopStoringRequests<T: Config> = StorageDoubleMap<
        _,
        Blake2_128Concat,
        ProviderIdFor<T>,
        Blake2_128Concat,
        MerkleHash<T>,
        PendingStopStoringRequest<T>,
    >;

    /// Pending move bucket requests.
    ///
    /// A double mapping from MSP IDs to a list of bucket IDs which they can accept or decline to take over.
    /// The value is the user who requested the move.
    #[pallet::storage]
    pub type PendingMoveBucketRequests<T: Config> = StorageDoubleMap<
        _,
        Blake2_128Concat,
        ProviderIdFor<T>,
        Blake2_128Concat,
        BucketIdFor<T>,
        MoveBucketRequestMetadata<T>,
    >;

    /// Bookkeeping of buckets that are pending to be moved to a new MSP.
    #[pallet::storage]
    pub type PendingBucketsToMove<T: Config> =
        StorageMap<_, Blake2_128Concat, BucketIdFor<T>, (), ValueQuery>;

    #[pallet::event]
    #[pallet::generate_deposit(pub(super) fn deposit_event)]
    pub enum Event<T: Config> {
        /// Notifies that a new bucket has been created.
        NewBucket {
            who: T::AccountId,
            msp_id: ProviderIdFor<T>,
            bucket_id: BucketIdFor<T>,
            name: BucketNameFor<T>,
            root: MerkleHash<T>,
            collection_id: Option<CollectionIdFor<T>>,
            private: bool,
            value_prop_id: Option<ValuePropId<T>>,
        },
        /// Notifies that an empty bucket has been deleted.
        BucketDeleted {
            who: T::AccountId,
            bucket_id: BucketIdFor<T>,
            maybe_collection_id: Option<CollectionIdFor<T>>,
        },
        /// Notifies that a bucket is being moved to a new MSP.
        MoveBucketRequested {
            who: T::AccountId,
            bucket_id: BucketIdFor<T>,
            new_msp_id: ProviderIdFor<T>,
        },
        /// Notifies that a bucket's privacy has been updated.
        BucketPrivacyUpdated {
            who: T::AccountId,
            bucket_id: BucketIdFor<T>,
            collection_id: Option<CollectionIdFor<T>>,
            private: bool,
        },
        /// Notifies that a new collection has been created and associated with a bucket.
        NewCollectionAndAssociation {
            who: T::AccountId,
            bucket_id: BucketIdFor<T>,
            collection_id: CollectionIdFor<T>,
        },
        /// Notifies that a new file has been requested to be stored.
        NewStorageRequest {
            who: T::AccountId,
            file_key: MerkleHash<T>,
            bucket_id: BucketIdFor<T>,
            location: FileLocation<T>,
            fingerprint: Fingerprint<T>,
            size: StorageData<T>,
            peer_ids: PeerIds<T>,
            expires_at: BlockNumberFor<T>,
        },
        /// Notifies that a Main Storage Provider (MSP) has accepted a storage request for a specific file key.
        ///
        /// This event is emitted when an MSP agrees to store a file, but the storage request
        /// is not yet fully fulfilled (i.e., the required number of Backup Storage Providers
        /// have not yet confirmed storage).
        ///
        /// # Note
        /// This event is not emitted when the storage request is immediately fulfilled upon
        /// MSP acceptance. In such cases, a [`StorageRequestFulfilled`] event is emitted instead.
        MspAcceptedStorageRequest { file_key: MerkleHash<T> },
        /// Notifies that a BSP has been accepted to store a given file.
        AcceptedBspVolunteer {
            bsp_id: ProviderIdFor<T>,
            bucket_id: BucketIdFor<T>,
            location: FileLocation<T>,
            fingerprint: Fingerprint<T>,
            multiaddresses: MultiAddresses<T>,
            owner: T::AccountId,
            size: StorageData<T>,
        },
        /// Notifies that a BSP confirmed storing a file(s).
        BspConfirmedStoring {
            who: T::AccountId,
            bsp_id: ProviderIdFor<T>,
            confirmed_file_keys: BoundedVec<MerkleHash<T>, T::MaxBatchConfirmStorageRequests>,
            skipped_file_keys: BoundedVec<MerkleHash<T>, T::MaxBatchConfirmStorageRequests>,
            new_root: MerkleHash<T>,
        },
        /// Notifies that a storage request for a file key has been fulfilled.
        /// This means that the storage request has been accepted by the MSP and the BSP target
        /// has been reached.
        StorageRequestFulfilled { file_key: MerkleHash<T> },
        /// Notifies the expiration of a storage request. This means that the storage request has
        /// been accepted by the MSP but the BSP target has not been reached (possibly 0 BSPs).
        /// Note: This is a valid storage outcome, the user being responsible to track the number
        /// of BSPs and choose to either delete the file and re-issue a storage request or continue.
        StorageRequestExpired { file_key: MerkleHash<T> },
        /// Notifies that a storage request has been revoked by the user who initiated it.
        /// Note: the BSPs who confirmed the file are also issued a priority challenge to delete the
        /// file.
        StorageRequestRevoked { file_key: MerkleHash<T> },
        /// Notifies that a storage request has either been directly rejected by the MSP or
        /// the MSP did not respond to the storage request in time.
        /// Note: There might be BSPs that have volunteered and confirmed the file already, for
        /// which a priority challenge to delete the file will be issued.
        StorageRequestRejected {
            file_key: MerkleHash<T>,
            reason: RejectedStorageRequestReason,
        },
        BspRequestedToStopStoring {
            bsp_id: ProviderIdFor<T>,
            file_key: MerkleHash<T>,
            owner: T::AccountId,
            location: FileLocation<T>,
        },
        /// Notifies that a BSP has stopped storing a file.
        BspConfirmStoppedStoring {
            bsp_id: ProviderIdFor<T>,
            file_key: MerkleHash<T>,
            new_root: MerkleHash<T>,
        },
        /// Notifies that a file key has been queued for a priority challenge for file deletion.
        PriorityChallengeForFileDeletionQueued {
            issuer: EitherAccountIdOrMspId<T>,
            file_key: MerkleHash<T>,
        },
        /// Notifies that a SP has stopped storing a file because its owner has become insolvent.
        SpStopStoringInsolventUser {
            sp_id: ProviderIdFor<T>,
            file_key: MerkleHash<T>,
            owner: T::AccountId,
            location: FileLocation<T>,
            new_root: MerkleHash<T>,
        },
        /// Notifies that a priority challenge with a trie remove mutation failed to be queued in the `on_idle` hook.
        /// This can happen if the priority challenge queue is full, and the failed challenge should be manually
        /// queued at a later time.
        FailedToQueuePriorityChallenge {
            file_key: MerkleHash<T>,
            error: DispatchError,
        },
        /// Notifies that a file will be deleted.
        FileDeletionRequest {
            user: T::AccountId,
            file_key: MerkleHash<T>,
            bucket_id: BucketIdFor<T>,
            msp_id: Option<ProviderIdFor<T>>,
            proof_of_inclusion: bool,
        },
        /// Notifies that a proof has been submitted for a pending file deletion request.
        ProofSubmittedForPendingFileDeletionRequest {
            msp_id: ProviderIdFor<T>,
            user: T::AccountId,
            file_key: MerkleHash<T>,
            bucket_id: BucketIdFor<T>,
            proof_of_inclusion: bool,
        },
        /// Notifies that a BSP's challenge cycle has been initialised, adding the first file
        /// key(s) to the BSP's Merkle Patricia Forest.
        BspChallengeCycleInitialised {
            who: T::AccountId,
            bsp_id: ProviderIdFor<T>,
        },
        /// Notifies that a move bucket request has expired.
        MoveBucketRequestExpired {
            msp_id: ProviderIdFor<T>,
            bucket_id: BucketIdFor<T>,
        },
        /// Notifies that a bucket has been moved to a new MSP.
        MoveBucketAccepted {
            bucket_id: BucketIdFor<T>,
            msp_id: ProviderIdFor<T>,
        },
        /// Notifies that a bucket move request has been rejected by the MSP.
        MoveBucketRejected {
            bucket_id: BucketIdFor<T>,
            msp_id: ProviderIdFor<T>,
        },
        /// Notifies that a MSP has stopped storing a bucket.
        MspStoppedStoringBucket {
            msp_id: ProviderIdFor<T>,
            owner: T::AccountId,
            bucket_id: BucketIdFor<T>,
        },
        /// Failed to decrease bucket size for expired file deletion request
        FailedToDecreaseBucketSize {
            user: T::AccountId,
            bucket_id: BucketIdFor<T>,
            file_key: MerkleHash<T>,
            file_size: StorageData<T>,
            error: DispatchError,
        },
        /// Failed to get the MSP owner of the bucket for an expired file deletion request
        /// This is different from the bucket not having a MSP, which is allowed and won't error
        FailedToGetMspOfBucket {
            bucket_id: BucketIdFor<T>,
            error: DispatchError,
        },
        /// Failed to decrease MSP's used capacity for expired file deletion request
        FailedToDecreaseMspUsedCapacity {
            user: T::AccountId,
            msp_id: ProviderIdFor<T>,
            file_key: MerkleHash<T>,
            file_size: StorageData<T>,
            error: DispatchError,
        },
        /// Event to notify of incoherencies in used capacity.
        UsedCapacityShouldBeZero {
            actual_used_capacity: StorageData<T>,
        },
        /// Event to notify if, in the `on_idle` hook when cleaning up an expired storage request,
        /// the return of that storage request's deposit to the user failed.
        FailedToReleaseStorageRequestCreationDeposit {
            file_key: MerkleHash<T>,
            owner: T::AccountId,
            amount_to_return: BalanceOf<T>,
            error: DispatchError,
        },
    }

    // Errors inform users that something went wrong.
    #[pallet::error]
    pub enum Error<T> {
        /// Storage request already registered for the given file.
        StorageRequestAlreadyRegistered,
        /// Storage request not registered for the given file.
        StorageRequestNotFound,
        /// Operation not allowed while the storage request is not being revoked.
        StorageRequestNotRevoked,
        /// Operation not allowed while the storage request exists.
        StorageRequestExists,
        /// Replication target cannot be zero.
        ReplicationTargetCannotBeZero,
        /// BSPs required for storage request cannot exceed the maximum allowed.
        ReplicationTargetExceedsMaximum,
        /// Max replication target cannot be smaller than default replication target.
        MaxReplicationTargetSmallerThanDefault,
        /// Account is not a BSP.
        NotABsp,
        /// Account is not a MSP.
        NotAMsp,
        /// Account is not a SP.
        NotASp,
        /// BSP has not volunteered to store the given file.
        BspNotVolunteered,
        /// BSP has not confirmed storing the given file.
        BspNotConfirmed,
        /// BSP has already confirmed storing the given file.
        BspAlreadyConfirmed,
        /// Number of BSPs required for storage request has been reached.
        StorageRequestBspsRequiredFulfilled,
        /// BSP already volunteered to store the given file.
        BspAlreadyVolunteered,
        /// SP does not have enough storage capacity to store the file.
        InsufficientAvailableCapacity,
        /// Number of removed BSPs volunteered from storage request prefix did not match the expected number.
        UnexpectedNumberOfRemovedVolunteeredBsps,
        /// BSP cannot volunteer at this current tick.
        BspNotEligibleToVolunteer,
        /// No slot available found in blocks to insert storage request expiration time.
        StorageRequestExpiredNoSlotAvailable,
        /// Not authorized to delete the storage request.
        StorageRequestNotAuthorized,
        /// Error created in 2024. If you see this, you are well beyond the singularity and should
        /// probably stop using this pallet.
        MaxBlockNumberReached,
        /// Failed to encode BSP id as slice.
        FailedToEncodeBsp,
        /// Failed to encode fingerprint as slice.
        FailedToEncodeFingerprint,
        /// Failed to decode threshold.
        FailedToDecodeThreshold,
        /// BSP did not succeed threshold check.
        AboveThreshold,
        /// Arithmetic error in threshold calculation.
        ThresholdArithmeticError,
        /// Failed to convert to primitive type.
        FailedTypeConversion,
        /// Divided by 0
        DividedByZero,
        /// Failed to get value when just checked it existed.
        ImpossibleFailedToGetValue,
        /// Bucket is not private. Call `update_bucket_privacy` to make it private.
        BucketIsNotPrivate,
        /// Bucket does not exist
        BucketNotFound,
        /// Bucket is not empty.
        BucketNotEmpty,
        /// Operation failed because the account is not the owner of the bucket.
        NotBucketOwner,
        /// Collection ID was not found.
        CollectionNotFound,
        /// Root of the provider not found.
        ProviderRootNotFound,
        /// Failed to verify proof: required to provide a proof of non-inclusion.
        ExpectedNonInclusionProof,
        /// Failed to verify proof: required to provide a proof of inclusion.
        ExpectedInclusionProof,
        /// Metadata does not correspond to expected file key.
        InvalidFileKeyMetadata,
        /// BSPs assignment threshold cannot be below asymptote.
        ThresholdBelowAsymptote,
        /// Unauthorized operation, signer does not own the file.
        NotFileOwner,
        /// File key already pending deletion.
        FileKeyAlreadyPendingDeletion,
        /// Max number of user pending deletion requests reached.
        MaxUserPendingDeletionRequestsReached,
        /// Unauthorized operation, signer is not an MSP of the bucket id.
        MspNotStoringBucket,
        /// File key not found in pending deletion requests.
        FileKeyNotPendingDeletion,
        /// File size cannot be zero.
        FileSizeCannotBeZero,
        /// No global reputation weight set.
        NoGlobalReputationWeightSet,
        /// No BSP reputation weight set.
        NoBspReputationWeightSet,
        /// Maximum threshold cannot be zero.
        MaximumThresholdCannotBeZero,
        /// Tick range to maximum threshold cannot be zero.
        TickRangeToMaximumThresholdCannotBeZero,
        /// Pending stop storing request not found.
        PendingStopStoringRequestNotFound,
        /// Minimum amount of blocks between the request opening and being able to confirm it not reached.
        MinWaitForStopStoringNotReached,
        /// Pending stop storing request already exists.
        PendingStopStoringRequestAlreadyExists,
        /// A SP tried to stop storing files from a user that was supposedly insolvent, but the user is not insolvent.
        UserNotInsolvent,
        /// The MSP is trying to confirm to store a file from a storage request is not the one selected to store it.
        NotSelectedMsp,
        /// The MSP is trying to confirm to store a file from a storage request that it has already confirmed to store.
        MspAlreadyConfirmed,
        /// The MSP is trying to confirm to store a file from a storage request that does not have a MSP assigned.
        RequestWithoutMsp,
        /// The MSP is already storing the bucket.
        MspAlreadyStoringBucket,
        /// Move bucket request not found in storage.
        MoveBucketRequestNotFound,
        /// Action not allowed while the bucket is being moved.
        BucketIsBeingMoved,
        /// BSP is already a data server for the move bucket request.
        BspAlreadyDataServer,
        /// Too many registered data servers for the move bucket request.
        BspDataServersExceeded,
        /// The bounded vector that holds file metadata to process it is full but there's still more to process.
        FileMetadataProcessingQueueFull,
        /// Too many batch responses to process.
        TooManyBatchResponses,
        /// Too many storage request responses.
        TooManyStorageRequestResponses,
        /// Bucket id and file key pair is invalid.
        InvalidBucketIdFileKeyPair,
        /// Key already exists in mapping when it should not.
        InconsistentStateKeyAlreadyExists,
        /// Failed to fetch the rate for the payment stream.
        FixedRatePaymentStreamNotFound,
        /// Failed to fetch the dynamic-rate payment stream.
        DynamicRatePaymentStreamNotFound,
        /// Cannot hold the required deposit from the user
        CannotHoldDeposit,
        /// Failed to query earliest volunteer tick
        FailedToQueryEarliestFileVolunteerTick,
        /// Failed to get owner account of ID of provider
        FailedToGetOwnerAccount,
        /// No file keys to confirm storing
        NoFileKeysToConfirm,
        /// Root was not updated after applying delta
        RootNotUpdated,
        /// Privacy update results in no change
        NoPrivacyChange,
        /// Operations not allowed for insolvent provider
        OperationNotAllowedForInsolventProvider,
        /// Operations not allowed while bucket is not being stored by an MSP
        OperationNotAllowedWhileBucketIsNotStoredByMsp,
    }

    /// This enum holds the HoldReasons for this pallet, allowing the runtime to identify each held balance with different reasons separately
    ///
    /// This allows us to hold tokens and be able to identify in the future that those held tokens were
    /// held because of this pallet
    #[pallet::composite_enum]
    pub enum HoldReason {
        /// Deposit that a user has to pay to create a new storage request
        StorageRequestCreationHold,
        // Only for testing, another unrelated hold reason
        #[cfg(test)]
        AnotherUnrelatedHold,
    }

    #[pallet::call]
    impl<T: Config> Pallet<T> {
        #[pallet::call_index(0)]
        #[pallet::weight(T::WeightInfo::create_bucket())]
        pub fn create_bucket(
            origin: OriginFor<T>,
            msp_id: ProviderIdFor<T>,
            name: BucketNameFor<T>,
            private: bool,
            value_prop_id: Option<ValuePropId<T>>,
        ) -> DispatchResult {
            let who = ensure_signed(origin)?;

            let (bucket_id, maybe_collection_id) =
                Self::do_create_bucket(who.clone(), msp_id, name.clone(), private, value_prop_id)?;

            Self::deposit_event(Event::NewBucket {
                who,
                msp_id,
                bucket_id,
                name,
                root: <T::ProofDealer as shp_traits::ProofsDealerInterface>::MerkleHash::default(),
                collection_id: maybe_collection_id,
                private,
                value_prop_id,
            });

            Ok(())
        }

        #[pallet::call_index(1)]
        #[pallet::weight(T::WeightInfo::request_move_bucket())]
        pub fn request_move_bucket(
            origin: OriginFor<T>,
            bucket_id: BucketIdFor<T>,
            new_msp_id: ProviderIdFor<T>,
        ) -> DispatchResult {
            let who = ensure_signed(origin)?;

            Self::do_request_move_bucket(who.clone(), bucket_id, new_msp_id)?;

            Self::deposit_event(Event::MoveBucketRequested {
                who,
                bucket_id,
                new_msp_id,
            });

            Ok(())
        }

        #[pallet::call_index(2)]
        #[pallet::weight(T::WeightInfo::msp_respond_move_bucket_request())]
        pub fn msp_respond_move_bucket_request(
            origin: OriginFor<T>,
            bucket_id: BucketIdFor<T>,
            response: BucketMoveRequestResponse,
        ) -> DispatchResult {
            let who = ensure_signed(origin)?;

            let msp_id =
                Self::do_msp_respond_move_bucket_request(who.clone(), bucket_id, response.clone())?;

            match response {
                BucketMoveRequestResponse::Accepted => {
                    Self::deposit_event(Event::MoveBucketAccepted { bucket_id, msp_id });
                }
                BucketMoveRequestResponse::Rejected => {
                    Self::deposit_event(Event::MoveBucketRejected { bucket_id, msp_id });
                }
            }

            Ok(())
        }

        #[pallet::call_index(3)]
        #[pallet::weight(T::WeightInfo::update_bucket_privacy())]
        pub fn update_bucket_privacy(
            origin: OriginFor<T>,
            bucket_id: BucketIdFor<T>,
            private: bool,
        ) -> DispatchResult {
            let who = ensure_signed(origin)?;

            let maybe_collection_id =
                Self::do_update_bucket_privacy(who.clone(), bucket_id, private)?;

            Self::deposit_event(Event::BucketPrivacyUpdated {
                who,
                bucket_id,
                private,
                collection_id: maybe_collection_id,
            });

            Ok(())
        }

        /// Create and associate a collection with a bucket.
        #[pallet::call_index(4)]
        #[pallet::weight(T::WeightInfo::create_and_associate_collection_with_bucket())]
        pub fn create_and_associate_collection_with_bucket(
            origin: OriginFor<T>,
            bucket_id: BucketIdFor<T>,
        ) -> DispatchResult {
            let who = ensure_signed(origin)?;

            let collection_id =
                Self::do_create_and_associate_collection_with_bucket(who.clone(), bucket_id)?;

            Self::deposit_event(Event::NewCollectionAndAssociation {
                who,
                bucket_id,
                collection_id,
            });

            Ok(())
        }

        /// Dispatchable extrinsic that allows a User to delete any of their buckets if it is currently empty.
        /// This way, the User is allowed to remove now unused buckets to recover their deposit for them.
        ///
        /// The User must provide the BucketId of the bucket they want to delete, which should correspond to a
        /// bucket that is both theirs and currently empty.
        ///
        /// To check if a bucket is empty, we compare its current root with the one of an empty trie.
        #[pallet::call_index(5)]
        #[pallet::weight(T::WeightInfo::delete_bucket())]
        pub fn delete_bucket(origin: OriginFor<T>, bucket_id: BucketIdFor<T>) -> DispatchResult {
            // Check that the extrinsic was signed and get the signer
            let who = ensure_signed(origin)?;

            // Perform validations and delete the bucket
            let maybe_collection_id = Self::do_delete_bucket(who.clone(), bucket_id)?;

            // Emit event.
            Self::deposit_event(Event::BucketDeleted {
                who,
                bucket_id,
                maybe_collection_id,
            });

            Ok(())
        }

        /// Issue a new storage request for a file
        #[pallet::call_index(6)]
        #[pallet::weight(T::WeightInfo::issue_storage_request())]
        pub fn issue_storage_request(
            origin: OriginFor<T>,
            bucket_id: BucketIdFor<T>,
            location: FileLocation<T>,
            fingerprint: Fingerprint<T>,
            size: StorageData<T>,
            msp_id: ProviderIdFor<T>,
            peer_ids: PeerIds<T>,
            replication_target: Option<ReplicationTargetType<T>>,
        ) -> DispatchResult {
            // Check that the extrinsic was signed and get the signer
            let who = ensure_signed(origin)?;

            // Perform validations and register storage request
            Self::do_request_storage(
                who.clone(),
                bucket_id,
                location.clone(),
                fingerprint,
                size,
                Some(msp_id),
                replication_target,
                Some(peer_ids.clone()),
            )?;

            Ok(())
        }

        /// Revoke storage request
        #[pallet::call_index(7)]
        #[pallet::weight({
          let confirmed = StorageRequests::<T>::get(file_key).map_or(0, |metadata| metadata.bsps_confirmed.into());
          let weight = T::WeightInfo::revoke_storage_request(confirmed as u32);

          weight.saturating_add(T::DbWeight::get().reads_writes(1, 0))
        })]
        pub fn revoke_storage_request(
            origin: OriginFor<T>,
            file_key: MerkleHash<T>,
        ) -> DispatchResult {
            // Check that the extrinsic was signed and get the signer
            let who = ensure_signed(origin)?;

            // Perform validations and revoke storage request
            Self::do_revoke_storage_request(who, file_key)?;

            // Emit event.
            Self::deposit_event(Event::StorageRequestRevoked { file_key });

            Ok(())
        }

        /// Used by a MSP to accept or decline storage requests in batches, grouped by bucket.
        ///
        /// This follows a best-effort strategy, meaning that all file keys will be processed and declared to have successfully be
        /// accepted, rejected or have failed to be processed in the results of the event emitted.
        ///
        /// The MSP has to provide a file proof for all the file keys that are being accepted and a non-inclusion proof for the file keys
        /// in the bucket's Merkle Patricia Forest. The file proofs for the file keys is necessary to verify that
        /// the MSP actually has the files, while the non-inclusion proof is necessary to verify that the MSP
        /// wasn't storing it before.
        #[pallet::call_index(8)]
        #[pallet::weight({
			let total_weight: Weight = Weight::zero();
			for bucket_response in storage_request_msp_response.iter() {
				let amount_of_files_to_accept = bucket_response.accept.as_ref().map_or(0, |accept_response| accept_response.file_keys_and_proofs.len());
				let amount_of_files_to_reject = bucket_response.reject.len();

				total_weight.saturating_add(T::WeightInfo::msp_respond_storage_requests_multiple_buckets(1, amount_of_files_to_accept as u32, amount_of_files_to_reject as u32));
			}
			total_weight
		})]
        pub fn msp_respond_storage_requests_multiple_buckets(
            origin: OriginFor<T>,
            storage_request_msp_response: StorageRequestMspResponse<T>,
        ) -> DispatchResult {
            // Check that the extrinsic was signed and get the signer.
            let who = ensure_signed(origin)?;

            Self::do_msp_respond_storage_request(who.clone(), storage_request_msp_response)?;

            Ok(())
        }

        #[pallet::call_index(9)]
        #[pallet::weight(T::WeightInfo::msp_stop_storing_bucket())]
        pub fn msp_stop_storing_bucket(
            origin: OriginFor<T>,
            bucket_id: BucketIdFor<T>,
        ) -> DispatchResult {
            let who = ensure_signed(origin)?;

            let (msp_id, owner) = Self::do_msp_stop_storing_bucket(who.clone(), bucket_id)?;

            Self::deposit_event(Event::MspStoppedStoringBucket {
                msp_id,
                owner,
                bucket_id,
            });

            Ok(())
        }

        /// Used by a BSP to volunteer for storing a file.
        ///
        /// The transaction will fail if the XOR between the file ID and the BSP ID is not below the threshold,
        /// so a BSP is strongly advised to check beforehand. Another reason for failure is
        /// if the maximum number of BSPs has been reached. A successful assignment as BSP means
        /// that some of the collateral tokens of that MSP are frozen.
        #[pallet::call_index(10)]
        #[pallet::weight(T::WeightInfo::bsp_volunteer())]
        pub fn bsp_volunteer(origin: OriginFor<T>, file_key: MerkleHash<T>) -> DispatchResult {
            // Check that the extrinsic was signed and get the signer.
            let who = ensure_signed(origin)?;

            // Perform validations and register Storage Provider as BSP for file.
            let (bsp_id, multiaddresses, storage_request_metadata) =
                Self::do_bsp_volunteer(who.clone(), file_key)?;

            // Emit new BSP volunteer event.
            Self::deposit_event(Event::AcceptedBspVolunteer {
                bsp_id,
                multiaddresses,
                bucket_id: storage_request_metadata.bucket_id,
                location: storage_request_metadata.location,
                fingerprint: storage_request_metadata.fingerprint,
                owner: storage_request_metadata.owner,
                size: storage_request_metadata.size,
            });

            Ok(())
        }

        /// Used by a BSP to confirm they are storing data of a storage request.
        #[pallet::call_index(11)]
        #[pallet::weight(T::WeightInfo::bsp_confirm_storing(file_keys_and_proofs.len() as u32))]
        pub fn bsp_confirm_storing(
            origin: OriginFor<T>,
            non_inclusion_forest_proof: ForestProof<T>,
            file_keys_and_proofs: BoundedVec<
                FileKeyWithProof<T>,
                T::MaxBatchConfirmStorageRequests,
            >,
        ) -> DispatchResult {
            // Check that the extrinsic was signed and get the signer.
            let who = ensure_signed(origin)?;

            // Perform validations and confirm storage.
            Self::do_bsp_confirm_storing(
                who.clone(),
                non_inclusion_forest_proof.clone(),
                file_keys_and_proofs,
            )
        }

        /// Executed by a BSP to request to stop storing a file.
        ///
        /// In the event when a storage request no longer exists for the data the BSP no longer stores,
        /// it is required that the BSP still has access to the metadata of the initial storage request.
        /// If they do not, they will at least need that metadata to reconstruct the File ID and from wherever
        /// the BSP gets that data is up to it. One example could be from the assigned MSP.
        /// This metadata is necessary since it is needed to reconstruct the leaf node key in the storage
        /// provider's Merkle Forest.
        #[pallet::call_index(12)]
        #[pallet::weight(T::WeightInfo::bsp_request_stop_storing())]
        pub fn bsp_request_stop_storing(
            origin: OriginFor<T>,
            file_key: MerkleHash<T>,
            bucket_id: BucketIdFor<T>,
            location: FileLocation<T>,
            owner: T::AccountId,
            fingerprint: Fingerprint<T>,
            size: StorageData<T>,
            can_serve: bool,
            inclusion_forest_proof: ForestProof<T>,
        ) -> DispatchResult {
            let who = ensure_signed(origin)?;

            // Perform validations and open the request to stop storing the file.
            let bsp_id = Self::do_bsp_request_stop_storing(
                who.clone(),
                file_key,
                bucket_id,
                location.clone(),
                owner.clone(),
                fingerprint,
                size,
                can_serve,
                inclusion_forest_proof,
            )?;

            // Emit event.
            Self::deposit_event(Event::BspRequestedToStopStoring {
                bsp_id,
                file_key,
                owner,
                location,
            });

            Ok(())
        }

        /// Executed by a BSP to confirm to stop storing a file.
        ///
        /// It has to have previously opened a pending stop storing request using the `bsp_request_stop_storing` extrinsic.
        /// The minimum amount of blocks between the request and the confirmation is defined by the runtime, such that the
        /// BSP can't immediately stop storing a file it has previously lost when receiving a challenge for it.
        #[pallet::call_index(13)]
        #[pallet::weight(T::WeightInfo::bsp_confirm_stop_storing())]
        pub fn bsp_confirm_stop_storing(
            origin: OriginFor<T>,
            file_key: MerkleHash<T>,
            inclusion_forest_proof: ForestProof<T>,
        ) -> DispatchResult {
            let who = ensure_signed(origin)?;

            // Perform validations and stop storing the file.
            let (bsp_id, new_root) =
                Self::do_bsp_confirm_stop_storing(who.clone(), file_key, inclusion_forest_proof)?;

            // Emit event.
            Self::deposit_event(Event::BspConfirmStoppedStoring {
                bsp_id,
                file_key,
                new_root,
            });

            Ok(())
        }

        /// Executed by a SP to stop storing a file from an insolvent user.
        ///
        /// This is used when a user has become insolvent and the SP needs to stop storing the files of that user, since
        /// it won't be getting paid for it anymore.
        /// The validations are similar to the ones in the `bsp_request_stop_storing` and `bsp_confirm_stop_storing` extrinsics, but the SP doesn't need to
        /// wait for a minimum amount of blocks to confirm to stop storing the file nor it has to be a BSP.
        #[pallet::call_index(14)]
        #[pallet::weight(T::WeightInfo::stop_storing_for_insolvent_user_bsp().max(T::WeightInfo::stop_storing_for_insolvent_user_msp()))]
        pub fn stop_storing_for_insolvent_user(
            origin: OriginFor<T>,
            file_key: MerkleHash<T>,
            bucket_id: BucketIdFor<T>,
            location: FileLocation<T>,
            owner: T::AccountId,
            fingerprint: Fingerprint<T>,
            size: StorageData<T>,
            inclusion_forest_proof: ForestProof<T>,
        ) -> DispatchResult {
            let who = ensure_signed(origin)?;

            // Perform validations and stop storing the file.
            let (sp_id, new_root) = Self::do_sp_stop_storing_for_insolvent_user(
                who.clone(),
                file_key,
                bucket_id,
                location.clone(),
                owner.clone(),
                fingerprint,
                size,
                inclusion_forest_proof,
            )?;

            // Emit event.
            Self::deposit_event(Event::SpStopStoringInsolventUser {
                sp_id,
                file_key,
                owner,
                location,
                new_root,
            });

            Ok(())
        }

        #[pallet::call_index(15)]
        #[pallet::weight({
			match maybe_inclusion_forest_proof {
				Some(_) => T::WeightInfo::delete_file_with_inclusion_proof(),
				None => T::WeightInfo::delete_file_without_inclusion_proof(),
			}
		})]
        pub fn delete_file(
            origin: OriginFor<T>,
            bucket_id: BucketIdFor<T>,
            file_key: MerkleHash<T>,
            location: FileLocation<T>,
            size: StorageData<T>,
            fingerprint: Fingerprint<T>,
            maybe_inclusion_forest_proof: Option<ForestProof<T>>,
        ) -> DispatchResult {
            let who = ensure_signed(origin)?;

            let (proof_of_inclusion, msp_id) = Self::do_delete_file(
                who.clone(),
                bucket_id,
                file_key,
                location,
                fingerprint,
                size,
                maybe_inclusion_forest_proof,
            )?;

            Self::deposit_event(Event::FileDeletionRequest {
                user: who,
                file_key,
                bucket_id,
                msp_id,
                proof_of_inclusion,
            });

            Ok(())
        }

        #[pallet::call_index(16)]
        #[pallet::weight(T::WeightInfo::pending_file_deletion_request_submit_proof())]
        pub fn pending_file_deletion_request_submit_proof(
            origin: OriginFor<T>,
            user: T::AccountId,
            file_key: MerkleHash<T>,
            file_size: StorageData<T>,
            bucket_id: BucketIdFor<T>,
            forest_proof: ForestProof<T>,
        ) -> DispatchResult {
            let who = ensure_signed(origin)?;

            let (proof_of_inclusion, msp_id) = Self::do_pending_file_deletion_request_submit_proof(
                who.clone(),
                user.clone(),
                file_key,
                file_size,
                bucket_id,
                forest_proof,
            )?;

            Self::deposit_event(Event::ProofSubmittedForPendingFileDeletionRequest {
                msp_id,
                user,
                file_key,
                bucket_id,
                proof_of_inclusion,
            });

            Ok(())
        }
    }

    #[pallet::hooks]
    impl<T: Config> Hooks<BlockNumberFor<T>> for Pallet<T> {
        fn on_poll(_n: BlockNumberFor<T>, weight: &mut frame_support::weights::WeightMeter) {
            Self::do_on_poll(weight);
        }

        fn on_idle(current_block: BlockNumberFor<T>, remaining_weight: Weight) -> Weight {
            let mut meter = WeightMeter::with_limit(remaining_weight);
            Self::do_on_idle(current_block, &mut meter);

            meter.consumed()
        }

        /// Any code located in this hook is placed in an auto-generated test, and generated as a part
        /// of crate::construct_runtime's expansion.
        /// Look for a test case with a name along the lines of: __construct_runtime_integrity_test.
        fn integrity_test() {
            let default_replication_target = T::DefaultReplicationTarget::get();
            let max_replication_target = T::MaxReplicationTarget::get();
            let storage_request_ttl = T::StorageRequestTtl::get();
            let tick_range_to_max_threshold = T::TickRangeToMaximumThreshold::get();
            let min_wait_for_stop_storing = T::MinWaitForStopStoring::get();
            let checkpoint_challenge_period =
                <<T as crate::Config>::ProofDealer as ProofsDealerInterface>::get_checkpoint_challenge_period();

            assert!(
                default_replication_target > T::ReplicationTargetType::zero(),
                "Default replication target cannot be zero."
            );

            assert!(
                max_replication_target >= default_replication_target,
                "Max replication target cannot be smaller than default replication target."
            );

            assert!(tick_range_to_max_threshold < storage_request_ttl.into(), "Storage request TTL must be greater than the tick range to maximum threshold so storage requests get to their maximum threshold before expiring.");

<<<<<<< HEAD
=======
            // The checkpoint challenge period already greater than the longest challenge period a BSP can have + the tolerance,
            // so by ensuring the minimum wait for stop storing is greater than the checkpoint challenge period, we ensure that
            // the BSP cannot immediately stop storing a file it has lost when receiving a challenge for it.
>>>>>>> a116dd0b
            assert!(min_wait_for_stop_storing > checkpoint_challenge_period, "Minimum amount of blocks between the stop storing request opening and being able to confirm it cannot be smaller than the checkpoint challenge period.");
        }
    }
}<|MERGE_RESOLUTION|>--- conflicted
+++ resolved
@@ -1368,12 +1368,9 @@
 
             assert!(tick_range_to_max_threshold < storage_request_ttl.into(), "Storage request TTL must be greater than the tick range to maximum threshold so storage requests get to their maximum threshold before expiring.");
 
-<<<<<<< HEAD
-=======
             // The checkpoint challenge period already greater than the longest challenge period a BSP can have + the tolerance,
             // so by ensuring the minimum wait for stop storing is greater than the checkpoint challenge period, we ensure that
             // the BSP cannot immediately stop storing a file it has lost when receiving a challenge for it.
->>>>>>> a116dd0b
             assert!(min_wait_for_stop_storing > checkpoint_challenge_period, "Minimum amount of blocks between the stop storing request opening and being able to confirm it cannot be smaller than the checkpoint challenge period.");
         }
     }
