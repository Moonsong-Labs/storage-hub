//! # Voting Pallet
//!
//! - [`Config`]
//! - [`Call`]
//!
//! ## Overview
//!
//! The file system pallet provides the following functionality:
//!
//! - Tracks Merkle Forest roots for every MSP and BSP
//! - Manages storage buckets
//! - Exposes all file related actions a user or storage provider can execute
//!
//! ## Interface
//!
//! ### Dispatchable Functions
//!
//! - `issue_storage_request`: Issue a new storage request to store a file.
//! - `volunteer_bsp`: BSP volunteers to store a file for a given storage request.
//!
//! ## Hooks
//!
//! - `on_idle`: Cleanup all expired storage requests.
//!
//! ## Dependencies
//!
//! TODO
#![cfg_attr(not(feature = "std"), no_std)]

pub use pallet::*;

pub mod types;
mod utils;

#[cfg(test)]
mod mock;

#[cfg(test)]
mod tests;

#[cfg(feature = "runtime-benchmarks")]
mod benchmarking;

#[frame_support::pallet]
pub mod pallet {
    use super::types::*;
    use codec::HasCompact;
    use frame_support::{
        dispatch::DispatchResult,
        pallet_prelude::{ValueQuery, *},
        sp_runtime::traits::{CheckEqual, Convert, MaybeDisplay, SimpleBitOps},
        traits::{
            nonfungibles_v2::{Create, Inspect as NonFungiblesInspect},
            Currency,
        },
    };
    use frame_system::pallet_prelude::{BlockNumberFor, *};
    use scale_info::prelude::fmt::Debug;
    use sp_runtime::BoundedVec;
    use sp_runtime::{
        traits::{CheckedAdd, CheckedDiv, CheckedMul, CheckedSub, One, Saturating, Zero},
        FixedPointNumber,
    };

    #[pallet::config]
    pub trait Config: frame_system::Config {
        /// Because this pallet emits events, it depends on the runtime's definition of an event.
        type RuntimeEvent: From<Event<Self>> + IsType<<Self as frame_system::Config>::RuntimeEvent>;

        /// The trait for reading and mutating storage provider data.
        type Providers: shp_traits::ReadProvidersInterface<AccountId = Self::AccountId, BucketId = <Self::Providers as shp_traits::ProvidersInterface>::ProviderId>
            + shp_traits::MutateProvidersInterface<AccountId = Self::AccountId, ReadAccessGroupId = CollectionIdFor<Self>,
            MerklePatriciaRoot = <Self::ProofDealer as shp_traits::ProofsDealerInterface>::MerkleHash>;

        /// The trait for issuing challenges and verifying proofs.
        type ProofDealer: shp_traits::ProofsDealerInterface<
            ProviderId = <Self::Providers as shp_traits::ProvidersInterface>::ProviderId,
            MerkleHash = <Self::Providers as shp_traits::ProvidersInterface>::MerkleHash,
        >;

        /// Type for identifying a file, generally a hash.
        type Fingerprint: Parameter
            + Member
            + MaybeSerializeDeserialize
            + MaybeDisplay
            + SimpleBitOps
            + Ord
            + Default
            + Copy
            + CheckEqual
            + AsRef<[u8]>
            + AsMut<[u8]>
            + MaxEncodedLen;

        /// Type representing the storage request bsps size type.
        type StorageRequestBspsRequiredType: Parameter
            + Member
            + MaybeSerializeDeserialize
            + Default
            + MaybeDisplay
            + Into<u32>
            + Copy
            + MaxEncodedLen
            + HasCompact
            + Copy
            + Default
            + scale_info::TypeInfo
            + MaybeSerializeDeserialize
            + CheckedAdd
            + One
            + Saturating
            + Zero;

        /// Type representing the threshold a BSP must meet to be eligible to volunteer to store a file.
        type ThresholdType: Parameter
            + Member
            + MaybeSerializeDeserialize
            + Debug
            + Default
            + MaybeDisplay
            + Copy
            + MaxEncodedLen
            + Decode
            + Saturating
            + CheckedMul
            + CheckedDiv
            + CheckedAdd
            + CheckedSub
            + PartialOrd
            + FixedPointNumber;

        /// The type to convert a threshold to a block number.
        type ThresholdTypeToBlockNumber: Convert<Self::ThresholdType, BlockNumberFor<Self>>;

        /// The type to convert a block number to a threshold.
        type BlockNumberToThresholdType: Convert<BlockNumberFor<Self>, Self::ThresholdType>;

        /// The currency mechanism, used for paying for reserves.
        type Currency: Currency<Self::AccountId>;

        /// Registry for minted NFTs.
        type Nfts: NonFungiblesInspect<Self::AccountId>
            + Create<Self::AccountId, CollectionConfigFor<Self>>;

        /// Collection inspector
        type CollectionInspector: shp_traits::InspectCollections<
            CollectionId = CollectionIdFor<Self>,
        >;

        /// The multiplier increases the threshold over time (blocks) which increases the
        /// likelihood of a BSP successfully volunteering to store a file.
        #[pallet::constant]
        type AssignmentThresholdMultiplier: Get<Self::ThresholdType>;

        /// Horizontal asymptote which the volunteering threshold approaches as more BSPs are registered in the system.
        #[pallet::constant]
        type AssignmentThresholdAsymptote: Get<Self::ThresholdType>;

        /// Asymptotic decay function for the assignment threshold.
        #[pallet::constant]
        type AssignmentThresholdDecayFactor: Get<Self::ThresholdType>;

        /// Minimum number of BSPs required to store a file.
        ///
        /// This is also used as a default value if the BSPs required are not specified when creating a storage request.
        #[pallet::constant]
        type TargetBspsRequired: Get<Self::StorageRequestBspsRequiredType>;

        /// Maximum number of BSPs that can store a file.
        ///
        /// This is used to limit the number of BSPs storing a file and claiming rewards for it.
        /// If this number is too high, then the reward for storing a file might be to diluted and pointless to store.
        #[pallet::constant]
        type MaxBspsPerStorageRequest: Get<u32>;

        /// Maximum byte size of a file path.
        #[pallet::constant]
        type MaxFilePathSize: Get<u32>;

        /// Maximum byte size of a peer id.
        #[pallet::constant]
        type MaxPeerIdSize: Get<u32>;

        /// Maximum number of peer ids for a storage request.
        #[pallet::constant]
        type MaxNumberOfPeerIds: Get<u32>;

        /// Maximum number of multiaddresses for a storage request.
        #[pallet::constant]
        type MaxDataServerMultiAddresses: Get<u32>;

        /// Maximum number of expired storage requests to clean up in a single block.
        #[pallet::constant]
        type MaxExpiredItemsInBlock: Get<u32>;

        /// Time-to-live for a storage request.
        #[pallet::constant]
        type StorageRequestTtl: Get<u32>;

        /// Time-to-live for a pending file deletion request, after which a priority challenge is sent out to enforce the deletion.        #[pallet::constant]
        type PendingFileDeletionRequestTtl: Get<u32>;

        /// Maximum number of file deletion requests a user can have pending.
        #[pallet::constant]
        type MaxUserPendingDeletionRequests: Get<u32>;
    }

    #[pallet::pallet]
    pub struct Pallet<T>(_);

    #[pallet::storage]
    #[pallet::getter(fn storage_requests)]
    pub type StorageRequests<T: Config> =
        StorageMap<_, Blake2_128Concat, MerkleHash<T>, StorageRequestMetadata<T>>;

    /// A double map from storage request to BSP `AccountId`s that volunteered to store the file.
    ///
    /// Any BSP under a storage request prefix is considered to be a volunteer and can be removed at any time.
    /// Once a BSP submits a valid proof to the via the `bsp_confirm_storing` extrinsic, the `confirmed` field in [`StorageRequestBspsMetadata`] will be set to `true`.
    ///
    /// When a storage request is expired or removed, the corresponding storage request prefix in this map is removed.
    #[pallet::storage]
    #[pallet::getter(fn storage_request_bsps)]
    pub type StorageRequestBsps<T: Config> = StorageDoubleMap<
        _,
        Blake2_128Concat,
        MerkleHash<T>,
        Blake2_128Concat,
        ProviderIdFor<T>,
        StorageRequestBspsMetadata<T>,
        OptionQuery,
    >;

    /// A map of blocks to expired storage requests.
    #[pallet::storage]
    #[pallet::getter(fn item_expirations)]
    pub type ItemExpirations<T: Config> = StorageMap<
        _,
        Blake2_128Concat,
        BlockNumberFor<T>,
        BoundedVec<ExpiredItems<T>, T::MaxExpiredItemsInBlock>,
        ValueQuery,
    >;

    /// A pointer to the earliest available block to insert a new storage request expiration.
    ///
    /// This should always be greater or equal than current block + [`Config::StorageRequestTtl`].
    #[pallet::storage]
    #[pallet::getter(fn next_available_expiration_insertion_block)]
    pub type NextAvailableExpirationInsertionBlock<T: Config> =
        StorageValue<_, BlockNumberFor<T>, ValueQuery>;

    /// A pointer to the starting block to clean up expired storage requests.
    ///
    /// If this block is behind the current block number, the cleanup algorithm in `on_idle` will
    /// attempt to accelerate this block pointer as close to or up to the current block number. This
    /// will execute provided that there is enough remaining weight to do so.
    #[pallet::storage]
    #[pallet::getter(fn next_starting_block_to_clean_up)]
    pub type NextStartingBlockToCleanUp<T: Config> = StorageValue<_, BlockNumberFor<T>, ValueQuery>;

    /// Pending file deletion requests.
    ///
    /// A mapping from a user account id to a list of pending file deletion requests, holding a tuple of the file key and bucket id.
    #[pallet::storage]
    #[pallet::getter(fn pending_file_deletion_requests)]
    pub type PendingFileDeletionRequests<T: Config> = StorageMap<
        _,
        Blake2_128Concat,
        T::AccountId,
        BoundedVec<(MerkleHash<T>, BucketIdFor<T>), T::MaxUserPendingDeletionRequests>,
        ValueQuery,
    >;

    /// Minimum BSP assignment threshold.
    ///
    /// This is the minimum threshold that a BSP must have to be assigned to store a file.
    /// It is reduced or increased when BSPs sign off or sign up respectively.
    #[pallet::storage]
    #[pallet::getter(fn bsps_assignment_threshold)]
    pub type BspsAssignmentThreshold<T: Config> = StorageValue<_, T::ThresholdType, ValueQuery>;

    #[pallet::genesis_config]
    pub struct GenesisConfig<T: Config> {
        pub bsp_assignment_threshold: T::ThresholdType,
    }

    impl<T: Config> Default for GenesisConfig<T> {
        fn default() -> Self {
            let total_bsps =
                <T::Providers as shp_traits::ReadProvidersInterface>::get_number_of_bsps()
                    .try_into()
                    .map_err(|_| Error::<T>::FailedTypeConversion)
                    .unwrap();

            let bsp_assignment_threshold =
                Pallet::<T>::compute_asymptotic_threshold_point(total_bsps).unwrap();

            BspsAssignmentThreshold::<T>::put(bsp_assignment_threshold);

            Self {
                bsp_assignment_threshold: Default::default(),
            }
        }
    }

    #[pallet::genesis_build]
    impl<T: Config> BuildGenesisConfig for GenesisConfig<T> {
        fn build(&self) {
            BspsAssignmentThreshold::<T>::put(self.bsp_assignment_threshold);
        }
    }

    #[pallet::event]
    #[pallet::generate_deposit(pub(super) fn deposit_event)]
    pub enum Event<T: Config> {
        /// Notifies that a new bucket has been created.
        NewBucket {
            who: T::AccountId,
            msp_id: ProviderIdFor<T>,
            bucket_id: BucketIdFor<T>,
            name: BucketNameFor<T>,
            collection_id: Option<CollectionIdFor<T>>,
            private: bool,
        },
        /// Notifies that a bucket's privacy has been updated.
        BucketPrivacyUpdated {
            who: T::AccountId,
            bucket_id: BucketIdFor<T>,
            collection_id: Option<CollectionIdFor<T>>,
            private: bool,
        },
        /// Notifies that a new collection has been created and associated with a bucket.
        NewCollectionAndAssociation {
            who: T::AccountId,
            bucket_id: BucketIdFor<T>,
            collection_id: CollectionIdFor<T>,
        },
        /// Notifies that a new file has been requested to be stored.
        NewStorageRequest {
            who: T::AccountId,
            file_key: MerkleHash<T>,
            bucket_id: BucketIdFor<T>,
            location: FileLocation<T>,
            fingerprint: Fingerprint<T>,
            size: StorageData<T>,
            peer_ids: PeerIds<T>,
        },
        /// Notifies that a BSP has been accepted to store a given file.
        AcceptedBspVolunteer {
            bsp_id: ProviderIdFor<T>,
            bucket_id: BucketIdFor<T>,
            location: FileLocation<T>,
            fingerprint: Fingerprint<T>,
            multiaddresses: MultiAddresses<T>,
            owner: T::AccountId,
            size: StorageData<T>,
        },
        /// Notifies that a BSP confirmed storing a file.
        BspConfirmedStoring {
            bsp_id: ProviderIdFor<T>,
            file_key: MerkleHash<T>,
            new_root: MerkleHash<T>,
        },
        /// Notifies the expiration of a storage request.
        StorageRequestExpired { file_key: MerkleHash<T> },
        /// Notifies that a storage request has been revoked by the user who initiated it.
        StorageRequestRevoked { file_key: MerkleHash<T> },
        /// Notifies that a BSP has stopped storing a file.
        BspStoppedStoring {
            bsp_id: ProviderIdFor<T>,
            file_key: MerkleHash<T>,
            new_root: MerkleHash<T>,
            owner: T::AccountId,
            location: FileLocation<T>,
        },
<<<<<<< HEAD
        /// Notifies that a BSP's challenge cycle has been initialised, adding the first file
        /// key to the BSP's Merkle Patricia Forest.
        BspChallengeCycleInitialised {
            who: T::AccountId,
            bsp_id: ProviderIdFor<T>,
            file_key: MerkleHash<T>,
        },
=======
        /// Notifies that a priority challenge failed to be queued for pending file deletion.
        FailedToQueuePriorityChallenge {
            user: T::AccountId,
            file_key: MerkleHash<T>,
        },
        /// Notifies that a file will be deleted.
        FileDeletionRequest {
            user: T::AccountId,
            file_key: MerkleHash<T>,
            bucket_id: ProviderIdFor<T>,
            msp_id: ProviderIdFor<T>,
            proof_of_inclusion: bool,
        },
        /// Notifies that a proof has been submitted for a pending file deletion request.
        ProofSubmittedForPendingFileDeletionRequest {
            msp_id: ProviderIdFor<T>,
            user: T::AccountId,
            file_key: MerkleHash<T>,
            bucket_id: ProviderIdFor<T>,
            proof_of_inclusion: bool,
        },
>>>>>>> e9abeefc
    }

    // Errors inform users that something went wrong.
    #[pallet::error]
    pub enum Error<T> {
        /// Storage request already registered for the given file.
        StorageRequestAlreadyRegistered,
        /// Storage request not registered for the given file.
        StorageRequestNotFound,
        /// BSPs required for storage request cannot be 0.
        BspsRequiredCannotBeZero,
        /// BSPs required for storage request cannot exceed the maximum allowed.
        BspsRequiredExceedsMax,
        /// Account is not a BSP.
        NotABsp,
        /// Account is not a MSP.
        NotAMsp,
        /// BSP has not volunteered to store the given file.
        BspNotVolunteered,
        /// BSP has not confirmed storing the given file.
        BspNotConfirmed,
        /// BSP has already confirmed storing the given file.
        BspAlreadyConfirmed,
        /// Number of BSPs required for storage request has been reached.
        StorageRequestBspsRequiredFulfilled,
        /// BSP already volunteered to store the given file.
        BspAlreadyVolunteered,
        /// Number of removed BSPs volunteered from storage request prefix did not match the expected number.
        UnexpectedNumberOfRemovedVolunteeredBsps,
        /// No slot available found in blocks to insert storage request expiration time.
        StorageRequestExpiredNoSlotAvailable,
        /// Not authorized to delete the storage request.
        StorageRequestNotAuthorized,
        /// Error created in 2024. If you see this, you are well beyond the singularity and should
        /// probably stop using this pallet.
        MaxBlockNumberReached,
        /// Failed to encode BSP id as slice.
        FailedToEncodeBsp,
        /// Failed to encode fingerprint as slice.
        FailedToEncodeFingerprint,
        /// Failed to decode threshold.
        FailedToDecodeThreshold,
        /// BSP did not succeed threshold check.
        AboveThreshold,
        /// Failed to convert block number to threshold.
        FailedToConvertBlockNumber,
        /// Arithmetic error in threshold calculation.
        ThresholdArithmeticError,
        /// Failed to convert to primitive type.
        FailedTypeConversion,
        /// Divided by 0
        DividedByZero,
        /// Failed to get value when just checked it existed.
        ImpossibleFailedToGetValue,
        /// Bucket is not private. Call `update_bucket_privacy` to make it private.
        BucketIsNotPrivate,
        /// Bucket does not exist
        BucketNotFound,
        /// Operation failed because the account is not the owner of the bucket.
        NotBucketOwner,
        /// Root of the provider not found.
        ProviderRootNotFound,
        /// Failed to verify proof: required to provide a proof of non-inclusion.
        ExpectedNonInclusionProof,
        /// Failed to verify proof: required to provide a proof of inclusion.
        ExpectedInclusionProof,
        /// Metadata does not correspond to expected file key.
        InvalidFileKeyMetadata,
        /// BSPs assignment threshold cannot be below asymptote.
        ThresholdBelowAsymptote,
        /// Unauthorized operation, signer does not own the file.
        NotFileOwner,
        /// File key already pending deletion.
        FileKeyAlreadyPendingDeletion,
        /// Max number of user pending deletion requests reached.
        MaxUserPendingDeletionRequestsReached,
        /// Unauthorized operation, signer is not an MSP of the bucket id.
        MspNotStoringBucket,
        /// File key not found in pending deletion requests.
        FileKeyNotPendingDeletion,
    }

    #[pallet::call]
    impl<T: Config> Pallet<T> {
        #[pallet::call_index(0)]
        #[pallet::weight(Weight::from_parts(10_000, 0) + T::DbWeight::get().writes(1))]
        pub fn create_bucket(
            origin: OriginFor<T>,
            msp_id: ProviderIdFor<T>,
            name: BucketNameFor<T>,
            private: bool,
        ) -> DispatchResult {
            let who = ensure_signed(origin)?;

            let (bucket_id, maybe_collection_id) =
                Self::do_create_bucket(who.clone(), msp_id, name.clone(), private)?;

            Self::deposit_event(Event::NewBucket {
                who,
                msp_id,
                bucket_id,
                name,
                collection_id: maybe_collection_id,
                private,
            });

            Ok(())
        }

        #[pallet::call_index(1)]
        #[pallet::weight(Weight::from_parts(10_000, 0) + T::DbWeight::get().writes(1))]
        pub fn update_bucket_privacy(
            origin: OriginFor<T>,
            bucket_id: BucketIdFor<T>,
            private: bool,
        ) -> DispatchResult {
            let who = ensure_signed(origin)?;

            let maybe_collection_id =
                Self::do_update_bucket_privacy(who.clone(), bucket_id, private)?;

            Self::deposit_event(Event::BucketPrivacyUpdated {
                who,
                bucket_id,
                private,
                collection_id: maybe_collection_id,
            });

            Ok(())
        }

        /// Create and associate a collection with a bucket.
        #[pallet::call_index(2)]
        #[pallet::weight(Weight::from_parts(10_000, 0) + T::DbWeight::get().writes(1))]
        pub fn create_and_associate_collection_with_bucket(
            origin: OriginFor<T>,
            bucket_id: BucketIdFor<T>,
        ) -> DispatchResult {
            let who = ensure_signed(origin)?;

            let collection_id =
                Self::do_create_and_associate_collection_with_bucket(who.clone(), bucket_id)?;

            Self::deposit_event(Event::NewCollectionAndAssociation {
                who,
                bucket_id,
                collection_id,
            });

            Ok(())
        }

        /// Issue a new storage request for a file
        #[pallet::call_index(3)]
        #[pallet::weight(Weight::from_parts(10_000, 0) + T::DbWeight::get().writes(1))]
        pub fn issue_storage_request(
            origin: OriginFor<T>,
            bucket_id: BucketIdFor<T>,
            location: FileLocation<T>,
            fingerprint: Fingerprint<T>,
            size: StorageData<T>,
            msp_id: ProviderIdFor<T>,
            peer_ids: PeerIds<T>,
        ) -> DispatchResult {
            // Check that the extrinsic was signed and get the signer
            let who = ensure_signed(origin)?;

            // Perform validations and register storage request
            let file_key = Self::do_request_storage(
                who.clone(),
                bucket_id,
                location.clone(),
                fingerprint,
                size,
                Some(msp_id),
                None,
                Some(peer_ids.clone()),
                Default::default(),
            )?;

            // BSPs listen to this event and volunteer to store the file
            Self::deposit_event(Event::NewStorageRequest {
                who,
                file_key,
                bucket_id,
                location,
                fingerprint,
                size,
                peer_ids,
            });

            Ok(())
        }

        /// Revoke storage request
        #[pallet::call_index(4)]
        #[pallet::weight(Weight::from_parts(10_000, 0) + T::DbWeight::get().writes(1))]
        pub fn revoke_storage_request(
            origin: OriginFor<T>,
            file_key: MerkleHash<T>,
        ) -> DispatchResult {
            // Check that the extrinsic was signed and get the signer
            let who = ensure_signed(origin)?;

            // Perform validations and revoke storage request
            Self::do_revoke_storage_request(who, file_key)?;

            // Emit event.
            Self::deposit_event(Event::StorageRequestRevoked { file_key });

            Ok(())
        }

        /// Used by a BSP to volunteer for storing a file.
        ///
        /// The transaction will fail if the XOR between the file ID and the BSP ID is not below the threshold,
        /// so a BSP is strongly advised to check beforehand. Another reason for failure is
        /// if the maximum number of BSPs has been reached. A successful assignment as BSP means
        /// that some of the collateral tokens of that MSP are frozen.
        #[pallet::call_index(5)]
        #[pallet::weight(10_000 + T::DbWeight::get().reads_writes(1,1).ref_time())]
        pub fn bsp_volunteer(origin: OriginFor<T>, file_key: MerkleHash<T>) -> DispatchResult {
            // Check that the extrinsic was signed and get the signer.
            let who = ensure_signed(origin)?;

            // Perform validations and register Storage Provider as BSP for file.
            let (bsp_id, multiaddresses, storage_request_metadata) =
                Self::do_bsp_volunteer(who.clone(), file_key)?;

            // Emit new BSP volunteer event.
            Self::deposit_event(Event::AcceptedBspVolunteer {
                bsp_id,
                multiaddresses,
                bucket_id: storage_request_metadata.bucket_id,
                location: storage_request_metadata.location,
                fingerprint: storage_request_metadata.fingerprint,
                owner: storage_request_metadata.owner,
                size: storage_request_metadata.size,
            });

            Ok(())
        }

        /// Used by a BSP to confirm they are storing data of a storage request.
        #[pallet::call_index(6)]
        #[pallet::weight(10_000 + T::DbWeight::get().reads_writes(1,1).ref_time())]
        pub fn bsp_confirm_storing(
            origin: OriginFor<T>,
            file_key: MerkleHash<T>,
            root: MerkleHash<T>,
            non_inclusion_forest_proof: ForestProof<T>,
            added_file_key_proof: KeyProof<T>,
        ) -> DispatchResult {
            // Check that the extrinsic was signed and get the signer.
            let who = ensure_signed(origin)?;

            // Perform validations and confirm storage.
            let (bsp_id, new_root) = Self::do_bsp_confirm_storing(
                who.clone(),
                file_key,
                root,
                non_inclusion_forest_proof.clone(),
                added_file_key_proof.clone(),
            )?;

            // Emit event.
            Self::deposit_event(Event::BspConfirmedStoring {
                bsp_id,
                file_key,
                new_root,
            });

            Ok(())
        }

        /// Executed by a BSP to stop storing a file.
        ///
        /// In the event when a storage request no longer exists for the data the BSP no longer stores,
        /// it is required that the BSP still has access to the metadata of the initial storage request.
        /// If they do not, they will at least need that metadata to reconstruct the File ID and. Wherever
        /// the BSP gets the data it needs is up to it, but one example could be the assigned MSP.
        /// This metadata is necessary since it is needed to reconstruct the leaf node key in the storage
        /// provider's Merkle Forest.
        #[pallet::call_index(7)]
        #[pallet::weight(10_000 + T::DbWeight::get().reads_writes(1,1).ref_time())]
        pub fn bsp_stop_storing(
            origin: OriginFor<T>,
            file_key: MerkleHash<T>,
            bucket_id: BucketIdFor<T>,
            location: FileLocation<T>,
            owner: T::AccountId,
            fingerprint: Fingerprint<T>,
            size: StorageData<T>,
            can_serve: bool,
            inclusion_forest_proof: ForestProof<T>,
        ) -> DispatchResult {
            let who = ensure_signed(origin)?;

            // Perform validations and stop storing the file.
            let (bsp_id, new_root) = Self::do_bsp_stop_storing(
                who.clone(),
                file_key,
                bucket_id,
                location.clone(),
                owner.clone(),
                fingerprint,
                size,
                can_serve,
                inclusion_forest_proof,
            )?;

            // Emit event.
            Self::deposit_event(Event::BspStoppedStoring {
                bsp_id,
                file_key,
                new_root,
                owner,
                location,
            });

            Ok(())
        }

        #[pallet::call_index(8)]
        #[pallet::weight(Weight::from_parts(10_000, 0) + T::DbWeight::get().writes(1))]
        pub fn delete_file(
            origin: OriginFor<T>,
            bucket_id: ProviderIdFor<T>,
            file_key: MerkleHash<T>,
            location: FileLocation<T>,
            size: StorageData<T>,
            fingerprint: Fingerprint<T>,
            maybe_inclusion_forest_proof: Option<ForestProof<T>>,
        ) -> DispatchResult {
            let who = ensure_signed(origin)?;

            let (proof_of_inclusion, msp_id) = Self::do_delete_file(
                who.clone(),
                bucket_id,
                file_key,
                location,
                fingerprint,
                size,
                maybe_inclusion_forest_proof,
            )?;

            Self::deposit_event(Event::FileDeletionRequest {
                user: who,
                file_key,
                bucket_id,
                msp_id,
                proof_of_inclusion,
            });

            Ok(())
        }

        #[pallet::call_index(9)]
        #[pallet::weight(Weight::from_parts(10_000, 0) + T::DbWeight::get().writes(1))]
        pub fn pending_file_deletion_request_submit_proof(
            origin: OriginFor<T>,
            user: T::AccountId,
            file_key: MerkleHash<T>,
            bucket_id: ProviderIdFor<T>,
            forest_proof: ForestProof<T>,
        ) -> DispatchResult {
            let who = ensure_signed(origin)?;

            let (proof_of_inclusion, msp_id) = Self::do_pending_file_deletion_request_submit_proof(
                who.clone(),
                user.clone(),
                file_key,
                bucket_id,
                forest_proof,
            )?;

            Self::deposit_event(Event::ProofSubmittedForPendingFileDeletionRequest {
                msp_id,
                user,
                file_key,
                bucket_id,
                proof_of_inclusion,
            });

            Ok(())
        }

        #[pallet::call_index(10)]
        #[pallet::weight(Weight::from_parts(10_000, 0) + T::DbWeight::get().writes(1))]
        pub fn force_update_bsps_assignment_threshold(
            origin: OriginFor<T>,
            bsp_assignment_threshold: T::ThresholdType,
        ) -> DispatchResult {
            // Check that the extrinsic was sent with root origin.
            ensure_root(origin)?;

            ensure!(
                bsp_assignment_threshold >= T::AssignmentThresholdAsymptote::get(),
                Error::<T>::ThresholdBelowAsymptote
            );

            BspsAssignmentThreshold::<T>::put(bsp_assignment_threshold);

            Ok(().into())
        }
    }

    #[pallet::hooks]
    impl<T: Config> Hooks<BlockNumberFor<T>> for Pallet<T>
    where
        u32: TryFrom<BlockNumberFor<T>>,
    {
        fn on_idle(current_block: BlockNumberFor<T>, remaining_weight: Weight) -> Weight {
            let mut remaining_weight = remaining_weight;

            Self::do_on_idle(current_block, &mut remaining_weight);

            remaining_weight
        }
    }
}<|MERGE_RESOLUTION|>--- conflicted
+++ resolved
@@ -374,7 +374,27 @@
             owner: T::AccountId,
             location: FileLocation<T>,
         },
-<<<<<<< HEAD
+        /// Notifies that a priority challenge failed to be queued for pending file deletion.
+        FailedToQueuePriorityChallenge {
+            user: T::AccountId,
+            file_key: MerkleHash<T>,
+        },
+        /// Notifies that a file will be deleted.
+        FileDeletionRequest {
+            user: T::AccountId,
+            file_key: MerkleHash<T>,
+            bucket_id: ProviderIdFor<T>,
+            msp_id: ProviderIdFor<T>,
+            proof_of_inclusion: bool,
+        },
+        /// Notifies that a proof has been submitted for a pending file deletion request.
+        ProofSubmittedForPendingFileDeletionRequest {
+            msp_id: ProviderIdFor<T>,
+            user: T::AccountId,
+            file_key: MerkleHash<T>,
+            bucket_id: ProviderIdFor<T>,
+            proof_of_inclusion: bool,
+        },
         /// Notifies that a BSP's challenge cycle has been initialised, adding the first file
         /// key to the BSP's Merkle Patricia Forest.
         BspChallengeCycleInitialised {
@@ -382,29 +402,6 @@
             bsp_id: ProviderIdFor<T>,
             file_key: MerkleHash<T>,
         },
-=======
-        /// Notifies that a priority challenge failed to be queued for pending file deletion.
-        FailedToQueuePriorityChallenge {
-            user: T::AccountId,
-            file_key: MerkleHash<T>,
-        },
-        /// Notifies that a file will be deleted.
-        FileDeletionRequest {
-            user: T::AccountId,
-            file_key: MerkleHash<T>,
-            bucket_id: ProviderIdFor<T>,
-            msp_id: ProviderIdFor<T>,
-            proof_of_inclusion: bool,
-        },
-        /// Notifies that a proof has been submitted for a pending file deletion request.
-        ProofSubmittedForPendingFileDeletionRequest {
-            msp_id: ProviderIdFor<T>,
-            user: T::AccountId,
-            file_key: MerkleHash<T>,
-            bucket_id: ProviderIdFor<T>,
-            proof_of_inclusion: bool,
-        },
->>>>>>> e9abeefc
     }
 
     // Errors inform users that something went wrong.
