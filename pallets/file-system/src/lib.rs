//! # File System Pallet
//!
//! - [`Config`]
//! - [`Call`]
//!
//! ## Overview
//!
//! The file system pallet provides the following functionality:
//!
//! - Tracks Merkle Forest roots for every MSP and BSP
//! - Manages storage buckets
//! - Exposes all file related actions a user or storage provider can execute
//!
//! ## Interface
//!
//! ### Dispatchable Functions
//!
//! - `issue_storage_request`: Issue a new storage request to store a file.
//! - `volunteer_bsp`: BSP volunteers to store a file for a given storage request.
//!
//! ## Hooks
//!
//! - `on_idle`: Cleanup all expired storage requests.
//!
//! ## Dependencies
//!
//! TODO
#![cfg_attr(not(feature = "std"), no_std)]

pub use pallet::*;

#[cfg(feature = "runtime-benchmarks")]
pub mod benchmark_proofs;
#[cfg(feature = "runtime-benchmarks")]
pub mod benchmarking;

pub mod types;
mod utils;
pub mod weights;

#[cfg(test)]
mod mock;

#[cfg(test)]
mod tests;

// TODO #[cfg(feature = "runtime-benchmarks")]
// TODO mod benchmarking;

#[frame_support::pallet]
pub mod pallet {
    use super::{types::*, weights::WeightInfo};
    use codec::HasCompact;
    use frame_support::{
        dispatch::DispatchResult,
        pallet_prelude::{ValueQuery, *},
        sp_runtime::traits::{CheckEqual, Convert, MaybeDisplay, SimpleBitOps},
        traits::{
            fungible::*,
            nonfungibles_v2::{Create, Destroy, Inspect as NonFungiblesInspect},
        },
        Blake2_128Concat,
    };
    use frame_system::pallet_prelude::{BlockNumberFor, *};
    use scale_info::prelude::fmt::Debug;
    use shp_file_metadata::ChunkId;
    use sp_runtime::{
        traits::{
            Bounded, CheckedAdd, CheckedDiv, CheckedMul, CheckedSub, ConvertBack, One, Saturating,
            Zero,
        },
        BoundedVec,
    };
    use sp_weights::WeightMeter;

    #[pallet::config]
    pub trait Config: frame_system::Config {
        /// Because this pallet emits events, it depends on the runtime's definition of an event.
        type RuntimeEvent: From<Event<Self>> + IsType<<Self as frame_system::Config>::RuntimeEvent>;

        /// Weight information for extrinsics in this pallet.
        type WeightInfo: crate::weights::WeightInfo;

        /// The trait for reading and mutating Storage Provider and Bucket data.
        type Providers: shp_traits::ReadProvidersInterface<AccountId = Self::AccountId>
            + shp_traits::MutateProvidersInterface<
                MerkleHash = <Self::Providers as shp_traits::ReadProvidersInterface>::MerkleHash,
                ProviderId = <Self::Providers as shp_traits::ReadProvidersInterface>::ProviderId,
            > + shp_traits::ReadStorageProvidersInterface<
                ProviderId = <Self::Providers as shp_traits::ReadProvidersInterface>::ProviderId,
            > + shp_traits::MutateStorageProvidersInterface<
                ProviderId = <Self::Providers as shp_traits::ReadProvidersInterface>::ProviderId,
                StorageDataUnit = <Self::Providers as shp_traits::ReadStorageProvidersInterface>::StorageDataUnit,
            > + shp_traits::ReadBucketsInterface<
                AccountId = Self::AccountId,
                BucketId = <Self::Providers as shp_traits::ReadProvidersInterface>::ProviderId,
                MerkleHash = <Self::Providers as shp_traits::ReadProvidersInterface>::MerkleHash,
                ProviderId = <Self::Providers as shp_traits::ReadProvidersInterface>::ProviderId,
                ReadAccessGroupId = CollectionIdFor<Self>,
                StorageDataUnit = <Self::Providers as shp_traits::ReadStorageProvidersInterface>::StorageDataUnit,
            > + shp_traits::MutateBucketsInterface<
                AccountId = Self::AccountId,
                BucketId = <Self::Providers as shp_traits::ReadBucketsInterface>::BucketId,
                MerkleHash = <Self::Providers as shp_traits::ReadProvidersInterface>::MerkleHash,
                ProviderId = <Self::Providers as shp_traits::ReadProvidersInterface>::ProviderId,
                ReadAccessGroupId = CollectionIdFor<Self>,
                StorageDataUnit = <Self::Providers as shp_traits::ReadStorageProvidersInterface>::StorageDataUnit,
            > + shp_traits::SystemMetricsInterface<
                ProvidedUnit = <Self::Providers as shp_traits::ReadStorageProvidersInterface>::StorageDataUnit,
            >;

        /// The trait for issuing challenges and verifying proofs.
        type ProofDealer: shp_traits::ProofsDealerInterface<
            ProviderId = <Self::Providers as shp_traits::ReadProvidersInterface>::ProviderId,
            MerkleHash = <Self::Providers as shp_traits::ReadProvidersInterface>::MerkleHash,
        >;

        /// The trait to create, update, delete and inspect payment streams.
        type PaymentStreams: shp_traits::PaymentStreamsInterface<
            AccountId = Self::AccountId,
            ProviderId = <Self::Providers as shp_traits::ReadProvidersInterface>::ProviderId,
            Units = <Self::Providers as shp_traits::ReadStorageProvidersInterface>::StorageDataUnit,
        >
        + shp_traits::MutatePricePerGigaUnitPerTickInterface<PricePerGigaUnitPerTick = BalanceOf<Self>>;

        /// The trait to initialise a Provider's randomness commit-reveal cycle.
        type CrRandomness: shp_traits::CommitRevealRandomnessInterface<
            ProviderId = <Self::Providers as shp_traits::ReadProvidersInterface>::ProviderId,
        >;

        type UpdateStoragePrice: shp_traits::UpdateStoragePrice<
            Price = BalanceOf<Self>,
            StorageDataUnit = <Self::Providers as shp_traits::ReadStorageProvidersInterface>::StorageDataUnit,
            >;

        /// The trait for checking user solvency in the system
        type UserSolvency: shp_traits::ReadUserSolvencyInterface<AccountId = Self::AccountId>;

        /// Type for identifying a file, generally a hash.
        type Fingerprint: Parameter
            + Member
            + MaybeSerializeDeserialize
            + MaybeDisplay
            + SimpleBitOps
            + Ord
            + Default
            + Copy
            + CheckEqual
            + AsRef<[u8]>
            + AsMut<[u8]>
            + MaxEncodedLen;

        /// Type representing the storage request bsps size type.
        type ReplicationTargetType: Parameter
            + Member
            + MaybeSerializeDeserialize
            + Default
            + MaybeDisplay
            + From<u32>
            + Into<u64>
            + Into<Self::ThresholdType>
            + Copy
            + MaxEncodedLen
            + HasCompact
            + Default
            + scale_info::TypeInfo
            + MaybeSerializeDeserialize
            + CheckedAdd
            + One
            + Saturating
            + PartialOrd
            + Zero;

        /// Type representing the threshold a BSP must meet to be eligible to volunteer to store a file.
        type ThresholdType: Parameter
            + Member
            + MaybeSerializeDeserialize
            + Debug
            + Default
            + MaybeDisplay
            + From<u32>
            + From<<Self::Providers as shp_traits::ReadStorageProvidersInterface>::ReputationWeight>
            + From<Self::ReplicationTargetType>
            + Copy
            + MaxEncodedLen
            + Decode
            + Saturating
            + CheckedMul
            + CheckedDiv
            + CheckedAdd
            + CheckedSub
            + PartialOrd
            + Bounded
            + One
            + Zero;

        /// The type to convert a threshold to a tick number.
        ///
        /// For more information on what "ticks" are, see the [Proofs Dealer pallet](https://github.com/Moonsong-Labs/storage-hub/blob/main/pallets/proofs-dealer/README.md).
        type ThresholdTypeToTickNumber: ConvertBack<
            Self::ThresholdType,
            <Self::ProofDealer as shp_traits::ProofsDealerInterface>::TickNumber,
        >;

        /// The type to convert a hash to a threshold.
        type HashToThresholdType: Convert<Self::Hash, Self::ThresholdType>;

        /// The type to convert a MerkleHash to a RandomnessOutput.
        type MerkleHashToRandomnessOutput: Convert<
            <Self::ProofDealer as shp_traits::ProofsDealerInterface>::MerkleHash,
            <Self::ProofDealer as shp_traits::ProofsDealerInterface>::RandomnessOutput,
        >;

        /// The type to convert a ChunkId to a MerkleHash
        type ChunkIdToMerkleHash: Convert<
            ChunkId,
            <Self::ProofDealer as shp_traits::ProofsDealerInterface>::MerkleHash,
        >;

        /// The currency mechanism, used for paying for reserves.
        type Currency: Inspect<Self::AccountId>
            + Mutate<Self::AccountId>
            + hold::Inspect<Self::AccountId, Reason = Self::RuntimeHoldReason>
            + hold::Mutate<Self::AccountId, Reason = Self::RuntimeHoldReason>
            + hold::Balanced<Self::AccountId>
            + freeze::Inspect<Self::AccountId>
            + freeze::Mutate<Self::AccountId>;

        /// The overarching hold reason
        type RuntimeHoldReason: From<HoldReason>;

        /// Registry for minted NFTs.
        type Nfts: NonFungiblesInspect<Self::AccountId>
            + Create<Self::AccountId, CollectionConfigFor<Self>>
            + Destroy<Self::AccountId>;

        /// Collection inspector
        type CollectionInspector: shp_traits::InspectCollections<
            CollectionId = CollectionIdFor<Self>,
        >;

        /// The treasury account of the runtime, where a fraction of each payment goes.
        #[pallet::constant]
        type TreasuryAccount: Get<Self::AccountId>;

        /// Penalty payed by a BSP when they forcefully stop storing a file.
        #[pallet::constant]
        type BspStopStoringFilePenalty: Get<BalanceOf<Self>>;

        /// Maximum batch of storage requests that can be confirmed at once when calling `bsp_confirm_storing`.
        #[pallet::constant]
        type MaxBatchConfirmStorageRequests: Get<u32>;

        /// Maximum batch of storage requests that can be responded to at once when calling `msp_respond_storage_requests_multiple_buckets`.
        #[pallet::constant]
        type MaxBatchMspRespondStorageRequests: Get<u32>;

        /// Maximum byte size of a file path.
        #[pallet::constant]
        type MaxFilePathSize: Get<u32>;

        /// Maximum byte size of a peer id.
        #[pallet::constant]
        type MaxPeerIdSize: Get<u32>;

        /// Maximum number of peer ids for a storage request.
        #[pallet::constant]
        type MaxNumberOfPeerIds: Get<u32>;

        /// Maximum number of multiaddresses for a storage request.
        #[pallet::constant]
        type MaxDataServerMultiAddresses: Get<u32>;

        /// Maximum number of expired items (per type) to clean up in a single block.
        #[pallet::constant]
        type MaxExpiredItemsInBlock: Get<u32>;

        /// Time-to-live for a storage request.
        #[pallet::constant]
        type StorageRequestTtl: Get<u32>;

        /// Time-to-live for a pending file deletion request, after which a priority challenge is sent out to enforce the deletion.
        #[pallet::constant]
        type PendingFileDeletionRequestTtl: Get<u32>;

        /// Time-to-live for a move bucket request, after which the request is considered expired.
        #[pallet::constant]
        type MoveBucketRequestTtl: Get<u32>;

        /// Maximum number of file deletion requests a user can have pending.
        #[pallet::constant]
        type MaxUserPendingDeletionRequests: Get<u32>;

        /// Maximum number of move bucket requests a user can have pending.
        #[pallet::constant]
        type MaxUserPendingMoveBucketRequests: Get<u32>;

        /// Number of blocks required to pass between a BSP requesting to stop storing a file and it being able to confirm to stop storing it.
        #[pallet::constant]
        type MinWaitForStopStoring: Get<BlockNumberFor<Self>>;

        /// Deposit held from the User when creating a new storage request
        #[pallet::constant]
        type StorageRequestCreationDeposit: Get<BalanceOf<Self>>;

        /// Default replication target
        #[pallet::constant]
        type DefaultReplicationTarget: Get<ReplicationTargetType<Self>>;
    }

    #[pallet::pallet]
    pub struct Pallet<T>(_);

    #[pallet::storage]
    pub type StorageRequests<T: Config> =
        StorageMap<_, Blake2_128Concat, MerkleHash<T>, StorageRequestMetadata<T>>;

    /// A double map from storage request to BSP `AccountId`s that volunteered to store the file.
    ///
    /// Any BSP under a storage request prefix is considered to be a volunteer and can be removed at any time.
    /// Once a BSP submits a valid proof to the via the `bsp_confirm_storing` extrinsic, the `confirmed` field in [`StorageRequestBspsMetadata`] will be set to `true`.
    ///
    /// When a storage request is expired or removed, the corresponding storage request prefix in this map is removed.
    #[pallet::storage]
    pub type StorageRequestBsps<T: Config> = StorageDoubleMap<
        _,
        Blake2_128Concat,
        MerkleHash<T>,
        Blake2_128Concat,
        ProviderIdFor<T>,
        StorageRequestBspsMetadata<T>,
        OptionQuery,
    >;

    /// Bookkeeping of the buckets containing open storage requests.
    #[pallet::storage]
    pub type BucketsWithStorageRequests<T: Config> = StorageDoubleMap<
        _,
        Blake2_128Concat,
        BucketIdFor<T>,
        Blake2_128Concat,
        MerkleHash<T>,
        (),
        OptionQuery,
    >;

    /// A map of blocks to expired storage requests.
    #[pallet::storage]
    pub type StorageRequestExpirations<T: Config> = StorageMap<
        _,
        Blake2_128Concat,
        BlockNumberFor<T>,
        BoundedVec<StorageRequestExpirationItem<T>, T::MaxExpiredItemsInBlock>,
        ValueQuery,
    >;

    /// A map of blocks to expired file deletion requests.
    #[pallet::storage]
    pub type FileDeletionRequestExpirations<T: Config> = StorageMap<
        _,
        Blake2_128Concat,
        BlockNumberFor<T>,
        BoundedVec<FileDeletionRequestExpirationItem<T>, T::MaxExpiredItemsInBlock>,
        ValueQuery,
    >;

    /// A map of blocks to expired move bucket requests.
    #[pallet::storage]
    pub type MoveBucketRequestExpirations<T: Config> = StorageMap<
        _,
        Blake2_128Concat,
        BlockNumberFor<T>,
        BoundedVec<(ProviderIdFor<T>, BucketIdFor<T>), T::MaxExpiredItemsInBlock>,
        ValueQuery,
    >;

    /// A pointer to the earliest available block to insert a new storage request expiration.
    ///
    /// This should always be greater or equal than current block + [`Config::StorageRequestTtl`].
    #[pallet::storage]
    pub type NextAvailableStorageRequestExpirationBlock<T: Config> =
        StorageValue<_, BlockNumberFor<T>, ValueQuery>;

    /// A pointer to the earliest available block to insert a new file deletion request expiration.
    ///
    /// This should always be greater or equal than current block + [`Config::PendingFileDeletionRequestTtl`].
    #[pallet::storage]
    pub type NextAvailableFileDeletionRequestExpirationBlock<T: Config> =
        StorageValue<_, BlockNumberFor<T>, ValueQuery>;

    /// A pointer to the earliest available block to insert a new move bucket request expiration.
    ///
    /// This should always be greater or equal than current block + [`Config::MoveBucketRequestTtl`].
    #[pallet::storage]
    pub type NextAvailableMoveBucketRequestExpirationBlock<T: Config> =
        StorageValue<_, BlockNumberFor<T>, ValueQuery>;

    /// A pointer to the starting block to clean up expired items.
    ///
    /// If this block is behind the current block number, the cleanup algorithm in `on_idle` will
    /// attempt to advance this block pointer as close to or up to the current block number. This
    /// will execute provided that there is enough remaining weight to do so.
    #[pallet::storage]
    pub type NextStartingBlockToCleanUp<T: Config> = StorageValue<_, BlockNumberFor<T>, ValueQuery>;

    /// Pending file deletion requests.
    ///
    /// A mapping from a user Account ID to a list of pending file deletion requests, holding a tuple of the file key, file size and Bucket ID.
    #[pallet::storage]
    pub type PendingFileDeletionRequests<T: Config> = StorageMap<
        _,
        Blake2_128Concat,
        T::AccountId,
        BoundedVec<PendingFileDeletionRequest<T>, T::MaxUserPendingDeletionRequests>,
        ValueQuery,
    >;

    /// Pending file stop storing requests.
    ///
    /// A double mapping from BSP IDs to a list of file keys pending stop storing requests to the block in which those requests were opened,
    /// the proven size of the file and the owner of the file.
    /// The block number is used to avoid BSPs being able to stop storing files immediately which would allow them to avoid challenges
    /// of missing files. The size is to be able to decrease their used capacity when they confirm to stop storing the file.
    /// The owner is to be able to update the payment stream between the user and the BSP.
    #[pallet::storage]
    pub type PendingStopStoringRequests<T: Config> = StorageDoubleMap<
        _,
        Blake2_128Concat,
        ProviderIdFor<T>,
        Blake2_128Concat,
        MerkleHash<T>,
        PendingStopStoringRequest<T>,
    >;

    /// Pending move bucket requests.
    ///
    /// A double mapping from MSP IDs to a list of bucket IDs which they can accept or decline to take over.
    /// The value is the user who requested the move.
    #[pallet::storage]
    pub type PendingMoveBucketRequests<T: Config> = StorageDoubleMap<
        _,
        Blake2_128Concat,
        ProviderIdFor<T>,
        Blake2_128Concat,
        BucketIdFor<T>,
        MoveBucketRequestMetadata<T>,
    >;

    /// Bookkeeping of buckets that are pending to be moved to a new MSP.
    #[pallet::storage]
    pub type PendingBucketsToMove<T: Config> =
        StorageMap<_, Blake2_128Concat, BucketIdFor<T>, (), ValueQuery>;

    // TODO: add this to pallet params instead of a storage element
    /// Maximum number replication target allowed to be set for a storage request to be fulfilled.
    #[pallet::storage]
    pub type MaxReplicationTarget<T: Config> =
        StorageValue<_, ReplicationTargetType<T>, ValueQuery>;

    /// Number of ticks until all BSPs would reach the [`Config::MaximumThreshold`] to ensure that all BSPs are able to volunteer.
    #[pallet::storage]
    pub type TickRangeToMaximumThreshold<T: Config> = StorageValue<_, TickNumber<T>, ValueQuery>;

    #[pallet::genesis_config]
    pub struct GenesisConfig<T: Config> {
        pub max_replication_target: ReplicationTargetType<T>,
        pub tick_range_to_maximum_threshold: TickNumber<T>,
    }

    impl<T: Config> Default for GenesisConfig<T> {
        fn default() -> Self {
            // TODO: Find a better default value for this.
            let max_replication_target = 10u32.into();
            let tick_range_to_maximum_threshold = 10u32.into();

            MaxReplicationTarget::<T>::put(max_replication_target);
            TickRangeToMaximumThreshold::<T>::put(tick_range_to_maximum_threshold);

            Self {
                max_replication_target,
                tick_range_to_maximum_threshold,
            }
        }
    }

    #[pallet::genesis_build]
    impl<T: Config> BuildGenesisConfig for GenesisConfig<T> {
        fn build(&self) {
            MaxReplicationTarget::<T>::put(self.max_replication_target);
            TickRangeToMaximumThreshold::<T>::put(self.tick_range_to_maximum_threshold);
        }
    }

    #[pallet::event]
    #[pallet::generate_deposit(pub(super) fn deposit_event)]
    pub enum Event<T: Config> {
        /// Notifies that a new bucket has been created.
        NewBucket {
            who: T::AccountId,
            msp_id: Option<ProviderIdFor<T>>,
            bucket_id: BucketIdFor<T>,
            name: BucketNameFor<T>,
            root: MerkleHash<T>,
            collection_id: Option<CollectionIdFor<T>>,
            private: bool,
            value_prop_id: Option<ValuePropId<T>>,
        },
        /// Notifies that an empty bucket has been deleted.
        BucketDeleted {
            who: T::AccountId,
            bucket_id: BucketIdFor<T>,
            maybe_collection_id: Option<CollectionIdFor<T>>,
        },
        /// Notifies that a bucket is being moved to a new MSP.
        MoveBucketRequested {
            who: T::AccountId,
            bucket_id: BucketIdFor<T>,
            new_msp_id: ProviderIdFor<T>,
        },
        /// Notifies that a bucket's privacy has been updated.
        BucketPrivacyUpdated {
            who: T::AccountId,
            bucket_id: BucketIdFor<T>,
            collection_id: Option<CollectionIdFor<T>>,
            private: bool,
        },
        /// Notifies that a new collection has been created and associated with a bucket.
        NewCollectionAndAssociation {
            who: T::AccountId,
            bucket_id: BucketIdFor<T>,
            collection_id: CollectionIdFor<T>,
        },
        /// Notifies that a new file has been requested to be stored.
        NewStorageRequest {
            who: T::AccountId,
            file_key: MerkleHash<T>,
            bucket_id: BucketIdFor<T>,
            location: FileLocation<T>,
            fingerprint: Fingerprint<T>,
            size: StorageData<T>,
            peer_ids: PeerIds<T>,
        },
        /// Notifies that a Main Storage Provider (MSP) has accepted a storage request for a specific file key.
        ///
        /// This event is emitted when an MSP agrees to store a file, but the storage request
        /// is not yet fully fulfilled (i.e., the required number of Backup Storage Providers
        /// have not yet confirmed storage).
        ///
        /// # Note
        /// This event is not emitted when the storage request is immediately fulfilled upon
        /// MSP acceptance. In such cases, a [`StorageRequestFulfilled`] event is emitted instead.
        MspAcceptedStorageRequest { file_key: MerkleHash<T> },
        /// Notifies that a BSP has been accepted to store a given file.
        AcceptedBspVolunteer {
            bsp_id: ProviderIdFor<T>,
            bucket_id: BucketIdFor<T>,
            location: FileLocation<T>,
            fingerprint: Fingerprint<T>,
            multiaddresses: MultiAddresses<T>,
            owner: T::AccountId,
            size: StorageData<T>,
        },
        /// Notifies that a BSP confirmed storing a file(s).
        BspConfirmedStoring {
            who: T::AccountId,
            bsp_id: ProviderIdFor<T>,
            confirmed_file_keys: BoundedVec<MerkleHash<T>, T::MaxBatchConfirmStorageRequests>,
            skipped_file_keys: BoundedVec<MerkleHash<T>, T::MaxBatchConfirmStorageRequests>,
            new_root: MerkleHash<T>,
        },
        /// Notifies that a storage request for a file key has been fulfilled.
        /// This means that the storage request has been accepted by the MSP and the BSP target
        /// has been reached.
        StorageRequestFulfilled { file_key: MerkleHash<T> },
        /// Notifies the expiration of a storage request. This means that the storage request has
        /// been accepted by the MSP but the BSP target has not been reached (possibly 0 BSPs).
        /// Note: This is a valid storage outcome, the user being responsible to track the number
        /// of BSPs and choose to either delete the file and re-issue a storage request or continue.
        StorageRequestExpired { file_key: MerkleHash<T> },
        /// Notifies that a storage request has been revoked by the user who initiated it.
        /// Note: the BSPs who confirmed the file are also issued a priority challenge to delete the
        /// file.
        StorageRequestRevoked { file_key: MerkleHash<T> },
        /// Notifies that a storage request has either been directly rejected by the MSP or
        /// the MSP did not respond to the storage request in time.
        /// Note: There might be BSPs that have volunteered and confirmed the file already, for
        /// which a priority challenge to delete the file will be issued.
        StorageRequestRejected {
            file_key: MerkleHash<T>,
            reason: RejectedStorageRequestReason,
        },
        BspRequestedToStopStoring {
            bsp_id: ProviderIdFor<T>,
            file_key: MerkleHash<T>,
            owner: T::AccountId,
            location: FileLocation<T>,
        },
        /// Notifies that a BSP has stopped storing a file.
        BspConfirmStoppedStoring {
            bsp_id: ProviderIdFor<T>,
            file_key: MerkleHash<T>,
            new_root: MerkleHash<T>,
        },
        /// Notifies that a file key has been queued for a priority challenge for file deletion.
        PriorityChallengeForFileDeletionQueued {
            issuer: EitherAccountIdOrMspId<T>,
            file_key: MerkleHash<T>,
        },
        /// Notifies that a SP has stopped storing a file because its owner has become insolvent.
        SpStopStoringInsolventUser {
            sp_id: ProviderIdFor<T>,
            file_key: MerkleHash<T>,
            owner: T::AccountId,
            location: FileLocation<T>,
            new_root: MerkleHash<T>,
        },
        /// Notifies that a priority challenge failed to be queued for pending file deletion.
        FailedToQueuePriorityChallenge {
            user: T::AccountId,
            file_key: MerkleHash<T>,
        },
        /// Notifies that a file will be deleted.
        FileDeletionRequest {
            user: T::AccountId,
            file_key: MerkleHash<T>,
            bucket_id: BucketIdFor<T>,
            msp_id: Option<ProviderIdFor<T>>,
            proof_of_inclusion: bool,
        },
        /// Notifies that a proof has been submitted for a pending file deletion request.
        ProofSubmittedForPendingFileDeletionRequest {
            msp_id: ProviderIdFor<T>,
            user: T::AccountId,
            file_key: MerkleHash<T>,
            bucket_id: BucketIdFor<T>,
            proof_of_inclusion: bool,
        },
        /// Notifies that a BSP's challenge cycle has been initialised, adding the first file
        /// key(s) to the BSP's Merkle Patricia Forest.
        BspChallengeCycleInitialised {
            who: T::AccountId,
            bsp_id: ProviderIdFor<T>,
        },
        /// Notifies that a move bucket request has expired.
        MoveBucketRequestExpired {
            msp_id: ProviderIdFor<T>,
            bucket_id: BucketIdFor<T>,
        },
        /// Notifies that a bucket has been moved to a new MSP.
        MoveBucketAccepted {
            bucket_id: BucketIdFor<T>,
            msp_id: ProviderIdFor<T>,
        },
        /// Notifies that a bucket move request has been rejected by the MSP.
        MoveBucketRejected {
            bucket_id: BucketIdFor<T>,
            msp_id: ProviderIdFor<T>,
        },
        /// Notifies that a MSP has stopped storing a bucket.
        MspStoppedStoringBucket {
            msp_id: ProviderIdFor<T>,
            owner: T::AccountId,
            bucket_id: BucketIdFor<T>,
        },
        /// Failed to decrease bucket size for expired file deletion request
        FailedToDecreaseBucketSize {
            user: T::AccountId,
            bucket_id: BucketIdFor<T>,
            file_key: MerkleHash<T>,
            file_size: StorageData<T>,
            error: DispatchError,
        },
<<<<<<< HEAD
        /// Failed to get the MSP owner of the bucket for an expired file deletion request
        /// This is different from the bucket not having a MSP, which is allowed and won't error
        FailedToGetMspOfBucket {
            bucket_id: BucketIdFor<T>,
            error: DispatchError,
        },
        /// Failed to decrease MSP's used capacity for expired file deletion request
        FailedToDecreaseMspUsedCapacity {
            user: T::AccountId,
            msp_id: ProviderIdFor<T>,
            file_key: MerkleHash<T>,
            file_size: StorageData<T>,
            error: DispatchError,
=======
        /// Event to notify of incoherencies in used capacity.
        UsedCapacityShouldBeZero {
            actual_used_capacity: StorageData<T>,
>>>>>>> cace3f04
        },
    }

    // Errors inform users that something went wrong.
    #[pallet::error]
    pub enum Error<T> {
        /// Storage request already registered for the given file.
        StorageRequestAlreadyRegistered,
        /// Storage request not registered for the given file.
        StorageRequestNotFound,
        /// Operation not allowed while the storage request is not being revoked.
        StorageRequestNotRevoked,
        /// Operation not allowed while the storage request exists.
        StorageRequestExists,
        /// Replication target cannot be zero.
        ReplicationTargetCannotBeZero,
        /// BSPs required for storage request cannot exceed the maximum allowed.
        ReplicationTargetExceedsMaximum,
        /// Max replication target cannot be smaller than default replication target.
        MaxReplicationTargetSmallerThanDefault,
        /// Account is not a BSP.
        NotABsp,
        /// Account is not a MSP.
        NotAMsp,
        /// Account is not a SP.
        NotASp,
        /// BSP has not volunteered to store the given file.
        BspNotVolunteered,
        /// BSP has not confirmed storing the given file.
        BspNotConfirmed,
        /// BSP has already confirmed storing the given file.
        BspAlreadyConfirmed,
        /// Number of BSPs required for storage request has been reached.
        StorageRequestBspsRequiredFulfilled,
        /// BSP already volunteered to store the given file.
        BspAlreadyVolunteered,
        /// SP does not have enough storage capacity to store the file.
        InsufficientAvailableCapacity,
        /// Number of removed BSPs volunteered from storage request prefix did not match the expected number.
        UnexpectedNumberOfRemovedVolunteeredBsps,
        /// BSP cannot volunteer at this current tick.
        BspNotEligibleToVolunteer,
        /// No slot available found in blocks to insert storage request expiration time.
        StorageRequestExpiredNoSlotAvailable,
        /// Not authorized to delete the storage request.
        StorageRequestNotAuthorized,
        /// Error created in 2024. If you see this, you are well beyond the singularity and should
        /// probably stop using this pallet.
        MaxBlockNumberReached,
        /// Failed to encode BSP id as slice.
        FailedToEncodeBsp,
        /// Failed to encode fingerprint as slice.
        FailedToEncodeFingerprint,
        /// Failed to decode threshold.
        FailedToDecodeThreshold,
        /// BSP did not succeed threshold check.
        AboveThreshold,
        /// Arithmetic error in threshold calculation.
        ThresholdArithmeticError,
        /// Failed to convert to primitive type.
        FailedTypeConversion,
        /// Divided by 0
        DividedByZero,
        /// Failed to get value when just checked it existed.
        ImpossibleFailedToGetValue,
        /// Bucket is not private. Call `update_bucket_privacy` to make it private.
        BucketIsNotPrivate,
        /// Bucket does not exist
        BucketNotFound,
        /// Bucket is not empty.
        BucketNotEmpty,
        /// Operation failed because the account is not the owner of the bucket.
        NotBucketOwner,
        /// Collection ID was not found.
        CollectionNotFound,
        /// Root of the provider not found.
        ProviderRootNotFound,
        /// Failed to verify proof: required to provide a proof of non-inclusion.
        ExpectedNonInclusionProof,
        /// Failed to verify proof: required to provide a proof of inclusion.
        ExpectedInclusionProof,
        /// Metadata does not correspond to expected file key.
        InvalidFileKeyMetadata,
        /// BSPs assignment threshold cannot be below asymptote.
        ThresholdBelowAsymptote,
        /// Unauthorized operation, signer does not own the file.
        NotFileOwner,
        /// File key already pending deletion.
        FileKeyAlreadyPendingDeletion,
        /// Max number of user pending deletion requests reached.
        MaxUserPendingDeletionRequestsReached,
        /// Unauthorized operation, signer is not an MSP of the bucket id.
        MspNotStoringBucket,
        /// File key not found in pending deletion requests.
        FileKeyNotPendingDeletion,
        /// File size cannot be zero.
        FileSizeCannotBeZero,
        /// No global reputation weight set.
        NoGlobalReputationWeightSet,
        /// Maximum threshold cannot be zero.
        MaximumThresholdCannotBeZero,
        /// Tick range to maximum threshold cannot be zero.
        TickRangeToMaximumThresholdCannotBeZero,
        /// Pending stop storing request not found.
        PendingStopStoringRequestNotFound,
        /// Minimum amount of blocks between the request opening and being able to confirm it not reached.
        MinWaitForStopStoringNotReached,
        /// Pending stop storing request already exists.
        PendingStopStoringRequestAlreadyExists,
        /// A SP tried to stop storing files from a user that was supposedly insolvent, but the user is not insolvent.
        UserNotInsolvent,
        /// The MSP is trying to confirm to store a file from a storage request is not the one selected to store it.
        NotSelectedMsp,
        /// The MSP is trying to confirm to store a file from a storage request that it has already confirmed to store.
        MspAlreadyConfirmed,
        /// The MSP is trying to confirm to store a file from a storage request that does not have a MSP assigned.
        RequestWithoutMsp,
        /// The MSP is already storing the bucket.
        MspAlreadyStoringBucket,
        /// Move bucket request not found in storage.
        MoveBucketRequestNotFound,
        /// Action not allowed while the bucket is being moved.
        BucketIsBeingMoved,
        /// BSP is already a data server for the move bucket request.
        BspAlreadyDataServer,
        /// Too many registered data servers for the move bucket request.
        BspDataServersExceeded,
        /// The bounded vector that holds file metadata to process it is full but there's still more to process.
        FileMetadataProcessingQueueFull,
        /// Too many batch responses to process.
        TooManyBatchResponses,
        /// Too many storage request responses.
        TooManyStorageRequestResponses,
        /// Bucket id and file key pair is invalid.
        InvalidBucketIdFileKeyPair,
        /// Key already exists in mapping when it should not.
        InconsistentStateKeyAlreadyExists,
        /// Failed to fetch the rate for the payment stream.
        FixedRatePaymentStreamNotFound,
        /// Failed to fetch the dynamic-rate payment stream.
        DynamicRatePaymentStreamNotFound,
        /// Cannot hold the required deposit from the user
        CannotHoldDeposit,
        /// Failed to query earliest volunteer tick
        FailedToQueryEarliestFileVolunteerTick,
        /// Failed to get owner account of ID of provider
        FailedToGetOwnerAccount,
        /// No file keys to confirm storing
        NoFileKeysToConfirm,
        /// Root was not updated after applying delta
        RootNotUpdated,
        /// Privacy update results in no change
        NoPrivacyChange,
        /// Operations not allowed for insolvent provider
        OperationNotAllowedForInsolventProvider,
    }

    /// This enum holds the HoldReasons for this pallet, allowing the runtime to identify each held balance with different reasons separately
    ///
    /// This allows us to hold tokens and be able to identify in the future that those held tokens were
    /// held because of this pallet
    #[pallet::composite_enum]
    pub enum HoldReason {
        /// Deposit that a user has to pay to create a new storage request
        StorageRequestCreationHold,
        // Only for testing, another unrelated hold reason
        #[cfg(test)]
        AnotherUnrelatedHold,
    }

    #[pallet::call]
    impl<T: Config> Pallet<T> {
        #[pallet::call_index(0)]
        #[pallet::weight(T::WeightInfo::create_bucket())]
        pub fn create_bucket(
            origin: OriginFor<T>,
            msp_id: Option<ProviderIdFor<T>>,
            name: BucketNameFor<T>,
            private: bool,
            value_prop_id: Option<ValuePropId<T>>,
        ) -> DispatchResult {
            let who = ensure_signed(origin)?;

            let (bucket_id, maybe_collection_id) =
                Self::do_create_bucket(who.clone(), msp_id, name.clone(), private, value_prop_id)?;

            Self::deposit_event(Event::NewBucket {
                who,
                msp_id,
                bucket_id,
                name,
                root: <T::ProofDealer as shp_traits::ProofsDealerInterface>::MerkleHash::default(),
                collection_id: maybe_collection_id,
                private,
                value_prop_id,
            });

            Ok(())
        }

        #[pallet::call_index(1)]
        #[pallet::weight(T::WeightInfo::request_move_bucket())]
        pub fn request_move_bucket(
            origin: OriginFor<T>,
            bucket_id: BucketIdFor<T>,
            new_msp_id: ProviderIdFor<T>,
        ) -> DispatchResult {
            let who = ensure_signed(origin)?;

            Self::do_request_move_bucket(who.clone(), bucket_id, new_msp_id)?;

            Self::deposit_event(Event::MoveBucketRequested {
                who,
                bucket_id,
                new_msp_id,
            });

            Ok(())
        }

        #[pallet::call_index(2)]
        #[pallet::weight(T::WeightInfo::msp_respond_move_bucket_request())]
        pub fn msp_respond_move_bucket_request(
            origin: OriginFor<T>,
            bucket_id: BucketIdFor<T>,
            response: BucketMoveRequestResponse,
        ) -> DispatchResult {
            let who = ensure_signed(origin)?;

            let msp_id =
                Self::do_msp_respond_move_bucket_request(who.clone(), bucket_id, response.clone())?;

            match response {
                BucketMoveRequestResponse::Accepted => {
                    Self::deposit_event(Event::MoveBucketAccepted { bucket_id, msp_id });
                }
                BucketMoveRequestResponse::Rejected => {
                    Self::deposit_event(Event::MoveBucketRejected { bucket_id, msp_id });
                }
            }

            Ok(())
        }

        #[pallet::call_index(3)]
        #[pallet::weight(T::WeightInfo::update_bucket_privacy())]
        pub fn update_bucket_privacy(
            origin: OriginFor<T>,
            bucket_id: BucketIdFor<T>,
            private: bool,
        ) -> DispatchResult {
            let who = ensure_signed(origin)?;

            let maybe_collection_id =
                Self::do_update_bucket_privacy(who.clone(), bucket_id, private)?;

            Self::deposit_event(Event::BucketPrivacyUpdated {
                who,
                bucket_id,
                private,
                collection_id: maybe_collection_id,
            });

            Ok(())
        }

        /// Create and associate a collection with a bucket.
        #[pallet::call_index(4)]
        #[pallet::weight(T::WeightInfo::create_and_associate_collection_with_bucket())]
        pub fn create_and_associate_collection_with_bucket(
            origin: OriginFor<T>,
            bucket_id: BucketIdFor<T>,
        ) -> DispatchResult {
            let who = ensure_signed(origin)?;

            let collection_id =
                Self::do_create_and_associate_collection_with_bucket(who.clone(), bucket_id)?;

            Self::deposit_event(Event::NewCollectionAndAssociation {
                who,
                bucket_id,
                collection_id,
            });

            Ok(())
        }

        /// Dispatchable extrinsic that allows a User to delete any of their buckets if it is currently empty.
        /// This way, the User is allowed to remove now unused buckets to recover their deposit for them.
        ///
        /// The User must provide the BucketId of the bucket they want to delete, which should correspond to a
        /// bucket that is both theirs and currently empty.
        ///
        /// To check if a bucket is empty, we compare its current root with the one of an empty trie.
        #[pallet::call_index(5)]
        #[pallet::weight(T::WeightInfo::delete_bucket())]
        pub fn delete_bucket(origin: OriginFor<T>, bucket_id: BucketIdFor<T>) -> DispatchResult {
            // Check that the extrinsic was signed and get the signer
            let who = ensure_signed(origin)?;

            // Perform validations and delete the bucket
            let maybe_collection_id = Self::do_delete_bucket(who.clone(), bucket_id)?;

            // Emit event.
            Self::deposit_event(Event::BucketDeleted {
                who,
                bucket_id,
                maybe_collection_id,
            });

            Ok(())
        }

        /// Issue a new storage request for a file
        #[pallet::call_index(6)]
        #[pallet::weight(T::WeightInfo::issue_storage_request())]
        pub fn issue_storage_request(
            origin: OriginFor<T>,
            bucket_id: BucketIdFor<T>,
            location: FileLocation<T>,
            fingerprint: Fingerprint<T>,
            size: StorageData<T>,
            msp_id: Option<ProviderIdFor<T>>,
            peer_ids: PeerIds<T>,
            replication_target: Option<ReplicationTargetType<T>>,
        ) -> DispatchResult {
            // Check that the extrinsic was signed and get the signer
            let who = ensure_signed(origin)?;

            // Perform validations and register storage request
            Self::do_request_storage(
                who.clone(),
                bucket_id,
                location.clone(),
                fingerprint,
                size,
                msp_id,
                replication_target,
                Some(peer_ids.clone()),
            )?;

            Ok(())
        }

        /// Revoke storage request
        #[pallet::call_index(7)]
        #[pallet::weight({
          let confirmed = StorageRequests::<T>::get(file_key).map_or(0, |metadata| metadata.bsps_confirmed.into());
          let weight = T::WeightInfo::revoke_storage_request(confirmed as u32);

          weight.saturating_add(T::DbWeight::get().reads_writes(1, 0))
        })]
        pub fn revoke_storage_request(
            origin: OriginFor<T>,
            file_key: MerkleHash<T>,
        ) -> DispatchResult {
            // Check that the extrinsic was signed and get the signer
            let who = ensure_signed(origin)?;

            // Perform validations and revoke storage request
            Self::do_revoke_storage_request(who, file_key)?;

            // Emit event.
            Self::deposit_event(Event::StorageRequestRevoked { file_key });

            Ok(())
        }

        /// Used by a MSP to accept or decline storage requests in batches, grouped by bucket.
        ///
        /// This follows a best-effort strategy, meaning that all file keys will be processed and declared to have successfully be
        /// accepted, rejected or have failed to be processed in the results of the event emitted.
        ///
        /// The MSP has to provide a file proof for all the file keys that are being accepted and a non-inclusion proof for the file keys
        /// in the bucket's Merkle Patricia Forest. The file proofs for the file keys is necessary to verify that
        /// the MSP actually has the files, while the non-inclusion proof is necessary to verify that the MSP
        /// wasn't storing it before.
        #[pallet::call_index(8)]
        #[pallet::weight({
			let amount_of_buckets = storage_request_msp_response.iter().count();
			let max_amount_of_files_to_accept_for_bucket = storage_request_msp_response.iter().map(|response|
				if let Some(accept_response) = &response.accept {
					accept_response.file_keys_and_proofs.len()
				} else {
					0
				}
			)
			.max()
			.unwrap_or(0);
			let max_amount_of_files_to_reject = storage_request_msp_response.iter().map(|response| response.reject.len()).max().unwrap_or(0);

			T::WeightInfo::msp_respond_storage_requests_multiple_buckets(amount_of_buckets as u32, max_amount_of_files_to_accept_for_bucket as u32, max_amount_of_files_to_reject as u32)
		})]
        pub fn msp_respond_storage_requests_multiple_buckets(
            origin: OriginFor<T>,
            storage_request_msp_response: StorageRequestMspResponse<T>,
        ) -> DispatchResult {
            // Check that the extrinsic was signed and get the signer.
            let who = ensure_signed(origin)?;

            Self::do_msp_respond_storage_request(who.clone(), storage_request_msp_response)?;

            Ok(())
        }

        #[pallet::call_index(9)]
        #[pallet::weight(T::WeightInfo::msp_stop_storing_bucket())]
        pub fn msp_stop_storing_bucket(
            origin: OriginFor<T>,
            bucket_id: BucketIdFor<T>,
        ) -> DispatchResult {
            let who = ensure_signed(origin)?;

            let (msp_id, owner) = Self::do_msp_stop_storing_bucket(who.clone(), bucket_id)?;

            Self::deposit_event(Event::MspStoppedStoringBucket {
                msp_id,
                owner,
                bucket_id,
            });

            Ok(())
        }

        /// Used by a BSP to volunteer for storing a file.
        ///
        /// The transaction will fail if the XOR between the file ID and the BSP ID is not below the threshold,
        /// so a BSP is strongly advised to check beforehand. Another reason for failure is
        /// if the maximum number of BSPs has been reached. A successful assignment as BSP means
        /// that some of the collateral tokens of that MSP are frozen.
        #[pallet::call_index(10)]
        #[pallet::weight(T::WeightInfo::bsp_volunteer())]
        pub fn bsp_volunteer(origin: OriginFor<T>, file_key: MerkleHash<T>) -> DispatchResult {
            // Check that the extrinsic was signed and get the signer.
            let who = ensure_signed(origin)?;

            // Perform validations and register Storage Provider as BSP for file.
            let (bsp_id, multiaddresses, storage_request_metadata) =
                Self::do_bsp_volunteer(who.clone(), file_key)?;

            // Emit new BSP volunteer event.
            Self::deposit_event(Event::AcceptedBspVolunteer {
                bsp_id,
                multiaddresses,
                bucket_id: storage_request_metadata.bucket_id,
                location: storage_request_metadata.location,
                fingerprint: storage_request_metadata.fingerprint,
                owner: storage_request_metadata.owner,
                size: storage_request_metadata.size,
            });

            Ok(())
        }

        /// Used by a BSP to confirm they are storing data of a storage request.
        #[pallet::call_index(11)]
        #[pallet::weight(T::WeightInfo::bsp_confirm_storing(file_keys_and_proofs.len() as u32))]
        pub fn bsp_confirm_storing(
            origin: OriginFor<T>,
            non_inclusion_forest_proof: ForestProof<T>,
            file_keys_and_proofs: BoundedVec<
                FileKeyWithProof<T>,
                T::MaxBatchConfirmStorageRequests,
            >,
        ) -> DispatchResult {
            // Check that the extrinsic was signed and get the signer.
            let who = ensure_signed(origin)?;

            // Perform validations and confirm storage.
            Self::do_bsp_confirm_storing(
                who.clone(),
                non_inclusion_forest_proof.clone(),
                file_keys_and_proofs,
            )
        }

        /// Executed by a BSP to request to stop storing a file.
        ///
        /// In the event when a storage request no longer exists for the data the BSP no longer stores,
        /// it is required that the BSP still has access to the metadata of the initial storage request.
        /// If they do not, they will at least need that metadata to reconstruct the File ID and from wherever
        /// the BSP gets that data is up to it. One example could be from the assigned MSP.
        /// This metadata is necessary since it is needed to reconstruct the leaf node key in the storage
        /// provider's Merkle Forest.
        #[pallet::call_index(12)]
        #[pallet::weight(T::WeightInfo::bsp_request_stop_storing())]
        pub fn bsp_request_stop_storing(
            origin: OriginFor<T>,
            file_key: MerkleHash<T>,
            bucket_id: BucketIdFor<T>,
            location: FileLocation<T>,
            owner: T::AccountId,
            fingerprint: Fingerprint<T>,
            size: StorageData<T>,
            can_serve: bool,
            inclusion_forest_proof: ForestProof<T>,
        ) -> DispatchResult {
            let who = ensure_signed(origin)?;

            // Perform validations and open the request to stop storing the file.
            let bsp_id = Self::do_bsp_request_stop_storing(
                who.clone(),
                file_key,
                bucket_id,
                location.clone(),
                owner.clone(),
                fingerprint,
                size,
                can_serve,
                inclusion_forest_proof,
            )?;

            // Emit event.
            Self::deposit_event(Event::BspRequestedToStopStoring {
                bsp_id,
                file_key,
                owner,
                location,
            });

            Ok(())
        }

        /// Executed by a BSP to confirm to stop storing a file.
        ///
        /// It has to have previously opened a pending stop storing request using the `bsp_request_stop_storing` extrinsic.
        /// The minimum amount of blocks between the request and the confirmation is defined by the runtime, such that the
        /// BSP can't immediately stop storing a file it has previously lost when receiving a challenge for it.
        #[pallet::call_index(13)]
        #[pallet::weight(T::WeightInfo::bsp_confirm_stop_storing())]
        pub fn bsp_confirm_stop_storing(
            origin: OriginFor<T>,
            file_key: MerkleHash<T>,
            inclusion_forest_proof: ForestProof<T>,
        ) -> DispatchResult {
            let who = ensure_signed(origin)?;

            // Perform validations and stop storing the file.
            let (bsp_id, new_root) =
                Self::do_bsp_confirm_stop_storing(who.clone(), file_key, inclusion_forest_proof)?;

            // Emit event.
            Self::deposit_event(Event::BspConfirmStoppedStoring {
                bsp_id,
                file_key,
                new_root,
            });

            Ok(())
        }

        /// Executed by a SP to stop storing a file from an insolvent user.
        ///
        /// This is used when a user has become insolvent and the SP needs to stop storing the files of that user, since
        /// it won't be getting paid for it anymore.
        /// The validations are similar to the ones in the `bsp_request_stop_storing` and `bsp_confirm_stop_storing` extrinsics, but the SP doesn't need to
        /// wait for a minimum amount of blocks to confirm to stop storing the file nor it has to be a BSP.
        #[pallet::call_index(14)]
        #[pallet::weight(T::WeightInfo::stop_storing_for_insolvent_user_bsp().max(T::WeightInfo::stop_storing_for_insolvent_user_msp()))]
        pub fn stop_storing_for_insolvent_user(
            origin: OriginFor<T>,
            file_key: MerkleHash<T>,
            bucket_id: BucketIdFor<T>,
            location: FileLocation<T>,
            owner: T::AccountId,
            fingerprint: Fingerprint<T>,
            size: StorageData<T>,
            inclusion_forest_proof: ForestProof<T>,
        ) -> DispatchResult {
            let who = ensure_signed(origin)?;

            // Perform validations and stop storing the file.
            let (sp_id, new_root) = Self::do_sp_stop_storing_for_insolvent_user(
                who.clone(),
                file_key,
                bucket_id,
                location.clone(),
                owner.clone(),
                fingerprint,
                size,
                inclusion_forest_proof,
            )?;

            // Emit event.
            Self::deposit_event(Event::SpStopStoringInsolventUser {
                sp_id,
                file_key,
                owner,
                location,
                new_root,
            });

            Ok(())
        }

        #[pallet::call_index(15)]
        #[pallet::weight({
			match maybe_inclusion_forest_proof {
				Some(_) => T::WeightInfo::delete_file_with_inclusion_proof(),
				None => T::WeightInfo::delete_file_without_inclusion_proof(),
			}
		})]
        pub fn delete_file(
            origin: OriginFor<T>,
            bucket_id: BucketIdFor<T>,
            file_key: MerkleHash<T>,
            location: FileLocation<T>,
            size: StorageData<T>,
            fingerprint: Fingerprint<T>,
            maybe_inclusion_forest_proof: Option<ForestProof<T>>,
        ) -> DispatchResult {
            let who = ensure_signed(origin)?;

            let (proof_of_inclusion, msp_id) = Self::do_delete_file(
                who.clone(),
                bucket_id,
                file_key,
                location,
                fingerprint,
                size,
                maybe_inclusion_forest_proof,
            )?;

            Self::deposit_event(Event::FileDeletionRequest {
                user: who,
                file_key,
                bucket_id,
                msp_id,
                proof_of_inclusion,
            });

            Ok(())
        }

        #[pallet::call_index(16)]
        #[pallet::weight(T::WeightInfo::pending_file_deletion_request_submit_proof())]
        pub fn pending_file_deletion_request_submit_proof(
            origin: OriginFor<T>,
            user: T::AccountId,
            file_key: MerkleHash<T>,
            file_size: StorageData<T>,
            bucket_id: BucketIdFor<T>,
            forest_proof: ForestProof<T>,
        ) -> DispatchResult {
            let who = ensure_signed(origin)?;

            let (proof_of_inclusion, msp_id) = Self::do_pending_file_deletion_request_submit_proof(
                who.clone(),
                user.clone(),
                file_key,
                file_size,
                bucket_id,
                forest_proof,
            )?;

            Self::deposit_event(Event::ProofSubmittedForPendingFileDeletionRequest {
                msp_id,
                user,
                file_key,
                bucket_id,
                proof_of_inclusion,
            });

            Ok(())
        }

        #[pallet::call_index(17)]
        #[pallet::weight(T::WeightInfo::set_global_parameters())]
        pub fn set_global_parameters(
            origin: OriginFor<T>,
            new_max_replication_target: Option<T::ReplicationTargetType>,
            tick_range_to_maximum_threshold: Option<TickNumber<T>>,
        ) -> DispatchResult {
            // Check that the extrinsic was sent with root origin.
            ensure_root(origin)?;

            if let Some(new_max_replication_target) = new_max_replication_target {
                ensure!(
                    new_max_replication_target > T::ReplicationTargetType::zero(),
                    Error::<T>::ReplicationTargetCannotBeZero
                );

                ensure!(
                    new_max_replication_target >= T::DefaultReplicationTarget::get(),
                    Error::<T>::MaxReplicationTargetSmallerThanDefault
                );

                MaxReplicationTarget::<T>::put(new_max_replication_target);
            }

            if let Some(tick_range_to_maximum_threshold) = tick_range_to_maximum_threshold {
                ensure!(
                    tick_range_to_maximum_threshold > TickNumber::<T>::zero(),
                    Error::<T>::TickRangeToMaximumThresholdCannotBeZero
                );

                TickRangeToMaximumThreshold::<T>::put(tick_range_to_maximum_threshold);
            }

            Ok(().into())
        }
    }

    #[pallet::hooks]
    impl<T: Config> Hooks<BlockNumberFor<T>> for Pallet<T> {
        fn on_poll(_n: BlockNumberFor<T>, weight: &mut frame_support::weights::WeightMeter) {
            // TODO: Benchmark computational weight cost of this hook.

            Self::do_on_poll(weight);
        }

        fn on_idle(current_block: BlockNumberFor<T>, remaining_weight: Weight) -> Weight {
            let mut meter = WeightMeter::with_limit(remaining_weight);
            Self::do_on_idle(current_block, &mut meter);

            meter.consumed()
        }

        /// Any code located in this hook is placed in an auto-generated test, and generated as a part
        /// of crate::construct_runtime's expansion.
        /// Look for a test case with a name along the lines of: __construct_runtime_integrity_test.
        fn integrity_test() {
            let default_replication_target = T::DefaultReplicationTarget::get();

            assert!(
                default_replication_target > T::ReplicationTargetType::zero(),
                "Default replication target cannot be zero."
            );
        }
    }
}<|MERGE_RESOLUTION|>--- conflicted
+++ resolved
@@ -670,7 +670,6 @@
             file_size: StorageData<T>,
             error: DispatchError,
         },
-<<<<<<< HEAD
         /// Failed to get the MSP owner of the bucket for an expired file deletion request
         /// This is different from the bucket not having a MSP, which is allowed and won't error
         FailedToGetMspOfBucket {
@@ -684,11 +683,10 @@
             file_key: MerkleHash<T>,
             file_size: StorageData<T>,
             error: DispatchError,
-=======
+        },
         /// Event to notify of incoherencies in used capacity.
         UsedCapacityShouldBeZero {
             actual_used_capacity: StorageData<T>,
->>>>>>> cace3f04
         },
     }
 
