//! # File System Pallet
//!
//! - [`Config`]
//! - [`Call`]
//!
//! ## Overview
//!
//! The file system pallet provides the following functionality:
//!
//! - Tracks Merkle Forest roots for every MSP and BSP
//! - Manages storage buckets
//! - Exposes all file related actions a user or storage provider can execute
//!
//! ## Interface
//!
//! ### Dispatchable Functions
//!
//! - `issue_storage_request`: Issue a new storage request to store a file.
//! - `volunteer_bsp`: BSP volunteers to store a file for a given storage request.
//!
//! ## Hooks
//!
//! - `on_idle`: Cleanup all expired storage requests.
//!
//! ## Dependencies
//!
//! TODO
#![cfg_attr(not(feature = "std"), no_std)]

pub use pallet::*;

pub mod types;
mod utils;

#[cfg(test)]
mod mock;

#[cfg(test)]
mod tests;

#[cfg(feature = "runtime-benchmarks")]
mod benchmarking;

#[frame_support::pallet]
pub mod pallet {
    use super::types::*;
    use codec::HasCompact;
    use frame_support::{
        dispatch::DispatchResult,
        pallet_prelude::{ValueQuery, *},
        sp_runtime::traits::{CheckEqual, Convert, MaybeDisplay, SimpleBitOps},
        traits::{
            nonfungibles_v2::{Create, Inspect as NonFungiblesInspect},
            Currency,
        },
        Blake2_128Concat,
    };
    use frame_system::pallet_prelude::{BlockNumberFor, *};
    use scale_info::prelude::fmt::Debug;
    use shp_file_metadata::ChunkId;
    use sp_runtime::{
        traits::{
            CheckedAdd, CheckedDiv, CheckedMul, CheckedSub, ConvertBack, One, Saturating, Zero,
        },
        BoundedVec,
    };

    #[pallet::config]
    pub trait Config: frame_system::Config {
        /// Because this pallet emits events, it depends on the runtime's definition of an event.
        type RuntimeEvent: From<Event<Self>> + IsType<<Self as frame_system::Config>::RuntimeEvent>;

<<<<<<< HEAD
        /// The trait for reading and mutating storage provider data.
        type Providers: shp_traits::ReadProvidersInterface<AccountId=Self::AccountId, BucketId=<Self::Providers as shp_traits::ProvidersInterface>::ProviderId>
        + shp_traits::MutateProvidersInterface<AccountId=Self::AccountId, ReadAccessGroupId=CollectionIdFor<Self>, MerklePatriciaRoot=<Self::ProofDealer as shp_traits::ProofsDealerInterface>::MerkleHash>;
=======
        /// The trait for reading and mutating Storage Provider and Bucket data.
        type Providers: shp_traits::ReadProvidersInterface<AccountId = Self::AccountId>
            + shp_traits::MutateProvidersInterface<
                MerkleHash = <Self::Providers as shp_traits::ReadProvidersInterface>::MerkleHash,
                ProviderId = <Self::Providers as shp_traits::ReadProvidersInterface>::ProviderId,
            > + shp_traits::ReadStorageProvidersInterface<
                ProviderId = <Self::Providers as shp_traits::ReadProvidersInterface>::ProviderId,
            > + shp_traits::MutateStorageProvidersInterface<
                ProviderId = <Self::Providers as shp_traits::ReadProvidersInterface>::ProviderId,
            > + shp_traits::ReadBucketsInterface<
                AccountId = Self::AccountId,
                BucketId = <Self::Providers as shp_traits::ReadProvidersInterface>::ProviderId,
                MerkleHash = <Self::Providers as shp_traits::ReadProvidersInterface>::MerkleHash,
                ProviderId = <Self::Providers as shp_traits::ReadProvidersInterface>::ProviderId,
                ReadAccessGroupId = CollectionIdFor<Self>,
            > + shp_traits::MutateBucketsInterface<
                AccountId = Self::AccountId,
                BucketId = <Self::Providers as shp_traits::ReadBucketsInterface>::BucketId,
                MerkleHash = <Self::Providers as shp_traits::ReadProvidersInterface>::MerkleHash,
                ProviderId = <Self::Providers as shp_traits::ReadProvidersInterface>::ProviderId,
                ReadAccessGroupId = CollectionIdFor<Self>,
            >;
>>>>>>> 00934a24

        /// The trait for issuing challenges and verifying proofs.
        type ProofDealer: shp_traits::ProofsDealerInterface<
            ProviderId = <Self::Providers as shp_traits::ReadProvidersInterface>::ProviderId,
            MerkleHash = <Self::Providers as shp_traits::ReadProvidersInterface>::MerkleHash,
        >;

        /// Type for identifying a file, generally a hash.
        type Fingerprint: Parameter
            + Member
            + MaybeSerializeDeserialize
            + MaybeDisplay
            + SimpleBitOps
            + Ord
            + Default
            + Copy
            + CheckEqual
            + AsRef<[u8]>
            + AsMut<[u8]>
            + MaxEncodedLen;

        /// Type representing the storage request bsps size type.
        type ReplicationTargetType: Parameter
            + Member
            + MaybeSerializeDeserialize
            + Default
            + MaybeDisplay
            + From<u32>
            + Into<u64>
            + Into<Self::ThresholdType>
            + Copy
            + MaxEncodedLen
            + HasCompact
            + Default
            + scale_info::TypeInfo
            + MaybeSerializeDeserialize
            + CheckedAdd
            + One
            + Saturating
            + PartialOrd
            + Zero;

        /// Type representing the threshold a BSP must meet to be eligible to volunteer to store a file.
        type ThresholdType: Parameter
            + Member
            + MaybeSerializeDeserialize
            + Debug
            + Default
            + MaybeDisplay
            + From<u32>
            + From<<Self::Providers as shp_traits::ReadProvidersInterface>::ReputationWeight>
            + From<Self::ReplicationTargetType>
            + Copy
            + MaxEncodedLen
            + Decode
            + Saturating
            + CheckedMul
            + CheckedDiv
            + CheckedAdd
            + CheckedSub
            + PartialOrd
            + One
            + Zero;

        /// The type to convert a threshold to a block number.
        type ThresholdTypeToBlockNumber: ConvertBack<Self::ThresholdType, BlockNumberFor<Self>>;

        /// The type to convert a hash to a threshold.
        type HashToThresholdType: Convert<Self::Hash, Self::ThresholdType>;

        /// The type to convert a MerkleHash to a RandomnessOutput.
        type MerkleHashToRandomnessOutput: Convert<
            <Self::ProofDealer as shp_traits::ProofsDealerInterface>::MerkleHash,
            <Self::ProofDealer as shp_traits::ProofsDealerInterface>::RandomnessOutput,
        >;

        /// The type to convert a ChunkId to a MerkleHash
        type ChunkIdToMerkleHash: Convert<
            ChunkId,
            <Self::ProofDealer as shp_traits::ProofsDealerInterface>::MerkleHash,
        >;

        /// The currency mechanism, used for paying for reserves.
        type Currency: Currency<Self::AccountId>;

        /// Registry for minted NFTs.
        type Nfts: NonFungiblesInspect<Self::AccountId>
            + Create<Self::AccountId, CollectionConfigFor<Self>>;

        /// Collection inspector
        type CollectionInspector: shp_traits::InspectCollections<
            CollectionId = CollectionIdFor<Self>,
        >;

        /// Maximum number of BSPs that can store a file.
        ///
        /// This is used to limit the number of BSPs storing a file and claiming rewards for it.
        /// If this number is too high, then the reward for storing a file might be to diluted and pointless to store.
        #[pallet::constant]
        type MaxBspsPerStorageRequest: Get<u32>;

        /// Maximum batch of storage requests that can be confirmed at once when calling `bsp_confirm_storing`.
        #[pallet::constant]
        type MaxBatchConfirmStorageRequests: Get<u32>;

        /// Maximum byte size of a file path.
        #[pallet::constant]
        type MaxFilePathSize: Get<u32>;

        /// Maximum byte size of a peer id.
        #[pallet::constant]
        type MaxPeerIdSize: Get<u32>;

        /// Maximum number of peer ids for a storage request.
        #[pallet::constant]
        type MaxNumberOfPeerIds: Get<u32>;

        /// Maximum number of multiaddresses for a storage request.
        #[pallet::constant]
        type MaxDataServerMultiAddresses: Get<u32>;

        /// Maximum number of expired storage requests to clean up in a single block.
        #[pallet::constant]
        type MaxExpiredItemsInBlock: Get<u32>;

        /// Time-to-live for a storage request.
        #[pallet::constant]
        type StorageRequestTtl: Get<u32>;

        /// Time-to-live for a pending file deletion request, after which a priority challenge is sent out to enforce the deletion.        #[pallet::constant]
        type PendingFileDeletionRequestTtl: Get<u32>;

        /// Maximum number of file deletion requests a user can have pending.
        #[pallet::constant]
        type MaxUserPendingDeletionRequests: Get<u32>;

        /// Number of blocks required to pass between a BSP requesting to stop storing a file and it being able to confirm to stop storing it.
        #[pallet::constant]
        type MinWaitForStopStoring: Get<BlockNumberFor<Self>>;
    }

    #[pallet::pallet]
    pub struct Pallet<T>(_);

    #[pallet::storage]
    #[pallet::getter(fn storage_requests)]
    pub type StorageRequests<T: Config> =
        StorageMap<_, Blake2_128Concat, MerkleHash<T>, StorageRequestMetadata<T>>;

    /// A double map from storage request to BSP `AccountId`s that volunteered to store the file.
    ///
    /// Any BSP under a storage request prefix is considered to be a volunteer and can be removed at any time.
    /// Once a BSP submits a valid proof to the via the `bsp_confirm_storing` extrinsic, the `confirmed` field in [`StorageRequestBspsMetadata`] will be set to `true`.
    ///
    /// When a storage request is expired or removed, the corresponding storage request prefix in this map is removed.
    #[pallet::storage]
    #[pallet::getter(fn storage_request_bsps)]
    pub type StorageRequestBsps<T: Config> = StorageDoubleMap<
        _,
        Blake2_128Concat,
        MerkleHash<T>,
        Blake2_128Concat,
        ProviderIdFor<T>,
        StorageRequestBspsMetadata<T>,
        OptionQuery,
    >;

    /// A map of blocks to expired storage requests.
    #[pallet::storage]
    #[pallet::getter(fn item_expirations)]
    pub type ItemExpirations<T: Config> = StorageMap<
        _,
        Blake2_128Concat,
        BlockNumberFor<T>,
        BoundedVec<ExpiredItems<T>, T::MaxExpiredItemsInBlock>,
        ValueQuery,
    >;

    /// A pointer to the earliest available block to insert a new storage request expiration.
    ///
    /// This should always be greater or equal than current block + [`Config::StorageRequestTtl`].
    #[pallet::storage]
    #[pallet::getter(fn next_available_expiration_insertion_block)]
    pub type NextAvailableExpirationInsertionBlock<T: Config> =
        StorageValue<_, BlockNumberFor<T>, ValueQuery>;

    /// A pointer to the starting block to clean up expired storage requests.
    ///
    /// If this block is behind the current block number, the cleanup algorithm in `on_idle` will
    /// attempt to accelerate this block pointer as close to or up to the current block number. This
    /// will execute provided that there is enough remaining weight to do so.
    #[pallet::storage]
    #[pallet::getter(fn next_starting_block_to_clean_up)]
    pub type NextStartingBlockToCleanUp<T: Config> = StorageValue<_, BlockNumberFor<T>, ValueQuery>;

    /// Pending file deletion requests.
    ///
    /// A mapping from a user account id to a list of pending file deletion requests, holding a tuple of the file key and bucket id.
    #[pallet::storage]
    #[pallet::getter(fn pending_file_deletion_requests)]
    pub type PendingFileDeletionRequests<T: Config> = StorageMap<
        _,
        Blake2_128Concat,
        T::AccountId,
        BoundedVec<(MerkleHash<T>, BucketIdFor<T>), T::MaxUserPendingDeletionRequests>,
        ValueQuery,
    >;

    /// Pending file stop storing requests.
    ///
    /// A double mapping from BSP IDs to a list of file keys pending stop storing requests to the block in which those requests were opened
    /// and the proven size of the file.
    /// The block number is used to avoid BSPs being able to stop storing files immediately which would allow them to avoid challenges
    /// of missing files. The size is to be able to decrease their used capacity when they confirm to stop storing the file.
    #[pallet::storage]
    #[pallet::getter(fn pending_stop_storing_requests)]
    pub type PendingStopStoringRequests<T: Config> = StorageDoubleMap<
        _,
        Blake2_128Concat,
        ProviderIdFor<T>,
        Blake2_128Concat,
        MerkleHash<T>,
        (BlockNumberFor<T>, StorageData<T>),
    >;

    /// Number of BSPs required to fulfill a storage request
    ///
    /// This is also used as a default value if the BSPs required are not specified when creating a storage request.
    #[pallet::storage]
    pub type ReplicationTarget<T: Config> = StorageValue<_, ReplicationTargetType<T>, ValueQuery>;

    /// Maximum threshold a BSP can attain.
    #[pallet::storage]
    pub type MaximumThreshold<T: Config> = StorageValue<_, T::ThresholdType, ValueQuery>;

    /// Number of blocks until all BSPs would reach the [`Config::MaximumThreshold`] to ensure that all BSPs are able to volunteer.
    #[pallet::storage]
    pub type BlockRangeToMaximumThreshold<T: Config> =
        StorageValue<_, BlockNumberFor<T>, ValueQuery>;

    #[pallet::genesis_config]
    pub struct GenesisConfig<T: Config> {
        pub replication_target: ReplicationTargetType<T>,
        pub maximum_threshold: T::ThresholdType,
        pub block_range_to_maximum_threshold: BlockNumberFor<T>,
    }

    impl<T: Config> Default for GenesisConfig<T> {
        fn default() -> Self {
<<<<<<< HEAD
            let replication_target = 1u32.into();
            let maximum_threshold = u32::MAX.into();
            let block_range_to_maximum_threshold = 10u32.into();
=======
            let total_bsps =
                <T::Providers as shp_traits::ReadStorageProvidersInterface>::get_number_of_bsps()
                    .try_into()
                    .map_err(|_| Error::<T>::FailedTypeConversion)
                    .unwrap();

            let bsp_assignment_threshold =
                Pallet::<T>::compute_asymptotic_threshold_point(total_bsps).unwrap();
>>>>>>> 00934a24

            ReplicationTarget::<T>::put(replication_target);
            MaximumThreshold::<T>::put(maximum_threshold);
            BlockRangeToMaximumThreshold::<T>::put(block_range_to_maximum_threshold);

            Self {
                replication_target,
                maximum_threshold,
                block_range_to_maximum_threshold,
            }
        }
    }

    #[pallet::genesis_build]
    impl<T: Config> BuildGenesisConfig for GenesisConfig<T> {
        fn build(&self) {
            ReplicationTarget::<T>::put(self.replication_target);
            MaximumThreshold::<T>::put(self.maximum_threshold);
            BlockRangeToMaximumThreshold::<T>::put(self.block_range_to_maximum_threshold);
        }
    }

    #[pallet::event]
    #[pallet::generate_deposit(pub(super) fn deposit_event)]
    pub enum Event<T: Config> {
        /// Notifies that a new bucket has been created.
        NewBucket {
            who: T::AccountId,
            msp_id: ProviderIdFor<T>,
            bucket_id: BucketIdFor<T>,
            name: BucketNameFor<T>,
            collection_id: Option<CollectionIdFor<T>>,
            private: bool,
        },
        /// Notifies that a bucket's privacy has been updated.
        BucketPrivacyUpdated {
            who: T::AccountId,
            bucket_id: BucketIdFor<T>,
            collection_id: Option<CollectionIdFor<T>>,
            private: bool,
        },
        /// Notifies that a new collection has been created and associated with a bucket.
        NewCollectionAndAssociation {
            who: T::AccountId,
            bucket_id: BucketIdFor<T>,
            collection_id: CollectionIdFor<T>,
        },
        /// Notifies that a new file has been requested to be stored.
        NewStorageRequest {
            who: T::AccountId,
            file_key: MerkleHash<T>,
            bucket_id: BucketIdFor<T>,
            location: FileLocation<T>,
            fingerprint: Fingerprint<T>,
            size: StorageData<T>,
            peer_ids: PeerIds<T>,
        },
        /// Notifies that a BSP has been accepted to store a given file.
        AcceptedBspVolunteer {
            bsp_id: ProviderIdFor<T>,
            bucket_id: BucketIdFor<T>,
            location: FileLocation<T>,
            fingerprint: Fingerprint<T>,
            multiaddresses: MultiAddresses<T>,
            owner: T::AccountId,
            size: StorageData<T>,
        },
        /// Notifies that a BSP confirmed storing a file(s).
        BspConfirmedStoring {
            who: T::AccountId,
            bsp_id: ProviderIdFor<T>,
            file_keys: BoundedVec<MerkleHash<T>, T::MaxBatchConfirmStorageRequests>,
            new_root: MerkleHash<T>,
        },
        /// Notifies that a storage request for a file key has been fulfilled.
        StorageRequestFulfilled { file_key: MerkleHash<T> },
        /// Notifies the expiration of a storage request.
        StorageRequestExpired { file_key: MerkleHash<T> },
        /// Notifies that a storage request has been revoked by the user who initiated it.
        StorageRequestRevoked { file_key: MerkleHash<T> },
        /// Notifies that a BSP has opened a request to stop storing a file.
        BspRequestedToStopStoring {
            bsp_id: ProviderIdFor<T>,
            file_key: MerkleHash<T>,
            owner: T::AccountId,
            location: FileLocation<T>,
        },
        /// Notifies that a BSP has stopped storing a file.
        BspConfirmStoppedStoring {
            bsp_id: ProviderIdFor<T>,
            file_key: MerkleHash<T>,
            new_root: MerkleHash<T>,
        },
        /// Notifies that a priority challenge failed to be queued for pending file deletion.
        FailedToQueuePriorityChallenge {
            user: T::AccountId,
            file_key: MerkleHash<T>,
        },
        /// Notifies that a file will be deleted.
        FileDeletionRequest {
            user: T::AccountId,
            file_key: MerkleHash<T>,
            bucket_id: BucketIdFor<T>,
            msp_id: ProviderIdFor<T>,
            proof_of_inclusion: bool,
        },
        /// Notifies that a proof has been submitted for a pending file deletion request.
        ProofSubmittedForPendingFileDeletionRequest {
            msp_id: ProviderIdFor<T>,
            user: T::AccountId,
            file_key: MerkleHash<T>,
            bucket_id: BucketIdFor<T>,
            proof_of_inclusion: bool,
        },
        /// Notifies that a BSP's challenge cycle has been initialised, adding the first file
        /// key(s) to the BSP's Merkle Patricia Forest.
        BspChallengeCycleInitialised {
            who: T::AccountId,
            bsp_id: ProviderIdFor<T>,
        },
    }

    // Errors inform users that something went wrong.
    #[pallet::error]
    pub enum Error<T> {
        /// Storage request already registered for the given file.
        StorageRequestAlreadyRegistered,
        /// Storage request not registered for the given file.
        StorageRequestNotFound,
        /// Replication target cannot be zero.
        ReplicationTargetCannotBeZero,
        /// BSPs required for storage request cannot exceed the maximum allowed.
        BspsRequiredExceedsMax,
        /// Account is not a BSP.
        NotABsp,
        /// Account is not a MSP.
        NotAMsp,
        /// BSP has not volunteered to store the given file.
        BspNotVolunteered,
        /// BSP has not confirmed storing the given file.
        BspNotConfirmed,
        /// BSP has already confirmed storing the given file.
        BspAlreadyConfirmed,
        /// Number of BSPs required for storage request has been reached.
        StorageRequestBspsRequiredFulfilled,
        /// BSP already volunteered to store the given file.
        BspAlreadyVolunteered,
        /// Number of removed BSPs volunteered from storage request prefix did not match the expected number.
        UnexpectedNumberOfRemovedVolunteeredBsps,
        /// No slot available found in blocks to insert storage request expiration time.
        StorageRequestExpiredNoSlotAvailable,
        /// Not authorized to delete the storage request.
        StorageRequestNotAuthorized,
        /// Error created in 2024. If you see this, you are well beyond the singularity and should
        /// probably stop using this pallet.
        MaxBlockNumberReached,
        /// Failed to encode BSP id as slice.
        FailedToEncodeBsp,
        /// Failed to encode fingerprint as slice.
        FailedToEncodeFingerprint,
        /// Failed to decode threshold.
        FailedToDecodeThreshold,
        /// BSP did not succeed threshold check.
        AboveThreshold,
        /// Failed to convert block number to threshold.
        FailedToConvertBlockNumber,
        /// Arithmetic error in threshold calculation.
        ThresholdArithmeticError,
        /// Failed to convert to primitive type.
        FailedTypeConversion,
        /// Divided by 0
        DividedByZero,
        /// Failed to get value when just checked it existed.
        ImpossibleFailedToGetValue,
        /// Bucket is not private. Call `update_bucket_privacy` to make it private.
        BucketIsNotPrivate,
        /// Bucket does not exist
        BucketNotFound,
        /// Operation failed because the account is not the owner of the bucket.
        NotBucketOwner,
        /// Root of the provider not found.
        ProviderRootNotFound,
        /// Failed to verify proof: required to provide a proof of non-inclusion.
        ExpectedNonInclusionProof,
        /// Failed to verify proof: required to provide a proof of inclusion.
        ExpectedInclusionProof,
        /// Metadata does not correspond to expected file key.
        InvalidFileKeyMetadata,
        /// BSPs assignment threshold cannot be below asymptote.
        ThresholdBelowAsymptote,
        /// Unauthorized operation, signer does not own the file.
        NotFileOwner,
        /// File key already pending deletion.
        FileKeyAlreadyPendingDeletion,
        /// Max number of user pending deletion requests reached.
        MaxUserPendingDeletionRequestsReached,
        /// Unauthorized operation, signer is not an MSP of the bucket id.
        MspNotStoringBucket,
        /// File key not found in pending deletion requests.
        FileKeyNotPendingDeletion,
        /// File size cannot be zero.
        FileSizeCannotBeZero,
        /// No global reputation weight set.
        NoGlobalReputationWeightSet,
        /// Maximum threshold cannot be zero.
        MaximumThresholdCannotBeZero,
        /// Block range to maximum threshold cannot be zero.
        BlockRangeToMaximumThresholdCannotBeZero,
        /// Pending stop storing request not found.
        PendingStopStoringRequestNotFound,
        /// Minimum amount of blocks between the request opening and being able to confirm it not reached.
        MinWaitForStopStoringNotReached,
        /// Pending stop storing request already exists.
        PendingStopStoringRequestAlreadyExists,
    }

    #[pallet::call]
    impl<T: Config> Pallet<T> {
        #[pallet::call_index(0)]
        #[pallet::weight(Weight::from_parts(10_000, 0) + T::DbWeight::get().writes(1))]
        pub fn create_bucket(
            origin: OriginFor<T>,
            msp_id: ProviderIdFor<T>,
            name: BucketNameFor<T>,
            private: bool,
        ) -> DispatchResult {
            let who = ensure_signed(origin)?;

            let (bucket_id, maybe_collection_id) =
                Self::do_create_bucket(who.clone(), msp_id, name.clone(), private)?;

            Self::deposit_event(Event::NewBucket {
                who,
                msp_id,
                bucket_id,
                name,
                collection_id: maybe_collection_id,
                private,
            });

            Ok(())
        }

        #[pallet::call_index(1)]
        #[pallet::weight(Weight::from_parts(10_000, 0) + T::DbWeight::get().writes(1))]
        pub fn update_bucket_privacy(
            origin: OriginFor<T>,
            bucket_id: BucketIdFor<T>,
            private: bool,
        ) -> DispatchResult {
            let who = ensure_signed(origin)?;

            let maybe_collection_id =
                Self::do_update_bucket_privacy(who.clone(), bucket_id, private)?;

            Self::deposit_event(Event::BucketPrivacyUpdated {
                who,
                bucket_id,
                private,
                collection_id: maybe_collection_id,
            });

            Ok(())
        }

        /// Create and associate a collection with a bucket.
        #[pallet::call_index(2)]
        #[pallet::weight(Weight::from_parts(10_000, 0) + T::DbWeight::get().writes(1))]
        pub fn create_and_associate_collection_with_bucket(
            origin: OriginFor<T>,
            bucket_id: BucketIdFor<T>,
        ) -> DispatchResult {
            let who = ensure_signed(origin)?;

            let collection_id =
                Self::do_create_and_associate_collection_with_bucket(who.clone(), bucket_id)?;

            Self::deposit_event(Event::NewCollectionAndAssociation {
                who,
                bucket_id,
                collection_id,
            });

            Ok(())
        }

        /// Issue a new storage request for a file
        #[pallet::call_index(3)]
        #[pallet::weight(Weight::from_parts(10_000, 0) + T::DbWeight::get().writes(1))]
        pub fn issue_storage_request(
            origin: OriginFor<T>,
            bucket_id: BucketIdFor<T>,
            location: FileLocation<T>,
            fingerprint: Fingerprint<T>,
            size: StorageData<T>,
            msp_id: ProviderIdFor<T>,
            peer_ids: PeerIds<T>,
        ) -> DispatchResult {
            // Check that the extrinsic was signed and get the signer
            let who = ensure_signed(origin)?;

            // Perform validations and register storage request
            let file_key = Self::do_request_storage(
                who.clone(),
                bucket_id,
                location.clone(),
                fingerprint,
                size,
                Some(msp_id),
                None,
                Some(peer_ids.clone()),
                Default::default(),
            )?;

            // BSPs listen to this event and volunteer to store the file
            Self::deposit_event(Event::NewStorageRequest {
                who,
                file_key,
                bucket_id,
                location,
                fingerprint,
                size,
                peer_ids,
            });

            Ok(())
        }

        /// Revoke storage request
        #[pallet::call_index(4)]
        #[pallet::weight(Weight::from_parts(10_000, 0) + T::DbWeight::get().writes(1))]
        pub fn revoke_storage_request(
            origin: OriginFor<T>,
            file_key: MerkleHash<T>,
        ) -> DispatchResult {
            // Check that the extrinsic was signed and get the signer
            let who = ensure_signed(origin)?;

            // Perform validations and revoke storage request
            Self::do_revoke_storage_request(who, file_key)?;

            // Emit event.
            Self::deposit_event(Event::StorageRequestRevoked { file_key });

            Ok(())
        }

        /// Used by a BSP to volunteer for storing a file.
        ///
        /// The transaction will fail if the XOR between the file ID and the BSP ID is not below the threshold,
        /// so a BSP is strongly advised to check beforehand. Another reason for failure is
        /// if the maximum number of BSPs has been reached. A successful assignment as BSP means
        /// that some of the collateral tokens of that MSP are frozen.
        #[pallet::call_index(5)]
        #[pallet::weight(10_000 + T::DbWeight::get().reads_writes(1,1).ref_time())]
        pub fn bsp_volunteer(origin: OriginFor<T>, file_key: MerkleHash<T>) -> DispatchResult {
            // Check that the extrinsic was signed and get the signer.
            let who = ensure_signed(origin)?;

            // Perform validations and register Storage Provider as BSP for file.
            let (bsp_id, multiaddresses, storage_request_metadata) =
                Self::do_bsp_volunteer(who.clone(), file_key)?;

            // Emit new BSP volunteer event.
            Self::deposit_event(Event::AcceptedBspVolunteer {
                bsp_id,
                multiaddresses,
                bucket_id: storage_request_metadata.bucket_id,
                location: storage_request_metadata.location,
                fingerprint: storage_request_metadata.fingerprint,
                owner: storage_request_metadata.owner,
                size: storage_request_metadata.size,
            });

            Ok(())
        }

        /// Used by a BSP to confirm they are storing data of a storage request.
        #[pallet::call_index(6)]
        #[pallet::weight(10_000 + T::DbWeight::get().reads_writes(1,1).ref_time())]
        pub fn bsp_confirm_storing(
            origin: OriginFor<T>,
            non_inclusion_forest_proof: ForestProof<T>,
            file_keys_and_proofs: BoundedVec<
                (MerkleHash<T>, KeyProof<T>),
                T::MaxBatchConfirmStorageRequests,
            >,
        ) -> DispatchResult {
            // Check that the extrinsic was signed and get the signer.
            let who = ensure_signed(origin)?;

            // Perform validations and confirm storage.
            Self::do_bsp_confirm_storing(
                who.clone(),
                non_inclusion_forest_proof.clone(),
                file_keys_and_proofs,
            )
        }

        /// Executed by a BSP to request to stop storing a file.
        ///
        /// In the event when a storage request no longer exists for the data the BSP no longer stores,
        /// it is required that the BSP still has access to the metadata of the initial storage request.
        /// If they do not, they will at least need that metadata to reconstruct the File ID and from wherever
        /// the BSP gets that data is up to it. One example could be from the assigned MSP.
        /// This metadata is necessary since it is needed to reconstruct the leaf node key in the storage
        /// provider's Merkle Forest.
        #[pallet::call_index(7)]
        #[pallet::weight(10_000 + T::DbWeight::get().reads_writes(1,1).ref_time())]
        pub fn bsp_request_stop_storing(
            origin: OriginFor<T>,
            file_key: MerkleHash<T>,
            bucket_id: BucketIdFor<T>,
            location: FileLocation<T>,
            owner: T::AccountId,
            fingerprint: Fingerprint<T>,
            size: StorageData<T>,
            can_serve: bool,
            inclusion_forest_proof: ForestProof<T>,
        ) -> DispatchResult {
            let who = ensure_signed(origin)?;

            // Perform validations and open the request to stop storing the file.
            let bsp_id = Self::do_bsp_request_stop_storing(
                who.clone(),
                file_key,
                bucket_id,
                location.clone(),
                owner.clone(),
                fingerprint,
                size,
                can_serve,
                inclusion_forest_proof,
            )?;

            // Emit event.
            Self::deposit_event(Event::BspRequestedToStopStoring {
                bsp_id,
                file_key,
                owner,
                location,
            });

            Ok(())
        }

        /// Executed by a BSP to confirm to stop storing a file.
        ///
        /// It has to have previously opened a pending stop storing request using the `bsp_request_stop_storing` extrinsic.
        /// The minimum amount of blocks between the request and the confirmation is defined by the runtime, such that the
        /// BSP can't immediately stop storing a file it has previously lost when receiving a challenge for it.
        #[pallet::call_index(8)]
        #[pallet::weight(10_000 + T::DbWeight::get().reads_writes(1,1).ref_time())]
        pub fn bsp_confirm_stop_storing(
            origin: OriginFor<T>,
            file_key: MerkleHash<T>,
            inclusion_forest_proof: ForestProof<T>,
        ) -> DispatchResult {
            let who = ensure_signed(origin)?;

            // Perform validations and stop storing the file.
            let (bsp_id, new_root) =
                Self::do_bsp_confirm_stop_storing(who.clone(), file_key, inclusion_forest_proof)?;

            // Emit event.
            Self::deposit_event(Event::BspConfirmStoppedStoring {
                bsp_id,
                file_key,
                new_root,
            });

            Ok(())
        }

        #[pallet::call_index(9)]
        #[pallet::weight(Weight::from_parts(10_000, 0) + T::DbWeight::get().writes(1))]
        pub fn delete_file(
            origin: OriginFor<T>,
            bucket_id: BucketIdFor<T>,
            file_key: MerkleHash<T>,
            location: FileLocation<T>,
            size: StorageData<T>,
            fingerprint: Fingerprint<T>,
            maybe_inclusion_forest_proof: Option<ForestProof<T>>,
        ) -> DispatchResult {
            let who = ensure_signed(origin)?;

            let (proof_of_inclusion, msp_id) = Self::do_delete_file(
                who.clone(),
                bucket_id,
                file_key,
                location,
                fingerprint,
                size,
                maybe_inclusion_forest_proof,
            )?;

            Self::deposit_event(Event::FileDeletionRequest {
                user: who,
                file_key,
                bucket_id,
                msp_id,
                proof_of_inclusion,
            });

            Ok(())
        }

        #[pallet::call_index(10)]
        #[pallet::weight(Weight::from_parts(10_000, 0) + T::DbWeight::get().writes(1))]
        pub fn pending_file_deletion_request_submit_proof(
            origin: OriginFor<T>,
            user: T::AccountId,
            file_key: MerkleHash<T>,
            bucket_id: BucketIdFor<T>,
            forest_proof: ForestProof<T>,
        ) -> DispatchResult {
            let who = ensure_signed(origin)?;

            let (proof_of_inclusion, msp_id) = Self::do_pending_file_deletion_request_submit_proof(
                who.clone(),
                user.clone(),
                file_key,
                bucket_id,
                forest_proof,
            )?;

            Self::deposit_event(Event::ProofSubmittedForPendingFileDeletionRequest {
                msp_id,
                user,
                file_key,
                bucket_id,
                proof_of_inclusion,
            });

            Ok(())
        }

        #[pallet::call_index(11)]
        #[pallet::weight(Weight::from_parts(10_000, 0) + T::DbWeight::get().writes(1))]
        pub fn set_global_parameters(
            origin: OriginFor<T>,
            replication_target: Option<T::ReplicationTargetType>,
            maximum_threshold: Option<T::ThresholdType>,
            block_range_to_maximum_threshold: Option<BlockNumberFor<T>>,
        ) -> DispatchResult {
            // Check that the extrinsic was sent with root origin.
            ensure_root(origin)?;

            if let Some(replication_target) = replication_target {
                ensure!(
                    replication_target > T::ReplicationTargetType::zero(),
                    Error::<T>::ReplicationTargetCannotBeZero
                );

                ReplicationTarget::<T>::put(replication_target);
            }

            if let Some(maximum_threshold) = maximum_threshold {
                ensure!(
                    maximum_threshold > T::ThresholdType::zero(),
                    Error::<T>::MaximumThresholdCannotBeZero
                );

                MaximumThreshold::<T>::put(maximum_threshold);
            }

            if let Some(block_range_to_maximum_threshold) = block_range_to_maximum_threshold {
                ensure!(
                    block_range_to_maximum_threshold > BlockNumberFor::<T>::zero(),
                    Error::<T>::BlockRangeToMaximumThresholdCannotBeZero
                );

                BlockRangeToMaximumThreshold::<T>::put(block_range_to_maximum_threshold);
            }

            Ok(().into())
        }
    }

    #[pallet::hooks]
    impl<T: Config> Hooks<BlockNumberFor<T>> for Pallet<T>
    where
        u32: TryFrom<BlockNumberFor<T>>,
    {
        fn on_idle(current_block: BlockNumberFor<T>, remaining_weight: Weight) -> Weight {
            let mut remaining_weight = remaining_weight;

            Self::do_on_idle(current_block, &mut remaining_weight);

            remaining_weight
        }
    }
}<|MERGE_RESOLUTION|>--- conflicted
+++ resolved
@@ -70,11 +70,6 @@
         /// Because this pallet emits events, it depends on the runtime's definition of an event.
         type RuntimeEvent: From<Event<Self>> + IsType<<Self as frame_system::Config>::RuntimeEvent>;
 
-<<<<<<< HEAD
-        /// The trait for reading and mutating storage provider data.
-        type Providers: shp_traits::ReadProvidersInterface<AccountId=Self::AccountId, BucketId=<Self::Providers as shp_traits::ProvidersInterface>::ProviderId>
-        + shp_traits::MutateProvidersInterface<AccountId=Self::AccountId, ReadAccessGroupId=CollectionIdFor<Self>, MerklePatriciaRoot=<Self::ProofDealer as shp_traits::ProofsDealerInterface>::MerkleHash>;
-=======
         /// The trait for reading and mutating Storage Provider and Bucket data.
         type Providers: shp_traits::ReadProvidersInterface<AccountId = Self::AccountId>
             + shp_traits::MutateProvidersInterface<
@@ -97,7 +92,6 @@
                 ProviderId = <Self::Providers as shp_traits::ReadProvidersInterface>::ProviderId,
                 ReadAccessGroupId = CollectionIdFor<Self>,
             >;
->>>>>>> 00934a24
 
         /// The trait for issuing challenges and verifying proofs.
         type ProofDealer: shp_traits::ProofsDealerInterface<
@@ -148,7 +142,7 @@
             + Default
             + MaybeDisplay
             + From<u32>
-            + From<<Self::Providers as shp_traits::ReadProvidersInterface>::ReputationWeight>
+            + From<<Self::Providers as shp_traits::ReadStorageProvidersInterface>::ReputationWeight>
             + From<Self::ReplicationTargetType>
             + Copy
             + MaxEncodedLen
@@ -347,20 +341,9 @@
 
     impl<T: Config> Default for GenesisConfig<T> {
         fn default() -> Self {
-<<<<<<< HEAD
             let replication_target = 1u32.into();
             let maximum_threshold = u32::MAX.into();
             let block_range_to_maximum_threshold = 10u32.into();
-=======
-            let total_bsps =
-                <T::Providers as shp_traits::ReadStorageProvidersInterface>::get_number_of_bsps()
-                    .try_into()
-                    .map_err(|_| Error::<T>::FailedTypeConversion)
-                    .unwrap();
-
-            let bsp_assignment_threshold =
-                Pallet::<T>::compute_asymptotic_threshold_point(total_bsps).unwrap();
->>>>>>> 00934a24
 
             ReplicationTarget::<T>::put(replication_target);
             MaximumThreshold::<T>::put(maximum_threshold);
