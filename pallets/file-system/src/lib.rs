//! # File System Pallet
//!
//! - [`Config`]
//! - [`Call`]
//!
//! ## Overview
//!
//! The file system pallet provides the following functionality:
//!
//! - Tracks Merkle Forest roots for every MSP and BSP
//! - Manages storage buckets
//! - Exposes all file related actions a user or storage provider can execute
//!
//! ## Interface
//!
//! ### Dispatchable Functions
//!
//! - `issue_storage_request`: Issue a new storage request to store a file.
//! - `volunteer_bsp`: BSP volunteers to store a file for a given storage request.
//!
//! ## Hooks
//!
//! - `on_idle`: Cleanup all expired storage requests.
//!
//! ## Dependencies
//!
//! TODO
#![cfg_attr(not(feature = "std"), no_std)]

pub use pallet::*;

pub mod types;
mod utils;

#[cfg(test)]
mod mock;

#[cfg(test)]
mod tests;

// TODO #[cfg(feature = "runtime-benchmarks")]
// TODO mod benchmarking;

#[frame_support::pallet]
pub mod pallet {
    use super::types::*;
    use codec::HasCompact;
    use frame_support::{
        dispatch::DispatchResult,
        pallet_prelude::{ValueQuery, *},
        sp_runtime::traits::{CheckEqual, Convert, MaybeDisplay, SimpleBitOps},
        traits::{
            fungible::*,
            nonfungibles_v2::{Create, Inspect as NonFungiblesInspect},
        },
        Blake2_128Concat,
    };
    use frame_system::pallet_prelude::{BlockNumberFor, *};
    use scale_info::prelude::fmt::Debug;
    use shp_file_metadata::ChunkId;
    use sp_runtime::{
        traits::{
            Bounded, CheckedAdd, CheckedDiv, CheckedMul, CheckedSub, ConvertBack, One, Saturating,
            Zero,
        },
        BoundedVec,
    };

    #[pallet::config]
    pub trait Config: frame_system::Config {
        /// Because this pallet emits events, it depends on the runtime's definition of an event.
        type RuntimeEvent: From<Event<Self>> + IsType<<Self as frame_system::Config>::RuntimeEvent>;

        /// The trait for reading and mutating Storage Provider and Bucket data.
        type Providers: shp_traits::ReadProvidersInterface<AccountId = Self::AccountId>
            + shp_traits::MutateProvidersInterface<
                MerkleHash = <Self::Providers as shp_traits::ReadProvidersInterface>::MerkleHash,
                ProviderId = <Self::Providers as shp_traits::ReadProvidersInterface>::ProviderId,
            > + shp_traits::ReadStorageProvidersInterface<
                ProviderId = <Self::Providers as shp_traits::ReadProvidersInterface>::ProviderId,
            > + shp_traits::MutateStorageProvidersInterface<
                ProviderId = <Self::Providers as shp_traits::ReadProvidersInterface>::ProviderId,
                StorageDataUnit = <Self::Providers as shp_traits::ReadStorageProvidersInterface>::StorageDataUnit,
            > + shp_traits::ReadBucketsInterface<
                AccountId = Self::AccountId,
                BucketId = <Self::Providers as shp_traits::ReadProvidersInterface>::ProviderId,
                MerkleHash = <Self::Providers as shp_traits::ReadProvidersInterface>::MerkleHash,
                ProviderId = <Self::Providers as shp_traits::ReadProvidersInterface>::ProviderId,
                ReadAccessGroupId = CollectionIdFor<Self>,
                StorageDataUnit = <Self::Providers as shp_traits::ReadStorageProvidersInterface>::StorageDataUnit,
            > + shp_traits::MutateBucketsInterface<
                AccountId = Self::AccountId,
                BucketId = <Self::Providers as shp_traits::ReadBucketsInterface>::BucketId,
                MerkleHash = <Self::Providers as shp_traits::ReadProvidersInterface>::MerkleHash,
                ProviderId = <Self::Providers as shp_traits::ReadProvidersInterface>::ProviderId,
                ReadAccessGroupId = CollectionIdFor<Self>,
                StorageDataUnit = <Self::Providers as shp_traits::ReadStorageProvidersInterface>::StorageDataUnit,
            > + shp_traits::SystemMetricsInterface<
                ProvidedUnit = <Self::Providers as shp_traits::ReadStorageProvidersInterface>::StorageDataUnit,
            >;

        /// The trait for issuing challenges and verifying proofs.
        type ProofDealer: shp_traits::ProofsDealerInterface<
            ProviderId = <Self::Providers as shp_traits::ReadProvidersInterface>::ProviderId,
            MerkleHash = <Self::Providers as shp_traits::ReadProvidersInterface>::MerkleHash,
        >;

        /// The trait to create, update, delete and inspect payment streams.
        type PaymentStreams: shp_traits::PaymentStreamsInterface<
            AccountId = Self::AccountId,
            ProviderId = <Self::Providers as shp_traits::ReadProvidersInterface>::ProviderId,
            Units = <Self::Providers as shp_traits::ReadStorageProvidersInterface>::StorageDataUnit,
        >
        + shp_traits::MutatePricePerUnitPerTickInterface<PricePerUnitPerTick = BalanceOf<Self>>;

        type UpdateStoragePrice: shp_traits::UpdateStoragePrice<
            Price = BalanceOf<Self>,
            StorageDataUnit = <Self::Providers as shp_traits::ReadStorageProvidersInterface>::StorageDataUnit,
            >;

        /// The trait for checking user solvency in the system
        type UserSolvency: shp_traits::ReadUserSolvencyInterface<AccountId = Self::AccountId>;

        /// Type for identifying a file, generally a hash.
        type Fingerprint: Parameter
            + Member
            + MaybeSerializeDeserialize
            + MaybeDisplay
            + SimpleBitOps
            + Ord
            + Default
            + Copy
            + CheckEqual
            + AsRef<[u8]>
            + AsMut<[u8]>
            + MaxEncodedLen;

        /// Type representing the storage request bsps size type.
        type ReplicationTargetType: Parameter
            + Member
            + MaybeSerializeDeserialize
            + Default
            + MaybeDisplay
            + From<u32>
            + Into<u64>
            + Into<Self::ThresholdType>
            + Copy
            + MaxEncodedLen
            + HasCompact
            + Default
            + scale_info::TypeInfo
            + MaybeSerializeDeserialize
            + CheckedAdd
            + One
            + Saturating
            + PartialOrd
            + Zero;

        /// Type representing the threshold a BSP must meet to be eligible to volunteer to store a file.
        type ThresholdType: Parameter
            + Member
            + MaybeSerializeDeserialize
            + Debug
            + Default
            + MaybeDisplay
            + From<u32>
            + From<<Self::Providers as shp_traits::ReadStorageProvidersInterface>::ReputationWeight>
            + From<Self::ReplicationTargetType>
            + Copy
            + MaxEncodedLen
            + Decode
            + Saturating
            + CheckedMul
            + CheckedDiv
            + CheckedAdd
            + CheckedSub
            + PartialOrd
            + Bounded
            + One
            + Zero;

        /// The type to convert a threshold to a tick number.
        ///
        /// For more information on what "ticks" are, see the [Proofs Dealer pallet](https://github.com/Moonsong-Labs/storage-hub/blob/main/pallets/proofs-dealer/README.md).
        type ThresholdTypeToTickNumber: ConvertBack<
            Self::ThresholdType,
            <Self::ProofDealer as shp_traits::ProofsDealerInterface>::TickNumber,
        >;

        /// The type to convert a hash to a threshold.
        type HashToThresholdType: Convert<Self::Hash, Self::ThresholdType>;

        /// The type to convert a MerkleHash to a RandomnessOutput.
        type MerkleHashToRandomnessOutput: Convert<
            <Self::ProofDealer as shp_traits::ProofsDealerInterface>::MerkleHash,
            <Self::ProofDealer as shp_traits::ProofsDealerInterface>::RandomnessOutput,
        >;

        /// The type to convert a ChunkId to a MerkleHash
        type ChunkIdToMerkleHash: Convert<
            ChunkId,
            <Self::ProofDealer as shp_traits::ProofsDealerInterface>::MerkleHash,
        >;

        /// The currency mechanism, used for paying for reserves.
        type Currency: Inspect<Self::AccountId>
            + Mutate<Self::AccountId>
            + hold::Inspect<Self::AccountId, Reason = Self::RuntimeHoldReason>
            + hold::Mutate<Self::AccountId, Reason = Self::RuntimeHoldReason>
            + hold::Balanced<Self::AccountId>
            + freeze::Inspect<Self::AccountId>
            + freeze::Mutate<Self::AccountId>;

        /// The overarching hold reason
        type RuntimeHoldReason: From<HoldReason>;

        /// Registry for minted NFTs.
        type Nfts: NonFungiblesInspect<Self::AccountId>
            + Create<Self::AccountId, CollectionConfigFor<Self>>;

        /// Collection inspector
        type CollectionInspector: shp_traits::InspectCollections<
            CollectionId = CollectionIdFor<Self>,
        >;

        /// The treasury account of the runtime, where a fraction of each payment goes.
        #[pallet::constant]
        type TreasuryAccount: Get<Self::AccountId>;

        /// Penalty payed by a BSP when they forcefully stop storing a file.
        #[pallet::constant]
        type BspStopStoringFilePenalty: Get<BalanceOf<Self>>;

        /// Maximum batch of storage requests that can be confirmed at once when calling `bsp_confirm_storing`.
        #[pallet::constant]
        type MaxBatchConfirmStorageRequests: Get<u32>;

        /// Maximum batch of storage requests that can be responded to at once when calling `msp_respond_storage_requests_multiple_buckets`.
        #[pallet::constant]
        type MaxBatchMspRespondStorageRequests: Get<u32>;

        /// Maximum byte size of a file path.
        #[pallet::constant]
        type MaxFilePathSize: Get<u32>;

        /// Maximum byte size of a peer id.
        #[pallet::constant]
        type MaxPeerIdSize: Get<u32>;

        /// Maximum number of peer ids for a storage request.
        #[pallet::constant]
        type MaxNumberOfPeerIds: Get<u32>;

        /// Maximum number of multiaddresses for a storage request.
        #[pallet::constant]
        type MaxDataServerMultiAddresses: Get<u32>;

        /// Maximum number of expired items (per type) to clean up in a single block.
        #[pallet::constant]
        type MaxExpiredItemsInBlock: Get<u32>;

        /// Time-to-live for a storage request.
        #[pallet::constant]
        type StorageRequestTtl: Get<u32>;

        /// Time-to-live for a pending file deletion request, after which a priority challenge is sent out to enforce the deletion.
        #[pallet::constant]
        type PendingFileDeletionRequestTtl: Get<u32>;

        /// Time-to-live for a move bucket request, after which the request is considered expired.
        #[pallet::constant]
        type MoveBucketRequestTtl: Get<u32>;

        /// Maximum number of file deletion requests a user can have pending.
        #[pallet::constant]
        type MaxUserPendingDeletionRequests: Get<u32>;

        /// Maximum number of move bucket requests a user can have pending.
        #[pallet::constant]
        type MaxUserPendingMoveBucketRequests: Get<u32>;

        /// Number of blocks required to pass between a BSP requesting to stop storing a file and it being able to confirm to stop storing it.
        #[pallet::constant]
        type MinWaitForStopStoring: Get<BlockNumberFor<Self>>;

        /// Deposit held from the User when creating a new storage request
        #[pallet::constant]
        type StorageRequestCreationDeposit: Get<BalanceOf<Self>>;
    }

    #[pallet::pallet]
    pub struct Pallet<T>(_);

    #[pallet::storage]
    pub type StorageRequests<T: Config> =
        StorageMap<_, Blake2_128Concat, MerkleHash<T>, StorageRequestMetadata<T>>;

    /// A double map from storage request to BSP `AccountId`s that volunteered to store the file.
    ///
    /// Any BSP under a storage request prefix is considered to be a volunteer and can be removed at any time.
    /// Once a BSP submits a valid proof to the via the `bsp_confirm_storing` extrinsic, the `confirmed` field in [`StorageRequestBspsMetadata`] will be set to `true`.
    ///
    /// When a storage request is expired or removed, the corresponding storage request prefix in this map is removed.
    #[pallet::storage]
    pub type StorageRequestBsps<T: Config> = StorageDoubleMap<
        _,
        Blake2_128Concat,
        MerkleHash<T>,
        Blake2_128Concat,
        ProviderIdFor<T>,
        StorageRequestBspsMetadata<T>,
        OptionQuery,
    >;

    /// Bookkeeping of the buckets containing open storage requests.
    #[pallet::storage]
    pub type BucketsWithStorageRequests<T: Config> = StorageDoubleMap<
        _,
        Blake2_128Concat,
        BucketIdFor<T>,
        Blake2_128Concat,
        MerkleHash<T>,
        (),
        OptionQuery,
    >;

    /// A map of blocks to expired storage requests.
    #[pallet::storage]
    pub type StorageRequestExpirations<T: Config> = StorageMap<
        _,
        Blake2_128Concat,
        BlockNumberFor<T>,
        BoundedVec<StorageRequestExpirationItem<T>, T::MaxExpiredItemsInBlock>,
        ValueQuery,
    >;

    /// A map of blocks to expired file deletion requests.
    #[pallet::storage]
    pub type FileDeletionRequestExpirations<T: Config> = StorageMap<
        _,
        Blake2_128Concat,
        BlockNumberFor<T>,
        BoundedVec<FileDeletionRequestExpirationItem<T>, T::MaxExpiredItemsInBlock>,
        ValueQuery,
    >;

    /// A map of blocks to expired move bucket requests.
    #[pallet::storage]
    pub type MoveBucketRequestExpirations<T: Config> = StorageMap<
        _,
        Blake2_128Concat,
        BlockNumberFor<T>,
        BoundedVec<(ProviderIdFor<T>, BucketIdFor<T>), T::MaxExpiredItemsInBlock>,
        ValueQuery,
    >;

    /// A pointer to the earliest available block to insert a new storage request expiration.
    ///
    /// This should always be greater or equal than current block + [`Config::StorageRequestTtl`].
    #[pallet::storage]
    pub type NextAvailableStorageRequestExpirationBlock<T: Config> =
        StorageValue<_, BlockNumberFor<T>, ValueQuery>;

    /// A pointer to the earliest available block to insert a new file deletion request expiration.
    ///
    /// This should always be greater or equal than current block + [`Config::PendingFileDeletionRequestTtl`].
    #[pallet::storage]
    pub type NextAvailableFileDeletionRequestExpirationBlock<T: Config> =
        StorageValue<_, BlockNumberFor<T>, ValueQuery>;

    /// A pointer to the earliest available block to insert a new move bucket request expiration.
    ///
    /// This should always be greater or equal than current block + [`Config::MoveBucketRequestTtl`].
    #[pallet::storage]
    pub type NextAvailableMoveBucketRequestExpirationBlock<T: Config> =
        StorageValue<_, BlockNumberFor<T>, ValueQuery>;

    /// A pointer to the starting block to clean up expired storage requests.
    ///
    /// If this block is behind the current block number, the cleanup algorithm in `on_idle` will
    /// attempt to accelerate this block pointer as close to or up to the current block number. This
    /// will execute provided that there is enough remaining weight to do so.
    #[pallet::storage]
    pub type NextStartingBlockToCleanUp<T: Config> = StorageValue<_, BlockNumberFor<T>, ValueQuery>;

    /// Pending file deletion requests.
    ///
    /// A mapping from a user account id to a list of pending file deletion requests, holding a tuple of the file key and bucket id.
    #[pallet::storage]
    pub type PendingFileDeletionRequests<T: Config> = StorageMap<
        _,
        Blake2_128Concat,
        T::AccountId,
        BoundedVec<(MerkleHash<T>, BucketIdFor<T>), T::MaxUserPendingDeletionRequests>,
        ValueQuery,
    >;

    /// Pending file stop storing requests.
    ///
    /// A double mapping from BSP IDs to a list of file keys pending stop storing requests to the block in which those requests were opened
    /// and the proven size of the file.
    /// The block number is used to avoid BSPs being able to stop storing files immediately which would allow them to avoid challenges
    /// of missing files. The size is to be able to decrease their used capacity when they confirm to stop storing the file.
    #[pallet::storage]
    pub type PendingStopStoringRequests<T: Config> = StorageDoubleMap<
        _,
        Blake2_128Concat,
        ProviderIdFor<T>,
        Blake2_128Concat,
        MerkleHash<T>,
        (BlockNumberFor<T>, StorageData<T>),
    >;

    /// Pending move bucket requests.
    ///
    /// A double mapping from MSP IDs to a list of bucket IDs which they can accept or decline to take over.
    /// The value is the user who requested the move.
    #[pallet::storage]
    pub type PendingMoveBucketRequests<T: Config> = StorageDoubleMap<
        _,
        Blake2_128Concat,
        ProviderIdFor<T>,
        Blake2_128Concat,
        BucketIdFor<T>,
        MoveBucketRequestMetadata<T>,
    >;

    /// Bookkeeping of buckets that are pending to be moved to a new MSP.
    #[pallet::storage]
    pub type PendingBucketsToMove<T: Config> =
        StorageMap<_, Blake2_128Concat, BucketIdFor<T>, (), ValueQuery>;

    /// Number of BSPs required to fulfill a storage request
    ///
    /// This is also used as a default value if the BSPs required are not specified when creating a storage request.
    #[pallet::storage]
    pub type ReplicationTarget<T: Config> = StorageValue<_, ReplicationTargetType<T>, ValueQuery>;

    /// Number of ticks until all BSPs would reach the [`Config::MaximumThreshold`] to ensure that all BSPs are able to volunteer.
    #[pallet::storage]
    pub type TickRangeToMaximumThreshold<T: Config> = StorageValue<_, TickNumber<T>, ValueQuery>;

    #[pallet::genesis_config]
    pub struct GenesisConfig<T: Config> {
        pub replication_target: ReplicationTargetType<T>,
        pub tick_range_to_maximum_threshold: TickNumber<T>,
    }

    impl<T: Config> Default for GenesisConfig<T> {
        fn default() -> Self {
            let replication_target = 1u32.into();
            let tick_range_to_maximum_threshold = 10u32.into();

            ReplicationTarget::<T>::put(replication_target);
            TickRangeToMaximumThreshold::<T>::put(tick_range_to_maximum_threshold);

            Self {
                replication_target,
                tick_range_to_maximum_threshold,
            }
        }
    }

    #[pallet::genesis_build]
    impl<T: Config> BuildGenesisConfig for GenesisConfig<T> {
        fn build(&self) {
            ReplicationTarget::<T>::put(self.replication_target);
            TickRangeToMaximumThreshold::<T>::put(self.tick_range_to_maximum_threshold);
        }
    }

    #[pallet::event]
    #[pallet::generate_deposit(pub(super) fn deposit_event)]
    pub enum Event<T: Config> {
        /// Notifies that a new bucket has been created.
        NewBucket {
            who: T::AccountId,
            msp_id: Option<ProviderIdFor<T>>,
            bucket_id: BucketIdFor<T>,
            name: BucketNameFor<T>,
            collection_id: Option<CollectionIdFor<T>>,
            private: bool,
            value_prop_id: Option<ValuePropId<T>>,
        },
        /// Notifies that an empty bucket has been deleted.
        BucketDeleted {
            who: T::AccountId,
            bucket_id: BucketIdFor<T>,
            maybe_collection_id: Option<CollectionIdFor<T>>,
        },
        /// Notifies that a bucket is being moved to a new MSP.
        MoveBucketRequested {
            who: T::AccountId,
            bucket_id: BucketIdFor<T>,
            new_msp_id: ProviderIdFor<T>,
        },
        /// Notifies that a bucket's privacy has been updated.
        BucketPrivacyUpdated {
            who: T::AccountId,
            bucket_id: BucketIdFor<T>,
            collection_id: Option<CollectionIdFor<T>>,
            private: bool,
        },
        /// Notifies that a new collection has been created and associated with a bucket.
        NewCollectionAndAssociation {
            who: T::AccountId,
            bucket_id: BucketIdFor<T>,
            collection_id: CollectionIdFor<T>,
        },
        /// Notifies that a new file has been requested to be stored.
        NewStorageRequest {
            who: T::AccountId,
            file_key: MerkleHash<T>,
            bucket_id: BucketIdFor<T>,
            location: FileLocation<T>,
            fingerprint: Fingerprint<T>,
            size: StorageData<T>,
            peer_ids: PeerIds<T>,
        },
        /// Notifies that a Main Storage Provider (MSP) has accepted a storage request for a specific file key.
        ///
        /// This event is emitted when an MSP agrees to store a file, but the storage request
        /// is not yet fully fulfilled (i.e., the required number of Backup Storage Providers
        /// have not yet confirmed storage).
        ///
        /// # Note
        /// This event is not emitted when the storage request is immediately fulfilled upon
        /// MSP acceptance. In such cases, a [`StorageRequestFulfilled`] event is emitted instead.
        MspAcceptedStorageRequest { file_key: MerkleHash<T> },
        /// Notifies that a BSP has been accepted to store a given file.
        AcceptedBspVolunteer {
            bsp_id: ProviderIdFor<T>,
            bucket_id: BucketIdFor<T>,
            location: FileLocation<T>,
            fingerprint: Fingerprint<T>,
            multiaddresses: MultiAddresses<T>,
            owner: T::AccountId,
            size: StorageData<T>,
        },
        /// Notifies that a BSP confirmed storing a file(s).
        BspConfirmedStoring {
            who: T::AccountId,
            bsp_id: ProviderIdFor<T>,
            file_keys: BoundedVec<MerkleHash<T>, T::MaxBatchConfirmStorageRequests>,
            new_root: MerkleHash<T>,
        },
        /// Notifies that a storage request for a file key has been fulfilled.
        /// This means that the storage request has been accepted by the MSP and the BSP target
        /// has been reached.
        StorageRequestFulfilled { file_key: MerkleHash<T> },
        /// Notifies the expiration of a storage request. This means that the storage request has
        /// been accepted by the MSP but the BSP target has not been reached (possibly 0 BSPs).
        /// Note: This is a valid storage outcome, the user being responsible to track the number
        /// of BSPs and choose to either delete the file and re-issue a storage request or continue.
        StorageRequestExpired { file_key: MerkleHash<T> },
        /// Notifies that a storage request has been revoked by the user who initiated it.
        /// Note: the BSPs who confirmed the file are also issued a priority challenge to delete the
        /// file.
        StorageRequestRevoked { file_key: MerkleHash<T> },
        /// Notifies that a storage request has either been directly rejected by the MSP or
        /// the MSP did not respond to the storage request in time.
        /// Note: There might be BSPs that have volunteered and confirmed the file already, for
        /// which a priority challenge to delete the file will be issued.
        StorageRequestRejected {
            file_key: MerkleHash<T>,
            reason: RejectedStorageRequestReason,
        },
        BspRequestedToStopStoring {
            bsp_id: ProviderIdFor<T>,
            file_key: MerkleHash<T>,
            owner: T::AccountId,
            location: FileLocation<T>,
        },
        /// Notifies that a BSP has stopped storing a file.
        BspConfirmStoppedStoring {
            bsp_id: ProviderIdFor<T>,
            file_key: MerkleHash<T>,
            new_root: MerkleHash<T>,
        },
        /// Notifies that a file key has been queued for a priority challenge for file deletion.
        PriorityChallengeForFileDeletionQueued {
            issuer: EitherAccountIdOrMspId<T>,
            file_key: MerkleHash<T>,
        },
        /// Notifies that a SP has stopped storing a file because its owner has become insolvent.
        SpStopStoringInsolventUser {
            sp_id: ProviderIdFor<T>,
            file_key: MerkleHash<T>,
            owner: T::AccountId,
            location: FileLocation<T>,
            new_root: MerkleHash<T>,
        },
        /// Notifies that a priority challenge failed to be queued for pending file deletion.
        FailedToQueuePriorityChallenge {
            user: T::AccountId,
            file_key: MerkleHash<T>,
        },
        /// Notifies that a file will be deleted.
        FileDeletionRequest {
            user: T::AccountId,
            file_key: MerkleHash<T>,
            bucket_id: BucketIdFor<T>,
            msp_id: Option<ProviderIdFor<T>>,
            proof_of_inclusion: bool,
        },
        /// Notifies that a proof has been submitted for a pending file deletion request.
        ProofSubmittedForPendingFileDeletionRequest {
            msp_id: ProviderIdFor<T>,
            user: T::AccountId,
            file_key: MerkleHash<T>,
            bucket_id: BucketIdFor<T>,
            proof_of_inclusion: bool,
        },
        /// Notifies that a BSP's challenge cycle has been initialised, adding the first file
        /// key(s) to the BSP's Merkle Patricia Forest.
        BspChallengeCycleInitialised {
            who: T::AccountId,
            bsp_id: ProviderIdFor<T>,
        },
        /// Notifies that a move bucket request has expired.
        MoveBucketRequestExpired {
            msp_id: ProviderIdFor<T>,
            bucket_id: BucketIdFor<T>,
        },
        /// Notifies that a bucket has been moved to a new MSP.
        MoveBucketAccepted {
            bucket_id: BucketIdFor<T>,
            msp_id: ProviderIdFor<T>,
        },
        /// Notifies that a bucket move request has been rejected by the MSP.
        MoveBucketRejected {
            bucket_id: BucketIdFor<T>,
            msp_id: ProviderIdFor<T>,
        },
    }

    // Errors inform users that something went wrong.
    #[pallet::error]
    pub enum Error<T> {
        /// Storage request already registered for the given file.
        StorageRequestAlreadyRegistered,
        /// Storage request not registered for the given file.
        StorageRequestNotFound,
        /// Operation not allowed while the storage request is not being revoked.
        StorageRequestNotRevoked,
        /// Operation not allowed while the storage request exists.
        StorageRequestExists,
        /// Replication target cannot be zero.
        ReplicationTargetCannotBeZero,
        /// BSPs required for storage request cannot exceed the maximum allowed.
        BspsRequiredExceedsTarget,
        /// Account is not a BSP.
        NotABsp,
        /// Account is not a MSP.
        NotAMsp,
        /// Account is not a SP.
        NotASp,
        /// BSP has not volunteered to store the given file.
        BspNotVolunteered,
        /// BSP has not confirmed storing the given file.
        BspNotConfirmed,
        /// BSP has already confirmed storing the given file.
        BspAlreadyConfirmed,
        /// Number of BSPs required for storage request has been reached.
        StorageRequestBspsRequiredFulfilled,
        /// BSP already volunteered to store the given file.
        BspAlreadyVolunteered,
        /// SP does not have enough storage capacity to store the file.
        InsufficientAvailableCapacity,
        /// Number of removed BSPs volunteered from storage request prefix did not match the expected number.
        UnexpectedNumberOfRemovedVolunteeredBsps,
        /// No slot available found in blocks to insert storage request expiration time.
        StorageRequestExpiredNoSlotAvailable,
        /// Not authorized to delete the storage request.
        StorageRequestNotAuthorized,
        /// Error created in 2024. If you see this, you are well beyond the singularity and should
        /// probably stop using this pallet.
        MaxBlockNumberReached,
        /// Failed to encode BSP id as slice.
        FailedToEncodeBsp,
        /// Failed to encode fingerprint as slice.
        FailedToEncodeFingerprint,
        /// Failed to decode threshold.
        FailedToDecodeThreshold,
        /// BSP did not succeed threshold check.
        AboveThreshold,
        /// Arithmetic error in threshold calculation.
        ThresholdArithmeticError,
        /// Failed to convert to primitive type.
        FailedTypeConversion,
        /// Divided by 0
        DividedByZero,
        /// Failed to get value when just checked it existed.
        ImpossibleFailedToGetValue,
        /// Bucket is not private. Call `update_bucket_privacy` to make it private.
        BucketIsNotPrivate,
        /// Bucket does not exist
        BucketNotFound,
        /// Bucket is not empty.
        BucketNotEmpty,
        /// Operation failed because the account is not the owner of the bucket.
        NotBucketOwner,
        /// Root of the provider not found.
        ProviderRootNotFound,
        /// Failed to verify proof: required to provide a proof of non-inclusion.
        ExpectedNonInclusionProof,
        /// Failed to verify proof: required to provide a proof of inclusion.
        ExpectedInclusionProof,
        /// Metadata does not correspond to expected file key.
        InvalidFileKeyMetadata,
        /// BSPs assignment threshold cannot be below asymptote.
        ThresholdBelowAsymptote,
        /// Unauthorized operation, signer does not own the file.
        NotFileOwner,
        /// File key already pending deletion.
        FileKeyAlreadyPendingDeletion,
        /// Max number of user pending deletion requests reached.
        MaxUserPendingDeletionRequestsReached,
        /// Unauthorized operation, signer is not an MSP of the bucket id.
        MspNotStoringBucket,
        /// File key not found in pending deletion requests.
        FileKeyNotPendingDeletion,
        /// File size cannot be zero.
        FileSizeCannotBeZero,
        /// No global reputation weight set.
        NoGlobalReputationWeightSet,
        /// Maximum threshold cannot be zero.
        MaximumThresholdCannotBeZero,
        /// Tick range to maximum threshold cannot be zero.
        TickRangeToMaximumThresholdCannotBeZero,
        /// Pending stop storing request not found.
        PendingStopStoringRequestNotFound,
        /// Minimum amount of blocks between the request opening and being able to confirm it not reached.
        MinWaitForStopStoringNotReached,
        /// Pending stop storing request already exists.
        PendingStopStoringRequestAlreadyExists,
        /// A SP tried to stop storing files from a user that was supposedly insolvent, but the user is not insolvent.
        UserNotInsolvent,
        /// The MSP is trying to confirm to store a file from a storage request is not the one selected to store it.
        NotSelectedMsp,
        /// The MSP is trying to confirm to store a file from a storage request that it has already confirmed to store.
        MspAlreadyConfirmed,
        /// The MSP is trying to confirm to store a file from a storage request that does not have a MSP assigned.
        RequestWithoutMsp,
        /// The MSP is already storing the bucket.
        MspAlreadyStoringBucket,
        /// Move bucket request not found in storage.
        MoveBucketRequestNotFound,
        /// Action not allowed while the bucket is being moved.
        BucketIsBeingMoved,
        /// BSP is already a data server for the move bucket request.
        BspAlreadyDataServer,
        /// Too many registered data servers for the move bucket request.
        BspDataServersExceeded,
        /// The bounded vector that holds file metadata to process it is full but there's still more to process.
        FileMetadataProcessingQueueFull,
        /// Too many batch responses to process.
        TooManyBatchResponses,
        /// Too many storage request responses.
        TooManyStorageRequestResponses,
        /// Bucket id and file key pair is invalid.
        InvalidBucketIdFileKeyPair,
        /// Key already exists in mapping when it should not.
        InconsistentStateKeyAlreadyExists,
        /// Cannot hold the required deposit from the user
        CannotHoldDeposit,
        /// Failed to get owner account of ID of provider
        FailedToGetOwnerAccount,
    }

    /// This enum holds the HoldReasons for this pallet, allowing the runtime to identify each held balance with different reasons separately
    ///
    /// This allows us to hold tokens and be able to identify in the future that those held tokens were
    /// held because of this pallet
    #[pallet::composite_enum]
    pub enum HoldReason {
        /// Deposit that a user has to pay to create a new storage request
        StorageRequestCreationHold,
        // Only for testing, another unrelated hold reason
        #[cfg(test)]
        AnotherUnrelatedHold,
    }

    #[pallet::call]
    impl<T: Config> Pallet<T> {
        #[pallet::call_index(0)]
        #[pallet::weight(Weight::from_parts(10_000, 0) + T::DbWeight::get().writes(1))]
        pub fn create_bucket(
            origin: OriginFor<T>,
            msp_id: Option<ProviderIdFor<T>>,
            name: BucketNameFor<T>,
            private: bool,
            value_prop_id: Option<ValuePropId<T>>,
        ) -> DispatchResult {
            let who = ensure_signed(origin)?;

            let (bucket_id, maybe_collection_id) =
                Self::do_create_bucket(who.clone(), msp_id, name.clone(), private, value_prop_id)?;

            Self::deposit_event(Event::NewBucket {
                who,
                msp_id,
                bucket_id,
                name,
                collection_id: maybe_collection_id,
                private,
                value_prop_id,
            });

            Ok(())
        }

        #[pallet::call_index(1)]
        #[pallet::weight(Weight::from_parts(10_000, 0) + T::DbWeight::get().writes(1))]
        pub fn request_move_bucket(
            origin: OriginFor<T>,
            bucket_id: BucketIdFor<T>,
            new_msp_id: ProviderIdFor<T>,
        ) -> DispatchResult {
            let who = ensure_signed(origin)?;

            Self::do_request_move_bucket(who.clone(), bucket_id, new_msp_id)?;

            Self::deposit_event(Event::MoveBucketRequested {
                who,
                bucket_id,
                new_msp_id,
            });

            Ok(())
        }

        #[pallet::call_index(2)]
        #[pallet::weight(Weight::from_parts(10_000, 0) + T::DbWeight::get().writes(1))]
        pub fn msp_respond_move_bucket_request(
            origin: OriginFor<T>,
            bucket_id: BucketIdFor<T>,
            response: BucketMoveRequestResponse,
        ) -> DispatchResult {
            let who = ensure_signed(origin)?;

            let msp_id =
                Self::do_msp_respond_move_bucket_request(who.clone(), bucket_id, response.clone())?;

            match response {
                BucketMoveRequestResponse::Accepted => {
                    Self::deposit_event(Event::MoveBucketAccepted { bucket_id, msp_id });
                }
                BucketMoveRequestResponse::Rejected => {
                    Self::deposit_event(Event::MoveBucketRejected { bucket_id, msp_id });
                }
            }

            Ok(())
        }

        #[pallet::call_index(3)]
        #[pallet::weight(Weight::from_parts(10_000, 0) + T::DbWeight::get().writes(1))]
        pub fn update_bucket_privacy(
            origin: OriginFor<T>,
            bucket_id: BucketIdFor<T>,
            private: bool,
        ) -> DispatchResult {
            let who = ensure_signed(origin)?;

            let maybe_collection_id =
                Self::do_update_bucket_privacy(who.clone(), bucket_id, private)?;

            Self::deposit_event(Event::BucketPrivacyUpdated {
                who,
                bucket_id,
                private,
                collection_id: maybe_collection_id,
            });

            Ok(())
        }

        /// Create and associate a collection with a bucket.
        #[pallet::call_index(4)]
        #[pallet::weight(Weight::from_parts(10_000, 0) + T::DbWeight::get().writes(1))]
        pub fn create_and_associate_collection_with_bucket(
            origin: OriginFor<T>,
            bucket_id: BucketIdFor<T>,
        ) -> DispatchResult {
            let who = ensure_signed(origin)?;

            let collection_id =
                Self::do_create_and_associate_collection_with_bucket(who.clone(), bucket_id)?;

            Self::deposit_event(Event::NewCollectionAndAssociation {
                who,
                bucket_id,
                collection_id,
            });

            Ok(())
        }

        /// Dispatchable extrinsic that allows a User to delete any of their buckets if it is currently empty.
        /// This way, the User is allowed to remove now unused buckets to recover their deposit for them.
        ///
        /// The User must provide the BucketId of the bucket they want to delete, which should correspond to a
        /// bucket that is both theirs and currently empty.
        ///
        /// To check if a bucket is empty, we compare its current root with the one of an empty trie.
        #[pallet::call_index(5)]
        #[pallet::weight(Weight::from_parts(10_000, 0) + T::DbWeight::get().writes(1))]
        pub fn delete_bucket(origin: OriginFor<T>, bucket_id: BucketIdFor<T>) -> DispatchResult {
            // Check that the extrinsic was signed and get the signer
            let who = ensure_signed(origin)?;

            // Perform validations and delete the bucket
            let maybe_collection_id = Self::do_delete_bucket(who.clone(), bucket_id)?;

            // Emit event.
            Self::deposit_event(Event::BucketDeleted {
                who,
                bucket_id,
                maybe_collection_id,
            });

            Ok(())
        }

        /// Issue a new storage request for a file
        #[pallet::call_index(6)]
        #[pallet::weight(Weight::from_parts(10_000, 0) + T::DbWeight::get().writes(1))]
        pub fn issue_storage_request(
            origin: OriginFor<T>,
            bucket_id: BucketIdFor<T>,
            location: FileLocation<T>,
            fingerprint: Fingerprint<T>,
            size: StorageData<T>,
            msp_id: Option<ProviderIdFor<T>>,
            peer_ids: PeerIds<T>,
        ) -> DispatchResult {
            // Check that the extrinsic was signed and get the signer
            let who = ensure_signed(origin)?;

            // Perform validations and register storage request
            let file_key = Self::do_request_storage(
                who.clone(),
                bucket_id,
                location.clone(),
                fingerprint,
                size,
                msp_id,
                None,
                Some(peer_ids.clone()),
            )?;

            // BSPs listen to this event and volunteer to store the file
            Self::deposit_event(Event::NewStorageRequest {
                who,
                file_key,
                bucket_id,
                location,
                fingerprint,
                size,
                peer_ids,
            });

            Ok(())
        }

        /// Revoke storage request
        #[pallet::call_index(7)]
        #[pallet::weight(Weight::from_parts(10_000, 0) + T::DbWeight::get().writes(1))]
        pub fn revoke_storage_request(
            origin: OriginFor<T>,
            file_key: MerkleHash<T>,
        ) -> DispatchResult {
            // Check that the extrinsic was signed and get the signer
            let who = ensure_signed(origin)?;

            // Perform validations and revoke storage request
            Self::do_revoke_storage_request(who, file_key)?;

            // Emit event.
            Self::deposit_event(Event::StorageRequestRevoked { file_key });

            Ok(())
        }

<<<<<<< HEAD
=======
        /// Add yourself as a data server for providing the files of the bucket requested to be moved.
        #[pallet::call_index(8)]
        #[pallet::weight(Weight::from_parts(10_000, 0) + T::DbWeight::get().writes(1))]
        pub fn bsp_add_data_server_for_move_bucket_request(
            origin: OriginFor<T>,
            bucket_id: BucketIdFor<T>,
        ) -> DispatchResult {
            let who = ensure_signed(origin)?;

            let bsp_id =
                Self::do_bsp_add_data_server_for_move_bucket_request(who.clone(), bucket_id)?;

            Self::deposit_event(Event::DataServerRegisteredForMoveBucket { bsp_id, bucket_id });

            Ok(())
        }

>>>>>>> 261a8f5c
        /// Used by a MSP to accept or decline storage requests in batches, grouped by bucket.
        ///
        /// This follows a best-effort strategy, meaning that all file keys will be processed and declared to have successfully be
        /// accepted, rejected or have failed to be processed in the results of the event emitted.
        ///
        /// The MSP has to provide a file proof for all the file keys that are being accepted and a non-inclusion proof for the file keys
        /// in the bucket's Merkle Patricia Forest. The file proofs for the file keys is necessary to verify that
        /// the MSP actually has the files, while the non-inclusion proof is necessary to verify that the MSP
        /// wasn't storing it before.
<<<<<<< HEAD
        #[pallet::call_index(7)]
=======
        #[pallet::call_index(9)]
>>>>>>> 261a8f5c
        #[pallet::weight(10_000 + T::DbWeight::get().reads_writes(1,1).ref_time())]
        pub fn msp_respond_storage_requests_multiple_buckets(
            origin: OriginFor<T>,
            storage_request_msp_response: StorageRequestMspResponse<T>,
        ) -> DispatchResult {
            // Check that the extrinsic was signed and get the signer.
            let who = ensure_signed(origin)?;

            Self::do_msp_respond_storage_request(who.clone(), storage_request_msp_response)?;

            Ok(())
        }

        /// Used by a BSP to volunteer for storing a file.
        ///
        /// The transaction will fail if the XOR between the file ID and the BSP ID is not below the threshold,
        /// so a BSP is strongly advised to check beforehand. Another reason for failure is
        /// if the maximum number of BSPs has been reached. A successful assignment as BSP means
        /// that some of the collateral tokens of that MSP are frozen.
<<<<<<< HEAD
        #[pallet::call_index(8)]
=======
        #[pallet::call_index(10)]
>>>>>>> 261a8f5c
        #[pallet::weight(10_000 + T::DbWeight::get().reads_writes(1,1).ref_time())]
        pub fn bsp_volunteer(origin: OriginFor<T>, file_key: MerkleHash<T>) -> DispatchResult {
            // Check that the extrinsic was signed and get the signer.
            let who = ensure_signed(origin)?;

            // Perform validations and register Storage Provider as BSP for file.
            let (bsp_id, multiaddresses, storage_request_metadata) =
                Self::do_bsp_volunteer(who.clone(), file_key)?;

            // Emit new BSP volunteer event.
            Self::deposit_event(Event::AcceptedBspVolunteer {
                bsp_id,
                multiaddresses,
                bucket_id: storage_request_metadata.bucket_id,
                location: storage_request_metadata.location,
                fingerprint: storage_request_metadata.fingerprint,
                owner: storage_request_metadata.owner,
                size: storage_request_metadata.size,
            });

            Ok(())
        }

        /// Used by a BSP to confirm they are storing data of a storage request.
<<<<<<< HEAD
        #[pallet::call_index(9)]
=======
        #[pallet::call_index(11)]
>>>>>>> 261a8f5c
        #[pallet::weight(10_000 + T::DbWeight::get().reads_writes(1,1).ref_time())]
        pub fn bsp_confirm_storing(
            origin: OriginFor<T>,
            non_inclusion_forest_proof: ForestProof<T>,
            file_keys_and_proofs: BoundedVec<
                (MerkleHash<T>, KeyProof<T>),
                T::MaxBatchConfirmStorageRequests,
            >,
        ) -> DispatchResult {
            // Check that the extrinsic was signed and get the signer.
            let who = ensure_signed(origin)?;

            // Perform validations and confirm storage.
            Self::do_bsp_confirm_storing(
                who.clone(),
                non_inclusion_forest_proof.clone(),
                file_keys_and_proofs,
            )
        }

        /// Executed by a BSP to request to stop storing a file.
        ///
        /// In the event when a storage request no longer exists for the data the BSP no longer stores,
        /// it is required that the BSP still has access to the metadata of the initial storage request.
        /// If they do not, they will at least need that metadata to reconstruct the File ID and from wherever
        /// the BSP gets that data is up to it. One example could be from the assigned MSP.
        /// This metadata is necessary since it is needed to reconstruct the leaf node key in the storage
        /// provider's Merkle Forest.
<<<<<<< HEAD
        #[pallet::call_index(10)]
=======
        #[pallet::call_index(12)]
>>>>>>> 261a8f5c
        #[pallet::weight(10_000 + T::DbWeight::get().reads_writes(1,1).ref_time())]
        pub fn bsp_request_stop_storing(
            origin: OriginFor<T>,
            file_key: MerkleHash<T>,
            bucket_id: BucketIdFor<T>,
            location: FileLocation<T>,
            owner: T::AccountId,
            fingerprint: Fingerprint<T>,
            size: StorageData<T>,
            can_serve: bool,
            inclusion_forest_proof: ForestProof<T>,
        ) -> DispatchResult {
            let who = ensure_signed(origin)?;

            // Perform validations and open the request to stop storing the file.
            let bsp_id = Self::do_bsp_request_stop_storing(
                who.clone(),
                file_key,
                bucket_id,
                location.clone(),
                owner.clone(),
                fingerprint,
                size,
                can_serve,
                inclusion_forest_proof,
            )?;

            // Emit event.
            Self::deposit_event(Event::BspRequestedToStopStoring {
                bsp_id,
                file_key,
                owner,
                location,
            });

            Ok(())
        }

        /// Executed by a BSP to confirm to stop storing a file.
        ///
        /// It has to have previously opened a pending stop storing request using the `bsp_request_stop_storing` extrinsic.
        /// The minimum amount of blocks between the request and the confirmation is defined by the runtime, such that the
        /// BSP can't immediately stop storing a file it has previously lost when receiving a challenge for it.
<<<<<<< HEAD
        #[pallet::call_index(11)]
=======
        #[pallet::call_index(13)]
>>>>>>> 261a8f5c
        #[pallet::weight(10_000 + T::DbWeight::get().reads_writes(1,1).ref_time())]
        pub fn bsp_confirm_stop_storing(
            origin: OriginFor<T>,
            file_key: MerkleHash<T>,
            inclusion_forest_proof: ForestProof<T>,
        ) -> DispatchResult {
            let who = ensure_signed(origin)?;

            // Perform validations and stop storing the file.
            let (bsp_id, new_root) =
                Self::do_bsp_confirm_stop_storing(who.clone(), file_key, inclusion_forest_proof)?;

            // Emit event.
            Self::deposit_event(Event::BspConfirmStoppedStoring {
                bsp_id,
                file_key,
                new_root,
            });

            Ok(())
        }

        /// Executed by a SP to stop storing a file from an insolvent user.
        ///
        /// This is used when a user has become insolvent and the SP needs to stop storing the files of that user, since
        /// it won't be getting paid for it anymore.
        /// The validations are similar to the ones in the `bsp_request_stop_storing` and `bsp_confirm_stop_storing` extrinsics, but the SP doesn't need to
        /// wait for a minimum amount of blocks to confirm to stop storing the file nor it has to be a BSP.
<<<<<<< HEAD
        #[pallet::call_index(12)]
=======
        #[pallet::call_index(14)]
>>>>>>> 261a8f5c
        #[pallet::weight(10_000 + T::DbWeight::get().reads_writes(1,1).ref_time())]
        pub fn stop_storing_for_insolvent_user(
            origin: OriginFor<T>,
            file_key: MerkleHash<T>,
            bucket_id: BucketIdFor<T>,
            location: FileLocation<T>,
            owner: T::AccountId,
            fingerprint: Fingerprint<T>,
            size: StorageData<T>,
            inclusion_forest_proof: ForestProof<T>,
        ) -> DispatchResult {
            let who = ensure_signed(origin)?;

            // Perform validations and stop storing the file.
            let (sp_id, new_root) = Self::do_sp_stop_storing_for_insolvent_user(
                who.clone(),
                file_key,
                bucket_id,
                location.clone(),
                owner.clone(),
                fingerprint,
                size,
                inclusion_forest_proof,
            )?;

            // Emit event.
            Self::deposit_event(Event::SpStopStoringInsolventUser {
                sp_id,
                file_key,
                owner,
                location,
                new_root,
            });

            Ok(())
        }

<<<<<<< HEAD
        #[pallet::call_index(13)]
=======
        #[pallet::call_index(15)]
>>>>>>> 261a8f5c
        #[pallet::weight(Weight::from_parts(10_000, 0) + T::DbWeight::get().writes(1))]
        pub fn delete_file(
            origin: OriginFor<T>,
            bucket_id: BucketIdFor<T>,
            file_key: MerkleHash<T>,
            location: FileLocation<T>,
            size: StorageData<T>,
            fingerprint: Fingerprint<T>,
            maybe_inclusion_forest_proof: Option<ForestProof<T>>,
        ) -> DispatchResult {
            let who = ensure_signed(origin)?;

            let (proof_of_inclusion, msp_id) = Self::do_delete_file(
                who.clone(),
                bucket_id,
                file_key,
                location,
                fingerprint,
                size,
                maybe_inclusion_forest_proof,
            )?;

            Self::deposit_event(Event::FileDeletionRequest {
                user: who,
                file_key,
                bucket_id,
                msp_id,
                proof_of_inclusion,
            });

            Ok(())
        }

<<<<<<< HEAD
        #[pallet::call_index(14)]
=======
        #[pallet::call_index(16)]
>>>>>>> 261a8f5c
        #[pallet::weight(Weight::from_parts(10_000, 0) + T::DbWeight::get().writes(1))]
        pub fn pending_file_deletion_request_submit_proof(
            origin: OriginFor<T>,
            user: T::AccountId,
            file_key: MerkleHash<T>,
            bucket_id: BucketIdFor<T>,
            forest_proof: ForestProof<T>,
        ) -> DispatchResult {
            let who = ensure_signed(origin)?;

            let (proof_of_inclusion, msp_id) = Self::do_pending_file_deletion_request_submit_proof(
                who.clone(),
                user.clone(),
                file_key,
                bucket_id,
                forest_proof,
            )?;

            Self::deposit_event(Event::ProofSubmittedForPendingFileDeletionRequest {
                msp_id,
                user,
                file_key,
                bucket_id,
                proof_of_inclusion,
            });

            Ok(())
        }

<<<<<<< HEAD
        #[pallet::call_index(15)]
=======
        #[pallet::call_index(17)]
>>>>>>> 261a8f5c
        #[pallet::weight(Weight::from_parts(10_000, 0) + T::DbWeight::get().writes(1))]
        pub fn set_global_parameters(
            origin: OriginFor<T>,
            replication_target: Option<T::ReplicationTargetType>,
            tick_range_to_maximum_threshold: Option<TickNumber<T>>,
        ) -> DispatchResult {
            // Check that the extrinsic was sent with root origin.
            ensure_root(origin)?;

            if let Some(replication_target) = replication_target {
                ensure!(
                    replication_target > T::ReplicationTargetType::zero(),
                    Error::<T>::ReplicationTargetCannotBeZero
                );

                ReplicationTarget::<T>::put(replication_target);
            }

            if let Some(tick_range_to_maximum_threshold) = tick_range_to_maximum_threshold {
                ensure!(
                    tick_range_to_maximum_threshold > TickNumber::<T>::zero(),
                    Error::<T>::TickRangeToMaximumThresholdCannotBeZero
                );

                TickRangeToMaximumThreshold::<T>::put(tick_range_to_maximum_threshold);
            }

            Ok(().into())
        }
    }

    #[pallet::hooks]
    impl<T: Config> Hooks<BlockNumberFor<T>> for Pallet<T>
    where
        u32: TryFrom<BlockNumberFor<T>>,
    {
        fn on_poll(_n: BlockNumberFor<T>, weight: &mut frame_support::weights::WeightMeter) {
            // TODO: Benchmark computational weight cost of this hook.

            Self::do_on_poll(weight);
        }

        fn on_idle(current_block: BlockNumberFor<T>, remaining_weight: Weight) -> Weight {
            let mut remaining_weight = remaining_weight;

            Self::do_on_idle(current_block, &mut remaining_weight);

            remaining_weight
        }
    }
}<|MERGE_RESOLUTION|>--- conflicted
+++ resolved
@@ -983,26 +983,6 @@
             Ok(())
         }
 
-<<<<<<< HEAD
-=======
-        /// Add yourself as a data server for providing the files of the bucket requested to be moved.
-        #[pallet::call_index(8)]
-        #[pallet::weight(Weight::from_parts(10_000, 0) + T::DbWeight::get().writes(1))]
-        pub fn bsp_add_data_server_for_move_bucket_request(
-            origin: OriginFor<T>,
-            bucket_id: BucketIdFor<T>,
-        ) -> DispatchResult {
-            let who = ensure_signed(origin)?;
-
-            let bsp_id =
-                Self::do_bsp_add_data_server_for_move_bucket_request(who.clone(), bucket_id)?;
-
-            Self::deposit_event(Event::DataServerRegisteredForMoveBucket { bsp_id, bucket_id });
-
-            Ok(())
-        }
-
->>>>>>> 261a8f5c
         /// Used by a MSP to accept or decline storage requests in batches, grouped by bucket.
         ///
         /// This follows a best-effort strategy, meaning that all file keys will be processed and declared to have successfully be
@@ -1012,11 +992,7 @@
         /// in the bucket's Merkle Patricia Forest. The file proofs for the file keys is necessary to verify that
         /// the MSP actually has the files, while the non-inclusion proof is necessary to verify that the MSP
         /// wasn't storing it before.
-<<<<<<< HEAD
-        #[pallet::call_index(7)]
-=======
-        #[pallet::call_index(9)]
->>>>>>> 261a8f5c
+        #[pallet::call_index(8)]
         #[pallet::weight(10_000 + T::DbWeight::get().reads_writes(1,1).ref_time())]
         pub fn msp_respond_storage_requests_multiple_buckets(
             origin: OriginFor<T>,
@@ -1036,11 +1012,7 @@
         /// so a BSP is strongly advised to check beforehand. Another reason for failure is
         /// if the maximum number of BSPs has been reached. A successful assignment as BSP means
         /// that some of the collateral tokens of that MSP are frozen.
-<<<<<<< HEAD
-        #[pallet::call_index(8)]
-=======
-        #[pallet::call_index(10)]
->>>>>>> 261a8f5c
+        #[pallet::call_index(9)]
         #[pallet::weight(10_000 + T::DbWeight::get().reads_writes(1,1).ref_time())]
         pub fn bsp_volunteer(origin: OriginFor<T>, file_key: MerkleHash<T>) -> DispatchResult {
             // Check that the extrinsic was signed and get the signer.
@@ -1065,11 +1037,7 @@
         }
 
         /// Used by a BSP to confirm they are storing data of a storage request.
-<<<<<<< HEAD
-        #[pallet::call_index(9)]
-=======
-        #[pallet::call_index(11)]
->>>>>>> 261a8f5c
+        #[pallet::call_index(10)]
         #[pallet::weight(10_000 + T::DbWeight::get().reads_writes(1,1).ref_time())]
         pub fn bsp_confirm_storing(
             origin: OriginFor<T>,
@@ -1098,11 +1066,7 @@
         /// the BSP gets that data is up to it. One example could be from the assigned MSP.
         /// This metadata is necessary since it is needed to reconstruct the leaf node key in the storage
         /// provider's Merkle Forest.
-<<<<<<< HEAD
-        #[pallet::call_index(10)]
-=======
-        #[pallet::call_index(12)]
->>>>>>> 261a8f5c
+        #[pallet::call_index(11)]
         #[pallet::weight(10_000 + T::DbWeight::get().reads_writes(1,1).ref_time())]
         pub fn bsp_request_stop_storing(
             origin: OriginFor<T>,
@@ -1146,11 +1110,7 @@
         /// It has to have previously opened a pending stop storing request using the `bsp_request_stop_storing` extrinsic.
         /// The minimum amount of blocks between the request and the confirmation is defined by the runtime, such that the
         /// BSP can't immediately stop storing a file it has previously lost when receiving a challenge for it.
-<<<<<<< HEAD
-        #[pallet::call_index(11)]
-=======
-        #[pallet::call_index(13)]
->>>>>>> 261a8f5c
+        #[pallet::call_index(12)]
         #[pallet::weight(10_000 + T::DbWeight::get().reads_writes(1,1).ref_time())]
         pub fn bsp_confirm_stop_storing(
             origin: OriginFor<T>,
@@ -1179,11 +1139,7 @@
         /// it won't be getting paid for it anymore.
         /// The validations are similar to the ones in the `bsp_request_stop_storing` and `bsp_confirm_stop_storing` extrinsics, but the SP doesn't need to
         /// wait for a minimum amount of blocks to confirm to stop storing the file nor it has to be a BSP.
-<<<<<<< HEAD
-        #[pallet::call_index(12)]
-=======
-        #[pallet::call_index(14)]
->>>>>>> 261a8f5c
+        #[pallet::call_index(13)]
         #[pallet::weight(10_000 + T::DbWeight::get().reads_writes(1,1).ref_time())]
         pub fn stop_storing_for_insolvent_user(
             origin: OriginFor<T>,
@@ -1221,11 +1177,7 @@
             Ok(())
         }
 
-<<<<<<< HEAD
-        #[pallet::call_index(13)]
-=======
-        #[pallet::call_index(15)]
->>>>>>> 261a8f5c
+        #[pallet::call_index(14)]
         #[pallet::weight(Weight::from_parts(10_000, 0) + T::DbWeight::get().writes(1))]
         pub fn delete_file(
             origin: OriginFor<T>,
@@ -1259,11 +1211,7 @@
             Ok(())
         }
 
-<<<<<<< HEAD
-        #[pallet::call_index(14)]
-=======
-        #[pallet::call_index(16)]
->>>>>>> 261a8f5c
+        #[pallet::call_index(15)]
         #[pallet::weight(Weight::from_parts(10_000, 0) + T::DbWeight::get().writes(1))]
         pub fn pending_file_deletion_request_submit_proof(
             origin: OriginFor<T>,
@@ -1293,11 +1241,7 @@
             Ok(())
         }
 
-<<<<<<< HEAD
-        #[pallet::call_index(15)]
-=======
-        #[pallet::call_index(17)]
->>>>>>> 261a8f5c
+        #[pallet::call_index(16)]
         #[pallet::weight(Weight::from_parts(10_000, 0) + T::DbWeight::get().writes(1))]
         pub fn set_global_parameters(
             origin: OriginFor<T>,
