--- conflicted
+++ resolved
@@ -464,13 +464,8 @@
             origin: OriginFor<T>,
             location: FileLocation<T>,
             root: FileKey<T>,
-<<<<<<< HEAD
-            forest_proof: ForestProof<T>,
-            key_proof: KeyProof<T>,
-=======
             non_inclusion_forest_proof: ForestProof<T>,
             added_file_key_proof: KeyProof<T>,
->>>>>>> 5a797fdf
         ) -> DispatchResult {
             // Check that the extrinsic was signed and get the signer.
             let who = ensure_signed(origin)?;
@@ -480,13 +475,8 @@
                 who.clone(),
                 location.clone(),
                 root,
-<<<<<<< HEAD
-                forest_proof.clone(),
-                key_proof.clone(),
-=======
                 non_inclusion_forest_proof.clone(),
                 added_file_key_proof.clone(),
->>>>>>> 5a797fdf
             )?;
 
             // Emit event.
