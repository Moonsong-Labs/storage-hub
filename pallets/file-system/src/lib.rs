//! # File System Pallet
//!
//! - [`Config`]
//! - [`Call`]
//!
//! ## Overview
//!
//! The file system pallet provides the following functionality:
//!
//! - Tracks Merkle Forest roots for every MSP and BSP
//! - Manages storage buckets
//! - Exposes all file related actions a user or storage provider can execute
//!
//! ## Interface
//!
//! ### Dispatchable Functions
//!
//! - `issue_storage_request`: Issue a new storage request to store a file.
//! - `volunteer_bsp`: BSP volunteers to store a file for a given storage request.
//!
//! ## Hooks
//!
//! - `on_idle`: Cleanup all expired storage requests.
//!
//! ## Dependencies
//!
//! TODO
#![cfg_attr(not(feature = "std"), no_std)]

pub use pallet::*;

pub mod types;
mod utils;

#[cfg(test)]
mod mock;

#[cfg(test)]
mod tests;

// TODO #[cfg(feature = "runtime-benchmarks")]
// TODO mod benchmarking;

#[frame_support::pallet]
pub mod pallet {
    use super::types::*;
    use codec::HasCompact;
    use frame_support::{
        dispatch::DispatchResult,
        pallet_prelude::{ValueQuery, *},
        sp_runtime::traits::{CheckEqual, Convert, MaybeDisplay, SimpleBitOps},
        traits::{
            fungible::*,
            nonfungibles_v2::{Create, Inspect as NonFungiblesInspect},
        },
        Blake2_128Concat,
    };
    use frame_system::pallet_prelude::{BlockNumberFor, *};
    use scale_info::prelude::fmt::Debug;
    use shp_file_metadata::ChunkId;
    use sp_runtime::{
        traits::{
            Bounded, CheckedAdd, CheckedDiv, CheckedMul, CheckedSub, ConvertBack, One, Saturating,
            Zero,
        },
        BoundedVec,
    };

    #[pallet::config]
    pub trait Config: frame_system::Config {
        /// Because this pallet emits events, it depends on the runtime's definition of an event.
        type RuntimeEvent: From<Event<Self>> + IsType<<Self as frame_system::Config>::RuntimeEvent>;

        /// The trait for reading and mutating Storage Provider and Bucket data.
        type Providers: shp_traits::ReadProvidersInterface<AccountId = Self::AccountId>
            + shp_traits::MutateProvidersInterface<
                MerkleHash = <Self::Providers as shp_traits::ReadProvidersInterface>::MerkleHash,
                ProviderId = <Self::Providers as shp_traits::ReadProvidersInterface>::ProviderId,
            > + shp_traits::ReadStorageProvidersInterface<
                ProviderId = <Self::Providers as shp_traits::ReadProvidersInterface>::ProviderId,
            > + shp_traits::MutateStorageProvidersInterface<
                ProviderId = <Self::Providers as shp_traits::ReadProvidersInterface>::ProviderId,
                StorageDataUnit = <Self::Providers as shp_traits::ReadStorageProvidersInterface>::StorageDataUnit,
            > + shp_traits::ReadBucketsInterface<
                AccountId = Self::AccountId,
                BucketId = <Self::Providers as shp_traits::ReadProvidersInterface>::ProviderId,
                MerkleHash = <Self::Providers as shp_traits::ReadProvidersInterface>::MerkleHash,
                ProviderId = <Self::Providers as shp_traits::ReadProvidersInterface>::ProviderId,
                ReadAccessGroupId = CollectionIdFor<Self>,
                StorageDataUnit = <Self::Providers as shp_traits::ReadStorageProvidersInterface>::StorageDataUnit,
            > + shp_traits::MutateBucketsInterface<
                AccountId = Self::AccountId,
                BucketId = <Self::Providers as shp_traits::ReadBucketsInterface>::BucketId,
                MerkleHash = <Self::Providers as shp_traits::ReadProvidersInterface>::MerkleHash,
                ProviderId = <Self::Providers as shp_traits::ReadProvidersInterface>::ProviderId,
                ReadAccessGroupId = CollectionIdFor<Self>,
                StorageDataUnit = <Self::Providers as shp_traits::ReadStorageProvidersInterface>::StorageDataUnit,
            > + shp_traits::SystemMetricsInterface<
                ProvidedUnit = <Self::Providers as shp_traits::ReadStorageProvidersInterface>::StorageDataUnit,
            >;

        /// The trait for issuing challenges and verifying proofs.
        type ProofDealer: shp_traits::ProofsDealerInterface<
            ProviderId = <Self::Providers as shp_traits::ReadProvidersInterface>::ProviderId,
            MerkleHash = <Self::Providers as shp_traits::ReadProvidersInterface>::MerkleHash,
        >;

        /// The trait to create, update, delete and inspect payment streams.
        type PaymentStreams: shp_traits::PaymentStreamsInterface<
            AccountId = Self::AccountId,
            ProviderId = <Self::Providers as shp_traits::ReadProvidersInterface>::ProviderId,
            Units = <Self::Providers as shp_traits::ReadStorageProvidersInterface>::StorageDataUnit,
        >
        + shp_traits::MutatePricePerUnitPerTickInterface<PricePerUnitPerTick = BalanceOf<Self>>;

        type UpdateStoragePrice: shp_traits::UpdateStoragePrice<
            Price = BalanceOf<Self>,
            StorageDataUnit = <Self::Providers as shp_traits::ReadStorageProvidersInterface>::StorageDataUnit,
            >;

        /// The trait for checking user solvency in the system
        type UserSolvency: shp_traits::ReadUserSolvencyInterface<AccountId = Self::AccountId>;

        /// Type for identifying a file, generally a hash.
        type Fingerprint: Parameter
            + Member
            + MaybeSerializeDeserialize
            + MaybeDisplay
            + SimpleBitOps
            + Ord
            + Default
            + Copy
            + CheckEqual
            + AsRef<[u8]>
            + AsMut<[u8]>
            + MaxEncodedLen;

        /// Type representing the storage request bsps size type.
        type ReplicationTargetType: Parameter
            + Member
            + MaybeSerializeDeserialize
            + Default
            + MaybeDisplay
            + From<u32>
            + Into<u64>
            + Into<Self::ThresholdType>
            + Copy
            + MaxEncodedLen
            + HasCompact
            + Default
            + scale_info::TypeInfo
            + MaybeSerializeDeserialize
            + CheckedAdd
            + One
            + Saturating
            + PartialOrd
            + Zero;

        /// Type representing the threshold a BSP must meet to be eligible to volunteer to store a file.
        type ThresholdType: Parameter
            + Member
            + MaybeSerializeDeserialize
            + Debug
            + Default
            + MaybeDisplay
            + From<u32>
            + From<<Self::Providers as shp_traits::ReadStorageProvidersInterface>::ReputationWeight>
            + From<Self::ReplicationTargetType>
            + Copy
            + MaxEncodedLen
            + Decode
            + Saturating
            + CheckedMul
            + CheckedDiv
            + CheckedAdd
            + CheckedSub
            + PartialOrd
            + Bounded
            + One
            + Zero;

        /// The type to convert a threshold to a tick number.
        ///
        /// For more information on what "ticks" are, see the [Proofs Dealer pallet](https://github.com/Moonsong-Labs/storage-hub/blob/main/pallets/proofs-dealer/README.md).
        type ThresholdTypeToTickNumber: ConvertBack<
            Self::ThresholdType,
            <Self::ProofDealer as shp_traits::ProofsDealerInterface>::TickNumber,
        >;

        /// The type to convert a hash to a threshold.
        type HashToThresholdType: Convert<Self::Hash, Self::ThresholdType>;

        /// The type to convert a MerkleHash to a RandomnessOutput.
        type MerkleHashToRandomnessOutput: Convert<
            <Self::ProofDealer as shp_traits::ProofsDealerInterface>::MerkleHash,
            <Self::ProofDealer as shp_traits::ProofsDealerInterface>::RandomnessOutput,
        >;

        /// The type to convert a ChunkId to a MerkleHash
        type ChunkIdToMerkleHash: Convert<
            ChunkId,
            <Self::ProofDealer as shp_traits::ProofsDealerInterface>::MerkleHash,
        >;

        /// The currency mechanism, used for paying for reserves.
        type Currency: Inspect<Self::AccountId>
            + Mutate<Self::AccountId>
            + hold::Inspect<Self::AccountId, Reason = Self::RuntimeHoldReason>
            + hold::Mutate<Self::AccountId, Reason = Self::RuntimeHoldReason>
            + hold::Balanced<Self::AccountId>
            + freeze::Inspect<Self::AccountId>
            + freeze::Mutate<Self::AccountId>;

        /// The overarching hold reason
        type RuntimeHoldReason: From<HoldReason>;

        /// Registry for minted NFTs.
        type Nfts: NonFungiblesInspect<Self::AccountId>
            + Create<Self::AccountId, CollectionConfigFor<Self>>;

        /// Collection inspector
        type CollectionInspector: shp_traits::InspectCollections<
            CollectionId = CollectionIdFor<Self>,
        >;

        /// The treasury account of the runtime, where a fraction of each payment goes.
        #[pallet::constant]
        type TreasuryAccount: Get<Self::AccountId>;

        /// Penalty payed by a BSP when they forcefully stop storing a file.
        #[pallet::constant]
        type BspStopStoringFilePenalty: Get<BalanceOf<Self>>;

        /// Maximum batch of storage requests that can be confirmed at once when calling `bsp_confirm_storing`.
        #[pallet::constant]
        type MaxBatchConfirmStorageRequests: Get<u32>;

        /// Maximum batch of storage requests that can be responded to at once when calling `msp_respond_storage_requests_multiple_buckets`.
        #[pallet::constant]
        type MaxBatchMspRespondStorageRequests: Get<u32>;

        /// Maximum byte size of a file path.
        #[pallet::constant]
        type MaxFilePathSize: Get<u32>;

        /// Maximum byte size of a peer id.
        #[pallet::constant]
        type MaxPeerIdSize: Get<u32>;

        /// Maximum number of peer ids for a storage request.
        #[pallet::constant]
        type MaxNumberOfPeerIds: Get<u32>;

        /// Maximum number of multiaddresses for a storage request.
        #[pallet::constant]
        type MaxDataServerMultiAddresses: Get<u32>;

        /// Maximum number of expired items (per type) to clean up in a single block.
        #[pallet::constant]
        type MaxExpiredItemsInBlock: Get<u32>;

        /// Time-to-live for a storage request.
        #[pallet::constant]
        type StorageRequestTtl: Get<u32>;

        /// Time-to-live for a pending file deletion request, after which a priority challenge is sent out to enforce the deletion.
        #[pallet::constant]
        type PendingFileDeletionRequestTtl: Get<u32>;

        /// Time-to-live for a move bucket request, after which the request is considered expired.
        #[pallet::constant]
        type MoveBucketRequestTtl: Get<u32>;

        /// Maximum number of file deletion requests a user can have pending.
        #[pallet::constant]
        type MaxUserPendingDeletionRequests: Get<u32>;

        /// Maximum number of move bucket requests a user can have pending.
        #[pallet::constant]
        type MaxUserPendingMoveBucketRequests: Get<u32>;

        /// Number of blocks required to pass between a BSP requesting to stop storing a file and it being able to confirm to stop storing it.
        #[pallet::constant]
        type MinWaitForStopStoring: Get<BlockNumberFor<Self>>;

        /// Deposit held from the User when creating a new storage request
        #[pallet::constant]
        type StorageRequestCreationDeposit: Get<BalanceOf<Self>>;
    }

    #[pallet::pallet]
    pub struct Pallet<T>(_);

    #[pallet::storage]
    pub type StorageRequests<T: Config> =
        StorageMap<_, Blake2_128Concat, MerkleHash<T>, StorageRequestMetadata<T>>;

    /// A double map from storage request to BSP `AccountId`s that volunteered to store the file.
    ///
    /// Any BSP under a storage request prefix is considered to be a volunteer and can be removed at any time.
    /// Once a BSP submits a valid proof to the via the `bsp_confirm_storing` extrinsic, the `confirmed` field in [`StorageRequestBspsMetadata`] will be set to `true`.
    ///
    /// When a storage request is expired or removed, the corresponding storage request prefix in this map is removed.
    #[pallet::storage]
    pub type StorageRequestBsps<T: Config> = StorageDoubleMap<
        _,
        Blake2_128Concat,
        MerkleHash<T>,
        Blake2_128Concat,
        ProviderIdFor<T>,
        StorageRequestBspsMetadata<T>,
        OptionQuery,
    >;

    /// Bookkeeping of the buckets containing open storage requests.
    #[pallet::storage]
    pub type BucketsWithStorageRequests<T: Config> = StorageDoubleMap<
        _,
        Blake2_128Concat,
        BucketIdFor<T>,
        Blake2_128Concat,
        MerkleHash<T>,
        (),
        OptionQuery,
    >;

    /// A map of blocks to expired storage requests.
    #[pallet::storage]
    pub type StorageRequestExpirations<T: Config> = StorageMap<
        _,
        Blake2_128Concat,
        BlockNumberFor<T>,
        BoundedVec<StorageRequestExpirationItem<T>, T::MaxExpiredItemsInBlock>,
        ValueQuery,
    >;

    /// A map of blocks to expired file deletion requests.
    #[pallet::storage]
    pub type FileDeletionRequestExpirations<T: Config> = StorageMap<
        _,
        Blake2_128Concat,
        BlockNumberFor<T>,
        BoundedVec<FileDeletionRequestExpirationItem<T>, T::MaxExpiredItemsInBlock>,
        ValueQuery,
    >;

    /// A map of blocks to expired move bucket requests.
    #[pallet::storage]
    pub type MoveBucketRequestExpirations<T: Config> = StorageMap<
        _,
        Blake2_128Concat,
        BlockNumberFor<T>,
        BoundedVec<(ProviderIdFor<T>, BucketIdFor<T>), T::MaxExpiredItemsInBlock>,
        ValueQuery,
    >;

    /// A pointer to the earliest available block to insert a new storage request expiration.
    ///
    /// This should always be greater or equal than current block + [`Config::StorageRequestTtl`].
    #[pallet::storage]
    pub type NextAvailableStorageRequestExpirationBlock<T: Config> =
        StorageValue<_, BlockNumberFor<T>, ValueQuery>;

    /// A pointer to the earliest available block to insert a new file deletion request expiration.
    ///
    /// This should always be greater or equal than current block + [`Config::PendingFileDeletionRequestTtl`].
    #[pallet::storage]
    pub type NextAvailableFileDeletionRequestExpirationBlock<T: Config> =
        StorageValue<_, BlockNumberFor<T>, ValueQuery>;

    /// A pointer to the earliest available block to insert a new move bucket request expiration.
    ///
    /// This should always be greater or equal than current block + [`Config::MoveBucketRequestTtl`].
    #[pallet::storage]
    pub type NextAvailableMoveBucketRequestExpirationBlock<T: Config> =
        StorageValue<_, BlockNumberFor<T>, ValueQuery>;

    /// A pointer to the starting block to clean up expired storage requests.
    ///
    /// If this block is behind the current block number, the cleanup algorithm in `on_idle` will
    /// attempt to accelerate this block pointer as close to or up to the current block number. This
    /// will execute provided that there is enough remaining weight to do so.
    #[pallet::storage]
    pub type NextStartingBlockToCleanUp<T: Config> = StorageValue<_, BlockNumberFor<T>, ValueQuery>;

    /// Pending file deletion requests.
    ///
    /// A mapping from a user account id to a list of pending file deletion requests, holding a tuple of the file key and bucket id.
    #[pallet::storage]
    pub type PendingFileDeletionRequests<T: Config> = StorageMap<
        _,
        Blake2_128Concat,
        T::AccountId,
        BoundedVec<(MerkleHash<T>, BucketIdFor<T>), T::MaxUserPendingDeletionRequests>,
        ValueQuery,
    >;

    /// Pending file stop storing requests.
    ///
    /// A double mapping from BSP IDs to a list of file keys pending stop storing requests to the block in which those requests were opened
    /// and the proven size of the file.
    /// The block number is used to avoid BSPs being able to stop storing files immediately which would allow them to avoid challenges
    /// of missing files. The size is to be able to decrease their used capacity when they confirm to stop storing the file.
    #[pallet::storage]
    pub type PendingStopStoringRequests<T: Config> = StorageDoubleMap<
        _,
        Blake2_128Concat,
        ProviderIdFor<T>,
        Blake2_128Concat,
        MerkleHash<T>,
        (BlockNumberFor<T>, StorageData<T>),
    >;

    /// Pending move bucket requests.
    ///
    /// A double mapping from MSP IDs to a list of bucket IDs which they can accept or decline to take over.
    /// The value is the user who requested the move.
    #[pallet::storage]
    pub type PendingMoveBucketRequests<T: Config> = StorageDoubleMap<
        _,
        Blake2_128Concat,
        ProviderIdFor<T>,
        Blake2_128Concat,
        BucketIdFor<T>,
        MoveBucketRequestMetadata<T>,
    >;

    /// Bookkeeping of buckets that are pending to be moved to a new MSP.
    #[pallet::storage]
    pub type PendingBucketsToMove<T: Config> =
        StorageMap<_, Blake2_128Concat, BucketIdFor<T>, (), ValueQuery>;

    /// Number of BSPs required to fulfill a storage request
    ///
    /// This is also used as a default value if the BSPs required are not specified when creating a storage request.
    #[pallet::storage]
    pub type ReplicationTarget<T: Config> = StorageValue<_, ReplicationTargetType<T>, ValueQuery>;

    /// Number of ticks until all BSPs would reach the [`Config::MaximumThreshold`] to ensure that all BSPs are able to volunteer.
    #[pallet::storage]
    pub type TickRangeToMaximumThreshold<T: Config> = StorageValue<_, TickNumber<T>, ValueQuery>;

    #[pallet::genesis_config]
    pub struct GenesisConfig<T: Config> {
        pub replication_target: ReplicationTargetType<T>,
        pub tick_range_to_maximum_threshold: TickNumber<T>,
    }

    impl<T: Config> Default for GenesisConfig<T> {
        fn default() -> Self {
            let replication_target = 1u32.into();
            let tick_range_to_maximum_threshold = 10u32.into();

            ReplicationTarget::<T>::put(replication_target);
            TickRangeToMaximumThreshold::<T>::put(tick_range_to_maximum_threshold);

            Self {
                replication_target,
                tick_range_to_maximum_threshold,
            }
        }
    }

    #[pallet::genesis_build]
    impl<T: Config> BuildGenesisConfig for GenesisConfig<T> {
        fn build(&self) {
            ReplicationTarget::<T>::put(self.replication_target);
            TickRangeToMaximumThreshold::<T>::put(self.tick_range_to_maximum_threshold);
        }
    }

    #[pallet::event]
    #[pallet::generate_deposit(pub(super) fn deposit_event)]
    pub enum Event<T: Config> {
        /// Notifies that a new bucket has been created.
        NewBucket {
            who: T::AccountId,
            msp_id: ProviderIdFor<T>,
            bucket_id: BucketIdFor<T>,
            name: BucketNameFor<T>,
            collection_id: Option<CollectionIdFor<T>>,
            private: bool,
            value_prop_id: ValuePropId<T>,
        },
        /// Notifies that an empty bucket has been deleted.
        BucketDeleted {
            who: T::AccountId,
            bucket_id: BucketIdFor<T>,
            maybe_collection_id: Option<CollectionIdFor<T>>,
        },
        /// Notifies that a bucket is being moved to a new MSP.
        MoveBucketRequested {
            who: T::AccountId,
            bucket_id: BucketIdFor<T>,
            new_msp_id: ProviderIdFor<T>,
        },
        /// Notifies that a bucket's privacy has been updated.
        BucketPrivacyUpdated {
            who: T::AccountId,
            bucket_id: BucketIdFor<T>,
            collection_id: Option<CollectionIdFor<T>>,
            private: bool,
        },
        /// Notifies that a new collection has been created and associated with a bucket.
        NewCollectionAndAssociation {
            who: T::AccountId,
            bucket_id: BucketIdFor<T>,
            collection_id: CollectionIdFor<T>,
        },
        /// Notifies that a new file has been requested to be stored.
        NewStorageRequest {
            who: T::AccountId,
            file_key: MerkleHash<T>,
            bucket_id: BucketIdFor<T>,
            location: FileLocation<T>,
            fingerprint: Fingerprint<T>,
            size: StorageData<T>,
            peer_ids: PeerIds<T>,
        },
        /// Notifies that a MSP has responded to storage request(s).
        MspRespondedToStorageRequests {
            results: MspRespondStorageRequestsResult<T>,
        },
        /// Notifies that a BSP has been accepted to store a given file.
        AcceptedBspVolunteer {
            bsp_id: ProviderIdFor<T>,
            bucket_id: BucketIdFor<T>,
            location: FileLocation<T>,
            fingerprint: Fingerprint<T>,
            multiaddresses: MultiAddresses<T>,
            owner: T::AccountId,
            size: StorageData<T>,
        },
        /// Notifies that a BSP confirmed storing a file(s).
        BspConfirmedStoring {
            who: T::AccountId,
            bsp_id: ProviderIdFor<T>,
            file_keys: BoundedVec<MerkleHash<T>, T::MaxBatchConfirmStorageRequests>,
            new_root: MerkleHash<T>,
        },
        /// Notifies that a storage request for a file key has been fulfilled.
        StorageRequestFulfilled { file_key: MerkleHash<T> },
        /// Notifies the expiration of a storage request.
        StorageRequestExpired { file_key: MerkleHash<T> },
        /// Notifies that a storage request has been revoked by the user who initiated it.
        StorageRequestRevoked { file_key: MerkleHash<T> },
        /// Notifies that a BSP has opened a request to stop storing a file.
        BspRequestedToStopStoring {
            bsp_id: ProviderIdFor<T>,
            file_key: MerkleHash<T>,
            owner: T::AccountId,
            location: FileLocation<T>,
        },
        /// Notifies that a BSP has stopped storing a file.
        BspConfirmStoppedStoring {
            bsp_id: ProviderIdFor<T>,
            file_key: MerkleHash<T>,
            new_root: MerkleHash<T>,
        },
        /// Notifies that a file key has been queued for a priority challenge for file deletion.
        PriorityChallengeForFileDeletionQueued {
            issuer: EitherAccountIdOrMspId<T>,
            file_key: MerkleHash<T>,
        },
        /// Notifies that a SP has stopped storing a file because its owner has become insolvent.
        SpStopStoringInsolventUser {
            sp_id: ProviderIdFor<T>,
            file_key: MerkleHash<T>,
            owner: T::AccountId,
            location: FileLocation<T>,
            new_root: MerkleHash<T>,
        },
        /// Notifies that a priority challenge failed to be queued for pending file deletion.
        FailedToQueuePriorityChallenge {
            user: T::AccountId,
            file_key: MerkleHash<T>,
        },
        /// Notifies that a file will be deleted.
        FileDeletionRequest {
            user: T::AccountId,
            file_key: MerkleHash<T>,
            bucket_id: BucketIdFor<T>,
            msp_id: ProviderIdFor<T>,
            proof_of_inclusion: bool,
        },
        /// Notifies that a proof has been submitted for a pending file deletion request.
        ProofSubmittedForPendingFileDeletionRequest {
            msp_id: ProviderIdFor<T>,
            user: T::AccountId,
            file_key: MerkleHash<T>,
            bucket_id: BucketIdFor<T>,
            proof_of_inclusion: bool,
        },
        /// Notifies that a BSP's challenge cycle has been initialised, adding the first file
        /// key(s) to the BSP's Merkle Patricia Forest.
        BspChallengeCycleInitialised {
            who: T::AccountId,
            bsp_id: ProviderIdFor<T>,
        },
        /// Notifies that a move bucket request has expired.
        MoveBucketRequestExpired {
            msp_id: ProviderIdFor<T>,
            bucket_id: BucketIdFor<T>,
        },
        /// Notifies that a bucket has been moved to a new MSP.
        MoveBucketAccepted {
            bucket_id: BucketIdFor<T>,
            msp_id: ProviderIdFor<T>,
        },
        /// Notifies that a bucket move request has been rejected by the MSP.
        MoveBucketRejected {
            bucket_id: BucketIdFor<T>,
            msp_id: ProviderIdFor<T>,
        },
        /// Notifies that a data server has been registered for a move bucket request.
        DataServerRegisteredForMoveBucket {
            bsp_id: ProviderIdFor<T>,
            bucket_id: BucketIdFor<T>,
        },
        /// Notifies that a MSP has stopped storing a bucket.
        MspStoppedStoringBucket {
            msp_id: ProviderIdFor<T>,
            owner: T::AccountId,
            bucket_id: BucketIdFor<T>,
        },
    }

    // Errors inform users that something went wrong.
    #[pallet::error]
    pub enum Error<T> {
        /// Storage request already registered for the given file.
        StorageRequestAlreadyRegistered,
        /// Storage request not registered for the given file.
        StorageRequestNotFound,
        /// Operation not allowed while the storage request is not being revoked.
        StorageRequestNotRevoked,
        /// Operation not allowed while the storage request exists.
        StorageRequestExists,
        /// Replication target cannot be zero.
        ReplicationTargetCannotBeZero,
        /// BSPs required for storage request cannot exceed the maximum allowed.
        BspsRequiredExceedsTarget,
        /// Account is not a BSP.
        NotABsp,
        /// Account is not a MSP.
        NotAMsp,
        /// Account is not a SP.
        NotASp,
        /// BSP has not volunteered to store the given file.
        BspNotVolunteered,
        /// BSP has not confirmed storing the given file.
        BspNotConfirmed,
        /// BSP has already confirmed storing the given file.
        BspAlreadyConfirmed,
        /// Number of BSPs required for storage request has been reached.
        StorageRequestBspsRequiredFulfilled,
        /// BSP already volunteered to store the given file.
        BspAlreadyVolunteered,
        /// SP does not have enough storage capacity to store the file.
        InsufficientAvailableCapacity,
        /// Number of removed BSPs volunteered from storage request prefix did not match the expected number.
        UnexpectedNumberOfRemovedVolunteeredBsps,
        /// No slot available found in blocks to insert storage request expiration time.
        StorageRequestExpiredNoSlotAvailable,
        /// Not authorized to delete the storage request.
        StorageRequestNotAuthorized,
        /// Error created in 2024. If you see this, you are well beyond the singularity and should
        /// probably stop using this pallet.
        MaxBlockNumberReached,
        /// Failed to encode BSP id as slice.
        FailedToEncodeBsp,
        /// Failed to encode fingerprint as slice.
        FailedToEncodeFingerprint,
        /// Failed to decode threshold.
        FailedToDecodeThreshold,
        /// BSP did not succeed threshold check.
        AboveThreshold,
        /// Arithmetic error in threshold calculation.
        ThresholdArithmeticError,
        /// Failed to convert to primitive type.
        FailedTypeConversion,
        /// Divided by 0
        DividedByZero,
        /// Failed to get value when just checked it existed.
        ImpossibleFailedToGetValue,
        /// Bucket is not private. Call `update_bucket_privacy` to make it private.
        BucketIsNotPrivate,
        /// Bucket does not exist
        BucketNotFound,
        /// Bucket is not empty.
        BucketNotEmpty,
        /// Operation failed because the account is not the owner of the bucket.
        NotBucketOwner,
        /// Root of the provider not found.
        ProviderRootNotFound,
        /// Failed to verify proof: required to provide a proof of non-inclusion.
        ExpectedNonInclusionProof,
        /// Failed to verify proof: required to provide a proof of inclusion.
        ExpectedInclusionProof,
        /// Metadata does not correspond to expected file key.
        InvalidFileKeyMetadata,
        /// BSPs assignment threshold cannot be below asymptote.
        ThresholdBelowAsymptote,
        /// Unauthorized operation, signer does not own the file.
        NotFileOwner,
        /// File key already pending deletion.
        FileKeyAlreadyPendingDeletion,
        /// Max number of user pending deletion requests reached.
        MaxUserPendingDeletionRequestsReached,
        /// Unauthorized operation, signer is not an MSP of the bucket id.
        MspNotStoringBucket,
        /// File key not found in pending deletion requests.
        FileKeyNotPendingDeletion,
        /// File size cannot be zero.
        FileSizeCannotBeZero,
        /// No global reputation weight set.
        NoGlobalReputationWeightSet,
        /// Maximum threshold cannot be zero.
        MaximumThresholdCannotBeZero,
        /// Tick range to maximum threshold cannot be zero.
        TickRangeToMaximumThresholdCannotBeZero,
        /// Pending stop storing request not found.
        PendingStopStoringRequestNotFound,
        /// Minimum amount of blocks between the request opening and being able to confirm it not reached.
        MinWaitForStopStoringNotReached,
        /// Pending stop storing request already exists.
        PendingStopStoringRequestAlreadyExists,
        /// A SP tried to stop storing files from a user that was supposedly insolvent, but the user is not insolvent.
        UserNotInsolvent,
        /// The MSP is trying to confirm to store a file from a storage request is not the one selected to store it.
        NotSelectedMsp,
        /// The MSP is trying to confirm to store a file from a storage request that it has already confirmed to store.
        MspAlreadyConfirmed,
        /// The MSP is trying to confirm to store a file from a storage request that does not have a MSP assigned.
        RequestWithoutMsp,
        /// The MSP is already storing the bucket.
        MspAlreadyStoringBucket,
        /// Move bucket request not found in storage.
        MoveBucketRequestNotFound,
        /// Action not allowed while the bucket is being moved.
        BucketIsBeingMoved,
        /// BSP is already a data server for the move bucket request.
        BspAlreadyDataServer,
        /// Too many registered data servers for the move bucket request.
        BspDataServersExceeded,
        /// The bounded vector that holds file metadata to process it is full but there's still more to process.
        FileMetadataProcessingQueueFull,
        /// Too many batch responses to process.
        TooManyBatchResponses,
        /// Too many storage request responses.
        TooManyStorageRequestResponses,
        /// Bucket id and file key pair is invalid.
        InvalidBucketIdFileKeyPair,
        /// Key already exists in mapping when it should not.
        InconsistentStateKeyAlreadyExists,
        /// Failed to fetch the rate for the payment stream.
        FixedRatePaymentStreamNotFound,
        /// Cannot hold the required deposit from the user
        CannotHoldDeposit,
        /// Failed to get owner account of ID of provider
        FailedToGetOwnerAccount,
    }

    /// This enum holds the HoldReasons for this pallet, allowing the runtime to identify each held balance with different reasons separately
    ///
    /// This allows us to hold tokens and be able to identify in the future that those held tokens were
    /// held because of this pallet
    #[pallet::composite_enum]
    pub enum HoldReason {
        /// Deposit that a user has to pay to create a new storage request
        StorageRequestCreationHold,
        // Only for testing, another unrelated hold reason
        #[cfg(test)]
        AnotherUnrelatedHold,
    }

    #[pallet::call]
    impl<T: Config> Pallet<T> {
        #[pallet::call_index(0)]
        #[pallet::weight(Weight::from_parts(10_000, 0) + T::DbWeight::get().writes(1))]
        pub fn create_bucket(
            origin: OriginFor<T>,
            msp_id: ProviderIdFor<T>,
            name: BucketNameFor<T>,
            private: bool,
            value_prop_id: ValuePropId<T>,
        ) -> DispatchResult {
            let who = ensure_signed(origin)?;

            let (bucket_id, maybe_collection_id) =
                Self::do_create_bucket(who.clone(), msp_id, name.clone(), private, value_prop_id)?;

            Self::deposit_event(Event::NewBucket {
                who,
                msp_id,
                bucket_id,
                name,
                collection_id: maybe_collection_id,
                private,
                value_prop_id,
            });

            Ok(())
        }

        #[pallet::call_index(1)]
        #[pallet::weight(Weight::from_parts(10_000, 0) + T::DbWeight::get().writes(1))]
        pub fn request_move_bucket(
            origin: OriginFor<T>,
            bucket_id: BucketIdFor<T>,
            new_msp_id: ProviderIdFor<T>,
        ) -> DispatchResult {
            let who = ensure_signed(origin)?;

            Self::do_request_move_bucket(who.clone(), bucket_id, new_msp_id)?;

            Self::deposit_event(Event::MoveBucketRequested {
                who,
                bucket_id,
                new_msp_id,
            });

            Ok(())
        }

        #[pallet::call_index(2)]
        #[pallet::weight(Weight::from_parts(10_000, 0) + T::DbWeight::get().writes(1))]
        pub fn msp_respond_move_bucket_request(
            origin: OriginFor<T>,
            bucket_id: BucketIdFor<T>,
            response: BucketMoveRequestResponse,
        ) -> DispatchResult {
            let who = ensure_signed(origin)?;

            let msp_id =
                Self::do_msp_respond_move_bucket_request(who.clone(), bucket_id, response.clone())?;

            match response {
                BucketMoveRequestResponse::Accepted => {
                    Self::deposit_event(Event::MoveBucketAccepted { bucket_id, msp_id });
                }
                BucketMoveRequestResponse::Rejected => {
                    Self::deposit_event(Event::MoveBucketRejected { bucket_id, msp_id });
                }
            }

            Ok(())
        }

        #[pallet::call_index(3)]
        #[pallet::weight(Weight::from_parts(10_000, 0) + T::DbWeight::get().writes(1))]
        pub fn update_bucket_privacy(
            origin: OriginFor<T>,
            bucket_id: BucketIdFor<T>,
            private: bool,
        ) -> DispatchResult {
            let who = ensure_signed(origin)?;

            let maybe_collection_id =
                Self::do_update_bucket_privacy(who.clone(), bucket_id, private)?;

            Self::deposit_event(Event::BucketPrivacyUpdated {
                who,
                bucket_id,
                private,
                collection_id: maybe_collection_id,
            });

            Ok(())
        }

        /// Create and associate a collection with a bucket.
        #[pallet::call_index(4)]
        #[pallet::weight(Weight::from_parts(10_000, 0) + T::DbWeight::get().writes(1))]
        pub fn create_and_associate_collection_with_bucket(
            origin: OriginFor<T>,
            bucket_id: BucketIdFor<T>,
        ) -> DispatchResult {
            let who = ensure_signed(origin)?;

            let collection_id =
                Self::do_create_and_associate_collection_with_bucket(who.clone(), bucket_id)?;

            Self::deposit_event(Event::NewCollectionAndAssociation {
                who,
                bucket_id,
                collection_id,
            });

            Ok(())
        }

        /// Dispatchable extrinsic that allows a User to delete any of their buckets if it is currently empty.
        /// This way, the User is allowed to remove now unused buckets to recover their deposit for them.
        ///
        /// The User must provide the BucketId of the bucket they want to delete, which should correspond to a
        /// bucket that is both theirs and currently empty.
        ///
        /// To check if a bucket is empty, we compare its current root with the one of an empty trie.
        #[pallet::call_index(5)]
        #[pallet::weight(Weight::from_parts(10_000, 0) + T::DbWeight::get().writes(1))]
        pub fn delete_bucket(origin: OriginFor<T>, bucket_id: BucketIdFor<T>) -> DispatchResult {
            // Check that the extrinsic was signed and get the signer
            let who = ensure_signed(origin)?;

            // Perform validations and delete the bucket
            let maybe_collection_id = Self::do_delete_bucket(who.clone(), bucket_id)?;

            // Emit event.
            Self::deposit_event(Event::BucketDeleted {
                who,
                bucket_id,
                maybe_collection_id,
            });

            Ok(())
        }

        /// Issue a new storage request for a file
        #[pallet::call_index(6)]
        #[pallet::weight(Weight::from_parts(10_000, 0) + T::DbWeight::get().writes(1))]
        pub fn issue_storage_request(
            origin: OriginFor<T>,
            bucket_id: BucketIdFor<T>,
            location: FileLocation<T>,
            fingerprint: Fingerprint<T>,
            size: StorageData<T>,
            msp_id: ProviderIdFor<T>,
            peer_ids: PeerIds<T>,
        ) -> DispatchResult {
            // Check that the extrinsic was signed and get the signer
            let who = ensure_signed(origin)?;

            // Perform validations and register storage request
            let file_key = Self::do_request_storage(
                who.clone(),
                bucket_id,
                location.clone(),
                fingerprint,
                size,
                Some(msp_id),
                None,
                Some(peer_ids.clone()),
            )?;

            // BSPs listen to this event and volunteer to store the file
            Self::deposit_event(Event::NewStorageRequest {
                who,
                file_key,
                bucket_id,
                location,
                fingerprint,
                size,
                peer_ids,
            });

            Ok(())
        }

        /// Revoke storage request
        #[pallet::call_index(7)]
        #[pallet::weight(Weight::from_parts(10_000, 0) + T::DbWeight::get().writes(1))]
        pub fn revoke_storage_request(
            origin: OriginFor<T>,
            file_key: MerkleHash<T>,
        ) -> DispatchResult {
            // Check that the extrinsic was signed and get the signer
            let who = ensure_signed(origin)?;

            // Perform validations and revoke storage request
            Self::do_revoke_storage_request(who, file_key)?;

            // Emit event.
            Self::deposit_event(Event::StorageRequestRevoked { file_key });

            Ok(())
        }

<<<<<<< HEAD
=======
        /// Add yourself as a data server for providing the files of the bucket requested to be moved.
        #[pallet::call_index(8)]
        #[pallet::weight(Weight::from_parts(10_000, 0) + T::DbWeight::get().writes(1))]
        pub fn bsp_add_data_server_for_move_bucket_request(
            origin: OriginFor<T>,
            bucket_id: BucketIdFor<T>,
        ) -> DispatchResult {
            let who = ensure_signed(origin)?;

            let bsp_id =
                Self::do_bsp_add_data_server_for_move_bucket_request(who.clone(), bucket_id)?;

            Self::deposit_event(Event::DataServerRegisteredForMoveBucket { bsp_id, bucket_id });

            Ok(())
        }

>>>>>>> 5c11888c
        /// Used by a MSP to accept or decline storage requests in batches, grouped by bucket.
        ///
        /// This follows a best-effort strategy, meaning that all file keys will be processed and declared to have successfully be
        /// accepted, rejected or have failed to be processed in the results of the event emitted.
        ///
        /// The MSP has to provide a file proof for all the file keys that are being accepted and a non-inclusion proof for the file keys
        /// in the bucket's Merkle Patricia Forest. The file proofs for the file keys is necessary to verify that
        /// the MSP actually has the files, while the non-inclusion proof is necessary to verify that the MSP
        /// wasn't storing it before.
<<<<<<< HEAD
        #[pallet::call_index(7)]
=======
        #[pallet::call_index(9)]
>>>>>>> 5c11888c
        #[pallet::weight(10_000 + T::DbWeight::get().reads_writes(1,1).ref_time())]
        pub fn msp_respond_storage_requests_multiple_buckets(
            origin: OriginFor<T>,
            file_key_responses_input: FileKeyResponsesInput<T>,
        ) -> DispatchResult {
            // Check that the extrinsic was signed and get the signer.
            let who = ensure_signed(origin)?;

            let results =
                Self::do_msp_respond_storage_request(who.clone(), file_key_responses_input)?;

            Self::deposit_event(Event::MspRespondedToStorageRequests { results });

            Ok(())
        }

        #[pallet::call_index(8)]
        #[pallet::weight(10_000 + T::DbWeight::get().reads_writes(1,1).ref_time())]
        pub fn msp_stop_storing_bucket(
            origin: OriginFor<T>,
            bucket_id: BucketIdFor<T>,
        ) -> DispatchResult {
            let who = ensure_signed(origin)?;

            let (msp_id, owner) = Self::do_msp_stop_storing_bucket(who.clone(), bucket_id)?;

            Self::deposit_event(Event::MspStoppedStoringBucket {
                msp_id,
                owner,
                bucket_id,
            });

            Ok(())
        }

        /// Used by a BSP to volunteer for storing a file.
        ///
        /// The transaction will fail if the XOR between the file ID and the BSP ID is not below the threshold,
        /// so a BSP is strongly advised to check beforehand. Another reason for failure is
        /// if the maximum number of BSPs has been reached. A successful assignment as BSP means
        /// that some of the collateral tokens of that MSP are frozen.
        #[pallet::call_index(10)]
        #[pallet::weight(10_000 + T::DbWeight::get().reads_writes(1,1).ref_time())]
        pub fn bsp_volunteer(origin: OriginFor<T>, file_key: MerkleHash<T>) -> DispatchResult {
            // Check that the extrinsic was signed and get the signer.
            let who = ensure_signed(origin)?;

            // Perform validations and register Storage Provider as BSP for file.
            let (bsp_id, multiaddresses, storage_request_metadata) =
                Self::do_bsp_volunteer(who.clone(), file_key)?;

            // Emit new BSP volunteer event.
            Self::deposit_event(Event::AcceptedBspVolunteer {
                bsp_id,
                multiaddresses,
                bucket_id: storage_request_metadata.bucket_id,
                location: storage_request_metadata.location,
                fingerprint: storage_request_metadata.fingerprint,
                owner: storage_request_metadata.owner,
                size: storage_request_metadata.size,
            });

            Ok(())
        }

        /// Used by a BSP to confirm they are storing data of a storage request.
        #[pallet::call_index(11)]
        #[pallet::weight(10_000 + T::DbWeight::get().reads_writes(1,1).ref_time())]
        pub fn bsp_confirm_storing(
            origin: OriginFor<T>,
            non_inclusion_forest_proof: ForestProof<T>,
            file_keys_and_proofs: BoundedVec<
                (MerkleHash<T>, KeyProof<T>),
                T::MaxBatchConfirmStorageRequests,
            >,
        ) -> DispatchResult {
            // Check that the extrinsic was signed and get the signer.
            let who = ensure_signed(origin)?;

            // Perform validations and confirm storage.
            Self::do_bsp_confirm_storing(
                who.clone(),
                non_inclusion_forest_proof.clone(),
                file_keys_and_proofs,
            )
        }

        /// Executed by a BSP to request to stop storing a file.
        ///
        /// In the event when a storage request no longer exists for the data the BSP no longer stores,
        /// it is required that the BSP still has access to the metadata of the initial storage request.
        /// If they do not, they will at least need that metadata to reconstruct the File ID and from wherever
        /// the BSP gets that data is up to it. One example could be from the assigned MSP.
        /// This metadata is necessary since it is needed to reconstruct the leaf node key in the storage
        /// provider's Merkle Forest.
        #[pallet::call_index(12)]
        #[pallet::weight(10_000 + T::DbWeight::get().reads_writes(1,1).ref_time())]
        pub fn bsp_request_stop_storing(
            origin: OriginFor<T>,
            file_key: MerkleHash<T>,
            bucket_id: BucketIdFor<T>,
            location: FileLocation<T>,
            owner: T::AccountId,
            fingerprint: Fingerprint<T>,
            size: StorageData<T>,
            can_serve: bool,
            inclusion_forest_proof: ForestProof<T>,
        ) -> DispatchResult {
            let who = ensure_signed(origin)?;

            // Perform validations and open the request to stop storing the file.
            let bsp_id = Self::do_bsp_request_stop_storing(
                who.clone(),
                file_key,
                bucket_id,
                location.clone(),
                owner.clone(),
                fingerprint,
                size,
                can_serve,
                inclusion_forest_proof,
            )?;

            // Emit event.
            Self::deposit_event(Event::BspRequestedToStopStoring {
                bsp_id,
                file_key,
                owner,
                location,
            });

            Ok(())
        }

        /// Executed by a BSP to confirm to stop storing a file.
        ///
        /// It has to have previously opened a pending stop storing request using the `bsp_request_stop_storing` extrinsic.
        /// The minimum amount of blocks between the request and the confirmation is defined by the runtime, such that the
        /// BSP can't immediately stop storing a file it has previously lost when receiving a challenge for it.
        #[pallet::call_index(13)]
        #[pallet::weight(10_000 + T::DbWeight::get().reads_writes(1,1).ref_time())]
        pub fn bsp_confirm_stop_storing(
            origin: OriginFor<T>,
            file_key: MerkleHash<T>,
            inclusion_forest_proof: ForestProof<T>,
        ) -> DispatchResult {
            let who = ensure_signed(origin)?;

            // Perform validations and stop storing the file.
            let (bsp_id, new_root) =
                Self::do_bsp_confirm_stop_storing(who.clone(), file_key, inclusion_forest_proof)?;

            // Emit event.
            Self::deposit_event(Event::BspConfirmStoppedStoring {
                bsp_id,
                file_key,
                new_root,
            });

            Ok(())
        }

        /// Executed by a SP to stop storing a file from an insolvent user.
        ///
        /// This is used when a user has become insolvent and the SP needs to stop storing the files of that user, since
        /// it won't be getting paid for it anymore.
        /// The validations are similar to the ones in the `bsp_request_stop_storing` and `bsp_confirm_stop_storing` extrinsics, but the SP doesn't need to
        /// wait for a minimum amount of blocks to confirm to stop storing the file nor it has to be a BSP.
        #[pallet::call_index(14)]
        #[pallet::weight(10_000 + T::DbWeight::get().reads_writes(1,1).ref_time())]
        pub fn stop_storing_for_insolvent_user(
            origin: OriginFor<T>,
            file_key: MerkleHash<T>,
            bucket_id: BucketIdFor<T>,
            location: FileLocation<T>,
            owner: T::AccountId,
            fingerprint: Fingerprint<T>,
            size: StorageData<T>,
            inclusion_forest_proof: ForestProof<T>,
        ) -> DispatchResult {
            let who = ensure_signed(origin)?;

            // Perform validations and stop storing the file.
            let (sp_id, new_root) = Self::do_sp_stop_storing_for_insolvent_user(
                who.clone(),
                file_key,
                bucket_id,
                location.clone(),
                owner.clone(),
                fingerprint,
                size,
                inclusion_forest_proof,
            )?;

            // Emit event.
            Self::deposit_event(Event::SpStopStoringInsolventUser {
                sp_id,
                file_key,
                owner,
                location,
                new_root,
            });

            Ok(())
        }

        #[pallet::call_index(15)]
        #[pallet::weight(Weight::from_parts(10_000, 0) + T::DbWeight::get().writes(1))]
        pub fn delete_file(
            origin: OriginFor<T>,
            bucket_id: BucketIdFor<T>,
            file_key: MerkleHash<T>,
            location: FileLocation<T>,
            size: StorageData<T>,
            fingerprint: Fingerprint<T>,
            maybe_inclusion_forest_proof: Option<ForestProof<T>>,
        ) -> DispatchResult {
            let who = ensure_signed(origin)?;

            let (proof_of_inclusion, msp_id) = Self::do_delete_file(
                who.clone(),
                bucket_id,
                file_key,
                location,
                fingerprint,
                size,
                maybe_inclusion_forest_proof,
            )?;

            Self::deposit_event(Event::FileDeletionRequest {
                user: who,
                file_key,
                bucket_id,
                msp_id,
                proof_of_inclusion,
            });

            Ok(())
        }

        #[pallet::call_index(16)]
        #[pallet::weight(Weight::from_parts(10_000, 0) + T::DbWeight::get().writes(1))]
        pub fn pending_file_deletion_request_submit_proof(
            origin: OriginFor<T>,
            user: T::AccountId,
            file_key: MerkleHash<T>,
            bucket_id: BucketIdFor<T>,
            forest_proof: ForestProof<T>,
        ) -> DispatchResult {
            let who = ensure_signed(origin)?;

            let (proof_of_inclusion, msp_id) = Self::do_pending_file_deletion_request_submit_proof(
                who.clone(),
                user.clone(),
                file_key,
                bucket_id,
                forest_proof,
            )?;

            Self::deposit_event(Event::ProofSubmittedForPendingFileDeletionRequest {
                msp_id,
                user,
                file_key,
                bucket_id,
                proof_of_inclusion,
            });

            Ok(())
        }

        #[pallet::call_index(17)]
        #[pallet::weight(Weight::from_parts(10_000, 0) + T::DbWeight::get().writes(1))]
        pub fn set_global_parameters(
            origin: OriginFor<T>,
            replication_target: Option<T::ReplicationTargetType>,
            tick_range_to_maximum_threshold: Option<TickNumber<T>>,
        ) -> DispatchResult {
            // Check that the extrinsic was sent with root origin.
            ensure_root(origin)?;

            if let Some(replication_target) = replication_target {
                ensure!(
                    replication_target > T::ReplicationTargetType::zero(),
                    Error::<T>::ReplicationTargetCannotBeZero
                );

                ReplicationTarget::<T>::put(replication_target);
            }

            if let Some(tick_range_to_maximum_threshold) = tick_range_to_maximum_threshold {
                ensure!(
                    tick_range_to_maximum_threshold > TickNumber::<T>::zero(),
                    Error::<T>::TickRangeToMaximumThresholdCannotBeZero
                );

                TickRangeToMaximumThreshold::<T>::put(tick_range_to_maximum_threshold);
            }

            Ok(().into())
        }
    }

    #[pallet::hooks]
    impl<T: Config> Hooks<BlockNumberFor<T>> for Pallet<T>
    where
        u32: TryFrom<BlockNumberFor<T>>,
    {
        fn on_poll(_n: BlockNumberFor<T>, weight: &mut frame_support::weights::WeightMeter) {
            // TODO: Benchmark computational weight cost of this hook.

            Self::do_on_poll(weight);
        }

        fn on_idle(current_block: BlockNumberFor<T>, remaining_weight: Weight) -> Weight {
            let mut remaining_weight = remaining_weight;

            Self::do_on_idle(current_block, &mut remaining_weight);

            remaining_weight
        }
    }
}<|MERGE_RESOLUTION|>--- conflicted
+++ resolved
@@ -976,26 +976,6 @@
             Ok(())
         }
 
-<<<<<<< HEAD
-=======
-        /// Add yourself as a data server for providing the files of the bucket requested to be moved.
-        #[pallet::call_index(8)]
-        #[pallet::weight(Weight::from_parts(10_000, 0) + T::DbWeight::get().writes(1))]
-        pub fn bsp_add_data_server_for_move_bucket_request(
-            origin: OriginFor<T>,
-            bucket_id: BucketIdFor<T>,
-        ) -> DispatchResult {
-            let who = ensure_signed(origin)?;
-
-            let bsp_id =
-                Self::do_bsp_add_data_server_for_move_bucket_request(who.clone(), bucket_id)?;
-
-            Self::deposit_event(Event::DataServerRegisteredForMoveBucket { bsp_id, bucket_id });
-
-            Ok(())
-        }
-
->>>>>>> 5c11888c
         /// Used by a MSP to accept or decline storage requests in batches, grouped by bucket.
         ///
         /// This follows a best-effort strategy, meaning that all file keys will be processed and declared to have successfully be
@@ -1005,11 +985,7 @@
         /// in the bucket's Merkle Patricia Forest. The file proofs for the file keys is necessary to verify that
         /// the MSP actually has the files, while the non-inclusion proof is necessary to verify that the MSP
         /// wasn't storing it before.
-<<<<<<< HEAD
-        #[pallet::call_index(7)]
-=======
-        #[pallet::call_index(9)]
->>>>>>> 5c11888c
+        #[pallet::call_index(8)]
         #[pallet::weight(10_000 + T::DbWeight::get().reads_writes(1,1).ref_time())]
         pub fn msp_respond_storage_requests_multiple_buckets(
             origin: OriginFor<T>,
@@ -1026,7 +1002,7 @@
             Ok(())
         }
 
-        #[pallet::call_index(8)]
+        #[pallet::call_index(9)]
         #[pallet::weight(10_000 + T::DbWeight::get().reads_writes(1,1).ref_time())]
         pub fn msp_stop_storing_bucket(
             origin: OriginFor<T>,
