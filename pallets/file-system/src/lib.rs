--- conflicted
+++ resolved
@@ -229,11 +229,7 @@
         #[pallet::constant]
         type MaxBatchConfirmStorageRequests: Get<u32>;
 
-<<<<<<< HEAD
-        /// Maximum batch of storage requests that can be responded to at once when calling `msp_respond_storage_requests`.
-=======
         /// Maximum batch of storage requests that can be responded to at once when calling `msp_respond_storage_requests_multiple_buckets`.
->>>>>>> 6be2d6b7
         #[pallet::constant]
         type MaxBatchMspRespondStorageRequests: Get<u32>;
 
@@ -558,11 +554,7 @@
         },
         /// Notifies that a file key has been queued for a priority challenge for file deletion.
         PriorityChallengeForFileDeletionQueued {
-<<<<<<< HEAD
-            issuer: EitherAccountIdOrProviderId<T>,
-=======
             issuer: EitherAccountIdOrMspId<T>,
->>>>>>> 6be2d6b7
             file_key: MerkleHash<T>,
         },
         /// Notifies that a SP has stopped storing a file because its owner has become insolvent.
@@ -746,11 +738,8 @@
         TooManyStorageRequestResponses,
         /// Bucket id and file key pair is invalid.
         InvalidBucketIdFileKeyPair,
-<<<<<<< HEAD
-=======
         /// Key already exists in mapping when it should not.
         InconsistentStateKeyAlreadyExists,
->>>>>>> 6be2d6b7
     }
 
     #[pallet::call]
@@ -958,11 +947,7 @@
         /// wasn't storing it before.
         #[pallet::call_index(8)]
         #[pallet::weight(10_000 + T::DbWeight::get().reads_writes(1,1).ref_time())]
-<<<<<<< HEAD
-        pub fn msp_respond_storage_requests(
-=======
         pub fn msp_respond_storage_requests_multiple_buckets(
->>>>>>> 6be2d6b7
             origin: OriginFor<T>,
             file_key_responses_input: FileKeyResponsesInput<T>,
         ) -> DispatchResult {
