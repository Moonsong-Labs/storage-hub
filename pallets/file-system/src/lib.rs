--- conflicted
+++ resolved
@@ -79,11 +79,7 @@
                 ProviderId = <Self::Providers as shp_traits::ReadProvidersInterface>::ProviderId,
             > + shp_traits::MutateStorageProvidersInterface<
                 ProviderId = <Self::Providers as shp_traits::ReadProvidersInterface>::ProviderId,
-<<<<<<< HEAD
                 StorageDataUnit = <Self::Providers as shp_traits::ReadStorageProvidersInterface>::StorageDataUnit,
-=======
-				StorageDataUnit = <Self::Providers as shp_traits::ReadStorageProvidersInterface>::StorageDataUnit,
->>>>>>> 1d415a96
             > + shp_traits::ReadBucketsInterface<
                 AccountId = Self::AccountId,
                 BucketId = <Self::Providers as shp_traits::ReadProvidersInterface>::ProviderId,
@@ -545,11 +541,7 @@
         StorageRequestBspsRequiredFulfilled,
         /// BSP already volunteered to store the given file.
         BspAlreadyVolunteered,
-<<<<<<< HEAD
         /// BSP does not have enough storage capacity to store the file.
-=======
-        /// SP does not have enough storage capacity to store the file.
->>>>>>> 1d415a96
         InsufficientAvailableCapacity,
         /// Number of removed BSPs volunteered from storage request prefix did not match the expected number.
         UnexpectedNumberOfRemovedVolunteeredBsps,
