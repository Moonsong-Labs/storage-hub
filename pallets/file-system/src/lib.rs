--- conflicted
+++ resolved
@@ -356,21 +356,7 @@
         ValueQuery,
     >;
 
-<<<<<<< HEAD
-    /// A map of blocks to expired move bucket requests.
-=======
-    /// A map of ticks to expired file deletion requests.
-    #[pallet::storage]
-    pub type FileDeletionRequestExpirations<T: Config> = StorageMap<
-        _,
-        Blake2_128Concat,
-        TickNumber<T>,
-        BoundedVec<FileDeletionRequestExpirationItem<T>, T::MaxExpiredItemsInTick>,
-        ValueQuery,
-    >;
-
     /// A map of ticks to expired move bucket requests.
->>>>>>> 9c96a05f
     #[pallet::storage]
     pub type MoveBucketRequestExpirations<T: Config> = StorageMap<
         _,
@@ -387,18 +373,7 @@
     pub type NextAvailableStorageRequestExpirationTick<T: Config> =
         StorageValue<_, TickNumber<T>, ValueQuery>;
 
-<<<<<<< HEAD
-    /// A pointer to the earliest available block to insert a new move bucket request expiration.
-=======
-    /// A pointer to the earliest available tick to insert a new file deletion request expiration.
-    ///
-    /// This should always be greater or equal than current tick + [`Config::PendingFileDeletionRequestTtl`].
-    #[pallet::storage]
-    pub type NextAvailableFileDeletionRequestExpirationTick<T: Config> =
-        StorageValue<_, TickNumber<T>, ValueQuery>;
-
     /// A pointer to the earliest available tick to insert a new move bucket request expiration.
->>>>>>> 9c96a05f
     ///
     /// This should always be greater or equal than current tick + [`Config::MoveBucketRequestTtl`].
     #[pallet::storage]
@@ -646,16 +621,6 @@
             owner: T::AccountId,
             bucket_id: BucketIdFor<T>,
         },
-<<<<<<< HEAD
-=======
-        /// Failed to decrease bucket size for expired file deletion request
-        FailedToDecreaseBucketSize {
-            user: T::AccountId,
-            bucket_id: BucketIdFor<T>,
-            file_key: MerkleHash<T>,
-            file_size: StorageData<T>,
-            error: DispatchError,
-        },
         /// Failed to get the MSP owner of the bucket for an expired file deletion request
         /// This is different from the bucket not having a MSP, which is allowed and won't error
         FailedToGetMspOfBucket {
@@ -670,7 +635,6 @@
             file_size: StorageData<T>,
             error: DispatchError,
         },
->>>>>>> 9c96a05f
         /// Event to notify of incoherencies in used capacity.
         UsedCapacityShouldBeZero {
             actual_used_capacity: StorageData<T>,
@@ -1063,21 +1027,6 @@
         /// wasn't storing it before.
         #[pallet::call_index(8)]
         #[pallet::weight({
-<<<<<<< HEAD
-			let amount_of_buckets = storage_request_msp_response.iter().count();
-			let max_amount_of_files_to_accept_for_bucket = storage_request_msp_response.iter().map(|response|
-				if let Some(accept_response) = &response.accept {
-					accept_response.file_keys_and_proofs.len()
-				} else {
-					0
-				}
-			)
-			.max()
-			.unwrap_or(0);
-			let max_amount_of_files_to_reject = storage_request_msp_response.iter().map(|response| response.reject.len()).max().unwrap_or(0);
-
-			T::WeightInfo::msp_respond_storage_requests_multiple_buckets(amount_of_buckets as u32, max_amount_of_files_to_accept_for_bucket as u32, max_amount_of_files_to_reject as u32)
-=======
 			let total_weight: Weight = Weight::zero();
 			for bucket_response in storage_request_msp_response.iter() {
 				let amount_of_files_to_accept = bucket_response.accept.as_ref().map_or(0, |accept_response| accept_response.file_keys_and_proofs.len());
@@ -1086,7 +1035,6 @@
 				total_weight.saturating_add(T::WeightInfo::msp_respond_storage_requests_multiple_buckets(1, amount_of_files_to_accept as u32, amount_of_files_to_reject as u32));
 			}
 			total_weight
->>>>>>> 9c96a05f
 		})]
         pub fn msp_respond_storage_requests_multiple_buckets(
             origin: OriginFor<T>,
@@ -1362,45 +1310,6 @@
 
             Ok(())
         }
-<<<<<<< HEAD
-
-        #[pallet::call_index(17)]
-        #[pallet::weight(T::WeightInfo::set_global_parameters())]
-        pub fn set_global_parameters(
-            origin: OriginFor<T>,
-            new_max_replication_target: Option<T::ReplicationTargetType>,
-            tick_range_to_maximum_threshold: Option<TickNumber<T>>,
-        ) -> DispatchResult {
-            // Check that the extrinsic was sent with root origin.
-            ensure_root(origin)?;
-
-            if let Some(new_max_replication_target) = new_max_replication_target {
-                ensure!(
-                    new_max_replication_target > T::ReplicationTargetType::zero(),
-                    Error::<T>::ReplicationTargetCannotBeZero
-                );
-
-                ensure!(
-                    new_max_replication_target >= T::DefaultReplicationTarget::get(),
-                    Error::<T>::MaxReplicationTargetSmallerThanDefault
-                );
-
-                MaxReplicationTarget::<T>::put(new_max_replication_target);
-            }
-
-            if let Some(tick_range_to_maximum_threshold) = tick_range_to_maximum_threshold {
-                ensure!(
-                    tick_range_to_maximum_threshold > TickNumber::<T>::zero(),
-                    Error::<T>::TickRangeToMaximumThresholdCannotBeZero
-                );
-
-                TickRangeToMaximumThreshold::<T>::put(tick_range_to_maximum_threshold);
-            }
-
-            Ok(().into())
-        }
-=======
->>>>>>> 9c96a05f
     }
 
     #[pallet::hooks]
