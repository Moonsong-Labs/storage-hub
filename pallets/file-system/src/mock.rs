--- conflicted
+++ resolved
@@ -31,15 +31,12 @@
 };
 use sp_std::collections::btree_set::BTreeSet;
 use sp_trie::{CompactProof, LayoutV1, MemoryDB, TrieConfiguration, TrieLayout};
-<<<<<<< HEAD
 use sp_weights::FixedFee;
-=======
 use std::{
     sync::{RwLock, RwLockReadGuard},
     thread,
     time::Duration,
 };
->>>>>>> e5190cba
 
 type Block = frame_system::mocking::MockBlock<Test>;
 pub(crate) type BlockNumber = u64;
