--- conflicted
+++ resolved
@@ -210,13 +210,9 @@
     type MaxBlocksForRandomness = ConstU64<{ EPOCH_DURATION_IN_BLOCKS * 2 }>;
     type MinBlocksBetweenCapacityChanges = ConstU64<10>;
     type ProvidersRandomness = MockRandomness;
-<<<<<<< HEAD
     type SlashAmountPerChunkOfStorageData = ConstU128<10>;
-=======
-    type SlashFactor = ConstU128<10>;
     type ReputationWeightType = u32;
     type StartingReputationWeight = ConstU32<10>;
->>>>>>> c09dd630
 }
 
 // Mocked list of Providers that submitted proofs that can be used to test the pallet. It just returns the block number passed to it as the only submitter.
