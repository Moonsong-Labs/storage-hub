use frame_support::{
    construct_runtime, derive_impl, parameter_types,
    traits::{AsEnsureOriginWithArg, Everything, Hooks, Randomness},
    weights::{constants::RocksDbWeight, Weight},
};
use frame_system as system;
<<<<<<< HEAD
use pallet_nfts::PalletFeatures;
use pallet_proofs_dealer::CompactProof;
use sp_core::{hashing::blake2_256, ConstU128, ConstU32, ConstU64, Get, H256};
use sp_runtime::{
    traits::{BlakeTwo256, Bounded, IdentifyAccount, IdentityLookup, Verify},
    AccountId32, BuildStorage, DispatchError, FixedU128, MultiSignature,
=======
use sp_core::{hashing::blake2_256, ConstU128, ConstU32, ConstU64, Get, H256};
use sp_runtime::{
    traits::{BlakeTwo256, Bounded, Convert, IdentityLookup},
    AccountId32, BuildStorage, DispatchError, FixedU128, SaturatedConversion,
>>>>>>> a6c1d0c0
};
use sp_trie::CompactProof;
use storage_hub_traits::CommitmentVerifier;
use system::pallet_prelude::BlockNumberFor;

type Block = frame_system::mocking::MockBlock<Test>;
pub(crate) type BlockNumber = u64;
type Balance = u128;
type Signature = MultiSignature;
type AccountPublic = <Signature as Verify>::Signer;
type AccountId = <AccountPublic as IdentifyAccount>::AccountId;

const EPOCH_DURATION_IN_BLOCKS: BlockNumber = 10;
const UNITS: Balance = 1_000_000_000_000;
const STAKE_TO_CHALLENGE_PERIOD: Balance = 10 * UNITS;

pub type ForestProof =
    <<Test as crate::Config>::ProofDealer as storage_hub_traits::ProofsDealerInterface>::ForestProof;
pub type KeyProof =
    <<Test as crate::Config>::ProofDealer as storage_hub_traits::ProofsDealerInterface>::KeyProof;

// We mock the Randomness trait to use a simple randomness function when testing the pallet
const BLOCKS_BEFORE_RANDOMNESS_VALID: BlockNumber = 3;
pub struct MockRandomness;
impl Randomness<H256, BlockNumber> for MockRandomness {
    fn random(subject: &[u8]) -> (H256, BlockNumber) {
        // Simple randomness mock that changes each block but its randomness is only valid after 3 blocks

        // Concatenate the subject with the block number to get a unique hash for each block
        let subject_concat_block = [
            subject,
            &frame_system::Pallet::<Test>::block_number().to_le_bytes(),
        ]
        .concat();

        let hashed_subject = blake2_256(&subject_concat_block);

        (
            H256::from_slice(&hashed_subject),
            frame_system::Pallet::<Test>::block_number()
                .saturating_sub(BLOCKS_BEFORE_RANDOMNESS_VALID),
        )
    }
}

/// Rolls to the desired block. Returns the number of blocks played.
pub(crate) fn roll_to(n: BlockNumber) -> BlockNumber {
    let mut num_blocks = 0;
    let mut block = System::block_number();
    while block < n {
        block = roll_one_block();
        num_blocks += 1;
    }
    num_blocks
}

// Rolls forward one block. Returns the new block number.
fn roll_one_block() -> BlockNumber {
    System::set_block_number(System::block_number() + 1);
    FileSystem::on_idle(System::block_number(), Weight::MAX);
    System::block_number()
}

// Configure a mock runtime to test the pallet.
construct_runtime!(
    pub enum Test
    {
        System: frame_system::{Pallet, Call, Config<T>, Storage, Event<T>},
        Balances: pallet_balances::{Pallet, Call, Storage, Config<T>, Event<T>},
        FileSystem: crate::{Pallet, Call, Storage, Event<T>},
        Providers: pallet_storage_providers::{Pallet, Call, Storage, Event<T>, HoldReason},
        ProofsDealer: pallet_proofs_dealer::{Pallet, Call, Storage, Event<T>},
        Nfts: pallet_nfts::{Pallet, Call, Storage, Event<T>},
    }
);

parameter_types! {
    pub const BlockHashCount: u64 = 250;
    pub const SS58Prefix: u8 = 42;
    pub const StorageProvidersHoldReason: RuntimeHoldReason = RuntimeHoldReason::Providers(pallet_storage_providers::HoldReason::StorageProviderDeposit);
}

#[derive_impl(frame_system::config_preludes::TestDefaultConfig)]
impl system::Config for Test {
    type BaseCallFilter = Everything;
    type BlockWeights = ();
    type BlockLength = ();
    type DbWeight = RocksDbWeight;
    type RuntimeOrigin = RuntimeOrigin;
    type RuntimeCall = RuntimeCall;
    type Nonce = u64;
    type Hash = H256;
    type Hashing = BlakeTwo256;
    type AccountId = AccountId;
    type Lookup = IdentityLookup<Self::AccountId>;
    type Block = Block;
    type RuntimeEvent = RuntimeEvent;
    type BlockHashCount = BlockHashCount;
    type Version = ();
    type PalletInfo = PalletInfo;
    type AccountData = pallet_balances::AccountData<Balance>;
    type OnNewAccount = ();
    type OnKilledAccount = ();
    type SystemWeightInfo = ();
    type SS58Prefix = SS58Prefix;
    type OnSetCode = ();
    type MaxConsumers = frame_support::traits::ConstU32<16>;
}

impl pallet_balances::Config for Test {
    type Balance = Balance;
    type DustRemoval = ();
    type RuntimeEvent = RuntimeEvent;
    type ExistentialDeposit = ConstU128<1>;
    type AccountStore = System;
    type WeightInfo = ();
    type MaxLocks = ConstU32<10>;
    type MaxReserves = ();
    type ReserveIdentifier = [u8; 8];
    type RuntimeHoldReason = RuntimeHoldReason;
    type RuntimeFreezeReason = RuntimeFreezeReason;
    type FreezeIdentifier = ();
    type MaxFreezes = ConstU32<10>;
}

parameter_types! {
    pub storage Features: PalletFeatures = PalletFeatures::all_enabled();
}

impl pallet_nfts::Config for Test {
    type RuntimeEvent = RuntimeEvent;
    type CollectionId = u128;
    type ItemId = u128;
    type Currency = Balances;
    type CreateOrigin = AsEnsureOriginWithArg<frame_system::EnsureSigned<Self::AccountId>>;
    type ForceOrigin = frame_system::EnsureRoot<Self::AccountId>;
    type Locker = ();
    type CollectionDeposit = ConstU128<2>;
    type ItemDeposit = ConstU128<1>;
    type MetadataDepositBase = ConstU128<1>;
    type AttributeDepositBase = ConstU128<1>;
    type DepositPerByte = ConstU128<1>;
    type StringLimit = ConstU32<50>;
    type KeyLimit = ConstU32<50>;
    type ValueLimit = ConstU32<50>;
    type ApprovalsLimit = ConstU32<10>;
    type ItemAttributesApprovalsLimit = ConstU32<2>;
    type MaxTips = ConstU32<10>;
    type MaxDeadlineDuration = ConstU64<10000>;
    type MaxAttributesPerCall = ConstU32<2>;
    type Features = Features;
    type OffchainSignature = Signature;
    type OffchainPublic = AccountPublic;
    type WeightInfo = ();
    pallet_nfts::runtime_benchmarks_enabled! {
        type Helper = ();
    }
}

parameter_types! {
    pub const MaxNumberOfPeerIds: u32 = 100;
    pub const MaxMultiAddressSize: u32 = 100;
    pub const MaxMultiAddressAmount: u32 = 5;
}

impl pallet_storage_providers::Config for Test {
    type RuntimeEvent = RuntimeEvent;
    type NativeBalance = Balances;
    type RuntimeHoldReason = RuntimeHoldReason;
    type StorageData = u32;
    type SpCount = u32;
    type MerklePatriciaRoot = H256;
    type ValuePropId = H256;
    type BucketNftCollectionId = u32;
    type MaxMultiAddressSize = MaxMultiAddressSize;
    type MaxMultiAddressAmount = MaxMultiAddressAmount;
    type MaxProtocols = ConstU32<100>;
    type MaxBsps = ConstU32<100>;
    type MaxMsps = ConstU32<100>;
    type MaxBuckets = ConstU32<10000>;
    type SpMinDeposit = ConstU128<10>;
    type SpMinCapacity = ConstU32<2>;
    type DepositPerData = ConstU128<2>;
    type Subscribers = FileSystem;
    type MaxBlocksForRandomness = ConstU64<{ EPOCH_DURATION_IN_BLOCKS * 2 }>;
    type MinBlocksBetweenCapacityChanges = ConstU64<10>;
    type ProvidersRandomness = MockRandomness;
}

// TODO: remove this and replace with pallet treasury
pub struct TreasuryAccount;
impl Get<AccountId> for TreasuryAccount {
    fn get() -> AccountId {
        AccountId::new([0; 32])
    }
}

impl pallet_proofs_dealer::Config for Test {
    type RuntimeEvent = RuntimeEvent;
    type ProvidersPallet = Providers;
    type NativeBalance = Balances;
    type MerkleTrieHash = H256;
    type MerkleTrieHashing = BlakeTwo256;
    type ForestVerifier = MockVerifier;
    type KeyVerifier = MockVerifier;
    type StakeToBlockNumber = SaturatingBalanceToBlockNumber;
    type RandomChallengesPerBlock = ConstU32<10>;
    type MaxCustomChallengesPerBlock = ConstU32<10>;
    type MaxProvidersChallengedPerBlock = ConstU32<10>;
    type ChallengeHistoryLength = ConstU64<10>;
    type ChallengesQueueLength = ConstU32<10>;
    type CheckpointChallengePeriod = ConstU32<10>;
    type ChallengesFee = ConstU128<1_000_000>;
    type Treasury = TreasuryAccount;
    type RandomnessProvider = MockRandomness;
    type StakeToChallengePeriod = ConstU128<STAKE_TO_CHALLENGE_PERIOD>;
}

/// Structure to mock a verifier that returns `true` when `proof` is not empty
/// and `false` otherwise.
pub struct MockVerifier;

/// Implement the `TrieVerifier` trait for the `MockVerifier` struct.
impl CommitmentVerifier for MockVerifier {
    type Proof = CompactProof;
    type Key = H256;

    fn verify_proof(
        _root: &Self::Key,
        challenges: &[Self::Key],
        proof: &CompactProof,
    ) -> Result<Vec<Self::Key>, DispatchError> {
        if proof.encoded_nodes.len() > 0 {
            Ok(challenges.to_vec())
        } else {
            Err("Proof is empty".into())
        }
    }
}

pub(crate) type ThresholdType = FixedU128;

parameter_types! {
    pub const ThresholdAsymptoticDecayFactor: FixedU128 = FixedU128::from_rational(1, 2); // 0.5
    pub const ThresholdAsymptote: FixedU128 = FixedU128::from_rational(100, 1); // 100.0
    pub const ThresholdMultiplier: FixedU128 = FixedU128::from_rational(100, 1); // 100.0
}

impl crate::Config for Test {
    type RuntimeEvent = RuntimeEvent;
    type Providers = Providers;
    type ProofDealer = ProofsDealer;
    type Fingerprint = H256;
    type StorageRequestBspsRequiredType = u32;
    type ThresholdType = ThresholdType;
    type Currency = Balances;
    type NftCollectionId = <Self as pallet_nfts::Config>::CollectionId;
    type NftId = <Self as pallet_nfts::Config>::ItemId;
    type Nfts = Nfts;
    type Hasher = BlakeTwo256;
    type AssignmentThresholdDecayFactor = ThresholdAsymptoticDecayFactor;
    type AssignmentThresholdAsymptote = ThresholdAsymptote;
    type AssignmentThresholdMultiplier = ThresholdMultiplier;
    type TargetBspsRequired = ConstU32<3>;
    type MaxBspsPerStorageRequest = ConstU32<5>;
    type MaxPeerIdSize = ConstU32<100>;
    type MaxNumberOfPeerIds = MaxNumberOfPeerIds;
    type MaxDataServerMultiAddresses = ConstU32<5>; // TODO: this should probably be a multiplier of the number of maximum multiaddresses per storage provider
    type MaxFilePathSize = ConstU32<512u32>;
    type StorageRequestTtl = ConstU32<40u32>;
    type MaxExpiredStorageRequests = ConstU32<100u32>;
}

// Build genesis storage according to the mock runtime.
pub fn new_test_ext() -> sp_io::TestExternalities {
    let mut t = system::GenesisConfig::<Test>::default()
        .build_storage()
        .unwrap();

    crate::GenesisConfig::<Test> {
        bsp_assignment_threshold: FixedU128::max_value(),
    }
    .assimilate_storage(&mut t)
    .unwrap();

    pallet_balances::GenesisConfig::<Test> {
        balances: vec![
            (AccountId32::new([1; 32]), 1_000_000_000_000_000),
            (AccountId32::new([2; 32]), 1_000_000_000_000_000),
            (AccountId32::new([3; 32]), 1_000_000_000_000_000),
            (AccountId32::new([4; 32]), 1_000_000_000_000_000),
            (AccountId32::new([5; 32]), 1_000_000_000_000_000),
            (AccountId32::new([6; 32]), 1_000_000_000_000_000),
            (AccountId32::new([7; 32]), 1_000_000_000_000_000),
        ],
    }
    .assimilate_storage(&mut t)
    .unwrap();

    let mut ext = sp_io::TestExternalities::new(t);
    ext.execute_with(|| System::set_block_number(1));
    ext
}

pub(crate) fn compute_set_get_initial_threshold() -> ThresholdType {
    let initial_threshold = FileSystem::compute_asymptotic_threshold_point(1)
        .expect("Initial threshold should be computable");
    crate::BspsAssignmentThreshold::<Test>::put(initial_threshold);
    initial_threshold
}

// Converter from the Balance type to the BlockNumber type for math.
// It performs a saturated conversion, so that the result is always a valid BlockNumber.
pub struct SaturatingBalanceToBlockNumber;

impl Convert<Balance, BlockNumberFor<Test>> for SaturatingBalanceToBlockNumber {
    fn convert(block_number: Balance) -> BlockNumberFor<Test> {
        block_number.saturated_into()
    }
}<|MERGE_RESOLUTION|>--- conflicted
+++ resolved
@@ -4,19 +4,11 @@
     weights::{constants::RocksDbWeight, Weight},
 };
 use frame_system as system;
-<<<<<<< HEAD
 use pallet_nfts::PalletFeatures;
-use pallet_proofs_dealer::CompactProof;
 use sp_core::{hashing::blake2_256, ConstU128, ConstU32, ConstU64, Get, H256};
 use sp_runtime::{
-    traits::{BlakeTwo256, Bounded, IdentifyAccount, IdentityLookup, Verify},
-    AccountId32, BuildStorage, DispatchError, FixedU128, MultiSignature,
-=======
-use sp_core::{hashing::blake2_256, ConstU128, ConstU32, ConstU64, Get, H256};
-use sp_runtime::{
-    traits::{BlakeTwo256, Bounded, Convert, IdentityLookup},
-    AccountId32, BuildStorage, DispatchError, FixedU128, SaturatedConversion,
->>>>>>> a6c1d0c0
+    traits::{BlakeTwo256, Bounded, Convert, IdentifyAccount, IdentityLookup, Verify},
+    AccountId32, BuildStorage, DispatchError, FixedU128, MultiSignature, SaturatedConversion,
 };
 use sp_trie::CompactProof;
 use storage_hub_traits::CommitmentVerifier;
