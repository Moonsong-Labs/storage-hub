--- conflicted
+++ resolved
@@ -281,12 +281,7 @@
     pub user: T::AccountId,
     pub file_key: MerkleHash<T>,
     pub bucket_id: BucketIdFor<T>,
-<<<<<<< HEAD
-    pub file_size: StorageData<T>,
-    /// Deposit paid for the creation of the file deletion request.
-=======
     pub file_size: StorageDataUnit<T>,
->>>>>>> b50309cc
     pub deposit_paid_for_creation: BalanceOf<T>,
     /// Flag to indicate if a priority challenge should be queued for this file deletion request.
     pub queue_priority_challenge: bool,
