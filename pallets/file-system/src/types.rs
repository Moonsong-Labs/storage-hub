use core::cmp::max;

use codec::{Decode, Encode, MaxEncodedLen};
use frame_support::{
    traits::{fungible::Inspect, nonfungibles_v2::Inspect as NonFungiblesInspect, Get},
    BoundedVec,
};
use frame_system::pallet_prelude::BlockNumberFor;
use pallet_nfts::CollectionConfig;
use scale_info::TypeInfo;
use shp_file_metadata::FileMetadata;
use shp_traits::{MutateBucketsInterface, ReadProvidersInterface};
use sp_runtime::{traits::CheckedAdd, DispatchError};
use sp_std::{fmt::Debug, vec::Vec};

use crate::{
<<<<<<< HEAD
    Config, Error, MoveBucketRequestExpirations, NextAvailableMoveBucketRequestExpirationBlock,
    NextAvailableStorageRequestExpirationBlock, StorageRequestExpirations,
=======
    Config, Error, FileDeletionRequestExpirations, MoveBucketRequestExpirations,
    NextAvailableFileDeletionRequestExpirationTick, NextAvailableMoveBucketRequestExpirationTick,
    NextAvailableStorageRequestExpirationTick, StorageRequestExpirations,
>>>>>>> 9c96a05f
};

/// Ephemeral metadata of a storage request.
#[derive(Encode, Decode, MaxEncodedLen, TypeInfo, Debug, PartialEq, Eq, Clone)]
#[scale_info(skip_type_params(T))]
pub struct StorageRequestMetadata<T: Config> {
    /// Tick number at which the storage request was made.
    ///
    /// Used primarily for tracking the age of the request which is useful for
    /// cleaning up old requests.
    pub requested_at: TickNumber<T>,

    /// Tick number at which the storage request will expire.
    ///
    /// Used to track what storage elements to clean when a storage request gets fulfilled.
    pub expires_at: TickNumber<T>,

    /// AccountId of the user who owns the data being stored.
    pub owner: T::AccountId,

    /// Bucket id where this file is stored.
    pub bucket_id: BucketIdFor<T>,

    /// User defined name of the file being stored.
    pub location: FileLocation<T>,

    /// Identifier of the data being stored.
    pub fingerprint: Fingerprint<T>,

    /// Size of the data being stored.
    ///
    /// SPs will use this to determine if they have enough space to store the data.
    /// This is also used to verify that the data sent by the user matches the size specified here.
    pub size: StorageData<T>,

    /// MSP who is requested to store the data, and if it has already confirmed that it is storing it.
    ///
    /// This is optional in the event when a storage request is created solely to replicate data to other BSPs and an MSP is already storing the data.
    pub msp: Option<(ProviderIdFor<T>, bool)>,

    /// Peer Ids of the user who requested the storage.
    ///
    /// SPs will expect a connection request to be initiated by the user with this Peer Id.
    pub user_peer_ids: PeerIds<T>,

    /// Number of BSPs requested to store the data.
    ///
    /// The storage request will be dropped/complete once all the minimum required BSPs have
    /// submitted a proof of storage after volunteering to store the data.
    pub bsps_required: ReplicationTargetType<T>,

    /// Number of BSPs that have successfully volunteered AND confirmed that they are storing the data.
    ///
    /// This starts at 0 and increases up to `bsps_required`. Once this reaches `bsps_required`, the
    /// storage request is considered complete and will be deleted..
    pub bsps_confirmed: ReplicationTargetType<T>,

    /// Number of BSPs that have volunteered to store the data.
    ///
    /// There can be more than `bsps_required` volunteers, but it is essentially a race for BSPs to confirm that they are storing the data.
    pub bsps_volunteered: ReplicationTargetType<T>,
}

impl<T: Config> StorageRequestMetadata<T> {
    pub fn to_file_metadata(
        self,
    ) -> FileMetadata<
        { shp_constants::H_LENGTH },
        { shp_constants::FILE_CHUNK_SIZE },
        { shp_constants::FILE_SIZE_TO_CHALLENGES },
    > {
        FileMetadata {
            owner: self.owner.encode(),
            bucket_id: self.bucket_id.as_ref().to_vec(),
            location: self.location.to_vec(),
            file_size: self.size.into() as u64,
            fingerprint: self.fingerprint.as_ref().into(),
        }
    }
}

#[derive(Encode, Decode, MaxEncodedLen, TypeInfo, PartialEq, Eq, Clone)]
#[scale_info(skip_type_params(T))]
pub struct FileKeyWithProof<T: Config> {
    pub file_key: MerkleHash<T>,
    pub proof: KeyProof<T>,
}

impl<T: Config> Debug for FileKeyWithProof<T> {
    fn fmt(&self, f: &mut core::fmt::Formatter<'_>) -> core::fmt::Result {
        write!(
            f,
            "FileKeyWithProof(file_key: {:?}, proof: {:?})",
            self.file_key, self.proof
        )
    }
}

/// A bundle of file keys that have been accepted by an MSP, alongside the proofs required to  
/// add these file keys into the corresponding bucket.  
///  
/// This struct includes a list of file keys and their corresponding key proofs (i.e. the  
/// proofs for the file chunks) and a non-inclusion forest proof. The latter is required to  
/// verify that the file keys were not part of the bucket's Merkle Patricia Forest before,  
/// and add them now. One single non-inclusion forest proof for all the file keys is sufficient.
#[derive(Encode, Decode, MaxEncodedLen, TypeInfo, PartialEq, Eq, Clone)]
#[scale_info(skip_type_params(T))]
pub struct StorageRequestMspAcceptedFileKeys<T: Config> {
    pub file_keys_and_proofs: Vec<FileKeyWithProof<T>>,
    /// File keys which have already been accepted by the MSP in a previous storage request should be included
    /// in the proof.
    pub forest_proof: ForestProof<T>,
}

impl<T: Config> Debug for StorageRequestMspAcceptedFileKeys<T> {
    fn fmt(&self, f: &mut core::fmt::Formatter<'_>) -> core::fmt::Result {
        write!(
            f,
            "StorageRequestMspAcceptedFileKeys(file_keys_and_proofs: {:?}, forest_proof: {:?})",
            self.file_keys_and_proofs, self.forest_proof
        )
    }
}

#[derive(Encode, Decode, MaxEncodedLen, TypeInfo, Debug, PartialEq, Eq, Clone)]
pub enum RejectedStorageRequestReason {
    ReachedMaximumCapacity,
    ReceivedInvalidProof,
    FileKeyAlreadyStored,
    RequestExpired,
    InternalError,
}

#[derive(Encode, Decode, MaxEncodedLen, TypeInfo, PartialEq, Eq, Clone)]
#[scale_info(skip_type_params(T))]
pub struct RejectedStorageRequest<T: Config> {
    pub file_key: MerkleHash<T>,
    pub reason: RejectedStorageRequestReason,
}

impl<T: Config> Debug for RejectedStorageRequest<T> {
    fn fmt(&self, f: &mut core::fmt::Formatter<'_>) -> core::fmt::Result {
        write!(
            f,
            "RejectedStorageRequest(file_key: {:?}, reason: {:?})",
            self.file_key, self.reason
        )
    }
}

#[derive(Encode, Decode, MaxEncodedLen, TypeInfo, PartialEq, Eq, Clone)]
#[scale_info(skip_type_params(T))]
pub struct StorageRequestMspBucketResponse<T: Config> {
    pub bucket_id: BucketIdFor<T>,
    pub accept: Option<StorageRequestMspAcceptedFileKeys<T>>,
    pub reject: Vec<RejectedStorageRequest<T>>,
}

impl<T: Config> Debug for StorageRequestMspBucketResponse<T> {
    fn fmt(&self, f: &mut core::fmt::Formatter<'_>) -> core::fmt::Result {
        write!(
            f,
            "StorageRequestMspBucketResponse(bucket_id: {:?}, accept: {:?}, reject: {:?})",
            self.bucket_id, self.accept, self.reject
        )
    }
}

/// Unbounded input for MSPs to respond to storage request(s).
///
/// The input is a list of bucket responses, where each response contains:
/// - The bucket ID
/// - Optional accepted file keys and proof for the whole list
/// - List of rejected file keys and rejection reasons
pub type StorageRequestMspResponse<T> = Vec<StorageRequestMspBucketResponse<T>>;

/// Ephemeral BSP storage request tracking metadata.
#[derive(Encode, Decode, MaxEncodedLen, TypeInfo, Debug, PartialEq, Eq, Clone)]
#[scale_info(skip_type_params(T))]
pub struct StorageRequestBspsMetadata<T: Config> {
    /// Confirmed that the data is being stored.
    ///
    /// This is normally when the BSP submits a proof of storage to the `pallet-proofs-dealer-trie`.
    pub confirmed: bool,
    pub _phantom: core::marker::PhantomData<T>,
}

/// Bucket privacy settings.
#[derive(Encode, Decode, MaxEncodedLen, TypeInfo, Debug, PartialEq, Eq, Clone)]
pub enum BucketPrivacy {
    Public,
    Private,
}

#[derive(Encode, Decode, MaxEncodedLen, TypeInfo, Debug, PartialEq, Eq, Clone)]
#[scale_info(skip_type_params(T))]
pub struct PendingFileDeletionRequest<T: Config> {
    pub user: T::AccountId,
    pub file_key: MerkleHash<T>,
    pub bucket_id: BucketIdFor<T>,
    pub file_size: StorageData<T>,
}

#[derive(Encode, Decode, MaxEncodedLen, TypeInfo, Debug, PartialEq, Eq, Clone)]
#[scale_info(skip_type_params(T))]
pub struct PendingStopStoringRequest<T: Config> {
    pub tick_when_requested: TickNumber<T>,
    pub file_owner: T::AccountId,
    pub file_size: StorageData<T>,
}

#[derive(Encode, Decode, MaxEncodedLen, TypeInfo, Debug, PartialEq, Eq, Clone)]
#[scale_info(skip_type_params(T))]
pub enum ExpirationItem<T: Config> {
    StorageRequest(MerkleHash<T>),
    MoveBucketRequest((ProviderIdFor<T>, BucketIdFor<T>)),
}

impl<T: Config> ExpirationItem<T> {
    pub(crate) fn get_ttl(&self) -> TickNumber<T> {
        match self {
            ExpirationItem::StorageRequest(_) => T::StorageRequestTtl::get().into(),
            ExpirationItem::MoveBucketRequest(_) => T::MoveBucketRequestTtl::get().into(),
        }
    }

    pub(crate) fn get_next_expiration_tick(&self) -> TickNumber<T> {
        // The expiration tick is the maximum between the next available tick and the current tick number plus the TTL.
        let current_tick_plus_ttl =
            <T::ProofDealer as shp_traits::ProofsDealerInterface>::get_current_tick()
                + self.get_ttl();
        let next_available_tick = match self {
            ExpirationItem::StorageRequest(_) => {
                NextAvailableStorageRequestExpirationTick::<T>::get()
            }
<<<<<<< HEAD
=======
            ExpirationItem::PendingFileDeletionRequests(_) => {
                NextAvailableFileDeletionRequestExpirationTick::<T>::get()
            }
>>>>>>> 9c96a05f
            ExpirationItem::MoveBucketRequest(_) => {
                NextAvailableMoveBucketRequestExpirationTick::<T>::get()
            }
        };

        max(next_available_tick, current_tick_plus_ttl)
    }

    pub(crate) fn try_append(
        &self,
        expiration_tick: TickNumber<T>,
    ) -> Result<TickNumber<T>, DispatchError> {
        let mut next_expiration_tick = expiration_tick;
        while let Err(_) = match self {
            ExpirationItem::StorageRequest(storage_request) => {
                <StorageRequestExpirations<T>>::try_append(next_expiration_tick, *storage_request)
            }
<<<<<<< HEAD
=======
            ExpirationItem::PendingFileDeletionRequests(pending_file_deletion_requests) => {
                <FileDeletionRequestExpirations<T>>::try_append(
                    next_expiration_tick,
                    pending_file_deletion_requests.clone(),
                )
            }
>>>>>>> 9c96a05f
            ExpirationItem::MoveBucketRequest(msp_bucket_id) => {
                <MoveBucketRequestExpirations<T>>::try_append(next_expiration_tick, *msp_bucket_id)
            }
        } {
            next_expiration_tick = next_expiration_tick
                .checked_add(&1u8.into())
                .ok_or(Error::<T>::MaxTickNumberReached)?;
        }

        Ok(next_expiration_tick)
    }

    pub(crate) fn set_next_expiration_tick(&self, next_expiration_tick: TickNumber<T>) {
        match self {
            ExpirationItem::StorageRequest(_) => {
                NextAvailableStorageRequestExpirationTick::<T>::set(next_expiration_tick);
            }
<<<<<<< HEAD
=======
            ExpirationItem::PendingFileDeletionRequests(_) => {
                NextAvailableFileDeletionRequestExpirationTick::<T>::set(next_expiration_tick);
            }
>>>>>>> 9c96a05f
            ExpirationItem::MoveBucketRequest(_) => {
                NextAvailableMoveBucketRequestExpirationTick::<T>::set(next_expiration_tick);
            }
        }
    }
}

/// Possible responses to a move bucket request.
#[derive(Encode, Decode, MaxEncodedLen, TypeInfo, Debug, PartialEq, Eq, Clone)]
pub enum BucketMoveRequestResponse {
    Accepted,
    Rejected,
}

/// Move bucket request metadata
#[derive(Encode, Decode, MaxEncodedLen, TypeInfo, Debug, PartialEq, Eq, Clone)]
#[scale_info(skip_type_params(T))]
pub struct MoveBucketRequestMetadata<T: Config> {
    /// The user who requested to move the bucket.
    pub requester: T::AccountId,
}

#[derive(Encode, Decode, MaxEncodedLen, TypeInfo, PartialEq, Eq, Clone)]
#[scale_info(skip_type_params(T))]
pub enum EitherAccountIdOrMspId<T: Config> {
    AccountId(T::AccountId),
    MspId(ProviderIdFor<T>),
}

impl<T: Config> Debug for EitherAccountIdOrMspId<T> {
    fn fmt(&self, f: &mut core::fmt::Formatter<'_>) -> core::fmt::Result {
        match self {
            EitherAccountIdOrMspId::AccountId(account_id) => {
                write!(f, "AccountId({:?})", account_id)
            }
            EitherAccountIdOrMspId::MspId(provider_id) => {
                write!(f, "MspId({:?})", provider_id)
            }
        }
    }
}

/// Alias for the `MerkleHash` type used in the ProofsDealerInterface representing file keys.
pub type MerkleHash<T> =
    <<T as crate::Config>::ProofDealer as shp_traits::ProofsDealerInterface>::MerkleHash;

/// Alias for the `ForestProof` type used in the ProofsDealerInterface.
pub type ForestProof<T> =
    <<T as crate::Config>::ProofDealer as shp_traits::ProofsDealerInterface>::ForestProof;

/// Alias for the `KeyProof` type used in the ProofsDealerInterface.
pub type KeyProof<T> =
    <<T as crate::Config>::ProofDealer as shp_traits::ProofsDealerInterface>::KeyProof;

/// Alias for the `MerkleHashing` type used in the ProofsDealerInterface.
pub type FileKeyHasher<T> =
    <<T as crate::Config>::ProofDealer as shp_traits::ProofsDealerInterface>::MerkleHashing;

/// Alias for the `MaxBatchConfirmStorageRequests` type used in the FileSystem pallet.
pub type MaxBatchConfirmStorageRequests<T> = <T as crate::Config>::MaxBatchConfirmStorageRequests;

/// Alias for the `MaxFilePathSize` type used in the FileSystem pallet.
pub type MaxFilePathSize<T> = <T as crate::Config>::MaxFilePathSize;

/// Alias for the `Fingerprint` type used in the FileSystem pallet.
pub type Fingerprint<T> = <T as crate::Config>::Fingerprint;

/// Alias for the `StorageData` type used in the MutateProvidersInterface.
pub type StorageData<T> =
    <<T as crate::Config>::Providers as shp_traits::MutateStorageProvidersInterface>::StorageDataUnit;

/// Alias for the `ReplicationTargetType` type used in the FileSystem pallet.
pub type ReplicationTargetType<T> = <T as crate::Config>::ReplicationTargetType;

/// Alias for the `StorageRequestTtl` type used in the FileSystem pallet.
pub type StorageRequestTtl<T> = <T as crate::Config>::StorageRequestTtl;

/// Byte array representing the file path.
pub type FileLocation<T> = BoundedVec<u8, MaxFilePathSize<T>>;

/// Alias for the `MaxPeerIdSize` type used in the FileSystem pallet.
pub type MaxPeerIdSize<T> = <T as crate::Config>::MaxPeerIdSize;

/// Byte array representing the libp2p peer Id.
pub type PeerId<T> = BoundedVec<u8, MaxPeerIdSize<T>>;

/// Alias for the `MaxNumberOfPeerIds` type used in the FileSystem pallet.
pub type MaxNumberOfPeerIds<T> = <T as crate::Config>::MaxNumberOfPeerIds;

/// Alias for a bounded vector of [`PeerId`].
pub type PeerIds<T> = BoundedVec<PeerId<T>, MaxNumberOfPeerIds<T>>;

/// Alias for the `MultiAddress` type used in the ReadProvidersInterface.
pub type MultiAddress<T> =
    <<T as crate::Config>::Providers as shp_traits::ReadStorageProvidersInterface>::MultiAddress;

/// Alias for the `MaxMultiAddresses` type used in the ReadProvidersInterface.
pub type MaxMultiAddresses<T> =
    <<T as crate::Config>::Providers as shp_traits::ReadStorageProvidersInterface>::MaxNumberOfMultiAddresses;

/// Alias for the `ValuePropId` type used in the MutateBucketsInterface.
pub type ValuePropId<T> = <<T as crate::Config>::Providers as MutateBucketsInterface>::ValuePropId;

/// Alias for a bounded vector of [`MultiAddress`].
pub type MultiAddresses<T> = BoundedVec<MultiAddress<T>, MaxMultiAddresses<T>>;

/// Alias for the `Balance` type used in the FileSystem pallet.
pub type BalanceOf<T> =
    <<T as Config>::Currency as Inspect<<T as frame_system::Config>::AccountId>>::Balance;

/// Alias for the `CollectionId` type used in the Nfts pallet.
pub(super) type CollectionIdFor<T> = <<T as crate::Config>::Nfts as NonFungiblesInspect<
    <T as frame_system::Config>::AccountId,
>>::CollectionId;

/// Alias for the `CollectionConfig` type used in the FileSystem pallet.
pub(super) type CollectionConfigFor<T> =
    CollectionConfig<BalanceOf<T>, BlockNumberFor<T>, CollectionIdFor<T>>;

/// Alias for the `BucketNameLimit` type used in the ReadProvidersInterface.
pub(super) type BucketNameLimitFor<T> =
    <<T as crate::Config>::Providers as shp_traits::ReadBucketsInterface>::BucketNameLimit;

/// Type alias representing the type of `BucketId` used in `ProvidersInterface`.
pub(crate) type BucketIdFor<T> =
    <<T as crate::Config>::Providers as shp_traits::ReadBucketsInterface>::BucketId;

/// Alias for the `ProviderId` type used in the ProvidersInterface.
pub type ProviderIdFor<T> = <<T as crate::Config>::Providers as ReadProvidersInterface>::ProviderId;

/// Alias for the bucket name.
pub type BucketNameFor<T> = BoundedVec<u8, BucketNameLimitFor<T>>;

/// Alias for the type of the storage request expiration item.
pub type StorageRequestExpirationItem<T> = MerkleHash<T>;

/// Alias for the type of the file deletion request expiration item.
pub type FileDeletionRequestExpirationItem<T> = PendingFileDeletionRequest<T>;

/// Alias for the `ThresholdType` used in the FileSystem pallet.
pub type ThresholdType<T> = <T as crate::Config>::ThresholdType;

/// Alias for the `TickNumber` used in the ProofsDealer pallet.
pub type TickNumber<T> =
    <<T as crate::Config>::ProofDealer as shp_traits::ProofsDealerInterface>::TickNumber;<|MERGE_RESOLUTION|>--- conflicted
+++ resolved
@@ -14,14 +14,8 @@
 use sp_std::{fmt::Debug, vec::Vec};
 
 use crate::{
-<<<<<<< HEAD
-    Config, Error, MoveBucketRequestExpirations, NextAvailableMoveBucketRequestExpirationBlock,
-    NextAvailableStorageRequestExpirationBlock, StorageRequestExpirations,
-=======
-    Config, Error, FileDeletionRequestExpirations, MoveBucketRequestExpirations,
-    NextAvailableFileDeletionRequestExpirationTick, NextAvailableMoveBucketRequestExpirationTick,
+    Config, Error, MoveBucketRequestExpirations, NextAvailableMoveBucketRequestExpirationTick,
     NextAvailableStorageRequestExpirationTick, StorageRequestExpirations,
->>>>>>> 9c96a05f
 };
 
 /// Ephemeral metadata of a storage request.
@@ -257,12 +251,6 @@
             ExpirationItem::StorageRequest(_) => {
                 NextAvailableStorageRequestExpirationTick::<T>::get()
             }
-<<<<<<< HEAD
-=======
-            ExpirationItem::PendingFileDeletionRequests(_) => {
-                NextAvailableFileDeletionRequestExpirationTick::<T>::get()
-            }
->>>>>>> 9c96a05f
             ExpirationItem::MoveBucketRequest(_) => {
                 NextAvailableMoveBucketRequestExpirationTick::<T>::get()
             }
@@ -280,15 +268,6 @@
             ExpirationItem::StorageRequest(storage_request) => {
                 <StorageRequestExpirations<T>>::try_append(next_expiration_tick, *storage_request)
             }
-<<<<<<< HEAD
-=======
-            ExpirationItem::PendingFileDeletionRequests(pending_file_deletion_requests) => {
-                <FileDeletionRequestExpirations<T>>::try_append(
-                    next_expiration_tick,
-                    pending_file_deletion_requests.clone(),
-                )
-            }
->>>>>>> 9c96a05f
             ExpirationItem::MoveBucketRequest(msp_bucket_id) => {
                 <MoveBucketRequestExpirations<T>>::try_append(next_expiration_tick, *msp_bucket_id)
             }
@@ -306,12 +285,6 @@
             ExpirationItem::StorageRequest(_) => {
                 NextAvailableStorageRequestExpirationTick::<T>::set(next_expiration_tick);
             }
-<<<<<<< HEAD
-=======
-            ExpirationItem::PendingFileDeletionRequests(_) => {
-                NextAvailableFileDeletionRequestExpirationTick::<T>::set(next_expiration_tick);
-            }
->>>>>>> 9c96a05f
             ExpirationItem::MoveBucketRequest(_) => {
                 NextAvailableMoveBucketRequestExpirationTick::<T>::set(next_expiration_tick);
             }
