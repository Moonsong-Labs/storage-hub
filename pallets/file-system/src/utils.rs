use codec::Encode;
use frame_support::{
    ensure,
    pallet_prelude::DispatchResult,
    traits::{
        fungible::{InspectHold, Mutate, MutateHold},
        nonfungibles_v2::{Create, Destroy},
        tokens::{Precision, Preservation},
        Get,
    },
};
use num_bigint::BigUint;
use sp_runtime::{
    traits::{
        Bounded, CheckedAdd, CheckedDiv, CheckedMul, CheckedSub, Convert, ConvertBack, Hash, One,
        Saturating, Zero,
    },
    ArithmeticError, BoundedBTreeSet, BoundedVec, DispatchError,
};
use sp_std::{collections::btree_set::BTreeSet, vec::Vec};

use pallet_file_system_runtime_api::{
    IsStorageRequestOpenToVolunteersError, QueryBspConfirmChunksToProveForFileError,
    QueryConfirmChunksToProveForFileError, QueryFileEarliestVolunteerTickError,
    QueryMspConfirmChunksToProveForFileError,
};
use pallet_nfts::{CollectionConfig, CollectionSettings, ItemSettings, MintSettings, MintType};
use shp_file_metadata::ChunkId;
use shp_traits::{
    CommitRevealRandomnessInterface, MutateBucketsInterface, MutateStorageProvidersInterface,
    PaymentStreamsInterface, ProofsDealerInterface, ReadBucketsInterface, ReadProvidersInterface,
    ReadStorageProvidersInterface, ReadUserSolvencyInterface, TrieAddMutation, TrieRemoveMutation,
};

use crate::{
    pallet,
    types::{
        BucketIdFor, BucketMoveRequestResponse, BucketNameFor, CollectionConfigFor,
        CollectionIdFor, EitherAccountIdOrMspId, ExpirationItem, FileDeletionRequestExpirationItem,
        FileKeyHasher, FileKeyWithProof, FileLocation, Fingerprint, ForestProof, MerkleHash,
        MoveBucketRequestMetadata, MultiAddresses, PeerIds, PendingFileDeletionRequest,
        PendingStopStoringRequest, ProviderIdFor, RejectedStorageRequest, ReplicationTargetType,
        StorageData, StorageRequestBspsMetadata, StorageRequestMetadata,
        StorageRequestMspAcceptedFileKeys, StorageRequestMspBucketResponse,
        StorageRequestMspResponse, TickNumber, ValuePropId,
    },
    BucketsWithStorageRequests, Error, Event, HoldReason, Pallet, PendingBucketsToMove,
    PendingFileDeletionRequests, PendingMoveBucketRequests, PendingStopStoringRequests,
    StorageRequestBsps, StorageRequestExpirations, StorageRequests,
};

macro_rules! expect_or_err {
    // Handle Option type
    ($optional:expr, $error_msg:expr, $error_type:path) => {{
        match $optional {
            Some(value) => value,
            None => {
                #[cfg(test)]
                unreachable!($error_msg);

                #[allow(unreachable_code)]
                {
                    Err($error_type)?
                }
            }
        }
    }};
    // Handle boolean type
    ($condition:expr, $error_msg:expr, $error_type:path, bool) => {{
        if !$condition {
            #[cfg(test)]
            unreachable!($error_msg);

            #[allow(unreachable_code)]
            {
                Err($error_type)?
            }
        }
    }};
    // Handle Result type
    ($result:expr, $error_msg:expr, $error_type:path, result) => {{
        match $result {
            Ok(value) => value,
            Err(_) => {
                #[cfg(test)]
                unreachable!($error_msg);

                #[allow(unreachable_code)]
                {
                    Err($error_type)?
                }
            }
        }
    }};
}

impl<T> Pallet<T>
where
    T: pallet::Config,
{
    /// This function is used primarily for the runtime API exposed for BSPs to call before they attempt to volunteer for a storage request.
    pub fn is_storage_request_open_to_volunteers(
        file_key: MerkleHash<T>,
    ) -> Result<bool, IsStorageRequestOpenToVolunteersError>
    where
        T: frame_system::Config,
    {
        // Check if the storage request exists.
        let storage_request = match <StorageRequests<T>>::get(&file_key) {
            Some(storage_request) => storage_request,
            None => {
                return Err(IsStorageRequestOpenToVolunteersError::StorageRequestNotFound);
            }
        };

        // This should always be true since the storage request will be deleted from storage if the `bsps_confirmed` is equal to `bsps_required`.
        Ok(storage_request.bsps_confirmed < storage_request.bsps_required)
    }

    /// Compute the tick number at which the BSP is eligible to volunteer for a storage request.
    pub fn query_earliest_file_volunteer_tick(
        bsp_id: ProviderIdFor<T>,
        file_key: MerkleHash<T>,
    ) -> Result<TickNumber<T>, QueryFileEarliestVolunteerTickError>
    where
        T: frame_system::Config,
    {
        // Get the tick number at which the storage request was created.
        let (storage_request_tick, fingerprint) = match <StorageRequests<T>>::get(&file_key) {
            Some(storage_request) => (storage_request.requested_at, storage_request.fingerprint),
            None => {
                return Err(QueryFileEarliestVolunteerTickError::StorageRequestNotFound);
            }
        };

        // Get the threshold needed for the BSP to be able to volunteer for the storage request.
        let bsp_threshold = Self::get_threshold_for_bsp_request(&bsp_id, &fingerprint);

        // Compute the tick number at which the BSP should send the volunteer request.
        Self::compute_volunteer_tick_number(bsp_id, bsp_threshold, storage_request_tick)
            .map_err(|_| QueryFileEarliestVolunteerTickError::ThresholdArithmeticError)
    }

    fn compute_volunteer_tick_number(
        bsp_id: ProviderIdFor<T>,
        bsp_threshold: T::ThresholdType,
        storage_request_tick: TickNumber<T>,
    ) -> Result<TickNumber<T>, DispatchError>
    where
        T: frame_system::Config,
    {
        // Compute the threshold to succeed and the slope of the bsp.
        let (to_succeed, slope) =
            Self::compute_threshold_to_succeed(&bsp_id, storage_request_tick)?;

        let threshold_diff = match bsp_threshold.checked_sub(&to_succeed) {
            Some(diff) => diff,
            None => {
                // The BSP's threshold is less than the current threshold.
                let current_tick =
                    <T::ProofDealer as shp_traits::ProofsDealerInterface>::get_current_tick();
                return Ok(current_tick);
            }
        };

        // Calculate the number of ticks required to be below the threshold.
        let ticks_to_wait = match threshold_diff.checked_div(&slope) {
            Some(ticks) => ticks,
            None => {
                return Err(Error::<T>::ThresholdArithmeticError.into());
            }
        };

        // Compute the tick number at which the BSP should send the volunteer request.
        let volunteer_tick_number = storage_request_tick
            .saturating_add(T::ThresholdTypeToTickNumber::convert(ticks_to_wait));

        Ok(volunteer_tick_number)
    }

    pub fn query_bsp_confirm_chunks_to_prove_for_file(
        bsp_id: ProviderIdFor<T>,
        file_key: MerkleHash<T>,
    ) -> Result<Vec<ChunkId>, QueryBspConfirmChunksToProveForFileError> {
        // Get the storage request metadata.
        let storage_request_metadata = match <StorageRequests<T>>::get(&file_key) {
            Some(storage_request) => storage_request,
            None => {
                return Err(QueryBspConfirmChunksToProveForFileError::StorageRequestNotFound);
            }
        };

        Self::query_confirm_chunks_to_prove_for_file(bsp_id, storage_request_metadata, file_key)
            .map_err(|e| QueryBspConfirmChunksToProveForFileError::ConfirmChunks(e))
    }

    pub fn query_msp_confirm_chunks_to_prove_for_file(
        msp_id: ProviderIdFor<T>,
        file_key: MerkleHash<T>,
    ) -> Result<Vec<ChunkId>, QueryMspConfirmChunksToProveForFileError> {
        // Get the storage request metadata.
        let storage_request_metadata = match <StorageRequests<T>>::get(&file_key) {
            Some(storage_request) => storage_request,
            None => {
                return Err(QueryMspConfirmChunksToProveForFileError::StorageRequestNotFound);
            }
        };

        Self::query_confirm_chunks_to_prove_for_file(msp_id, storage_request_metadata, file_key)
            .map_err(|e| QueryMspConfirmChunksToProveForFileError::ConfirmChunks(e))
    }

    fn query_confirm_chunks_to_prove_for_file(
        provider_id: ProviderIdFor<T>,
        storage_request_metadata: StorageRequestMetadata<T>,
        file_key: MerkleHash<T>,
    ) -> Result<Vec<ChunkId>, QueryConfirmChunksToProveForFileError> {
        // Generate the list of chunks to prove.
        let challenges = Self::generate_chunk_challenges_on_sp_confirm(
            provider_id,
            file_key,
            &storage_request_metadata,
        );

        let chunks = storage_request_metadata.to_file_metadata().chunks_count();

        let chunks_to_prove = challenges
            .iter()
            .map(|challenge| {
                let challenged_chunk = BigUint::from_bytes_be(challenge.as_ref()) % chunks;
                let challenged_chunk: ChunkId =
                    ChunkId::new(challenged_chunk.try_into().map_err(|_| {
                        QueryConfirmChunksToProveForFileError::ChallengedChunkToChunkIdError
                    })?);

                Ok(challenged_chunk)
            })
            .collect::<Result<Vec<_>, _>>()?;

        Ok(chunks_to_prove)
    }

    fn generate_chunk_challenges_on_sp_confirm(
        sp_id: ProviderIdFor<T>,
        file_key: MerkleHash<T>,
        storage_request_metadata: &StorageRequestMetadata<T>,
    ) -> Vec<<<T as pallet::Config>::Providers as ReadProvidersInterface>::MerkleHash> {
        let file_metadata = storage_request_metadata.clone().to_file_metadata();
        let chunks_to_check = file_metadata.chunks_to_check();

        let mut challenges =
            <T::ProofDealer as shp_traits::ProofsDealerInterface>::generate_challenges_from_seed(
                T::MerkleHashToRandomnessOutput::convert(file_key),
                &sp_id,
                chunks_to_check.saturating_sub(One::one()),
            );

        let last_chunk_id = file_metadata.last_chunk_id();

        challenges.push(T::ChunkIdToMerkleHash::convert(last_chunk_id));

        challenges
    }

    /// Create a bucket for an owner (user) under a given MSP account.
    pub(crate) fn do_create_bucket(
        sender: T::AccountId,
        msp_id: ProviderIdFor<T>,
        name: BucketNameFor<T>,
        private: bool,
        value_prop_id: Option<ValuePropId<T>>,
    ) -> Result<(BucketIdFor<T>, Option<CollectionIdFor<T>>), DispatchError> {
        // Check if the MSP is indeed an MSP.
        ensure!(
            <T::Providers as ReadStorageProvidersInterface>::is_msp(&msp_id),
            Error::<T>::NotAMsp
        );

        // Check if MSP is insolvent
        ensure!(
            !<T::Providers as ReadProvidersInterface>::is_provider_insolvent(msp_id),
            Error::<T>::OperationNotAllowedForInsolventProvider
        );

        // Create collection only if bucket is private
        let maybe_collection_id = if private {
            // The `owner` of the collection is also the admin of the collection since most operations require the sender to be the admin.
            Some(Self::create_collection(sender.clone())?)
        } else {
            None
        };

        let bucket_id = <T as crate::Config>::Providers::derive_bucket_id(&sender, name);

        <T::Providers as MutateBucketsInterface>::add_bucket(
            msp_id,
            sender.clone(),
            bucket_id,
            private,
            maybe_collection_id.clone(),
            value_prop_id,
        )?;

        Ok((bucket_id, maybe_collection_id))
    }

    /// This does not guarantee that the MSP will have enough storage capacity to store the entire bucket. Therefore,
    /// between the creation of the request and its expiration, the MSP can increase its capacity before accepting the request.
    ///
    /// Forcing the MSP to have enough capacity before the request is created would not enable MSPs to automatically scale based on demand.
    pub(crate) fn do_request_move_bucket(
        sender: T::AccountId,
        bucket_id: BucketIdFor<T>,
        new_msp_id: ProviderIdFor<T>,
    ) -> Result<(), DispatchError> {
        // Check if the sender is the owner of the bucket.
        ensure!(
            <T::Providers as ReadBucketsInterface>::is_bucket_owner(&sender, &bucket_id)?,
            Error::<T>::NotBucketOwner
        );

        // Check if the new MSP is indeed an MSP.
        ensure!(
            <T::Providers as ReadStorageProvidersInterface>::is_msp(&new_msp_id),
            Error::<T>::NotAMsp
        );

        // Check if the newly selected MSP is not insolvent
        ensure!(
            !<T::Providers as ReadProvidersInterface>::is_provider_insolvent(new_msp_id),
            Error::<T>::OperationNotAllowedForInsolventProvider
        );

        // Check if the bucket is already stored by the new MSP.
        ensure!(
            !<T::Providers as ReadBucketsInterface>::is_bucket_stored_by_msp(
                &new_msp_id,
                &bucket_id
            ),
            Error::<T>::MspAlreadyStoringBucket
        );

        if <PendingBucketsToMove<T>>::contains_key(&bucket_id) {
            return Err(Error::<T>::BucketIsBeingMoved.into());
        }

        // Check if there are any open storage requests for the bucket.
        // Do not allow any storage requests and move bucket requests to coexist for the same bucket.
        ensure!(
            !<BucketsWithStorageRequests<T>>::iter_prefix(bucket_id)
                .next()
                .is_some(),
            Error::<T>::StorageRequestExists
        );

        // Register the move bucket request.
        <PendingMoveBucketRequests<T>>::insert(
            &new_msp_id,
            bucket_id,
            MoveBucketRequestMetadata {
                requester: sender.clone(),
            },
        );
        <PendingBucketsToMove<T>>::insert(&bucket_id, ());

        let expiration_item = ExpirationItem::MoveBucketRequest((new_msp_id, bucket_id));
        Self::enqueue_expiration_item(expiration_item)?;

        Ok(())
    }

    pub(crate) fn do_msp_respond_move_bucket_request(
        sender: T::AccountId,
        bucket_id: BucketIdFor<T>,
        response: BucketMoveRequestResponse,
    ) -> Result<ProviderIdFor<T>, DispatchError> {
        let msp_id = <T::Providers as shp_traits::ReadProvidersInterface>::get_provider_id(sender)
            .ok_or(Error::<T>::NotAMsp)?;

        // Check if MSP is insolvent.
        ensure!(
            !<T::Providers as ReadProvidersInterface>::is_provider_insolvent(msp_id),
            Error::<T>::OperationNotAllowedForInsolventProvider
        );

        // Check if the sender is a MSP.
        ensure!(
            <T::Providers as ReadStorageProvidersInterface>::is_msp(&msp_id),
            Error::<T>::NotAMsp
        );

        // Check if the move bucket request exists for the MSP and bucket.
        let move_bucket_requester = <PendingMoveBucketRequests<T>>::take(&msp_id, bucket_id);
        ensure!(
            move_bucket_requester.is_some(),
            Error::<T>::MoveBucketRequestNotFound
        );

        if response == BucketMoveRequestResponse::Accepted {
            let bucket_size = <T::Providers as ReadBucketsInterface>::get_bucket_size(&bucket_id)?;

            let previous_msp_id =
                <T::Providers as ReadBucketsInterface>::get_msp_bucket(&bucket_id)?;

            // Update the previous MSP's capacity used.
            if let Some(msp_id) = previous_msp_id {
                // Decrease the used capacity of the previous MSP.
                <T::Providers as MutateStorageProvidersInterface>::decrease_capacity_used(
                    &msp_id,
                    bucket_size,
                )?;
            }

            // Check if MSP has enough available capacity to store the bucket.
            ensure!(
                <T::Providers as ReadStorageProvidersInterface>::available_capacity(&msp_id)
                    >= bucket_size,
                Error::<T>::InsufficientAvailableCapacity
            );

            // Change the MSP that stores the bucket.
            <T::Providers as MutateBucketsInterface>::assign_msp_to_bucket(&bucket_id, &msp_id)?;

            // Increase the used capacity of the new MSP.
            <T::Providers as MutateStorageProvidersInterface>::increase_capacity_used(
                &msp_id,
                bucket_size,
            )?;
        }

        <PendingBucketsToMove<T>>::remove(&bucket_id);

        Ok(msp_id)
    }

    /// Update the privacy of a bucket.
    ///
    /// This function allows the owner of a bucket to update its privacy setting.
    /// If the bucket is set to private and no collection exists,
    /// a new collection will be created. If the bucket is set to public and
    /// an associated collection exists, the collection remains but the privacy setting is updated to public.
    /// If the bucket has an associated collection, and it does not exist in storage, a new collection will be created.
    pub(crate) fn do_update_bucket_privacy(
        sender: T::AccountId,
        bucket_id: BucketIdFor<T>,
        private: bool,
    ) -> Result<Option<CollectionIdFor<T>>, DispatchError> {
        // Ensure the sender is the owner of the bucket.
        ensure!(
            T::Providers::is_bucket_owner(&sender, &bucket_id)?,
            Error::<T>::NotBucketOwner
        );

        // Retrieve the collection ID associated with the bucket, if any.
        let maybe_collection_id = T::Providers::get_read_access_group_id_of_bucket(&bucket_id)?;

        // Determine the appropriate collection ID based on the new privacy setting.
        let collection_id = match (private, maybe_collection_id) {
            // Create a new collection if the bucket will be private and no collection exists.
            (true, None) => {
                Some(Self::do_create_and_associate_collection_with_bucket(sender.clone(), bucket_id)?)
            }
            // Handle case where the bucket has an existing collection, but the collection is not in storage.
            (true, Some(current_collection_id))
            if !<T::CollectionInspector as shp_traits::InspectCollections>::collection_exists(&current_collection_id) =>
                {
                    Some(Self::do_create_and_associate_collection_with_bucket(sender.clone(), bucket_id)?)
                }
            // Use the existing collection ID if it exists.
            (_, Some(current_collection_id)) => Some(current_collection_id),
            // No collection needed if the bucket is public and no collection exists.
            (false, None) => None,
        };

        // Update the privacy setting of the bucket.
        T::Providers::update_bucket_privacy(bucket_id, private)?;

        Ok(collection_id)
    }

    /// Create and associate collection with a bucket.
    ///
    /// *Callable only by the owner of the bucket.*
    ///
    /// It is possible to have a bucket that is private but does not have a collection associated with it. This can happen if
    /// a user destroys the collection associated with the bucket by calling the NFTs pallet directly.
    ///
    /// In any case, we will set a new collection the bucket even if there is an existing one associated with it.
    pub(crate) fn do_create_and_associate_collection_with_bucket(
        sender: T::AccountId,
        bucket_id: BucketIdFor<T>,
    ) -> Result<CollectionIdFor<T>, DispatchError> {
        // Check if sender is the owner of the bucket.
        ensure!(
            <T::Providers as ReadBucketsInterface>::is_bucket_owner(&sender, &bucket_id)?,
            Error::<T>::NotBucketOwner
        );

        let collection_id = Self::create_collection(sender)?;

        <T::Providers as MutateBucketsInterface>::update_bucket_read_access_group_id(
            bucket_id,
            Some(collection_id.clone()),
        )?;

        Ok(collection_id)
    }

    /// Delete an empty bucket.
    ///
    /// *Callable only by the User owner of the bucket.*
    ///
    /// This function will delete the bucket and the associated collection if the bucket is empty.
    /// If the bucket is not empty, the function will return an error.
    /// The bucket deposit paid by the User when initially creating the bucket will be returned to the User.
    pub(crate) fn do_delete_bucket(
        sender: T::AccountId,
        bucket_id: BucketIdFor<T>,
    ) -> Result<Option<CollectionIdFor<T>>, DispatchError> {
        // Check that the bucket with the received ID exists.
        ensure!(
            <T::Providers as ReadBucketsInterface>::bucket_exists(&bucket_id),
            Error::<T>::BucketNotFound
        );

        // Check if the sender is the owner of the bucket.
        ensure!(
            <T::Providers as ReadBucketsInterface>::is_bucket_owner(&sender, &bucket_id)?,
            Error::<T>::NotBucketOwner
        );

        // Check if the bucket is empty, both by checking its size and that its root is the default one
        // (the root of an empty trie).
        ensure!(
            <T::Providers as ReadBucketsInterface>::get_bucket_size(&bucket_id)? == Zero::zero(),
            Error::<T>::BucketNotEmpty
        );
        let bucket_root = expect_or_err!(
            <T::Providers as ReadBucketsInterface>::get_root_bucket(&bucket_id),
            "Bucket exists so it should have a root",
            Error::<T>::BucketNotFound
        );
        ensure!(
            bucket_root == <T::Providers as shp_traits::ReadProvidersInterface>::get_default_root(),
            Error::<T>::BucketNotEmpty
        );

        // Retrieve the collection ID associated with the bucket, if any.
        let maybe_collection_id: Option<CollectionIdFor<T>> =
            <T::Providers as ReadBucketsInterface>::get_read_access_group_id_of_bucket(&bucket_id)?;

        // Delete the bucket.
        <T::Providers as MutateBucketsInterface>::remove_root_bucket(bucket_id)?;

        // Delete the collection associated with the bucket if it existed.
        if let Some(collection_id) = maybe_collection_id.clone() {
            let destroy_witness = expect_or_err!(
                T::Nfts::get_destroy_witness(&collection_id),
                "Failed to get destroy witness for collection, when it was already checked to exist",
                Error::<T>::CollectionNotFound
            );
            T::Nfts::destroy(collection_id, destroy_witness, Some(sender))?;
        }

        // Return the collection ID associated with the bucket, if any.
        Ok(maybe_collection_id)
    }

    /// Request storage for a file.
    ///
    /// In the event that a storage request is created without any user multiaddresses (checkout `do_bsp_stop_storing`),
    /// it is expected that storage providers that do have this file in storage already, will be able to send a
    /// transaction to the chain to add themselves as a data server for the storage request.
    pub(crate) fn do_request_storage(
        sender: T::AccountId,
        bucket_id: BucketIdFor<T>,
        location: FileLocation<T>,
        fingerprint: Fingerprint<T>,
        size: StorageData<T>,
        msp_id: Option<ProviderIdFor<T>>,
        replication_target: Option<ReplicationTargetType<T>>,
        user_peer_ids: Option<PeerIds<T>>,
    ) -> Result<MerkleHash<T>, DispatchError> {
        // Check that the file size is greater than zero.
        ensure!(size > Zero::zero(), Error::<T>::FileSizeCannotBeZero);

        // Check that a bucket under the received ID exists and that the sender is the owner of the bucket.
        ensure!(
            <T::Providers as ReadBucketsInterface>::is_bucket_owner(&sender, &bucket_id)?,
            Error::<T>::NotBucketOwner
        );

        // Check that the bucket is not being moved.
        // Do not allow any storage requests and move bucket requests to coexist for the same bucket.
        ensure!(
            !<PendingBucketsToMove<T>>::contains_key(&bucket_id),
            Error::<T>::BucketIsBeingMoved
        );

        // Check if we can hold the storage request creation deposit from the user
        let deposit = T::StorageRequestCreationDeposit::get();
        ensure!(
            T::Currency::can_hold(
                &HoldReason::StorageRequestCreationHold.into(),
                &sender,
                deposit
            ),
            Error::<T>::CannotHoldDeposit
        );

        // If a specific MSP ID is provided, check that it is a valid MSP and that it has enough available capacity to store the file.
        let msp = if let Some(ref msp_id) = msp_id {
            // Check that the received Provider ID corresponds to a valid MSP.
            ensure!(
                <T::Providers as ReadStorageProvidersInterface>::is_msp(msp_id),
                Error::<T>::NotAMsp
            );

            // Check if the MSP is insolvent
            ensure!(
                !<T::Providers as ReadProvidersInterface>::is_provider_insolvent(*msp_id),
                Error::<T>::OperationNotAllowedForInsolventProvider
            );

            // Check that the MSP received is the one storing the bucket.
            ensure!(
                <T::Providers as ReadBucketsInterface>::is_bucket_stored_by_msp(msp_id, &bucket_id),
                Error::<T>::MspNotStoringBucket
            );

            Some((*msp_id, false))
        } else {
            None
        };

        let replication_target = replication_target.unwrap_or(T::DefaultReplicationTarget::get());

        if replication_target.is_zero() {
            return Err(Error::<T>::ReplicationTargetCannotBeZero)?;
        }

        if replication_target > T::MaxReplicationTarget::get() {
            return Err(Error::<T>::ReplicationTargetExceedsMaximum)?;
        }

        let current_tick =
            <T::ProofDealer as shp_traits::ProofsDealerInterface>::get_current_tick();

        // Compute the file key used throughout this file's lifespan.
        let file_key = Self::compute_file_key(
            sender.clone(),
            bucket_id,
            location.clone(),
            size,
            fingerprint,
        );

        // Check a storage request does not already exist for this file key.
        ensure!(
            !<StorageRequests<T>>::contains_key(&file_key),
            Error::<T>::StorageRequestAlreadyRegistered
        );

        // Enqueue an expiration item for the storage request to clean it up if it expires without being fulfilled or cancelled.
        let expiration_item = ExpirationItem::StorageRequest(file_key);
        let expiration_tick = Self::enqueue_expiration_item(expiration_item)?;

        // Create the storage request's metadata.
        let zero = ReplicationTargetType::<T>::zero();
        let storage_request_metadata = StorageRequestMetadata::<T> {
            requested_at: current_tick,
            owner: sender.clone(),
            bucket_id,
            location: location.clone(),
            fingerprint,
            size,
            msp,
            user_peer_ids: user_peer_ids.clone().unwrap_or_default(),
            bsps_required: replication_target,
            bsps_confirmed: zero,
            bsps_volunteered: zero,
            expires_at: expiration_tick,
        };

        // Hold the deposit from the user
        T::Currency::hold(
            &HoldReason::StorageRequestCreationHold.into(),
            &sender,
            deposit,
        )?;

        // Register storage request.
        <StorageRequests<T>>::insert(&file_key, storage_request_metadata);

        <BucketsWithStorageRequests<T>>::insert(&bucket_id, &file_key, ());

        // BSPs listen to this event and volunteer to store the file
        Self::deposit_event(Event::NewStorageRequest {
            who: sender,
            file_key,
            bucket_id,
            location,
            fingerprint,
            size,
            peer_ids: user_peer_ids.unwrap_or_default(),
            expires_at: expiration_tick,
        });

        Ok(file_key)
    }

    /// Accepts or rejects batches of storage requests assumed to be grouped by bucket.
    pub(crate) fn do_msp_respond_storage_request(
        sender: T::AccountId,
        storage_request_msp_response: StorageRequestMspResponse<T>,
    ) -> Result<(), DispatchError> {
        // Check that the sender is a Storage Provider and get its MSP ID
        let msp_id =
            <T::Providers as shp_traits::ReadProvidersInterface>::get_provider_id(sender.clone())
                .ok_or(Error::<T>::NotASp)?;

        // Check that the sender is an MSP
        ensure!(
            <T::Providers as ReadStorageProvidersInterface>::is_msp(&msp_id),
            Error::<T>::NotAMsp
        );

        // Preliminary check to ensure that the MSP is the one storing each bucket in the responses
        for StorageRequestMspBucketResponse { bucket_id, .. } in storage_request_msp_response.iter()
        {
            ensure!(
                <T::Providers as ReadBucketsInterface>::is_bucket_stored_by_msp(
                    &msp_id, &bucket_id
                ),
                Error::<T>::MspNotStoringBucket
            );
        }

        // Process each bucket's responses
        for StorageRequestMspBucketResponse {
            bucket_id,
            accept,
            reject,
        } in storage_request_msp_response.into_iter()
        {
            if let Some(accepted_file_keys) = accept {
                Self::do_msp_accept_storage_request(msp_id, bucket_id, accepted_file_keys)?;
            }

            for RejectedStorageRequest { file_key, reason } in reject {
                let storage_request_metadata = <StorageRequests<T>>::get(file_key)
                    .ok_or(Error::<T>::StorageRequestNotFound)?;

                Self::cleanup_storage_request(
                    EitherAccountIdOrMspId::MspId(msp_id),
                    file_key,
                    &storage_request_metadata,
                )?;

                Self::deposit_event(Event::StorageRequestRejected { file_key, reason });
            }
        }

        Ok(())
    }

    pub(crate) fn do_msp_stop_storing_bucket(
        sender: T::AccountId,
        bucket_id: BucketIdFor<T>,
    ) -> Result<(ProviderIdFor<T>, T::AccountId), DispatchError> {
        // Check if the sender is a Provider.
        let msp_id =
            <T::Providers as shp_traits::ReadProvidersInterface>::get_provider_id(sender.clone())
                .ok_or(Error::<T>::NotAMsp)?;

        // Check if the MSP is indeed an MSP.
        ensure!(
            <T::Providers as ReadStorageProvidersInterface>::is_msp(&msp_id),
            Error::<T>::NotAMsp
        );

        // Check if the MSP is storing the bucket.
        ensure!(
            <T::Providers as ReadBucketsInterface>::is_bucket_stored_by_msp(&msp_id, &bucket_id),
            Error::<T>::MspNotStoringBucket
        );

        let bucket_owner = <T::Providers as ReadBucketsInterface>::get_bucket_owner(&bucket_id)?;

        // Decrease the used capacity of the MSP.
        let bucket_size = <T::Providers as ReadBucketsInterface>::get_bucket_size(&bucket_id)?;
        <T::Providers as MutateStorageProvidersInterface>::decrease_capacity_used(
            &msp_id,
            bucket_size,
        )?;

        // Remove the MSP from the bucket.
        <T::Providers as MutateBucketsInterface>::unassign_msp_from_bucket(&bucket_id)?;

        Ok((msp_id, bucket_owner))
    }

    /// Accept as many storage requests as possible (best-effort) belonging to the same bucket.
    ///
    /// There should be a single non-inclusion forest proof for all file keys, and finally there should
    /// be a list of file key(s) with a key proof for each of them.
    ///
    /// The implementation follows this sequence:
    /// 1. Verify the non-inclusion proof.
    /// 2. For each file key: Verify and process the acceptance. If any operation fails during the processing of a file key,
    /// the entire function will fail and no changes will be applied.
    /// 3. If all file keys are successfully processed, apply the delta with all the accepted keys to the root of the bucket which are part of the set of
    /// non-inclusion file keys (since it is possible that the file key was already stored by the MSP).
    /// 4. If any step fails, the function will return an error and no changes will be made to the storage state.
    fn do_msp_accept_storage_request(
        msp_id: ProviderIdFor<T>,
        bucket_id: BucketIdFor<T>,
        accepted_file_keys: StorageRequestMspAcceptedFileKeys<T>,
    ) -> Result<MerkleHash<T>, DispatchError> {
        // Check if MSP is insolvent.
        ensure!(
            !<T::Providers as ReadProvidersInterface>::is_provider_insolvent(msp_id),
            Error::<T>::OperationNotAllowedForInsolventProvider
        );

        let file_keys = accepted_file_keys
            .file_keys_and_proofs
            .iter()
            .map(|file_key_with_proof| file_key_with_proof.file_key)
            .collect::<Vec<_>>();

        // Get the Bucket's root
        let bucket_root =
            <T::Providers as shp_traits::ReadBucketsInterface>::get_root_bucket(&bucket_id)
                .ok_or(Error::<T>::BucketNotFound)?;

        // Verify the proof of non-inclusion.
        let proven_keys: BTreeSet<MerkleHash<T>> =
            <T::ProofDealer as shp_traits::ProofsDealerInterface>::verify_generic_forest_proof(
                &bucket_root,
                file_keys.as_slice(),
                &accepted_file_keys.forest_proof,
            )?;

        let mut accepted_files_metadata = Vec::new();

        for file_key_with_proof in accepted_file_keys.file_keys_and_proofs.iter() {
            let mut storage_request_metadata =
                <StorageRequests<T>>::get(&file_key_with_proof.file_key)
                    .ok_or(Error::<T>::StorageRequestNotFound)?;

            // Check that the storage request bucket ID matches the provided bucket ID.
            ensure!(
                storage_request_metadata.bucket_id == bucket_id,
                Error::<T>::InvalidBucketIdFileKeyPair
            );

            // Check that the MSP is the one storing the bucket.
            ensure!(
                <T::Providers as ReadBucketsInterface>::is_bucket_stored_by_msp(
                    &msp_id,
                    &storage_request_metadata.bucket_id
                ),
                Error::<T>::MspNotStoringBucket
            );

            // Check that the storage request has a MSP.
            ensure!(
                storage_request_metadata.msp.is_some(),
                Error::<T>::RequestWithoutMsp
            );

            let (request_msp_id, confirm_status) = storage_request_metadata.msp.unwrap();

            // Check that the sender corresponds to the MSP in the storage request and that it hasn't yet confirmed storing the file.
            ensure!(request_msp_id == msp_id, Error::<T>::NotSelectedMsp);

            // Check that the MSP hasn't already confirmed storing the file.
            ensure!(!confirm_status, Error::<T>::MspAlreadyConfirmed);

            // Check that the MSP still has enough available capacity to store the file.
            ensure!(
                <T::Providers as ReadStorageProvidersInterface>::available_capacity(&msp_id)
                    >= storage_request_metadata.size,
                Error::<T>::InsufficientAvailableCapacity
            );

            // Get the file metadata to insert into the bucket under the file key.
            let file_metadata = storage_request_metadata.clone().to_file_metadata();

            let chunk_challenges = Self::generate_chunk_challenges_on_sp_confirm(
                msp_id,
                file_key_with_proof.file_key,
                &storage_request_metadata,
            );

            // Only check the key proof, increase the bucket size and capacity used if the file key is not in the forest proof, and
            // add the file metadata to the `accepted_files_metadata` since all keys in this array will be added to the bucket forest via an apply delta.
            // This can happen if the storage request was issued again by the user and the MSP has already stored the file.
            if !proven_keys.contains(&file_key_with_proof.file_key) {
                accepted_files_metadata.push((file_metadata, file_key_with_proof));

                // Check that the key proof is valid.
                <T::ProofDealer as shp_traits::ProofsDealerInterface>::verify_key_proof(
                    &file_key_with_proof.file_key,
                    &chunk_challenges,
                    &file_key_with_proof.proof,
                )?;

                // Increase size of the bucket.
                <T::Providers as MutateBucketsInterface>::increase_bucket_size(
                    &storage_request_metadata.bucket_id,
                    storage_request_metadata.size,
                )?;

                // Increase the used capacity of the MSP
                // This should not fail since we checked that the MSP has enough available capacity to store the file.
                expect_or_err!(
                    <T::Providers as MutateStorageProvidersInterface>::increase_capacity_used(
                        &msp_id,
                        storage_request_metadata.size,
                    ),
                    "Failed to increase capacity used for MSP",
                    Error::<T>::TooManyStorageRequestResponses,
                    result
                );
            }

            // Notify that the storage request has been accepted by the MSP.
            Self::deposit_event(Event::MspAcceptedStorageRequest {
                file_key: file_key_with_proof.file_key,
            });

            // Check if all BSPs have confirmed storing the file.
            if storage_request_metadata.bsps_confirmed == storage_request_metadata.bsps_required {
                // Remove the storage request from the expiration queue.
                let expiration_tick = storage_request_metadata.expires_at;
                <StorageRequestExpirations<T>>::mutate(expiration_tick, |expiration_items| {
                    expiration_items.retain(|item| item != &file_key_with_proof.file_key);
                });

                // Remove storage request metadata.
                <StorageRequests<T>>::remove(&file_key_with_proof.file_key);
                <BucketsWithStorageRequests<T>>::remove(
                    &storage_request_metadata.bucket_id,
                    &file_key_with_proof.file_key,
                );

                // Remove storage request bsps
                let removed = <StorageRequestBsps<T>>::drain_prefix(&file_key_with_proof.file_key)
                    .fold(0, |acc, _| acc.saturating_add(One::one()));

                // Make sure that the expected number of bsps were removed.
                expect_or_err!(
                    storage_request_metadata.bsps_volunteered == removed.into(),
                    "Number of volunteered bsps for storage request should have been removed",
                    Error::<T>::UnexpectedNumberOfRemovedVolunteeredBsps,
                    bool
                );

                // Return the storage request creation deposit to the user
                T::Currency::release(
                    &HoldReason::StorageRequestCreationHold.into(),
                    &storage_request_metadata.owner,
                    T::StorageRequestCreationDeposit::get(),
                    Precision::BestEffort,
                )?;

                // Notify that the storage request has been fulfilled.
                Self::deposit_event(Event::StorageRequestFulfilled {
                    file_key: file_key_with_proof.file_key,
                });
            } else {
                // Set as confirmed the MSP in the storage request metadata.
                storage_request_metadata.msp = Some((msp_id, true));

                // Update storage request metadata.
                <StorageRequests<T>>::set(
                    &file_key_with_proof.file_key,
                    Some(storage_request_metadata.clone()),
                );
            }
        }

        // If there are no mutations to apply, return the current root of the bucket.
        if accepted_files_metadata.is_empty() {
            return Ok(bucket_root);
        }

        // Get the current root of the bucket where the file will be stored.
        let bucket_root = expect_or_err!(
            <T::Providers as shp_traits::ReadBucketsInterface>::get_root_bucket(&bucket_id),
            "Failed to get root for bucket, when it was already checked to exist",
            Error::<T>::BucketNotFound
        );

        // Compute the new bucket root after inserting new file key in its forest partial trie.
        let new_bucket_root =
            <T::ProofDealer as shp_traits::ProofsDealerInterface>::generic_apply_delta(
                &bucket_root,
                accepted_files_metadata
                    .iter()
                    .map(|(file_metadata, file_key_with_proof)| {
                        (
                            file_key_with_proof.file_key,
                            TrieAddMutation::new(file_metadata.encode()).into(),
                        )
                    })
                    .collect::<Vec<_>>()
                    .as_slice(),
                &accepted_file_keys.forest_proof,
            )?;

        // Update root of the bucket.
        <T::Providers as shp_traits::MutateBucketsInterface>::change_root_bucket(
            bucket_id,
            new_bucket_root,
        )?;

        Ok(new_bucket_root)
    }

    /// Volunteer to store a file.
    ///
    /// *Callable only by BSP accounts*
    ///
    /// A BSP can only volunteer for a storage request if it is eligible based on the XOR of the `fingerprint` and the BSP's account ID and if it evaluates to a value
    /// less than the [globally computed threshold](BspsAssignmentThreshold). As the number of BSPs signed up increases, the threshold decreases, meaning there is a
    /// lower chance of a BSP being eligible to volunteer for a storage request.
    ///
    /// Though, as the storage request remains open, the threshold increases over time based on the number of ticks since the storage request was issued. This is to
    /// ensure that the storage request is fulfilled by opening up the opportunity for more BSPs to volunteer.
    ///
    /// For more information on what "ticks" are, see the [Proofs Dealer pallet](https://github.com/Moonsong-Labs/storage-hub/blob/main/pallets/proofs-dealer/README.md).
    pub(crate) fn do_bsp_volunteer(
        sender: T::AccountId,
        file_key: MerkleHash<T>,
    ) -> Result<
        (
            ProviderIdFor<T>,
            MultiAddresses<T>,
            StorageRequestMetadata<T>,
        ),
        DispatchError,
    > {
        let bsp_id =
            <T::Providers as shp_traits::ReadProvidersInterface>::get_provider_id(sender.clone())
                .ok_or(Error::<T>::NotABsp)?;

        // Check if BSP is insolvent.
        ensure!(
            !<T::Providers as ReadProvidersInterface>::is_provider_insolvent(bsp_id),
            Error::<T>::OperationNotAllowedForInsolventProvider
        );

        // Check that the provider is indeed a BSP.
        ensure!(
            <T::Providers as ReadStorageProvidersInterface>::is_bsp(&bsp_id),
            Error::<T>::NotABsp
        );

        // Check that the storage request exists.
        let mut storage_request_metadata =
            <StorageRequests<T>>::get(&file_key).ok_or(Error::<T>::StorageRequestNotFound)?;

        expect_or_err!(
            storage_request_metadata.bsps_confirmed < storage_request_metadata.bsps_required,
            "Storage request should never have confirmed bsps equal to or greater than required bsps, since they are deleted when it is reached.",
            Error::<T>::StorageRequestBspsRequiredFulfilled,
            bool
        );

        let available_capacity =
            <T::Providers as ReadStorageProvidersInterface>::available_capacity(&bsp_id);

        // Check if the BSP has enough capacity to store the file.
        ensure!(
            available_capacity > storage_request_metadata.size,
            Error::<T>::InsufficientAvailableCapacity
        );

        // Check if the BSP is already volunteered for this storage request.
        ensure!(
            !<StorageRequestBsps<T>>::contains_key(&file_key, &bsp_id),
            Error::<T>::BspAlreadyVolunteered
        );

        let earliest_volunteer_tick = Self::query_earliest_file_volunteer_tick(bsp_id, file_key)
            .map_err({
                |e| {
                    log::error!("Failed to query earliest file volunteer tick: {:?}", e);
                    Error::<T>::FailedToQueryEarliestFileVolunteerTick
                }
            })?;

        // Check if the BSP is eligible to volunteer for the storage request.
        let current_tick_number =
            <T::ProofDealer as shp_traits::ProofsDealerInterface>::get_current_tick();

        ensure!(
            current_tick_number >= earliest_volunteer_tick,
            Error::<T>::BspNotEligibleToVolunteer
        );

        // Add BSP to storage request metadata.
        <StorageRequestBsps<T>>::insert(
            &file_key,
            &bsp_id,
            StorageRequestBspsMetadata::<T> {
                confirmed: false,
                _phantom: Default::default(),
            },
        );

        // Increment the number of bsps volunteered.
        match storage_request_metadata
            .bsps_volunteered
            .checked_add(&ReplicationTargetType::<T>::one())
        {
            Some(inc_bsps_volunteered) => {
                storage_request_metadata.bsps_volunteered = inc_bsps_volunteered;
            }
            None => {
                return Err(ArithmeticError::Overflow.into());
            }
        }

        // Update storage request metadata.
        <StorageRequests<T>>::set(&file_key, Some(storage_request_metadata.clone()));

        let multiaddresses = T::Providers::get_bsp_multiaddresses(&bsp_id)?;

        Ok((bsp_id, multiaddresses, storage_request_metadata))
    }

    /// Confirm storing a file.
    ///
    /// *Callable only by BSP accounts*
    ///
    /// This function can only be called after a BSP has volunteered for the storage request. The BSP must provide a merkle proof of the file
    /// and a proof of inclusion of the `file_key` in their merkle patricia trie.
    ///
    /// If the proof is valid, the root of the BSP is updated to reflect the new root of the merkle patricia trie and the number of `bsps_confirmed` is
    /// incremented. If the number of `bsps_confirmed` reaches the number of `bsps_required`, the storage request is deleted. Finally, the BSP's data
    /// used is incremented by the size of the file.
    pub(crate) fn do_bsp_confirm_storing(
        sender: T::AccountId,
        non_inclusion_forest_proof: ForestProof<T>,
        file_keys_and_proofs: BoundedVec<FileKeyWithProof<T>, T::MaxBatchConfirmStorageRequests>,
    ) -> DispatchResult {
        // Get the Provider ID of the sender.
        let bsp_id =
            <T::Providers as shp_traits::ReadProvidersInterface>::get_provider_id(sender.clone())
                .ok_or(Error::<T>::NotABsp)?;

        // Check if the Provider is insolvent.
        ensure!(
            !<T::Providers as ReadProvidersInterface>::is_provider_insolvent(bsp_id),
            Error::<T>::OperationNotAllowedForInsolventProvider
        );

        // Check that the Provider is indeed a BSP.
        ensure!(
            <T::Providers as ReadStorageProvidersInterface>::is_bsp(&bsp_id),
            Error::<T>::NotABsp
        );

        // Verify the proof of non-inclusion.
        let proven_keys: BTreeSet<MerkleHash<T>> =
            <T::ProofDealer as shp_traits::ProofsDealerInterface>::verify_forest_proof(
                &bsp_id,
                file_keys_and_proofs
                    .iter()
                    .map(|file_key_with_proof| file_key_with_proof.file_key)
                    .collect::<Vec<_>>()
                    .as_slice(),
                &non_inclusion_forest_proof,
            )?;

        // Create a queue to store the file keys and metadata to be processed.
        let mut file_keys_and_metadata: BoundedVec<
            (MerkleHash<T>, Vec<u8>),
            T::MaxBatchConfirmStorageRequests,
        > = BoundedVec::new();

        // Create a set to store the keys that were already processed.
        let mut seen_keys = BTreeSet::new();

        // Create a set to store the keys that were skipped.
        let mut skipped_file_keys: BoundedBTreeSet<
            MerkleHash<T>,
            T::MaxBatchConfirmStorageRequests,
        > = BoundedBTreeSet::new();

        // For each file key and proof, process the confirm storing request.
        for file_key_with_proof in file_keys_and_proofs.iter() {
            // Get the file key and the proof.
            let file_key = file_key_with_proof.file_key;

            // Skip any duplicates.
            if !seen_keys.insert(file_key) {
                continue;
            }

            // Get the storage request metadata for this file key.
            let mut storage_request_metadata = match <StorageRequests<T>>::get(&file_key) {
                Some(metadata) if metadata.bsps_confirmed < metadata.bsps_required => metadata,
                // Since BSPs need to race one another to confirm storage requests, it is entirely possible that a BSP confirms a storage request
                // after the storage request has been fulfilled or the replication target has been reached (bsps_required == bsps_confirmed).
                Some(_) | None => {
                    expect_or_err!(
                        skipped_file_keys.try_insert(file_key),
                        "Failed to push file key to skipped_file_keys",
                        Error::<T>::TooManyStorageRequestResponses,
                        result
                    );
                    continue;
                }
            };

            // Check that the BSP has volunteered for the storage request.
            ensure!(
                <StorageRequestBsps<T>>::contains_key(&file_key, &bsp_id),
                Error::<T>::BspNotVolunteered
            );

            let requests = expect_or_err!(
                <StorageRequestBsps<T>>::get(&file_key, &bsp_id),
                "BSP should exist since we checked it above",
                Error::<T>::ImpossibleFailedToGetValue
            );

            // Check that the storage provider has not already confirmed storing the file.
            ensure!(!requests.confirmed, Error::<T>::BspAlreadyConfirmed);

            let available_capacity =
                <T::Providers as ReadStorageProvidersInterface>::available_capacity(&bsp_id);

            // Check if the BSP has enough capacity to store the file.
            ensure!(
                available_capacity > storage_request_metadata.size,
                Error::<T>::InsufficientAvailableCapacity
            );

            // Increment the number of BSPs confirmed.
            match storage_request_metadata
                .bsps_confirmed
                .checked_add(&ReplicationTargetType::<T>::one())
            {
                Some(inc_bsps_confirmed) => {
                    storage_request_metadata.bsps_confirmed = inc_bsps_confirmed;
                }
                None => {
                    return Err(ArithmeticError::Overflow.into());
                }
            }

            // Ensure that the file key IS NOT part of the BSP's forest.
            // Note: The runtime is responsible for adding and removing keys, computing the new root and updating the BSP's root.
            ensure!(
                !proven_keys.contains(&file_key),
                Error::<T>::ExpectedNonInclusionProof
            );

            let chunk_challenges = Self::generate_chunk_challenges_on_sp_confirm(
                bsp_id,
                file_key,
                &storage_request_metadata,
            );

            // Check that the key proof is valid.
            <T::ProofDealer as shp_traits::ProofsDealerInterface>::verify_key_proof(
                &file_key,
                &chunk_challenges,
                &file_key_with_proof.proof,
            )?;

            // Increase this Provider's capacity used.
            <T::Providers as MutateStorageProvidersInterface>::increase_capacity_used(
                &bsp_id,
                storage_request_metadata.size,
            )?;

            // Check if a payment stream between the user and provider already exists.
            // If it does not, create it. If it does, update it.
            match <T::PaymentStreams as PaymentStreamsInterface>::get_dynamic_rate_payment_stream_amount_provided(&bsp_id, &storage_request_metadata.owner) {
				Some(previous_amount_provided) => {
					// Update the payment stream.
                    let new_amount_provided = &previous_amount_provided.checked_add(&storage_request_metadata.size).ok_or(ArithmeticError::Overflow)?;
					<T::PaymentStreams as PaymentStreamsInterface>::update_dynamic_rate_payment_stream(
						&bsp_id,
						&storage_request_metadata.owner,
						new_amount_provided,
					)?;
				},
				None => {
					// Create the payment stream.
					<T::PaymentStreams as PaymentStreamsInterface>::create_dynamic_rate_payment_stream(
						&bsp_id,
						&storage_request_metadata.owner,
						&storage_request_metadata.size,
					)?;
				}
			}

            // Get the file metadata to insert into the Provider's trie under the file key.
            let file_metadata = storage_request_metadata.clone().to_file_metadata();
            let encoded_trie_value = file_metadata.encode();
            expect_or_err!(
                file_keys_and_metadata.try_push((file_key, encoded_trie_value)),
                "Failed to push file key and metadata",
                Error::<T>::FileMetadataProcessingQueueFull,
                result
            );

            // Remove storage request if we reached the required number of BSPs and the MSP has accepted to store the file.
            if storage_request_metadata.bsps_confirmed == storage_request_metadata.bsps_required
                && storage_request_metadata
                    .msp
                    .map(|(_, confirmed)| confirmed)
                    .unwrap_or(true)
            {
                // Remove the storage request from the expiration queue.
                let expiration_tick = storage_request_metadata.expires_at;
                <StorageRequestExpirations<T>>::mutate(expiration_tick, |expiration_items| {
                    expiration_items.retain(|item| item != &file_key);
                });

                // Remove storage request metadata.
                <StorageRequests<T>>::remove(&file_key);
                <BucketsWithStorageRequests<T>>::remove(
                    &storage_request_metadata.bucket_id,
                    &file_key,
                );

                // Remove storage request bsps
                let removed = <StorageRequestBsps<T>>::drain_prefix(&file_key)
                    .fold(0, |acc, _| acc.saturating_add(One::one()));

                // Make sure that the expected number of BSPs were removed.
                expect_or_err!(
                    storage_request_metadata.bsps_volunteered == removed.into(),
                    "Number of volunteered bsps for storage request should have been removed",
                    Error::<T>::UnexpectedNumberOfRemovedVolunteeredBsps,
                    bool
                );

                // Return the storage request creation deposit to the user
                T::Currency::release(
                    &HoldReason::StorageRequestCreationHold.into(),
                    &storage_request_metadata.owner,
                    T::StorageRequestCreationDeposit::get(),
                    Precision::BestEffort,
                )?;

                // Notify that the storage request has been fulfilled.
                Self::deposit_event(Event::StorageRequestFulfilled { file_key });
            } else {
                // Update storage request metadata.
                <StorageRequests<T>>::set(&file_key, Some(storage_request_metadata.clone()));

                // Update bsp for storage request.
                <StorageRequestBsps<T>>::mutate(&file_key, &bsp_id, |bsp| {
                    if let Some(bsp) = bsp {
                        bsp.confirmed = true;
                    }
                });
            }
        }

        // Remove all the skipped file keys from file_keys_and_metadata
        file_keys_and_metadata.retain(|(fk, _)| !skipped_file_keys.contains(fk));

        ensure!(
            !file_keys_and_metadata.is_empty(),
            Error::<T>::NoFileKeysToConfirm
        );

        // Check if this is the first file added to the BSP's Forest. If so, initialise last tick proven by this BSP.
        let old_root = expect_or_err!(
            <T::Providers as shp_traits::ReadProvidersInterface>::get_root(bsp_id),
            "Failed to get root for BSP, when it was already checked to be a BSP",
            Error::<T>::NotABsp
        );

        if old_root == <T::Providers as shp_traits::ReadProvidersInterface>::get_default_root() {
            // This means the BSP just started storing files, so its challenge cycle and
            // randomness cycle should be initialised.
            <T::ProofDealer as shp_traits::ProofsDealerInterface>::initialise_challenge_cycle(
                &bsp_id,
            )?;

            <T::CrRandomness as shp_traits::CommitRevealRandomnessInterface>::initialise_randomness_cycle(&bsp_id)?;

            // Emit the corresponding event.
            Self::deposit_event(Event::BspChallengeCycleInitialised {
                who: sender.clone(),
                bsp_id,
            });
        }

        let mutations = file_keys_and_metadata
            .iter()
            .map(|(fk, metadata)| (*fk, TrieAddMutation::new(metadata.clone()).into()))
            .collect::<Vec<_>>();

        // Compute new root after inserting new file keys in forest partial trie.
        let new_root = <T::ProofDealer as shp_traits::ProofsDealerInterface>::apply_delta(
            &bsp_id,
            mutations.as_slice(),
            &non_inclusion_forest_proof,
        )?;

        // Root should have changed.
        ensure!(old_root != new_root, Error::<T>::RootNotUpdated);

        // Update root of BSP.
        <T::Providers as shp_traits::MutateProvidersInterface>::update_root(bsp_id, new_root)?;

        // This should not fail since `skipped_file_keys` purposely share the same bound as `file_keys_and_metadata`.
        let skipped_file_keys: BoundedVec<MerkleHash<T>, T::MaxBatchConfirmStorageRequests> = expect_or_err!(
            skipped_file_keys.into_iter().collect::<Vec<_>>().try_into(),
            "Failed to convert skipped_file_keys to BoundedVec",
            Error::<T>::TooManyStorageRequestResponses,
            result
        );

        let confirmed_file_keys: BoundedVec<MerkleHash<T>, T::MaxBatchConfirmStorageRequests> = expect_or_err!(
            file_keys_and_metadata
                .into_iter()
                .map(|(fk, _)| fk)
                .collect::<Vec<_>>()
                .try_into(),
            "Failed to convert file_keys_and_metadata to BoundedVec",
            Error::<T>::TooManyStorageRequestResponses,
            result
        );

        Self::deposit_event(Event::BspConfirmedStoring {
            who: sender,
            bsp_id,
            confirmed_file_keys,
            skipped_file_keys,
            new_root,
        });

        Ok(())
    }

    /// Revoke a storage request.
    ///
    /// *Callable by the owner of the storage request*
    pub(crate) fn do_revoke_storage_request(
        sender: T::AccountId,
        file_key: MerkleHash<T>,
    ) -> DispatchResult {
        // Check that the storage request exists.
        ensure!(
            <StorageRequests<T>>::contains_key(&file_key),
            Error::<T>::StorageRequestNotFound
        );

        // Get storage request metadata.
        let storage_request_metadata = expect_or_err!(
            <StorageRequests<T>>::get(&file_key),
            "Storage request should exist",
            Error::<T>::StorageRequestNotFound
        );

        // Check that the sender is the owner of the storage request.
        ensure!(
            storage_request_metadata.owner == sender,
            Error::<T>::StorageRequestNotAuthorized
        );

        Self::cleanup_storage_request(
            EitherAccountIdOrMspId::AccountId(sender),
            file_key,
            &storage_request_metadata,
        )?;

        Ok(())
    }

    /// When a storage request is revoked and has already been confirmed by some BSPs, a challenge (with priority) is
    /// issued to force the BSPs to update their storage root to uninclude the file from their storage.
    ///
    /// All BSPs that have volunteered to store the file are removed from the storage request and the storage request is deleted.
    fn cleanup_storage_request(
        revoker: EitherAccountIdOrMspId<T>,
        file_key: MerkleHash<T>,
        storage_request_metadata: &StorageRequestMetadata<T>,
    ) -> DispatchResult {
        // Check if there are already BSPs who have confirmed to store the file.
        if storage_request_metadata.bsps_confirmed >= ReplicationTargetType::<T>::one() {
            // Apply Remove mutation of the file key to the BSPs that have confirmed storing the file (proofs of inclusion).
            <T::ProofDealer as shp_traits::ProofsDealerInterface>::challenge_with_priority(
                &file_key, true,
            )?;

            // Emit event.
            Self::deposit_event(Event::PriorityChallengeForFileDeletionQueued {
                issuer: revoker,
                file_key,
            });
        }

        // Remove storage request bsps
        let removed = <StorageRequestBsps<T>>::drain_prefix(&file_key)
            .fold(0, |acc, _| acc.saturating_add(One::one()));

        // Make sure that the expected number of bsps were removed.
        expect_or_err!(
            storage_request_metadata.bsps_volunteered == removed.into(),
            "Number of volunteered bsps for storage request should have been removed",
            Error::<T>::UnexpectedNumberOfRemovedVolunteeredBsps,
            bool
        );

        // Remove the storage request from the expiration queue.
        let expiration_tick = storage_request_metadata.expires_at;
        <StorageRequestExpirations<T>>::mutate(expiration_tick, |expiration_items| {
            expiration_items.retain(|item| item != &file_key);
        });

        // Remove storage request.
        <StorageRequests<T>>::remove(&file_key);

        // Return the storage request creation deposit to the user
        T::Currency::release(
            &HoldReason::StorageRequestCreationHold.into(),
            &storage_request_metadata.owner,
            T::StorageRequestCreationDeposit::get(),
            Precision::BestEffort,
        )?;

        // A revoked storage request is not considered active anymore.
        <BucketsWithStorageRequests<T>>::remove(&storage_request_metadata.bucket_id, &file_key);

        Ok(())
    }

    /// BSP stops storing a file.
    ///
    /// *Callable only by BSP accounts*
    ///
    /// This function covers a few scenarios in which a BSP invokes this function to stop storing a file:
    ///
    /// 1. The BSP has volunteered and confirmed storing the file and wants to stop storing it while the storage request is still open.
    ///
    /// > In this case, the BSP has volunteered and confirmed storing the file for an existing storage request.
    ///     Therefore, we decrement the `bsps_confirmed` by 1 and remove the BSP as a data server for the file.
    ///
    /// 2. The BSP stops storing a file that has an opened storage request but is not a volunteer.
    ///
    /// > In this case, the storage request was probably created by another BSP for some reason (e.g. that BSP lost the file)
    ///     and the current BSP is not a volunteer for this since it is already storing it. But since they to have stopped storing it,
    ///     we increment the `bsps_required` by 1.
    ///
    /// 3. The BSP stops storing a file that no longer has an opened storage request.
    ///
    /// > In this case, there is no storage request opened for the file they no longer are storing. Therefore, we
    ///     create a storage request with `bsps_required` set to 1.
    ///
    /// *This function does not give BSPs the possibility to remove themselves from being a __volunteer__ of a storage request.*
    ///
    /// A proof of inclusion is required to record the new root of the BSPs merkle patricia trie. First we validate the proof
    /// and ensure the `file_key` is indeed part of the merkle patricia trie. Then finally compute the new merkle patricia trie root
    /// by removing the `file_key` and update the root of the BSP.
    ///
    /// `can_serve`: A flag that indicates if the BSP can serve the file to other BSPs. If the BSP can serve the file, then
    /// they are added to the storage request as a data server.
    pub(crate) fn do_bsp_request_stop_storing(
        sender: T::AccountId,
        file_key: MerkleHash<T>,
        bucket_id: BucketIdFor<T>,
        location: FileLocation<T>,
        owner: T::AccountId,
        fingerprint: Fingerprint<T>,
        size: StorageData<T>,
        can_serve: bool,
        inclusion_forest_proof: ForestProof<T>,
    ) -> Result<ProviderIdFor<T>, DispatchError> {
        let bsp_id =
            <T::Providers as shp_traits::ReadProvidersInterface>::get_provider_id(sender.clone())
                .ok_or(Error::<T>::NotABsp)?;

        // Check that the provider is indeed a BSP.
        ensure!(
            <T::Providers as ReadStorageProvidersInterface>::is_bsp(&bsp_id),
            Error::<T>::NotABsp
        );

        let bsp_account_id = expect_or_err!(
            <T::Providers as shp_traits::ReadProvidersInterface>::get_owner_account(bsp_id),
            "Failed to get owner account for BSP",
            Error::<T>::FailedToGetOwnerAccount
        );

        // Penalise the BSP for stopping storing the file and send the funds to the treasury.
        T::Currency::transfer(
            &bsp_account_id,
            &T::TreasuryAccount::get(),
            T::BspStopStoringFilePenalty::get(),
            Preservation::Preserve,
        )?;

        // Compute the file key hash.
        let computed_file_key = Self::compute_file_key(
            owner.clone(),
            bucket_id,
            location.clone(),
            size,
            fingerprint,
        );

        // Check that the metadata corresponds to the expected file key.
        ensure!(
            file_key == computed_file_key,
            Error::<T>::InvalidFileKeyMetadata
        );

        // Check that a pending stop storing request for that BSP and file does not exist yet.
        ensure!(
            !<PendingStopStoringRequests<T>>::contains_key(&bsp_id, &file_key),
            Error::<T>::PendingStopStoringRequestAlreadyExists
        );

        // Verify the proof of inclusion.
        let proven_keys =
            <T::ProofDealer as shp_traits::ProofsDealerInterface>::verify_forest_proof(
                &bsp_id,
                &[file_key],
                &inclusion_forest_proof,
            )?;

        // Ensure that the file key IS part of the BSP's forest.
        ensure!(
            proven_keys.contains(&file_key),
            Error::<T>::ExpectedInclusionProof
        );

        match <StorageRequests<T>>::get(&file_key) {
            Some(mut storage_request_metadata) => {
                match <StorageRequestBsps<T>>::get(&file_key, &bsp_id) {
                    // We hit scenario 1. The BSP is a volunteer and has confirmed storing the file.
                    // We need to decrement the number of bsps confirmed and volunteered, remove the BSP as a data server and from the storage request.
                    Some(bsp) => {
                        expect_or_err!(
                            bsp.confirmed,
                            "BSP should have confirmed storing the file since we verify the proof and their root matches the one in storage",
                            Error::<T>::BspNotConfirmed,
                            bool
                        );

                        storage_request_metadata.bsps_confirmed = storage_request_metadata
                            .bsps_confirmed
                            .saturating_sub(ReplicationTargetType::<T>::one());

                        storage_request_metadata.bsps_volunteered = storage_request_metadata
                            .bsps_volunteered
                            .saturating_sub(ReplicationTargetType::<T>::one());

                        <StorageRequestBsps<T>>::remove(&file_key, &bsp_id);
                    }
                    // We hit scenario 2. There is an open storage request but the BSP is not a volunteer.
                    // We need to increment the number of bsps required.
                    None => {
                        storage_request_metadata.bsps_required = storage_request_metadata
                            .bsps_required
                            .saturating_add(ReplicationTargetType::<T>::one());
                    }
                }

                // Update storage request metadata.
                <StorageRequests<T>>::set(&file_key, Some(storage_request_metadata));
            }
            // We hit scenario 3. There is no storage request opened for the file.
            // We need to create a new storage request with a single bsp required and
            // add this BSP as a data server if they can serve the file.
            None => {
                Self::do_request_storage(
                    owner.clone(),
                    bucket_id,
                    location.clone(),
                    fingerprint,
                    size,
                    None,
                    Some(ReplicationTargetType::<T>::one()),
                    None,
                )?;

                if can_serve {
                    // Add the BSP as a data server for the file.
                    <StorageRequestBsps<T>>::insert(
                        &file_key,
                        &bsp_id,
                        StorageRequestBspsMetadata::<T> {
                            confirmed: true,
                            _phantom: Default::default(),
                        },
                    );
                }
            }
        };

        // Add the pending stop storing request to storage.
        <PendingStopStoringRequests<T>>::insert(
            &bsp_id,
            &file_key,
            PendingStopStoringRequest {
                tick_when_requested: <T::ProofDealer as ProofsDealerInterface>::get_current_tick(),
                file_owner: owner,
                file_size: size,
            },
        );

        Ok(bsp_id)
    }

    pub(crate) fn do_bsp_confirm_stop_storing(
        sender: T::AccountId,
        file_key: MerkleHash<T>,
        inclusion_forest_proof: ForestProof<T>,
    ) -> Result<(ProviderIdFor<T>, MerkleHash<T>), DispatchError> {
        // Get the SP ID of the sender
        let bsp_id =
            <T::Providers as shp_traits::ReadProvidersInterface>::get_provider_id(sender.clone())
                .ok_or(Error::<T>::NotASp)?;

        // Ensure the ID belongs to a BSP, not a MSP
        ensure!(
            <T::Providers as ReadStorageProvidersInterface>::is_bsp(&bsp_id),
            Error::<T>::NotABsp
        );

        // Get the block when the pending stop storing request of the BSP for the file key was opened.
        let PendingStopStoringRequest {
            tick_when_requested,
            file_size,
            file_owner,
        } = <PendingStopStoringRequests<T>>::get(&bsp_id, &file_key)
            .ok_or(Error::<T>::PendingStopStoringRequestNotFound)?;

        // Check that enough time has passed since the pending stop storing request was opened.
        ensure!(
            <<T as crate::Config>::ProofDealer as ProofsDealerInterface>::get_current_tick()
                >= tick_when_requested.saturating_add(T::MinWaitForStopStoring::get()),
            Error::<T>::MinWaitForStopStoringNotReached
        );

        // Verify the proof of inclusion.
        let proven_keys =
            <T::ProofDealer as shp_traits::ProofsDealerInterface>::verify_forest_proof(
                &bsp_id,
                &[file_key],
                &inclusion_forest_proof,
            )?;

        // Ensure that the file key IS part of the BSP's forest.
        // The runtime is responsible for adding and removing keys, computing the new root and updating the BSP's root.
        ensure!(
            proven_keys.contains(&file_key),
            Error::<T>::ExpectedInclusionProof
        );

        // Compute new root after removing file key from forest partial trie.
        let new_root = <T::ProofDealer as shp_traits::ProofsDealerInterface>::apply_delta(
            &bsp_id,
            &[(file_key, TrieRemoveMutation::default().into())],
            &inclusion_forest_proof,
        )?;

        // Update root of BSP.
        <T::Providers as shp_traits::MutateProvidersInterface>::update_root(bsp_id, new_root)?;

        // Decrease data used by the BSP.
        <T::Providers as MutateStorageProvidersInterface>::decrease_capacity_used(
            &bsp_id, file_size,
        )?;

        // Update the payment stream between the user and the BSP. If the new amount provided is zero, delete it instead.
        let new_amount_provided = <T::PaymentStreams as PaymentStreamsInterface>::get_dynamic_rate_payment_stream_amount_provided(&bsp_id, &file_owner)
			.ok_or(Error::<T>::DynamicRatePaymentStreamNotFound)?
			.saturating_sub(file_size);
        if new_amount_provided == Zero::zero() {
            <T::PaymentStreams as PaymentStreamsInterface>::delete_dynamic_rate_payment_stream(
                &bsp_id,
                &file_owner,
            )?;
        } else {
            <T::PaymentStreams as PaymentStreamsInterface>::update_dynamic_rate_payment_stream(
                &bsp_id,
                &file_owner,
                &new_amount_provided,
            )?;
        }

        // If the new capacity used for this BSP is 0, stop its randomness cycle.
        if <T::Providers as ReadStorageProvidersInterface>::get_used_capacity(&bsp_id)
            == Zero::zero()
        {
            <T::CrRandomness as CommitRevealRandomnessInterface>::stop_randomness_cycle(&bsp_id)?;
        }

        // Remove the pending stop storing request from storage.
        <PendingStopStoringRequests<T>>::remove(&bsp_id, &file_key);

        if new_root == <T::Providers as shp_traits::ReadProvidersInterface>::get_default_root() {
            let used_capacity =
                <T::Providers as ReadStorageProvidersInterface>::get_used_capacity(&bsp_id);
            if used_capacity != Zero::zero() {
                // Emit event if we have inconsistency. We can later monitor for those.
                Self::deposit_event(Event::UsedCapacityShouldBeZero {
                    actual_used_capacity: used_capacity,
                });
            }

            // Stop the BSP's challenge and randomness cycles.
            <T::ProofDealer as shp_traits::ProofsDealerInterface>::stop_challenge_cycle(&bsp_id)?;
            <T::CrRandomness as CommitRevealRandomnessInterface>::stop_randomness_cycle(&bsp_id)?;
        };

        Ok((bsp_id, new_root))
    }

    /// SP stops storing a file from a User that has been flagged as insolvent.
    ///
    /// *Callable only by SP accounts*
    ///
    /// A proof of inclusion is required to record the new root of the SPs merkle patricia trie. First we validate the proof
    /// and ensure the `file_key` is indeed part of the merkle patricia trie. Then finally compute the new merkle patricia trie root
    /// by removing the `file_key` and update the root of the SP.
    pub(crate) fn do_sp_stop_storing_for_insolvent_user(
        sender: T::AccountId,
        file_key: MerkleHash<T>,
        bucket_id: BucketIdFor<T>,
        location: FileLocation<T>,
        owner: T::AccountId,
        fingerprint: Fingerprint<T>,
        size: StorageData<T>,
        inclusion_forest_proof: ForestProof<T>,
    ) -> Result<(ProviderIdFor<T>, MerkleHash<T>), DispatchError> {
        // Get the SP ID
        let sp_id =
            <T::Providers as shp_traits::ReadProvidersInterface>::get_provider_id(sender.clone())
                .ok_or(Error::<T>::NotASp)?;

        // Check that the owner of the file has been flagged as insolvent OR that the Provider does not
        // have any active payment streams with the user. The rationale here is that if there is a
        // user who cannot pay, or is just not paying anymore, the SP has the right to stop storing files for them
        // without having to pay any penalty.
        ensure!(
            <T::UserSolvency as ReadUserSolvencyInterface>::is_user_insolvent(&owner)
                || !<T::PaymentStreams as PaymentStreamsInterface>::has_active_payment_stream_with_user(
                    &sp_id, &owner
                ),
            Error::<T>::UserNotInsolvent
        );

        // Compute the file key hash.
        let computed_file_key = Self::compute_file_key(
            owner.clone(),
            bucket_id,
            location.clone(),
            size,
            fingerprint,
        );

        // Check that the metadata corresponds to the expected file key.
        ensure!(
            file_key == computed_file_key,
            Error::<T>::InvalidFileKeyMetadata
        );

        // Verify the proof of inclusion.
        // If the Provider is a BSP, the proof is verified against the BSP's forest.
        let new_root = if <T::Providers as ReadStorageProvidersInterface>::is_bsp(&sp_id) {
            let proven_keys =
                <T::ProofDealer as shp_traits::ProofsDealerInterface>::verify_forest_proof(
                    &sp_id,
                    &[file_key],
                    &inclusion_forest_proof,
                )?;

            // Ensure that the file key IS part of the BSP's forest.
            ensure!(
                proven_keys.contains(&file_key),
                Error::<T>::ExpectedInclusionProof
            );

            // Compute new root after removing file key from forest partial trie.
            let new_root = <T::ProofDealer as shp_traits::ProofsDealerInterface>::apply_delta(
                &sp_id,
                &[(file_key, TrieRemoveMutation::default().into())],
                &inclusion_forest_proof,
            )?;

            // Update root of the BSP.
            <T::Providers as shp_traits::MutateProvidersInterface>::update_root(sp_id, new_root)?;

            // Delete payment stream between this BSP and this user (also charge it for all the owed funds
            // of all files that were stored by this BSP).
            if <T::PaymentStreams as PaymentStreamsInterface>::get_dynamic_rate_payment_stream_info(
                &sp_id, &owner,
            )
            .is_some()
            {
                <T::PaymentStreams as PaymentStreamsInterface>::delete_dynamic_rate_payment_stream(
                    &sp_id, &owner,
                )?;
            }

            new_root
        } else {
            // If the Provider is a MSP, the proof is verified against the Bucket's root.

            // Check that the Bucket is stored by the MSP
            ensure!(
                <T::Providers as shp_traits::ReadBucketsInterface>::is_bucket_stored_by_msp(
                    &sp_id, &bucket_id
                ),
                Error::<T>::MspNotStoringBucket
            );

            // Decrease size of the bucket.
            <T::Providers as MutateBucketsInterface>::decrease_bucket_size(&bucket_id, size)?;

            // Get the Bucket's root
            let bucket_root =
                <T::Providers as shp_traits::ReadBucketsInterface>::get_root_bucket(&bucket_id)
                    .ok_or(Error::<T>::BucketNotFound)?;

            let proven_keys =
                <T::ProofDealer as shp_traits::ProofsDealerInterface>::verify_generic_forest_proof(
                    &bucket_root,
                    &[file_key],
                    &inclusion_forest_proof,
                )?;

            // Ensure that the file key IS part of the Bucket's trie.
            ensure!(
                proven_keys.contains(&file_key),
                Error::<T>::ExpectedInclusionProof
            );

            // Compute new root after removing file key from forest partial trie.
            let new_root =
                <T::ProofDealer as shp_traits::ProofsDealerInterface>::generic_apply_delta(
                    &bucket_root,
                    &[(file_key, TrieRemoveMutation::default().into())],
                    &inclusion_forest_proof,
                )?;

            // Update root of the Bucket.
            <T::Providers as shp_traits::MutateBucketsInterface>::change_root_bucket(
                bucket_id, new_root,
            )?;

            // Delete payment stream between this MSP and this user (also charge it for all the owed funds
            // of all files that were stored by this MSP).
            if <T::PaymentStreams as PaymentStreamsInterface>::get_fixed_rate_payment_stream_info(
                &sp_id, &owner,
            )
            .is_some()
            {
                <T::PaymentStreams as PaymentStreamsInterface>::delete_fixed_rate_payment_stream(
                    &sp_id, &owner,
                )?;
            }

            new_root
        };

        // Decrease data used by the SP.
        <T::Providers as MutateStorageProvidersInterface>::decrease_capacity_used(&sp_id, size)?;

        if <T::Providers as ReadStorageProvidersInterface>::is_bsp(&sp_id) {
            // If it doesn't store any files we stop the challenge cycle and stop its randomness cycle.
            if new_root == <T::Providers as shp_traits::ReadProvidersInterface>::get_default_root()
            {
                let used_capacity =
                    <T::Providers as ReadStorageProvidersInterface>::get_used_capacity(&sp_id);
                if used_capacity != Zero::zero() {
                    // Emit event if we have inconsistency. We can later monitor for those.
                    Self::deposit_event(Event::UsedCapacityShouldBeZero {
                        actual_used_capacity: used_capacity,
                    });
                }

                <T::ProofDealer as shp_traits::ProofsDealerInterface>::stop_challenge_cycle(
                    &sp_id,
                )?;

                <T::CrRandomness as CommitRevealRandomnessInterface>::stop_randomness_cycle(
                    &sp_id,
                )?;
            }
        };

        Ok((sp_id, new_root))
    }

    pub(crate) fn do_delete_file(
        sender: T::AccountId,
        bucket_id: BucketIdFor<T>,
        file_key: MerkleHash<T>,
        location: FileLocation<T>,
        fingerprint: Fingerprint<T>,
        size: StorageData<T>,
        maybe_inclusion_forest_proof: Option<ForestProof<T>>,
    ) -> Result<(bool, Option<ProviderIdFor<T>>), DispatchError> {
        // Compute the file key hash.
        let computed_file_key = Self::compute_file_key(
            sender.clone(),
            bucket_id,
            location.clone(),
            size,
            fingerprint,
        );

        // Check that the metadata corresponds to the expected file key.
        ensure!(
            file_key == computed_file_key,
            Error::<T>::InvalidFileKeyMetadata
        );

        // Check if sender is the owner of the bucket.
        ensure!(
            <T::Providers as ReadBucketsInterface>::is_bucket_owner(&sender, &bucket_id)?,
            Error::<T>::NotBucketOwner
        );

        let msp_id = <T::Providers as ReadBucketsInterface>::get_msp_of_bucket(&bucket_id)?;

        ensure!(
            msp_id.is_some(),
            Error::<T>::OperationNotAllowedWhileBucketIsNotStoredByMsp
        );

        let file_key_included = match maybe_inclusion_forest_proof {
            // If the user did not supply a proof of inclusion, queue a pending deletion file request.
            // This will leave a window of time for the MSP to provide the proof of (non-)inclusion. Until the MSP provides the proof, it is
            // removed from the privileged providers' list, which means it is not allowed to charge users.
            // If the proof is not provided within the TTL, the hook will queue a priority challenge to remove the file key from all the providers.
            None => {
                let pending_file_deletion_requests = <PendingFileDeletionRequests<T>>::get(&sender);

                // Check if the file key is already in the pending deletion requests.
                let pending_file_deletion_request = PendingFileDeletionRequest {
                    user: sender.clone(),
                    file_key,
                    bucket_id,
                    file_size: size,
                };
                ensure!(
                    !pending_file_deletion_requests.contains(&pending_file_deletion_request),
                    Error::<T>::FileKeyAlreadyPendingDeletion
                );

                // Add the file key to the pending deletion requests.
                PendingFileDeletionRequests::<T>::try_append(
                    &sender,
                    pending_file_deletion_request,
                )
                .map_err(|_| Error::<T>::MaxUserPendingDeletionRequestsReached)?;

                // If the bucket is stored by a MSP, remove the MSP from the privileged providers list.
                if let Some(msp_id) = msp_id {
                    <<T as crate::Config>::PaymentStreams as PaymentStreamsInterface>::remove_privileged_provider(&msp_id);
                }

                // Queue the expiration item.
                let expiration_item = ExpirationItem::PendingFileDeletionRequests(
                    FileDeletionRequestExpirationItem::<T> {
                        user: sender.clone(),
                        file_key,
                        bucket_id,
                        file_size: size,
                    },
                );
                Self::enqueue_expiration_item(expiration_item)?;

                false
            }
            // If the user supplied a proof of inclusion, verify the proof and queue a priority challenge to remove the file key from all the providers.
            Some(inclusion_forest_proof) => {
                // Get the root of the bucket.
                let bucket_root =
                    <T::Providers as shp_traits::ReadBucketsInterface>::get_root_bucket(&bucket_id)
                        .ok_or(Error::<T>::BucketNotFound)?;

                // Verify the proof of inclusion.
                let proven_keys =
                    <T::ProofDealer as shp_traits::ProofsDealerInterface>::verify_generic_forest_proof(
                        &bucket_root,
                        &[file_key],
                        &inclusion_forest_proof,
                    )?;

                // Ensure that the file key IS part of the owner's forest.
                ensure!(
                    proven_keys.contains(&file_key),
                    Error::<T>::ExpectedInclusionProof
                );

                // Compute new root after removing file key from forest partial trie.
                let new_root =
                    <T::ProofDealer as shp_traits::ProofsDealerInterface>::generic_apply_delta(
                        &bucket_root,
                        &[(file_key, TrieRemoveMutation::default().into())],
                        &inclusion_forest_proof,
                    )?;

                // Update root of the Bucket.
                <T::Providers as shp_traits::MutateBucketsInterface>::change_root_bucket(
                    bucket_id, new_root,
                )?;

                // Decrease size of the bucket.
                <T::Providers as MutateBucketsInterface>::decrease_bucket_size(&bucket_id, size)?;

                // If the bucket has a MSP, decrease its used capacity.
                if let Some(msp_id) = msp_id {
                    <T::Providers as MutateStorageProvidersInterface>::decrease_capacity_used(
                        &msp_id, size,
                    )?;
                }

                // Initiate the priority challenge to remove the file key from all the providers.
                <T::ProofDealer as shp_traits::ProofsDealerInterface>::challenge_with_priority(
                    &file_key, true,
                )?;

                // Emit event.
                Self::deposit_event(Event::PriorityChallengeForFileDeletionQueued {
                    issuer: EitherAccountIdOrMspId::<T>::AccountId(sender.clone()),
                    file_key,
                });

                true
            }
        };

        Ok((file_key_included, msp_id))
    }

    pub(crate) fn do_pending_file_deletion_request_submit_proof(
        sender: T::AccountId,
        user: T::AccountId,
        file_key: MerkleHash<T>,
        file_size: StorageData<T>,
        bucket_id: BucketIdFor<T>,
        forest_proof: ForestProof<T>,
    ) -> Result<(bool, ProviderIdFor<T>), DispatchError> {
        let msp_id =
            <T::Providers as shp_traits::ReadProvidersInterface>::get_provider_id(sender.clone())
                .ok_or(Error::<T>::NotAMsp)?;

        // Check that the provider is indeed an MSP.
        ensure!(
            <T::Providers as ReadStorageProvidersInterface>::is_msp(&msp_id),
            Error::<T>::NotAMsp
        );

        ensure!(
            <T::Providers as ReadBucketsInterface>::is_bucket_stored_by_msp(&msp_id, &bucket_id),
            Error::<T>::MspNotStoringBucket
        );

        let pending_file_deletion_requests = <PendingFileDeletionRequests<T>>::get(&user);

        // Check if the file key is in the pending deletion requests.
        let pending_file_deletion_request_to_prove = PendingFileDeletionRequest {
            user: user.clone(),
            file_key,
            bucket_id,
            file_size,
        };

        ensure!(
            pending_file_deletion_requests.contains(&pending_file_deletion_request_to_prove),
            Error::<T>::FileKeyNotPendingDeletion
        );

        // Get the root of the bucket.
        let bucket_root =
            <T::Providers as shp_traits::ReadBucketsInterface>::get_root_bucket(&bucket_id)
                .ok_or(Error::<T>::BucketNotFound)?;

        // Verify the proof of inclusion.
        let proven_keys =
            <T::ProofDealer as shp_traits::ProofsDealerInterface>::verify_generic_forest_proof(
                &bucket_root,
                &[file_key],
                &forest_proof,
            )?;

        let file_key_included = proven_keys.contains(&file_key);

        // If the file key was part of the forest, remove it from the forest and update the root of the bucket.
        if file_key_included {
            // Compute new root after removing file key from forest partial trie.
            let new_root =
                <T::ProofDealer as shp_traits::ProofsDealerInterface>::generic_apply_delta(
                    &bucket_root,
                    &[(file_key, TrieRemoveMutation::default().into())],
                    &forest_proof,
                )?;

            // Update root of the Bucket.
            <T::Providers as shp_traits::MutateBucketsInterface>::change_root_bucket(
                bucket_id, new_root,
            )?;

            // Decrease size of the bucket.
            <T::Providers as MutateBucketsInterface>::decrease_bucket_size(&bucket_id, file_size)?;

            // Decrease the used capacity of the MSP.
            <T::Providers as MutateStorageProvidersInterface>::decrease_capacity_used(
                &msp_id, file_size,
            )?;

            // Initiate the priority challenge to remove the file key from all the providers.
            <T::ProofDealer as shp_traits::ProofsDealerInterface>::challenge_with_priority(
                &file_key, true,
            )?;

            // Emit event.
            Self::deposit_event(Event::PriorityChallengeForFileDeletionQueued {
                issuer: EitherAccountIdOrMspId::<T>::MspId(msp_id),
                file_key,
            });
        }

        // Delete the pending deletion request.
        <PendingFileDeletionRequests<T>>::mutate(&user, |requests| {
            requests.retain(|pending_file_deletion_request| {
                &pending_file_deletion_request.file_key != &file_key
            });
        });

        // Add back the MSP to the privileged providers, to allow it to charge users again.
        <<T as crate::Config>::PaymentStreams as PaymentStreamsInterface>::add_privileged_provider(
            &msp_id,
        );

        Ok((file_key_included, msp_id))
    }

    /// Create a collection.
    fn create_collection(owner: T::AccountId) -> Result<CollectionIdFor<T>, DispatchError> {
        // TODO: Parametrize the collection settings.
        let config: CollectionConfigFor<T> = CollectionConfig {
            settings: CollectionSettings::all_enabled(),
            max_supply: None,
            mint_settings: MintSettings {
                mint_type: MintType::Issuer,
                price: None,
                start_block: None,
                end_block: None,
                default_item_settings: ItemSettings::all_enabled(),
            },
        };

        T::Nfts::create_collection(&owner, &owner, &config)
    }

    /// Compute the next tick number to insert an expiring item, and insert it in the corresponding expiration queue.
    ///
    /// This function attempts to insert a the expiration item at the next available tick starting from
    /// the current next available tick.
    pub(crate) fn enqueue_expiration_item(
        expiration_item: ExpirationItem<T>,
    ) -> Result<TickNumber<T>, DispatchError> {
        let expiration_tick = expiration_item.get_next_expiration_tick();
        let new_expiration_tick = expiration_item.try_append(expiration_tick)?;
        expiration_item.set_next_expiration_tick(new_expiration_tick);

        Ok(new_expiration_tick)
    }

    pub fn compute_file_key(
        owner: T::AccountId,
        bucket_id: BucketIdFor<T>,
        location: FileLocation<T>,
        size: StorageData<T>,
        fingerprint: Fingerprint<T>,
    ) -> MerkleHash<T> {
        shp_file_metadata::FileMetadata::<
            { shp_constants::H_LENGTH },
            { shp_constants::FILE_CHUNK_SIZE },
            { shp_constants::FILE_SIZE_TO_CHALLENGES },
        > {
            owner: owner.encode(),
            bucket_id: bucket_id.as_ref().to_vec(),
            location: location.clone().to_vec(),
            file_size: size.into(),
            fingerprint: fingerprint.as_ref().into(),
        }
        .file_key::<FileKeyHasher<T>>()
    }

    pub fn get_threshold_for_bsp_request(
        bsp_id: &ProviderIdFor<T>,
        fingerprint: &Fingerprint<T>,
    ) -> T::ThresholdType {
        // Concatenate the BSP ID and the fingerprint and hash them to get the volunteering hash.
        let concatenated = sp_std::vec![bsp_id.encode(), fingerprint.encode()].concat();
        let volunteering_hash =
            <<T as frame_system::Config>::Hashing as Hash>::hash(concatenated.as_ref());

        // Return the threshold needed for the BSP to be able to volunteer for the storage request.
        T::HashToThresholdType::convert(volunteering_hash)
    }

    /// Compute the threshold for a BSP to succeed.
    ///
    /// Succeeding this threshold is required for the BSP to be eligible to volunteer for a storage request.
    /// The threshold is computed based on the global reputation weight and the BSP's reputation weight, giving
    /// an advantage to BSPs with higher reputation weights.
    ///
    /// The formalized formulas are documented in the [README](https://github.com/Moonsong-Labs/storage-hub/blob/main/pallets/file-system/README.md#volunteering-succeeding-threshold-checks).
    pub fn compute_threshold_to_succeed(
        bsp_id: &ProviderIdFor<T>,
        requested_at: TickNumber<T>,
    ) -> Result<(T::ThresholdType, T::ThresholdType), DispatchError> {
        let maximum_threshold = T::ThresholdType::max_value();

        let global_weight =
            T::ThresholdType::from(T::Providers::get_global_bsps_reputation_weight());

        if global_weight == T::ThresholdType::zero() {
            return Err(Error::<T>::NoGlobalReputationWeightSet.into());
        }

        // Global threshold starting point from which all BSPs begin their threshold slope. All BSPs start at this point
        // with the starting reputation weight.
        //
        // The calculation is designed to achieve the following:
        //
        // 1. In a regular scenario, `maximum_threshold` would be very large, and you'd start bringing it down with
        //    `global_weight`, also a large number. That way, when you multiply it by the replication target,
        //    you should still be within the numerical domain.
        //
        // 2. If `global_weight` is low still (in the early days of the network), when multiplying with
        //    replication target, you'll get at most `u32::MAX` and then the threshold would be
        //    u32::MAX / 2 (still pretty high).
        //
        // 3. If maximum_threshold is very low (like sometimes set in tests), the division would saturate to 1,
        //    and then the threshold would be replication target / 2 (still very low).
        let threshold_global_starting_point = maximum_threshold
            .checked_div(&global_weight)
            .unwrap_or(T::ThresholdType::one())
            .checked_mul(&T::MaxReplicationTarget::get().into()).unwrap_or({
                log::warn!("Global starting point is beyond MaximumThreshold. Setting it to half of the MaximumThreshold.");
                maximum_threshold
            })
            .checked_div(&T::ThresholdType::from(2u32))
            .unwrap_or(T::ThresholdType::one());

        // Get the BSP's reputation weight.
        let bsp_weight = T::ThresholdType::from(T::Providers::get_bsp_reputation_weight(&bsp_id)?);

        // Actual BSP's threshold starting point, taking into account their reputation weight.
        let threshold_weighted_starting_point =
            bsp_weight.saturating_mul(threshold_global_starting_point);

        // Rate of increase from the weighted threshold starting point up to the maximum threshold within a tick range.
        let base_slope = maximum_threshold
            .saturating_sub(threshold_global_starting_point)
            .checked_div(&T::ThresholdTypeToTickNumber::convert_back(
                T::TickRangeToMaximumThreshold::get(),
            ))
            .unwrap_or(T::ThresholdType::one());

        let threshold_slope = base_slope
            .checked_mul(&bsp_weight)
            .unwrap_or(maximum_threshold);

        // Since checked_div only returns None on a result of zero, there is the case when the result is between 0 and 1 and rounds down to 0.
        let threshold_slope = if threshold_slope.is_zero() {
            T::ThresholdType::one()
        } else {
            threshold_slope
        };

        let current_tick_number =
            <T::ProofDealer as shp_traits::ProofsDealerInterface>::get_current_tick();

        // Get number of ticks since the storage request was issued.
        let ticks_since_requested = current_tick_number.saturating_sub(requested_at);
        let ticks_since_requested =
            T::ThresholdTypeToTickNumber::convert_back(ticks_since_requested);

        let to_succeed = threshold_weighted_starting_point
            .saturating_add(threshold_slope.saturating_mul(ticks_since_requested));

        Ok((to_succeed, threshold_slope))
    }
}

mod hooks {
    use crate::{
        pallet,
        types::{MerkleHash, RejectedStorageRequestReason, ReplicationTargetType, TickNumber},
        utils::{
            BucketIdFor, EitherAccountIdOrMspId, FileDeletionRequestExpirationItem, ProviderIdFor,
        },
        weights::WeightInfo,
        BucketsWithStorageRequests, Event, FileDeletionRequestExpirations, HoldReason,
<<<<<<< HEAD
        MaxReplicationTarget, MoveBucketRequestExpirations, NextStartingTickToCleanUp, Pallet,
        PendingBucketsToMove, PendingFileDeletionRequests, PendingMoveBucketRequests,
        StorageRequestBsps, StorageRequestExpirations, StorageRequests,
=======
        MoveBucketRequestExpirations, NextStartingBlockToCleanUp, Pallet, PendingBucketsToMove,
        PendingFileDeletionRequests, PendingMoveBucketRequests, StorageRequestBsps,
        StorageRequestExpirations, StorageRequests,
>>>>>>> f37e180d
    };
    use frame_support::traits::{fungible::MutateHold, tokens::Precision};
    use sp_runtime::{
        traits::{Get, One},
        Saturating,
    };
    use sp_weights::{RuntimeDbWeight, WeightMeter};

    impl<T: pallet::Config> Pallet<T> {
        pub(crate) fn do_on_poll(weight: &mut WeightMeter) {
            let current_data_price_per_giga_unit =
                <T::PaymentStreams as shp_traits::MutatePricePerGigaUnitPerTickInterface>::get_price_per_giga_unit_per_tick();

            let new_data_price_per_giga_unit =
                <T::UpdateStoragePrice as shp_traits::UpdateStoragePrice>::update_storage_price(
                    current_data_price_per_giga_unit,
                    <T::Providers as shp_traits::SystemMetricsInterface>::get_total_used_capacity(),
                    <T::Providers as shp_traits::SystemMetricsInterface>::get_total_capacity(),
                );

            if new_data_price_per_giga_unit != current_data_price_per_giga_unit {
                <T::PaymentStreams as shp_traits::MutatePricePerGigaUnitPerTickInterface>::set_price_per_giga_unit_per_tick(
                    new_data_price_per_giga_unit,
                );
            }

            // Consume the weight utilised by this hook
            weight.consume(T::WeightInfo::on_poll_hook());
        }

        pub(crate) fn do_on_idle(
            current_tick: TickNumber<T>,
            mut meter: &mut WeightMeter,
        ) -> &mut WeightMeter {
            let db_weight = T::DbWeight::get();

            // If there's enough weight to get from storage the next tick to clean up and possibly update it afterwards, continue
            if meter.can_consume(T::DbWeight::get().reads_writes(1, 1)) {
                // Get the next tick for which to clean up expired items
                let mut tick_to_clean = NextStartingTickToCleanUp::<T>::get();
                let initial_tick_to_clean = tick_to_clean;

                // While the tick to clean up is less than or equal to the current tick, process the expired items for that tick.
                while tick_to_clean <= current_tick {
                    // Process the expired items for the current tick to cleanup.
                    let exited_early =
                        Self::process_tick_expired_items(tick_to_clean, &mut meter, &db_weight);

                    // If processing had to exit early because of weight limitations, stop processing expired items.
                    if exited_early {
                        break;
                    }
                    // Otherwise, increment the tick to clean up and continue processing the next tick.
                    tick_to_clean.saturating_accrue(TickNumber::<T>::one());
                }

                // Update the next starting tick for cleanup
                if tick_to_clean > initial_tick_to_clean {
                    NextStartingTickToCleanUp::<T>::put(tick_to_clean);
                    meter.consume(db_weight.writes(1));
                }
            }

            meter
        }

        // This function cleans up the expired items for the current tick to cleanup.
        // It returns a boolean which indicates if the function had to exit early for this tick because of weight limitations.
        // This is to allow the caller to know if it should continue processing the next tick or stop.
        fn process_tick_expired_items(
            tick: TickNumber<T>,
            meter: &mut WeightMeter,
            db_weight: &RuntimeDbWeight,
        ) -> bool {
            let mut ran_out_of_weight = false;

            // Expired storage requests clean up section:
            // If there's enough weight to get from storage the maximum amount of BSPs required for a storage request
            // and get the storage request expirations for the current tick, continue.
            if meter.can_consume(db_weight.reads_writes(2, 1)) {
                // Get the maximum amount of BSPs required for a storage request.
                // As of right now, the upper bound limit to the number of BSPs required to fulfill a storage request is set by `MaxReplicationTarget`.
                // We could increase this potential weight to account for potentially more volunteers.
                let max_bsp_required: u64 = T::MaxReplicationTarget::get().into();
                meter.consume(db_weight.reads(1));

                // Get the storage request expirations for the current tick.
                let mut expired_storage_requests = StorageRequestExpirations::<T>::take(&tick);
                meter.consume(db_weight.reads_writes(1, 1));

                // Get the required weight to process an expired storage request in its worst case scenario.
                let maximum_required_weight_expired_storage_request =
                    T::WeightInfo::process_expired_storage_request_msp_accepted_or_no_msp(
                        max_bsp_required as u32,
                    )
                    .max(
                        T::WeightInfo::process_expired_storage_request_msp_rejected(
                            max_bsp_required as u32,
                        ),
                    );

                // While there's enough weight to process an expired storage request in its worst-case scenario AND re-insert the remaining storage requests to storage, continue.
                while let Some(file_key) = expired_storage_requests.pop() {
                    if meter.can_consume(
                        maximum_required_weight_expired_storage_request
                            .saturating_add(db_weight.writes(1)),
                    ) {
                        // Process a expired storage request. This internally consumes the used weight from the meter.
                        Self::process_expired_storage_request(file_key, meter);
                    } else {
                        // Push back the expired storage request into the storage requests queue to be able to re-insert it.
                        // This should never fail since this element was just taken from the bounded vector, so there must be space for it.
                        let _ = expired_storage_requests.try_push(file_key);
                        ran_out_of_weight = true;
                        break;
                    }
                }

                // If the expired storage requests were not fully processed, re-insert them into storage.
                if !expired_storage_requests.is_empty() {
                    StorageRequestExpirations::<T>::insert(&tick, expired_storage_requests);
                    meter.consume(db_weight.writes(1));
                }
            }

            // Expired file deletion requests clean up section:
            // Note: this is unchanged since it has been deprecated and will be removed in another PR.
            if !meter.can_consume(db_weight.reads_writes(1, 1)) {
                return true;
            }

            let mut expired_file_deletion_requests =
                FileDeletionRequestExpirations::<T>::take(&tick);
            meter.consume(db_weight.reads_writes(1, 1));

            while let Some(expired_file_deletion_request) = expired_file_deletion_requests.pop() {
                Self::process_expired_pending_file_deletion(expired_file_deletion_request, meter);
            }

            if !expired_file_deletion_requests.is_empty() {
                FileDeletionRequestExpirations::<T>::insert(&tick, expired_file_deletion_requests);
                meter.consume(db_weight.writes(1));
            }

            // Expired move bucket requests clean up section:
            // If there's enough weight to get from storage the expired move bucket requests, continue.
            if meter.can_consume(db_weight.reads_writes(1, 1)) {
                // Get the expired move bucket requests for the current tick.
                let mut expired_move_bucket_requests =
                    MoveBucketRequestExpirations::<T>::take(&tick);
                meter.consume(db_weight.reads_writes(1, 1));

                // Get the required weight to process one expired move bucket request.
                let required_weight_processing_expired_move_bucket_request =
                    T::WeightInfo::process_expired_move_bucket_request();

                // While there's enough weight to process an expired move bucket request AND re-insert the remaining move bucket requests to storage, continue.
                while let Some((msp_id, bucket_id)) = expired_move_bucket_requests.pop() {
                    if meter.can_consume(
                        required_weight_processing_expired_move_bucket_request
                            .saturating_add(db_weight.writes(1)),
                    ) {
                        // Process an expired move bucket request. This internally consumes the used weight from the meter.
                        Self::process_expired_move_bucket_request(msp_id, bucket_id, meter);
                    } else {
                        // Push back the expired move bucket request into the move bucket requests queue to be able to re-insert it.
                        // This should never fail since this element was just taken from the bounded vector, so there must be space for it.
                        let _ = expired_move_bucket_requests.try_push((msp_id, bucket_id));
                        ran_out_of_weight = true;
                        break;
                    }
                }

                // If the expired move bucket requests were not fully processed, re-insert them into storage.
                if !expired_move_bucket_requests.is_empty() {
                    MoveBucketRequestExpirations::<T>::insert(&tick, expired_move_bucket_requests);
                    meter.consume(db_weight.writes(1));
                }
            }

            ran_out_of_weight
        }

        pub(crate) fn process_expired_storage_request(
            file_key: MerkleHash<T>,
            meter: &mut WeightMeter,
        ) {
            // Remove storage request and all BSPs that volunteered for it.
            let storage_request_metadata = StorageRequests::<T>::take(&file_key);
            let amount_of_deleted_bsps = StorageRequestBsps::<T>::drain_prefix(&file_key)
                .fold(0u32, |acc, _| acc.saturating_add(One::one()));

            match storage_request_metadata {
                Some(storage_request_metadata) => match storage_request_metadata.msp {
                    None | Some((_, true)) => {
                        // If the request was originated by a request to stop storing from a BSP for a file that had no
                        // storage request open, or if the MSP has already accepted storing the file, treat the storage request
                        // as fulfilled with whatever amount of BSPs got to volunteer and confirm the file. For that:
                        // Return the storage request creation deposit to the user, emitting an error event if it fails
                        // but continuing execution.
                        let storage_request_creation_deposit =
                            T::StorageRequestCreationDeposit::get();
                        let _ = T::Currency::release(
                            &HoldReason::StorageRequestCreationHold.into(),
                            &storage_request_metadata.owner,
                            storage_request_creation_deposit,
                            Precision::BestEffort,
                        )
                        .map_err(|e| {
                            Self::deposit_event(
                                Event::FailedToReleaseStorageRequestCreationDeposit {
                                    file_key,
                                    owner: storage_request_metadata.owner.clone(),
                                    amount_to_return: storage_request_creation_deposit,
                                    error: e,
                                },
                            );
                        });

                        // Remove the storage request from the active storage requests for the bucket
                        <BucketsWithStorageRequests<T>>::remove(
                            &storage_request_metadata.bucket_id,
                            &file_key,
                        );

                        // Emit the StorageRequestExpired event
                        Self::deposit_event(Event::StorageRequestExpired { file_key });

                        // Consume the weight used.
                        meter.consume(
                            T::WeightInfo::process_expired_storage_request_msp_accepted_or_no_msp(
                                amount_of_deleted_bsps,
                            ),
                        );
                    }
                    Some((msp_id, false)) => {
                        // If the MSP did not accept the file in time, treat the storage request as rejected. For that:
                        // Check if there are already BSPs who have confirmed to store the file.
                        if storage_request_metadata.bsps_confirmed
                            >= ReplicationTargetType::<T>::one()
                        {
                            // If there are, queue up a priority challenge for the file key with a remove mutation, forcing all BSPs to delete the file.
                            // This can error if the priority challenge queue is full. In that case, we emit an error event and continue. The
                            // priority challenge then should be enqueued manually at a later time.
                            let _ = <T::ProofDealer as shp_traits::ProofsDealerInterface>::challenge_with_priority(
									&file_key,
									true,
								).map_err(|e| {
									Self::deposit_event(Event::FailedToQueuePriorityChallenge {
										file_key,
										error: e,
									});
								});

                            // Emit the event of the priority challenge being queued.
                            Self::deposit_event(Event::PriorityChallengeForFileDeletionQueued {
                                issuer: EitherAccountIdOrMspId::MspId(msp_id),
                                file_key,
                            });
                        }

                        // Return the storage request creation deposit to the user, emitting an error event if it fails
                        // but continuing execution.
                        let storage_request_creation_deposit =
                            T::StorageRequestCreationDeposit::get();
                        let _ = T::Currency::release(
                            &HoldReason::StorageRequestCreationHold.into(),
                            &storage_request_metadata.owner,
                            storage_request_creation_deposit,
                            Precision::BestEffort,
                        )
                        .map_err(|e| {
                            Self::deposit_event(
                                Event::FailedToReleaseStorageRequestCreationDeposit {
                                    file_key,
                                    owner: storage_request_metadata.owner.clone(),
                                    amount_to_return: storage_request_creation_deposit,
                                    error: e,
                                },
                            );
                        });

                        // Remove the storage request from the active storage requests for the bucket
                        <BucketsWithStorageRequests<T>>::remove(
                            &storage_request_metadata.bucket_id,
                            &file_key,
                        );

                        // Emit the StorageRequestRejected event
                        Self::deposit_event(Event::StorageRequestRejected {
                            file_key,
                            reason: RejectedStorageRequestReason::RequestExpired,
                        });

                        // Consume the weight used.
                        meter.consume(T::WeightInfo::process_expired_storage_request_msp_rejected(
                            amount_of_deleted_bsps,
                        ));
                    }
                },
                None => {
                    // This should never happen, since it would mean the storage request was deleted on
                    // its own but the expiration item wasn't removed from the queue. Do nothing since
                    // the storage request is already gone.
                }
            }
        }

        fn process_expired_pending_file_deletion(
            expired_file_deletion_request: FileDeletionRequestExpirationItem<T>,
            meter: &mut WeightMeter,
        ) {
            let db_weight = T::DbWeight::get();
            let potential_weight = db_weight.reads_writes(2, 3);

            if !meter.can_consume(potential_weight) {
                return;
            }

            let requests =
                PendingFileDeletionRequests::<T>::get(&expired_file_deletion_request.user);

            // Check if the file key is still a pending deletion requests.
            let expired_item_index =
                match requests.iter().position(|pending_file_deletion_request| {
                    &pending_file_deletion_request.file_key
                        == &expired_file_deletion_request.file_key
                }) {
                    Some(i) => i,
                    None => return,
                };

            // Remove the file key from the pending deletion requests.
            PendingFileDeletionRequests::<T>::mutate(
                &expired_file_deletion_request.user,
                |requests| {
                    requests.remove(expired_item_index);
                },
            );

            let user = expired_file_deletion_request.user.clone();

            // Attempt to decrease the bucket size while also reducing the fixed rate payment stream between the user and the MSP
            if let Err(e) =
                <T::Providers as shp_traits::MutateBucketsInterface>::decrease_bucket_size(
                    &expired_file_deletion_request.bucket_id,
                    expired_file_deletion_request.file_size,
                )
            {
                Self::deposit_event(Event::FailedToDecreaseBucketSize {
                    user: user.clone(),
                    bucket_id: expired_file_deletion_request.bucket_id,
                    file_key: expired_file_deletion_request.file_key,
                    file_size: expired_file_deletion_request.file_size,
                    error: e,
                });

                if !<T::Providers as shp_traits::ReadBucketsInterface>::bucket_exists(
                    &expired_file_deletion_request.bucket_id,
                ) {
                    // Skip expired file deletion request if the bucket does not exist.
                    return;
                }
            }

            // Decrease the used capacity of the MSP.
            if let Ok(Some(msp_id)) =
                <T::Providers as shp_traits::ReadBucketsInterface>::get_msp_of_bucket(
                    &expired_file_deletion_request.bucket_id,
                )
                .map_err(|e| {
                    Self::deposit_event(Event::FailedToGetMspOfBucket {
                        bucket_id: expired_file_deletion_request.bucket_id,
                        error: e,
                    });
                })
            {
                let _ = <T::Providers as shp_traits::MutateStorageProvidersInterface>::decrease_capacity_used(
					&msp_id,
					expired_file_deletion_request.file_size,
				)
				.map_err(|e| {
					Self::deposit_event(Event::FailedToDecreaseMspUsedCapacity {
						user: user.clone(),
						msp_id: msp_id.clone(),
						file_key: expired_file_deletion_request.file_key,
						file_size: expired_file_deletion_request.file_size,
						error: e,
					});
				});
            }

            // Queue a priority challenge to remove the file key from all the providers.
            let _ = <T::ProofDealer as shp_traits::ProofsDealerInterface>::challenge_with_priority(
                &expired_file_deletion_request.file_key,
                true,
            )
            .map_err(|e| {
                Self::deposit_event(Event::FailedToQueuePriorityChallenge {
                    file_key: expired_file_deletion_request.file_key,
                    error: e,
                });
            });

            Self::deposit_event(Event::PriorityChallengeForFileDeletionQueued {
                issuer: EitherAccountIdOrMspId::<T>::AccountId(user.clone()),
                file_key: expired_file_deletion_request.file_key,
            });

            meter.consume(potential_weight);
        }

        pub(crate) fn process_expired_move_bucket_request(
            msp_id: ProviderIdFor<T>,
            bucket_id: BucketIdFor<T>,
            meter: &mut WeightMeter,
        ) {
            // Remove from storage the pending move bucket request.
            PendingMoveBucketRequests::<T>::remove(&msp_id, &bucket_id);
            PendingBucketsToMove::<T>::remove(&bucket_id);

            // Deposit the event of the expired move bucket request.
            Self::deposit_event(Event::MoveBucketRequestExpired { msp_id, bucket_id });

            // Consume the weight used by this function.
            meter.consume(T::WeightInfo::process_expired_move_bucket_request());
        }
    }
}<|MERGE_RESOLUTION|>--- conflicted
+++ resolved
@@ -2409,15 +2409,9 @@
         },
         weights::WeightInfo,
         BucketsWithStorageRequests, Event, FileDeletionRequestExpirations, HoldReason,
-<<<<<<< HEAD
-        MaxReplicationTarget, MoveBucketRequestExpirations, NextStartingTickToCleanUp, Pallet,
-        PendingBucketsToMove, PendingFileDeletionRequests, PendingMoveBucketRequests,
-        StorageRequestBsps, StorageRequestExpirations, StorageRequests,
-=======
-        MoveBucketRequestExpirations, NextStartingBlockToCleanUp, Pallet, PendingBucketsToMove,
+        MoveBucketRequestExpirations, NextStartingTickToCleanUp, Pallet, PendingBucketsToMove,
         PendingFileDeletionRequests, PendingMoveBucketRequests, StorageRequestBsps,
         StorageRequestExpirations, StorageRequests,
->>>>>>> f37e180d
     };
     use frame_support::traits::{fungible::MutateHold, tokens::Precision};
     use sp_runtime::{
