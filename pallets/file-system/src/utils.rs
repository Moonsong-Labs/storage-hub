use codec::Encode;
use frame_support::{
    ensure,
    pallet_prelude::DispatchResult,
    traits::{
        fungible::{InspectHold, Mutate, MutateHold},
        nonfungibles_v2::{Create, Destroy},
        tokens::{Precision, Preservation},
        Get,
    },
};
use num_bigint::BigUint;
use sp_runtime::{
    traits::{
        Bounded, CheckedAdd, CheckedDiv, CheckedMul, CheckedSub, Convert, ConvertBack, Hash, One,
        Saturating, Zero,
    },
    ArithmeticError, BoundedBTreeSet, BoundedVec, DispatchError,
};
use sp_std::{collections::btree_set::BTreeSet, vec::Vec};

use pallet_file_system_runtime_api::{
    IsStorageRequestOpenToVolunteersError, QueryBspConfirmChunksToProveForFileError,
    QueryConfirmChunksToProveForFileError, QueryFileEarliestVolunteerTickError,
    QueryMspConfirmChunksToProveForFileError,
};
use pallet_nfts::{CollectionConfig, CollectionSettings, ItemSettings, MintSettings, MintType};
use shp_file_metadata::ChunkId;
use shp_traits::{
    CommitRevealRandomnessInterface, MutateBucketsInterface, MutateStorageProvidersInterface,
    PaymentStreamsInterface, ProofsDealerInterface, ReadBucketsInterface, ReadProvidersInterface,
    ReadStorageProvidersInterface, ReadUserSolvencyInterface, TrieAddMutation, TrieRemoveMutation,
};

use crate::{
    pallet,
    types::{
        BucketIdFor, BucketMoveRequestResponse, BucketNameFor, CollectionConfigFor,
<<<<<<< HEAD
        CollectionIdFor, EitherAccountIdOrMspId, ExpirationItem, FileKeyHasher, FileKeyWithProof,
        FileLocation, Fingerprint, ForestProof, MaxBatchMspRespondStorageRequests, MerkleHash,
=======
        CollectionIdFor, EitherAccountIdOrMspId, ExpirationItem, FileDeletionRequestExpirationItem,
        FileKeyHasher, FileKeyWithProof, FileLocation, Fingerprint, ForestProof, MerkleHash,
>>>>>>> 9c96a05f
        MoveBucketRequestMetadata, MultiAddresses, PeerIds, PendingFileDeletionRequest,
        PendingStopStoringRequest, ProviderIdFor, RejectedStorageRequest, ReplicationTargetType,
        StorageData, StorageRequestBspsMetadata, StorageRequestMetadata,
        StorageRequestMspAcceptedFileKeys, StorageRequestMspBucketResponse,
        StorageRequestMspResponse, TickNumber, ValuePropId,
    },
<<<<<<< HEAD
    BucketsWithStorageRequests, Error, Event, HoldReason, MaxReplicationTarget,
    MspsAmountOfPendingFileDeletionRequests, Pallet, PendingBucketsToMove,
    PendingFileDeletionRequests, PendingMoveBucketRequests, PendingStopStoringRequests,
    StorageRequestBsps, StorageRequests, TickRangeToMaximumThreshold,
=======
    BucketsWithStorageRequests, Error, Event, HoldReason, Pallet, PendingBucketsToMove,
    PendingFileDeletionRequests, PendingMoveBucketRequests, PendingStopStoringRequests,
    StorageRequestBsps, StorageRequestExpirations, StorageRequests,
>>>>>>> 9c96a05f
};

macro_rules! expect_or_err {
    // Handle Option type
    ($optional:expr, $error_msg:expr, $error_type:path) => {{
        match $optional {
            Some(value) => value,
            None => {
                #[cfg(test)]
                unreachable!($error_msg);

                #[allow(unreachable_code)]
                {
                    Err($error_type)?
                }
            }
        }
    }};
    // Handle boolean type
    ($condition:expr, $error_msg:expr, $error_type:path, bool) => {{
        if !$condition {
            #[cfg(test)]
            unreachable!($error_msg);

            #[allow(unreachable_code)]
            {
                Err($error_type)?
            }
        }
    }};
    // Handle Result type
    ($result:expr, $error_msg:expr, $error_type:path, result) => {{
        match $result {
            Ok(value) => value,
            Err(_) => {
                #[cfg(test)]
                unreachable!($error_msg);

                #[allow(unreachable_code)]
                {
                    Err($error_type)?
                }
            }
        }
    }};
}

impl<T> Pallet<T>
where
    T: pallet::Config,
{
    /// This function is used primarily for the runtime API exposed for BSPs to call before they attempt to volunteer for a storage request.
    pub fn is_storage_request_open_to_volunteers(
        file_key: MerkleHash<T>,
    ) -> Result<bool, IsStorageRequestOpenToVolunteersError>
    where
        T: frame_system::Config,
    {
        // Check if the storage request exists.
        let storage_request = match <StorageRequests<T>>::get(&file_key) {
            Some(storage_request) => storage_request,
            None => {
                return Err(IsStorageRequestOpenToVolunteersError::StorageRequestNotFound);
            }
        };

        // This should always be true since the storage request will be deleted from storage if the `bsps_confirmed` is equal to `bsps_required`.
        Ok(storage_request.bsps_confirmed < storage_request.bsps_required)
    }

    /// Compute the tick number at which the BSP is eligible to volunteer for a storage request.
    pub fn query_earliest_file_volunteer_tick(
        bsp_id: ProviderIdFor<T>,
        file_key: MerkleHash<T>,
    ) -> Result<TickNumber<T>, QueryFileEarliestVolunteerTickError>
    where
        T: frame_system::Config,
    {
        // Get the tick number at which the storage request was created.
        let (storage_request_tick, fingerprint) = match <StorageRequests<T>>::get(&file_key) {
            Some(storage_request) => (storage_request.requested_at, storage_request.fingerprint),
            None => {
                return Err(QueryFileEarliestVolunteerTickError::StorageRequestNotFound);
            }
        };

        // Get the threshold needed for the BSP to be able to volunteer for the storage request.
        let bsp_threshold = Self::get_threshold_for_bsp_request(&bsp_id, &fingerprint);

        // Compute the tick number at which the BSP should send the volunteer request.
        Self::compute_volunteer_tick_number(bsp_id, bsp_threshold, storage_request_tick)
            .map_err(|_| QueryFileEarliestVolunteerTickError::ThresholdArithmeticError)
    }

    fn compute_volunteer_tick_number(
        bsp_id: ProviderIdFor<T>,
        bsp_threshold: T::ThresholdType,
        storage_request_tick: TickNumber<T>,
    ) -> Result<TickNumber<T>, DispatchError>
    where
        T: frame_system::Config,
    {
        // Compute the threshold to succeed and the slope of the bsp.
        let (to_succeed, slope) =
            Self::compute_threshold_to_succeed(&bsp_id, storage_request_tick)?;

        let threshold_diff = match bsp_threshold.checked_sub(&to_succeed) {
            Some(diff) => diff,
            None => {
                // The BSP's threshold is less than the current threshold.
                let current_tick =
                    <T::ProofDealer as shp_traits::ProofsDealerInterface>::get_current_tick();
                return Ok(current_tick);
            }
        };

        // Calculate the number of ticks required to be below the threshold.
        let ticks_to_wait = match threshold_diff.checked_div(&slope) {
            Some(ticks) => ticks,
            None => {
                return Err(Error::<T>::ThresholdArithmeticError.into());
            }
        };

        // Compute the tick number at which the BSP should send the volunteer request.
        let volunteer_tick_number = storage_request_tick
            .saturating_add(T::ThresholdTypeToTickNumber::convert(ticks_to_wait));

        Ok(volunteer_tick_number)
    }

    pub fn query_bsp_confirm_chunks_to_prove_for_file(
        bsp_id: ProviderIdFor<T>,
        file_key: MerkleHash<T>,
    ) -> Result<Vec<ChunkId>, QueryBspConfirmChunksToProveForFileError> {
        // Get the storage request metadata.
        let storage_request_metadata = match <StorageRequests<T>>::get(&file_key) {
            Some(storage_request) => storage_request,
            None => {
                return Err(QueryBspConfirmChunksToProveForFileError::StorageRequestNotFound);
            }
        };

        Self::query_confirm_chunks_to_prove_for_file(bsp_id, storage_request_metadata, file_key)
            .map_err(|e| QueryBspConfirmChunksToProveForFileError::ConfirmChunks(e))
    }

    pub fn query_msp_confirm_chunks_to_prove_for_file(
        msp_id: ProviderIdFor<T>,
        file_key: MerkleHash<T>,
    ) -> Result<Vec<ChunkId>, QueryMspConfirmChunksToProveForFileError> {
        // Get the storage request metadata.
        let storage_request_metadata = match <StorageRequests<T>>::get(&file_key) {
            Some(storage_request) => storage_request,
            None => {
                return Err(QueryMspConfirmChunksToProveForFileError::StorageRequestNotFound);
            }
        };

        Self::query_confirm_chunks_to_prove_for_file(msp_id, storage_request_metadata, file_key)
            .map_err(|e| QueryMspConfirmChunksToProveForFileError::ConfirmChunks(e))
    }

    fn query_confirm_chunks_to_prove_for_file(
        provider_id: ProviderIdFor<T>,
        storage_request_metadata: StorageRequestMetadata<T>,
        file_key: MerkleHash<T>,
    ) -> Result<Vec<ChunkId>, QueryConfirmChunksToProveForFileError> {
        // Generate the list of chunks to prove.
        let challenges = Self::generate_chunk_challenges_on_sp_confirm(
            provider_id,
            file_key,
            &storage_request_metadata,
        );

        let chunks = storage_request_metadata.to_file_metadata().chunks_count();

        let chunks_to_prove = challenges
            .iter()
            .map(|challenge| {
                let challenged_chunk = BigUint::from_bytes_be(challenge.as_ref()) % chunks;
                let challenged_chunk: ChunkId =
                    ChunkId::new(challenged_chunk.try_into().map_err(|_| {
                        QueryConfirmChunksToProveForFileError::ChallengedChunkToChunkIdError
                    })?);

                Ok(challenged_chunk)
            })
            .collect::<Result<Vec<_>, _>>()?;

        Ok(chunks_to_prove)
    }

    fn generate_chunk_challenges_on_sp_confirm(
        sp_id: ProviderIdFor<T>,
        file_key: MerkleHash<T>,
        storage_request_metadata: &StorageRequestMetadata<T>,
    ) -> Vec<<<T as pallet::Config>::Providers as ReadProvidersInterface>::MerkleHash> {
        let file_metadata = storage_request_metadata.clone().to_file_metadata();
        let chunks_to_check = file_metadata.chunks_to_check();

        let mut challenges =
            <T::ProofDealer as shp_traits::ProofsDealerInterface>::generate_challenges_from_seed(
                T::MerkleHashToRandomnessOutput::convert(file_key),
                &sp_id,
                chunks_to_check.saturating_sub(One::one()),
            );

        let last_chunk_id = file_metadata.last_chunk_id();

        challenges.push(T::ChunkIdToMerkleHash::convert(last_chunk_id));

        challenges
    }

    /// Create a bucket for an owner (user) under a given MSP account.
    pub(crate) fn do_create_bucket(
        sender: T::AccountId,
        msp_id: ProviderIdFor<T>,
        name: BucketNameFor<T>,
        private: bool,
        value_prop_id: Option<ValuePropId<T>>,
    ) -> Result<(BucketIdFor<T>, Option<CollectionIdFor<T>>), DispatchError> {
        // Check if the MSP is indeed an MSP.
        ensure!(
            <T::Providers as ReadStorageProvidersInterface>::is_msp(&msp_id),
            Error::<T>::NotAMsp
        );

        // Check if MSP is insolvent
        ensure!(
            !<T::Providers as ReadProvidersInterface>::is_provider_insolvent(msp_id),
            Error::<T>::OperationNotAllowedForInsolventProvider
        );

        // Create collection only if bucket is private
        let maybe_collection_id = if private {
            // The `owner` of the collection is also the admin of the collection since most operations require the sender to be the admin.
            Some(Self::create_collection(sender.clone())?)
        } else {
            None
        };

        let bucket_id = <T as crate::Config>::Providers::derive_bucket_id(&sender, name);

        <T::Providers as MutateBucketsInterface>::add_bucket(
            msp_id,
            sender.clone(),
            bucket_id,
            private,
            maybe_collection_id.clone(),
            value_prop_id,
        )?;

        Ok((bucket_id, maybe_collection_id))
    }

    /// This does not guarantee that the MSP will have enough storage capacity to store the entire bucket. Therefore,
    /// between the creation of the request and its expiration, the MSP can increase its capacity before accepting the request.
    ///
    /// Forcing the MSP to have enough capacity before the request is created would not enable MSPs to automatically scale based on demand.
    pub(crate) fn do_request_move_bucket(
        sender: T::AccountId,
        bucket_id: BucketIdFor<T>,
        new_msp_id: ProviderIdFor<T>,
    ) -> Result<(), DispatchError> {
        // Check if the sender is the owner of the bucket.
        ensure!(
            <T::Providers as ReadBucketsInterface>::is_bucket_owner(&sender, &bucket_id)?,
            Error::<T>::NotBucketOwner
        );

        // Check if the new MSP is indeed an MSP.
        ensure!(
            <T::Providers as ReadStorageProvidersInterface>::is_msp(&new_msp_id),
            Error::<T>::NotAMsp
        );

        // Check if the newly selected MSP is not insolvent
        ensure!(
            !<T::Providers as ReadProvidersInterface>::is_provider_insolvent(new_msp_id),
            Error::<T>::OperationNotAllowedForInsolventProvider
        );

        // Check if the bucket is already stored by the new MSP.
        ensure!(
            !<T::Providers as ReadBucketsInterface>::is_bucket_stored_by_msp(
                &new_msp_id,
                &bucket_id
            ),
            Error::<T>::MspAlreadyStoringBucket
        );

        if <PendingBucketsToMove<T>>::contains_key(&bucket_id) {
            return Err(Error::<T>::BucketIsBeingMoved.into());
        }

        // Check if there are any open storage requests for the bucket.
        // Do not allow any storage requests and move bucket requests to coexist for the same bucket.
        ensure!(
            !<BucketsWithStorageRequests<T>>::iter_prefix(bucket_id)
                .next()
                .is_some(),
            Error::<T>::StorageRequestExists
        );

        // Register the move bucket request.
        <PendingMoveBucketRequests<T>>::insert(
            &new_msp_id,
            bucket_id,
            MoveBucketRequestMetadata {
                requester: sender.clone(),
            },
        );
        <PendingBucketsToMove<T>>::insert(&bucket_id, ());

        let expiration_item = ExpirationItem::MoveBucketRequest((new_msp_id, bucket_id));
        Self::enqueue_expiration_item(expiration_item)?;

        Ok(())
    }

    pub(crate) fn do_msp_respond_move_bucket_request(
        sender: T::AccountId,
        bucket_id: BucketIdFor<T>,
        response: BucketMoveRequestResponse,
    ) -> Result<ProviderIdFor<T>, DispatchError> {
        let msp_id = <T::Providers as shp_traits::ReadProvidersInterface>::get_provider_id(sender)
            .ok_or(Error::<T>::NotAMsp)?;

        // Check if MSP is insolvent.
        ensure!(
            !<T::Providers as ReadProvidersInterface>::is_provider_insolvent(msp_id),
            Error::<T>::OperationNotAllowedForInsolventProvider
        );

        // Check if the sender is a MSP.
        ensure!(
            <T::Providers as ReadStorageProvidersInterface>::is_msp(&msp_id),
            Error::<T>::NotAMsp
        );

        // Check if the move bucket request exists for the MSP and bucket.
        let move_bucket_requester = <PendingMoveBucketRequests<T>>::take(&msp_id, bucket_id);
        ensure!(
            move_bucket_requester.is_some(),
            Error::<T>::MoveBucketRequestNotFound
        );

        if response == BucketMoveRequestResponse::Accepted {
            let bucket_size = <T::Providers as ReadBucketsInterface>::get_bucket_size(&bucket_id)?;

            let previous_msp_id =
                <T::Providers as ReadBucketsInterface>::get_msp_bucket(&bucket_id)?;

            // Update the previous MSP's capacity used.
            if let Some(msp_id) = previous_msp_id {
                // Decrease the used capacity of the previous MSP.
                <T::Providers as MutateStorageProvidersInterface>::decrease_capacity_used(
                    &msp_id,
                    bucket_size,
                )?;
            }

            // Check if MSP has enough available capacity to store the bucket.
            ensure!(
                <T::Providers as ReadStorageProvidersInterface>::available_capacity(&msp_id)
                    >= bucket_size,
                Error::<T>::InsufficientAvailableCapacity
            );

            // Change the MSP that stores the bucket.
            <T::Providers as MutateBucketsInterface>::assign_msp_to_bucket(&bucket_id, &msp_id)?;

            // Increase the used capacity of the new MSP.
            <T::Providers as MutateStorageProvidersInterface>::increase_capacity_used(
                &msp_id,
                bucket_size,
            )?;
        }

        <PendingBucketsToMove<T>>::remove(&bucket_id);

        Ok(msp_id)
    }

    /// Update the privacy of a bucket.
    ///
    /// This function allows the owner of a bucket to update its privacy setting.
    /// If the bucket is set to private and no collection exists,
    /// a new collection will be created. If the bucket is set to public and
    /// an associated collection exists, the collection remains but the privacy setting is updated to public.
    /// If the bucket has an associated collection, and it does not exist in storage, a new collection will be created.
    pub(crate) fn do_update_bucket_privacy(
        sender: T::AccountId,
        bucket_id: BucketIdFor<T>,
        private: bool,
    ) -> Result<Option<CollectionIdFor<T>>, DispatchError> {
        // Ensure the sender is the owner of the bucket.
        ensure!(
            T::Providers::is_bucket_owner(&sender, &bucket_id)?,
            Error::<T>::NotBucketOwner
        );

        // Retrieve the collection ID associated with the bucket, if any.
        let maybe_collection_id = T::Providers::get_read_access_group_id_of_bucket(&bucket_id)?;

        // Determine the appropriate collection ID based on the new privacy setting.
        let collection_id = match (private, maybe_collection_id) {
            // Create a new collection if the bucket will be private and no collection exists.
            (true, None) => {
                Some(Self::do_create_and_associate_collection_with_bucket(sender.clone(), bucket_id)?)
            }
            // Handle case where the bucket has an existing collection, but the collection is not in storage.
            (true, Some(current_collection_id))
            if !<T::CollectionInspector as shp_traits::InspectCollections>::collection_exists(&current_collection_id) =>
                {
                    Some(Self::do_create_and_associate_collection_with_bucket(sender.clone(), bucket_id)?)
                }
            // Use the existing collection ID if it exists.
            (_, Some(current_collection_id)) => Some(current_collection_id),
            // No collection needed if the bucket is public and no collection exists.
            (false, None) => None,
        };

        // Update the privacy setting of the bucket.
        T::Providers::update_bucket_privacy(bucket_id, private)?;

        Ok(collection_id)
    }

    /// Create and associate collection with a bucket.
    ///
    /// *Callable only by the owner of the bucket.*
    ///
    /// It is possible to have a bucket that is private but does not have a collection associated with it. This can happen if
    /// a user destroys the collection associated with the bucket by calling the NFTs pallet directly.
    ///
    /// In any case, we will set a new collection the bucket even if there is an existing one associated with it.
    pub(crate) fn do_create_and_associate_collection_with_bucket(
        sender: T::AccountId,
        bucket_id: BucketIdFor<T>,
    ) -> Result<CollectionIdFor<T>, DispatchError> {
        // Check if sender is the owner of the bucket.
        ensure!(
            <T::Providers as ReadBucketsInterface>::is_bucket_owner(&sender, &bucket_id)?,
            Error::<T>::NotBucketOwner
        );

        let collection_id = Self::create_collection(sender)?;

        <T::Providers as MutateBucketsInterface>::update_bucket_read_access_group_id(
            bucket_id,
            Some(collection_id.clone()),
        )?;

        Ok(collection_id)
    }

    /// Delete an empty bucket.
    ///
    /// *Callable only by the User owner of the bucket.*
    ///
    /// This function will delete the bucket and the associated collection if the bucket is empty.
    /// If the bucket is not empty, the function will return an error.
    /// The bucket deposit paid by the User when initially creating the bucket will be returned to the User.
    pub(crate) fn do_delete_bucket(
        sender: T::AccountId,
        bucket_id: BucketIdFor<T>,
    ) -> Result<Option<CollectionIdFor<T>>, DispatchError> {
        // Check that the bucket with the received ID exists.
        ensure!(
            <T::Providers as ReadBucketsInterface>::bucket_exists(&bucket_id),
            Error::<T>::BucketNotFound
        );

        // Check if the sender is the owner of the bucket.
        ensure!(
            <T::Providers as ReadBucketsInterface>::is_bucket_owner(&sender, &bucket_id)?,
            Error::<T>::NotBucketOwner
        );

        // Check if the bucket is empty, both by checking its size and that its root is the default one
        // (the root of an empty trie).
        ensure!(
            <T::Providers as ReadBucketsInterface>::get_bucket_size(&bucket_id)? == Zero::zero(),
            Error::<T>::BucketNotEmpty
        );
        let bucket_root = expect_or_err!(
            <T::Providers as ReadBucketsInterface>::get_root_bucket(&bucket_id),
            "Bucket exists so it should have a root",
            Error::<T>::BucketNotFound
        );
        ensure!(
            bucket_root == <T::Providers as shp_traits::ReadProvidersInterface>::get_default_root(),
            Error::<T>::BucketNotEmpty
        );

        // Retrieve the collection ID associated with the bucket, if any.
        let maybe_collection_id: Option<CollectionIdFor<T>> =
            <T::Providers as ReadBucketsInterface>::get_read_access_group_id_of_bucket(&bucket_id)?;

        // Delete the bucket.
        <T::Providers as MutateBucketsInterface>::remove_root_bucket(bucket_id)?;

        // Delete the collection associated with the bucket if it existed.
        if let Some(collection_id) = maybe_collection_id.clone() {
            let destroy_witness = expect_or_err!(
                T::Nfts::get_destroy_witness(&collection_id),
                "Failed to get destroy witness for collection, when it was already checked to exist",
                Error::<T>::CollectionNotFound
            );
            T::Nfts::destroy(collection_id, destroy_witness, Some(sender))?;
        }

        // Return the collection ID associated with the bucket, if any.
        Ok(maybe_collection_id)
    }

    /// Request storage for a file.
    ///
    /// In the event that a storage request is created without any user multiaddresses (checkout `do_bsp_stop_storing`),
    /// it is expected that storage providers that do have this file in storage already, will be able to send a
    /// transaction to the chain to add themselves as a data server for the storage request.
    pub(crate) fn do_request_storage(
        sender: T::AccountId,
        bucket_id: BucketIdFor<T>,
        location: FileLocation<T>,
        fingerprint: Fingerprint<T>,
        size: StorageData<T>,
        msp_id: Option<ProviderIdFor<T>>,
        replication_target: Option<ReplicationTargetType<T>>,
        user_peer_ids: Option<PeerIds<T>>,
    ) -> Result<MerkleHash<T>, DispatchError> {
        // Check that the file size is greater than zero.
        ensure!(size > Zero::zero(), Error::<T>::FileSizeCannotBeZero);

        // Check that a bucket under the received ID exists and that the sender is the owner of the bucket.
        ensure!(
            <T::Providers as ReadBucketsInterface>::is_bucket_owner(&sender, &bucket_id)?,
            Error::<T>::NotBucketOwner
        );

        // Check that the bucket is not being moved.
        // Do not allow any storage requests and move bucket requests to coexist for the same bucket.
        ensure!(
            !<PendingBucketsToMove<T>>::contains_key(&bucket_id),
            Error::<T>::BucketIsBeingMoved
        );

        // Check if we can hold the storage request creation deposit from the user
        let deposit = T::StorageRequestCreationDeposit::get();
        ensure!(
            T::Currency::can_hold(
                &HoldReason::StorageRequestCreationHold.into(),
                &sender,
                deposit
            ),
            Error::<T>::CannotHoldDeposit
        );

        // If a specific MSP ID is provided, check that it is a valid MSP and that it has enough available capacity to store the file.
        let msp = if let Some(ref msp_id) = msp_id {
            // Check that the received Provider ID corresponds to a valid MSP.
            ensure!(
                <T::Providers as ReadStorageProvidersInterface>::is_msp(msp_id),
                Error::<T>::NotAMsp
            );

            // Check if the MSP is insolvent
            ensure!(
                !<T::Providers as ReadProvidersInterface>::is_provider_insolvent(*msp_id),
                Error::<T>::OperationNotAllowedForInsolventProvider
            );

            // Check that the MSP received is the one storing the bucket.
            ensure!(
                <T::Providers as ReadBucketsInterface>::is_bucket_stored_by_msp(msp_id, &bucket_id),
                Error::<T>::MspNotStoringBucket
            );

            Some((*msp_id, false))
        } else {
            None
        };

        let replication_target = replication_target.unwrap_or(T::DefaultReplicationTarget::get());

        if replication_target.is_zero() {
            return Err(Error::<T>::ReplicationTargetCannotBeZero)?;
        }

        if replication_target > T::MaxReplicationTarget::get() {
            return Err(Error::<T>::ReplicationTargetExceedsMaximum)?;
        }

        let current_tick =
            <T::ProofDealer as shp_traits::ProofsDealerInterface>::get_current_tick();

        // Compute the file key used throughout this file's lifespan.
        let file_key = Self::compute_file_key(
            sender.clone(),
            bucket_id,
            location.clone(),
            size,
            fingerprint,
        );

        // Check a storage request does not already exist for this file key.
        ensure!(
            !<StorageRequests<T>>::contains_key(&file_key),
            Error::<T>::StorageRequestAlreadyRegistered
        );

        // Enqueue an expiration item for the storage request to clean it up if it expires without being fulfilled or cancelled.
        let expiration_item = ExpirationItem::StorageRequest(file_key);
        let expiration_tick = Self::enqueue_expiration_item(expiration_item)?;

        // Create the storage request's metadata.
        let zero = ReplicationTargetType::<T>::zero();
        let storage_request_metadata = StorageRequestMetadata::<T> {
            requested_at: current_tick,
            owner: sender.clone(),
            bucket_id,
            location: location.clone(),
            fingerprint,
            size,
            msp,
            user_peer_ids: user_peer_ids.clone().unwrap_or_default(),
            bsps_required: replication_target,
            bsps_confirmed: zero,
            bsps_volunteered: zero,
            expires_at: expiration_tick,
        };

        // Hold the deposit from the user
        T::Currency::hold(
            &HoldReason::StorageRequestCreationHold.into(),
            &sender,
            deposit,
        )?;

        // Register storage request.
        <StorageRequests<T>>::insert(&file_key, storage_request_metadata);

        <BucketsWithStorageRequests<T>>::insert(&bucket_id, &file_key, ());

        // BSPs listen to this event and volunteer to store the file
        Self::deposit_event(Event::NewStorageRequest {
            who: sender,
            file_key,
            bucket_id,
            location,
            fingerprint,
            size,
            peer_ids: user_peer_ids.unwrap_or_default(),
            expires_at: expiration_tick,
        });

        Ok(file_key)
    }

    /// Accepts or rejects batches of storage requests assumed to be grouped by bucket.
    pub(crate) fn do_msp_respond_storage_request(
        sender: T::AccountId,
        storage_request_msp_response: StorageRequestMspResponse<T>,
    ) -> Result<(), DispatchError> {
        // Check that the sender is a Storage Provider and get its MSP ID
        let msp_id =
            <T::Providers as shp_traits::ReadProvidersInterface>::get_provider_id(sender.clone())
                .ok_or(Error::<T>::NotASp)?;

        // Check that the sender is an MSP
        ensure!(
            <T::Providers as ReadStorageProvidersInterface>::is_msp(&msp_id),
            Error::<T>::NotAMsp
        );

        // Preliminary check to ensure that the MSP is the one storing each bucket in the responses
        for StorageRequestMspBucketResponse { bucket_id, .. } in storage_request_msp_response.iter()
        {
            ensure!(
                <T::Providers as ReadBucketsInterface>::is_bucket_stored_by_msp(
                    &msp_id, &bucket_id
                ),
                Error::<T>::MspNotStoringBucket
            );
        }

        // Process each bucket's responses
        for StorageRequestMspBucketResponse {
            bucket_id,
            accept,
            reject,
        } in storage_request_msp_response.into_iter()
        {
            if let Some(accepted_file_keys) = accept {
                Self::do_msp_accept_storage_request(msp_id, bucket_id, accepted_file_keys)?;
            }

            for RejectedStorageRequest { file_key, reason } in reject {
                let storage_request_metadata = <StorageRequests<T>>::get(file_key)
                    .ok_or(Error::<T>::StorageRequestNotFound)?;

                Self::cleanup_storage_request(
                    EitherAccountIdOrMspId::MspId(msp_id),
                    file_key,
                    &storage_request_metadata,
                )?;

                Self::deposit_event(Event::StorageRequestRejected { file_key, reason });
            }
        }

        Ok(())
    }

    pub(crate) fn do_msp_stop_storing_bucket(
        sender: T::AccountId,
        bucket_id: BucketIdFor<T>,
    ) -> Result<(ProviderIdFor<T>, T::AccountId), DispatchError> {
        // Check if the sender is a Provider.
        let msp_id =
            <T::Providers as shp_traits::ReadProvidersInterface>::get_provider_id(sender.clone())
                .ok_or(Error::<T>::NotAMsp)?;

        // Check if the MSP is indeed an MSP.
        ensure!(
            <T::Providers as ReadStorageProvidersInterface>::is_msp(&msp_id),
            Error::<T>::NotAMsp
        );

        // Check if the MSP is storing the bucket.
        ensure!(
            <T::Providers as ReadBucketsInterface>::is_bucket_stored_by_msp(&msp_id, &bucket_id),
            Error::<T>::MspNotStoringBucket
        );

        let bucket_owner = <T::Providers as ReadBucketsInterface>::get_bucket_owner(&bucket_id)?;

        // Decrease the used capacity of the MSP.
        let bucket_size = <T::Providers as ReadBucketsInterface>::get_bucket_size(&bucket_id)?;
        <T::Providers as MutateStorageProvidersInterface>::decrease_capacity_used(
            &msp_id,
            bucket_size,
        )?;

        // Remove the MSP from the bucket.
        <T::Providers as MutateBucketsInterface>::unassign_msp_from_bucket(&bucket_id)?;

        Ok((msp_id, bucket_owner))
    }

    /// Accept as many storage requests as possible (best-effort) belonging to the same bucket.
    ///
    /// There should be a single non-inclusion forest proof for all file keys, and finally there should
    /// be a list of file key(s) with a key proof for each of them.
    ///
    /// The implementation follows this sequence:
    /// 1. Verify the non-inclusion proof.
    /// 2. For each file key: Verify and process the acceptance. If any operation fails during the processing of a file key,
    /// the entire function will fail and no changes will be applied.
    /// 3. If all file keys are successfully processed, apply the delta with all the accepted keys to the root of the bucket which are part of the set of
    /// non-inclusion file keys (since it is possible that the file key was already stored by the MSP).
    /// 4. If any step fails, the function will return an error and no changes will be made to the storage state.
    fn do_msp_accept_storage_request(
        msp_id: ProviderIdFor<T>,
        bucket_id: BucketIdFor<T>,
        accepted_file_keys: StorageRequestMspAcceptedFileKeys<T>,
    ) -> Result<MerkleHash<T>, DispatchError> {
        // Check if MSP is insolvent.
        ensure!(
            !<T::Providers as ReadProvidersInterface>::is_provider_insolvent(msp_id),
            Error::<T>::OperationNotAllowedForInsolventProvider
        );

        let file_keys = accepted_file_keys
            .file_keys_and_proofs
            .iter()
            .map(|file_key_with_proof| file_key_with_proof.file_key)
            .collect::<Vec<_>>();

        // Get the Bucket's root
        let bucket_root =
            <T::Providers as shp_traits::ReadBucketsInterface>::get_root_bucket(&bucket_id)
                .ok_or(Error::<T>::BucketNotFound)?;

        // Verify the proof of non-inclusion.
        let proven_keys: BTreeSet<MerkleHash<T>> =
            <T::ProofDealer as shp_traits::ProofsDealerInterface>::verify_generic_forest_proof(
                &bucket_root,
                file_keys.as_slice(),
                &accepted_file_keys.forest_proof,
            )?;

        let mut accepted_files_metadata = Vec::new();

        for file_key_with_proof in accepted_file_keys.file_keys_and_proofs.iter() {
            let mut storage_request_metadata =
                <StorageRequests<T>>::get(&file_key_with_proof.file_key)
                    .ok_or(Error::<T>::StorageRequestNotFound)?;

            // Check that the storage request bucket ID matches the provided bucket ID.
            ensure!(
                storage_request_metadata.bucket_id == bucket_id,
                Error::<T>::InvalidBucketIdFileKeyPair
            );

            // Check that the MSP is the one storing the bucket.
            ensure!(
                <T::Providers as ReadBucketsInterface>::is_bucket_stored_by_msp(
                    &msp_id,
                    &storage_request_metadata.bucket_id
                ),
                Error::<T>::MspNotStoringBucket
            );

            // Check that the storage request has a MSP.
            ensure!(
                storage_request_metadata.msp.is_some(),
                Error::<T>::RequestWithoutMsp
            );

            let (request_msp_id, confirm_status) = storage_request_metadata.msp.unwrap();

            // Check that the sender corresponds to the MSP in the storage request and that it hasn't yet confirmed storing the file.
            ensure!(request_msp_id == msp_id, Error::<T>::NotSelectedMsp);

            // Check that the MSP hasn't already confirmed storing the file.
            ensure!(!confirm_status, Error::<T>::MspAlreadyConfirmed);

            // Check that the MSP still has enough available capacity to store the file.
            ensure!(
                <T::Providers as ReadStorageProvidersInterface>::available_capacity(&msp_id)
                    >= storage_request_metadata.size,
                Error::<T>::InsufficientAvailableCapacity
            );

            // Get the file metadata to insert into the bucket under the file key.
            let file_metadata = storage_request_metadata.clone().to_file_metadata();

            let chunk_challenges = Self::generate_chunk_challenges_on_sp_confirm(
                msp_id,
                file_key_with_proof.file_key,
                &storage_request_metadata,
            );

            // Only check the key proof, increase the bucket size and capacity used if the file key is not in the forest proof, and
            // add the file metadata to the `accepted_files_metadata` since all keys in this array will be added to the bucket forest via an apply delta.
            // This can happen if the storage request was issued again by the user and the MSP has already stored the file.
            if !proven_keys.contains(&file_key_with_proof.file_key) {
                accepted_files_metadata.push((file_metadata, file_key_with_proof));

                // Check that the key proof is valid.
                <T::ProofDealer as shp_traits::ProofsDealerInterface>::verify_key_proof(
                    &file_key_with_proof.file_key,
                    &chunk_challenges,
                    &file_key_with_proof.proof,
                )?;

                // Increase size of the bucket.
                <T::Providers as MutateBucketsInterface>::increase_bucket_size(
                    &storage_request_metadata.bucket_id,
                    storage_request_metadata.size,
                )?;

                // Increase the used capacity of the MSP
                // This should not fail since we checked that the MSP has enough available capacity to store the file.
                expect_or_err!(
                    <T::Providers as MutateStorageProvidersInterface>::increase_capacity_used(
                        &msp_id,
                        storage_request_metadata.size,
                    ),
                    "Failed to increase capacity used for MSP",
                    Error::<T>::TooManyStorageRequestResponses,
                    result
                );
            }

            // Notify that the storage request has been accepted by the MSP.
            Self::deposit_event(Event::MspAcceptedStorageRequest {
                file_key: file_key_with_proof.file_key,
            });

            // Check if all BSPs have confirmed storing the file.
            if storage_request_metadata.bsps_confirmed == storage_request_metadata.bsps_required {
                // Remove the storage request from the expiration queue.
                let expiration_tick = storage_request_metadata.expires_at;
                <StorageRequestExpirations<T>>::mutate(expiration_tick, |expiration_items| {
                    expiration_items.retain(|item| item != &file_key_with_proof.file_key);
                });

                // Remove storage request metadata.
                <StorageRequests<T>>::remove(&file_key_with_proof.file_key);
                <BucketsWithStorageRequests<T>>::remove(
                    &storage_request_metadata.bucket_id,
                    &file_key_with_proof.file_key,
                );

                // Remove storage request bsps
                let removed = <StorageRequestBsps<T>>::drain_prefix(&file_key_with_proof.file_key)
                    .fold(0, |acc, _| acc.saturating_add(One::one()));

                // Make sure that the expected number of bsps were removed.
                expect_or_err!(
                    storage_request_metadata.bsps_volunteered == removed.into(),
                    "Number of volunteered bsps for storage request should have been removed",
                    Error::<T>::UnexpectedNumberOfRemovedVolunteeredBsps,
                    bool
                );

                // Return the storage request creation deposit to the user
                T::Currency::release(
                    &HoldReason::StorageRequestCreationHold.into(),
                    &storage_request_metadata.owner,
                    T::StorageRequestCreationDeposit::get(),
                    Precision::BestEffort,
                )?;

                // Notify that the storage request has been fulfilled.
                Self::deposit_event(Event::StorageRequestFulfilled {
                    file_key: file_key_with_proof.file_key,
                });
            } else {
                // Set as confirmed the MSP in the storage request metadata.
                storage_request_metadata.msp = Some((msp_id, true));

                // Update storage request metadata.
                <StorageRequests<T>>::set(
                    &file_key_with_proof.file_key,
                    Some(storage_request_metadata.clone()),
                );
            }
        }

        // If there are no mutations to apply, return the current root of the bucket.
        if accepted_files_metadata.is_empty() {
            return Ok(bucket_root);
        }

        // Get the current root of the bucket where the file will be stored.
        let bucket_root = expect_or_err!(
            <T::Providers as shp_traits::ReadBucketsInterface>::get_root_bucket(&bucket_id),
            "Failed to get root for bucket, when it was already checked to exist",
            Error::<T>::BucketNotFound
        );

        // Compute the new bucket root after inserting new file key in its forest partial trie.
        let new_bucket_root =
            <T::ProofDealer as shp_traits::ProofsDealerInterface>::generic_apply_delta(
                &bucket_root,
                accepted_files_metadata
                    .iter()
                    .map(|(file_metadata, file_key_with_proof)| {
                        (
                            file_key_with_proof.file_key,
                            TrieAddMutation::new(file_metadata.encode()).into(),
                        )
                    })
                    .collect::<Vec<_>>()
                    .as_slice(),
                &accepted_file_keys.forest_proof,
            )?;

        // Update root of the bucket.
        <T::Providers as shp_traits::MutateBucketsInterface>::change_root_bucket(
            bucket_id,
            new_bucket_root,
        )?;

        Ok(new_bucket_root)
    }

    /// Volunteer to store a file.
    ///
    /// *Callable only by BSP accounts*
    ///
    /// A BSP can only volunteer for a storage request if it is eligible based on the XOR of the `fingerprint` and the BSP's account ID and if it evaluates to a value
    /// less than the [globally computed threshold](BspsAssignmentThreshold). As the number of BSPs signed up increases, the threshold decreases, meaning there is a
    /// lower chance of a BSP being eligible to volunteer for a storage request.
    ///
    /// Though, as the storage request remains open, the threshold increases over time based on the number of ticks since the storage request was issued. This is to
    /// ensure that the storage request is fulfilled by opening up the opportunity for more BSPs to volunteer.
    ///
    /// For more information on what "ticks" are, see the [Proofs Dealer pallet](https://github.com/Moonsong-Labs/storage-hub/blob/main/pallets/proofs-dealer/README.md).
    pub(crate) fn do_bsp_volunteer(
        sender: T::AccountId,
        file_key: MerkleHash<T>,
    ) -> Result<
        (
            ProviderIdFor<T>,
            MultiAddresses<T>,
            StorageRequestMetadata<T>,
        ),
        DispatchError,
    > {
        let bsp_id =
            <T::Providers as shp_traits::ReadProvidersInterface>::get_provider_id(sender.clone())
                .ok_or(Error::<T>::NotABsp)?;

        // Check if BSP is insolvent.
        ensure!(
            !<T::Providers as ReadProvidersInterface>::is_provider_insolvent(bsp_id),
            Error::<T>::OperationNotAllowedForInsolventProvider
        );

        // Check that the provider is indeed a BSP.
        ensure!(
            <T::Providers as ReadStorageProvidersInterface>::is_bsp(&bsp_id),
            Error::<T>::NotABsp
        );

        // Check that the storage request exists.
        let mut storage_request_metadata =
            <StorageRequests<T>>::get(&file_key).ok_or(Error::<T>::StorageRequestNotFound)?;

        expect_or_err!(
            storage_request_metadata.bsps_confirmed < storage_request_metadata.bsps_required,
            "Storage request should never have confirmed bsps equal to or greater than required bsps, since they are deleted when it is reached.",
            Error::<T>::StorageRequestBspsRequiredFulfilled,
            bool
        );

        let available_capacity =
            <T::Providers as ReadStorageProvidersInterface>::available_capacity(&bsp_id);

        // Check if the BSP has enough capacity to store the file.
        ensure!(
            available_capacity > storage_request_metadata.size,
            Error::<T>::InsufficientAvailableCapacity
        );

        // Check if the BSP is already volunteered for this storage request.
        ensure!(
            !<StorageRequestBsps<T>>::contains_key(&file_key, &bsp_id),
            Error::<T>::BspAlreadyVolunteered
        );

        let earliest_volunteer_tick = Self::query_earliest_file_volunteer_tick(bsp_id, file_key)
            .map_err({
                |e| {
                    log::error!("Failed to query earliest file volunteer tick: {:?}", e);
                    Error::<T>::FailedToQueryEarliestFileVolunteerTick
                }
            })?;

        // Check if the BSP is eligible to volunteer for the storage request.
        let current_tick_number =
            <T::ProofDealer as shp_traits::ProofsDealerInterface>::get_current_tick();

        ensure!(
            current_tick_number >= earliest_volunteer_tick,
            Error::<T>::BspNotEligibleToVolunteer
        );

        // Add BSP to storage request metadata.
        <StorageRequestBsps<T>>::insert(
            &file_key,
            &bsp_id,
            StorageRequestBspsMetadata::<T> {
                confirmed: false,
                _phantom: Default::default(),
            },
        );

        // Increment the number of bsps volunteered.
        match storage_request_metadata
            .bsps_volunteered
            .checked_add(&ReplicationTargetType::<T>::one())
        {
            Some(inc_bsps_volunteered) => {
                storage_request_metadata.bsps_volunteered = inc_bsps_volunteered;
            }
            None => {
                return Err(ArithmeticError::Overflow.into());
            }
        }

        // Update storage request metadata.
        <StorageRequests<T>>::set(&file_key, Some(storage_request_metadata.clone()));

        let multiaddresses = T::Providers::get_bsp_multiaddresses(&bsp_id)?;

        Ok((bsp_id, multiaddresses, storage_request_metadata))
    }

    /// Confirm storing a file.
    ///
    /// *Callable only by BSP accounts*
    ///
    /// This function can only be called after a BSP has volunteered for the storage request. The BSP must provide a merkle proof of the file
    /// and a proof of inclusion of the `file_key` in their merkle patricia trie.
    ///
    /// If the proof is valid, the root of the BSP is updated to reflect the new root of the merkle patricia trie and the number of `bsps_confirmed` is
    /// incremented. If the number of `bsps_confirmed` reaches the number of `bsps_required`, the storage request is deleted. Finally, the BSP's data
    /// used is incremented by the size of the file.
    pub(crate) fn do_bsp_confirm_storing(
        sender: T::AccountId,
        non_inclusion_forest_proof: ForestProof<T>,
        file_keys_and_proofs: BoundedVec<FileKeyWithProof<T>, T::MaxBatchConfirmStorageRequests>,
    ) -> DispatchResult {
        // Get the Provider ID of the sender.
        let bsp_id =
            <T::Providers as shp_traits::ReadProvidersInterface>::get_provider_id(sender.clone())
                .ok_or(Error::<T>::NotABsp)?;

        // Check if the Provider is insolvent.
        ensure!(
            !<T::Providers as ReadProvidersInterface>::is_provider_insolvent(bsp_id),
            Error::<T>::OperationNotAllowedForInsolventProvider
        );

        // Check that the Provider is indeed a BSP.
        ensure!(
            <T::Providers as ReadStorageProvidersInterface>::is_bsp(&bsp_id),
            Error::<T>::NotABsp
        );

        // Verify the proof of non-inclusion.
        let proven_keys: BTreeSet<MerkleHash<T>> =
            <T::ProofDealer as shp_traits::ProofsDealerInterface>::verify_forest_proof(
                &bsp_id,
                file_keys_and_proofs
                    .iter()
                    .map(|file_key_with_proof| file_key_with_proof.file_key)
                    .collect::<Vec<_>>()
                    .as_slice(),
                &non_inclusion_forest_proof,
            )?;

        // Create a queue to store the file keys and metadata to be processed.
        let mut file_keys_and_metadata: BoundedVec<
            (MerkleHash<T>, Vec<u8>),
            T::MaxBatchConfirmStorageRequests,
        > = BoundedVec::new();

        // Create a set to store the keys that were already processed.
        let mut seen_keys = BTreeSet::new();

        // Create a set to store the keys that were skipped.
        let mut skipped_file_keys: BoundedBTreeSet<
            MerkleHash<T>,
            T::MaxBatchConfirmStorageRequests,
        > = BoundedBTreeSet::new();

        // For each file key and proof, process the confirm storing request.
        for file_key_with_proof in file_keys_and_proofs.iter() {
            // Get the file key and the proof.
            let file_key = file_key_with_proof.file_key;

            // Skip any duplicates.
            if !seen_keys.insert(file_key) {
                continue;
            }

            // Get the storage request metadata for this file key.
            let mut storage_request_metadata = match <StorageRequests<T>>::get(&file_key) {
                Some(metadata) if metadata.bsps_confirmed < metadata.bsps_required => metadata,
                // Since BSPs need to race one another to confirm storage requests, it is entirely possible that a BSP confirms a storage request
                // after the storage request has been fulfilled or the replication target has been reached (bsps_required == bsps_confirmed).
                Some(_) | None => {
                    expect_or_err!(
                        skipped_file_keys.try_insert(file_key),
                        "Failed to push file key to skipped_file_keys",
                        Error::<T>::TooManyStorageRequestResponses,
                        result
                    );
                    continue;
                }
            };

            // Check that the BSP has volunteered for the storage request.
            ensure!(
                <StorageRequestBsps<T>>::contains_key(&file_key, &bsp_id),
                Error::<T>::BspNotVolunteered
            );

            let requests = expect_or_err!(
                <StorageRequestBsps<T>>::get(&file_key, &bsp_id),
                "BSP should exist since we checked it above",
                Error::<T>::ImpossibleFailedToGetValue
            );

            // Check that the storage provider has not already confirmed storing the file.
            ensure!(!requests.confirmed, Error::<T>::BspAlreadyConfirmed);

            let available_capacity =
                <T::Providers as ReadStorageProvidersInterface>::available_capacity(&bsp_id);

            // Check if the BSP has enough capacity to store the file.
            ensure!(
                available_capacity > storage_request_metadata.size,
                Error::<T>::InsufficientAvailableCapacity
            );

            // Increment the number of BSPs confirmed.
            match storage_request_metadata
                .bsps_confirmed
                .checked_add(&ReplicationTargetType::<T>::one())
            {
                Some(inc_bsps_confirmed) => {
                    storage_request_metadata.bsps_confirmed = inc_bsps_confirmed;
                }
                None => {
                    return Err(ArithmeticError::Overflow.into());
                }
            }

            // Ensure that the file key IS NOT part of the BSP's forest.
            // Note: The runtime is responsible for adding and removing keys, computing the new root and updating the BSP's root.
            ensure!(
                !proven_keys.contains(&file_key),
                Error::<T>::ExpectedNonInclusionProof
            );

            let chunk_challenges = Self::generate_chunk_challenges_on_sp_confirm(
                bsp_id,
                file_key,
                &storage_request_metadata,
            );

            // Check that the key proof is valid.
            <T::ProofDealer as shp_traits::ProofsDealerInterface>::verify_key_proof(
                &file_key,
                &chunk_challenges,
                &file_key_with_proof.proof,
            )?;

            // Increase this Provider's capacity used.
            <T::Providers as MutateStorageProvidersInterface>::increase_capacity_used(
                &bsp_id,
                storage_request_metadata.size,
            )?;

            // Check if a payment stream between the user and provider already exists.
            // If it does not, create it. If it does, update it.
            match <T::PaymentStreams as PaymentStreamsInterface>::get_dynamic_rate_payment_stream_amount_provided(&bsp_id, &storage_request_metadata.owner) {
				Some(previous_amount_provided) => {
					// Update the payment stream.
                    let new_amount_provided = &previous_amount_provided.checked_add(&storage_request_metadata.size).ok_or(ArithmeticError::Overflow)?;
					<T::PaymentStreams as PaymentStreamsInterface>::update_dynamic_rate_payment_stream(
						&bsp_id,
						&storage_request_metadata.owner,
						new_amount_provided,
					)?;
				},
				None => {
					// Create the payment stream.
					<T::PaymentStreams as PaymentStreamsInterface>::create_dynamic_rate_payment_stream(
						&bsp_id,
						&storage_request_metadata.owner,
						&storage_request_metadata.size,
					)?;
				}
			}

            // Get the file metadata to insert into the Provider's trie under the file key.
            let file_metadata = storage_request_metadata.clone().to_file_metadata();
            let encoded_trie_value = file_metadata.encode();
            expect_or_err!(
                file_keys_and_metadata.try_push((file_key, encoded_trie_value)),
                "Failed to push file key and metadata",
                Error::<T>::FileMetadataProcessingQueueFull,
                result
            );

            // Remove storage request if we reached the required number of BSPs and the MSP has accepted to store the file.
            if storage_request_metadata.bsps_confirmed == storage_request_metadata.bsps_required
                && storage_request_metadata
                    .msp
                    .map(|(_, confirmed)| confirmed)
                    .unwrap_or(true)
            {
                // Remove the storage request from the expiration queue.
                let expiration_tick = storage_request_metadata.expires_at;
                <StorageRequestExpirations<T>>::mutate(expiration_tick, |expiration_items| {
                    expiration_items.retain(|item| item != &file_key);
                });

                // Remove storage request metadata.
                <StorageRequests<T>>::remove(&file_key);
                <BucketsWithStorageRequests<T>>::remove(
                    &storage_request_metadata.bucket_id,
                    &file_key,
                );

                // Remove storage request bsps
                let removed = <StorageRequestBsps<T>>::drain_prefix(&file_key)
                    .fold(0, |acc, _| acc.saturating_add(One::one()));

                // Make sure that the expected number of BSPs were removed.
                expect_or_err!(
                    storage_request_metadata.bsps_volunteered == removed.into(),
                    "Number of volunteered bsps for storage request should have been removed",
                    Error::<T>::UnexpectedNumberOfRemovedVolunteeredBsps,
                    bool
                );

                // Return the storage request creation deposit to the user
                T::Currency::release(
                    &HoldReason::StorageRequestCreationHold.into(),
                    &storage_request_metadata.owner,
                    T::StorageRequestCreationDeposit::get(),
                    Precision::BestEffort,
                )?;

                // Notify that the storage request has been fulfilled.
                Self::deposit_event(Event::StorageRequestFulfilled { file_key });
            } else {
                // Update storage request metadata.
                <StorageRequests<T>>::set(&file_key, Some(storage_request_metadata.clone()));

                // Update bsp for storage request.
                <StorageRequestBsps<T>>::mutate(&file_key, &bsp_id, |bsp| {
                    if let Some(bsp) = bsp {
                        bsp.confirmed = true;
                    }
                });
            }
        }

        // Remove all the skipped file keys from file_keys_and_metadata
        file_keys_and_metadata.retain(|(fk, _)| !skipped_file_keys.contains(fk));

        ensure!(
            !file_keys_and_metadata.is_empty(),
            Error::<T>::NoFileKeysToConfirm
        );

        // Check if this is the first file added to the BSP's Forest. If so, initialise last tick proven by this BSP.
        let old_root = expect_or_err!(
            <T::Providers as shp_traits::ReadProvidersInterface>::get_root(bsp_id),
            "Failed to get root for BSP, when it was already checked to be a BSP",
            Error::<T>::NotABsp
        );

        if old_root == <T::Providers as shp_traits::ReadProvidersInterface>::get_default_root() {
            // This means the BSP just started storing files, so its challenge cycle and
            // randomness cycle should be initialised.
            <T::ProofDealer as shp_traits::ProofsDealerInterface>::initialise_challenge_cycle(
                &bsp_id,
            )?;

            <T::CrRandomness as shp_traits::CommitRevealRandomnessInterface>::initialise_randomness_cycle(&bsp_id)?;

            // Emit the corresponding event.
            Self::deposit_event(Event::BspChallengeCycleInitialised {
                who: sender.clone(),
                bsp_id,
            });
        }

        let mutations = file_keys_and_metadata
            .iter()
            .map(|(fk, metadata)| (*fk, TrieAddMutation::new(metadata.clone()).into()))
            .collect::<Vec<_>>();

        // Compute new root after inserting new file keys in forest partial trie.
        let new_root = <T::ProofDealer as shp_traits::ProofsDealerInterface>::apply_delta(
            &bsp_id,
            mutations.as_slice(),
            &non_inclusion_forest_proof,
        )?;

        // Root should have changed.
        ensure!(old_root != new_root, Error::<T>::RootNotUpdated);

        // Update root of BSP.
        <T::Providers as shp_traits::MutateProvidersInterface>::update_root(bsp_id, new_root)?;

        // This should not fail since `skipped_file_keys` purposely share the same bound as `file_keys_and_metadata`.
        let skipped_file_keys: BoundedVec<MerkleHash<T>, T::MaxBatchConfirmStorageRequests> = expect_or_err!(
            skipped_file_keys.into_iter().collect::<Vec<_>>().try_into(),
            "Failed to convert skipped_file_keys to BoundedVec",
            Error::<T>::TooManyStorageRequestResponses,
            result
        );

        let confirmed_file_keys: BoundedVec<MerkleHash<T>, T::MaxBatchConfirmStorageRequests> = expect_or_err!(
            file_keys_and_metadata
                .into_iter()
                .map(|(fk, _)| fk)
                .collect::<Vec<_>>()
                .try_into(),
            "Failed to convert file_keys_and_metadata to BoundedVec",
            Error::<T>::TooManyStorageRequestResponses,
            result
        );

        Self::deposit_event(Event::BspConfirmedStoring {
            who: sender,
            bsp_id,
            confirmed_file_keys,
            skipped_file_keys,
            new_root,
        });

        Ok(())
    }

    /// Revoke a storage request.
    ///
    /// *Callable by the owner of the storage request*
    pub(crate) fn do_revoke_storage_request(
        sender: T::AccountId,
        file_key: MerkleHash<T>,
    ) -> DispatchResult {
        // Check that the storage request exists.
        ensure!(
            <StorageRequests<T>>::contains_key(&file_key),
            Error::<T>::StorageRequestNotFound
        );

        // Get storage request metadata.
        let storage_request_metadata = expect_or_err!(
            <StorageRequests<T>>::get(&file_key),
            "Storage request should exist",
            Error::<T>::StorageRequestNotFound
        );

        // Check that the sender is the owner of the storage request.
        ensure!(
            storage_request_metadata.owner == sender,
            Error::<T>::StorageRequestNotAuthorized
        );

        Self::cleanup_storage_request(
            EitherAccountIdOrMspId::AccountId(sender),
            file_key,
            &storage_request_metadata,
        )?;

        Ok(())
    }

    /// When a storage request is revoked and has already been confirmed by some BSPs, a challenge (with priority) is
    /// issued to force the BSPs to update their storage root to uninclude the file from their storage.
    ///
    /// All BSPs that have volunteered to store the file are removed from the storage request and the storage request is deleted.
    fn cleanup_storage_request(
        revoker: EitherAccountIdOrMspId<T>,
        file_key: MerkleHash<T>,
        storage_request_metadata: &StorageRequestMetadata<T>,
    ) -> DispatchResult {
        // Check if there are already BSPs who have confirmed to store the file.
        if storage_request_metadata.bsps_confirmed >= ReplicationTargetType::<T>::one() {
            // Apply Remove mutation of the file key to the BSPs that have confirmed storing the file (proofs of inclusion).
            <T::ProofDealer as shp_traits::ProofsDealerInterface>::challenge_with_priority(
                &file_key, true,
            )?;

            // Emit event.
            Self::deposit_event(Event::PriorityChallengeForFileDeletionQueued {
                issuer: revoker,
                file_key,
            });
        }

        // Remove storage request bsps
        let removed = <StorageRequestBsps<T>>::drain_prefix(&file_key)
            .fold(0, |acc, _| acc.saturating_add(One::one()));

        // Make sure that the expected number of bsps were removed.
        expect_or_err!(
            storage_request_metadata.bsps_volunteered == removed.into(),
            "Number of volunteered bsps for storage request should have been removed",
            Error::<T>::UnexpectedNumberOfRemovedVolunteeredBsps,
            bool
        );

        // Remove the storage request from the expiration queue.
        let expiration_tick = storage_request_metadata.expires_at;
        <StorageRequestExpirations<T>>::mutate(expiration_tick, |expiration_items| {
            expiration_items.retain(|item| item != &file_key);
        });

        // Remove storage request.
        <StorageRequests<T>>::remove(&file_key);

        // Return the storage request creation deposit to the user
        T::Currency::release(
            &HoldReason::StorageRequestCreationHold.into(),
            &storage_request_metadata.owner,
            T::StorageRequestCreationDeposit::get(),
            Precision::BestEffort,
        )?;

        // A revoked storage request is not considered active anymore.
        <BucketsWithStorageRequests<T>>::remove(&storage_request_metadata.bucket_id, &file_key);

        Ok(())
    }

    /// BSP stops storing a file.
    ///
    /// *Callable only by BSP accounts*
    ///
    /// This function covers a few scenarios in which a BSP invokes this function to stop storing a file:
    ///
    /// 1. The BSP has volunteered and confirmed storing the file and wants to stop storing it while the storage request is still open.
    ///
    /// > In this case, the BSP has volunteered and confirmed storing the file for an existing storage request.
    ///     Therefore, we decrement the `bsps_confirmed` by 1 and remove the BSP as a data server for the file.
    ///
    /// 2. The BSP stops storing a file that has an opened storage request but is not a volunteer.
    ///
    /// > In this case, the storage request was probably created by another BSP for some reason (e.g. that BSP lost the file)
    ///     and the current BSP is not a volunteer for this since it is already storing it. But since they to have stopped storing it,
    ///     we increment the `bsps_required` by 1.
    ///
    /// 3. The BSP stops storing a file that no longer has an opened storage request.
    ///
    /// > In this case, there is no storage request opened for the file they no longer are storing. Therefore, we
    ///     create a storage request with `bsps_required` set to 1.
    ///
    /// *This function does not give BSPs the possibility to remove themselves from being a __volunteer__ of a storage request.*
    ///
    /// A proof of inclusion is required to record the new root of the BSPs merkle patricia trie. First we validate the proof
    /// and ensure the `file_key` is indeed part of the merkle patricia trie. Then finally compute the new merkle patricia trie root
    /// by removing the `file_key` and update the root of the BSP.
    ///
    /// `can_serve`: A flag that indicates if the BSP can serve the file to other BSPs. If the BSP can serve the file, then
    /// they are added to the storage request as a data server.
    pub(crate) fn do_bsp_request_stop_storing(
        sender: T::AccountId,
        file_key: MerkleHash<T>,
        bucket_id: BucketIdFor<T>,
        location: FileLocation<T>,
        owner: T::AccountId,
        fingerprint: Fingerprint<T>,
        size: StorageData<T>,
        can_serve: bool,
        inclusion_forest_proof: ForestProof<T>,
    ) -> Result<ProviderIdFor<T>, DispatchError> {
        let bsp_id =
            <T::Providers as shp_traits::ReadProvidersInterface>::get_provider_id(sender.clone())
                .ok_or(Error::<T>::NotABsp)?;

        // Check that the provider is indeed a BSP.
        ensure!(
            <T::Providers as ReadStorageProvidersInterface>::is_bsp(&bsp_id),
            Error::<T>::NotABsp
        );

        let bsp_account_id = expect_or_err!(
            <T::Providers as shp_traits::ReadProvidersInterface>::get_owner_account(bsp_id),
            "Failed to get owner account for BSP",
            Error::<T>::FailedToGetOwnerAccount
        );

        // Penalise the BSP for stopping storing the file and send the funds to the treasury.
        T::Currency::transfer(
            &bsp_account_id,
            &T::TreasuryAccount::get(),
            T::BspStopStoringFilePenalty::get(),
            Preservation::Preserve,
        )?;

        // Compute the file key hash.
        let computed_file_key = Self::compute_file_key(
            owner.clone(),
            bucket_id,
            location.clone(),
            size,
            fingerprint,
        );

        // Check that the metadata corresponds to the expected file key.
        ensure!(
            file_key == computed_file_key,
            Error::<T>::InvalidFileKeyMetadata
        );

        // Check that a pending stop storing request for that BSP and file does not exist yet.
        ensure!(
            !<PendingStopStoringRequests<T>>::contains_key(&bsp_id, &file_key),
            Error::<T>::PendingStopStoringRequestAlreadyExists
        );

        // Verify the proof of inclusion.
        let proven_keys =
            <T::ProofDealer as shp_traits::ProofsDealerInterface>::verify_forest_proof(
                &bsp_id,
                &[file_key],
                &inclusion_forest_proof,
            )?;

        // Ensure that the file key IS part of the BSP's forest.
        ensure!(
            proven_keys.contains(&file_key),
            Error::<T>::ExpectedInclusionProof
        );

        match <StorageRequests<T>>::get(&file_key) {
            Some(mut storage_request_metadata) => {
                match <StorageRequestBsps<T>>::get(&file_key, &bsp_id) {
                    // We hit scenario 1. The BSP is a volunteer and has confirmed storing the file.
                    // We need to decrement the number of bsps confirmed and volunteered, remove the BSP as a data server and from the storage request.
                    Some(bsp) => {
                        expect_or_err!(
                            bsp.confirmed,
                            "BSP should have confirmed storing the file since we verify the proof and their root matches the one in storage",
                            Error::<T>::BspNotConfirmed,
                            bool
                        );

                        storage_request_metadata.bsps_confirmed = storage_request_metadata
                            .bsps_confirmed
                            .saturating_sub(ReplicationTargetType::<T>::one());

                        storage_request_metadata.bsps_volunteered = storage_request_metadata
                            .bsps_volunteered
                            .saturating_sub(ReplicationTargetType::<T>::one());

                        <StorageRequestBsps<T>>::remove(&file_key, &bsp_id);
                    }
                    // We hit scenario 2. There is an open storage request but the BSP is not a volunteer.
                    // We need to increment the number of bsps required.
                    None => {
                        storage_request_metadata.bsps_required = storage_request_metadata
                            .bsps_required
                            .saturating_add(ReplicationTargetType::<T>::one());
                    }
                }

                // Update storage request metadata.
                <StorageRequests<T>>::set(&file_key, Some(storage_request_metadata));
            }
            // We hit scenario 3. There is no storage request opened for the file.
            // We need to create a new storage request with a single bsp required and
            // add this BSP as a data server if they can serve the file.
            None => {
                Self::do_request_storage(
                    owner.clone(),
                    bucket_id,
                    location.clone(),
                    fingerprint,
                    size,
                    None,
                    Some(ReplicationTargetType::<T>::one()),
                    None,
                )?;

                if can_serve {
                    // Add the BSP as a data server for the file.
                    <StorageRequestBsps<T>>::insert(
                        &file_key,
                        &bsp_id,
                        StorageRequestBspsMetadata::<T> {
                            confirmed: true,
                            _phantom: Default::default(),
                        },
                    );
                }
            }
        };

        // Add the pending stop storing request to storage.
        <PendingStopStoringRequests<T>>::insert(
            &bsp_id,
            &file_key,
            PendingStopStoringRequest {
                tick_when_requested: <T::ProofDealer as ProofsDealerInterface>::get_current_tick(),
                file_owner: owner,
                file_size: size,
            },
        );

        Ok(bsp_id)
    }

    pub(crate) fn do_bsp_confirm_stop_storing(
        sender: T::AccountId,
        file_key: MerkleHash<T>,
        inclusion_forest_proof: ForestProof<T>,
    ) -> Result<(ProviderIdFor<T>, MerkleHash<T>), DispatchError> {
        // Get the SP ID of the sender
        let bsp_id =
            <T::Providers as shp_traits::ReadProvidersInterface>::get_provider_id(sender.clone())
                .ok_or(Error::<T>::NotASp)?;

        // Ensure the ID belongs to a BSP, not a MSP
        ensure!(
            <T::Providers as ReadStorageProvidersInterface>::is_bsp(&bsp_id),
            Error::<T>::NotABsp
        );

        // Get the block when the pending stop storing request of the BSP for the file key was opened.
        let PendingStopStoringRequest {
            tick_when_requested,
            file_size,
            file_owner,
        } = <PendingStopStoringRequests<T>>::get(&bsp_id, &file_key)
            .ok_or(Error::<T>::PendingStopStoringRequestNotFound)?;

        // Check that enough time has passed since the pending stop storing request was opened.
        ensure!(
            <<T as crate::Config>::ProofDealer as ProofsDealerInterface>::get_current_tick()
                >= tick_when_requested.saturating_add(T::MinWaitForStopStoring::get()),
            Error::<T>::MinWaitForStopStoringNotReached
        );

        // Verify the proof of inclusion.
        let proven_keys =
            <T::ProofDealer as shp_traits::ProofsDealerInterface>::verify_forest_proof(
                &bsp_id,
                &[file_key],
                &inclusion_forest_proof,
            )?;

        // Ensure that the file key IS part of the BSP's forest.
        // The runtime is responsible for adding and removing keys, computing the new root and updating the BSP's root.
        ensure!(
            proven_keys.contains(&file_key),
            Error::<T>::ExpectedInclusionProof
        );

        // Compute new root after removing file key from forest partial trie.
        let new_root = <T::ProofDealer as shp_traits::ProofsDealerInterface>::apply_delta(
            &bsp_id,
            &[(file_key, TrieRemoveMutation::default().into())],
            &inclusion_forest_proof,
        )?;

        // Update root of BSP.
        <T::Providers as shp_traits::MutateProvidersInterface>::update_root(bsp_id, new_root)?;

        // Decrease data used by the BSP.
        <T::Providers as MutateStorageProvidersInterface>::decrease_capacity_used(
            &bsp_id, file_size,
        )?;

        // Update the payment stream between the user and the BSP. If the new amount provided is zero, delete it instead.
        let new_amount_provided = <T::PaymentStreams as PaymentStreamsInterface>::get_dynamic_rate_payment_stream_amount_provided(&bsp_id, &file_owner)
			.ok_or(Error::<T>::DynamicRatePaymentStreamNotFound)?
			.saturating_sub(file_size);
        if new_amount_provided == Zero::zero() {
            <T::PaymentStreams as PaymentStreamsInterface>::delete_dynamic_rate_payment_stream(
                &bsp_id,
                &file_owner,
            )?;
        } else {
            <T::PaymentStreams as PaymentStreamsInterface>::update_dynamic_rate_payment_stream(
                &bsp_id,
                &file_owner,
                &new_amount_provided,
            )?;
        }

        // If the new capacity used for this BSP is 0, stop its randomness cycle.
        if <T::Providers as ReadStorageProvidersInterface>::get_used_capacity(&bsp_id)
            == Zero::zero()
        {
            <T::CrRandomness as CommitRevealRandomnessInterface>::stop_randomness_cycle(&bsp_id)?;
        }

        // Remove the pending stop storing request from storage.
        <PendingStopStoringRequests<T>>::remove(&bsp_id, &file_key);

        if new_root == <T::Providers as shp_traits::ReadProvidersInterface>::get_default_root() {
            let used_capacity =
                <T::Providers as ReadStorageProvidersInterface>::get_used_capacity(&bsp_id);
            if used_capacity != Zero::zero() {
                // Emit event if we have inconsistency. We can later monitor for those.
                Self::deposit_event(Event::UsedCapacityShouldBeZero {
                    actual_used_capacity: used_capacity,
                });
            }

            // Stop the BSP's challenge and randomness cycles.
            <T::ProofDealer as shp_traits::ProofsDealerInterface>::stop_challenge_cycle(&bsp_id)?;
            <T::CrRandomness as CommitRevealRandomnessInterface>::stop_randomness_cycle(&bsp_id)?;
        };

        Ok((bsp_id, new_root))
    }

    /// SP stops storing a file from a User that has been flagged as insolvent.
    ///
    /// *Callable only by SP accounts*
    ///
    /// A proof of inclusion is required to record the new root of the SPs merkle patricia trie. First we validate the proof
    /// and ensure the `file_key` is indeed part of the merkle patricia trie. Then finally compute the new merkle patricia trie root
    /// by removing the `file_key` and update the root of the SP.
    pub(crate) fn do_sp_stop_storing_for_insolvent_user(
        sender: T::AccountId,
        file_key: MerkleHash<T>,
        bucket_id: BucketIdFor<T>,
        location: FileLocation<T>,
        owner: T::AccountId,
        fingerprint: Fingerprint<T>,
        size: StorageData<T>,
        inclusion_forest_proof: ForestProof<T>,
    ) -> Result<(ProviderIdFor<T>, MerkleHash<T>), DispatchError> {
        // Get the SP ID
        let sp_id =
            <T::Providers as shp_traits::ReadProvidersInterface>::get_provider_id(sender.clone())
                .ok_or(Error::<T>::NotASp)?;

        // Check that the owner of the file has been flagged as insolvent OR that the Provider does not
        // have any active payment streams with the user. The rationale here is that if there is a
        // user who cannot pay, or is just not paying anymore, the SP has the right to stop storing files for them
        // without having to pay any penalty.
        ensure!(
            <T::UserSolvency as ReadUserSolvencyInterface>::is_user_insolvent(&owner)
                || !<T::PaymentStreams as PaymentStreamsInterface>::has_active_payment_stream_with_user(
                    &sp_id, &owner
                ),
            Error::<T>::UserNotInsolvent
        );

        // Compute the file key hash.
        let computed_file_key = Self::compute_file_key(
            owner.clone(),
            bucket_id,
            location.clone(),
            size,
            fingerprint,
        );

        // Check that the metadata corresponds to the expected file key.
        ensure!(
            file_key == computed_file_key,
            Error::<T>::InvalidFileKeyMetadata
        );

        // Verify the proof of inclusion.
        // If the Provider is a BSP, the proof is verified against the BSP's forest.
        let new_root = if <T::Providers as ReadStorageProvidersInterface>::is_bsp(&sp_id) {
            let proven_keys =
                <T::ProofDealer as shp_traits::ProofsDealerInterface>::verify_forest_proof(
                    &sp_id,
                    &[file_key],
                    &inclusion_forest_proof,
                )?;

            // Ensure that the file key IS part of the BSP's forest.
            ensure!(
                proven_keys.contains(&file_key),
                Error::<T>::ExpectedInclusionProof
            );

            // Compute new root after removing file key from forest partial trie.
            let new_root = <T::ProofDealer as shp_traits::ProofsDealerInterface>::apply_delta(
                &sp_id,
                &[(file_key, TrieRemoveMutation::default().into())],
                &inclusion_forest_proof,
            )?;

            // Update root of the BSP.
            <T::Providers as shp_traits::MutateProvidersInterface>::update_root(sp_id, new_root)?;

            // Delete payment stream between this BSP and this user (also charge it for all the owed funds
            // of all files that were stored by this BSP).
            if <T::PaymentStreams as PaymentStreamsInterface>::get_dynamic_rate_payment_stream_info(
                &sp_id, &owner,
            )
            .is_some()
            {
                <T::PaymentStreams as PaymentStreamsInterface>::delete_dynamic_rate_payment_stream(
                    &sp_id, &owner,
                )?;
            }

            new_root
        } else {
            // If the Provider is a MSP, the proof is verified against the Bucket's root.

            // Check that the Bucket is stored by the MSP
            ensure!(
                <T::Providers as shp_traits::ReadBucketsInterface>::is_bucket_stored_by_msp(
                    &sp_id, &bucket_id
                ),
                Error::<T>::MspNotStoringBucket
            );

            // Decrease size of the bucket.
            <T::Providers as MutateBucketsInterface>::decrease_bucket_size(&bucket_id, size)?;

            // Get the Bucket's root
            let bucket_root =
                <T::Providers as shp_traits::ReadBucketsInterface>::get_root_bucket(&bucket_id)
                    .ok_or(Error::<T>::BucketNotFound)?;

            let proven_keys =
                <T::ProofDealer as shp_traits::ProofsDealerInterface>::verify_generic_forest_proof(
                    &bucket_root,
                    &[file_key],
                    &inclusion_forest_proof,
                )?;

            // Ensure that the file key IS part of the Bucket's trie.
            ensure!(
                proven_keys.contains(&file_key),
                Error::<T>::ExpectedInclusionProof
            );

            // Compute new root after removing file key from forest partial trie.
            let new_root =
                <T::ProofDealer as shp_traits::ProofsDealerInterface>::generic_apply_delta(
                    &bucket_root,
                    &[(file_key, TrieRemoveMutation::default().into())],
                    &inclusion_forest_proof,
                )?;

            // Update root of the Bucket.
            <T::Providers as shp_traits::MutateBucketsInterface>::change_root_bucket(
                bucket_id, new_root,
            )?;

            // Delete payment stream between this MSP and this user (also charge it for all the owed funds
            // of all files that were stored by this MSP).
            if <T::PaymentStreams as PaymentStreamsInterface>::get_fixed_rate_payment_stream_info(
                &sp_id, &owner,
            )
            .is_some()
            {
                <T::PaymentStreams as PaymentStreamsInterface>::delete_fixed_rate_payment_stream(
                    &sp_id, &owner,
                )?;
            }

            new_root
        };

        // Decrease data used by the SP.
        <T::Providers as MutateStorageProvidersInterface>::decrease_capacity_used(&sp_id, size)?;

        if <T::Providers as ReadStorageProvidersInterface>::is_bsp(&sp_id) {
            // If it doesn't store any files we stop the challenge cycle and stop its randomness cycle.
            if new_root == <T::Providers as shp_traits::ReadProvidersInterface>::get_default_root()
            {
                let used_capacity =
                    <T::Providers as ReadStorageProvidersInterface>::get_used_capacity(&sp_id);
                if used_capacity != Zero::zero() {
                    // Emit event if we have inconsistency. We can later monitor for those.
                    Self::deposit_event(Event::UsedCapacityShouldBeZero {
                        actual_used_capacity: used_capacity,
                    });
                }

                <T::ProofDealer as shp_traits::ProofsDealerInterface>::stop_challenge_cycle(
                    &sp_id,
                )?;

                <T::CrRandomness as CommitRevealRandomnessInterface>::stop_randomness_cycle(
                    &sp_id,
                )?;
            }
        };

        Ok((sp_id, new_root))
    }

    pub(crate) fn do_delete_file(
        sender: T::AccountId,
        bucket_id: BucketIdFor<T>,
        file_key: MerkleHash<T>,
        location: FileLocation<T>,
        fingerprint: Fingerprint<T>,
        size: StorageData<T>,
        maybe_inclusion_forest_proof: Option<ForestProof<T>>,
    ) -> Result<(bool, ProviderIdFor<T>), DispatchError> {
        // Compute the file key hash.
        let computed_file_key = Self::compute_file_key(
            sender.clone(),
            bucket_id,
            location.clone(),
            size,
            fingerprint,
        );

        // Check that the metadata corresponds to the expected file key.
        ensure!(
            file_key == computed_file_key,
            Error::<T>::InvalidFileKeyMetadata
        );

        // Check if sender is the owner of the bucket.
        ensure!(
            <T::Providers as ReadBucketsInterface>::is_bucket_owner(&sender, &bucket_id)?,
            Error::<T>::NotBucketOwner
        );

        let msp_id = <T::Providers as ReadBucketsInterface>::get_msp_of_bucket(&bucket_id)?;

        // The bucket must be stored by an MSP before deletion to maintain consistency between the bucket root and runtime state.
        // This is required because the runtime needs the MSP to provide a proof of inclusion to apply a remove delta for an existing file key.
        let msp_id = msp_id.ok_or(Error::<T>::OperationNotAllowedWhileBucketIsNotStoredByMsp)?;

        let file_key_included = match maybe_inclusion_forest_proof {
            // If the user did not supply a proof of inclusion, queue a pending deletion file request.
            // This will leave a window of time for the MSP to provide the proof of (non-)inclusion. Until the MSP provides the proof, it is
            // removed from the privileged providers' list, which means it is not allowed to charge users.
            // If the proof is not provided within the TTL, the hook will queue a priority challenge to remove the file key from all the providers.
            None => {
                let pending_file_deletion_requests = <PendingFileDeletionRequests<T>>::get(&sender);

                // Check if the file key is already in the pending deletion requests.
                let pending_file_deletion_request = PendingFileDeletionRequest {
                    user: sender.clone(),
                    file_key,
                    bucket_id,
                    file_size: size,
                };
                ensure!(
                    !pending_file_deletion_requests.contains(&pending_file_deletion_request),
                    Error::<T>::FileKeyAlreadyPendingDeletion
                );

                // Add the file key to the pending deletion requests.
                PendingFileDeletionRequests::<T>::try_append(
                    &sender,
                    pending_file_deletion_request,
                )
                .map_err(|_| Error::<T>::MaxUserPendingDeletionRequestsReached)?;

<<<<<<< HEAD
                // If the bucket is stored by a MSP, remove the MSP from the privileged providers list and add one to the amount
                // of pending file deletion requests this MSP has.
                if let Some(msp_id) = msp_id {
                    <<T as crate::Config>::PaymentStreams as PaymentStreamsInterface>::remove_privileged_provider(&msp_id);
                    MspsAmountOfPendingFileDeletionRequests::<T>::mutate(&msp_id, |amount| {
                        *amount = amount.saturating_add(1)
                    });
                }
=======
                // Remove the MSP from the privileged providers list.
                <<T as crate::Config>::PaymentStreams as PaymentStreamsInterface>::remove_privileged_provider(&msp_id);

                // Queue the expiration item.
                let expiration_item = ExpirationItem::PendingFileDeletionRequests(
                    FileDeletionRequestExpirationItem::<T> {
                        user: sender.clone(),
                        file_key,
                        bucket_id,
                        file_size: size,
                    },
                );
                Self::enqueue_expiration_item(expiration_item)?;
>>>>>>> 9c96a05f

                false
            }
            // If the user supplied a proof of inclusion, verify the proof and queue a priority challenge to remove the file key from all the providers.
            Some(inclusion_forest_proof) => {
                // Get the root of the bucket.
                let bucket_root =
                    <T::Providers as shp_traits::ReadBucketsInterface>::get_root_bucket(&bucket_id)
                        .ok_or(Error::<T>::BucketNotFound)?;

                // Verify the proof of inclusion.
                let proven_keys =
                    <T::ProofDealer as shp_traits::ProofsDealerInterface>::verify_generic_forest_proof(
                        &bucket_root,
                        &[file_key],
                        &inclusion_forest_proof,
                    )?;

                // Ensure that the file key IS part of the owner's forest.
                ensure!(
                    proven_keys.contains(&file_key),
                    Error::<T>::ExpectedInclusionProof
                );

                // Compute new root after removing file key from forest partial trie.
                let new_root =
                    <T::ProofDealer as shp_traits::ProofsDealerInterface>::generic_apply_delta(
                        &bucket_root,
                        &[(file_key, TrieRemoveMutation::default().into())],
                        &inclusion_forest_proof,
                    )?;

                // Update root of the Bucket.
                <T::Providers as shp_traits::MutateBucketsInterface>::change_root_bucket(
                    bucket_id, new_root,
                )?;

                // Decrease size of the bucket.
                <T::Providers as MutateBucketsInterface>::decrease_bucket_size(&bucket_id, size)?;

<<<<<<< HEAD
                // If the bucket has a MSP, decrease its used capacity.
                if let Some(msp_id) = msp_id {
                    <T::Providers as MutateStorageProvidersInterface>::decrease_capacity_used(
                        &msp_id, size,
                    )?;
                }
=======
                // Decrease its used capacity.
                <T::Providers as MutateStorageProvidersInterface>::decrease_capacity_used(
                    &msp_id, size,
                )?;
>>>>>>> 9c96a05f

                // Initiate the priority challenge to remove the file key from all the providers.
                <T::ProofDealer as shp_traits::ProofsDealerInterface>::challenge_with_priority(
                    &file_key, true,
                )?;

                // Emit event.
                Self::deposit_event(Event::PriorityChallengeForFileDeletionQueued {
                    issuer: EitherAccountIdOrMspId::<T>::AccountId(sender.clone()),
                    file_key,
                });

                true
            }
        };

        Ok((file_key_included, msp_id))
    }

    pub(crate) fn do_pending_file_deletion_request_submit_proof(
        sender: T::AccountId,
        user: T::AccountId,
        file_key: MerkleHash<T>,
        file_size: StorageData<T>,
        bucket_id: BucketIdFor<T>,
        forest_proof: ForestProof<T>,
    ) -> Result<(bool, ProviderIdFor<T>), DispatchError> {
        let msp_id =
            <T::Providers as shp_traits::ReadProvidersInterface>::get_provider_id(sender.clone())
                .ok_or(Error::<T>::NotAMsp)?;

        // Check that the provider is indeed an MSP.
        ensure!(
            <T::Providers as ReadStorageProvidersInterface>::is_msp(&msp_id),
            Error::<T>::NotAMsp
        );

        ensure!(
            <T::Providers as ReadBucketsInterface>::is_bucket_stored_by_msp(&msp_id, &bucket_id),
            Error::<T>::MspNotStoringBucket
        );

        let pending_file_deletion_requests = <PendingFileDeletionRequests<T>>::get(&user);

        // Check if the file key is in the pending deletion requests.
        let pending_file_deletion_request_to_prove = PendingFileDeletionRequest {
            user: user.clone(),
            file_key,
            bucket_id,
            file_size,
        };

        ensure!(
            pending_file_deletion_requests.contains(&pending_file_deletion_request_to_prove),
            Error::<T>::FileKeyNotPendingDeletion
        );

        // Get the root of the bucket.
        let bucket_root =
            <T::Providers as shp_traits::ReadBucketsInterface>::get_root_bucket(&bucket_id)
                .ok_or(Error::<T>::BucketNotFound)?;

        // Verify the proof of inclusion.
        let proven_keys =
            <T::ProofDealer as shp_traits::ProofsDealerInterface>::verify_generic_forest_proof(
                &bucket_root,
                &[file_key],
                &forest_proof,
            )?;

        let file_key_included = proven_keys.contains(&file_key);

        // If the file key was part of the forest, remove it from the forest and update the root of the bucket.
        if file_key_included {
            // Compute new root after removing file key from forest partial trie.
            let new_root =
                <T::ProofDealer as shp_traits::ProofsDealerInterface>::generic_apply_delta(
                    &bucket_root,
                    &[(file_key, TrieRemoveMutation::default().into())],
                    &forest_proof,
                )?;

            // Update root of the Bucket.
            <T::Providers as shp_traits::MutateBucketsInterface>::change_root_bucket(
                bucket_id, new_root,
            )?;

            // Decrease size of the bucket.
            <T::Providers as MutateBucketsInterface>::decrease_bucket_size(&bucket_id, file_size)?;

            // Decrease the used capacity of the MSP.
            <T::Providers as MutateStorageProvidersInterface>::decrease_capacity_used(
                &msp_id, file_size,
            )?;

            // Initiate the priority challenge to remove the file key from all the providers.
            <T::ProofDealer as shp_traits::ProofsDealerInterface>::challenge_with_priority(
                &file_key, true,
            )?;

            // Emit event.
            Self::deposit_event(Event::PriorityChallengeForFileDeletionQueued {
                issuer: EitherAccountIdOrMspId::<T>::MspId(msp_id),
                file_key,
            });
        }

        // Delete the pending deletion request.
        <PendingFileDeletionRequests<T>>::mutate(&user, |requests| {
            requests.retain(|pending_file_deletion_request| {
                &pending_file_deletion_request.file_key != &file_key
            });
        });

<<<<<<< HEAD
        // Substract one from the amount of pending file deletion requests for the MSP.
        MspsAmountOfPendingFileDeletionRequests::<T>::mutate(&msp_id, |amount| {
            *amount = amount.saturating_sub(1);
            if *amount == 0 {
                // If the MSP has no more pending file deletion requests, add it back to the privileged providers.
                <<T as crate::Config>::PaymentStreams as PaymentStreamsInterface>::add_privileged_provider(&msp_id);
            }
        });
=======
        // Add back the MSP to the privileged providers, to allow it to charge users again.
        <<T as crate::Config>::PaymentStreams as PaymentStreamsInterface>::add_privileged_provider(
            &msp_id,
        );
>>>>>>> 9c96a05f

        Ok((file_key_included, msp_id))
    }

    /// Create a collection.
    fn create_collection(owner: T::AccountId) -> Result<CollectionIdFor<T>, DispatchError> {
        // TODO: Parametrize the collection settings.
        let config: CollectionConfigFor<T> = CollectionConfig {
            settings: CollectionSettings::all_enabled(),
            max_supply: None,
            mint_settings: MintSettings {
                mint_type: MintType::Issuer,
                price: None,
                start_block: None,
                end_block: None,
                default_item_settings: ItemSettings::all_enabled(),
            },
        };

        T::Nfts::create_collection(&owner, &owner, &config)
    }

    /// Compute the next tick number to insert an expiring item, and insert it in the corresponding expiration queue.
    ///
    /// This function attempts to insert a the expiration item at the next available tick starting from
    /// the current next available tick.
    pub(crate) fn enqueue_expiration_item(
        expiration_item: ExpirationItem<T>,
    ) -> Result<TickNumber<T>, DispatchError> {
        let expiration_tick = expiration_item.get_next_expiration_tick();
        let new_expiration_tick = expiration_item.try_append(expiration_tick)?;
        expiration_item.set_next_expiration_tick(new_expiration_tick);

        Ok(new_expiration_tick)
    }

    pub fn compute_file_key(
        owner: T::AccountId,
        bucket_id: BucketIdFor<T>,
        location: FileLocation<T>,
        size: StorageData<T>,
        fingerprint: Fingerprint<T>,
    ) -> MerkleHash<T> {
        shp_file_metadata::FileMetadata::<
            { shp_constants::H_LENGTH },
            { shp_constants::FILE_CHUNK_SIZE },
            { shp_constants::FILE_SIZE_TO_CHALLENGES },
        > {
            owner: owner.encode(),
            bucket_id: bucket_id.as_ref().to_vec(),
            location: location.clone().to_vec(),
            file_size: size.into(),
            fingerprint: fingerprint.as_ref().into(),
        }
        .file_key::<FileKeyHasher<T>>()
    }

    pub fn get_threshold_for_bsp_request(
        bsp_id: &ProviderIdFor<T>,
        fingerprint: &Fingerprint<T>,
    ) -> T::ThresholdType {
        // Concatenate the BSP ID and the fingerprint and hash them to get the volunteering hash.
        let concatenated = sp_std::vec![bsp_id.encode(), fingerprint.encode()].concat();
        let volunteering_hash =
            <<T as frame_system::Config>::Hashing as Hash>::hash(concatenated.as_ref());

        // Return the threshold needed for the BSP to be able to volunteer for the storage request.
        T::HashToThresholdType::convert(volunteering_hash)
    }

    /// Compute the threshold for a BSP to succeed.
    ///
    /// Succeeding this threshold is required for the BSP to be eligible to volunteer for a storage request.
    /// The threshold is computed based on the global reputation weight and the BSP's reputation weight, giving
    /// an advantage to BSPs with higher reputation weights.
    ///
    /// The formalized formulas are documented in the [README](https://github.com/Moonsong-Labs/storage-hub/blob/main/pallets/file-system/README.md#volunteering-succeeding-threshold-checks).
    pub fn compute_threshold_to_succeed(
        bsp_id: &ProviderIdFor<T>,
        requested_at: TickNumber<T>,
    ) -> Result<(T::ThresholdType, T::ThresholdType), DispatchError> {
        let maximum_threshold = T::ThresholdType::max_value();

        let global_weight =
            T::ThresholdType::from(T::Providers::get_global_bsps_reputation_weight());

        if global_weight == T::ThresholdType::zero() {
            return Err(Error::<T>::NoGlobalReputationWeightSet.into());
        }

        // Global threshold starting point from which all BSPs begin their threshold slope. All BSPs start at this point
        // with the starting reputation weight.
        //
        // The calculation is designed to achieve the following:
        //
        // 1. In a regular scenario, `maximum_threshold` would be very large, and you'd start bringing it down with
        //    `global_weight`, also a large number. That way, when you multiply it by the replication target,
        //    you should still be within the numerical domain.
        //
        // 2. If `global_weight` is low still (in the early days of the network), when multiplying with
        //    replication target, you'll get at most `u32::MAX` and then the threshold would be
        //    u32::MAX / 2 (still pretty high).
        //
        // 3. If maximum_threshold is very low (like sometimes set in tests), the division would saturate to 1,
        //    and then the threshold would be replication target / 2 (still very low).
        let threshold_global_starting_point = maximum_threshold
            .checked_div(&global_weight)
            .unwrap_or(T::ThresholdType::one())
            .checked_mul(&T::MaxReplicationTarget::get().into()).unwrap_or({
                log::warn!("Global starting point is beyond MaximumThreshold. Setting it to half of the MaximumThreshold.");
                maximum_threshold
            })
            .checked_div(&T::ThresholdType::from(2u32))
            .unwrap_or(T::ThresholdType::one());

        // Get the BSP's reputation weight.
        let bsp_weight = T::ThresholdType::from(T::Providers::get_bsp_reputation_weight(&bsp_id)?);

        // Actual BSP's threshold starting point, taking into account their reputation weight.
        let threshold_weighted_starting_point =
            bsp_weight.saturating_mul(threshold_global_starting_point);

        // Rate of increase from the weighted threshold starting point up to the maximum threshold within a tick range.
        let base_slope = maximum_threshold
            .saturating_sub(threshold_global_starting_point)
            .checked_div(&T::ThresholdTypeToTickNumber::convert_back(
                T::TickRangeToMaximumThreshold::get(),
            ))
            .unwrap_or(T::ThresholdType::one());

        let threshold_slope = base_slope
            .checked_mul(&bsp_weight)
            .unwrap_or(maximum_threshold);

        // Since checked_div only returns None on a result of zero, there is the case when the result is between 0 and 1 and rounds down to 0.
        let threshold_slope = if threshold_slope.is_zero() {
            T::ThresholdType::one()
        } else {
            threshold_slope
        };

        let current_tick_number =
            <T::ProofDealer as shp_traits::ProofsDealerInterface>::get_current_tick();

        // Get number of ticks since the storage request was issued.
        let ticks_since_requested = current_tick_number.saturating_sub(requested_at);
        let ticks_since_requested =
            T::ThresholdTypeToTickNumber::convert_back(ticks_since_requested);

        let to_succeed = threshold_weighted_starting_point
            .saturating_add(threshold_slope.saturating_mul(ticks_since_requested));

        Ok((to_succeed, threshold_slope))
    }
}

mod hooks {
    use crate::{
        pallet,
<<<<<<< HEAD
        types::MerkleHash,
        utils::{BucketIdFor, EitherAccountIdOrMspId, ProviderIdFor},
        weights::WeightInfo,
        Event, MaxReplicationTarget, NextStartingBlockToCleanUp, Pallet, PendingMoveBucketRequests,
        StorageRequestBsps, StorageRequestExpirations, StorageRequests,
=======
        types::{MerkleHash, RejectedStorageRequestReason, ReplicationTargetType, TickNumber},
        utils::{
            BucketIdFor, EitherAccountIdOrMspId, FileDeletionRequestExpirationItem, ProviderIdFor,
        },
        weights::WeightInfo,
        BucketsWithStorageRequests, Event, FileDeletionRequestExpirations, HoldReason,
        MoveBucketRequestExpirations, NextStartingTickToCleanUp, Pallet, PendingBucketsToMove,
        PendingFileDeletionRequests, PendingMoveBucketRequests, StorageRequestBsps,
        StorageRequestExpirations, StorageRequests,
>>>>>>> 9c96a05f
    };
    use frame_support::traits::{fungible::MutateHold, tokens::Precision};
    use sp_runtime::{
        traits::{Get, One},
        Saturating,
    };
    use sp_weights::{RuntimeDbWeight, WeightMeter};

    impl<T: pallet::Config> Pallet<T> {
        pub(crate) fn do_on_poll(_weight: &mut WeightMeter) {
            let current_data_price_per_giga_unit =
                <T::PaymentStreams as shp_traits::MutatePricePerGigaUnitPerTickInterface>::get_price_per_giga_unit_per_tick();

            let new_data_price_per_giga_unit =
                <T::UpdateStoragePrice as shp_traits::UpdateStoragePrice>::update_storage_price(
                    current_data_price_per_giga_unit,
                    <T::Providers as shp_traits::SystemMetricsInterface>::get_total_used_capacity(),
                    <T::Providers as shp_traits::SystemMetricsInterface>::get_total_capacity(),
                );

            if new_data_price_per_giga_unit != current_data_price_per_giga_unit {
                <T::PaymentStreams as shp_traits::MutatePricePerGigaUnitPerTickInterface>::set_price_per_giga_unit_per_tick(
                    new_data_price_per_giga_unit,
                );
            }

            // Consume the weight utilised by this hook
            weight.consume(T::WeightInfo::on_poll_hook());
        }

        pub(crate) fn do_on_idle(
            current_tick: TickNumber<T>,
            mut meter: &mut WeightMeter,
        ) -> &mut WeightMeter {
            let db_weight = T::DbWeight::get();

<<<<<<< HEAD
            // If there's enough weight to get from storage the next block to clean up and possibly update it afterwards, continue
            if meter.can_consume(T::DbWeight::get().reads_writes(1, 1)) {
                // Get the next block for which to clean up expired items
                let mut block_to_clean = NextStartingBlockToCleanUp::<T>::get();
                let initial_block_to_clean = block_to_clean;

                // While the block to clean up is less than or equal to the current block, process the expired items for that block.
                while block_to_clean <= current_block {
                    // Process the expired items for the current block to cleanup.
                    let exited_early =
                        Self::process_block_expired_items(block_to_clean, &mut meter, &db_weight);
=======
            // If there's enough weight to get from storage the next tick to clean up and possibly update it afterwards, continue
            if meter.can_consume(T::DbWeight::get().reads_writes(1, 1)) {
                // Get the next tick for which to clean up expired items
                let mut tick_to_clean = NextStartingTickToCleanUp::<T>::get();
                let initial_tick_to_clean = tick_to_clean;

                // While the tick to clean up is less than or equal to the current tick, process the expired items for that tick.
                while tick_to_clean <= current_tick {
                    // Process the expired items for the current tick to cleanup.
                    let exited_early =
                        Self::process_tick_expired_items(tick_to_clean, &mut meter, &db_weight);
>>>>>>> 9c96a05f

                    // If processing had to exit early because of weight limitations, stop processing expired items.
                    if exited_early {
                        break;
                    }
<<<<<<< HEAD
                    // Otherwise, increment the block to clean up and continue processing the next block.
                    block_to_clean.saturating_accrue(BlockNumberFor::<T>::one());
                }

                // Update the next starting block for cleanup
                if block_to_clean > initial_block_to_clean {
                    NextStartingBlockToCleanUp::<T>::put(block_to_clean);
=======
                    // Otherwise, increment the tick to clean up and continue processing the next tick.
                    tick_to_clean.saturating_accrue(TickNumber::<T>::one());
                }

                // Update the next starting tick for cleanup
                if tick_to_clean > initial_tick_to_clean {
                    NextStartingTickToCleanUp::<T>::put(tick_to_clean);
>>>>>>> 9c96a05f
                    meter.consume(db_weight.writes(1));
                }
            }

            meter
        }

<<<<<<< HEAD
        // This function cleans up the expired items for the current block to cleanup.
        // It returns a boolean which indicates if the function had to exit early for this block because of weight limitations.
        // This is to allow the caller to know if it should continue processing the next block or stop.
        fn process_block_expired_items(
            block: BlockNumberFor<T>,
=======
        // This function cleans up the expired items for the current tick to cleanup.
        // It returns a boolean which indicates if the function had to exit early for this tick because of weight limitations.
        // This is to allow the caller to know if it should continue processing the next tick or stop.
        fn process_tick_expired_items(
            tick: TickNumber<T>,
>>>>>>> 9c96a05f
            meter: &mut WeightMeter,
            db_weight: &RuntimeDbWeight,
        ) -> bool {
            let mut ran_out_of_weight = false;

            // Expired storage requests clean up section:
            // If there's enough weight to get from storage the maximum amount of BSPs required for a storage request
<<<<<<< HEAD
            // and get the storage request expirations for the current block, continue.
            if meter.can_consume(db_weight.reads_writes(2, 1)) {
                // Get the maximum amount of BSPs required for a storage request.
                let max_bsp_required: u64 = MaxReplicationTarget::<T>::get().into();
                meter.consume(db_weight.reads(1));

                // Get the storage request expirations for the current block.
                let mut expired_storage_requests = StorageRequestExpirations::<T>::take(&block);
=======
            // and get the storage request expirations for the current tick, continue.
            if meter.can_consume(db_weight.reads_writes(2, 1)) {
                // Get the maximum amount of BSPs required for a storage request.
                // As of right now, the upper bound limit to the number of BSPs required to fulfill a storage request is set by `MaxReplicationTarget`.
                // We could increase this potential weight to account for potentially more volunteers.
                let max_bsp_required: u64 = T::MaxReplicationTarget::get().into();
                meter.consume(db_weight.reads(1));

                // Get the storage request expirations for the current tick.
                let mut expired_storage_requests = StorageRequestExpirations::<T>::take(&tick);
>>>>>>> 9c96a05f
                meter.consume(db_weight.reads_writes(1, 1));

                // Get the required weight to process an expired storage request in its worst case scenario.
                let maximum_required_weight_expired_storage_request =
                    T::WeightInfo::process_expired_storage_request_msp_accepted_or_no_msp(
                        max_bsp_required as u32,
                    )
                    .max(
                        T::WeightInfo::process_expired_storage_request_msp_rejected(
                            max_bsp_required as u32,
                        ),
                    );
<<<<<<< HEAD

                // While there's enough weight to process an expired storage request in its worst-case scenario AND re-insert the remaining storage requests to storage, continue.
                while let Some(file_key) = expired_storage_requests.pop() {
                    if meter.can_consume(
                        maximum_required_weight_expired_storage_request
                            .saturating_add(db_weight.writes(1)),
                    ) {
                        // Process a expired storage request. This internally consumes the used weight from the meter.
                        Self::process_expired_storage_request(file_key, meter);
                    } else {
                        // Push back the expired storage request into the storage requests queue to be able to re-insert it.
                        // This should never fail since this element was just taken from the bounded vector, so there must be space for it.
                        let _ = expired_storage_requests.try_push(file_key);
                        ran_out_of_weight = true;
                        break;
                    }
                }

                // If the expired storage requests were not fully processed, re-insert them into storage.
                if !expired_storage_requests.is_empty() {
                    StorageRequestExpirations::<T>::insert(&block, expired_storage_requests);
                    meter.consume(db_weight.writes(1));
                }
            }

            // Expired move bucket requests clean up section:
            // If there's enough weight to get from storage the expired move bucket requests, continue.
            if meter.can_consume(db_weight.reads_writes(1, 1)) {
                // Get the expired move bucket requests for the current block.
                let mut expired_move_bucket_requests =
                    MoveBucketRequestExpirations::<T>::take(&block);
=======

                // While there's enough weight to process an expired storage request in its worst-case scenario AND re-insert the remaining storage requests to storage, continue.
                while let Some(file_key) = expired_storage_requests.pop() {
                    if meter.can_consume(
                        maximum_required_weight_expired_storage_request
                            .saturating_add(db_weight.writes(1)),
                    ) {
                        // Process a expired storage request. This internally consumes the used weight from the meter.
                        Self::process_expired_storage_request(file_key, meter);
                    } else {
                        // Push back the expired storage request into the storage requests queue to be able to re-insert it.
                        // This should never fail since this element was just taken from the bounded vector, so there must be space for it.
                        let _ = expired_storage_requests.try_push(file_key);
                        ran_out_of_weight = true;
                        break;
                    }
                }

                // If the expired storage requests were not fully processed, re-insert them into storage.
                if !expired_storage_requests.is_empty() {
                    StorageRequestExpirations::<T>::insert(&tick, expired_storage_requests);
                    meter.consume(db_weight.writes(1));
                }
            }

            // Expired file deletion requests clean up section:
            // Note: this is unchanged since it has been deprecated and will be removed in another PR.
            if !meter.can_consume(db_weight.reads_writes(1, 1)) {
                return true;
            }

            let mut expired_file_deletion_requests =
                FileDeletionRequestExpirations::<T>::take(&tick);
            meter.consume(db_weight.reads_writes(1, 1));

            while let Some(expired_file_deletion_request) = expired_file_deletion_requests.pop() {
                Self::process_expired_pending_file_deletion(expired_file_deletion_request, meter);
            }

            if !expired_file_deletion_requests.is_empty() {
                FileDeletionRequestExpirations::<T>::insert(&tick, expired_file_deletion_requests);
                meter.consume(db_weight.writes(1));
            }

            // Expired move bucket requests clean up section:
            // If there's enough weight to get from storage the expired move bucket requests, continue.
            if meter.can_consume(db_weight.reads_writes(1, 1)) {
                // Get the expired move bucket requests for the current tick.
                let mut expired_move_bucket_requests =
                    MoveBucketRequestExpirations::<T>::take(&tick);
>>>>>>> 9c96a05f
                meter.consume(db_weight.reads_writes(1, 1));

                // Get the required weight to process one expired move bucket request.
                let required_weight_processing_expired_move_bucket_request =
                    T::WeightInfo::process_expired_move_bucket_request();

                // While there's enough weight to process an expired move bucket request AND re-insert the remaining move bucket requests to storage, continue.
                while let Some((msp_id, bucket_id)) = expired_move_bucket_requests.pop() {
                    if meter.can_consume(
                        required_weight_processing_expired_move_bucket_request
                            .saturating_add(db_weight.writes(1)),
                    ) {
                        // Process an expired move bucket request. This internally consumes the used weight from the meter.
                        Self::process_expired_move_bucket_request(msp_id, bucket_id, meter);
                    } else {
                        // Push back the expired move bucket request into the move bucket requests queue to be able to re-insert it.
                        // This should never fail since this element was just taken from the bounded vector, so there must be space for it.
                        let _ = expired_move_bucket_requests.try_push((msp_id, bucket_id));
                        ran_out_of_weight = true;
                        break;
                    }
                }

                // If the expired move bucket requests were not fully processed, re-insert them into storage.
                if !expired_move_bucket_requests.is_empty() {
<<<<<<< HEAD
                    MoveBucketRequestExpirations::<T>::insert(&block, expired_move_bucket_requests);
=======
                    MoveBucketRequestExpirations::<T>::insert(&tick, expired_move_bucket_requests);
>>>>>>> 9c96a05f
                    meter.consume(db_weight.writes(1));
                }
            }

            ran_out_of_weight
        }

        pub(crate) fn process_expired_storage_request(
            file_key: MerkleHash<T>,
            meter: &mut WeightMeter,
        ) {
<<<<<<< HEAD
            let db_weight = T::DbWeight::get();

            // As of right now, the upper bound limit to the number of BSPs required to fulfill a storage request is set by `MaxReplicationTarget`.
            // We could increase this potential weight to account for potentially more volunteers.
            let potential_weight = db_weight.writes(
                MaxReplicationTarget::<T>::get()
                    .saturating_plus_one()
                    .into(),
            );

            if !meter.can_consume(potential_weight) {
                return;
            }

            // Remove storage request and all bsps that volunteered for it.
=======
            // Remove storage request and all BSPs that volunteered for it.
>>>>>>> 9c96a05f
            let storage_request_metadata = StorageRequests::<T>::take(&file_key);
            let amount_of_deleted_bsps = StorageRequestBsps::<T>::drain_prefix(&file_key)
                .fold(0u32, |acc, _| acc.saturating_add(One::one()));

            match storage_request_metadata {
                Some(storage_request_metadata) => match storage_request_metadata.msp {
                    None | Some((_, true)) => {
                        // If the request was originated by a request to stop storing from a BSP for a file that had no
                        // storage request open, or if the MSP has already accepted storing the file, treat the storage request
                        // as fulfilled with whatever amount of BSPs got to volunteer and confirm the file. For that:
                        // Return the storage request creation deposit to the user, emitting an error event if it fails
                        // but continuing execution.
                        let storage_request_creation_deposit =
                            T::StorageRequestCreationDeposit::get();
                        let _ = T::Currency::release(
                            &HoldReason::StorageRequestCreationHold.into(),
                            &storage_request_metadata.owner,
                            storage_request_creation_deposit,
                            Precision::BestEffort,
                        )
                        .map_err(|e| {
                            Self::deposit_event(
                                Event::FailedToReleaseStorageRequestCreationDeposit {
                                    file_key,
                                    owner: storage_request_metadata.owner.clone(),
                                    amount_to_return: storage_request_creation_deposit,
                                    error: e,
                                },
                            );
                        });

                        // Remove the storage request from the active storage requests for the bucket
                        <BucketsWithStorageRequests<T>>::remove(
                            &storage_request_metadata.bucket_id,
                            &file_key,
                        );

                        // Emit the StorageRequestExpired event
                        Self::deposit_event(Event::StorageRequestExpired { file_key });

                        // Consume the weight used.
                        meter.consume(
                            T::WeightInfo::process_expired_storage_request_msp_accepted_or_no_msp(
                                amount_of_deleted_bsps,
                            ),
                        );
                    }
                    Some((msp_id, false)) => {
                        // If the MSP did not accept the file in time, treat the storage request as rejected. For that:
                        // Check if there are already BSPs who have confirmed to store the file.
                        if storage_request_metadata.bsps_confirmed
                            >= ReplicationTargetType::<T>::one()
                        {
                            // If there are, queue up a priority challenge for the file key with a remove mutation, forcing all BSPs to delete the file.
                            // This can error if the priority challenge queue is full. In that case, we emit an error event and continue. The
                            // priority challenge then should be enqueued manually at a later time.
                            let _ = <T::ProofDealer as shp_traits::ProofsDealerInterface>::challenge_with_priority(
									&file_key,
									true,
								).map_err(|e| {
									Self::deposit_event(Event::FailedToQueuePriorityChallenge {
										file_key,
										error: e,
									});
								});

                            // Emit the event of the priority challenge being queued.
                            Self::deposit_event(Event::PriorityChallengeForFileDeletionQueued {
                                issuer: EitherAccountIdOrMspId::MspId(msp_id),
                                file_key,
                            });
                        }

                        // Return the storage request creation deposit to the user, emitting an error event if it fails
                        // but continuing execution.
                        let storage_request_creation_deposit =
                            T::StorageRequestCreationDeposit::get();
                        let _ = T::Currency::release(
                            &HoldReason::StorageRequestCreationHold.into(),
                            &storage_request_metadata.owner,
                            storage_request_creation_deposit,
                            Precision::BestEffort,
                        )
                        .map_err(|e| {
                            Self::deposit_event(
                                Event::FailedToReleaseStorageRequestCreationDeposit {
                                    file_key,
                                    owner: storage_request_metadata.owner.clone(),
                                    amount_to_return: storage_request_creation_deposit,
                                    error: e,
                                },
                            );
                        });

                        // Remove the storage request from the active storage requests for the bucket
                        <BucketsWithStorageRequests<T>>::remove(
                            &storage_request_metadata.bucket_id,
                            &file_key,
                        );

                        // Emit the StorageRequestRejected event
                        Self::deposit_event(Event::StorageRequestRejected {
                            file_key,
                            reason: RejectedStorageRequestReason::RequestExpired,
                        });

                        // Consume the weight used.
                        meter.consume(T::WeightInfo::process_expired_storage_request_msp_rejected(
                            amount_of_deleted_bsps,
                        ));
                    }
                },
                None => {
                    // This should never happen, since it would mean the storage request was deleted on
                    // its own but the expiration item wasn't removed from the queue. Do nothing since
                    // the storage request is already gone.
                }
            }
        }

<<<<<<< HEAD
=======
        fn process_expired_pending_file_deletion(
            expired_file_deletion_request: FileDeletionRequestExpirationItem<T>,
            meter: &mut WeightMeter,
        ) {
            let db_weight = T::DbWeight::get();
            let potential_weight = db_weight.reads_writes(2, 3);

            if !meter.can_consume(potential_weight) {
                return;
            }

            let requests =
                PendingFileDeletionRequests::<T>::get(&expired_file_deletion_request.user);

            // Check if the file key is still a pending deletion requests.
            let expired_item_index =
                match requests.iter().position(|pending_file_deletion_request| {
                    &pending_file_deletion_request.file_key
                        == &expired_file_deletion_request.file_key
                }) {
                    Some(i) => i,
                    None => return,
                };

            // Remove the file key from the pending deletion requests.
            PendingFileDeletionRequests::<T>::mutate(
                &expired_file_deletion_request.user,
                |requests| {
                    requests.remove(expired_item_index);
                },
            );

            let user = expired_file_deletion_request.user.clone();

            // Attempt to decrease the bucket size while also reducing the fixed rate payment stream between the user and the MSP
            if let Err(e) =
                <T::Providers as shp_traits::MutateBucketsInterface>::decrease_bucket_size(
                    &expired_file_deletion_request.bucket_id,
                    expired_file_deletion_request.file_size,
                )
            {
                Self::deposit_event(Event::FailedToDecreaseBucketSize {
                    user: user.clone(),
                    bucket_id: expired_file_deletion_request.bucket_id,
                    file_key: expired_file_deletion_request.file_key,
                    file_size: expired_file_deletion_request.file_size,
                    error: e,
                });

                if !<T::Providers as shp_traits::ReadBucketsInterface>::bucket_exists(
                    &expired_file_deletion_request.bucket_id,
                ) {
                    // Skip expired file deletion request if the bucket does not exist.
                    return;
                }
            }

            // Decrease the used capacity of the MSP.
            if let Ok(Some(msp_id)) =
                <T::Providers as shp_traits::ReadBucketsInterface>::get_msp_of_bucket(
                    &expired_file_deletion_request.bucket_id,
                )
                .map_err(|e| {
                    Self::deposit_event(Event::FailedToGetMspOfBucket {
                        bucket_id: expired_file_deletion_request.bucket_id,
                        error: e,
                    });
                })
            {
                let _ = <T::Providers as shp_traits::MutateStorageProvidersInterface>::decrease_capacity_used(
					&msp_id,
					expired_file_deletion_request.file_size,
				)
				.map_err(|e| {
					Self::deposit_event(Event::FailedToDecreaseMspUsedCapacity {
						user: user.clone(),
						msp_id: msp_id.clone(),
						file_key: expired_file_deletion_request.file_key,
						file_size: expired_file_deletion_request.file_size,
						error: e,
					});
				});
            }

            // Queue a priority challenge to remove the file key from all the providers.
            let _ = <T::ProofDealer as shp_traits::ProofsDealerInterface>::challenge_with_priority(
                &expired_file_deletion_request.file_key,
                true,
            )
            .map_err(|e| {
                Self::deposit_event(Event::FailedToQueuePriorityChallenge {
                    file_key: expired_file_deletion_request.file_key,
                    error: e,
                });
            });

            Self::deposit_event(Event::PriorityChallengeForFileDeletionQueued {
                issuer: EitherAccountIdOrMspId::<T>::AccountId(user.clone()),
                file_key: expired_file_deletion_request.file_key,
            });

            meter.consume(potential_weight);
        }

>>>>>>> 9c96a05f
        pub(crate) fn process_expired_move_bucket_request(
            msp_id: ProviderIdFor<T>,
            bucket_id: BucketIdFor<T>,
            meter: &mut WeightMeter,
        ) {
            // Remove from storage the pending move bucket request.
            PendingMoveBucketRequests::<T>::remove(&msp_id, &bucket_id);
            PendingBucketsToMove::<T>::remove(&bucket_id);

            // Deposit the event of the expired move bucket request.
            Self::deposit_event(Event::MoveBucketRequestExpired { msp_id, bucket_id });

            // Consume the weight used by this function.
            meter.consume(T::WeightInfo::process_expired_move_bucket_request());
        }
    }
}<|MERGE_RESOLUTION|>--- conflicted
+++ resolved
@@ -36,29 +36,16 @@
     pallet,
     types::{
         BucketIdFor, BucketMoveRequestResponse, BucketNameFor, CollectionConfigFor,
-<<<<<<< HEAD
         CollectionIdFor, EitherAccountIdOrMspId, ExpirationItem, FileKeyHasher, FileKeyWithProof,
-        FileLocation, Fingerprint, ForestProof, MaxBatchMspRespondStorageRequests, MerkleHash,
-=======
-        CollectionIdFor, EitherAccountIdOrMspId, ExpirationItem, FileDeletionRequestExpirationItem,
-        FileKeyHasher, FileKeyWithProof, FileLocation, Fingerprint, ForestProof, MerkleHash,
->>>>>>> 9c96a05f
-        MoveBucketRequestMetadata, MultiAddresses, PeerIds, PendingFileDeletionRequest,
-        PendingStopStoringRequest, ProviderIdFor, RejectedStorageRequest, ReplicationTargetType,
-        StorageData, StorageRequestBspsMetadata, StorageRequestMetadata,
-        StorageRequestMspAcceptedFileKeys, StorageRequestMspBucketResponse,
-        StorageRequestMspResponse, TickNumber, ValuePropId,
+        FileLocation, Fingerprint, ForestProof, MerkleHash, MoveBucketRequestMetadata,
+        MultiAddresses, PeerIds, PendingFileDeletionRequest, PendingStopStoringRequest,
+        ProviderIdFor, RejectedStorageRequest, ReplicationTargetType, StorageData,
+        StorageRequestBspsMetadata, StorageRequestMetadata, StorageRequestMspAcceptedFileKeys,
+        StorageRequestMspBucketResponse, StorageRequestMspResponse, TickNumber, ValuePropId,
     },
-<<<<<<< HEAD
-    BucketsWithStorageRequests, Error, Event, HoldReason, MaxReplicationTarget,
-    MspsAmountOfPendingFileDeletionRequests, Pallet, PendingBucketsToMove,
-    PendingFileDeletionRequests, PendingMoveBucketRequests, PendingStopStoringRequests,
-    StorageRequestBsps, StorageRequests, TickRangeToMaximumThreshold,
-=======
-    BucketsWithStorageRequests, Error, Event, HoldReason, Pallet, PendingBucketsToMove,
-    PendingFileDeletionRequests, PendingMoveBucketRequests, PendingStopStoringRequests,
-    StorageRequestBsps, StorageRequestExpirations, StorageRequests,
->>>>>>> 9c96a05f
+    BucketsWithStorageRequests, Error, Event, HoldReason, MspsAmountOfPendingFileDeletionRequests,
+    Pallet, PendingBucketsToMove, PendingFileDeletionRequests, PendingMoveBucketRequests,
+    PendingStopStoringRequests, StorageRequestBsps, StorageRequests,
 };
 
 macro_rules! expect_or_err {
@@ -2076,30 +2063,8 @@
                 )
                 .map_err(|_| Error::<T>::MaxUserPendingDeletionRequestsReached)?;
 
-<<<<<<< HEAD
-                // If the bucket is stored by a MSP, remove the MSP from the privileged providers list and add one to the amount
-                // of pending file deletion requests this MSP has.
-                if let Some(msp_id) = msp_id {
-                    <<T as crate::Config>::PaymentStreams as PaymentStreamsInterface>::remove_privileged_provider(&msp_id);
-                    MspsAmountOfPendingFileDeletionRequests::<T>::mutate(&msp_id, |amount| {
-                        *amount = amount.saturating_add(1)
-                    });
-                }
-=======
                 // Remove the MSP from the privileged providers list.
                 <<T as crate::Config>::PaymentStreams as PaymentStreamsInterface>::remove_privileged_provider(&msp_id);
-
-                // Queue the expiration item.
-                let expiration_item = ExpirationItem::PendingFileDeletionRequests(
-                    FileDeletionRequestExpirationItem::<T> {
-                        user: sender.clone(),
-                        file_key,
-                        bucket_id,
-                        file_size: size,
-                    },
-                );
-                Self::enqueue_expiration_item(expiration_item)?;
->>>>>>> 9c96a05f
 
                 false
             }
@@ -2140,19 +2105,10 @@
                 // Decrease size of the bucket.
                 <T::Providers as MutateBucketsInterface>::decrease_bucket_size(&bucket_id, size)?;
 
-<<<<<<< HEAD
-                // If the bucket has a MSP, decrease its used capacity.
-                if let Some(msp_id) = msp_id {
-                    <T::Providers as MutateStorageProvidersInterface>::decrease_capacity_used(
-                        &msp_id, size,
-                    )?;
-                }
-=======
                 // Decrease its used capacity.
                 <T::Providers as MutateStorageProvidersInterface>::decrease_capacity_used(
                     &msp_id, size,
                 )?;
->>>>>>> 9c96a05f
 
                 // Initiate the priority challenge to remove the file key from all the providers.
                 <T::ProofDealer as shp_traits::ProofsDealerInterface>::challenge_with_priority(
@@ -2267,7 +2223,6 @@
             });
         });
 
-<<<<<<< HEAD
         // Substract one from the amount of pending file deletion requests for the MSP.
         MspsAmountOfPendingFileDeletionRequests::<T>::mutate(&msp_id, |amount| {
             *amount = amount.saturating_sub(1);
@@ -2276,12 +2231,6 @@
                 <<T as crate::Config>::PaymentStreams as PaymentStreamsInterface>::add_privileged_provider(&msp_id);
             }
         });
-=======
-        // Add back the MSP to the privileged providers, to allow it to charge users again.
-        <<T as crate::Config>::PaymentStreams as PaymentStreamsInterface>::add_privileged_provider(
-            &msp_id,
-        );
->>>>>>> 9c96a05f
 
         Ok((file_key_included, msp_id))
     }
@@ -2441,23 +2390,12 @@
 mod hooks {
     use crate::{
         pallet,
-<<<<<<< HEAD
-        types::MerkleHash,
+        types::{MerkleHash, RejectedStorageRequestReason, ReplicationTargetType, TickNumber},
         utils::{BucketIdFor, EitherAccountIdOrMspId, ProviderIdFor},
         weights::WeightInfo,
-        Event, MaxReplicationTarget, NextStartingBlockToCleanUp, Pallet, PendingMoveBucketRequests,
+        BucketsWithStorageRequests, Event, HoldReason, MoveBucketRequestExpirations,
+        NextStartingTickToCleanUp, Pallet, PendingBucketsToMove, PendingMoveBucketRequests,
         StorageRequestBsps, StorageRequestExpirations, StorageRequests,
-=======
-        types::{MerkleHash, RejectedStorageRequestReason, ReplicationTargetType, TickNumber},
-        utils::{
-            BucketIdFor, EitherAccountIdOrMspId, FileDeletionRequestExpirationItem, ProviderIdFor,
-        },
-        weights::WeightInfo,
-        BucketsWithStorageRequests, Event, FileDeletionRequestExpirations, HoldReason,
-        MoveBucketRequestExpirations, NextStartingTickToCleanUp, Pallet, PendingBucketsToMove,
-        PendingFileDeletionRequests, PendingMoveBucketRequests, StorageRequestBsps,
-        StorageRequestExpirations, StorageRequests,
->>>>>>> 9c96a05f
     };
     use frame_support::traits::{fungible::MutateHold, tokens::Precision};
     use sp_runtime::{
@@ -2494,19 +2432,6 @@
         ) -> &mut WeightMeter {
             let db_weight = T::DbWeight::get();
 
-<<<<<<< HEAD
-            // If there's enough weight to get from storage the next block to clean up and possibly update it afterwards, continue
-            if meter.can_consume(T::DbWeight::get().reads_writes(1, 1)) {
-                // Get the next block for which to clean up expired items
-                let mut block_to_clean = NextStartingBlockToCleanUp::<T>::get();
-                let initial_block_to_clean = block_to_clean;
-
-                // While the block to clean up is less than or equal to the current block, process the expired items for that block.
-                while block_to_clean <= current_block {
-                    // Process the expired items for the current block to cleanup.
-                    let exited_early =
-                        Self::process_block_expired_items(block_to_clean, &mut meter, &db_weight);
-=======
             // If there's enough weight to get from storage the next tick to clean up and possibly update it afterwards, continue
             if meter.can_consume(T::DbWeight::get().reads_writes(1, 1)) {
                 // Get the next tick for which to clean up expired items
@@ -2518,21 +2443,11 @@
                     // Process the expired items for the current tick to cleanup.
                     let exited_early =
                         Self::process_tick_expired_items(tick_to_clean, &mut meter, &db_weight);
->>>>>>> 9c96a05f
 
                     // If processing had to exit early because of weight limitations, stop processing expired items.
                     if exited_early {
                         break;
                     }
-<<<<<<< HEAD
-                    // Otherwise, increment the block to clean up and continue processing the next block.
-                    block_to_clean.saturating_accrue(BlockNumberFor::<T>::one());
-                }
-
-                // Update the next starting block for cleanup
-                if block_to_clean > initial_block_to_clean {
-                    NextStartingBlockToCleanUp::<T>::put(block_to_clean);
-=======
                     // Otherwise, increment the tick to clean up and continue processing the next tick.
                     tick_to_clean.saturating_accrue(TickNumber::<T>::one());
                 }
@@ -2540,7 +2455,6 @@
                 // Update the next starting tick for cleanup
                 if tick_to_clean > initial_tick_to_clean {
                     NextStartingTickToCleanUp::<T>::put(tick_to_clean);
->>>>>>> 9c96a05f
                     meter.consume(db_weight.writes(1));
                 }
             }
@@ -2548,19 +2462,11 @@
             meter
         }
 
-<<<<<<< HEAD
-        // This function cleans up the expired items for the current block to cleanup.
-        // It returns a boolean which indicates if the function had to exit early for this block because of weight limitations.
-        // This is to allow the caller to know if it should continue processing the next block or stop.
-        fn process_block_expired_items(
-            block: BlockNumberFor<T>,
-=======
         // This function cleans up the expired items for the current tick to cleanup.
         // It returns a boolean which indicates if the function had to exit early for this tick because of weight limitations.
         // This is to allow the caller to know if it should continue processing the next tick or stop.
         fn process_tick_expired_items(
             tick: TickNumber<T>,
->>>>>>> 9c96a05f
             meter: &mut WeightMeter,
             db_weight: &RuntimeDbWeight,
         ) -> bool {
@@ -2568,16 +2474,6 @@
 
             // Expired storage requests clean up section:
             // If there's enough weight to get from storage the maximum amount of BSPs required for a storage request
-<<<<<<< HEAD
-            // and get the storage request expirations for the current block, continue.
-            if meter.can_consume(db_weight.reads_writes(2, 1)) {
-                // Get the maximum amount of BSPs required for a storage request.
-                let max_bsp_required: u64 = MaxReplicationTarget::<T>::get().into();
-                meter.consume(db_weight.reads(1));
-
-                // Get the storage request expirations for the current block.
-                let mut expired_storage_requests = StorageRequestExpirations::<T>::take(&block);
-=======
             // and get the storage request expirations for the current tick, continue.
             if meter.can_consume(db_weight.reads_writes(2, 1)) {
                 // Get the maximum amount of BSPs required for a storage request.
@@ -2588,7 +2484,6 @@
 
                 // Get the storage request expirations for the current tick.
                 let mut expired_storage_requests = StorageRequestExpirations::<T>::take(&tick);
->>>>>>> 9c96a05f
                 meter.consume(db_weight.reads_writes(1, 1));
 
                 // Get the required weight to process an expired storage request in its worst case scenario.
@@ -2601,7 +2496,6 @@
                             max_bsp_required as u32,
                         ),
                     );
-<<<<<<< HEAD
 
                 // While there's enough weight to process an expired storage request in its worst-case scenario AND re-insert the remaining storage requests to storage, continue.
                 while let Some(file_key) = expired_storage_requests.pop() {
@@ -2622,60 +2516,9 @@
 
                 // If the expired storage requests were not fully processed, re-insert them into storage.
                 if !expired_storage_requests.is_empty() {
-                    StorageRequestExpirations::<T>::insert(&block, expired_storage_requests);
-                    meter.consume(db_weight.writes(1));
-                }
-            }
-
-            // Expired move bucket requests clean up section:
-            // If there's enough weight to get from storage the expired move bucket requests, continue.
-            if meter.can_consume(db_weight.reads_writes(1, 1)) {
-                // Get the expired move bucket requests for the current block.
-                let mut expired_move_bucket_requests =
-                    MoveBucketRequestExpirations::<T>::take(&block);
-=======
-
-                // While there's enough weight to process an expired storage request in its worst-case scenario AND re-insert the remaining storage requests to storage, continue.
-                while let Some(file_key) = expired_storage_requests.pop() {
-                    if meter.can_consume(
-                        maximum_required_weight_expired_storage_request
-                            .saturating_add(db_weight.writes(1)),
-                    ) {
-                        // Process a expired storage request. This internally consumes the used weight from the meter.
-                        Self::process_expired_storage_request(file_key, meter);
-                    } else {
-                        // Push back the expired storage request into the storage requests queue to be able to re-insert it.
-                        // This should never fail since this element was just taken from the bounded vector, so there must be space for it.
-                        let _ = expired_storage_requests.try_push(file_key);
-                        ran_out_of_weight = true;
-                        break;
-                    }
-                }
-
-                // If the expired storage requests were not fully processed, re-insert them into storage.
-                if !expired_storage_requests.is_empty() {
                     StorageRequestExpirations::<T>::insert(&tick, expired_storage_requests);
                     meter.consume(db_weight.writes(1));
                 }
-            }
-
-            // Expired file deletion requests clean up section:
-            // Note: this is unchanged since it has been deprecated and will be removed in another PR.
-            if !meter.can_consume(db_weight.reads_writes(1, 1)) {
-                return true;
-            }
-
-            let mut expired_file_deletion_requests =
-                FileDeletionRequestExpirations::<T>::take(&tick);
-            meter.consume(db_weight.reads_writes(1, 1));
-
-            while let Some(expired_file_deletion_request) = expired_file_deletion_requests.pop() {
-                Self::process_expired_pending_file_deletion(expired_file_deletion_request, meter);
-            }
-
-            if !expired_file_deletion_requests.is_empty() {
-                FileDeletionRequestExpirations::<T>::insert(&tick, expired_file_deletion_requests);
-                meter.consume(db_weight.writes(1));
             }
 
             // Expired move bucket requests clean up section:
@@ -2684,7 +2527,6 @@
                 // Get the expired move bucket requests for the current tick.
                 let mut expired_move_bucket_requests =
                     MoveBucketRequestExpirations::<T>::take(&tick);
->>>>>>> 9c96a05f
                 meter.consume(db_weight.reads_writes(1, 1));
 
                 // Get the required weight to process one expired move bucket request.
@@ -2710,11 +2552,7 @@
 
                 // If the expired move bucket requests were not fully processed, re-insert them into storage.
                 if !expired_move_bucket_requests.is_empty() {
-<<<<<<< HEAD
-                    MoveBucketRequestExpirations::<T>::insert(&block, expired_move_bucket_requests);
-=======
                     MoveBucketRequestExpirations::<T>::insert(&tick, expired_move_bucket_requests);
->>>>>>> 9c96a05f
                     meter.consume(db_weight.writes(1));
                 }
             }
@@ -2726,25 +2564,7 @@
             file_key: MerkleHash<T>,
             meter: &mut WeightMeter,
         ) {
-<<<<<<< HEAD
-            let db_weight = T::DbWeight::get();
-
-            // As of right now, the upper bound limit to the number of BSPs required to fulfill a storage request is set by `MaxReplicationTarget`.
-            // We could increase this potential weight to account for potentially more volunteers.
-            let potential_weight = db_weight.writes(
-                MaxReplicationTarget::<T>::get()
-                    .saturating_plus_one()
-                    .into(),
-            );
-
-            if !meter.can_consume(potential_weight) {
-                return;
-            }
-
-            // Remove storage request and all bsps that volunteered for it.
-=======
             // Remove storage request and all BSPs that volunteered for it.
->>>>>>> 9c96a05f
             let storage_request_metadata = StorageRequests::<T>::take(&file_key);
             let amount_of_deleted_bsps = StorageRequestBsps::<T>::drain_prefix(&file_key)
                 .fold(0u32, |acc, _| acc.saturating_add(One::one()));
@@ -2865,113 +2685,6 @@
             }
         }
 
-<<<<<<< HEAD
-=======
-        fn process_expired_pending_file_deletion(
-            expired_file_deletion_request: FileDeletionRequestExpirationItem<T>,
-            meter: &mut WeightMeter,
-        ) {
-            let db_weight = T::DbWeight::get();
-            let potential_weight = db_weight.reads_writes(2, 3);
-
-            if !meter.can_consume(potential_weight) {
-                return;
-            }
-
-            let requests =
-                PendingFileDeletionRequests::<T>::get(&expired_file_deletion_request.user);
-
-            // Check if the file key is still a pending deletion requests.
-            let expired_item_index =
-                match requests.iter().position(|pending_file_deletion_request| {
-                    &pending_file_deletion_request.file_key
-                        == &expired_file_deletion_request.file_key
-                }) {
-                    Some(i) => i,
-                    None => return,
-                };
-
-            // Remove the file key from the pending deletion requests.
-            PendingFileDeletionRequests::<T>::mutate(
-                &expired_file_deletion_request.user,
-                |requests| {
-                    requests.remove(expired_item_index);
-                },
-            );
-
-            let user = expired_file_deletion_request.user.clone();
-
-            // Attempt to decrease the bucket size while also reducing the fixed rate payment stream between the user and the MSP
-            if let Err(e) =
-                <T::Providers as shp_traits::MutateBucketsInterface>::decrease_bucket_size(
-                    &expired_file_deletion_request.bucket_id,
-                    expired_file_deletion_request.file_size,
-                )
-            {
-                Self::deposit_event(Event::FailedToDecreaseBucketSize {
-                    user: user.clone(),
-                    bucket_id: expired_file_deletion_request.bucket_id,
-                    file_key: expired_file_deletion_request.file_key,
-                    file_size: expired_file_deletion_request.file_size,
-                    error: e,
-                });
-
-                if !<T::Providers as shp_traits::ReadBucketsInterface>::bucket_exists(
-                    &expired_file_deletion_request.bucket_id,
-                ) {
-                    // Skip expired file deletion request if the bucket does not exist.
-                    return;
-                }
-            }
-
-            // Decrease the used capacity of the MSP.
-            if let Ok(Some(msp_id)) =
-                <T::Providers as shp_traits::ReadBucketsInterface>::get_msp_of_bucket(
-                    &expired_file_deletion_request.bucket_id,
-                )
-                .map_err(|e| {
-                    Self::deposit_event(Event::FailedToGetMspOfBucket {
-                        bucket_id: expired_file_deletion_request.bucket_id,
-                        error: e,
-                    });
-                })
-            {
-                let _ = <T::Providers as shp_traits::MutateStorageProvidersInterface>::decrease_capacity_used(
-					&msp_id,
-					expired_file_deletion_request.file_size,
-				)
-				.map_err(|e| {
-					Self::deposit_event(Event::FailedToDecreaseMspUsedCapacity {
-						user: user.clone(),
-						msp_id: msp_id.clone(),
-						file_key: expired_file_deletion_request.file_key,
-						file_size: expired_file_deletion_request.file_size,
-						error: e,
-					});
-				});
-            }
-
-            // Queue a priority challenge to remove the file key from all the providers.
-            let _ = <T::ProofDealer as shp_traits::ProofsDealerInterface>::challenge_with_priority(
-                &expired_file_deletion_request.file_key,
-                true,
-            )
-            .map_err(|e| {
-                Self::deposit_event(Event::FailedToQueuePriorityChallenge {
-                    file_key: expired_file_deletion_request.file_key,
-                    error: e,
-                });
-            });
-
-            Self::deposit_event(Event::PriorityChallengeForFileDeletionQueued {
-                issuer: EitherAccountIdOrMspId::<T>::AccountId(user.clone()),
-                file_key: expired_file_deletion_request.file_key,
-            });
-
-            meter.consume(potential_weight);
-        }
-
->>>>>>> 9c96a05f
         pub(crate) fn process_expired_move_bucket_request(
             msp_id: ProviderIdFor<T>,
             bucket_id: BucketIdFor<T>,
