--- conflicted
+++ resolved
@@ -526,11 +526,7 @@
             <StorageRequests<T>>::get(&file_key).ok_or(Error::<T>::StorageRequestNotFound)?;
 
         expect_or_err!(
-<<<<<<< HEAD
             storage_request_metadata.bsps_confirmed < storage_request_metadata.bsps_required,
-=======
-            file_metadata.bsps_confirmed.into() < file_metadata.bsps_required.into(),
->>>>>>> e9abeefc
             "Storage request should never have confirmed bsps equal to or greater than required bsps, since they are deleted when it is reached.",
             Error::<T>::StorageRequestBspsRequiredFulfilled,
             bool
@@ -553,11 +549,7 @@
 
         // Check that the number of confirmed bsps is less than the required bsps and increment it.
         expect_or_err!(
-<<<<<<< HEAD
             storage_request_metadata.bsps_confirmed < storage_request_metadata.bsps_required,
-=======
-            file_metadata.bsps_confirmed.into() < file_metadata.bsps_required.into(),
->>>>>>> e9abeefc
             "Storage request should never have confirmed bsps equal to or greater than required bsps, since they are deleted when it is reached.",
             Error::<T>::StorageRequestBspsRequiredFulfilled,
             bool
