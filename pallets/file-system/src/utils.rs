use codec::Encode;
use core::cmp::max;
use frame_support::{
    ensure,
    pallet_prelude::DispatchResult,
    traits::{
        fungible::{InspectHold, Mutate, MutateHold},
        nonfungibles_v2::{Create, Destroy},
        tokens::{Fortitude, Precision, Preservation, Restriction},
        Get,
    },
};
use num_bigint::BigUint;
use sp_runtime::{
    traits::{
        Bounded, CheckedAdd, CheckedDiv, CheckedMul, CheckedSub, Convert, ConvertBack, Hash, One,
        Saturating, Zero,
    },
    ArithmeticError, BoundedBTreeSet, BoundedVec, DispatchError,
};
use sp_std::{collections::btree_set::BTreeSet, vec::Vec};

use pallet_file_system_runtime_api::{
    IsStorageRequestOpenToVolunteersError, QueryBspConfirmChunksToProveForFileError,
    QueryConfirmChunksToProveForFileError, QueryFileEarliestVolunteerTickError,
    QueryMspConfirmChunksToProveForFileError,
};
use pallet_nfts::{CollectionConfig, CollectionSettings, ItemSettings, MintSettings, MintType};
use shp_constants::GIGAUNIT;
use shp_file_metadata::ChunkId;
use shp_traits::{
    CommitRevealRandomnessInterface, MutateBucketsInterface, MutateStorageProvidersInterface,
    PaymentStreamsInterface, PricePerGigaUnitPerTickInterface, ProofsDealerInterface,
    ReadBucketsInterface, ReadProvidersInterface, ReadStorageProvidersInterface,
    ReadUserSolvencyInterface, TrieAddMutation, TrieRemoveMutation,
};

use crate::{
    pallet,
    types::{
        BucketIdFor, BucketMoveRequestResponse, BucketNameFor, CollectionConfigFor,
        CollectionIdFor, EitherAccountIdOrMspId, ExpirationItem, FileKeyHasher, FileKeyWithProof,
        FileLocation, Fingerprint, ForestProof, MerkleHash, MoveBucketRequestMetadata,
        MultiAddresses, PeerIds, PendingFileDeletionRequest, PendingStopStoringRequest,
        ProviderIdFor, RejectedStorageRequest, ReplicationTarget, ReplicationTargetType,
        StorageDataUnit, StorageRequestBspsMetadata, StorageRequestMetadata,
        StorageRequestMspAcceptedFileKeys, StorageRequestMspBucketResponse,
        StorageRequestMspResponse, TickNumber, ValuePropId,
    },
    weights::WeightInfo,
    BucketsWithStorageRequests, Error, Event, HoldReason, MspsAmountOfPendingFileDeletionRequests,
    Pallet, PendingFileDeletionRequests, PendingMoveBucketRequests, PendingStopStoringRequests,
    StorageRequestBsps, StorageRequestExpirations, StorageRequests,
};

macro_rules! expect_or_err {
    // Handle Option type
    ($optional:expr, $error_msg:expr, $error_type:path) => {{
        match $optional {
            Some(value) => value,
            None => {
                #[cfg(test)]
                unreachable!($error_msg);

                #[allow(unreachable_code)]
                {
                    Err($error_type)?
                }
            }
        }
    }};
    // Handle boolean type
    ($condition:expr, $error_msg:expr, $error_type:path, bool) => {{
        if !$condition {
            #[cfg(test)]
            unreachable!($error_msg);

            #[allow(unreachable_code)]
            {
                Err($error_type)?
            }
        }
    }};
    // Handle Result type
    ($result:expr, $error_msg:expr, $error_type:path, result) => {{
        match $result {
            Ok(value) => value,
            Err(_) => {
                #[cfg(test)]
                unreachable!($error_msg);

                #[allow(unreachable_code)]
                {
                    Err($error_type)?
                }
            }
        }
    }};
}

impl<T> Pallet<T>
where
    T: pallet::Config,
{
    /// This function is used primarily for the runtime API exposed for BSPs to call before they attempt to volunteer for a storage request.
    pub fn is_storage_request_open_to_volunteers(
        file_key: MerkleHash<T>,
    ) -> Result<bool, IsStorageRequestOpenToVolunteersError>
    where
        T: frame_system::Config,
    {
        // Check if the storage request exists.
        let storage_request = match <StorageRequests<T>>::get(&file_key) {
            Some(storage_request) => storage_request,
            None => {
                return Err(IsStorageRequestOpenToVolunteersError::StorageRequestNotFound);
            }
        };

        // This should always be true since the storage request will be deleted from storage if the `bsps_confirmed` is equal to `bsps_required`.
        Ok(storage_request.bsps_confirmed < storage_request.bsps_required)
    }

    /// Compute the tick number at which the BSP is eligible to volunteer for a storage request.
    pub fn query_earliest_file_volunteer_tick(
        bsp_id: ProviderIdFor<T>,
        file_key: MerkleHash<T>,
    ) -> Result<TickNumber<T>, QueryFileEarliestVolunteerTickError>
    where
        T: frame_system::Config,
    {
        // Get the tick number at which the storage request was created and
        // the amount of BSPs required to confirm storing the file for the storage request
        // to be considered fulfilled (replication target).
        let (storage_request_tick, replication_target) = match <StorageRequests<T>>::get(&file_key)
        {
            Some(storage_request) => (storage_request.requested_at, storage_request.bsps_required),
            None => {
                return Err(QueryFileEarliestVolunteerTickError::StorageRequestNotFound);
            }
        };

        // Get the threshold for the BSP to be able to volunteer for the storage request.
        // The current eligibility value of this storage request for this BSP has to be greater than
        // this for the BSP to be able to volunteer.
        let bsp_volunteering_threshold = Self::get_volunteer_threshold_of_bsp(&bsp_id, &file_key);

        // Get the current eligibility value of this storage request and the slope with which it
        // increments every tick (this is weighted considering the BSP reputation so it depends on the BSP).
        let (bsp_current_eligibility_value, bsp_eligibility_slope) =
            Self::compute_request_eligibility_criteria(
                &bsp_id,
                storage_request_tick,
                replication_target,
            )
            .map_err(|_| QueryFileEarliestVolunteerTickError::FailedToComputeEligibilityCriteria)?;

        // Calculate the difference between the BSP's threshold and the current eligibility value.
        let eligibility_diff =
            match bsp_volunteering_threshold.checked_sub(&bsp_current_eligibility_value) {
                Some(diff) => diff,
                None => {
                    // The BSP's threshold is less than the eligibility current value, which means the BSP is already eligible to volunteer.
                    let current_tick =
                        <T::ProofDealer as shp_traits::ProofsDealerInterface>::get_current_tick();
                    return Ok(current_tick);
                }
            };

        // If the BSP can't volunteer yet, calculate the number of ticks it has to wait for before it can.
        let min_ticks_to_wait_to_volunteer =
            match eligibility_diff.checked_div(&bsp_eligibility_slope) {
                Some(ticks) => max(ticks, T::ThresholdType::one()),
                None => {
                    return Err(QueryFileEarliestVolunteerTickError::ThresholdArithmeticError);
                }
            };

        // Compute the earliest tick number at which the BSP can send the volunteer request.
        let earliest_volunteer_tick = storage_request_tick.saturating_add(
            T::ThresholdTypeToTickNumber::convert(min_ticks_to_wait_to_volunteer),
        );

        Ok(earliest_volunteer_tick)
    }

    /// Compute the eligibility value threshold for a BSP to be able to volunteer for a storage request
    /// for a file which has the specified file key.
    ///
    /// The threshold is computed by concatenating the encoded BSP ID and file key,
    /// then hashing the result to get the volunteering hash. The volunteering hash is then
    /// converted to the threshold type.
    ///
    /// We use the file key for additional entropy to ensure that the threshold is unique.
    pub fn get_volunteer_threshold_of_bsp(
        bsp_id: &ProviderIdFor<T>,
        file_key: &MerkleHash<T>,
    ) -> T::ThresholdType {
        // Concatenate the encoded BSP ID and file key and hash them to get the volunteering hash.
        let concatenated = sp_std::vec![bsp_id.encode(), file_key.encode()].concat();
        let volunteering_hash =
            <<T as frame_system::Config>::Hashing as Hash>::hash(concatenated.as_ref());

        // Return the threshold needed for the BSP to be able to volunteer for the storage request.
        T::HashToThresholdType::convert(volunteering_hash)
    }

    /// Compute the eligibility value of a storage request issued at `requested_at` with `bsps_required` as
    /// its replication target, for a specific BSP identified by `bsp_id`, and the slope with which the
    /// eligibility value increases every tick.
    ///
    /// The eligibility initial value depends on the global BSP reputation weight and the storage
    /// request's replication target, and increases linearly over time to achieve its maximum value after
    /// [`crate::Config::TickRangeToMaximumThreshold`] ticks, a constant defined in this pallet's configuration.
    /// Both these values get weighted with the BSP's reputation weight to give an advantage to BSPs with
    /// higher reputation weights, since both the initial weighted eligibility value and slope will be
    /// higher for them.
    ///
    /// A BSP is eligible to volunteer for a storage request when the returned eligibility value
    /// is greater than that BSP's volunteer threshold value.
    ///
    /// The formalized formulas are documented in the [README](https://github.com/Moonsong-Labs/storage-hub/blob/main/pallets/file-system/README.md#volunteering-succeeding-threshold-checks).
    pub fn compute_request_eligibility_criteria(
        bsp_id: &ProviderIdFor<T>,
        requested_at: TickNumber<T>,
        replication_target: ReplicationTargetType<T>,
    ) -> Result<(T::ThresholdType, T::ThresholdType), DispatchError> {
        // Get the maximum eligibility value, which would allow all BSP's to volunteer for the storage request.
        let max_eligibility_value = T::ThresholdType::max_value();

        // Get the global reputation weight of all BSPs.
        let global_reputation_weight =
            T::ThresholdType::from(T::Providers::get_global_bsps_reputation_weight());

        // If the global reputation weight is zero, there are no BSPs in the network, so no storage requests can be fulfilled.
        if global_reputation_weight == T::ThresholdType::zero() {
            return Err(Error::<T>::NoGlobalReputationWeightSet.into());
        }

        // Calculate the starting eligibility value for all BSPs, regardless of their reputation weight.
        // This is set to maximize the probability that exactly `replication_target` BSPs with the starting
        // reputation weight will be able to volunteer in the initial tick, which minimizes the probability
        // that a malicious user controlling a large number of BSPs will be able to control all the
        // BSPs that volunteer in the initial tick.
        //
        // The calculation is designed to achieve the following:
        //
        // 1. Initially, the global reputation weight will be low since there won't be many BSPs in the network,
        // so the starting eligibility value will be high, allowing more BSPs to volunteer in the initial tick
        // thus decreasing the time it takes for a storage request to be fulfilled even in the early days of the network.
        //
        // 2. As the global reputation weight of all BSPs increases (i.e., more BSPs join the network or the ones
        // already participating gain reputation), the starting eligibility value for all BSPs will decrease, allowing
        // less BSPs to volunteer in the initial tick and prioritizing higher reputation BSPs.
        //
        // 3. Multiplying the starting eligibility value by the replication target ensures that the number of BSPs with
        // the starting reputation weight that can volunteer in the initial tick is probabilistically equal to the
        // replication target chosen by the user, thus decreasing the time it takes for a storage request to be fulfilled
        // (in comparison to not multiplying by the replication target) while still preserving the security of the network
        // against malicious users controlling a large number of BSPs (in comparison to having a really high
        // starting eligibility value).
        let global_eligibility_starting_value = max_eligibility_value
            .checked_div(&global_reputation_weight)
            .unwrap_or(T::ThresholdType::one())
            .saturating_mul(replication_target.into());

        // Calculate the rate of increase per tick of the global eligibility value.
        // This is such that, after `TickRangeToMaximumThreshold` ticks, the global eligibility value will be
        // equal to `max_eligibility_value`, thus allowing all BSPs to volunteer.
        // The base slope for the storage request should be at the very least 1, so that all BSPs can volunteer eventually.
        let base_slope = max_eligibility_value
            .saturating_sub(global_eligibility_starting_value)
            .checked_div(&T::ThresholdTypeToTickNumber::convert_back(
                T::TickRangeToMaximumThreshold::get(),
            ))
            .unwrap_or(T::ThresholdType::one());
        let base_slope = max(base_slope, T::ThresholdType::one());

        // Get the BSP's reputation weight.
        let bsp_reputation_weight =
            T::ThresholdType::from(T::Providers::get_bsp_reputation_weight(&bsp_id)?);

        // If the BSP's reputation weight is zero, the BSP is not allowed to volunteer for any storage request.
        if bsp_reputation_weight == T::ThresholdType::zero() {
            return Err(Error::<T>::NoBspReputationWeightSet.into());
        }

        // The eligibility starting value for this BSP is the global one weighted by the BSP's reputation weight.
        let bsp_eligibility_starting_value =
            global_eligibility_starting_value.saturating_mul(bsp_reputation_weight);

        // The rate of increase for this BSP is the global one weighted by the BSP's reputation weight.
        let bsp_eligibility_slope = base_slope
            .checked_mul(&bsp_reputation_weight)
            .unwrap_or(max_eligibility_value);

        // Get the current tick.
        let current_tick_number =
            <T::ProofDealer as shp_traits::ProofsDealerInterface>::get_current_tick();

        // Get the amount of elapsed ticks since the storage request was issued and convert the number to the threshold type.
        let elapsed_ticks = current_tick_number.saturating_sub(requested_at);
        let elapsed_ticks = T::ThresholdTypeToTickNumber::convert_back(elapsed_ticks);

        // Finally, calculate the current eligibility value for this BSP.
        let current_eligibility_value_for_bsp = bsp_eligibility_starting_value
            .saturating_add(bsp_eligibility_slope.saturating_mul(elapsed_ticks));

        Ok((current_eligibility_value_for_bsp, bsp_eligibility_slope))
    }

    pub fn query_bsp_confirm_chunks_to_prove_for_file(
        bsp_id: ProviderIdFor<T>,
        file_key: MerkleHash<T>,
    ) -> Result<Vec<ChunkId>, QueryBspConfirmChunksToProveForFileError> {
        // Get the storage request metadata.
        let storage_request_metadata = match <StorageRequests<T>>::get(&file_key) {
            Some(storage_request) => storage_request,
            None => {
                return Err(QueryBspConfirmChunksToProveForFileError::StorageRequestNotFound);
            }
        };

        Self::query_confirm_chunks_to_prove_for_file(bsp_id, storage_request_metadata, file_key)
            .map_err(|e| QueryBspConfirmChunksToProveForFileError::ConfirmChunks(e))
    }

    pub fn query_msp_confirm_chunks_to_prove_for_file(
        msp_id: ProviderIdFor<T>,
        file_key: MerkleHash<T>,
    ) -> Result<Vec<ChunkId>, QueryMspConfirmChunksToProveForFileError> {
        // Get the storage request metadata.
        let storage_request_metadata = match <StorageRequests<T>>::get(&file_key) {
            Some(storage_request) => storage_request,
            None => {
                return Err(QueryMspConfirmChunksToProveForFileError::StorageRequestNotFound);
            }
        };

        Self::query_confirm_chunks_to_prove_for_file(msp_id, storage_request_metadata, file_key)
            .map_err(|e| QueryMspConfirmChunksToProveForFileError::ConfirmChunks(e))
    }

    fn query_confirm_chunks_to_prove_for_file(
        provider_id: ProviderIdFor<T>,
        storage_request_metadata: StorageRequestMetadata<T>,
        file_key: MerkleHash<T>,
    ) -> Result<Vec<ChunkId>, QueryConfirmChunksToProveForFileError> {
        // Generate the list of chunks to prove.
        let challenges = Self::generate_chunk_challenges_on_sp_confirm(
            provider_id,
            file_key,
            &storage_request_metadata,
        );

        let chunks = storage_request_metadata.to_file_metadata().chunks_count();

        let chunks_to_prove = challenges
            .iter()
            .map(|challenge| {
                let challenged_chunk = BigUint::from_bytes_be(challenge.as_ref()) % chunks;
                let challenged_chunk: ChunkId =
                    ChunkId::new(challenged_chunk.try_into().map_err(|_| {
                        QueryConfirmChunksToProveForFileError::ChallengedChunkToChunkIdError
                    })?);

                Ok(challenged_chunk)
            })
            .collect::<Result<Vec<_>, _>>()?;

        Ok(chunks_to_prove)
    }

    fn generate_chunk_challenges_on_sp_confirm(
        sp_id: ProviderIdFor<T>,
        file_key: MerkleHash<T>,
        storage_request_metadata: &StorageRequestMetadata<T>,
    ) -> Vec<<<T as pallet::Config>::Providers as ReadProvidersInterface>::MerkleHash> {
        let file_metadata = storage_request_metadata.clone().to_file_metadata();
        let chunks_to_check = file_metadata.chunks_to_check();

        let mut challenges =
            <T::ProofDealer as shp_traits::ProofsDealerInterface>::generate_challenges_from_seed(
                T::MerkleHashToRandomnessOutput::convert(file_key),
                &sp_id,
                chunks_to_check.saturating_sub(One::one()),
            );

        let last_chunk_id = file_metadata.last_chunk_id();

        challenges.push(T::ChunkIdToMerkleHash::convert(last_chunk_id));

        challenges
    }

    /// Create a bucket for an owner (user) under a given MSP account.
    pub(crate) fn do_create_bucket(
        sender: T::AccountId,
        msp_id: ProviderIdFor<T>,
        name: BucketNameFor<T>,
        private: bool,
        value_prop_id: ValuePropId<T>,
    ) -> Result<(BucketIdFor<T>, Option<CollectionIdFor<T>>), DispatchError> {
        // Check if the MSP is indeed an MSP.
        ensure!(
            <T::Providers as ReadStorageProvidersInterface>::is_msp(&msp_id),
            Error::<T>::NotAMsp
        );

        // Check that the selected value proposition is currently available under the MSP.
        ensure!(
            <T::Providers as ReadStorageProvidersInterface>::is_value_prop_available(
                &msp_id,
                &value_prop_id
            ),
            Error::<T>::ValuePropositionNotAvailable
        );

        // Check if MSP is insolvent
        ensure!(
            !<T::Providers as ReadProvidersInterface>::is_provider_insolvent(msp_id),
            Error::<T>::OperationNotAllowedForInsolventProvider
        );

        // Check that the user is not currently insolvent.
        ensure!(
            !<T::UserSolvency as ReadUserSolvencyInterface>::is_user_insolvent(&sender),
            Error::<T>::OperationNotAllowedWithInsolventUser
        );

        // Create collection only if bucket is private
        let maybe_collection_id = if private {
            // The `owner` of the collection is also the admin of the collection since most operations require the sender to be the admin.
            Some(Self::create_collection(sender.clone())?)
        } else {
            None
        };

        let bucket_id = <T as crate::Config>::Providers::derive_bucket_id(&sender, name);

        <T::Providers as MutateBucketsInterface>::add_bucket(
            msp_id,
            sender.clone(),
            bucket_id,
            private,
            maybe_collection_id.clone(),
            value_prop_id,
        )?;

        Ok((bucket_id, maybe_collection_id))
    }

    /// This does not guarantee that the MSP will have enough storage capacity to store the entire bucket. Therefore,
    /// between the creation of the request and its expiration, the MSP can increase its capacity before accepting the request.
    ///
    /// Forcing the MSP to have enough capacity before the request is created would not enable MSPs to automatically scale based on demand.
    pub(crate) fn do_request_move_bucket(
        sender: T::AccountId,
        bucket_id: BucketIdFor<T>,
        new_msp_id: ProviderIdFor<T>,
        new_value_prop_id: ValuePropId<T>,
    ) -> Result<(), DispatchError> {
        // Check that the user is not currently insolvent.
        ensure!(
            !<T::UserSolvency as ReadUserSolvencyInterface>::is_user_insolvent(&sender),
            Error::<T>::OperationNotAllowedWithInsolventUser
        );

        // Check if the sender is the owner of the bucket.
        ensure!(
            <T::Providers as ReadBucketsInterface>::is_bucket_owner(&sender, &bucket_id)?,
            Error::<T>::NotBucketOwner
        );

        // Check if the new MSP is indeed an MSP.
        ensure!(
            <T::Providers as ReadStorageProvidersInterface>::is_msp(&new_msp_id),
            Error::<T>::NotAMsp
        );

        // Check if the new value proposition exists under the new MSP and is currently available.
        ensure!(
            <T::Providers as ReadStorageProvidersInterface>::is_value_prop_available(
                &new_msp_id,
                &new_value_prop_id
            ),
            Error::<T>::ValuePropositionNotAvailable
        );

        // Check if the newly selected MSP is not insolvent
        ensure!(
            !<T::Providers as ReadProvidersInterface>::is_provider_insolvent(new_msp_id),
            Error::<T>::OperationNotAllowedForInsolventProvider
        );

        // Get the current MSP that is storing the bucket, if any.
        let maybe_previous_msp_id =
            <T::Providers as ReadBucketsInterface>::get_msp_of_bucket(&bucket_id)?;

        // Check if the bucket is already stored by the new MSP.
        if let Some(previous_msp_id) = maybe_previous_msp_id {
            ensure!(
                previous_msp_id != new_msp_id,
                Error::<T>::MspAlreadyStoringBucket
            );
        }

        // Check that the bucket is not being moved.
        ensure!(
            !<PendingMoveBucketRequests<T>>::contains_key(&bucket_id),
            Error::<T>::BucketIsBeingMoved
        );

        // Check if there are any open storage requests for the bucket.
        // Do not allow any storage requests and move bucket requests to coexist for the same bucket.
        ensure!(
            !<BucketsWithStorageRequests<T>>::iter_prefix(bucket_id)
                .next()
                .is_some(),
            Error::<T>::StorageRequestExists
        );

        // Register the move bucket request.
        <PendingMoveBucketRequests<T>>::insert(
            bucket_id,
            MoveBucketRequestMetadata {
                requester: sender.clone(),
                new_msp_id,
                new_value_prop_id,
            },
        );

        let expiration_item = ExpirationItem::MoveBucketRequest(bucket_id);
        Self::enqueue_expiration_item(expiration_item)?;

        Ok(())
    }

    pub(crate) fn do_msp_respond_move_bucket_request(
        sender: T::AccountId,
        bucket_id: BucketIdFor<T>,
        response: BucketMoveRequestResponse,
    ) -> Result<(ProviderIdFor<T>, ValuePropId<T>), DispatchError> {
        let msp_id = <T::Providers as shp_traits::ReadProvidersInterface>::get_provider_id(&sender)
            .ok_or(Error::<T>::NotAMsp)?;

        // Check if MSP is insolvent.
        ensure!(
            !<T::Providers as ReadProvidersInterface>::is_provider_insolvent(msp_id),
            Error::<T>::OperationNotAllowedForInsolventProvider
        );

        // Check if the sender is a MSP.
        ensure!(
            <T::Providers as ReadStorageProvidersInterface>::is_msp(&msp_id),
            Error::<T>::NotAMsp
        );

        // Check if the move bucket request exists for the MSP and bucket, removing it from storage if it does.
        let move_bucket_request_metadata = expect_or_err!(
            <PendingMoveBucketRequests<T>>::take(bucket_id),
            "Move bucket request should exist",
            Error::<T>::MoveBucketRequestNotFound
        );

        // Ensure the new MSP that the user selected to store the bucket matches the one responding the request.
        ensure!(
            msp_id == move_bucket_request_metadata.new_msp_id,
            Error::<T>::NotSelectedMsp
        );

        // If the new MSP accepted storing the bucket...
        if response == BucketMoveRequestResponse::Accepted {
            // Get the current size of the bucket.
            let bucket_size = <T::Providers as ReadBucketsInterface>::get_bucket_size(&bucket_id)?;

            // Get the previous MSP that was storing the bucket, if any.
            let maybe_previous_msp_id =
                <T::Providers as ReadBucketsInterface>::get_msp_of_bucket(&bucket_id)?;

            // If another MSP was previously storing the bucket, update its used capacity to reflect the removal of the bucket.
            if let Some(previous_msp_id) = maybe_previous_msp_id {
                <T::Providers as MutateStorageProvidersInterface>::decrease_capacity_used(
                    &previous_msp_id,
                    bucket_size,
                )?;
            }

            // Check if the new MSP has enough available capacity to store the bucket.
            ensure!(
                <T::Providers as ReadStorageProvidersInterface>::available_capacity(&msp_id)
                    >= bucket_size,
                Error::<T>::InsufficientAvailableCapacity
            );

            // Change the MSP that stores the bucket.
            <T::Providers as MutateBucketsInterface>::assign_msp_to_bucket(
                &bucket_id,
                &msp_id,
                &move_bucket_request_metadata.new_value_prop_id,
            )?;

            // Increase the used capacity of the new MSP.
            <T::Providers as MutateStorageProvidersInterface>::increase_capacity_used(
                &msp_id,
                bucket_size,
            )?;
        }

        Ok((msp_id, move_bucket_request_metadata.new_value_prop_id))
    }

    /// Update the privacy of a bucket.
    ///
    /// This function allows the owner of a bucket to update its privacy setting.
    /// If the bucket is set to private and no collection exists,
    /// a new collection will be created. If the bucket is set to public and
    /// an associated collection exists, the collection remains but the privacy setting is updated to public.
    /// If the bucket has an associated collection, and it does not exist in storage, a new collection will be created.
    pub(crate) fn do_update_bucket_privacy(
        sender: T::AccountId,
        bucket_id: BucketIdFor<T>,
        private: bool,
    ) -> Result<Option<CollectionIdFor<T>>, DispatchError> {
        // Check that the user is not currently insolvent.
        ensure!(
            !<T::UserSolvency as ReadUserSolvencyInterface>::is_user_insolvent(&sender),
            Error::<T>::OperationNotAllowedWithInsolventUser
        );

        // Ensure the sender is the owner of the bucket.
        ensure!(
            T::Providers::is_bucket_owner(&sender, &bucket_id)?,
            Error::<T>::NotBucketOwner
        );

        // Retrieve the collection ID associated with the bucket, if any.
        let maybe_collection_id = T::Providers::get_read_access_group_id_of_bucket(&bucket_id)?;

        // Determine the appropriate collection ID based on the new privacy setting.
        let collection_id = match (private, maybe_collection_id) {
            // Create a new collection if the bucket will be private and no collection exists.
            (true, None) => {
                Some(Self::do_create_and_associate_collection_with_bucket(sender.clone(), bucket_id)?)
            }
            // Handle case where the bucket has an existing collection, but the collection is not in storage.
            (true, Some(current_collection_id))
            if !<T::CollectionInspector as shp_traits::InspectCollections>::collection_exists(&current_collection_id) =>
                {
                    Some(Self::do_create_and_associate_collection_with_bucket(sender.clone(), bucket_id)?)
                }
            // Use the existing collection ID if it exists.
            (_, Some(current_collection_id)) => Some(current_collection_id),
            // No collection needed if the bucket is public and no collection exists.
            (false, None) => None,
        };

        // Update the privacy setting of the bucket.
        T::Providers::update_bucket_privacy(bucket_id, private)?;

        Ok(collection_id)
    }

    /// Create and associate collection with a bucket.
    ///
    /// *Callable only by the owner of the bucket.*
    ///
    /// It is possible to have a bucket that is private but does not have a collection associated with it. This can happen if
    /// a user destroys the collection associated with the bucket by calling the NFTs pallet directly.
    ///
    /// In any case, we will set a new collection the bucket even if there is an existing one associated with it.
    pub(crate) fn do_create_and_associate_collection_with_bucket(
        sender: T::AccountId,
        bucket_id: BucketIdFor<T>,
    ) -> Result<CollectionIdFor<T>, DispatchError> {
        // Check that the user is not currently insolvent.
        ensure!(
            !<T::UserSolvency as ReadUserSolvencyInterface>::is_user_insolvent(&sender),
            Error::<T>::OperationNotAllowedWithInsolventUser
        );

        // Check if sender is the owner of the bucket.
        ensure!(
            <T::Providers as ReadBucketsInterface>::is_bucket_owner(&sender, &bucket_id)?,
            Error::<T>::NotBucketOwner
        );

        let collection_id = Self::create_collection(sender)?;

        <T::Providers as MutateBucketsInterface>::update_bucket_read_access_group_id(
            bucket_id,
            Some(collection_id.clone()),
        )?;

        Ok(collection_id)
    }

    /// Delete an empty bucket.
    ///
    /// *Callable only by the User owner of the bucket.*
    ///
    /// This function will delete the bucket and the associated collection if the bucket is empty.
    /// If the bucket is not empty, the function will return an error.
    /// The bucket deposit paid by the User when initially creating the bucket will be returned to the User.
    pub(crate) fn do_delete_bucket(
        sender: T::AccountId,
        bucket_id: BucketIdFor<T>,
    ) -> Result<Option<CollectionIdFor<T>>, DispatchError> {
        // Check that the bucket with the received ID exists.
        ensure!(
            <T::Providers as ReadBucketsInterface>::bucket_exists(&bucket_id),
            Error::<T>::BucketNotFound
        );

        // Check if the sender is the owner of the bucket.
        ensure!(
            <T::Providers as ReadBucketsInterface>::is_bucket_owner(&sender, &bucket_id)?,
            Error::<T>::NotBucketOwner
        );

        // Check if the bucket is empty, both by checking its size and that its root is the default one
        // (the root of an empty trie).
        ensure!(
            <T::Providers as ReadBucketsInterface>::get_bucket_size(&bucket_id)? == Zero::zero(),
            Error::<T>::BucketNotEmpty
        );
        let bucket_root = expect_or_err!(
            <T::Providers as ReadBucketsInterface>::get_root_bucket(&bucket_id),
            "Bucket exists so it should have a root",
            Error::<T>::BucketNotFound
        );
        ensure!(
            bucket_root == <T::Providers as shp_traits::ReadProvidersInterface>::get_default_root(),
            Error::<T>::BucketNotEmpty
        );

        // Retrieve the collection ID associated with the bucket, if any.
        let maybe_collection_id: Option<CollectionIdFor<T>> =
            <T::Providers as ReadBucketsInterface>::get_read_access_group_id_of_bucket(&bucket_id)?;

        // Delete the bucket.
        <T::Providers as MutateBucketsInterface>::delete_bucket(bucket_id)?;

        // Delete the collection associated with the bucket if it existed.
        if let Some(collection_id) = maybe_collection_id.clone() {
            let destroy_witness = expect_or_err!(
                T::Nfts::get_destroy_witness(&collection_id),
                "Failed to get destroy witness for collection, when it was already checked to exist",
                Error::<T>::CollectionNotFound
            );
            T::Nfts::destroy(collection_id, destroy_witness, Some(sender))?;
        }

        // Return the collection ID associated with the bucket, if any.
        Ok(maybe_collection_id)
    }

    /// Request storage for a file.
    ///
    /// In the event that a storage request is created without any user multiaddresses (checkout `do_bsp_stop_storing`),
    /// it is expected that storage providers that do have this file in storage already, will be able to send a
    /// transaction to the chain to add themselves as a data server for the storage request.
    pub(crate) fn do_request_storage(
        sender: T::AccountId,
        bucket_id: BucketIdFor<T>,
        location: FileLocation<T>,
        fingerprint: Fingerprint<T>,
        size: StorageDataUnit<T>,
        msp_id: Option<ProviderIdFor<T>>,
        replication_target: ReplicationTarget<T>,
        user_peer_ids: Option<PeerIds<T>>,
    ) -> Result<MerkleHash<T>, DispatchError> {
        // Check that the user is not currently insolvent.
        ensure!(
            !<T::UserSolvency as ReadUserSolvencyInterface>::is_user_insolvent(&sender),
            Error::<T>::OperationNotAllowedWithInsolventUser
        );

        // Check that the file size is greater than zero.
        ensure!(size > Zero::zero(), Error::<T>::FileSizeCannotBeZero);

        // Check that a bucket under the received ID exists and that the sender is the owner of the bucket.
        ensure!(
            <T::Providers as ReadBucketsInterface>::is_bucket_owner(&sender, &bucket_id)?,
            Error::<T>::NotBucketOwner
        );

        // Check that the bucket is not being moved.
        // Do not allow any storage requests and move bucket requests to coexist for the same bucket.
        ensure!(
            !<PendingMoveBucketRequests<T>>::contains_key(&bucket_id),
            Error::<T>::BucketIsBeingMoved
        );

<<<<<<< HEAD
        // Get the MSP that's currently storing the bucket. It should exist since the bucket is not currently being moved.
        let msp_id_storing_bucket = expect_or_err!(
            <T::Providers as ReadBucketsInterface>::get_msp_of_bucket(&bucket_id)
                .expect("Bucket was checked to exist previously. qed"),
            "MSP should exist for bucket",
            Error::<T>::MspNotStoringBucket
        );

        // Ensure a payment stream between the MSP and the user exists. This is to avoid storage requests
        // being issued for buckets that belonged to an insolvent user (that's no longer insolvent) and
        // the MSP did not delete.
        ensure!(
            <T::PaymentStreams as PaymentStreamsInterface>::has_active_payment_stream_with_user(
                &msp_id_storing_bucket,
                &sender
            ),
            Error::<T>::FixedRatePaymentStreamNotFound
        );

        // Check if we can hold the storage request creation deposit from the user
        let deposit = T::StorageRequestCreationDeposit::get();
=======
        // Check if we can hold the storage request creation deposit from the user.
        // The storage request creation deposit should be enough to cover the weight of the `bsp_volunteer`
        // extrinsic for ALL BSPs of the network.
        let number_of_bsps = <T::Providers as ReadStorageProvidersInterface>::get_number_of_bsps();
        let number_of_bsps_balance_typed =
            <T as crate::Config>::ReplicationTargetToBalance::convert(number_of_bsps);
        let deposit = <T::WeightToFee as sp_weights::WeightToFee>::weight_to_fee(
            &T::WeightInfo::bsp_volunteer(),
        )
        .saturating_mul(number_of_bsps_balance_typed)
        .saturating_add(T::BaseStorageRequestCreationDeposit::get());
>>>>>>> 54b74d14
        ensure!(
            T::Currency::can_hold(
                &HoldReason::StorageRequestCreationHold.into(),
                &sender,
                deposit
            ),
            Error::<T>::CannotHoldDeposit
        );

<<<<<<< HEAD
        // If a specific MSP ID is provided, check that it is a valid MSP and that it has enough available capacity to store the file.
        let msp = if let Some(ref msp_id) = msp_id {
            // Check that the received Provider ID corresponds to a valid MSP.
            ensure!(
                <T::Providers as ReadStorageProvidersInterface>::is_msp(msp_id),
                Error::<T>::NotAMsp
            );

            // Check that it matches the one storing the bucket.
            ensure!(
                msp_id == &msp_id_storing_bucket,
                Error::<T>::MspNotStoringBucket
            );

            // Check if the MSP is insolvent
            ensure!(
                !<T::Providers as ReadProvidersInterface>::is_provider_insolvent(*msp_id),
                Error::<T>::OperationNotAllowedForInsolventProvider
            );

            Some((*msp_id, false))
        } else {
            None
        };

=======
        // Get the chosen replication target.
>>>>>>> 54b74d14
        let replication_target = match replication_target {
            ReplicationTarget::Basic => T::BasicReplicationTarget::get(),
            ReplicationTarget::Standard => T::StandardReplicationTarget::get(),
            ReplicationTarget::HighSecurity => T::HighSecurityReplicationTarget::get(),
            ReplicationTarget::SuperHighSecurity => T::SuperHighSecurityReplicationTarget::get(),
            ReplicationTarget::UltraHighSecurity => T::UltraHighSecurityReplicationTarget::get(),
            ReplicationTarget::Custom(replication_target) => replication_target,
        };

        // Ensure that the chosen replication target is not zero.
        ensure!(
            !replication_target.is_zero(),
            Error::<T>::ReplicationTargetCannotBeZero
        );

        // Ensure that the chosen replication target is not greater than the maximum allowed replication target.
        ensure!(
            replication_target <= T::MaxReplicationTarget::get(),
            Error::<T>::ReplicationTargetExceedsMaximum
        );

        // Compute the file key used throughout this file's lifespan.
        let file_key = Self::compute_file_key(
            sender.clone(),
            bucket_id,
            location.clone(),
            size,
            fingerprint,
        );

        // Check a storage request does not already exist for this file key.
        ensure!(
            !<StorageRequests<T>>::contains_key(&file_key),
            Error::<T>::StorageRequestAlreadyRegistered
        );

        // If a MSP ID is provided, this storage request came from a user.
        let msp = if let Some(ref msp_id) = msp_id {
            // Check that the received Provider ID corresponds to a valid MSP.
            ensure!(
                <T::Providers as ReadStorageProvidersInterface>::is_msp(msp_id),
                Error::<T>::NotAMsp
            );

            // Check if the selected MSP is insolvent.
            ensure!(
                !<T::Providers as ReadProvidersInterface>::is_provider_insolvent(*msp_id),
                Error::<T>::OperationNotAllowedForInsolventProvider
            );

            // Check that the selected MSP is the one storing the selected bucket.
            ensure!(
                <T::Providers as ReadBucketsInterface>::is_bucket_stored_by_msp(msp_id, &bucket_id),
                Error::<T>::MspNotStoringBucket
            );

            // Since this request came from a user, it has to pay an amount upfront to cover the effects that
            // file retrieval will have on the network's availability.
            // This amount is paid to the treasury. Governance can then decide what to do with the accumulated
            // funds (such as splitting them among the BSPs).
            let amount_to_pay_upfront = <T::PaymentStreams as PricePerGigaUnitPerTickInterface>::get_price_per_giga_unit_per_tick()
				.saturating_mul(T::TickNumberToBalance::convert(T::UpfrontTicksToPay::get()))
				.saturating_mul(T::ReplicationTargetToBalance::convert(replication_target))
				.saturating_mul(T::StorageDataUnitToBalance::convert(size))
				.checked_div(&GIGAUNIT.into())
				.unwrap_or_default();
            T::Currency::transfer(
                &sender,
                &T::TreasuryAccount::get(),
                amount_to_pay_upfront,
                Preservation::Preserve,
            )?;

            Some((*msp_id, false))
        } else {
            None
        };

        // Enqueue an expiration item for the storage request to clean it up if it expires without being fulfilled or cancelled.
        let expiration_item = ExpirationItem::StorageRequest(file_key);
        let expiration_tick = Self::enqueue_expiration_item(expiration_item)?;

        // Get the current tick.
        let current_tick =
            <T::ProofDealer as shp_traits::ProofsDealerInterface>::get_current_tick();

        // Create the storage request's metadata.
        let zero = ReplicationTargetType::<T>::zero();
        let storage_request_metadata = StorageRequestMetadata::<T> {
            requested_at: current_tick,
            owner: sender.clone(),
            bucket_id,
            location: location.clone(),
            fingerprint,
            size,
            msp,
            user_peer_ids: user_peer_ids.clone().unwrap_or_default(),
            bsps_required: replication_target,
            bsps_confirmed: zero,
            bsps_volunteered: zero,
            expires_at: expiration_tick,
            deposit_paid: deposit,
        };

        // Hold the required deposit from the user.
        T::Currency::hold(
            &HoldReason::StorageRequestCreationHold.into(),
            &sender,
            deposit,
        )?;

        // Register the storage request and add it to the bucket's storage requests.
        <StorageRequests<T>>::insert(&file_key, storage_request_metadata);
        <BucketsWithStorageRequests<T>>::insert(&bucket_id, &file_key, ());

        // Emit the `NewStorageRequest` event.
        Self::deposit_event(Event::NewStorageRequest {
            who: sender,
            file_key,
            bucket_id,
            location,
            fingerprint,
            size,
            peer_ids: user_peer_ids.unwrap_or_default(),
            expires_at: expiration_tick,
        });

        Ok(file_key)
    }

    /// Accepts or rejects batches of storage requests assumed to be grouped by bucket.
    pub(crate) fn do_msp_respond_storage_request(
        sender: T::AccountId,
        storage_request_msp_response: StorageRequestMspResponse<T>,
    ) -> Result<(), DispatchError> {
        // Check that the sender is a Storage Provider and get its MSP ID
        let msp_id = <T::Providers as shp_traits::ReadProvidersInterface>::get_provider_id(&sender)
            .ok_or(Error::<T>::NotASp)?;

        // Check that the sender is an MSP
        ensure!(
            <T::Providers as ReadStorageProvidersInterface>::is_msp(&msp_id),
            Error::<T>::NotAMsp
        );

        // Preliminary check to ensure that the MSP is the one storing each bucket in the responses
        for StorageRequestMspBucketResponse { bucket_id, .. } in storage_request_msp_response.iter()
        {
            ensure!(
                <T::Providers as ReadBucketsInterface>::is_bucket_stored_by_msp(
                    &msp_id, &bucket_id
                ),
                Error::<T>::MspNotStoringBucket
            );
        }

        // Process each bucket's responses
        for StorageRequestMspBucketResponse {
            bucket_id,
            accept,
            reject,
        } in storage_request_msp_response.into_iter()
        {
            if let Some(accepted_file_keys) = accept {
                Self::do_msp_accept_storage_request(msp_id, bucket_id, accepted_file_keys)?;
            }

            for RejectedStorageRequest { file_key, reason } in reject {
                let storage_request_metadata = <StorageRequests<T>>::get(file_key)
                    .ok_or(Error::<T>::StorageRequestNotFound)?;

                Self::cleanup_storage_request(
                    EitherAccountIdOrMspId::MspId(msp_id),
                    file_key,
                    &storage_request_metadata,
                )?;

                Self::deposit_event(Event::StorageRequestRejected { file_key, reason });
            }
        }

        Ok(())
    }

    pub(crate) fn do_msp_stop_storing_bucket(
        sender: T::AccountId,
        bucket_id: BucketIdFor<T>,
    ) -> Result<(ProviderIdFor<T>, T::AccountId), DispatchError> {
        // Check if the sender is a Provider.
        let msp_id = <T::Providers as shp_traits::ReadProvidersInterface>::get_provider_id(&sender)
            .ok_or(Error::<T>::NotAMsp)?;

        // Check if the MSP is indeed an MSP.
        ensure!(
            <T::Providers as ReadStorageProvidersInterface>::is_msp(&msp_id),
            Error::<T>::NotAMsp
        );

        // Check if the MSP is storing the bucket.
        ensure!(
            <T::Providers as ReadBucketsInterface>::is_bucket_stored_by_msp(&msp_id, &bucket_id),
            Error::<T>::MspNotStoringBucket
        );

        let bucket_owner = <T::Providers as ReadBucketsInterface>::get_bucket_owner(&bucket_id)?;

        // Decrease the used capacity of the MSP.
        let bucket_size = <T::Providers as ReadBucketsInterface>::get_bucket_size(&bucket_id)?;
        <T::Providers as MutateStorageProvidersInterface>::decrease_capacity_used(
            &msp_id,
            bucket_size,
        )?;

        // Remove the MSP from the bucket.
        <T::Providers as MutateBucketsInterface>::unassign_msp_from_bucket(&bucket_id)?;

        Ok((msp_id, bucket_owner))
    }

    /// Deletes a bucket from a user marked as insolvent and all its associated data.
    /// This can be used by MSPs that detect that they are storing a bucket for an insolvent user.
    /// This way, the MSP can remove the bucket and stop storing it, receiving from the user's deposit
    /// the amount it's owed and deleting the payment stream between them in the process.
    pub(crate) fn do_msp_stop_storing_bucket_for_insolvent_user(
        sender: T::AccountId,
        bucket_id: BucketIdFor<T>,
    ) -> Result<(ProviderIdFor<T>, T::AccountId), DispatchError> {
        // Ensure the sender is a registered MSP.
        let msp_id = <T::Providers as shp_traits::ReadProvidersInterface>::get_provider_id(&sender)
            .ok_or(Error::<T>::NotAMsp)?;
        ensure!(
            <T::Providers as shp_traits::ReadStorageProvidersInterface>::is_msp(&msp_id),
            Error::<T>::NotAMsp
        );

        // Ensure the bucket exists.
        ensure!(
            <T::Providers as shp_traits::ReadBucketsInterface>::bucket_exists(&bucket_id),
            Error::<T>::BucketNotFound
        );

        // Ensure the bucket is stored by the MSP.
        ensure!(
            <T::Providers as shp_traits::ReadBucketsInterface>::is_bucket_stored_by_msp(
                &msp_id, &bucket_id
            ),
            Error::<T>::MspNotStoringBucket
        );

        // Get the owner of the bucket.
        let bucket_owner =
            <T::Providers as shp_traits::ReadBucketsInterface>::get_bucket_owner(&bucket_id)?;

        // Get the size of the bucket.
        let bucket_size =
            <T::Providers as shp_traits::ReadBucketsInterface>::get_bucket_size(&bucket_id)?;

        // To allow the MSP to completely delete the bucket, either the user account is currently insolvent
        // or no payment stream exists between the user and the MSP.
        let is_user_insolvent =
            <T::UserSolvency as shp_traits::ReadUserSolvencyInterface>::is_user_insolvent(
                &bucket_owner,
            );
        let payment_stream_exists =
            <T::PaymentStreams as shp_traits::PaymentStreamsInterface>::has_active_payment_stream_with_user(
                &msp_id,
                &bucket_owner,
            );
        ensure!(
            is_user_insolvent || !payment_stream_exists,
            Error::<T>::UserNotInsolvent
        );

        // Retrieve the collection ID associated with the bucket, if any.
        let maybe_collection_id: Option<CollectionIdFor<T>> =
            <T::Providers as ReadBucketsInterface>::get_read_access_group_id_of_bucket(&bucket_id)?;

        // Delete the collection associated with the bucket if it existed.
        if let Some(collection_id) = maybe_collection_id.clone() {
            let destroy_witness = expect_or_err!(
                T::Nfts::get_destroy_witness(&collection_id),
                "Failed to get destroy witness for collection, when it was already checked to exist",
                Error::<T>::CollectionNotFound
            );
            T::Nfts::destroy(collection_id, destroy_witness, Some(bucket_owner.clone()))?;
        }

        // Delete the bucket from the system.
        <T::Providers as MutateBucketsInterface>::force_delete_bucket(&msp_id, &bucket_id)?;

        // Decrease the used capacity of the MSP.
        <T::Providers as MutateStorageProvidersInterface>::decrease_capacity_used(
            &msp_id,
            bucket_size,
        )?;

        Ok((msp_id, bucket_owner))
    }

    /// Accept as many storage requests as possible (best-effort) belonging to the same bucket.
    ///
    /// There should be a single non-inclusion forest proof for all file keys, and finally there should
    /// be a list of file key(s) with a key proof for each of them.
    ///
    /// The implementation follows this sequence:
    /// 1. Verify the non-inclusion proof.
    /// 2. For each file key: Verify and process the acceptance. If any operation fails during the processing of a file key,
    /// the entire function will fail and no changes will be applied.
    /// 3. If all file keys are successfully processed, apply the delta with all the accepted keys to the root of the bucket which are part of the set of
    /// non-inclusion file keys (since it is possible that the file key was already stored by the MSP).
    /// 4. If any step fails, the function will return an error and no changes will be made to the storage state.
    fn do_msp_accept_storage_request(
        msp_id: ProviderIdFor<T>,
        bucket_id: BucketIdFor<T>,
        accepted_file_keys: StorageRequestMspAcceptedFileKeys<T>,
    ) -> Result<MerkleHash<T>, DispatchError> {
        // Get the user owner of the bucket.
        let bucket_owner =
            <T::Providers as shp_traits::ReadBucketsInterface>::get_bucket_owner(&bucket_id)?;

        // Check that the bucket owner is not currently insolvent. This is done to error out early, since otherwise
        // it will go through with all the verification logic and then fail when trying to update the payment stream
        // between the MSP and the user.
        ensure!(
            !<T::UserSolvency as ReadUserSolvencyInterface>::is_user_insolvent(&bucket_owner),
            Error::<T>::OperationNotAllowedWithInsolventUser
        );

        // Check if MSP is insolvent.
        ensure!(
            !<T::Providers as ReadProvidersInterface>::is_provider_insolvent(msp_id),
            Error::<T>::OperationNotAllowedForInsolventProvider
        );

        let file_keys = accepted_file_keys
            .file_keys_and_proofs
            .iter()
            .map(|file_key_with_proof| file_key_with_proof.file_key)
            .collect::<Vec<_>>();

        // Get the Bucket's root
        let bucket_root =
            <T::Providers as shp_traits::ReadBucketsInterface>::get_root_bucket(&bucket_id)
                .ok_or(Error::<T>::BucketNotFound)?;

        // Verify the proof of non-inclusion.
        let proven_keys: BTreeSet<MerkleHash<T>> =
            <T::ProofDealer as shp_traits::ProofsDealerInterface>::verify_generic_forest_proof(
                &bucket_root,
                file_keys.as_slice(),
                &accepted_file_keys.forest_proof,
            )?;

        let mut accepted_files_metadata = Vec::new();

        for file_key_with_proof in accepted_file_keys.file_keys_and_proofs.iter() {
            let mut storage_request_metadata =
                <StorageRequests<T>>::get(&file_key_with_proof.file_key)
                    .ok_or(Error::<T>::StorageRequestNotFound)?;

            // Check that the storage request bucket ID matches the provided bucket ID.
            ensure!(
                storage_request_metadata.bucket_id == bucket_id,
                Error::<T>::InvalidBucketIdFileKeyPair
            );

            // Check that the MSP is the one storing the bucket.
            ensure!(
                <T::Providers as ReadBucketsInterface>::is_bucket_stored_by_msp(
                    &msp_id,
                    &storage_request_metadata.bucket_id
                ),
                Error::<T>::MspNotStoringBucket
            );

            // Check that the storage request has a MSP.
            ensure!(
                storage_request_metadata.msp.is_some(),
                Error::<T>::RequestWithoutMsp
            );

            let (request_msp_id, confirm_status) = storage_request_metadata.msp.unwrap();

            // Check that the sender corresponds to the MSP in the storage request and that it hasn't yet confirmed storing the file.
            ensure!(request_msp_id == msp_id, Error::<T>::NotSelectedMsp);

            // Check that the MSP hasn't already confirmed storing the file.
            ensure!(!confirm_status, Error::<T>::MspAlreadyConfirmed);

            // Check that the MSP still has enough available capacity to store the file.
            ensure!(
                <T::Providers as ReadStorageProvidersInterface>::available_capacity(&msp_id)
                    >= storage_request_metadata.size,
                Error::<T>::InsufficientAvailableCapacity
            );

            // Get the file metadata to insert into the bucket under the file key.
            let file_metadata = storage_request_metadata.clone().to_file_metadata();

            let chunk_challenges = Self::generate_chunk_challenges_on_sp_confirm(
                msp_id,
                file_key_with_proof.file_key,
                &storage_request_metadata,
            );

            // Only check the key proof, increase the bucket size and capacity used if the file key is not in the forest proof, and
            // add the file metadata to the `accepted_files_metadata` since all keys in this array will be added to the bucket forest via an apply delta.
            // This can happen if the storage request was issued again by the user and the MSP has already stored the file.
            if !proven_keys.contains(&file_key_with_proof.file_key) {
                accepted_files_metadata.push((file_metadata, file_key_with_proof));

                // Check that the key proof is valid.
                <T::ProofDealer as shp_traits::ProofsDealerInterface>::verify_key_proof(
                    &file_key_with_proof.file_key,
                    &chunk_challenges,
                    &file_key_with_proof.proof,
                )?;

                // Increase size of the bucket.
                <T::Providers as MutateBucketsInterface>::increase_bucket_size(
                    &storage_request_metadata.bucket_id,
                    storage_request_metadata.size,
                )?;

                // Increase the used capacity of the MSP
                // This should not fail since we checked that the MSP has enough available capacity to store the file.
                expect_or_err!(
                    <T::Providers as MutateStorageProvidersInterface>::increase_capacity_used(
                        &msp_id,
                        storage_request_metadata.size,
                    ),
                    "Failed to increase capacity used for MSP",
                    Error::<T>::TooManyStorageRequestResponses,
                    result
                );
            }

            // Notify that the storage request has been accepted by the MSP.
            Self::deposit_event(Event::MspAcceptedStorageRequest {
                file_key: file_key_with_proof.file_key,
            });

            // Check if all BSPs have confirmed storing the file.
            if storage_request_metadata.bsps_confirmed == storage_request_metadata.bsps_required {
                // Remove the storage request from the expiration queue.
                let expiration_tick = storage_request_metadata.expires_at;
                <StorageRequestExpirations<T>>::mutate(expiration_tick, |expiration_items| {
                    expiration_items.retain(|item| item != &file_key_with_proof.file_key);
                });

                // Remove storage request metadata.
                <StorageRequests<T>>::remove(&file_key_with_proof.file_key);
                <BucketsWithStorageRequests<T>>::remove(
                    &storage_request_metadata.bucket_id,
                    &file_key_with_proof.file_key,
                );

                // Remove storage request bsps
                let removed = <StorageRequestBsps<T>>::drain_prefix(&file_key_with_proof.file_key)
                    .fold(0, |acc, _| acc.saturating_add(One::one()));

                // Make sure that the expected number of BSPs were removed.
                expect_or_err!(
                    storage_request_metadata.bsps_volunteered == removed.into(),
                    "Number of volunteered BSPs for storage request should have been removed",
                    Error::<T>::UnexpectedNumberOfRemovedVolunteeredBsps,
                    bool
                );

                // Return the storage request creation deposit to the user
                T::Currency::release(
                    &HoldReason::StorageRequestCreationHold.into(),
                    &storage_request_metadata.owner,
                    storage_request_metadata.deposit_paid,
                    Precision::BestEffort,
                )?;

                // Notify that the storage request has been fulfilled.
                Self::deposit_event(Event::StorageRequestFulfilled {
                    file_key: file_key_with_proof.file_key,
                });
            } else {
                // Set as confirmed the MSP in the storage request metadata.
                storage_request_metadata.msp = Some((msp_id, true));

                // Update storage request metadata.
                <StorageRequests<T>>::set(
                    &file_key_with_proof.file_key,
                    Some(storage_request_metadata.clone()),
                );
            }
        }

        // If there are no mutations to apply, return the current root of the bucket.
        if accepted_files_metadata.is_empty() {
            return Ok(bucket_root);
        }

        // Get the current root of the bucket where the file will be stored.
        let bucket_root = expect_or_err!(
            <T::Providers as shp_traits::ReadBucketsInterface>::get_root_bucket(&bucket_id),
            "Failed to get root for bucket, when it was already checked to exist",
            Error::<T>::BucketNotFound
        );

        // Compute the new bucket root after inserting new file key in its forest partial trie.
        let new_bucket_root =
            <T::ProofDealer as shp_traits::ProofsDealerInterface>::generic_apply_delta(
                &bucket_root,
                accepted_files_metadata
                    .iter()
                    .map(|(file_metadata, file_key_with_proof)| {
                        (
                            file_key_with_proof.file_key,
                            TrieAddMutation::new(file_metadata.encode()).into(),
                        )
                    })
                    .collect::<Vec<_>>()
                    .as_slice(),
                &accepted_file_keys.forest_proof,
            )?;

        // Update root of the bucket.
        <T::Providers as shp_traits::MutateBucketsInterface>::change_root_bucket(
            bucket_id,
            new_bucket_root,
        )?;

        Ok(new_bucket_root)
    }

    /// Volunteer to store a file.
    ///
    /// *Callable only by BSP accounts*
    ///
    /// A BSP can only volunteer for a storage request if it is eligible based on the XOR of the `fingerprint` and the BSP's account ID and if it evaluates to a value
    /// less than the [globally computed threshold](BspsAssignmentThreshold). As the number of BSPs signed up increases, the threshold decreases, meaning there is a
    /// lower chance of a BSP being eligible to volunteer for a storage request.
    ///
    /// Though, as the storage request remains open, the threshold increases over time based on the number of ticks since the storage request was issued. This is to
    /// ensure that the storage request is fulfilled by opening up the opportunity for more BSPs to volunteer.
    ///
    /// For more information on what "ticks" are, see the [Proofs Dealer pallet](https://github.com/Moonsong-Labs/storage-hub/blob/main/pallets/proofs-dealer/README.md).
    pub(crate) fn do_bsp_volunteer(
        sender: T::AccountId,
        file_key: MerkleHash<T>,
    ) -> Result<
        (
            ProviderIdFor<T>,
            MultiAddresses<T>,
            StorageRequestMetadata<T>,
        ),
        DispatchError,
    > {
        let bsp_id = <T::Providers as shp_traits::ReadProvidersInterface>::get_provider_id(&sender)
            .ok_or(Error::<T>::NotABsp)?;

        // Check if BSP is insolvent.
        ensure!(
            !<T::Providers as ReadProvidersInterface>::is_provider_insolvent(bsp_id),
            Error::<T>::OperationNotAllowedForInsolventProvider
        );

        // Check that the provider is indeed a BSP.
        ensure!(
            <T::Providers as ReadStorageProvidersInterface>::is_bsp(&bsp_id),
            Error::<T>::NotABsp
        );

        // Check that the storage request exists.
        let mut storage_request_metadata =
            <StorageRequests<T>>::get(&file_key).ok_or(Error::<T>::StorageRequestNotFound)?;

        // Check that the user that issued the storage request is not currently insolvent. This is done
        // to avoid the BSP the trouble of volunteering, then fetching the file from the user, generating
        // the proof and then not being able to confirm storing the file because the user is insolvent.
        ensure!(
            !<T::UserSolvency as ReadUserSolvencyInterface>::is_user_insolvent(
                &storage_request_metadata.owner
            ),
            Error::<T>::OperationNotAllowedWithInsolventUser
        );

        expect_or_err!(
            storage_request_metadata.bsps_confirmed < storage_request_metadata.bsps_required,
            "Storage request should never have confirmed BSPs equal to or greater than required bsps, since they are deleted when it is reached.",
            Error::<T>::StorageRequestBspsRequiredFulfilled,
            bool
        );

        let available_capacity =
            <T::Providers as ReadStorageProvidersInterface>::available_capacity(&bsp_id);

        // Check if the BSP has enough capacity to store the file.
        ensure!(
            available_capacity > storage_request_metadata.size,
            Error::<T>::InsufficientAvailableCapacity
        );

        // Check if the BSP is already volunteered for this storage request.
        ensure!(
            !<StorageRequestBsps<T>>::contains_key(&file_key, &bsp_id),
            Error::<T>::BspAlreadyVolunteered
        );

        let earliest_volunteer_tick = Self::query_earliest_file_volunteer_tick(bsp_id, file_key)
            .map_err({
                |e| {
                    log::error!("Failed to query earliest file volunteer tick: {:?}", e);
                    Error::<T>::FailedToQueryEarliestFileVolunteerTick
                }
            })?;

        // Check if the BSP is eligible to volunteer for the storage request.
        let current_tick_number =
            <T::ProofDealer as shp_traits::ProofsDealerInterface>::get_current_tick();

        ensure!(
            current_tick_number >= earliest_volunteer_tick,
            Error::<T>::BspNotEligibleToVolunteer
        );

        // Add BSP to storage request metadata.
        <StorageRequestBsps<T>>::insert(
            &file_key,
            &bsp_id,
            StorageRequestBspsMetadata::<T> {
                confirmed: false,
                _phantom: Default::default(),
            },
        );

        // Increment the number of BSPs volunteered.
        match storage_request_metadata
            .bsps_volunteered
            .checked_add(&ReplicationTargetType::<T>::one())
        {
            Some(inc_bsps_volunteered) => {
                storage_request_metadata.bsps_volunteered = inc_bsps_volunteered;
            }
            None => {
                return Err(ArithmeticError::Overflow.into());
            }
        }

        // Get the payment account of the BSP.
        let bsp_payment_account =
            <T::Providers as shp_traits::ReadProvidersInterface>::get_payment_account(bsp_id)
                .ok_or(Error::<T>::FailedToGetPaymentAccount)?;

        // Calculate how much the BSP should be reimbursed for this extrinsic from the user's deposit.
        let amount_to_pay = <T::WeightToFee as sp_weights::WeightToFee>::weight_to_fee(
            &T::WeightInfo::bsp_volunteer(),
        );

        // Transfer the funds to the BSP.
        let amount_transferred = T::Currency::transfer_on_hold(
            &HoldReason::StorageRequestCreationHold.into(),
            &storage_request_metadata.owner,
            &bsp_payment_account,
            amount_to_pay,
            Precision::BestEffort,
            Restriction::Free,
            Fortitude::Force,
        )?;

        // If the transfer was successful, substract the amount from the deposit paid by the user.
        storage_request_metadata.deposit_paid = storage_request_metadata
            .deposit_paid
            .saturating_sub(amount_transferred);

        // Update storage request metadata.
        <StorageRequests<T>>::set(&file_key, Some(storage_request_metadata.clone()));

        let multiaddresses = T::Providers::get_bsp_multiaddresses(&bsp_id)?;

        Ok((bsp_id, multiaddresses, storage_request_metadata))
    }

    /// Confirm storing a file.
    ///
    /// *Callable only by BSP accounts*
    ///
    /// This function can only be called after a BSP has volunteered for the storage request. The BSP must provide a merkle proof of the file
    /// and a proof of inclusion of the `file_key` in their merkle patricia trie.
    ///
    /// If the proof is valid, the root of the BSP is updated to reflect the new root of the merkle patricia trie and the number of `bsps_confirmed` is
    /// incremented. If the number of `bsps_confirmed` reaches the number of `bsps_required`, the storage request is deleted. Finally, the BSP's data
    /// used is incremented by the size of the file.
    pub(crate) fn do_bsp_confirm_storing(
        sender: T::AccountId,
        non_inclusion_forest_proof: ForestProof<T>,
        file_keys_and_proofs: BoundedVec<FileKeyWithProof<T>, T::MaxBatchConfirmStorageRequests>,
    ) -> DispatchResult {
        // Get the Provider ID of the sender.
        let bsp_id = <T::Providers as shp_traits::ReadProvidersInterface>::get_provider_id(&sender)
            .ok_or(Error::<T>::NotABsp)?;

        // Check if the Provider is insolvent.
        ensure!(
            !<T::Providers as ReadProvidersInterface>::is_provider_insolvent(bsp_id),
            Error::<T>::OperationNotAllowedForInsolventProvider
        );

        // Check that the Provider is indeed a BSP.
        ensure!(
            <T::Providers as ReadStorageProvidersInterface>::is_bsp(&bsp_id),
            Error::<T>::NotABsp
        );

        // Verify the proof of non-inclusion.
        let proven_keys: BTreeSet<MerkleHash<T>> =
            <T::ProofDealer as shp_traits::ProofsDealerInterface>::verify_forest_proof(
                &bsp_id,
                file_keys_and_proofs
                    .iter()
                    .map(|file_key_with_proof| file_key_with_proof.file_key)
                    .collect::<Vec<_>>()
                    .as_slice(),
                &non_inclusion_forest_proof,
            )?;

        // Create a queue to store the file keys and metadata to be processed.
        let mut file_keys_and_metadata: BoundedVec<
            (MerkleHash<T>, Vec<u8>),
            T::MaxBatchConfirmStorageRequests,
        > = BoundedVec::new();

        // Create a set to store the keys that were already processed.
        let mut seen_keys = BTreeSet::new();

        // Create a set to store the keys that were skipped.
        let mut skipped_file_keys: BoundedBTreeSet<
            MerkleHash<T>,
            T::MaxBatchConfirmStorageRequests,
        > = BoundedBTreeSet::new();

        // For each file key and proof, process the confirm storing request.
        for file_key_with_proof in file_keys_and_proofs.iter() {
            // Get the file key and the proof.
            let file_key = file_key_with_proof.file_key;

            // Skip any duplicates.
            if !seen_keys.insert(file_key) {
                continue;
            }

            // Get the storage request metadata for this file key.
            let mut storage_request_metadata = match <StorageRequests<T>>::get(&file_key) {
                Some(metadata) if metadata.bsps_confirmed < metadata.bsps_required => metadata,
                // Since BSPs need to race one another to confirm storage requests, it is entirely possible that a BSP confirms a storage request
                // after the storage request has been fulfilled or the replication target has been reached (bsps_required == bsps_confirmed).
                Some(_) | None => {
                    expect_or_err!(
                        skipped_file_keys.try_insert(file_key),
                        "Failed to push file key to skipped_file_keys",
                        Error::<T>::TooManyStorageRequestResponses,
                        result
                    );
                    continue;
                }
            };

            // Check that the user that issued the storage request is not currently insolvent. This is done to continue the loop early,
            // since the file key would still be skipped after failing to update the payment stream between the user and the BSP.
            if <T::UserSolvency as ReadUserSolvencyInterface>::is_user_insolvent(
                &storage_request_metadata.owner,
            ) {
                // Skip file key if the owner of the file related to the storage request is currently insolvent.
                expect_or_err!(
                    skipped_file_keys.try_insert(file_key),
                    "Failed to push file key to skipped_file_keys",
                    Error::<T>::TooManyStorageRequestResponses,
                    result
                );
                continue;
            }

            // Check that the bucket of the file key still exists. This is done since if the user was previously insolvent the bucket
            // of the storage request might have been deleted by the MSP.
            ensure!(
                <T::Providers as ReadBucketsInterface>::bucket_exists(
                    &storage_request_metadata.bucket_id
                ),
                Error::<T>::BucketNotFound
            );

            // Check that the BSP has volunteered for the storage request.
            ensure!(
                <StorageRequestBsps<T>>::contains_key(&file_key, &bsp_id),
                Error::<T>::BspNotVolunteered
            );

            let requests = expect_or_err!(
                <StorageRequestBsps<T>>::get(&file_key, &bsp_id),
                "BSP should exist since we checked it above",
                Error::<T>::ImpossibleFailedToGetValue
            );

            // Check that the storage provider has not already confirmed storing the file.
            ensure!(!requests.confirmed, Error::<T>::BspAlreadyConfirmed);

            let available_capacity =
                <T::Providers as ReadStorageProvidersInterface>::available_capacity(&bsp_id);

            // Check if the BSP has enough capacity to store the file.
            ensure!(
                available_capacity > storage_request_metadata.size,
                Error::<T>::InsufficientAvailableCapacity
            );

            // All errors from the payment stream operations (create/update) are ignored, and the file key is added to the `skipped_file_keys` set instead of erroring out.
            // This is done to avoid a malicious user, owner of one of the files from the batch of confirmations, being able to prevent the BSP from confirming any files by making itself insolvent so payment stream operations fail.
            // This operation must be executed first, before updating any storage elements, to prevent potential cases
            // where a storage element is updated but should not be.
            match <T::PaymentStreams as PaymentStreamsInterface>::get_dynamic_rate_payment_stream_amount_provided(&bsp_id, &storage_request_metadata.owner) {
				Some(previous_amount_provided) => {
					// Update the payment stream.
                    let new_amount_provided = &previous_amount_provided.checked_add(&storage_request_metadata.size).ok_or(ArithmeticError::Overflow)?;
					if let Err(_) = <T::PaymentStreams as PaymentStreamsInterface>::update_dynamic_rate_payment_stream(
						&bsp_id,
						&storage_request_metadata.owner,
						new_amount_provided,
					) {
                        // Skip file key if we could not successfully update the payment stream
                        expect_or_err!(
                            skipped_file_keys.try_insert(file_key),
                            "Failed to push file key to skipped_file_keys",
                            Error::<T>::TooManyStorageRequestResponses,
                            result
                        );
                        continue;
                    }
				},
				None => {
					// Create the payment stream.
					if let Err(_) = <T::PaymentStreams as PaymentStreamsInterface>::create_dynamic_rate_payment_stream(
						&bsp_id,
						&storage_request_metadata.owner,
						&storage_request_metadata.size,
					) {
                        // Skip file key if we could not successfully create the payment stream
                        expect_or_err!(
                            skipped_file_keys.try_insert(file_key),
                            "Failed to push file key to skipped_file_keys",
                            Error::<T>::TooManyStorageRequestResponses,
                            result
                        );
                        continue;
                    }
				}
			}

            // Increment the number of BSPs confirmed.
            match storage_request_metadata
                .bsps_confirmed
                .checked_add(&ReplicationTargetType::<T>::one())
            {
                Some(inc_bsps_confirmed) => {
                    storage_request_metadata.bsps_confirmed = inc_bsps_confirmed;
                }
                None => {
                    return Err(ArithmeticError::Overflow.into());
                }
            }

            // Ensure that the file key IS NOT part of the BSP's forest.
            // Note: The runtime is responsible for adding and removing keys, computing the new root and updating the BSP's root.
            ensure!(
                !proven_keys.contains(&file_key),
                Error::<T>::ExpectedNonInclusionProof
            );

            let chunk_challenges = Self::generate_chunk_challenges_on_sp_confirm(
                bsp_id,
                file_key,
                &storage_request_metadata,
            );

            // Check that the key proof is valid.
            <T::ProofDealer as shp_traits::ProofsDealerInterface>::verify_key_proof(
                &file_key,
                &chunk_challenges,
                &file_key_with_proof.proof,
            )?;

            // Increase this Provider's capacity used.
            <T::Providers as MutateStorageProvidersInterface>::increase_capacity_used(
                &bsp_id,
                storage_request_metadata.size,
            )?;

            // Get the file metadata to insert into the Provider's trie under the file key.
            let file_metadata = storage_request_metadata.clone().to_file_metadata();
            let encoded_trie_value = file_metadata.encode();
            expect_or_err!(
                file_keys_and_metadata.try_push((file_key, encoded_trie_value)),
                "Failed to push file key and metadata",
                Error::<T>::FileMetadataProcessingQueueFull,
                result
            );

            // Remove storage request if we reached the required number of BSPs and the MSP has accepted to store the file.
            if storage_request_metadata.bsps_confirmed == storage_request_metadata.bsps_required
                && storage_request_metadata
                    .msp
                    .map(|(_, confirmed)| confirmed)
                    .unwrap_or(true)
            {
                // Remove the storage request from the expiration queue.
                let expiration_tick = storage_request_metadata.expires_at;
                <StorageRequestExpirations<T>>::mutate(expiration_tick, |expiration_items| {
                    expiration_items.retain(|item| item != &file_key);
                });

                // Remove storage request metadata.
                <StorageRequests<T>>::remove(&file_key);
                <BucketsWithStorageRequests<T>>::remove(
                    &storage_request_metadata.bucket_id,
                    &file_key,
                );

                // Remove storage request bsps
                let removed = <StorageRequestBsps<T>>::drain_prefix(&file_key)
                    .fold(0, |acc, _| acc.saturating_add(One::one()));

                // Make sure that the expected number of BSPs were removed.
                expect_or_err!(
                    storage_request_metadata.bsps_volunteered == removed.into(),
                    "Number of volunteered BSPs for storage request should have been removed",
                    Error::<T>::UnexpectedNumberOfRemovedVolunteeredBsps,
                    bool
                );

                // Return the storage request creation deposit to the user
                T::Currency::release(
                    &HoldReason::StorageRequestCreationHold.into(),
                    &storage_request_metadata.owner,
                    storage_request_metadata.deposit_paid,
                    Precision::BestEffort,
                )?;

                // Notify that the storage request has been fulfilled.
                Self::deposit_event(Event::StorageRequestFulfilled { file_key });
            } else {
                // Update storage request metadata.
                <StorageRequests<T>>::set(&file_key, Some(storage_request_metadata.clone()));

                // Update bsp for storage request.
                <StorageRequestBsps<T>>::mutate(&file_key, &bsp_id, |bsp| {
                    if let Some(bsp) = bsp {
                        bsp.confirmed = true;
                    }
                });
            }
        }

        // Remove all the skipped file keys from file_keys_and_metadata
        file_keys_and_metadata.retain(|(fk, _)| !skipped_file_keys.contains(fk));

        ensure!(
            !file_keys_and_metadata.is_empty(),
            Error::<T>::NoFileKeysToConfirm
        );

        // Check if this is the first file added to the BSP's Forest. If so, initialise last tick proven by this BSP.
        let old_root = expect_or_err!(
            <T::Providers as shp_traits::ReadProvidersInterface>::get_root(bsp_id),
            "Failed to get root for BSP, when it was already checked to be a BSP",
            Error::<T>::NotABsp
        );

        if old_root == <T::Providers as shp_traits::ReadProvidersInterface>::get_default_root() {
            // This means the BSP just started storing files, so its challenge cycle and
            // randomness cycle should be initialised.
            <T::ProofDealer as shp_traits::ProofsDealerInterface>::initialise_challenge_cycle(
                &bsp_id,
            )?;

            <T::CrRandomness as shp_traits::CommitRevealRandomnessInterface>::initialise_randomness_cycle(&bsp_id)?;

            // Emit the corresponding event.
            Self::deposit_event(Event::BspChallengeCycleInitialised {
                who: sender.clone(),
                bsp_id,
            });
        }

        let mutations = file_keys_and_metadata
            .iter()
            .map(|(fk, metadata)| (*fk, TrieAddMutation::new(metadata.clone()).into()))
            .collect::<Vec<_>>();

        // Compute new root after inserting new file keys in forest partial trie.
        let new_root = <T::ProofDealer as shp_traits::ProofsDealerInterface>::apply_delta(
            &bsp_id,
            mutations.as_slice(),
            &non_inclusion_forest_proof,
        )?;

        // Root should have changed.
        ensure!(old_root != new_root, Error::<T>::RootNotUpdated);

        // Update root of BSP.
        <T::Providers as shp_traits::MutateProvidersInterface>::update_root(bsp_id, new_root)?;

        // This should not fail since `skipped_file_keys` purposely share the same bound as `file_keys_and_metadata`.
        let skipped_file_keys: BoundedVec<MerkleHash<T>, T::MaxBatchConfirmStorageRequests> = expect_or_err!(
            skipped_file_keys.into_iter().collect::<Vec<_>>().try_into(),
            "Failed to convert skipped_file_keys to BoundedVec",
            Error::<T>::TooManyStorageRequestResponses,
            result
        );

        let confirmed_file_keys: BoundedVec<MerkleHash<T>, T::MaxBatchConfirmStorageRequests> = expect_or_err!(
            file_keys_and_metadata
                .into_iter()
                .map(|(fk, _)| fk)
                .collect::<Vec<_>>()
                .try_into(),
            "Failed to convert file_keys_and_metadata to BoundedVec",
            Error::<T>::TooManyStorageRequestResponses,
            result
        );

        Self::deposit_event(Event::BspConfirmedStoring {
            who: sender,
            bsp_id,
            confirmed_file_keys,
            skipped_file_keys,
            new_root,
        });

        Ok(())
    }

    /// Revoke a storage request.
    ///
    /// *Callable by the owner of the storage request*
    pub(crate) fn do_revoke_storage_request(
        sender: T::AccountId,
        file_key: MerkleHash<T>,
    ) -> DispatchResult {
        // Check that the storage request exists.
        ensure!(
            <StorageRequests<T>>::contains_key(&file_key),
            Error::<T>::StorageRequestNotFound
        );

        // Get storage request metadata.
        let storage_request_metadata = expect_or_err!(
            <StorageRequests<T>>::get(&file_key),
            "Storage request should exist",
            Error::<T>::StorageRequestNotFound
        );

        // Check that the sender is the owner of the storage request.
        ensure!(
            storage_request_metadata.owner == sender,
            Error::<T>::StorageRequestNotAuthorized
        );

        Self::cleanup_storage_request(
            EitherAccountIdOrMspId::AccountId(sender),
            file_key,
            &storage_request_metadata,
        )?;

        Ok(())
    }

    /// When a storage request is revoked and has already been confirmed by some BSPs, a challenge (with priority) is
    /// issued to force the BSPs to update their storage root to uninclude the file from their storage.
    ///
    /// All BSPs that have volunteered to store the file are removed from the storage request and the storage request is deleted.
    ///
    /// TODO: We should also clean up the MSP (decreasing its used capacity, the bucket size, etc) if it has already confirmed storing the file,
    /// but we can't apply delta... so we need to think about how to do this.
    fn cleanup_storage_request(
        revoker: EitherAccountIdOrMspId<T>,
        file_key: MerkleHash<T>,
        storage_request_metadata: &StorageRequestMetadata<T>,
    ) -> DispatchResult {
        // Check if there are already BSPs who have confirmed to store the file.
        if storage_request_metadata.bsps_confirmed >= ReplicationTargetType::<T>::one() {
            // Apply Remove mutation of the file key to the BSPs that have confirmed storing the file (proofs of inclusion).
            <T::ProofDealer as shp_traits::ProofsDealerInterface>::challenge_with_priority(
                &file_key, true,
            )?;

            // Emit event.
            Self::deposit_event(Event::PriorityChallengeForFileDeletionQueued {
                issuer: revoker,
                file_key,
            });
        }

        if let Some((_, true)) = storage_request_metadata.msp {
            // Create deletion request without queuing a priority challenge to avoid doing this twice.
            // Doing this will force the MSP to delete the file.
            Self::do_delete_file(
                storage_request_metadata.owner.clone(),
                storage_request_metadata.bucket_id,
                file_key,
                storage_request_metadata.location.clone(),
                storage_request_metadata.fingerprint,
                storage_request_metadata.size,
                None,
                false,
            )?;
        }

        // Remove storage request bsps
        let removed = <StorageRequestBsps<T>>::drain_prefix(&file_key)
            .fold(0, |acc, _| acc.saturating_add(One::one()));

        // Make sure that the expected number of BSPs were removed.
        expect_or_err!(
            storage_request_metadata.bsps_volunteered == removed.into(),
            "Number of volunteered BSPs for storage request should have been removed",
            Error::<T>::UnexpectedNumberOfRemovedVolunteeredBsps,
            bool
        );

        // Remove the storage request from the expiration queue.
        let expiration_tick = storage_request_metadata.expires_at;
        <StorageRequestExpirations<T>>::mutate(expiration_tick, |expiration_items| {
            expiration_items.retain(|item| item != &file_key);
        });

        // Remove storage request.
        <StorageRequests<T>>::remove(&file_key);

        // Return the storage request creation deposit to the user
        T::Currency::release(
            &HoldReason::StorageRequestCreationHold.into(),
            &storage_request_metadata.owner,
            storage_request_metadata.deposit_paid,
            Precision::BestEffort,
        )?;

        // A revoked storage request is not considered active anymore.
        <BucketsWithStorageRequests<T>>::remove(&storage_request_metadata.bucket_id, &file_key);

        Ok(())
    }

    /// BSP stops storing a file.
    ///
    /// *Callable only by BSP accounts*
    ///
    /// This function covers a few scenarios in which a BSP invokes this function to stop storing a file:
    ///
    /// 1. The BSP has volunteered and confirmed storing the file and wants to stop storing it while the storage request is still open.
    ///
    /// > In this case, the BSP has volunteered and confirmed storing the file for an existing storage request.
    ///     Therefore, we decrement the `bsps_confirmed` by 1 and remove the BSP as a data server for the file.
    ///
    /// 2. The BSP stops storing a file that has an opened storage request but is not a volunteer.
    ///
    /// > In this case, the storage request was probably created by another BSP for some reason (e.g. that BSP lost the file)
    ///     and the current BSP is not a volunteer for this since it is already storing it. But since they to have stopped storing it,
    ///     we increment the `bsps_required` by 1.
    ///
    /// 3. The BSP stops storing a file that no longer has an opened storage request.
    ///
    /// > In this case, there is no storage request opened for the file they no longer are storing. Therefore, we
    ///     create a storage request with `bsps_required` set to 1.
    ///
    /// *This function does not give BSPs the possibility to remove themselves from being a __volunteer__ of a storage request.*
    ///
    /// A proof of inclusion is required to record the new root of the BSPs merkle patricia trie. First we validate the proof
    /// and ensure the `file_key` is indeed part of the merkle patricia trie. Then finally compute the new merkle patricia trie root
    /// by removing the `file_key` and update the root of the BSP.
    ///
    /// `can_serve`: A flag that indicates if the BSP can serve the file to other BSPs. If the BSP can serve the file, then
    /// they are added to the storage request as a data server.
    pub(crate) fn do_bsp_request_stop_storing(
        sender: T::AccountId,
        file_key: MerkleHash<T>,
        bucket_id: BucketIdFor<T>,
        location: FileLocation<T>,
        owner: T::AccountId,
        fingerprint: Fingerprint<T>,
        size: StorageDataUnit<T>,
        can_serve: bool,
        inclusion_forest_proof: ForestProof<T>,
    ) -> Result<ProviderIdFor<T>, DispatchError> {
        // Check that the user that owns the file is not currently insolvent. The BSP should
        // call `sp_stop_storing_for_insolvent_user` instead if the user is insolvent.
        ensure!(
            !<T::UserSolvency as ReadUserSolvencyInterface>::is_user_insolvent(&owner),
            Error::<T>::OperationNotAllowedWithInsolventUser
        );

        let bsp_id = <T::Providers as shp_traits::ReadProvidersInterface>::get_provider_id(&sender)
            .ok_or(Error::<T>::NotABsp)?;

        // Check that the provider is indeed a BSP.
        ensure!(
            <T::Providers as ReadStorageProvidersInterface>::is_bsp(&bsp_id),
            Error::<T>::NotABsp
        );

        let bsp_account_id = expect_or_err!(
            <T::Providers as shp_traits::ReadProvidersInterface>::get_owner_account(bsp_id),
            "Failed to get owner account for BSP",
            Error::<T>::FailedToGetOwnerAccount
        );

        // Penalise the BSP for stopping storing the file and send the funds to the treasury.
        T::Currency::transfer(
            &bsp_account_id,
            &T::TreasuryAccount::get(),
            T::BspStopStoringFilePenalty::get(),
            Preservation::Preserve,
        )?;

        // Compute the file key hash.
        let computed_file_key = Self::compute_file_key(
            owner.clone(),
            bucket_id,
            location.clone(),
            size,
            fingerprint,
        );

        // Check that the metadata corresponds to the expected file key.
        ensure!(
            file_key == computed_file_key,
            Error::<T>::InvalidFileKeyMetadata
        );

        // Check that a pending stop storing request for that BSP and file does not exist yet.
        ensure!(
            !<PendingStopStoringRequests<T>>::contains_key(&bsp_id, &file_key),
            Error::<T>::PendingStopStoringRequestAlreadyExists
        );

        // Verify the proof of inclusion.
        let proven_keys =
            <T::ProofDealer as shp_traits::ProofsDealerInterface>::verify_forest_proof(
                &bsp_id,
                &[file_key],
                &inclusion_forest_proof,
            )?;

        // Ensure that the file key IS part of the BSP's forest.
        ensure!(
            proven_keys.contains(&file_key),
            Error::<T>::ExpectedInclusionProof
        );

        match <StorageRequests<T>>::get(&file_key) {
            Some(mut storage_request_metadata) => {
                match <StorageRequestBsps<T>>::get(&file_key, &bsp_id) {
                    // We hit scenario 1. The BSP is a volunteer and has confirmed storing the file.
                    // We need to decrement the number of BSPs confirmed and volunteered, remove the BSP as a data server and from the storage request.
                    Some(bsp) => {
                        expect_or_err!(
                            bsp.confirmed,
                            "BSP should have confirmed storing the file since we verify the proof and their root matches the one in storage",
                            Error::<T>::BspNotConfirmed,
                            bool
                        );

                        storage_request_metadata.bsps_confirmed = storage_request_metadata
                            .bsps_confirmed
                            .saturating_sub(ReplicationTargetType::<T>::one());

                        storage_request_metadata.bsps_volunteered = storage_request_metadata
                            .bsps_volunteered
                            .saturating_sub(ReplicationTargetType::<T>::one());

                        <StorageRequestBsps<T>>::remove(&file_key, &bsp_id);
                    }
                    // We hit scenario 2. There is an open storage request but the BSP is not a volunteer.
                    // We need to increment the number of BSPs required.
                    None => {
                        storage_request_metadata.bsps_required = storage_request_metadata
                            .bsps_required
                            .saturating_add(ReplicationTargetType::<T>::one());
                    }
                }

                // Update storage request metadata.
                <StorageRequests<T>>::set(&file_key, Some(storage_request_metadata));
            }
            // We hit scenario 3. There is no storage request opened for the file.
            // We need to create a new storage request with a single bsp required and
            // add this BSP as a data server if they can serve the file.
            None => {
                Self::do_request_storage(
                    owner.clone(),
                    bucket_id,
                    location.clone(),
                    fingerprint,
                    size,
                    None,
                    ReplicationTarget::Custom(ReplicationTargetType::<T>::one()),
                    None,
                )?;

                if can_serve {
                    // Add the BSP as a data server for the file.
                    <StorageRequestBsps<T>>::insert(
                        &file_key,
                        &bsp_id,
                        StorageRequestBspsMetadata::<T> {
                            confirmed: true,
                            _phantom: Default::default(),
                        },
                    );
                }
            }
        };

        // Add the pending stop storing request to storage.
        <PendingStopStoringRequests<T>>::insert(
            &bsp_id,
            &file_key,
            PendingStopStoringRequest {
                tick_when_requested: <T::ProofDealer as ProofsDealerInterface>::get_current_tick(),
                file_owner: owner,
                file_size: size,
            },
        );

        Ok(bsp_id)
    }

    pub(crate) fn do_bsp_confirm_stop_storing(
        sender: T::AccountId,
        file_key: MerkleHash<T>,
        inclusion_forest_proof: ForestProof<T>,
    ) -> Result<(ProviderIdFor<T>, MerkleHash<T>), DispatchError> {
        // Get the SP ID of the sender
        let bsp_id = <T::Providers as shp_traits::ReadProvidersInterface>::get_provider_id(&sender)
            .ok_or(Error::<T>::NotASp)?;

        // Ensure the ID belongs to a BSP, not a MSP
        ensure!(
            <T::Providers as ReadStorageProvidersInterface>::is_bsp(&bsp_id),
            Error::<T>::NotABsp
        );

        // Get the block when the pending stop storing request of the BSP for the file key was opened,
        // the file size to stop storing and the file owner.
        let PendingStopStoringRequest {
            tick_when_requested,
            file_size,
            file_owner,
        } = <PendingStopStoringRequests<T>>::take(&bsp_id, &file_key)
            .ok_or(Error::<T>::PendingStopStoringRequestNotFound)?;

        // Check that the user that owns the file is not currently insolvent. The BSP should
        // call `sp_stop_storing_for_insolvent_user` instead if the user is insolvent.
        // This is done to error out early since this extrinsic would eventually fail when trying
        // to update the payment stream between the user and the BSP.
        ensure!(
            !<T::UserSolvency as ReadUserSolvencyInterface>::is_user_insolvent(&file_owner),
            Error::<T>::OperationNotAllowedWithInsolventUser
        );

        // Check that enough time has passed since the pending stop storing request was opened.
        ensure!(
            <<T as crate::Config>::ProofDealer as ProofsDealerInterface>::get_current_tick()
                >= tick_when_requested.saturating_add(T::MinWaitForStopStoring::get()),
            Error::<T>::MinWaitForStopStoringNotReached
        );

        // Verify the proof of inclusion.
        let proven_keys =
            <T::ProofDealer as shp_traits::ProofsDealerInterface>::verify_forest_proof(
                &bsp_id,
                &[file_key],
                &inclusion_forest_proof,
            )?;

        // Ensure that the file key IS part of the BSP's forest.
        // The runtime is responsible for adding and removing keys, computing the new root and updating the BSP's root.
        ensure!(
            proven_keys.contains(&file_key),
            Error::<T>::ExpectedInclusionProof
        );

        // Compute new root after removing file key from forest partial trie.
        let new_root = <T::ProofDealer as shp_traits::ProofsDealerInterface>::apply_delta(
            &bsp_id,
            &[(file_key, TrieRemoveMutation::default().into())],
            &inclusion_forest_proof,
        )?;

        // Update root of BSP.
        <T::Providers as shp_traits::MutateProvidersInterface>::update_root(bsp_id, new_root)?;

        // Decrease data used by the BSP.
        <T::Providers as MutateStorageProvidersInterface>::decrease_capacity_used(
            &bsp_id, file_size,
        )?;

        // Update the payment stream between the user and the BSP. If the new amount provided is zero, delete it instead.
        let new_amount_provided = <T::PaymentStreams as PaymentStreamsInterface>::get_dynamic_rate_payment_stream_amount_provided(&bsp_id, &file_owner)
			.ok_or(Error::<T>::DynamicRatePaymentStreamNotFound)?
			.saturating_sub(file_size);
        if new_amount_provided == Zero::zero() {
            <T::PaymentStreams as PaymentStreamsInterface>::delete_dynamic_rate_payment_stream(
                &bsp_id,
                &file_owner,
            )?;
        } else {
            <T::PaymentStreams as PaymentStreamsInterface>::update_dynamic_rate_payment_stream(
                &bsp_id,
                &file_owner,
                &new_amount_provided,
            )?;
        }

        // If the root of the BSP is now the default root, stop its cycles.
        if new_root == <T::Providers as shp_traits::ReadProvidersInterface>::get_default_root() {
            // Check the current used capacity of the BSP. Since its root is the default one, it should
            // be zero.
            let used_capacity =
                <T::Providers as ReadStorageProvidersInterface>::get_used_capacity(&bsp_id);
            if used_capacity != Zero::zero() {
                // Emit event if we have inconsistency. We can later monitor for those.
                Self::deposit_event(Event::UsedCapacityShouldBeZero {
                    actual_used_capacity: used_capacity,
                });
            }

            // Stop the BSP's challenge and randomness cycles.
            <T::ProofDealer as shp_traits::ProofsDealerInterface>::stop_challenge_cycle(&bsp_id)?;
            <T::CrRandomness as CommitRevealRandomnessInterface>::stop_randomness_cycle(&bsp_id)?;
        };

        Ok((bsp_id, new_root))
    }

    /// SP stops storing a file from a User that has been flagged as insolvent.
    ///
    /// *Callable only by SP accounts*
    ///
    /// A proof of inclusion is required to record the new root of the SPs merkle patricia trie. First we validate the proof
    /// and ensure the `file_key` is indeed part of the merkle patricia trie. Then finally compute the new merkle patricia trie root
    /// by removing the `file_key` and update the root of the SP.
    pub(crate) fn do_sp_stop_storing_for_insolvent_user(
        sender: T::AccountId,
        file_key: MerkleHash<T>,
        bucket_id: BucketIdFor<T>,
        location: FileLocation<T>,
        owner: T::AccountId,
        fingerprint: Fingerprint<T>,
        size: StorageDataUnit<T>,
        inclusion_forest_proof: ForestProof<T>,
    ) -> Result<(ProviderIdFor<T>, MerkleHash<T>), DispatchError> {
        // Get the SP ID
        let sp_id = <T::Providers as shp_traits::ReadProvidersInterface>::get_provider_id(&sender)
            .ok_or(Error::<T>::NotASp)?;

        // Check that the owner of the file has been flagged as insolvent OR that the Provider does not
        // have any active payment streams with the user. The rationale here is that if there is a
        // user who cannot pay, or is just not paying anymore, the SP has the right to stop storing files for them
        // without having to pay any penalty.
        ensure!(
            <T::UserSolvency as ReadUserSolvencyInterface>::is_user_insolvent(&owner)
                || !<T::PaymentStreams as PaymentStreamsInterface>::has_active_payment_stream_with_user(
                    &sp_id, &owner
                ),
            Error::<T>::UserNotInsolvent
        );

        // Compute the file key hash.
        let computed_file_key = Self::compute_file_key(
            owner.clone(),
            bucket_id,
            location.clone(),
            size,
            fingerprint,
        );

        // Check that the metadata corresponds to the expected file key.
        ensure!(
            file_key == computed_file_key,
            Error::<T>::InvalidFileKeyMetadata
        );

        // Verify the proof of inclusion.
        // If the Provider is a BSP, the proof is verified against the BSP's forest.
        let new_root = if <T::Providers as ReadStorageProvidersInterface>::is_bsp(&sp_id) {
            let proven_keys =
                <T::ProofDealer as shp_traits::ProofsDealerInterface>::verify_forest_proof(
                    &sp_id,
                    &[file_key],
                    &inclusion_forest_proof,
                )?;

            // Ensure that the file key IS part of the BSP's forest.
            ensure!(
                proven_keys.contains(&file_key),
                Error::<T>::ExpectedInclusionProof
            );

            // Compute new root after removing file key from forest partial trie.
            let new_root = <T::ProofDealer as shp_traits::ProofsDealerInterface>::apply_delta(
                &sp_id,
                &[(file_key, TrieRemoveMutation::default().into())],
                &inclusion_forest_proof,
            )?;

            // In case there was a pending stop storing request that the BSP had initiated before the user
            // became insolvent, remove it.
            <PendingStopStoringRequests<T>>::remove(&sp_id, &file_key);

            // Update root of the BSP.
            <T::Providers as shp_traits::MutateProvidersInterface>::update_root(sp_id, new_root)?;

            // Delete payment stream between this BSP and this user (also charge it for all the owed funds
            // of all files that were stored by this BSP).
            if <T::PaymentStreams as PaymentStreamsInterface>::get_dynamic_rate_payment_stream_info(
                &sp_id, &owner,
            )
            .is_some()
            {
                <T::PaymentStreams as PaymentStreamsInterface>::delete_dynamic_rate_payment_stream(
                    &sp_id, &owner,
                )?;
            }

            new_root
        } else {
            // If the Provider is a MSP, the proof is verified against the Bucket's root.

            // Check that the Bucket is stored by the MSP
            ensure!(
                <T::Providers as shp_traits::ReadBucketsInterface>::is_bucket_stored_by_msp(
                    &sp_id, &bucket_id
                ),
                Error::<T>::MspNotStoringBucket
            );

            // Decrease size of the bucket.
            <T::Providers as MutateBucketsInterface>::decrease_bucket_size(&bucket_id, size)?;

            // Get the Bucket's root
            let bucket_root =
                <T::Providers as shp_traits::ReadBucketsInterface>::get_root_bucket(&bucket_id)
                    .ok_or(Error::<T>::BucketNotFound)?;

            let proven_keys =
                <T::ProofDealer as shp_traits::ProofsDealerInterface>::verify_generic_forest_proof(
                    &bucket_root,
                    &[file_key],
                    &inclusion_forest_proof,
                )?;

            // Ensure that the file key IS part of the Bucket's trie.
            ensure!(
                proven_keys.contains(&file_key),
                Error::<T>::ExpectedInclusionProof
            );

            // Compute new root after removing file key from forest partial trie.
            let new_root =
                <T::ProofDealer as shp_traits::ProofsDealerInterface>::generic_apply_delta(
                    &bucket_root,
                    &[(file_key, TrieRemoveMutation::default().into())],
                    &inclusion_forest_proof,
                )?;

            // Update root of the Bucket.
            <T::Providers as shp_traits::MutateBucketsInterface>::change_root_bucket(
                bucket_id, new_root,
            )?;

            // Delete payment stream between this MSP and this user (also charge it for all the owed funds
            // of all files that were stored by this MSP).
            if <T::PaymentStreams as PaymentStreamsInterface>::get_fixed_rate_payment_stream_info(
                &sp_id, &owner,
            )
            .is_some()
            {
                <T::PaymentStreams as PaymentStreamsInterface>::delete_fixed_rate_payment_stream(
                    &sp_id, &owner,
                )?;
            }

            new_root
        };

        // Decrease data used by the SP.
        <T::Providers as MutateStorageProvidersInterface>::decrease_capacity_used(&sp_id, size)?;

        if <T::Providers as ReadStorageProvidersInterface>::is_bsp(&sp_id) {
            // If it doesn't store any files we stop the challenge cycle and stop its randomness cycle.
            if new_root == <T::Providers as shp_traits::ReadProvidersInterface>::get_default_root()
            {
                let used_capacity =
                    <T::Providers as ReadStorageProvidersInterface>::get_used_capacity(&sp_id);
                if used_capacity != Zero::zero() {
                    // Emit event if we have inconsistency. We can later monitor for those.
                    Self::deposit_event(Event::UsedCapacityShouldBeZero {
                        actual_used_capacity: used_capacity,
                    });
                }

                <T::ProofDealer as shp_traits::ProofsDealerInterface>::stop_challenge_cycle(
                    &sp_id,
                )?;

                <T::CrRandomness as CommitRevealRandomnessInterface>::stop_randomness_cycle(
                    &sp_id,
                )?;
            }
        };

        Ok((sp_id, new_root))
    }

    /// Queue a pending file deletion request.
    ///
    /// This involves
    ///
    /// `queue_priority_challenge` should be set to `false` to avoid sending a priority challenge to the BSPs. This flag was introduced to
    /// to target and ensure the MSP deletes the file key from its forest.
    pub(crate) fn do_delete_file(
        sender: T::AccountId,
        bucket_id: BucketIdFor<T>,
        file_key: MerkleHash<T>,
        location: FileLocation<T>,
        fingerprint: Fingerprint<T>,
        size: StorageDataUnit<T>,
        maybe_inclusion_forest_proof: Option<ForestProof<T>>,
        queue_priority_challenge: bool,
    ) -> Result<(bool, ProviderIdFor<T>), DispatchError> {
        // Check that the user that's sending the deletion request is not currently insolvent.
        // Insolvent users can't interact with the system and should wait for all MSPs and BSPs
        // to delete their files and buckets using the available extrinsics or resolve their
        // insolvency manually.
        ensure!(
            !<T::UserSolvency as ReadUserSolvencyInterface>::is_user_insolvent(&sender),
            Error::<T>::OperationNotAllowedWithInsolventUser
        );

        // Compute the file key hash.
        let computed_file_key = Self::compute_file_key(
            sender.clone(),
            bucket_id,
            location.clone(),
            size,
            fingerprint,
        );

        // Check that the metadata corresponds to the expected file key.
        ensure!(
            file_key == computed_file_key,
            Error::<T>::InvalidFileKeyMetadata
        );

        // Check if sender is the owner of the bucket.
        ensure!(
            <T::Providers as ReadBucketsInterface>::is_bucket_owner(&sender, &bucket_id)?,
            Error::<T>::NotBucketOwner
        );

        let msp_id = <T::Providers as ReadBucketsInterface>::get_msp_of_bucket(&bucket_id)?;

        // The bucket must be stored by an MSP before deletion to maintain consistency between the bucket root and runtime state.
        // This is required because the runtime needs the MSP to provide a proof of inclusion to apply a remove delta for an existing file key.
        let msp_id = msp_id.ok_or(Error::<T>::OperationNotAllowedWhileBucketIsNotStoredByMsp)?;

        let file_key_included = match maybe_inclusion_forest_proof {
            // If the user did not supply a proof of inclusion, queue a pending deletion file request.
            // This will allow the MSP to provide the proof of (non-)inclusion. Until the MSP provides the proof, it is
            // removed from the privileged providers' list, which means it is not allowed to charge users.
            None => {
                let pending_file_deletion_requests = <PendingFileDeletionRequests<T>>::get(&sender);

                // Ensure the file key is not already in the pending deletion requests.
                ensure!(
                    !pending_file_deletion_requests
                        .iter()
                        .any(|req| req.file_key == file_key),
                    Error::<T>::FileKeyAlreadyPendingDeletion
                );

                // Get the deposit amount that the user has to pay for this file deletion request.
                let file_deletion_request_deposit = T::FileDeletionRequestDeposit::get();

                // Hold the deposit from the user's balance.
                T::Currency::hold(
                    &HoldReason::FileDeletionRequestHold.into(),
                    &sender,
                    file_deletion_request_deposit,
                )?;

                // Create the pending file deletion request object to store in storage.
                let pending_file_deletion_request = PendingFileDeletionRequest {
                    user: sender.clone(),
                    file_key,
                    bucket_id,
                    file_size: size,
                    deposit_paid_for_creation: file_deletion_request_deposit,
                    queue_priority_challenge,
                };

                // Add the file key to the pending deletion requests.
                PendingFileDeletionRequests::<T>::try_append(
                    &sender,
                    pending_file_deletion_request,
                )
                .map_err(|_| Error::<T>::MaxUserPendingDeletionRequestsReached)?;

                // Remove the MSP from the privileged providers list.
                <<T as crate::Config>::PaymentStreams as PaymentStreamsInterface>::remove_privileged_provider(&msp_id);

                // Add one to the amount of pending file deletion requests for the MSP.
                MspsAmountOfPendingFileDeletionRequests::<T>::mutate(&msp_id, |amount| {
                    *amount = amount.saturating_add(1);
                });

                false
            }
            // If the user supplied a proof of inclusion, verify the proof and queue a priority challenge to remove the file key from all the providers.
            Some(inclusion_forest_proof) => {
                // Get the root of the bucket.
                let bucket_root =
                    <T::Providers as shp_traits::ReadBucketsInterface>::get_root_bucket(&bucket_id)
                        .ok_or(Error::<T>::BucketNotFound)?;

                // Verify the proof of inclusion.
                let proven_keys =
                    <T::ProofDealer as shp_traits::ProofsDealerInterface>::verify_generic_forest_proof(
                        &bucket_root,
                        &[file_key],
                        &inclusion_forest_proof,
                    )?;

                // Ensure that the file key IS part of the owner's forest.
                ensure!(
                    proven_keys.contains(&file_key),
                    Error::<T>::ExpectedInclusionProof
                );

                // Compute new root after removing file key from forest partial trie.
                let new_root =
                    <T::ProofDealer as shp_traits::ProofsDealerInterface>::generic_apply_delta(
                        &bucket_root,
                        &[(file_key, TrieRemoveMutation::default().into())],
                        &inclusion_forest_proof,
                    )?;

                // Update root of the Bucket.
                <T::Providers as shp_traits::MutateBucketsInterface>::change_root_bucket(
                    bucket_id, new_root,
                )?;

                // Decrease size of the bucket.
                <T::Providers as MutateBucketsInterface>::decrease_bucket_size(&bucket_id, size)?;

                // Decrease the MSP's used capacity.
                <T::Providers as MutateStorageProvidersInterface>::decrease_capacity_used(
                    &msp_id, size,
                )?;

                if queue_priority_challenge {
                    // Initiate the priority challenge to remove the file key from all the providers.
                    <T::ProofDealer as shp_traits::ProofsDealerInterface>::challenge_with_priority(
                        &file_key, true,
                    )?;

                    // Emit event.
                    Self::deposit_event(Event::PriorityChallengeForFileDeletionQueued {
                        issuer: EitherAccountIdOrMspId::<T>::AccountId(sender.clone()),
                        file_key,
                    });
                }

                true
            }
        };

        Ok((file_key_included, msp_id))
    }

    pub(crate) fn do_pending_file_deletion_request_submit_proof(
        sender: T::AccountId,
        user: T::AccountId,
        file_key: MerkleHash<T>,
        file_size: StorageDataUnit<T>,
        bucket_id: BucketIdFor<T>,
        forest_proof: ForestProof<T>,
    ) -> Result<(bool, ProviderIdFor<T>), DispatchError> {
        let msp_id = <T::Providers as shp_traits::ReadProvidersInterface>::get_provider_id(&sender)
            .ok_or(Error::<T>::NotAMsp)?;

        // Check that the provider is indeed an MSP.
        ensure!(
            <T::Providers as ReadStorageProvidersInterface>::is_msp(&msp_id),
            Error::<T>::NotAMsp
        );

        // Check that the MSP is storing the bucket.
        ensure!(
            <T::Providers as ReadBucketsInterface>::is_bucket_stored_by_msp(&msp_id, &bucket_id),
            Error::<T>::MspNotStoringBucket
        );

        // Get the user's pending file deletion requests.
        let mut pending_file_deletion_requests = <PendingFileDeletionRequests<T>>::get(&user);

        // Ensure the file key is in the pending deletion requests and remove it.
        let pending_file_deletion_request_index = pending_file_deletion_requests
            .iter()
            .position(|req| req.file_key == file_key)
            .ok_or(Error::<T>::FileKeyNotPendingDeletion)?;
        let pending_file_deletion_request =
            pending_file_deletion_requests.remove(pending_file_deletion_request_index);

        // Get the root of the bucket.
        let bucket_root =
            <T::Providers as shp_traits::ReadBucketsInterface>::get_root_bucket(&bucket_id)
                .ok_or(Error::<T>::BucketNotFound)?;

        // Verify the proof of inclusion.
        let proven_keys =
            <T::ProofDealer as shp_traits::ProofsDealerInterface>::verify_generic_forest_proof(
                &bucket_root,
                &[file_key],
                &forest_proof,
            )?;

        let file_key_included = proven_keys.contains(&file_key);

        // If the file key was part of the forest, remove it from the forest, update the root of the bucket and return the deposit to the user.
        if file_key_included {
            // Compute new root after removing file key from forest partial trie.
            let new_root =
                <T::ProofDealer as shp_traits::ProofsDealerInterface>::generic_apply_delta(
                    &bucket_root,
                    &[(file_key, TrieRemoveMutation::default().into())],
                    &forest_proof,
                )?;

            // Update root of the Bucket.
            <T::Providers as shp_traits::MutateBucketsInterface>::change_root_bucket(
                bucket_id, new_root,
            )?;

            // Decrease size of the bucket.
            <T::Providers as MutateBucketsInterface>::decrease_bucket_size(&bucket_id, file_size)?;

            // Decrease the used capacity of the MSP.
            <T::Providers as MutateStorageProvidersInterface>::decrease_capacity_used(
                &msp_id, file_size,
            )?;

            // Initiate the priority challenge to remove the file key from all the providers.
            if pending_file_deletion_request.queue_priority_challenge {
                <T::ProofDealer as shp_traits::ProofsDealerInterface>::challenge_with_priority(
                    &file_key, true,
                )?;

                // Emit event.
                Self::deposit_event(Event::PriorityChallengeForFileDeletionQueued {
                    issuer: EitherAccountIdOrMspId::<T>::MspId(msp_id),
                    file_key,
                });
            }

            // Return the file deletion request deposit to the user owner of the file.
            T::Currency::release(
                &HoldReason::FileDeletionRequestHold.into(),
                &pending_file_deletion_request.user,
                pending_file_deletion_request.deposit_paid_for_creation,
                Precision::Exact,
            )?;
        } else {
            // If the file key was not a part of the forest, give the file deletion request deposit to the MSP for their troubles:

            // Get the MSP payment account.
            let msp_payment_account =
                <T::Providers as shp_traits::ReadProvidersInterface>::get_payment_account(msp_id)
                    .ok_or(Error::<T>::FailedToGetPaymentAccount)?;

            // Transfer the deposit to the MSP.
            T::Currency::transfer_on_hold(
                &HoldReason::FileDeletionRequestHold.into(),
                &pending_file_deletion_request.user,
                &msp_payment_account,
                pending_file_deletion_request.deposit_paid_for_creation,
                Precision::Exact,
                Restriction::Free,
                Fortitude::Force,
            )?;
        }

        // Insert the updated pending file deletion requests back to storage.
        <PendingFileDeletionRequests<T>>::insert(&user, pending_file_deletion_requests);

        // Substract one from the amount of pending file deletion requests for the MSP.
        MspsAmountOfPendingFileDeletionRequests::<T>::mutate(&msp_id, |amount| {
            *amount = amount.saturating_sub(1);
            if *amount == 0 {
                // If the MSP has no more pending file deletion requests, add it back to the privileged providers.
                <<T as crate::Config>::PaymentStreams as PaymentStreamsInterface>::add_privileged_provider(&msp_id);
            }
        });

        Ok((file_key_included, msp_id))
    }

    /// Create a collection.
    fn create_collection(owner: T::AccountId) -> Result<CollectionIdFor<T>, DispatchError> {
        // TODO: Parametrize the collection settings.
        let config: CollectionConfigFor<T> = CollectionConfig {
            settings: CollectionSettings::all_enabled(),
            max_supply: None,
            mint_settings: MintSettings {
                mint_type: MintType::Issuer,
                price: None,
                start_block: None,
                end_block: None,
                default_item_settings: ItemSettings::all_enabled(),
            },
        };

        T::Nfts::create_collection(&owner, &owner, &config)
    }

    /// Compute the next tick number to insert an expiring item, and insert it in the corresponding expiration queue.
    ///
    /// This function attempts to insert a the expiration item at the next available tick starting from
    /// the current next available tick.
    pub(crate) fn enqueue_expiration_item(
        expiration_item: ExpirationItem<T>,
    ) -> Result<TickNumber<T>, DispatchError> {
        let expiration_tick = expiration_item.get_next_expiration_tick();
        let new_expiration_tick = expiration_item.try_append(expiration_tick)?;
        expiration_item.set_next_expiration_tick(new_expiration_tick);

        Ok(new_expiration_tick)
    }

    pub fn compute_file_key(
        owner: T::AccountId,
        bucket_id: BucketIdFor<T>,
        location: FileLocation<T>,
        size: StorageDataUnit<T>,
        fingerprint: Fingerprint<T>,
    ) -> MerkleHash<T> {
        shp_file_metadata::FileMetadata::<
            { shp_constants::H_LENGTH },
            { shp_constants::FILE_CHUNK_SIZE },
            { shp_constants::FILE_SIZE_TO_CHALLENGES },
        > {
            owner: owner.encode(),
            bucket_id: bucket_id.as_ref().to_vec(),
            location: location.clone().to_vec(),
            file_size: size.into(),
            fingerprint: fingerprint.as_ref().into(),
        }
        .file_key::<FileKeyHasher<T>>()
    }
}

mod hooks {
    use crate::{
        pallet,
        types::{MerkleHash, RejectedStorageRequestReason, ReplicationTargetType, TickNumber},
        utils::{BucketIdFor, EitherAccountIdOrMspId},
        weights::WeightInfo,
        BucketsWithStorageRequests, Event, HoldReason, MoveBucketRequestExpirations,
        NextStartingTickToCleanUp, Pallet, PendingMoveBucketRequests, StorageRequestBsps,
        StorageRequestExpirations, StorageRequests,
    };
    use frame_support::traits::{fungible::MutateHold, tokens::Precision};
    use sp_runtime::{
        traits::{Get, One},
        Saturating,
    };
    use sp_weights::{RuntimeDbWeight, WeightMeter};

    impl<T: pallet::Config> Pallet<T> {
        pub(crate) fn do_on_poll(weight: &mut WeightMeter) {
            let current_data_price_per_giga_unit =
                <T::PaymentStreams as shp_traits::PricePerGigaUnitPerTickInterface>::get_price_per_giga_unit_per_tick();

            let new_data_price_per_giga_unit =
                <T::UpdateStoragePrice as shp_traits::UpdateStoragePrice>::update_storage_price(
                    current_data_price_per_giga_unit,
                    <T::Providers as shp_traits::SystemMetricsInterface>::get_total_used_capacity(),
                    <T::Providers as shp_traits::SystemMetricsInterface>::get_total_capacity(),
                );

            if new_data_price_per_giga_unit != current_data_price_per_giga_unit {
                <T::PaymentStreams as shp_traits::PricePerGigaUnitPerTickInterface>::set_price_per_giga_unit_per_tick(
                    new_data_price_per_giga_unit,
                );
            }

            // Consume the weight utilised by this hook
            weight.consume(T::WeightInfo::on_poll_hook());
        }

        pub(crate) fn do_on_idle(
            current_tick: TickNumber<T>,
            mut meter: &mut WeightMeter,
        ) -> &mut WeightMeter {
            let db_weight = T::DbWeight::get();

            // If there's enough weight to get from storage the next tick to clean up and possibly update it afterwards, continue
            if meter.can_consume(T::DbWeight::get().reads_writes(1, 1)) {
                // Get the next tick for which to clean up expired items
                let mut tick_to_clean = NextStartingTickToCleanUp::<T>::get();
                let initial_tick_to_clean = tick_to_clean;

                // While the tick to clean up is less than or equal to the current tick, process the expired items for that tick.
                while tick_to_clean <= current_tick {
                    // Process the expired items for the current tick to cleanup.
                    let exited_early =
                        Self::process_tick_expired_items(tick_to_clean, &mut meter, &db_weight);

                    // If processing had to exit early because of weight limitations, stop processing expired items.
                    if exited_early {
                        break;
                    }
                    // Otherwise, increment the tick to clean up and continue processing the next tick.
                    tick_to_clean.saturating_accrue(TickNumber::<T>::one());
                }

                // Update the next starting tick for cleanup
                if tick_to_clean > initial_tick_to_clean {
                    NextStartingTickToCleanUp::<T>::put(tick_to_clean);
                    meter.consume(db_weight.writes(1));
                }
            }

            meter
        }

        // This function cleans up the expired items for the current tick to cleanup.
        // It returns a boolean which indicates if the function had to exit early for this tick because of weight limitations.
        // This is to allow the caller to know if it should continue processing the next tick or stop.
        fn process_tick_expired_items(
            tick: TickNumber<T>,
            meter: &mut WeightMeter,
            db_weight: &RuntimeDbWeight,
        ) -> bool {
            let mut ran_out_of_weight = false;

            // Expired storage requests clean up section:
            // If there's enough weight to get from storage the maximum amount of BSPs required for a storage request
            // and get the storage request expirations for the current tick, and reinsert them if needed, continue.
            if meter.can_consume(db_weight.reads_writes(2, 2)) {
                // Get the maximum amount of BSPs required for a storage request.
                // As of right now, the upper bound limit to the number of BSPs required to fulfill a storage request is set by `MaxReplicationTarget`.
                // We could increase this potential weight to account for potentially more volunteers.
                let max_bsp_required: u64 = T::MaxReplicationTarget::get().into();
                meter.consume(db_weight.reads(1));

                // Get the storage request expirations for the current tick.
                let mut expired_storage_requests = StorageRequestExpirations::<T>::take(&tick);
                meter.consume(db_weight.reads_writes(1, 1));

                // Get the required weight to process an expired storage request in its worst case scenario.
                let maximum_required_weight_expired_storage_request =
                    T::WeightInfo::process_expired_storage_request_msp_accepted_or_no_msp(
                        max_bsp_required as u32,
                    )
                    .max(
                        T::WeightInfo::process_expired_storage_request_msp_rejected(
                            max_bsp_required as u32,
                        ),
                    );

                // While there's enough weight to process an expired storage request in its worst-case scenario AND re-insert the remaining storage requests to storage, continue.
                while let Some(file_key) = expired_storage_requests.pop() {
                    if meter.can_consume(
                        maximum_required_weight_expired_storage_request
                            .saturating_add(db_weight.writes(1)),
                    ) {
                        // Process a expired storage request. This internally consumes the used weight from the meter.
                        Self::process_expired_storage_request(file_key, meter);
                    } else {
                        // Push back the expired storage request into the storage requests queue to be able to re-insert it.
                        // This should never fail since this element was just taken from the bounded vector, so there must be space for it.
                        let _ = expired_storage_requests.try_push(file_key);
                        ran_out_of_weight = true;
                        break;
                    }
                }

                // If the expired storage requests were not fully processed, re-insert them into storage.
                if !expired_storage_requests.is_empty() {
                    StorageRequestExpirations::<T>::insert(&tick, expired_storage_requests);
                    meter.consume(db_weight.writes(1));
                }
            }

            // Expired move bucket requests clean up section:
            // If there's enough weight to get from storage the expired move bucket requests and reinsert them if needed, continue.
            if meter.can_consume(db_weight.reads_writes(1, 2)) {
                // Get the expired move bucket requests for the current tick.
                let mut expired_move_bucket_requests =
                    MoveBucketRequestExpirations::<T>::take(&tick);
                meter.consume(db_weight.reads_writes(1, 1));

                // Get the required weight to process one expired move bucket request.
                let required_weight_processing_expired_move_bucket_request =
                    T::WeightInfo::process_expired_move_bucket_request();

                // While there's enough weight to process an expired move bucket request AND re-insert the remaining move bucket requests to storage, continue.
                while let Some(bucket_id) = expired_move_bucket_requests.pop() {
                    if meter.can_consume(
                        required_weight_processing_expired_move_bucket_request
                            .saturating_add(db_weight.writes(1)),
                    ) {
                        // Process an expired move bucket request. This internally consumes the used weight from the meter.
                        Self::process_expired_move_bucket_request(bucket_id, meter);
                    } else {
                        // Push back the expired move bucket request into the move bucket requests queue to be able to re-insert it.
                        // This should never fail since this element was just taken from the bounded vector, so there must be space for it.
                        let _ = expired_move_bucket_requests.try_push(bucket_id);
                        ran_out_of_weight = true;
                        break;
                    }
                }

                // If the expired move bucket requests were not fully processed, re-insert them into storage.
                if !expired_move_bucket_requests.is_empty() {
                    MoveBucketRequestExpirations::<T>::insert(&tick, expired_move_bucket_requests);
                    meter.consume(db_weight.writes(1));
                }
            }

            ran_out_of_weight
        }

        pub(crate) fn process_expired_storage_request(
            file_key: MerkleHash<T>,
            meter: &mut WeightMeter,
        ) {
            // Remove storage request and all BSPs that volunteered for it.
            let storage_request_metadata = StorageRequests::<T>::take(&file_key);
            let amount_of_deleted_bsps = StorageRequestBsps::<T>::drain_prefix(&file_key)
                .fold(0u32, |acc, _| acc.saturating_add(One::one()));

            match storage_request_metadata {
                Some(storage_request_metadata) => match storage_request_metadata.msp {
                    None | Some((_, true)) => {
                        // If the request was originated by a request to stop storing from a BSP for a file that had no
                        // storage request open, or if the MSP has already accepted storing the file (and the bucket and
                        // payment stream with the user still exists), treat the storage request as fulfilled with whatever
                        // amount of BSPs got to volunteer and confirm the file. For that:
                        // Return the storage request creation deposit to the user, emitting an error event if it fails
                        // but continuing execution.
                        let _ = T::Currency::release(
                            &HoldReason::StorageRequestCreationHold.into(),
                            &storage_request_metadata.owner,
                            storage_request_metadata.deposit_paid,
                            Precision::BestEffort,
                        )
                        .map_err(|e| {
                            Self::deposit_event(
                                Event::FailedToReleaseStorageRequestCreationDeposit {
                                    file_key,
                                    owner: storage_request_metadata.owner.clone(),
                                    amount_to_return: storage_request_metadata.deposit_paid,
                                    error: e,
                                },
                            );
                        });

                        // Remove the storage request from the active storage requests for the bucket
                        <BucketsWithStorageRequests<T>>::remove(
                            &storage_request_metadata.bucket_id,
                            &file_key,
                        );

                        // Emit the StorageRequestExpired event
                        Self::deposit_event(Event::StorageRequestExpired { file_key });

                        // Consume the weight used.
                        meter.consume(
                            T::WeightInfo::process_expired_storage_request_msp_accepted_or_no_msp(
                                amount_of_deleted_bsps,
                            ),
                        );
                    }
                    Some((msp_id, false)) => {
                        // If the MSP did not accept the file in time, treat the storage request as rejected. For that:
                        // Check if there are already BSPs who have confirmed to store the file.
                        if storage_request_metadata.bsps_confirmed
                            >= ReplicationTargetType::<T>::one()
                        {
                            // If there are, queue up a priority challenge for the file key with a remove mutation, forcing all BSPs to delete the file.
                            // This can error if the priority challenge queue is full. In that case, we emit an error event and continue. The
                            // priority challenge then should be enqueued manually at a later time.
                            let _ = <T::ProofDealer as shp_traits::ProofsDealerInterface>::challenge_with_priority(
									&file_key,
									true,
								).map_err(|e| {
									Self::deposit_event(Event::FailedToQueuePriorityChallenge {
										file_key,
										error: e,
									});
								});

                            // Emit the event of the priority challenge being queued.
                            Self::deposit_event(Event::PriorityChallengeForFileDeletionQueued {
                                issuer: EitherAccountIdOrMspId::MspId(msp_id),
                                file_key,
                            });
                        }

                        // Return the storage request creation deposit to the user, emitting an error event if it fails
                        // but continuing execution.
                        let _ = T::Currency::release(
                            &HoldReason::StorageRequestCreationHold.into(),
                            &storage_request_metadata.owner,
                            storage_request_metadata.deposit_paid,
                            Precision::BestEffort,
                        )
                        .map_err(|e| {
                            Self::deposit_event(
                                Event::FailedToReleaseStorageRequestCreationDeposit {
                                    file_key,
                                    owner: storage_request_metadata.owner.clone(),
                                    amount_to_return: storage_request_metadata.deposit_paid,
                                    error: e,
                                },
                            );
                        });

                        // Remove the storage request from the active storage requests for the bucket
                        <BucketsWithStorageRequests<T>>::remove(
                            &storage_request_metadata.bucket_id,
                            &file_key,
                        );

                        // Emit the StorageRequestRejected event
                        Self::deposit_event(Event::StorageRequestRejected {
                            file_key,
                            reason: RejectedStorageRequestReason::RequestExpired,
                        });

                        // Consume the weight used.
                        meter.consume(T::WeightInfo::process_expired_storage_request_msp_rejected(
                            amount_of_deleted_bsps,
                        ));
                    }
                },
                None => {
                    // This should never happen, since it would mean the storage request was deleted on
                    // its own but the expiration item wasn't removed from the queue. Do nothing since
                    // the storage request is already gone.
                }
            }
        }

        pub(crate) fn process_expired_move_bucket_request(
            bucket_id: BucketIdFor<T>,
            meter: &mut WeightMeter,
        ) {
            // Remove from storage the pending move bucket request.
            PendingMoveBucketRequests::<T>::remove(&bucket_id);

            // Deposit the event of the expired move bucket request.
            Self::deposit_event(Event::MoveBucketRequestExpired { bucket_id });

            // Consume the weight used by this function.
            meter.consume(T::WeightInfo::process_expired_move_bucket_request());
        }
    }
}<|MERGE_RESOLUTION|>--- conflicted
+++ resolved
@@ -792,7 +792,6 @@
             Error::<T>::BucketIsBeingMoved
         );
 
-<<<<<<< HEAD
         // Get the MSP that's currently storing the bucket. It should exist since the bucket is not currently being moved.
         let msp_id_storing_bucket = expect_or_err!(
             <T::Providers as ReadBucketsInterface>::get_msp_of_bucket(&bucket_id)
@@ -812,9 +811,6 @@
             Error::<T>::FixedRatePaymentStreamNotFound
         );
 
-        // Check if we can hold the storage request creation deposit from the user
-        let deposit = T::StorageRequestCreationDeposit::get();
-=======
         // Check if we can hold the storage request creation deposit from the user.
         // The storage request creation deposit should be enough to cover the weight of the `bsp_volunteer`
         // extrinsic for ALL BSPs of the network.
@@ -826,7 +822,6 @@
         )
         .saturating_mul(number_of_bsps_balance_typed)
         .saturating_add(T::BaseStorageRequestCreationDeposit::get());
->>>>>>> 54b74d14
         ensure!(
             T::Currency::can_hold(
                 &HoldReason::StorageRequestCreationHold.into(),
@@ -836,7 +831,6 @@
             Error::<T>::CannotHoldDeposit
         );
 
-<<<<<<< HEAD
         // If a specific MSP ID is provided, check that it is a valid MSP and that it has enough available capacity to store the file.
         let msp = if let Some(ref msp_id) = msp_id {
             // Check that the received Provider ID corresponds to a valid MSP.
@@ -862,9 +856,7 @@
             None
         };
 
-=======
         // Get the chosen replication target.
->>>>>>> 54b74d14
         let replication_target = match replication_target {
             ReplicationTarget::Basic => T::BasicReplicationTarget::get(),
             ReplicationTarget::Standard => T::StandardReplicationTarget::get(),
