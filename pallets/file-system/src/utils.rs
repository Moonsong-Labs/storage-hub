use codec::Encode;
use frame_support::{
    ensure, pallet_prelude::DispatchResult, traits::nonfungibles_v2::Create, traits::Get,
};
use frame_system::pallet_prelude::BlockNumberFor;
use num_bigint::BigUint;
use sp_runtime::{
    traits::{CheckedAdd, CheckedDiv, CheckedSub, Convert, Hash, Saturating, Zero},
    ArithmeticError, BoundedVec, DispatchError,
};
use sp_std::{collections::btree_set::BTreeSet, vec, vec::Vec};

use pallet_file_system_runtime_api::{
    QueryBspConfirmChunksToProveForFileError, QueryFileEarliestVolunteerBlockError,
};
use pallet_nfts::{CollectionConfig, CollectionSettings, ItemSettings, MintSettings, MintType};
use shp_file_metadata::ChunkId;
use shp_traits::{
    MutateProvidersInterface, ProvidersInterface, ReadProvidersInterface, TrieAddMutation,
    TrieRemoveMutation,
};
use sp_runtime::traits::{ConvertBack, One};

use crate::types::{BucketNameFor, ExpiredItems, ReplicationTargetType};
use crate::{
    pallet,
    types::{
        BucketIdFor, CollectionConfigFor, CollectionIdFor, FileKeyHasher, FileLocation,
        Fingerprint, ForestProof, KeyProof, MaxBspsPerStorageRequest, MerkleHash, MultiAddresses,
        PeerIds, ProviderIdFor, StorageData, StorageRequestBspsMetadata, StorageRequestMetadata,
    },
<<<<<<< HEAD
    BlockRangeToMaximumThreshold, Error, Event, ItemExpirations, MaximumThreshold,
    NextAvailableExpirationInsertionBlock, Pallet, PendingFileDeletionRequests, ReplicationTarget,
    StorageRequestBsps, StorageRequests,
=======
    BspsAssignmentThreshold, Error, Event, ItemExpirations, NextAvailableExpirationInsertionBlock,
    Pallet, PendingFileDeletionRequests, PendingStopStoringRequests, StorageRequestBsps,
    StorageRequests,
>>>>>>> 9dc1597a
};

macro_rules! expect_or_err {
    // Handle Option type
    ($optional:expr, $error_msg:expr, $error_type:path) => {{
        match $optional {
            Some(value) => value,
            None => {
                #[cfg(test)]
                unreachable!($error_msg);

                #[allow(unreachable_code)]
                {
                    Err($error_type)?
                }
            }
        }
    }};
    // Handle boolean type
    ($condition:expr, $error_msg:expr, $error_type:path, bool) => {{
        if !$condition {
            #[cfg(test)]
            unreachable!($error_msg);

            #[allow(unreachable_code)]
            {
                Err($error_type)?
            }
        }
    }};
}

impl<T> Pallet<T>
where
    T: pallet::Config,
{
    pub fn query_earliest_file_volunteer_block(
        bsp_id: ProviderIdFor<T>,
        file_key: MerkleHash<T>,
    ) -> Result<BlockNumberFor<T>, QueryFileEarliestVolunteerBlockError>
    where
        T: frame_system::Config,
    {
        // Get the block number at which the storage request was created.
        let (storage_request_block, fingerprint) = match <StorageRequests<T>>::get(&file_key) {
            Some(storage_request) => (storage_request.requested_at, storage_request.fingerprint),
            None => {
                return Err(QueryFileEarliestVolunteerBlockError::StorageRequestNotFound);
            }
        };

        // Get the threshold needed for the BSP to be able to volunteer for the storage request.
        let bsp_threshold = Self::get_threshold_for_bsp_request(&bsp_id, &fingerprint);

        // Compute the block number at which the BSP should send the volunteer request.
        Self::compute_volunteer_block_number(bsp_id, bsp_threshold, storage_request_block)
            .map_err(|_| QueryFileEarliestVolunteerBlockError::ThresholdArithmeticError)
    }

    fn compute_volunteer_block_number(
        bsp_id: ProviderIdFor<T>,
        bsp_threshold: T::ThresholdType,
        storage_request_block: BlockNumberFor<T>,
    ) -> Result<BlockNumberFor<T>, DispatchError>
    where
        T: frame_system::Config,
    {
        // Calculate the difference between BSP's XOR and the starting threshold value.
        let (to_succeed, slope) = Self::get_threshold_to_succeed(&bsp_id, storage_request_block)?;
        let threshold_diff = match bsp_threshold.checked_sub(&to_succeed) {
            Some(diff) => diff,
            None => {
                // The BSP's threshold is less than the current threshold.
                return Ok(<frame_system::Pallet<T>>::block_number());
            }
        };

        // Calculate the number of blocks required to be below the threshold.
        let blocks_to_wait = match threshold_diff.checked_div(&slope) {
            Some(blocks) => blocks,
            None => {
                return Err(Error::<T>::ThresholdArithmeticError.into());
            }
        };

        // Compute the block number at which the BSP should send the volunteer request.
        let volunteer_block_number = storage_request_block
            .saturating_add(T::ThresholdTypeToBlockNumber::convert(blocks_to_wait));

        Ok(volunteer_block_number)
    }

    pub fn query_bsp_confirm_chunks_to_prove_for_file(
        bsp_id: ProviderIdFor<T>,
        file_key: MerkleHash<T>,
    ) -> Result<Vec<ChunkId>, QueryBspConfirmChunksToProveForFileError> {
        // Get the storage request metadata.
        let storage_request_metadata = match <StorageRequests<T>>::get(&file_key) {
            Some(storage_request) => storage_request,
            None => {
                return Err(QueryBspConfirmChunksToProveForFileError::StorageRequestNotFound);
            }
        };

        // Generate the list of chunks to prove.
        let challenges = Self::generate_chunk_challenges_on_bsp_confirm(
            bsp_id,
            file_key,
            &storage_request_metadata,
        );

        let chunks = storage_request_metadata.to_file_metadata().chunks_count();

        let chunks_to_prove = challenges
            .iter()
            .map(|challenge| {
                let challenged_chunk = BigUint::from_bytes_be(challenge.as_ref()) % chunks;
                let challenged_chunk: ChunkId = ChunkId::new(
                    challenged_chunk
                        .try_into()
                        .map_err(|_| QueryBspConfirmChunksToProveForFileError::InternalError)?,
                );

                Ok(challenged_chunk)
            })
            .collect::<Result<Vec<_>, _>>()?;

        Ok(chunks_to_prove)
    }

    fn generate_chunk_challenges_on_bsp_confirm(
        bsp_id: ProviderIdFor<T>,
        file_key: MerkleHash<T>,
        storage_request_metadata: &StorageRequestMetadata<T>,
    ) -> Vec<<<T as pallet::Config>::Providers as ProvidersInterface>::MerkleHash> {
        let file_metadata = storage_request_metadata.clone().to_file_metadata();
        let chunks_to_check = file_metadata.chunks_to_check();

        let mut challenges =
            <T::ProofDealer as shp_traits::ProofsDealerInterface>::generate_challenges_from_seed(
                T::MerkleHashToRandomnessOutput::convert(file_key),
                &bsp_id,
                chunks_to_check - 1,
            );

        let last_chunk_id = file_metadata.last_chunk_id();

        challenges.push(T::ChunkIdToMerkleHash::convert(last_chunk_id));

        challenges
    }

    /// Create a bucket for an owner (user) under a given MSP account.
    pub(crate) fn do_create_bucket(
        sender: T::AccountId,
        msp_id: ProviderIdFor<T>,
        name: BucketNameFor<T>,
        private: bool,
    ) -> Result<(BucketIdFor<T>, Option<CollectionIdFor<T>>), DispatchError> {
        // TODO: Hold user funds for the bucket creation.

        // Check if the MSP is indeed an MSP.
        ensure!(
            <T::Providers as ReadProvidersInterface>::is_msp(&msp_id),
            Error::<T>::NotAMsp
        );

        // Create collection only if bucket is private
        let maybe_collection_id = if private {
            // The `owner` of the collection is also the admin of the collection since most operations require the sender to be the admin.
            Some(Self::create_collection(sender.clone())?)
        } else {
            None
        };

        let bucket_id = <T as crate::Config>::Providers::derive_bucket_id(&sender, name);

        <T::Providers as MutateProvidersInterface>::add_bucket(
            msp_id,
            sender,
            bucket_id,
            private,
            maybe_collection_id.clone(),
        )?;

        Ok((bucket_id, maybe_collection_id))
    }

    /// Update the privacy of a bucket.
    ///
    /// This function allows the owner of a bucket to update its privacy setting.
    /// If the bucket is set to private and no collection exists,
    /// a new collection will be created. If the bucket is set to public and
    /// an associated collection exists, the collection remains but the privacy setting is updated to public.
    /// If the bucket has an associated collection, and it does not exist in storage, a new collection will be created.
    pub(crate) fn do_update_bucket_privacy(
        sender: T::AccountId,
        bucket_id: BucketIdFor<T>,
        private: bool,
    ) -> Result<Option<CollectionIdFor<T>>, DispatchError> {
        // Ensure the sender is the owner of the bucket.
        ensure!(
            T::Providers::is_bucket_owner(&sender, &bucket_id)?,
            Error::<T>::NotBucketOwner
        );

        // Retrieve the collection ID associated with the bucket, if any.
        let maybe_collection_id = T::Providers::get_read_access_group_id_of_bucket(&bucket_id)?;

        // Determine the appropriate collection ID based on the new privacy setting.
        let collection_id = match (private, maybe_collection_id) {
            // Create a new collection if the bucket will be private and no collection exists.
            (true, None) => {
                Some(Self::do_create_and_associate_collection_with_bucket(sender.clone(), bucket_id)?)
            }
            // Handle case where the bucket has an existing collection.
            (_, Some(current_collection_id))
                if !<T::CollectionInspector as shp_traits::InspectCollections>::collection_exists(&current_collection_id) =>
            {
                Some(Self::do_create_and_associate_collection_with_bucket(sender.clone(), bucket_id)?)
            }
            // Use the existing collection ID if it exists.
            (_, Some(current_collection_id)) => Some(current_collection_id),
            // No collection needed if the bucket is public and no collection exists.
            (false, None) => None,
        };

        // Update the privacy setting of the bucket.
        T::Providers::update_bucket_privacy(bucket_id, private)?;

        Ok(collection_id)
    }

    /// Create and associate collection with a bucket.
    ///
    /// *Callable only by the owner of the bucket. The bucket must be private.*
    ///
    /// It is possible to have a bucket that is private but does not have a collection associated with it. This can happen if
    /// a user destroys the collection associated with the bucket by calling the NFTs pallet directly.
    ///
    /// In any case, we will set a new collection the bucket even if there is an existing one associated with it.
    pub(crate) fn do_create_and_associate_collection_with_bucket(
        sender: T::AccountId,
        bucket_id: BucketIdFor<T>,
    ) -> Result<CollectionIdFor<T>, DispatchError> {
        // Check if sender is the owner of the bucket.
        ensure!(
            <T::Providers as ReadProvidersInterface>::is_bucket_owner(&sender, &bucket_id)?,
            Error::<T>::NotBucketOwner
        );

        let collection_id = Self::create_collection(sender)?;

        <T::Providers as MutateProvidersInterface>::update_bucket_read_access_group_id(
            bucket_id,
            Some(collection_id.clone()),
        )?;

        Ok(collection_id)
    }

    /// Request storage for a file.
    ///
    /// In the event that a storage request is created without any user multiaddresses (checkout `do_bsp_stop_storing`),
    /// it is expected that storage providers that do have this file in storage already, will be able to send a
    /// transaction to the chain to add themselves as a data server for the storage request.
    pub(crate) fn do_request_storage(
        sender: T::AccountId,
        bucket_id: BucketIdFor<T>,
        location: FileLocation<T>,
        fingerprint: Fingerprint<T>,
        size: StorageData<T>,
        msp: Option<ProviderIdFor<T>>,
        bsps_required: Option<ReplicationTargetType<T>>,
        user_peer_ids: Option<PeerIds<T>>,
        data_server_sps: BoundedVec<ProviderIdFor<T>, MaxBspsPerStorageRequest<T>>,
    ) -> Result<MerkleHash<T>, DispatchError> {
        // TODO: Check user funds and lock them for the storage request.
        // TODO: Check storage capacity of chosen MSP (when we support MSPs)
        // TODO: Return error if the file is already stored and overwrite is false.

        // Check that the file size is greater than zero.
        ensure!(size > Zero::zero(), Error::<T>::FileSizeCannotBeZero);

        if let Some(ref msp) = msp {
            ensure!(
                <T::Providers as ReadProvidersInterface>::is_msp(msp),
                Error::<T>::NotAMsp
            );
        }

        // Check that bucket exists and that the sender is the owner of the bucket.
        ensure!(
            <T::Providers as ReadProvidersInterface>::is_bucket_owner(&sender, &bucket_id)?,
            Error::<T>::NotBucketOwner
        );

        let bsps_required = bsps_required.unwrap_or(ReplicationTarget::<T>::get());

        if bsps_required.is_zero() {
            return Err(Error::<T>::ReplicationTargetCannotBeZero)?;
        }

        if bsps_required > MaxBspsPerStorageRequest::<T>::get().into() {
            return Err(Error::<T>::BspsRequiredExceedsMax)?;
        }

        let storage_request_metadata = StorageRequestMetadata::<T> {
            requested_at: <frame_system::Pallet<T>>::block_number(),
            owner: sender.clone(),
            bucket_id,
            location: location.clone(),
            fingerprint,
            size,
            msp,
            user_peer_ids: user_peer_ids.unwrap_or_default(),
            data_server_sps,
            bsps_required,
            bsps_confirmed: ReplicationTargetType::<T>::zero(),
            bsps_volunteered: ReplicationTargetType::<T>::zero(),
        };

        // Compute the file key used throughout this file's lifespan.
        let file_key = Self::compute_file_key(
            sender.clone(),
            bucket_id,
            location.clone(),
            size,
            fingerprint,
        );

        // Check a storage request does not already exist for this file key.
        ensure!(
            !<StorageRequests<T>>::contains_key(&file_key),
            Error::<T>::StorageRequestAlreadyRegistered
        );

        // Register storage request.
        <StorageRequests<T>>::insert(&file_key, storage_request_metadata);

        Self::queue_expiration_item(
            T::StorageRequestTtl::get().into(),
            ExpiredItems::StorageRequest(file_key),
        )?;

        Ok(file_key)
    }

    /// Volunteer to store a file.
    ///
    /// *Callable only by BSP accounts*
    ///
    /// A BSP can only volunteer for a storage request if it is eligible based on the XOR of the `fingerprint` and the BSP's account ID and if it evaluates to a value
    /// less than the [globally computed threshold](BspsAssignmentThreshold). As the number of BSPs signed up increases, the threshold decreases, meaning there is a
    /// lower chance of a BSP being eligible to volunteer for a storage request.
    ///
    /// Though, as the storage request remains open, the threshold increases over time based on the number of blocks since the storage request was issued. This is to
    /// ensure that the storage request is fulfilled by opening up the opportunity for more BSPs to volunteer.
    pub(crate) fn do_bsp_volunteer(
        sender: T::AccountId,
        file_key: MerkleHash<T>,
    ) -> Result<
        (
            ProviderIdFor<T>,
            MultiAddresses<T>,
            StorageRequestMetadata<T>,
        ),
        DispatchError,
    > {
        let bsp_id =
            <T::Providers as shp_traits::ProvidersInterface>::get_provider_id(sender.clone())
                .ok_or(Error::<T>::NotABsp)?;
        // Check that the provider is indeed a BSP.
        ensure!(
            <T::Providers as ReadProvidersInterface>::is_bsp(&bsp_id),
            Error::<T>::NotABsp
        );

        // TODO: Verify BSP has enough storage capacity to store the file

        // Check that the storage request exists.
        let mut storage_request_metadata =
            <StorageRequests<T>>::get(&file_key).ok_or(Error::<T>::StorageRequestNotFound)?;

        expect_or_err!(
            storage_request_metadata.bsps_confirmed < storage_request_metadata.bsps_required,
            "Storage request should never have confirmed bsps equal to or greater than required bsps, since they are deleted when it is reached.",
            Error::<T>::StorageRequestBspsRequiredFulfilled,
            bool
        );

        // Check if the BSP is already volunteered for this storage request.
        ensure!(
            !<StorageRequestBsps<T>>::contains_key(&file_key, &bsp_id),
            Error::<T>::BspAlreadyVolunteered
        );

        // Get the threshold needed for the BSP to be able to volunteer for the storage request.
        let bsp_threshold =
            Self::get_threshold_for_bsp_request(&bsp_id, &storage_request_metadata.fingerprint);

        // Compute threshold for BSP to succeed.
        let (to_succeed, _slope) =
            Self::get_threshold_to_succeed(&bsp_id, storage_request_metadata.requested_at)?;

        // Check that the BSP's threshold is under the threshold required to volunteer for the storage request.
        ensure!(bsp_threshold <= to_succeed, Error::<T>::AboveThreshold);

        // Add BSP to storage request metadata.
        <StorageRequestBsps<T>>::insert(
            &file_key,
            &bsp_id,
            StorageRequestBspsMetadata::<T> {
                confirmed: false,
                _phantom: Default::default(),
            },
        );

        // Increment the number of bsps volunteered.
        match storage_request_metadata
            .bsps_volunteered
            .checked_add(&ReplicationTargetType::<T>::one())
        {
            Some(inc_bsps_volunteered) => {
                storage_request_metadata.bsps_volunteered = inc_bsps_volunteered;
            }
            None => {
                return Err(ArithmeticError::Overflow.into());
            }
        }

        // Update storage request metadata.
        <StorageRequests<T>>::set(&file_key, Some(storage_request_metadata.clone()));

        let multiaddresses = T::Providers::get_bsp_multiaddresses(&bsp_id)?;

        Ok((bsp_id, multiaddresses, storage_request_metadata))
    }

    /// Confirm storing a file.
    ///
    /// *Callable only by BSP accounts*
    ///
    /// This function can only be called after a BSP has volunteered for the storage request. The BSP must provide a merkle proof of the file
    /// and a proof of inclusion of the `file_key` in their merkle patricia trie.
    ///
    /// If the proof is valid, the root of the BSP is updated to reflect the new root of the merkle patricia trie and the number of `bsps_confirmed` is
    /// incremented. If the number of `bsps_confirmed` reaches the number of `bsps_required`, the storage request is deleted. Finally, the BSP's data
    /// used is incremented by the size of the file.
    pub(crate) fn do_bsp_confirm_storing(
        sender: T::AccountId,
        non_inclusion_forest_proof: ForestProof<T>,
        file_keys_and_proofs: BoundedVec<
            (MerkleHash<T>, KeyProof<T>),
            T::MaxBatchConfirmStorageRequests,
        >,
    ) -> DispatchResult {
        let bsp_id =
            <T::Providers as shp_traits::ProvidersInterface>::get_provider_id(sender.clone())
                .ok_or(Error::<T>::NotABsp)?;

        // Check that the provider is indeed a BSP.
        ensure!(
            <T::Providers as ReadProvidersInterface>::is_bsp(&bsp_id),
            Error::<T>::NotABsp
        );

        let file_keys = file_keys_and_proofs
            .iter()
            .map(|(fk, _)| *fk)
            .collect::<Vec<_>>();

        // Verify the proof of non-inclusion.
        let proven_keys: BTreeSet<MerkleHash<T>> =
            <T::ProofDealer as shp_traits::ProofsDealerInterface>::verify_forest_proof(
                &bsp_id,
                file_keys.as_slice(),
                &non_inclusion_forest_proof,
            )?;

        let mut seen_keys = BTreeSet::new();
        for file_key in file_keys_and_proofs.iter() {
            // Skip any duplicates.
            if !seen_keys.insert(file_key.0) {
                continue;
            }

            // Check that the storage request exists.
            let mut storage_request_metadata =
                <StorageRequests<T>>::get(&file_key.0).ok_or(Error::<T>::StorageRequestNotFound)?;

            expect_or_err!(
                storage_request_metadata.bsps_confirmed < storage_request_metadata.bsps_required,
                "Storage request should never have confirmed bsps equal to or greater than required bsps, since they are deleted when it is reached.",
                Error::<T>::StorageRequestBspsRequiredFulfilled,
                bool
            );

            // Check that the BSP has volunteered for the storage request.
            ensure!(
                <StorageRequestBsps<T>>::contains_key(&file_key.0, &bsp_id),
                Error::<T>::BspNotVolunteered
            );

            let requests = expect_or_err!(
                <StorageRequestBsps<T>>::get(&file_key.0, &bsp_id),
                "BSP should exist since we checked it above",
                Error::<T>::ImpossibleFailedToGetValue
            );

            // Check that the storage provider has not already confirmed storing the file.
            ensure!(!requests.confirmed, Error::<T>::BspAlreadyConfirmed);

            // Check that the number of confirmed bsps is less than the required bsps and increment it.
            expect_or_err!(
                storage_request_metadata.bsps_confirmed < storage_request_metadata.bsps_required,
                "Storage request should never have confirmed bsps equal to or greater than required bsps, since they are deleted when it is reached.",
                Error::<T>::StorageRequestBspsRequiredFulfilled,
                bool
            );

            // Increment the number of bsps confirmed.
            match storage_request_metadata
                .bsps_confirmed
                .checked_add(&ReplicationTargetType::<T>::one())
            {
                Some(inc_bsps_confirmed) => {
                    storage_request_metadata.bsps_confirmed = inc_bsps_confirmed;
                }
                None => {
                    return Err(ArithmeticError::Overflow.into());
                }
            }

            // Ensure that the file key IS NOT part of the BSP's forest.
            // Note: The runtime is responsible for adding and removing keys, computing the new root and updating the BSP's root.
            ensure!(
                !proven_keys.contains(&file_key.0),
                Error::<T>::ExpectedNonInclusionProof
            );

            let chunk_challenges = Self::generate_chunk_challenges_on_bsp_confirm(
                bsp_id,
                file_key.0,
                &storage_request_metadata,
            );

            // Check that the key proof is valid.
            <T::ProofDealer as shp_traits::ProofsDealerInterface>::verify_key_proof(
                &file_key.0,
                &chunk_challenges,
                &file_key.1,
            )?;

            // Add data to storage provider.
            <T::Providers as MutateProvidersInterface>::increase_data_used(
                &bsp_id,
                storage_request_metadata.size,
            )?;

            // Remove storage request if we reached the required number of bsps.
            if storage_request_metadata.bsps_confirmed == storage_request_metadata.bsps_required {
                // TODO: we should only delete if the MSP also confirmed to store the file (this is not implemented yet).
                // Remove storage request metadata.
                <StorageRequests<T>>::remove(&file_key.0);

                // There should only be the number of bsps volunteered under the storage request prefix.
                let remove_limit: u32 = storage_request_metadata
                    .bsps_volunteered
                    .try_into()
                    .map_err(|_| Error::<T>::FailedTypeConversion)?;

                // Remove storage request bsps
                let removed =
                    <StorageRequestBsps<T>>::drain_prefix(&file_key.0).fold(0, |acc, _| acc + 1);

                // Make sure that the expected number of bsps were removed.
                expect_or_err!(
                    removed == remove_limit,
                    "Number of volunteered bsps for storage request should have been removed",
                    Error::<T>::UnexpectedNumberOfRemovedVolunteeredBsps,
                    bool
                );

                // Notify that the storage request has been fulfilled.
                Self::deposit_event(Event::StorageRequestFulfilled {
                    file_key: file_key.0,
                });
            } else {
                // Update storage request metadata.
                <StorageRequests<T>>::set(&file_key.0, Some(storage_request_metadata.clone()));

                // Update bsp for storage request.
                <StorageRequestBsps<T>>::mutate(&file_key.0, &bsp_id, |bsp| {
                    if let Some(bsp) = bsp {
                        bsp.confirmed = true;
                    }
                });
            }
        }

        // Check if this is the first file added to the BSP's Forest. If so, initialise last block proven by this BSP.
        let old_root = expect_or_err!(
            <T::Providers as shp_traits::ProvidersInterface>::get_root(bsp_id),
            "Failed to get root for BSP, when it was already checked to be a BSP",
            Error::<T>::NotABsp
        );

        if old_root == <T::Providers as shp_traits::ProvidersInterface>::get_default_root() {
            // This means that this is the first file added to the BSP's Forest.
            <T::ProofDealer as shp_traits::ProofsDealerInterface>::initialise_challenge_cycle(
                &bsp_id,
            )?;

            // Emit the corresponding event.
            Self::deposit_event(Event::<T>::BspChallengeCycleInitialised {
                who: sender.clone(),
                bsp_id,
            });
        }

        // Compute new root after inserting new file keys in forest partial trie.
        let new_root = <T::ProofDealer as shp_traits::ProofsDealerInterface>::apply_delta(
            &bsp_id,
            file_keys
                .iter()
                .map(|fk| (*fk, TrieAddMutation::default().into()))
                .collect::<Vec<_>>()
                .as_slice(),
            &non_inclusion_forest_proof,
        )?;

        // Update root of BSP.
        <T::Providers as shp_traits::ProvidersInterface>::update_root(bsp_id, new_root)?;

        // Emit event.
        Self::deposit_event(Event::BspConfirmedStoring {
            who: sender,
            bsp_id,
            file_keys: file_keys.to_vec().try_into().unwrap(),
            new_root,
        });

        Ok(())
    }

    /// Revoke a storage request.
    ///
    /// *Callable by the owner of the storage request. Users, BSPs and MSPs can be the owners.*
    ///
    /// When the owner revokes a storage request which has already been confirmed by some BSPs, a challenge (with priority) is
    /// issued to force the BSPs to update their storage root to uninclude the file from their storage.
    ///
    /// All BSPs that have volunteered to store the file are removed from the storage request and the storage request is deleted.
    pub(crate) fn do_revoke_storage_request(
        sender: T::AccountId,
        file_key: MerkleHash<T>,
    ) -> DispatchResult {
        // Check that the storage request exists.
        ensure!(
            <StorageRequests<T>>::contains_key(&file_key),
            Error::<T>::StorageRequestNotFound
        );

        // Get storage request metadata.
        let storage_request_metadata = expect_or_err!(
            <StorageRequests<T>>::get(&file_key),
            "Storage request should exist",
            Error::<T>::StorageRequestNotFound
        );

        // Check that the sender is the same as the one who requested the storage.
        ensure!(
            storage_request_metadata.owner == sender,
            Error::<T>::StorageRequestNotAuthorized
        );

        // Check if there are already BSPs who have confirmed to store the file.
        if storage_request_metadata.bsps_confirmed >= ReplicationTargetType::<T>::one() {
            // Apply Remove mutation of the file key to the BSPs that have confirmed storing the file (proofs of inclusion).
            <T::ProofDealer as shp_traits::ProofsDealerInterface>::challenge_with_priority(
                &file_key,
                Some(TrieRemoveMutation),
            )?;
        }

        // There should only be the number of bsps volunteered under the storage request prefix.
        let remove_limit: u32 = storage_request_metadata
            .bsps_volunteered
            .try_into()
            .map_err(|_| Error::<T>::FailedTypeConversion)?;

        // Remove storage request bsps
        let removed = <StorageRequestBsps<T>>::drain_prefix(&file_key).fold(0, |acc, _| acc + 1);

        // Make sure that the expected number of bsps were removed.
        expect_or_err!(
            removed == remove_limit,
            "Number of volunteered bsps for storage request should have been removed",
            Error::<T>::UnexpectedNumberOfRemovedVolunteeredBsps,
            bool
        );

        // Remove storage request.
        <StorageRequests<T>>::remove(&file_key);

        Ok(())
    }

    /// BSP stops storing a file.
    ///
    /// *Callable only by BSP accounts*
    ///
    /// This function covers a few scenarios in which a BSP invokes this function to stop storing a file:
    ///
    /// 1. The BSP has volunteered and confirmed storing the file and wants to stop storing it while the storage request is still open.
    ///
    /// > In this case, the BSP has volunteered and confirmed storing the file for an existing storage request.
    ///     Therefore, we decrement the `bsps_confirmed` by 1.
    ///
    /// 2. The BSP stops storing a file that has an opened storage request but is not a volunteer.
    ///
    /// > In this case, the storage request was probably created by another BSP for some reason (e.g. that BSP lost the file)
    ///     and the current BSP is not a volunteer for this since it is already storing it. But since they to have stopped storing it,
    ///     we increment the `bsps_required` by 1.
    ///
    /// 3. The BSP stops storing a file that no longer has an opened storage request.
    ///
    /// > In this case, there is no storage request opened for the file they no longer are storing. Therefore, we
    ///     create a storage request with `bsps_required` set to 1.
    ///
    /// *This function does not give BSPs the possibility to remove themselves from being a __volunteer__ of a storage request.*
    ///
    /// A proof of inclusion is required to record the new root of the BSPs merkle patricia trie. First we validate the proof
    /// and ensure the `file_key` is indeed part of the merkle patricia trie. Then finally compute the new merkle patricia trie root
    /// by removing the `file_key` and update the root of the BSP.
    ///
    /// `can_serve`: A flag that indicates if the BSP can serve the file to other BSPs. If the BSP can serve the file, then
    /// they are added to the storage request as a data server.
    pub(crate) fn do_bsp_request_stop_storing(
        sender: T::AccountId,
        file_key: MerkleHash<T>,
        bucket_id: BucketIdFor<T>,
        location: FileLocation<T>,
        owner: T::AccountId,
        fingerprint: Fingerprint<T>,
        size: StorageData<T>,
        can_serve: bool,
        inclusion_forest_proof: ForestProof<T>,
    ) -> Result<ProviderIdFor<T>, DispatchError> {
        let bsp_id =
            <T::Providers as shp_traits::ProvidersInterface>::get_provider_id(sender.clone())
                .ok_or(Error::<T>::NotABsp)?;

        // Check that the provider is indeed a BSP.
        ensure!(
            <T::Providers as ReadProvidersInterface>::is_bsp(&bsp_id),
            Error::<T>::NotABsp
        );

        // TODO: charge SP for this action.

        // Compute the file key hash.
        let computed_file_key = Self::compute_file_key(
            owner.clone(),
            bucket_id,
            location.clone(),
            size,
            fingerprint,
        );

        // Check that the metadata corresponds to the expected file key.
        ensure!(
            file_key == computed_file_key,
            Error::<T>::InvalidFileKeyMetadata
        );

        // Check that a pending stop storing request for that BSP and file does not exist yet.
        ensure!(
            !<PendingStopStoringRequests<T>>::contains_key(&bsp_id, &file_key),
            Error::<T>::PendingStopStoringRequestAlreadyExists
        );

        // Verify the proof of inclusion.
        let proven_keys =
            <T::ProofDealer as shp_traits::ProofsDealerInterface>::verify_forest_proof(
                &bsp_id,
                &[file_key],
                &inclusion_forest_proof,
            )?;

        // Ensure that the file key IS part of the BSP's forest.
        ensure!(
            proven_keys.contains(&file_key),
            Error::<T>::ExpectedInclusionProof
        );

        match <StorageRequests<T>>::get(&file_key) {
            Some(mut storage_request_metadata) => {
                match <StorageRequestBsps<T>>::get(&file_key, &bsp_id) {
                    // We hit scenario 1. The BSP is a volunteer and has confirmed storing the file.
                    // We need to decrement the number of bsps confirmed and volunteered and remove the BSP from the storage request.
                    Some(bsp) => {
                        expect_or_err!(
                            bsp.confirmed,
                            "BSP should have confirmed storing the file since we verify the proof and their root matches the one in storage",
                            Error::<T>::BspNotConfirmed,
                            bool
                        );

                        storage_request_metadata.bsps_confirmed = storage_request_metadata
                            .bsps_confirmed
                            .saturating_sub(ReplicationTargetType::<T>::one());

                        storage_request_metadata.bsps_volunteered = storage_request_metadata
                            .bsps_volunteered
                            .saturating_sub(ReplicationTargetType::<T>::one());

                        <StorageRequestBsps<T>>::remove(&file_key, &bsp_id);
                    }
                    // We hit scenario 2. There is an open storage request but the BSP is not a volunteer.
                    // We need to increment the number of bsps required.
                    None => {
                        storage_request_metadata.bsps_required = storage_request_metadata
                            .bsps_required
                            .saturating_add(ReplicationTargetType::<T>::one());
                    }
                }

                // Update storage request metadata.
                <StorageRequests<T>>::set(&file_key, Some(storage_request_metadata));
            }
            // We hit scenario 3. There is no storage request opened for the file.
            // We need to create a new storage request with a single bsp required.
            None => {
                Self::do_request_storage(
                    owner,
                    bucket_id,
                    location.clone(),
                    fingerprint,
                    size,
                    None,
                    Some(ReplicationTargetType::<T>::one()),
                    None,
                    if can_serve {
                        BoundedVec::try_from(vec![bsp_id]).unwrap()
                    } else {
                        BoundedVec::default()
                    },
                )?;
            }
        };

        // Add the pending stop storing request to storage.
        <PendingStopStoringRequests<T>>::insert(
            &bsp_id,
            &file_key,
            (frame_system::Pallet::<T>::block_number(), size),
        );

        Ok(bsp_id)
    }

    pub(crate) fn do_bsp_confirm_stop_storing(
        sender: T::AccountId,
        file_key: MerkleHash<T>,
        inclusion_forest_proof: ForestProof<T>,
    ) -> Result<(ProviderIdFor<T>, MerkleHash<T>), DispatchError> {
        // Get the BSP ID of the sender
        let bsp_id =
            <T::Providers as shp_traits::ProvidersInterface>::get_provider_id(sender.clone())
                .ok_or(Error::<T>::NotABsp)?;

        // Get the block when the pending stop storing request of the BSP for the file key was opened.
        let (block_when_opened, file_size) =
            <PendingStopStoringRequests<T>>::get(&bsp_id, &file_key)
                .ok_or(Error::<T>::PendingStopStoringRequestNotFound)?;

        // Check that enough time has passed since the pending stop storing request was opened.
        ensure!(
            frame_system::Pallet::<T>::block_number()
                >= block_when_opened + T::MinWaitForStopStoring::get(),
            Error::<T>::MinWaitForStopStoringNotReached
        );

        // Verify the proof of inclusion.
        let proven_keys =
            <T::ProofDealer as shp_traits::ProofsDealerInterface>::verify_forest_proof(
                &bsp_id,
                &[file_key],
                &inclusion_forest_proof,
            )?;

        // Ensure that the file key IS part of the BSP's forest.
        // The runtime is responsible for adding and removing keys, computing the new root and updating the BSP's root.
        ensure!(
            proven_keys.contains(&file_key),
            Error::<T>::ExpectedInclusionProof
        );

        // Compute new root after removing file key from forest partial trie.
        let new_root = <T::ProofDealer as shp_traits::ProofsDealerInterface>::apply_delta(
            &bsp_id,
            &[(file_key, TrieRemoveMutation::default().into())],
            &inclusion_forest_proof,
        )?;

        // Update root of BSP.
        <T::Providers as shp_traits::ProvidersInterface>::update_root(bsp_id, new_root)?;

        // Decrease data used by the BSP.
        <T::Providers as MutateProvidersInterface>::decrease_data_used(&bsp_id, file_size)?;

        // Remove the pending stop storing request from storage.
        <PendingStopStoringRequests<T>>::remove(&bsp_id, &file_key);

        Ok((bsp_id, new_root))
    }

    pub(crate) fn do_delete_file(
        sender: T::AccountId,
        bucket_id: ProviderIdFor<T>,
        file_key: MerkleHash<T>,
        location: FileLocation<T>,
        fingerprint: Fingerprint<T>,
        size: StorageData<T>,
        maybe_inclusion_forest_proof: Option<ForestProof<T>>,
    ) -> Result<(bool, ProviderIdFor<T>), DispatchError> {
        // Compute the file key hash.
        let computed_file_key = Self::compute_file_key(
            sender.clone(),
            bucket_id,
            location.clone(),
            size,
            fingerprint,
        );

        // Check that the metadata corresponds to the expected file key.
        ensure!(
            file_key == computed_file_key,
            Error::<T>::InvalidFileKeyMetadata
        );

        // Check if sender is the owner of the bucket.
        ensure!(
            <T::Providers as ReadProvidersInterface>::is_bucket_owner(&sender, &bucket_id)?,
            Error::<T>::NotBucketOwner
        );

        let msp_id = <T::Providers as ReadProvidersInterface>::get_msp_of_bucket(&bucket_id)
            .ok_or(Error::<T>::BucketNotFound)?;

        let file_key_included = match maybe_inclusion_forest_proof {
            // If the user did not supply a proof of inclusion, queue a pending deletion file request.
            // This will leave a window of time for the MSP to provide the proof of (non-)inclusion.
            // If the proof is not provided within the TTL, the hook will queue a priority challenge to remove the file key from all the providers.
            None => {
                let pending_file_deletion_requests = <PendingFileDeletionRequests<T>>::get(&sender);

                // Check if the file key is already in the pending deletion requests.
                ensure!(
                    !pending_file_deletion_requests.contains(&(file_key, bucket_id)),
                    Error::<T>::FileKeyAlreadyPendingDeletion
                );

                // Add the file key to the pending deletion requests.
                PendingFileDeletionRequests::<T>::try_append(&sender, (file_key, bucket_id))
                    .map_err(|_| Error::<T>::MaxUserPendingDeletionRequestsReached)?;

                // Queue the expiration item.
                Self::queue_expiration_item(
                    T::PendingFileDeletionRequestTtl::get().into(),
                    ExpiredItems::PendingFileDeletionRequests((sender, file_key)),
                )?;

                false
            }
            // If the user supplied a proof of inclusion, verify the proof and queue a priority challenge to remove the file key from all the providers.
            Some(inclusion_forest_proof) => {
                // Verify the proof of inclusion.
                let proven_keys =
                    <T::ProofDealer as shp_traits::ProofsDealerInterface>::verify_forest_proof(
                        &bucket_id,
                        &[file_key],
                        &inclusion_forest_proof,
                    )?;

                // Ensure that the file key IS part of the owner's forest.
                ensure!(
                    proven_keys.contains(&file_key),
                    Error::<T>::ExpectedInclusionProof
                );

                // Initiate the priority challenge to remove the file key from all the providers.
                <T::ProofDealer as shp_traits::ProofsDealerInterface>::challenge_with_priority(
                    &file_key,
                    Some(TrieRemoveMutation),
                )?;

                true
            }
        };

        Ok((file_key_included, msp_id))
    }

    pub(crate) fn do_pending_file_deletion_request_submit_proof(
        sender: T::AccountId,
        user: T::AccountId,
        file_key: MerkleHash<T>,
        bucket_id: BucketIdFor<T>,
        forest_proof: ForestProof<T>,
    ) -> Result<(bool, ProviderIdFor<T>), DispatchError> {
        let msp_id =
            <T::Providers as shp_traits::ProvidersInterface>::get_provider_id(sender.clone())
                .ok_or(Error::<T>::NotAMsp)?;

        // Check that the provider is indeed an MSP.
        ensure!(
            <T::Providers as ReadProvidersInterface>::is_msp(&msp_id),
            Error::<T>::NotAMsp
        );

        ensure!(
            <T::Providers as ReadProvidersInterface>::is_bucket_stored_by_msp(&msp_id, &bucket_id),
            Error::<T>::MspNotStoringBucket
        );

        let pending_file_deletion_requests = <PendingFileDeletionRequests<T>>::get(&user);

        // Check if the file key is in the pending deletion requests.
        ensure!(
            pending_file_deletion_requests.contains(&(file_key, bucket_id)),
            Error::<T>::FileKeyNotPendingDeletion
        );

        // Verify the proof of inclusion.let proven_keys =
        let proven_keys =
            <T::ProofDealer as shp_traits::ProofsDealerInterface>::verify_forest_proof(
                &bucket_id,
                &[file_key],
                &forest_proof,
            )?;

        let file_key_included = proven_keys.contains(&file_key);

        if file_key_included {
            // Initiate the priority challenge to remove the file key from all the providers.
            <T::ProofDealer as shp_traits::ProofsDealerInterface>::challenge_with_priority(
                &file_key,
                Some(TrieRemoveMutation),
            )?;
        }

        // Delete the pending deletion request.
        <PendingFileDeletionRequests<T>>::mutate(&user, |requests| {
            requests.retain(|(key, _)| key != &file_key);
        });

        Ok((file_key_included, msp_id))
    }

    /// Create a collection.
    fn create_collection(owner: T::AccountId) -> Result<CollectionIdFor<T>, DispatchError> {
        // TODO: Parametrize the collection settings.
        let config: CollectionConfigFor<T> = CollectionConfig {
            settings: CollectionSettings::all_enabled(),
            max_supply: None,
            mint_settings: MintSettings {
                mint_type: MintType::Issuer,
                price: None,
                start_block: None,
                end_block: None,
                default_item_settings: ItemSettings::all_enabled(),
            },
        };

        T::Nfts::create_collection(&owner, &owner, &config)
    }

    /// Compute the next block number to insert an expiration after a given TTL.
    ///
    /// This function attempts to insert an expiration item at the next available block after the given TTL starting from
    /// the current [`NextAvailableExpirationInsertionBlock`].
    pub(crate) fn queue_expiration_item(
        expiration_item_ttl: BlockNumberFor<T>,
        expiration_item: ExpiredItems<T>,
    ) -> Result<BlockNumberFor<T>, DispatchError> {
        let mut expiration_block = NextAvailableExpirationInsertionBlock::<T>::get()
            .checked_add(&expiration_item_ttl)
            .ok_or(Error::<T>::MaxBlockNumberReached)?;

        while let Err(_) =
            <ItemExpirations<T>>::try_append(expiration_block, expiration_item.clone())
        {
            expiration_block = expiration_block
                .checked_add(&1u8.into())
                .ok_or(Error::<T>::MaxBlockNumberReached)?;
        }

        <NextAvailableExpirationInsertionBlock<T>>::set(expiration_block);

        Ok(expiration_block)
    }

    pub fn compute_file_key(
        owner: T::AccountId,
        bucket_id: BucketIdFor<T>,
        location: FileLocation<T>,
        size: StorageData<T>,
        fingerprint: Fingerprint<T>,
    ) -> MerkleHash<T> {
        let size: u32 = size.into();

        shp_file_metadata::FileMetadata::<
            { shp_constants::H_LENGTH },
            { shp_constants::FILE_CHUNK_SIZE },
            { shp_constants::FILE_SIZE_TO_CHALLENGES },
        > {
            owner: owner.encode(),
            bucket_id: bucket_id.as_ref().to_vec(),
            location: location.clone().to_vec(),
            file_size: size.into(),
            fingerprint: fingerprint.as_ref().into(),
        }
        .file_key::<FileKeyHasher<T>>()
    }

    pub fn get_threshold_for_bsp_request(
        bsp_id: &ProviderIdFor<T>,
        fingerprint: &Fingerprint<T>,
    ) -> T::ThresholdType {
        // Concatenate the BSP ID and the fingerprint and hash them to get the volunteering hash.
        let concatenated = sp_std::vec![bsp_id.encode(), fingerprint.encode()].concat();
        let volunteering_hash =
            <<T as frame_system::Config>::Hashing as Hash>::hash(concatenated.as_ref());

        // Return the threshold needed for the BSP to be able to volunteer for the storage request.
        T::HashToThresholdType::convert(volunteering_hash)
    }

    pub fn get_threshold_to_succeed(
        bsp_id: &ProviderIdFor<T>,
        requested_at: BlockNumberFor<T>,
    ) -> Result<(T::ThresholdType, T::ThresholdType), DispatchError> {
        let maximum_threshold: u32 = MaximumThreshold::<T>::get().into();
        let global_weight = T::Providers::get_global_bsps_reputation_weight();

        if global_weight
            == <T::Providers as shp_traits::ReadProvidersInterface>::ReputationWeight::zero()
        {
            return Err(Error::<T>::NoGlobalReputationWeightSet.into());
        }

        // Global threshold starting point from which all BSPs begin their threshold slope. All BSPs start at this point
        // with the starting reputation weight.
        let threshold_global_starting_point = maximum_threshold
            .checked_mul(ReplicationTarget::<T>::get().into() / global_weight.into() / 2)
            .unwrap_or_else(|| {
                log::warn!("Global starting point is beyond MaximumThreshold. Setting it to half of the MaximumThreshold.");
                maximum_threshold / 2
            });

        // Get the BSP's reputation weight.
        let bsp_weight = T::Providers::get_bsp_reputation_weight(&bsp_id)?.into();

        // Actual BSP's threshold starting point, taking into account their reputation weight.
        let threshold_weighted_starting_point = bsp_weight
            .saturating_mul(threshold_global_starting_point)
            .into();

        // Rate of increase from the weighted threshold starting point up to the maximum threshold within a block range.
        let threshold_slope = (<u32 as Into<T::ThresholdType>>::into(maximum_threshold)
            .saturating_sub(threshold_weighted_starting_point))
            / T::ThresholdTypeToBlockNumber::convert_back(BlockRangeToMaximumThreshold::<T>::get());

        let current_block_number = <frame_system::Pallet<T>>::block_number();

        // Get number of blocks since the storage request was issued.
        let blocks_since_requested = current_block_number.saturating_sub(requested_at);
        let blocks_since_requested =
            T::ThresholdTypeToBlockNumber::convert_back(blocks_since_requested);

        Ok((
            threshold_weighted_starting_point
                .saturating_add(threshold_slope.saturating_mul(blocks_since_requested)),
            threshold_slope,
        ))
    }
}

impl<T: crate::Config> shp_traits::SubscribeProvidersInterface for Pallet<T> {
    type ProviderId = ProviderIdFor<T>;

    fn subscribe_bsp_sign_off(_who: &Self::ProviderId) -> DispatchResult {
        todo!("remove this")
    }

    fn subscribe_bsp_sign_up(_who: &Self::ProviderId) -> DispatchResult {
        todo!("remove this")
    }
}

mod hooks {
    use crate::types::{ExpiredItems, MerkleHash};
    use crate::{
        pallet, Event, ItemExpirations, NextStartingBlockToCleanUp, Pallet,
        PendingFileDeletionRequests, ReplicationTarget, StorageRequestBsps, StorageRequests,
    };
    use frame_support::weights::Weight;
    use frame_system::pallet_prelude::BlockNumberFor;
    use shp_traits::TrieRemoveMutation;
    use sp_runtime::traits::{Get, One, Zero};
    use sp_runtime::Saturating;

    impl<T: pallet::Config> Pallet<T> {
        pub(crate) fn do_on_idle(
            current_block: BlockNumberFor<T>,
            mut remaining_weight: &mut Weight,
        ) -> &mut Weight {
            let db_weight = T::DbWeight::get();
            let mut block_to_clean = NextStartingBlockToCleanUp::<T>::get();

            while block_to_clean <= current_block && !remaining_weight.is_zero() {
                Self::process_block_expired_items(block_to_clean, &mut remaining_weight);

                if remaining_weight.is_zero() {
                    break;
                }

                block_to_clean.saturating_accrue(BlockNumberFor::<T>::one());
            }

            // Update the next starting block for cleanup
            if block_to_clean > NextStartingBlockToCleanUp::<T>::get() {
                NextStartingBlockToCleanUp::<T>::put(block_to_clean);
                remaining_weight.saturating_reduce(db_weight.writes(1));
            }

            remaining_weight
        }

        fn process_block_expired_items(block: BlockNumberFor<T>, remaining_weight: &mut Weight) {
            let db_weight = T::DbWeight::get();
            let minimum_required_weight = db_weight.reads_writes(1, 1);

            if !remaining_weight.all_gte(minimum_required_weight) {
                return;
            }

            // Remove expired items if any existed and process them.
            let mut expired_items = ItemExpirations::<T>::take(&block);
            remaining_weight.saturating_reduce(minimum_required_weight);

            while let Some(expired) = expired_items.pop() {
                match expired {
                    ExpiredItems::StorageRequest(file_key) => {
                        Self::process_expired_storage_request(file_key, remaining_weight)
                    }
                    ExpiredItems::PendingFileDeletionRequests((user, file_key)) => {
                        Self::process_expired_pending_file_deletion(
                            user,
                            file_key,
                            remaining_weight,
                        )
                    }
                };
            }

            // If there are remaining items which were not processed, put them back in storage
            if !expired_items.is_empty() {
                ItemExpirations::<T>::insert(&block, expired_items);
                remaining_weight.saturating_reduce(db_weight.writes(1));
            }
        }

        fn process_expired_storage_request(file_key: MerkleHash<T>, remaining_weight: &mut Weight) {
            let db_weight = T::DbWeight::get();

            // As of right now, the upper bound limit to the number of BSPs required to fulfill a storage request is set by `ReplicationTarget`.
            // We could increase this potential weight to account for potentially more volunteers.
            let potential_weight = db_weight.writes(
                Into::<u32>::into(ReplicationTarget::<T>::get())
                    .saturating_add(1)
                    .into(),
            );

            if !remaining_weight.all_gte(potential_weight) {
                return;
            }

            // Remove storage request and all bsps that volunteered for it.
            StorageRequests::<T>::remove(&file_key);
            let removed =
                StorageRequestBsps::<T>::drain_prefix(&file_key).fold(0, |acc, _| acc + 1u32);

            remaining_weight.saturating_reduce(db_weight.writes(1.saturating_add(removed.into())));

            Self::deposit_event(Event::StorageRequestExpired { file_key });
        }

        fn process_expired_pending_file_deletion(
            user: T::AccountId,
            file_key: MerkleHash<T>,
            remaining_weight: &mut Weight,
        ) {
            let db_weight = T::DbWeight::get();
            let potential_weight = db_weight.reads_writes(2, 3);

            if !remaining_weight.all_gte(potential_weight) {
                return;
            }

            let requests = PendingFileDeletionRequests::<T>::get(&user);

            // Check if the file key is still a pending deletion requests.
            let expired_item_index = match requests.iter().position(|(key, _)| key == &file_key) {
                Some(i) => i,
                None => return,
            };

            // Remove the file key from the pending deletion requests.
            PendingFileDeletionRequests::<T>::mutate(&user, |requests| {
                requests.remove(expired_item_index);
            });

            // Queue a priority challenge to remove the file key from all the providers.
            let _ = <T::ProofDealer as shp_traits::ProofsDealerInterface>::challenge_with_priority(
                &file_key,
                Some(TrieRemoveMutation),
            )
            .map_err(|_| {
                Self::deposit_event(Event::FailedToQueuePriorityChallenge {
                    user: user.clone(),
                    file_key,
                });
            });

            remaining_weight.saturating_reduce(potential_weight);
        }
    }
}<|MERGE_RESOLUTION|>--- conflicted
+++ resolved
@@ -29,15 +29,9 @@
         Fingerprint, ForestProof, KeyProof, MaxBspsPerStorageRequest, MerkleHash, MultiAddresses,
         PeerIds, ProviderIdFor, StorageData, StorageRequestBspsMetadata, StorageRequestMetadata,
     },
-<<<<<<< HEAD
     BlockRangeToMaximumThreshold, Error, Event, ItemExpirations, MaximumThreshold,
-    NextAvailableExpirationInsertionBlock, Pallet, PendingFileDeletionRequests, ReplicationTarget,
-    StorageRequestBsps, StorageRequests,
-=======
-    BspsAssignmentThreshold, Error, Event, ItemExpirations, NextAvailableExpirationInsertionBlock,
-    Pallet, PendingFileDeletionRequests, PendingStopStoringRequests, StorageRequestBsps,
-    StorageRequests,
->>>>>>> 9dc1597a
+    NextAvailableExpirationInsertionBlock, Pallet, PendingFileDeletionRequests,
+    PendingStopStoringRequests, ReplicationTarget, StorageRequestBsps, StorageRequests,
 };
 
 macro_rules! expect_or_err {
