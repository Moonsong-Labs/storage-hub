use codec::{Decode, Encode};
use core::cmp::max;
use frame_support::{
    ensure,
    pallet_prelude::DispatchResult,
    traits::{
        fungible::{InspectHold, Mutate, MutateHold},
        nonfungibles_v2::{Create, Destroy},
        tokens::{Fortitude, Precision, Preservation, Restriction},
        Get,
    },
};
use num_bigint::BigUint;
use sp_runtime::{
    traits::{
        Bounded, CheckedAdd, CheckedDiv, CheckedMul, CheckedSub, Convert, ConvertBack, Hash, One,
        Saturating, Verify, Zero,
    },
    ArithmeticError, BoundedBTreeSet, BoundedVec, DispatchError, MultiSignature,
};
use sp_std::{collections::btree_set::BTreeSet, vec::Vec};

use pallet_file_system_runtime_api::{
    GenericApplyDeltaEventInfoError, IsStorageRequestOpenToVolunteersError,
    QueryBspConfirmChunksToProveForFileError, QueryConfirmChunksToProveForFileError,
    QueryFileEarliestVolunteerTickError, QueryMspConfirmChunksToProveForFileError,
};
use pallet_nfts::{CollectionConfig, CollectionSettings, ItemSettings, MintSettings, MintType};
use shp_constants::GIGAUNIT;
use shp_file_metadata::ChunkId;
use shp_traits::{
    CommitRevealRandomnessInterface, MutateBucketsInterface, MutateProvidersInterface, MutateStorageProvidersInterface,
    PaymentStreamsInterface, PricePerGigaUnitPerTickInterface, ProofsDealerInterface,
    ReadBucketsInterface, ReadProvidersInterface, ReadStorageProvidersInterface,
    ReadUserSolvencyInterface, TrieAddMutation, TrieRemoveMutation,
};
use sp_std::collections::btree_map::BTreeMap;

use crate::{
    pallet,
    types::{
        BucketIdFor, BucketMoveRequestResponse, BucketNameFor, CollectionConfigFor,
<<<<<<< HEAD
        CollectionIdFor, EitherAccountIdOrMspId, ExpirationItem, FileDeletionMessage,
        FileKeyHasher, FileKeyWithProof, FileLocation, FileOperation, Fingerprint, ForestProof,
        MerkleHash, MoveBucketRequestMetadata, MultiAddresses, PeerIds, PendingStopStoringRequest,
=======
        CollectionIdFor, EitherAccountIdOrMspId, ExpirationItem, FileKeyHasher, FileKeyWithProof,
        FileLocation, FileOperation, FileOperationIntention, Fingerprint, ForestProof, MerkleHash,
        MoveBucketRequestMetadata, MultiAddresses, PeerIds, PendingStopStoringRequest,
>>>>>>> 95e7ab7e
        ProviderIdFor, RejectedStorageRequest, ReplicationTarget, ReplicationTargetType,
        StorageDataUnit, StorageRequestBspsMetadata, StorageRequestMetadata,
        StorageRequestMspAcceptedFileKeys, StorageRequestMspBucketResponse,
        StorageRequestMspResponse, TickNumber, ValuePropId,
    },
    weights::WeightInfo,
    BucketsWithStorageRequests, Error, Event, HoldReason, Pallet, PendingMoveBucketRequests,
    PendingStopStoringRequests, StorageRequestBsps, StorageRequestExpirations, StorageRequests,
};

macro_rules! expect_or_err {
    // Handle Option type
    ($optional:expr, $error_msg:expr, $error_type:path) => {{
        match $optional {
            Some(value) => value,
            None => {
                #[cfg(test)]
                unreachable!($error_msg);

                #[allow(unreachable_code)]
                {
                    Err($error_type)?
                }
            }
        }
    }};
    // Handle boolean type
    ($condition:expr, $error_msg:expr, $error_type:path, bool) => {{
        #[allow(clippy::neg_cmp_op_on_partial_ord)]
        if !$condition {
            #[cfg(test)]
            unreachable!($error_msg);

            #[allow(unreachable_code)]
            {
                Err($error_type)?
            }
        }
    }};
    // Handle Result type
    ($result:expr, $error_msg:expr, $error_type:path, result) => {{
        match $result {
            Ok(value) => value,
            Err(_) => {
                #[cfg(test)]
                unreachable!($error_msg);

                #[allow(unreachable_code)]
                {
                    Err($error_type)?
                }
            }
        }
    }};
}

impl<T> Pallet<T>
where
    T: pallet::Config,
{
    /// Helper function to convert T::AccountId to AccountId32 for signature verification
    fn account_id_to_account_id32(
        account_id: &T::AccountId,
    ) -> Result<sp_core::crypto::AccountId32, Error<T>> {
        let account_bytes = account_id.encode();
        sp_core::crypto::AccountId32::try_from(account_bytes.as_slice())
            .map_err(|_| Error::<T>::InvalidSignature)
    }

    /// This function is used primarily for the runtime API exposed for BSPs to call before they attempt to volunteer for a storage request.
    pub fn is_storage_request_open_to_volunteers(
        file_key: MerkleHash<T>,
    ) -> Result<bool, IsStorageRequestOpenToVolunteersError>
    where
        T: frame_system::Config,
    {
        // Check if the storage request exists.
        let storage_request = match <StorageRequests<T>>::get(&file_key) {
            Some(storage_request) => storage_request,
            None => {
                return Err(IsStorageRequestOpenToVolunteersError::StorageRequestNotFound);
            }
        };

        // This should always be true since the storage request will be deleted from storage if the `bsps_confirmed` is equal to `bsps_required`.
        Ok(storage_request.bsps_confirmed < storage_request.bsps_required)
    }

    /// Compute the tick number at which the BSP is eligible to volunteer for a storage request.
    pub fn query_earliest_file_volunteer_tick(
        bsp_id: ProviderIdFor<T>,
        file_key: MerkleHash<T>,
    ) -> Result<TickNumber<T>, QueryFileEarliestVolunteerTickError>
    where
        T: frame_system::Config,
    {
        // Get the tick number at which the storage request was created and
        // the amount of BSPs required to confirm storing the file for the storage request
        // to be considered fulfilled (replication target).
        let (storage_request_tick, replication_target) = match <StorageRequests<T>>::get(&file_key)
        {
            Some(storage_request) => (storage_request.requested_at, storage_request.bsps_required),
            None => {
                return Err(QueryFileEarliestVolunteerTickError::StorageRequestNotFound);
            }
        };

        // Get the threshold for the BSP to be able to volunteer for the storage request.
        // The current eligibility value of this storage request for this BSP has to be greater than
        // this for the BSP to be able to volunteer.
        let bsp_volunteering_threshold = Self::get_volunteer_threshold_of_bsp(&bsp_id, &file_key);

        // Get the current eligibility value of this storage request and the slope with which it
        // increments every tick (this is weighted considering the BSP reputation so it depends on the BSP).
        let (bsp_current_eligibility_value, bsp_eligibility_slope) =
            Self::compute_request_eligibility_criteria(
                &bsp_id,
                storage_request_tick,
                replication_target,
            )
            .map_err(|_| QueryFileEarliestVolunteerTickError::FailedToComputeEligibilityCriteria)?;

        // Calculate the difference between the BSP's threshold and the current eligibility value.
        let eligibility_diff =
            match bsp_volunteering_threshold.checked_sub(&bsp_current_eligibility_value) {
                Some(diff) => diff,
                None => {
                    // The BSP's threshold is less than the eligibility current value, which means the BSP is already eligible to volunteer.
                    let current_tick =
                        <T::ProofDealer as shp_traits::ProofsDealerInterface>::get_current_tick();
                    return Ok(current_tick);
                }
            };

        // If the BSP can't volunteer yet, calculate the number of ticks it has to wait for before it can.
        let min_ticks_to_wait_to_volunteer =
            match eligibility_diff.checked_div(&bsp_eligibility_slope) {
                Some(ticks) => max(ticks, T::ThresholdType::one()),
                None => {
                    return Err(QueryFileEarliestVolunteerTickError::ThresholdArithmeticError);
                }
            };

        // Compute the earliest tick number at which the BSP can send the volunteer request.
        let earliest_volunteer_tick = storage_request_tick.saturating_add(
            T::ThresholdTypeToTickNumber::convert(min_ticks_to_wait_to_volunteer),
        );

        Ok(earliest_volunteer_tick)
    }

    /// Compute the eligibility value threshold for a BSP to be able to volunteer for a storage request
    /// for a file which has the specified file key.
    ///
    /// The threshold is computed by concatenating the encoded BSP ID and file key,
    /// then hashing the result to get the volunteering hash. The volunteering hash is then
    /// converted to the threshold type.
    ///
    /// We use the file key for additional entropy to ensure that the threshold is unique.
    pub fn get_volunteer_threshold_of_bsp(
        bsp_id: &ProviderIdFor<T>,
        file_key: &MerkleHash<T>,
    ) -> T::ThresholdType {
        // Concatenate the encoded BSP ID and file key and hash them to get the volunteering hash.
        let concatenated = sp_std::vec![bsp_id.encode(), file_key.encode()].concat();
        let volunteering_hash =
            <<T as frame_system::Config>::Hashing as Hash>::hash(concatenated.as_ref());

        // Return the threshold needed for the BSP to be able to volunteer for the storage request.
        T::HashToThresholdType::convert(volunteering_hash)
    }

    /// Compute the eligibility value of a storage request issued at `requested_at` with `bsps_required` as
    /// its replication target, for a specific BSP identified by `bsp_id`, and the slope with which the
    /// eligibility value increases every tick.
    ///
    /// The eligibility initial value depends on the global BSP reputation weight and the storage
    /// request's replication target, and increases linearly over time to achieve its maximum value after
    /// [`crate::Config::TickRangeToMaximumThreshold`] ticks, a constant defined in this pallet's configuration.
    /// Both these values get weighted with the BSP's reputation weight to give an advantage to BSPs with
    /// higher reputation weights, since both the initial weighted eligibility value and slope will be
    /// higher for them.
    ///
    /// A BSP is eligible to volunteer for a storage request when the returned eligibility value
    /// is greater than that BSP's volunteer threshold value.
    ///
    /// The formalized formulas are documented in the [README](https://github.com/Moonsong-Labs/storage-hub/blob/main/pallets/file-system/README.md#volunteering-succeeding-threshold-checks).
    pub fn compute_request_eligibility_criteria(
        bsp_id: &ProviderIdFor<T>,
        requested_at: TickNumber<T>,
        replication_target: ReplicationTargetType<T>,
    ) -> Result<(T::ThresholdType, T::ThresholdType), DispatchError> {
        // Get the maximum eligibility value, which would allow all BSP's to volunteer for the storage request.
        let max_eligibility_value = T::ThresholdType::max_value();

        // Get the global reputation weight of all BSPs.
        let global_reputation_weight =
            T::ThresholdType::from(T::Providers::get_global_bsps_reputation_weight());

        // If the global reputation weight is zero, there are no BSPs in the network, so no storage requests can be fulfilled.
        if global_reputation_weight == T::ThresholdType::zero() {
            return Err(Error::<T>::NoGlobalReputationWeightSet.into());
        }

        // Calculate the starting eligibility value for all BSPs, regardless of their reputation weight.
        // This is set to maximize the probability that exactly `replication_target` BSPs with the starting
        // reputation weight will be able to volunteer in the initial tick, which minimizes the probability
        // that a malicious user controlling a large number of BSPs will be able to control all the
        // BSPs that volunteer in the initial tick.
        //
        // The calculation is designed to achieve the following:
        //
        // 1. Initially, the global reputation weight will be low since there won't be many BSPs in the network,
        // so the starting eligibility value will be high, allowing more BSPs to volunteer in the initial tick
        // thus decreasing the time it takes for a storage request to be fulfilled even in the early days of the network.
        //
        // 2. As the global reputation weight of all BSPs increases (i.e., more BSPs join the network or the ones
        // already participating gain reputation), the starting eligibility value for all BSPs will decrease, allowing
        // less BSPs to volunteer in the initial tick and prioritizing higher reputation BSPs.
        //
        // 3. Multiplying the starting eligibility value by the replication target ensures that the number of BSPs with
        // the starting reputation weight that can volunteer in the initial tick is probabilistically equal to the
        // replication target chosen by the user, thus decreasing the time it takes for a storage request to be fulfilled
        // (in comparison to not multiplying by the replication target) while still preserving the security of the network
        // against malicious users controlling a large number of BSPs (in comparison to having a really high
        // starting eligibility value).
        let global_eligibility_starting_value = max_eligibility_value
            .checked_div(&global_reputation_weight)
            .unwrap_or(T::ThresholdType::one())
            .saturating_mul(replication_target.into());

        // Calculate the rate of increase per tick of the global eligibility value.
        // This is such that, after `TickRangeToMaximumThreshold` ticks, the global eligibility value will be
        // equal to `max_eligibility_value`, thus allowing all BSPs to volunteer.
        // The base slope for the storage request should be at the very least 1, so that all BSPs can volunteer eventually.
        let base_slope = max_eligibility_value
            .saturating_sub(global_eligibility_starting_value)
            .checked_div(&T::ThresholdTypeToTickNumber::convert_back(
                T::TickRangeToMaximumThreshold::get(),
            ))
            .unwrap_or(T::ThresholdType::one());
        let base_slope = max(base_slope, T::ThresholdType::one());

        // Get the BSP's reputation weight.
        let bsp_reputation_weight =
            T::ThresholdType::from(T::Providers::get_bsp_reputation_weight(&bsp_id)?);

        // If the BSP's reputation weight is zero, the BSP is not allowed to volunteer for any storage request.
        if bsp_reputation_weight == T::ThresholdType::zero() {
            return Err(Error::<T>::NoBspReputationWeightSet.into());
        }

        // The eligibility starting value for this BSP is the global one weighted by the BSP's reputation weight.
        let bsp_eligibility_starting_value =
            global_eligibility_starting_value.saturating_mul(bsp_reputation_weight);

        // The rate of increase for this BSP is the global one weighted by the BSP's reputation weight.
        let bsp_eligibility_slope = base_slope
            .checked_mul(&bsp_reputation_weight)
            .unwrap_or(max_eligibility_value);

        // Get the current tick.
        let current_tick_number =
            <T::ProofDealer as shp_traits::ProofsDealerInterface>::get_current_tick();

        // Get the amount of elapsed ticks since the storage request was issued and convert the number to the threshold type.
        let elapsed_ticks = current_tick_number.saturating_sub(requested_at);
        let elapsed_ticks = T::ThresholdTypeToTickNumber::convert_back(elapsed_ticks);

        // Finally, calculate the current eligibility value for this BSP.
        let current_eligibility_value_for_bsp = bsp_eligibility_starting_value
            .saturating_add(bsp_eligibility_slope.saturating_mul(elapsed_ticks));

        Ok((current_eligibility_value_for_bsp, bsp_eligibility_slope))
    }

    pub fn query_bsp_confirm_chunks_to_prove_for_file(
        bsp_id: ProviderIdFor<T>,
        file_key: MerkleHash<T>,
    ) -> Result<Vec<ChunkId>, QueryBspConfirmChunksToProveForFileError> {
        // Get the storage request metadata.
        let storage_request_metadata = match <StorageRequests<T>>::get(&file_key) {
            Some(storage_request) => storage_request,
            None => {
                return Err(QueryBspConfirmChunksToProveForFileError::StorageRequestNotFound);
            }
        };

        Self::query_confirm_chunks_to_prove_for_file(bsp_id, storage_request_metadata, file_key)
            .map_err(|e| QueryBspConfirmChunksToProveForFileError::ConfirmChunks(e))
    }

    pub fn query_msp_confirm_chunks_to_prove_for_file(
        msp_id: ProviderIdFor<T>,
        file_key: MerkleHash<T>,
    ) -> Result<Vec<ChunkId>, QueryMspConfirmChunksToProveForFileError> {
        // Get the storage request metadata.
        let storage_request_metadata = match <StorageRequests<T>>::get(&file_key) {
            Some(storage_request) => storage_request,
            None => {
                return Err(QueryMspConfirmChunksToProveForFileError::StorageRequestNotFound);
            }
        };

        Self::query_confirm_chunks_to_prove_for_file(msp_id, storage_request_metadata, file_key)
            .map_err(|e| QueryMspConfirmChunksToProveForFileError::ConfirmChunks(e))
    }

    pub fn decode_generic_apply_delta_event_info(
        encoded_event_info: Vec<u8>,
    ) -> Result<BucketIdFor<T>, GenericApplyDeltaEventInfoError> {
        Self::do_decode_generic_apply_delta_event_info(encoded_event_info.as_ref())
            .map_err(|_| GenericApplyDeltaEventInfoError::DecodeError)
    }

    fn query_confirm_chunks_to_prove_for_file(
        provider_id: ProviderIdFor<T>,
        storage_request_metadata: StorageRequestMetadata<T>,
        file_key: MerkleHash<T>,
    ) -> Result<Vec<ChunkId>, QueryConfirmChunksToProveForFileError> {
        // Generate the list of chunks to prove.
        let challenges = Self::generate_chunk_challenges_on_sp_confirm(
            provider_id,
            file_key,
            &storage_request_metadata,
        )
        .map_err(|_| QueryConfirmChunksToProveForFileError::FailedToGenerateChunkChallenges)?;

        let chunks = storage_request_metadata
            .to_file_metadata()
            .map_err(|_| QueryConfirmChunksToProveForFileError::FailedToCreateFileMetadata)?
            .chunks_count();

        let chunks_to_prove = challenges
            .iter()
            .map(|challenge| {
                let challenged_chunk = BigUint::from_bytes_be(challenge.as_ref()) % chunks;
                let challenged_chunk: ChunkId =
                    ChunkId::new(challenged_chunk.try_into().map_err(|_| {
                        QueryConfirmChunksToProveForFileError::ChallengedChunkToChunkIdError
                    })?);

                Ok(challenged_chunk)
            })
            .collect::<Result<Vec<_>, _>>()?;

        Ok(chunks_to_prove)
    }

    fn generate_chunk_challenges_on_sp_confirm(
        sp_id: ProviderIdFor<T>,
        file_key: MerkleHash<T>,
        storage_request_metadata: &StorageRequestMetadata<T>,
    ) -> Result<
        Vec<<<T as pallet::Config>::Providers as ReadProvidersInterface>::MerkleHash>,
        DispatchError,
    > {
        let file_metadata = storage_request_metadata.clone().to_file_metadata()?;
        let chunks_to_check = file_metadata.chunks_to_check();

        let mut challenges =
            <T::ProofDealer as shp_traits::ProofsDealerInterface>::generate_challenges_from_seed(
                T::MerkleHashToRandomnessOutput::convert(file_key),
                &sp_id,
                chunks_to_check.saturating_sub(One::one()),
            );

        let last_chunk_id = file_metadata.last_chunk_id();

        challenges.push(T::ChunkIdToMerkleHash::convert(last_chunk_id));

        Ok(challenges)
    }

    /// Create a bucket for an owner (user) under a given MSP account.
    pub(crate) fn do_create_bucket(
        sender: T::AccountId,
        msp_id: ProviderIdFor<T>,
        name: BucketNameFor<T>,
        private: bool,
        value_prop_id: ValuePropId<T>,
    ) -> Result<(BucketIdFor<T>, Option<CollectionIdFor<T>>), DispatchError> {
        // Check if the MSP is indeed an MSP.
        ensure!(
            <T::Providers as ReadStorageProvidersInterface>::is_msp(&msp_id),
            Error::<T>::NotAMsp
        );

        // Check that the selected value proposition is currently available under the MSP.
        ensure!(
            <T::Providers as ReadStorageProvidersInterface>::is_value_prop_available(
                &msp_id,
                &value_prop_id
            ),
            Error::<T>::ValuePropositionNotAvailable
        );

        // Check if MSP is insolvent
        ensure!(
            !<T::Providers as ReadProvidersInterface>::is_provider_insolvent(msp_id),
            Error::<T>::OperationNotAllowedForInsolventProvider
        );

        // Check that the user is not currently insolvent.
        ensure!(
            !<T::UserSolvency as ReadUserSolvencyInterface>::is_user_insolvent(&sender),
            Error::<T>::OperationNotAllowedWithInsolventUser
        );

        // Create collection only if bucket is private
        let maybe_collection_id = if private {
            // The `owner` of the collection is also the admin of the collection since most operations require the sender to be the admin.
            Some(Self::create_collection(sender.clone())?)
        } else {
            None
        };

        let bucket_id = <T as crate::Config>::Providers::derive_bucket_id(&sender, name);

        <T::Providers as MutateBucketsInterface>::add_bucket(
            msp_id,
            sender.clone(),
            bucket_id,
            private,
            maybe_collection_id.clone(),
            value_prop_id,
        )?;

        Ok((bucket_id, maybe_collection_id))
    }

    /// This does not guarantee that the MSP will have enough storage capacity to store the entire bucket. Therefore,
    /// between the creation of the request and its expiration, the MSP can increase its capacity before accepting the request.
    ///
    /// Forcing the MSP to have enough capacity before the request is created would not enable MSPs to automatically scale based on demand.
    pub(crate) fn do_request_move_bucket(
        sender: T::AccountId,
        bucket_id: BucketIdFor<T>,
        new_msp_id: ProviderIdFor<T>,
        new_value_prop_id: ValuePropId<T>,
    ) -> Result<(), DispatchError> {
        // Check that the user is not currently insolvent.
        ensure!(
            !<T::UserSolvency as ReadUserSolvencyInterface>::is_user_insolvent(&sender),
            Error::<T>::OperationNotAllowedWithInsolventUser
        );

        // Check if the sender is the owner of the bucket.
        ensure!(
            <T::Providers as ReadBucketsInterface>::is_bucket_owner(&sender, &bucket_id)?,
            Error::<T>::NotBucketOwner
        );

        // Check if the new MSP is indeed an MSP.
        ensure!(
            <T::Providers as ReadStorageProvidersInterface>::is_msp(&new_msp_id),
            Error::<T>::NotAMsp
        );

        // Check if the new value proposition exists under the new MSP and is currently available.
        ensure!(
            <T::Providers as ReadStorageProvidersInterface>::is_value_prop_available(
                &new_msp_id,
                &new_value_prop_id
            ),
            Error::<T>::ValuePropositionNotAvailable
        );

        // Check if the newly selected MSP is not insolvent
        ensure!(
            !<T::Providers as ReadProvidersInterface>::is_provider_insolvent(new_msp_id),
            Error::<T>::OperationNotAllowedForInsolventProvider
        );

        // Get the current MSP that is storing the bucket, if any.
        let maybe_previous_msp_id =
            <T::Providers as ReadBucketsInterface>::get_msp_of_bucket(&bucket_id)?;

        // Check if the bucket is already stored by the new MSP.
        if let Some(previous_msp_id) = maybe_previous_msp_id {
            ensure!(
                previous_msp_id != new_msp_id,
                Error::<T>::MspAlreadyStoringBucket
            );
        }

        // Check that the bucket is not being moved.
        ensure!(
            !<PendingMoveBucketRequests<T>>::contains_key(&bucket_id),
            Error::<T>::BucketIsBeingMoved
        );

        // Check if there are any open storage requests for the bucket.
        // Do not allow any storage requests and move bucket requests to coexist for the same bucket.
        ensure!(
            !<BucketsWithStorageRequests<T>>::iter_prefix(bucket_id)
                .next()
                .is_some(),
            Error::<T>::StorageRequestExists
        );

        // Register the move bucket request.
        <PendingMoveBucketRequests<T>>::insert(
            bucket_id,
            MoveBucketRequestMetadata {
                requester: sender.clone(),
                new_msp_id,
                new_value_prop_id,
            },
        );

        let expiration_item = ExpirationItem::MoveBucketRequest(bucket_id);
        Self::enqueue_expiration_item(expiration_item)?;

        Ok(())
    }

    pub(crate) fn do_msp_respond_move_bucket_request(
        sender: T::AccountId,
        bucket_id: BucketIdFor<T>,
        response: BucketMoveRequestResponse,
    ) -> Result<(Option<ProviderIdFor<T>>, ProviderIdFor<T>, ValuePropId<T>), DispatchError> {
        let msp_id = <T::Providers as shp_traits::ReadProvidersInterface>::get_provider_id(&sender)
            .ok_or(Error::<T>::NotAMsp)?;

        // Check if MSP is insolvent.
        ensure!(
            !<T::Providers as ReadProvidersInterface>::is_provider_insolvent(msp_id),
            Error::<T>::OperationNotAllowedForInsolventProvider
        );

        // Check if the sender is a MSP.
        ensure!(
            <T::Providers as ReadStorageProvidersInterface>::is_msp(&msp_id),
            Error::<T>::NotAMsp
        );

        // Check if the move bucket request exists for the MSP and bucket, removing it from storage if it does.
        let move_bucket_request_metadata = expect_or_err!(
            <PendingMoveBucketRequests<T>>::take(bucket_id),
            "Move bucket request should exist",
            Error::<T>::MoveBucketRequestNotFound
        );

        // Ensure the new MSP that the user selected to store the bucket matches the one responding the request.
        ensure!(
            msp_id == move_bucket_request_metadata.new_msp_id,
            Error::<T>::NotSelectedMsp
        );

        // Get the previous MSP that was storing the bucket, if any.
        let maybe_previous_msp_id =
            <T::Providers as ReadBucketsInterface>::get_msp_of_bucket(&bucket_id)?;

        // If the new MSP accepted storing the bucket...
        if response == BucketMoveRequestResponse::Accepted {
            // Get the current size of the bucket.
            let bucket_size = <T::Providers as ReadBucketsInterface>::get_bucket_size(&bucket_id)?;

            // If another MSP was previously storing the bucket, update its used capacity to reflect the removal of the bucket.
            if let Some(previous_msp_id) = maybe_previous_msp_id {
                <T::Providers as MutateStorageProvidersInterface>::decrease_capacity_used(
                    &previous_msp_id,
                    bucket_size,
                )?;
            }

            // Check if the new MSP has enough available capacity to store the bucket.
            ensure!(
                <T::Providers as ReadStorageProvidersInterface>::available_capacity(&msp_id)
                    >= bucket_size,
                Error::<T>::InsufficientAvailableCapacity
            );

            // Change the MSP that stores the bucket.
            <T::Providers as MutateBucketsInterface>::assign_msp_to_bucket(
                &bucket_id,
                &msp_id,
                &move_bucket_request_metadata.new_value_prop_id,
            )?;

            // Increase the used capacity of the new MSP.
            <T::Providers as MutateStorageProvidersInterface>::increase_capacity_used(
                &msp_id,
                bucket_size,
            )?;
        }

        Ok((
            maybe_previous_msp_id,
            move_bucket_request_metadata.new_msp_id,
            move_bucket_request_metadata.new_value_prop_id,
        ))
    }

    /// Update the privacy of a bucket.
    ///
    /// This function allows the owner of a bucket to update its privacy setting.
    /// If the bucket is set to private and no collection exists,
    /// a new collection will be created. If the bucket is set to public and
    /// an associated collection exists, the collection remains but the privacy setting is updated to public.
    /// If the bucket has an associated collection, and it does not exist in storage, a new collection will be created.
    pub(crate) fn do_update_bucket_privacy(
        sender: T::AccountId,
        bucket_id: BucketIdFor<T>,
        private: bool,
    ) -> Result<Option<CollectionIdFor<T>>, DispatchError> {
        // Check that the user is not currently insolvent.
        ensure!(
            !<T::UserSolvency as ReadUserSolvencyInterface>::is_user_insolvent(&sender),
            Error::<T>::OperationNotAllowedWithInsolventUser
        );

        // Ensure the sender is the owner of the bucket.
        ensure!(
            T::Providers::is_bucket_owner(&sender, &bucket_id)?,
            Error::<T>::NotBucketOwner
        );

        // Retrieve the collection ID associated with the bucket, if any.
        let maybe_collection_id = T::Providers::get_read_access_group_id_of_bucket(&bucket_id)?;

        // Determine the appropriate collection ID based on the new privacy setting.
        let collection_id = match (private, maybe_collection_id) {
            // Create a new collection if the bucket will be private and no collection exists.
            (true, None) => {
                Some(Self::do_create_and_associate_collection_with_bucket(sender.clone(), bucket_id)?)
            }
            // Handle case where the bucket has an existing collection, but the collection is not in storage.
            (true, Some(current_collection_id))
            if !<T::CollectionInspector as shp_traits::InspectCollections>::collection_exists(&current_collection_id) =>
                {
                    Some(Self::do_create_and_associate_collection_with_bucket(sender.clone(), bucket_id)?)
                }
            // Use the existing collection ID if it exists.
            (_, Some(current_collection_id)) => Some(current_collection_id),
            // No collection needed if the bucket is public and no collection exists.
            (false, None) => None,
        };

        // Update the privacy setting of the bucket.
        T::Providers::update_bucket_privacy(bucket_id, private)?;

        Ok(collection_id)
    }

    /// Create and associate collection with a bucket.
    ///
    /// *Callable only by the owner of the bucket.*
    ///
    /// It is possible to have a bucket that is private but does not have a collection associated with it. This can happen if
    /// a user destroys the collection associated with the bucket by calling the NFTs pallet directly.
    ///
    /// In any case, we will set a new collection the bucket even if there is an existing one associated with it.
    pub(crate) fn do_create_and_associate_collection_with_bucket(
        sender: T::AccountId,
        bucket_id: BucketIdFor<T>,
    ) -> Result<CollectionIdFor<T>, DispatchError> {
        // Check that the user is not currently insolvent.
        ensure!(
            !<T::UserSolvency as ReadUserSolvencyInterface>::is_user_insolvent(&sender),
            Error::<T>::OperationNotAllowedWithInsolventUser
        );

        // Check if sender is the owner of the bucket.
        ensure!(
            <T::Providers as ReadBucketsInterface>::is_bucket_owner(&sender, &bucket_id)?,
            Error::<T>::NotBucketOwner
        );

        let collection_id = Self::create_collection(sender)?;

        <T::Providers as MutateBucketsInterface>::update_bucket_read_access_group_id(
            bucket_id,
            Some(collection_id.clone()),
        )?;

        Ok(collection_id)
    }

    /// Delete an empty bucket.
    ///
    /// *Callable only by the User owner of the bucket.*
    ///
    /// This function will delete the bucket and the associated collection if the bucket is empty.
    /// If the bucket is not empty, the function will return an error.
    /// The bucket deposit paid by the User when initially creating the bucket will be returned to the User.
    pub(crate) fn do_delete_bucket(
        sender: T::AccountId,
        bucket_id: BucketIdFor<T>,
    ) -> Result<Option<CollectionIdFor<T>>, DispatchError> {
        // Check that the bucket with the received ID exists.
        ensure!(
            <T::Providers as ReadBucketsInterface>::bucket_exists(&bucket_id),
            Error::<T>::BucketNotFound
        );

        // Check if the sender is the owner of the bucket.
        ensure!(
            <T::Providers as ReadBucketsInterface>::is_bucket_owner(&sender, &bucket_id)?,
            Error::<T>::NotBucketOwner
        );

        // Check if the bucket is empty, both by checking its size and that its root is the default one
        // (the root of an empty trie).
        ensure!(
            <T::Providers as ReadBucketsInterface>::get_bucket_size(&bucket_id)? == Zero::zero(),
            Error::<T>::BucketNotEmpty
        );
        let bucket_root = expect_or_err!(
            <T::Providers as ReadBucketsInterface>::get_root_bucket(&bucket_id),
            "Bucket exists so it should have a root",
            Error::<T>::BucketNotFound
        );
        ensure!(
            bucket_root == <T::Providers as shp_traits::ReadProvidersInterface>::get_default_root(),
            Error::<T>::BucketNotEmpty
        );

        // Retrieve the collection ID associated with the bucket, if any.
        let maybe_collection_id: Option<CollectionIdFor<T>> =
            <T::Providers as ReadBucketsInterface>::get_read_access_group_id_of_bucket(&bucket_id)?;

        // Delete the bucket.
        <T::Providers as MutateBucketsInterface>::delete_bucket(bucket_id)?;

        // Delete the collection associated with the bucket if it existed.
        if let Some(collection_id) = maybe_collection_id.clone() {
            let destroy_witness = expect_or_err!(
                T::Nfts::get_destroy_witness(&collection_id),
                "Failed to get destroy witness for collection, when it was already checked to exist",
                Error::<T>::CollectionNotFound
            );
            T::Nfts::destroy(collection_id, destroy_witness, Some(sender))?;
        }

        // Return the collection ID associated with the bucket, if any.
        Ok(maybe_collection_id)
    }

    /// Request storage for a file.
    ///
    /// In the event that a storage request is created without any user multiaddresses (checkout `do_bsp_stop_storing`),
    /// it is expected that storage providers that do have this file in storage already, will be able to send a
    /// transaction to the chain to add themselves as a data server for the storage request.
    pub(crate) fn do_request_storage(
        sender: T::AccountId,
        bucket_id: BucketIdFor<T>,
        location: FileLocation<T>,
        fingerprint: Fingerprint<T>,
        size: StorageDataUnit<T>,
        msp_id: Option<ProviderIdFor<T>>,
        replication_target: ReplicationTarget<T>,
        user_peer_ids: Option<PeerIds<T>>,
    ) -> Result<MerkleHash<T>, DispatchError> {
        // Check that the user is not currently insolvent.
        ensure!(
            !<T::UserSolvency as ReadUserSolvencyInterface>::is_user_insolvent(&sender),
            Error::<T>::OperationNotAllowedWithInsolventUser
        );

        // Check that the file size is greater than zero.
        ensure!(size > Zero::zero(), Error::<T>::FileSizeCannotBeZero);

        // Check that a bucket under the received ID exists and that the sender is the owner of the bucket.
        ensure!(
            <T::Providers as ReadBucketsInterface>::is_bucket_owner(&sender, &bucket_id)?,
            Error::<T>::NotBucketOwner
        );

        // Check that the bucket is not being moved.
        // Do not allow any storage requests and move bucket requests to coexist for the same bucket.
        ensure!(
            !<PendingMoveBucketRequests<T>>::contains_key(&bucket_id),
            Error::<T>::BucketIsBeingMoved
        );

        // Get the MSP that's currently storing the bucket. It should exist since the bucket is not currently being moved.
        let msp_id_storing_bucket = expect_or_err!(
            <T::Providers as ReadBucketsInterface>::get_msp_of_bucket(&bucket_id)
                .expect("Bucket was checked to exist previously. qed"),
            "MSP should exist for bucket",
            Error::<T>::MspNotStoringBucket
        );

        // Ensure a payment stream between the MSP and the user exists. This is to avoid storage requests
        // being issued for buckets that belonged to an insolvent user (that's no longer insolvent) and
        // the MSP did not delete.
        ensure!(
            <T::PaymentStreams as PaymentStreamsInterface>::has_active_payment_stream_with_user(
                &msp_id_storing_bucket,
                &sender
            ),
            Error::<T>::FixedRatePaymentStreamNotFound
        );

        // Check if we can hold the storage request creation deposit from the user.
        // The storage request creation deposit should be enough to cover the weight of the `bsp_volunteer`
        // extrinsic for ALL BSPs of the network.
        let number_of_bsps = <T::Providers as ReadStorageProvidersInterface>::get_number_of_bsps();
        let number_of_bsps_balance_typed =
            <T as crate::Config>::ReplicationTargetToBalance::convert(number_of_bsps);
        let deposit = <T::WeightToFee as sp_weights::WeightToFee>::weight_to_fee(
            &T::WeightInfo::bsp_volunteer(),
        )
        .saturating_mul(number_of_bsps_balance_typed)
        .saturating_add(T::BaseStorageRequestCreationDeposit::get());
        ensure!(
            T::Currency::can_hold(
                &HoldReason::StorageRequestCreationHold.into(),
                &sender,
                deposit
            ),
            Error::<T>::CannotHoldDeposit
        );

        // Get the chosen replication target.
        let replication_target = match replication_target {
            ReplicationTarget::Basic => T::BasicReplicationTarget::get(),
            ReplicationTarget::Standard => T::StandardReplicationTarget::get(),
            ReplicationTarget::HighSecurity => T::HighSecurityReplicationTarget::get(),
            ReplicationTarget::SuperHighSecurity => T::SuperHighSecurityReplicationTarget::get(),
            ReplicationTarget::UltraHighSecurity => T::UltraHighSecurityReplicationTarget::get(),
            ReplicationTarget::Custom(replication_target) => replication_target,
        };

        // Ensure that the chosen replication target is not zero.
        ensure!(
            !replication_target.is_zero(),
            Error::<T>::ReplicationTargetCannotBeZero
        );

        // Ensure that the chosen replication target is not greater than the maximum allowed replication target.
        ensure!(
            replication_target <= T::MaxReplicationTarget::get(),
            Error::<T>::ReplicationTargetExceedsMaximum
        );

        // If a MSP ID is provided, this storage request came from a user.
        let msp = if let Some(ref msp_id) = msp_id {
            // Check that the received Provider ID corresponds to a valid MSP.
            ensure!(
                <T::Providers as ReadStorageProvidersInterface>::is_msp(msp_id),
                Error::<T>::NotAMsp
            );

            // Check that it matches the one storing the bucket.
            ensure!(
                msp_id == &msp_id_storing_bucket,
                Error::<T>::MspNotStoringBucket
            );

            // Check if the MSP is insolvent
            ensure!(
                !<T::Providers as ReadProvidersInterface>::is_provider_insolvent(*msp_id),
                Error::<T>::OperationNotAllowedForInsolventProvider
            );

            // Since this request came from a user, it has to pay an amount upfront to cover the effects that
            // file retrieval will have on the network's availability.
            // This amount is paid to the treasury. Governance can then decide what to do with the accumulated
            // funds (such as splitting them among the BSPs).
            let amount_to_pay_upfront = <T::PaymentStreams as PricePerGigaUnitPerTickInterface>::get_price_per_giga_unit_per_tick()
				.saturating_mul(T::TickNumberToBalance::convert(T::UpfrontTicksToPay::get()))
				.saturating_mul(T::ReplicationTargetToBalance::convert(replication_target))
				.saturating_mul(T::StorageDataUnitToBalance::convert(size))
				.checked_div(&GIGAUNIT.into())
				.unwrap_or_default();
            T::Currency::transfer(
                &sender,
                &T::TreasuryAccount::get(),
                amount_to_pay_upfront,
                Preservation::Preserve,
            )?;

            Some((*msp_id, false))
        } else {
            None
        };

        // Compute the file key used throughout this file's lifespan.
        let file_key = Self::compute_file_key(
            sender.clone(),
            bucket_id,
            location.clone(),
            size,
            fingerprint,
        )
        .map_err(|_| Error::<T>::FailedToComputeFileKey)?;

        // Check a storage request does not already exist for this file key.
        ensure!(
            !<StorageRequests<T>>::contains_key(&file_key),
            Error::<T>::StorageRequestAlreadyRegistered
        );

        // Enqueue an expiration item for the storage request to clean it up if it expires without being fulfilled or cancelled.
        let expiration_item = ExpirationItem::StorageRequest(file_key);
        let expiration_tick = Self::enqueue_expiration_item(expiration_item)?;

        // Get the current tick.
        let current_tick =
            <T::ProofDealer as shp_traits::ProofsDealerInterface>::get_current_tick();

        // Create the storage request's metadata.
        let zero = ReplicationTargetType::<T>::zero();
        let storage_request_metadata = StorageRequestMetadata::<T> {
            requested_at: current_tick,
            owner: sender.clone(),
            bucket_id,
            location: location.clone(),
            fingerprint,
            size,
            msp,
            user_peer_ids: user_peer_ids.clone().unwrap_or_default(),
            bsps_required: replication_target,
            bsps_confirmed: zero,
            bsps_volunteered: zero,
            expires_at: expiration_tick,
            deposit_paid: deposit,
        };

        // Hold the required deposit from the user.
        T::Currency::hold(
            &HoldReason::StorageRequestCreationHold.into(),
            &sender,
            deposit,
        )?;

        // Register the storage request and add it to the bucket's storage requests.
        <StorageRequests<T>>::insert(&file_key, storage_request_metadata);
        <BucketsWithStorageRequests<T>>::insert(&bucket_id, &file_key, ());

        // Emit the `NewStorageRequest` event.
        Self::deposit_event(Event::NewStorageRequest {
            who: sender,
            file_key,
            bucket_id,
            location,
            fingerprint,
            size,
            peer_ids: user_peer_ids.unwrap_or_default(),
            expires_at: expiration_tick,
        });

        Ok(file_key)
    }

    /// Accepts or rejects batches of storage requests assumed to be grouped by bucket.
    pub(crate) fn do_msp_respond_storage_request(
        sender: T::AccountId,
        storage_request_msp_response: StorageRequestMspResponse<T>,
    ) -> Result<(), DispatchError> {
        // Check that the sender is a Storage Provider and get its MSP ID
        let msp_id = <T::Providers as shp_traits::ReadProvidersInterface>::get_provider_id(&sender)
            .ok_or(Error::<T>::NotASp)?;

        // Check that the sender is an MSP
        ensure!(
            <T::Providers as ReadStorageProvidersInterface>::is_msp(&msp_id),
            Error::<T>::NotAMsp
        );

        // Preliminary check to ensure that the MSP is the one storing each bucket in the responses
        for StorageRequestMspBucketResponse { bucket_id, .. } in storage_request_msp_response.iter()
        {
            ensure!(
                <T::Providers as ReadBucketsInterface>::is_bucket_stored_by_msp(
                    &msp_id, &bucket_id
                ),
                Error::<T>::MspNotStoringBucket
            );
        }

        // Process each bucket's responses
        for StorageRequestMspBucketResponse {
            bucket_id,
            accept,
            reject,
        } in storage_request_msp_response.into_iter()
        {
            if let Some(accepted_file_keys) = accept {
                Self::do_msp_accept_storage_request(msp_id, bucket_id, accepted_file_keys)?;
            }

            for RejectedStorageRequest { file_key, reason } in reject {
                let storage_request_metadata = <StorageRequests<T>>::get(file_key)
                    .ok_or(Error::<T>::StorageRequestNotFound)?;

                Self::cleanup_storage_request(
                    EitherAccountIdOrMspId::MspId(msp_id),
                    file_key,
                    &storage_request_metadata,
                )?;

                Self::deposit_event(Event::StorageRequestRejected { file_key, reason });
            }
        }

        Ok(())
    }

    pub(crate) fn do_msp_stop_storing_bucket(
        sender: T::AccountId,
        bucket_id: BucketIdFor<T>,
    ) -> Result<(ProviderIdFor<T>, T::AccountId), DispatchError> {
        // Check if the sender is a Provider.
        let msp_id = <T::Providers as shp_traits::ReadProvidersInterface>::get_provider_id(&sender)
            .ok_or(Error::<T>::NotAMsp)?;

        // Check if the MSP is indeed an MSP.
        ensure!(
            <T::Providers as ReadStorageProvidersInterface>::is_msp(&msp_id),
            Error::<T>::NotAMsp
        );

        // Check if the MSP is storing the bucket.
        ensure!(
            <T::Providers as ReadBucketsInterface>::is_bucket_stored_by_msp(&msp_id, &bucket_id),
            Error::<T>::MspNotStoringBucket
        );

        let bucket_owner = <T::Providers as ReadBucketsInterface>::get_bucket_owner(&bucket_id)?;

        // Decrease the used capacity of the MSP.
        let bucket_size = <T::Providers as ReadBucketsInterface>::get_bucket_size(&bucket_id)?;
        <T::Providers as MutateStorageProvidersInterface>::decrease_capacity_used(
            &msp_id,
            bucket_size,
        )?;

        // Remove the MSP from the bucket.
        <T::Providers as MutateBucketsInterface>::unassign_msp_from_bucket(&bucket_id)?;

        Ok((msp_id, bucket_owner))
    }

    /// Deletes a bucket from a user marked as insolvent and all its associated data.
    /// This can be used by MSPs that detect that they are storing a bucket for an insolvent user.
    /// This way, the MSP can remove the bucket and stop storing it, receiving from the user's deposit
    /// the amount it's owed and deleting the payment stream between them in the process.
    pub(crate) fn do_msp_stop_storing_bucket_for_insolvent_user(
        sender: T::AccountId,
        bucket_id: BucketIdFor<T>,
    ) -> Result<(ProviderIdFor<T>, T::AccountId), DispatchError> {
        // Ensure the sender is a registered MSP.
        let msp_id = <T::Providers as shp_traits::ReadProvidersInterface>::get_provider_id(&sender)
            .ok_or(Error::<T>::NotAMsp)?;
        ensure!(
            <T::Providers as shp_traits::ReadStorageProvidersInterface>::is_msp(&msp_id),
            Error::<T>::NotAMsp
        );

        // Ensure the bucket exists.
        ensure!(
            <T::Providers as shp_traits::ReadBucketsInterface>::bucket_exists(&bucket_id),
            Error::<T>::BucketNotFound
        );

        // Ensure the bucket is stored by the MSP.
        ensure!(
            <T::Providers as shp_traits::ReadBucketsInterface>::is_bucket_stored_by_msp(
                &msp_id, &bucket_id
            ),
            Error::<T>::MspNotStoringBucket
        );

        // Get the owner of the bucket.
        let bucket_owner =
            <T::Providers as shp_traits::ReadBucketsInterface>::get_bucket_owner(&bucket_id)?;

        // Get the size of the bucket.
        let bucket_size =
            <T::Providers as shp_traits::ReadBucketsInterface>::get_bucket_size(&bucket_id)?;

        // To allow the MSP to completely delete the bucket, either the user account is currently insolvent
        // or no payment stream exists between the user and the MSP.
        let is_user_insolvent =
            <T::UserSolvency as shp_traits::ReadUserSolvencyInterface>::is_user_insolvent(
                &bucket_owner,
            );
        let payment_stream_exists =
            <T::PaymentStreams as shp_traits::PaymentStreamsInterface>::has_active_payment_stream_with_user(
                &msp_id,
                &bucket_owner,
            );
        ensure!(
            is_user_insolvent || !payment_stream_exists,
            Error::<T>::UserNotInsolvent
        );

        // Retrieve the collection ID associated with the bucket, if any.
        let maybe_collection_id: Option<CollectionIdFor<T>> =
            <T::Providers as ReadBucketsInterface>::get_read_access_group_id_of_bucket(&bucket_id)?;

        // Delete the collection associated with the bucket if it existed.
        if let Some(collection_id) = maybe_collection_id.clone() {
            let destroy_witness = expect_or_err!(
                T::Nfts::get_destroy_witness(&collection_id),
                "Failed to get destroy witness for collection, when it was already checked to exist",
                Error::<T>::CollectionNotFound
            );
            T::Nfts::destroy(collection_id, destroy_witness, Some(bucket_owner.clone()))?;
        }

        // Delete the bucket from the system.
        <T::Providers as MutateBucketsInterface>::force_delete_bucket(&msp_id, &bucket_id)?;

        // Decrease the used capacity of the MSP.
        <T::Providers as MutateStorageProvidersInterface>::decrease_capacity_used(
            &msp_id,
            bucket_size,
        )?;

        Ok((msp_id, bucket_owner))
    }

    /// Processes a file deletion request with signature verification.
    ///
    /// This function validates a signed file deletion request by:
    /// 1. Checking that the requester is not insolvent
    /// 2. Verifying the requester owns the bucket containing the file
<<<<<<< HEAD
    /// 3. Validating the signature against the encoded message
    /// 4. Computing the file key from provided metadata and verifying it matches the signed message
    /// 5. Ensuring the operation type is Delete
    ///
    /// The signature verification prevents malicious file deletion requests and ensures
    /// only the legitimate file owner can request deletion. The computed file key validation
    /// ensures the metadata provided matches the file being deleted.
    ///
    /// Note: This function only validates the deletion request but does not perform the actual
    /// file deletion. It serves as a preliminary check before the deletion process can proceed.
    /// TODO: we probably want to hold a user deposit to prevent users to spam the network
    pub(crate) fn do_request_delete_file(
        who: T::AccountId,
        signed_message: FileDeletionMessage<T>,
        signature: MultiSignature,
=======
    /// 3. Validating the signature against the encoded intention
    /// 4. Computing the file key from provided metadata and verifying it matches the signed intention
    /// 5. Ensuring the operation type is Delete
    ///
    /// Note: This function only validates the deletion request but does not perform the actual
    /// file deletion. It serves as a preliminary step before the deletion process can proceed.
    pub(crate) fn do_request_delete_file(
        who: T::AccountId,
        signed_intention: FileOperationIntention<T>,
        signature: T::OffchainSignature,
>>>>>>> 95e7ab7e
        bucket_id: BucketIdFor<T>,
        location: FileLocation<T>,
        size: StorageDataUnit<T>,
        fingerprint: Fingerprint<T>,
    ) -> DispatchResult {
        // Check that the user that's sending the deletion request is not currently insolvent.
        // Insolvent users can't interact with the system and should wait for all MSPs and BSPs
        // to delete their files and buckets using the available extrinsics or resolve their
        // insolvency manually.
        ensure!(
            !<T::UserSolvency as ReadUserSolvencyInterface>::is_user_insolvent(&who),
            Error::<T>::OperationNotAllowedWithInsolventUser
        );

        // Check if sender is the owner of the bucket.
        ensure!(
            <T::Providers as ReadBucketsInterface>::is_bucket_owner(&who, &bucket_id)?,
            Error::<T>::NotBucketOwner
        );

<<<<<<< HEAD
        // Encode the message for signature verification
        let message_encoded = signed_message.encode();

        // Verify the signature (This is not strictly needed to do here, but prevents the fisherman node to do useless work)
        let account_id_32 = Self::account_id_to_account_id32(&who)?;
        let is_valid = signature.verify(&message_encoded[..], &account_id_32);
=======
        // Encode the intention for signature verification
        let signed_intention_encoded = signed_intention.encode();

        let is_valid = signature.verify(&signed_intention_encoded[..], &who);
>>>>>>> 95e7ab7e
        ensure!(is_valid, Error::<T>::InvalidSignature);

        // Compute file key from the provided metadata
        let computed_file_key =
            Self::compute_file_key(who.clone(), bucket_id, location.clone(), size, fingerprint)
                .map_err(|_| Error::<T>::FailedToComputeFileKey)?;

<<<<<<< HEAD
        // Verify that the file_key in the signed message matches the computed one
        ensure!(
            signed_message.file_key == computed_file_key,
            Error::<T>::InvalidFileKeyMetadata
        );

        // Verify that the operation is Delete
        ensure!(
            signed_message.operation == FileOperation::Delete,
            Error::<T>::InvalidFileKeyMetadata
        );

        Ok(())
    }

    /// Execute actual file deletion (provider's root update) if proof verifies
    ///
    /// This function validates the deletion request against the provided file owner,
    /// verifies the forest proof, and performs the actual file deletion from the provider's forest.
    ///
    /// # Arguments
    /// * `file_owner` - The account that originally signed the deletion request
    /// * `signed_message` - The signed deletion message containing file key and operation
    /// * `signature` - The signature from the original file owner
    /// * `bucket_id` - The bucket containing the file
    /// * `location` - The file location within the bucket
    /// * `size` - The file size
    /// * `fingerprint` - The file fingerprint
    /// * `provider_id` - The provider (MSP/BSP) storing the file
    /// * `forest_proof` - Proof that the file exists in the provider's forest
    pub(crate) fn do_delete_file(
        file_owner: T::AccountId,
        signed_message: FileDeletionMessage<T>,
        signature: MultiSignature,
        bucket_id: BucketIdFor<T>,
        location: FileLocation<T>,
        size: StorageDataUnit<T>,
        fingerprint: Fingerprint<T>,
        provider_id: ProviderIdFor<T>,
        forest_proof: ForestProof<T>,
    ) -> DispatchResult {
        // Phase 1: Verify signature against provided file owner
        let message_encoded = signed_message.encode();
        let account_id_32 = Self::account_id_to_account_id32(&file_owner)?;
        let is_valid = signature.verify(&message_encoded[..], &account_id_32);
        ensure!(is_valid, Error::<T>::InvalidSignature);

        // Phase 2: Perform validations 
        // Check if sender is the owner of the bucket
        ensure!(
            <T::Providers as ReadBucketsInterface>::is_bucket_owner(&file_owner, &bucket_id)?,
            Error::<T>::NotBucketOwner
        );

        // Compute file key from the provided metadata
        let computed_file_key =
            Self::compute_file_key(file_owner.clone(), bucket_id, location.clone(), size, fingerprint)
                .map_err(|_| Error::<T>::FailedToComputeFileKey)?;

        // Verify that the file_key in the signed message matches the computed one
        ensure!(
            signed_message.file_key == computed_file_key,
            Error::<T>::InvalidFileKeyMetadata
        );

        // Check that the user is not currently insolvent
        ensure!(
            !<T::UserSolvency as ReadUserSolvencyInterface>::is_user_insolvent(&file_owner),
            Error::<T>::OperationNotAllowedWithInsolventUser
        );

        // Verify that the operation is Delete
        ensure!(
            signed_message.operation == FileOperation::Delete,
            Error::<T>::InvalidFileKeyMetadata
        );

        // Phase 3: Forest proof verification and file deletion
        match (
            <T::Providers as ReadStorageProvidersInterface>::is_msp(&provider_id),
            <T::Providers as ReadStorageProvidersInterface>::is_bsp(&provider_id),
        ) {
            // is_msp == true, is_bsp == false
            (true, false) => {
                Self::delete_file_from_msp(
                    file_owner,
                    computed_file_key,
                    size,
                    bucket_id,
                    provider_id,
                    forest_proof,
                )?;
            }
            // is_msp == false, is_bsp == true
            (false, true) => {
                Self::delete_file_from_bsp(
                    file_owner,
                    computed_file_key,
                    size,
                    provider_id,
                    forest_proof,
                )?;
            }
            // Something wrong happened
            (false, false) => {
                return Err(Error::<T>::InvalidProviderType.into());
            }
        }

        Ok(())
    }


=======
        // Verify that the file_key in the signed intention matches the computed one
        ensure!(
            signed_intention.file_key == computed_file_key,
            Error::<T>::InvalidFileKeyMetadata
        );

        // Verify that the operation is Delete
        ensure!(
            signed_intention.operation == FileOperation::Delete,
            Error::<T>::InvalidFileKeyMetadata
        );

        Ok(())
    }

>>>>>>> 95e7ab7e
    /// Accept as many storage requests as possible (best-effort) belonging to the same bucket.
    ///
    /// There should be a single non-inclusion forest proof for all file keys, and finally there should
    /// be a list of file key(s) with a key proof for each of them.
    ///
    /// The implementation follows this sequence:
    /// 1. Verify the non-inclusion proof.
    /// 2. For each file key: Verify and process the acceptance. If any operation fails during the processing of a file key,
    /// the entire function will fail and no changes will be applied.
    /// 3. If all file keys are successfully processed, apply the delta with all the accepted keys to the root of the bucket which are part of the set of
    /// non-inclusion file keys (since it is possible that the file key was already stored by the MSP).
    /// 4. If any step fails, the function will return an error and no changes will be made to the storage state.
    fn do_msp_accept_storage_request(
        msp_id: ProviderIdFor<T>,
        bucket_id: BucketIdFor<T>,
        accepted_file_keys: StorageRequestMspAcceptedFileKeys<T>,
    ) -> Result<MerkleHash<T>, DispatchError> {
        // Get the user owner of the bucket.
        let bucket_owner =
            <T::Providers as shp_traits::ReadBucketsInterface>::get_bucket_owner(&bucket_id)?;

        // Check that the bucket owner is not currently insolvent. This is done to error out early, since otherwise
        // it will go through with all the verification logic and then fail when trying to update the payment stream
        // between the MSP and the user.
        ensure!(
            !<T::UserSolvency as ReadUserSolvencyInterface>::is_user_insolvent(&bucket_owner),
            Error::<T>::OperationNotAllowedWithInsolventUser
        );

        // Check if MSP is insolvent.
        ensure!(
            !<T::Providers as ReadProvidersInterface>::is_provider_insolvent(msp_id),
            Error::<T>::OperationNotAllowedForInsolventProvider
        );

        let file_keys = accepted_file_keys
            .file_keys_and_proofs
            .iter()
            .map(|file_key_with_proof| file_key_with_proof.file_key)
            .collect::<Vec<_>>();

        // Get the Bucket's root
        let bucket_root =
            <T::Providers as shp_traits::ReadBucketsInterface>::get_root_bucket(&bucket_id)
                .ok_or(Error::<T>::BucketNotFound)?;

        // Verify the proof of non-inclusion.
        let proven_keys: BTreeSet<MerkleHash<T>> =
            <T::ProofDealer as shp_traits::ProofsDealerInterface>::verify_generic_forest_proof(
                &bucket_root,
                file_keys.as_slice(),
                &accepted_file_keys.forest_proof,
            )?;

        let mut accepted_files_metadata = Vec::new();

        for file_key_with_proof in accepted_file_keys.file_keys_and_proofs.iter() {
            let mut storage_request_metadata =
                <StorageRequests<T>>::get(&file_key_with_proof.file_key)
                    .ok_or(Error::<T>::StorageRequestNotFound)?;

            // Check that the storage request bucket ID matches the provided bucket ID.
            ensure!(
                storage_request_metadata.bucket_id == bucket_id,
                Error::<T>::InvalidBucketIdFileKeyPair
            );

            // Check that the MSP is the one storing the bucket.
            ensure!(
                <T::Providers as ReadBucketsInterface>::is_bucket_stored_by_msp(
                    &msp_id,
                    &storage_request_metadata.bucket_id
                ),
                Error::<T>::MspNotStoringBucket
            );

            // Check that the storage request has a MSP.
            ensure!(
                storage_request_metadata.msp.is_some(),
                Error::<T>::RequestWithoutMsp
            );

            let (request_msp_id, confirm_status) = storage_request_metadata.msp.unwrap();

            // Check that the sender corresponds to the MSP in the storage request and that it hasn't yet confirmed storing the file.
            ensure!(request_msp_id == msp_id, Error::<T>::NotSelectedMsp);

            // Check that the MSP hasn't already confirmed storing the file.
            ensure!(!confirm_status, Error::<T>::MspAlreadyConfirmed);

            // Check that the MSP still has enough available capacity to store the file.
            ensure!(
                <T::Providers as ReadStorageProvidersInterface>::available_capacity(&msp_id)
                    >= storage_request_metadata.size,
                Error::<T>::InsufficientAvailableCapacity
            );

            // Get the file metadata to insert into the bucket under the file key.
            let file_metadata = storage_request_metadata
                .clone()
                .to_file_metadata()
                .map_err(|_| Error::<T>::FileMetadataProcessingQueueFull)?;

            let chunk_challenges = Self::generate_chunk_challenges_on_sp_confirm(
                msp_id,
                file_key_with_proof.file_key,
                &storage_request_metadata,
            )?;

            // Only check the key proof, increase the bucket size and capacity used if the file key is not in the forest proof, and
            // add the file metadata to the `accepted_files_metadata` since all keys in this array will be added to the bucket forest via an apply delta.
            // This can happen if the storage request was issued again by the user and the MSP has already stored the file.
            if !proven_keys.contains(&file_key_with_proof.file_key) {
                accepted_files_metadata.push((file_metadata, file_key_with_proof));

                // Check that the key proof is valid.
                <T::ProofDealer as shp_traits::ProofsDealerInterface>::verify_key_proof(
                    &file_key_with_proof.file_key,
                    &chunk_challenges,
                    &file_key_with_proof.proof,
                )?;

                // Increase size of the bucket.
                <T::Providers as MutateBucketsInterface>::increase_bucket_size(
                    &storage_request_metadata.bucket_id,
                    storage_request_metadata.size,
                )?;

                // Increase the used capacity of the MSP
                // This should not fail since we checked that the MSP has enough available capacity to store the file.
                expect_or_err!(
                    <T::Providers as MutateStorageProvidersInterface>::increase_capacity_used(
                        &msp_id,
                        storage_request_metadata.size,
                    ),
                    "Failed to increase capacity used for MSP",
                    Error::<T>::TooManyStorageRequestResponses,
                    result
                );
            }

            // Notify that the storage request has been accepted by the MSP.
            Self::deposit_event(Event::MspAcceptedStorageRequest {
                file_key: file_key_with_proof.file_key,
            });

            // Check if all BSPs have confirmed storing the file.
            if storage_request_metadata.bsps_confirmed == storage_request_metadata.bsps_required {
                // Remove the storage request from the expiration queue.
                let expiration_tick = storage_request_metadata.expires_at;
                <StorageRequestExpirations<T>>::mutate(expiration_tick, |expiration_items| {
                    expiration_items.retain(|item| item != &file_key_with_proof.file_key);
                });

                // Remove storage request metadata.
                <StorageRequests<T>>::remove(&file_key_with_proof.file_key);
                <BucketsWithStorageRequests<T>>::remove(
                    &storage_request_metadata.bucket_id,
                    &file_key_with_proof.file_key,
                );

                // Remove storage request bsps
                let removed = <StorageRequestBsps<T>>::drain_prefix(&file_key_with_proof.file_key)
                    .fold(0, |acc, _| acc.saturating_add(One::one()));

                // Make sure that the expected number of BSPs were removed.
                expect_or_err!(
                    storage_request_metadata.bsps_volunteered == removed.into(),
                    "Number of volunteered BSPs for storage request should have been removed",
                    Error::<T>::UnexpectedNumberOfRemovedVolunteeredBsps,
                    bool
                );

                // Return the storage request creation deposit to the user
                T::Currency::release(
                    &HoldReason::StorageRequestCreationHold.into(),
                    &storage_request_metadata.owner,
                    storage_request_metadata.deposit_paid,
                    Precision::BestEffort,
                )?;

                // Notify that the storage request has been fulfilled.
                Self::deposit_event(Event::StorageRequestFulfilled {
                    file_key: file_key_with_proof.file_key,
                });
            } else {
                // Set as confirmed the MSP in the storage request metadata.
                storage_request_metadata.msp = Some((msp_id, true));

                // Update storage request metadata.
                <StorageRequests<T>>::set(
                    &file_key_with_proof.file_key,
                    Some(storage_request_metadata.clone()),
                );
            }
        }

        // If there are no mutations to apply, return the current root of the bucket.
        if accepted_files_metadata.is_empty() {
            return Ok(bucket_root);
        }

        // Get the current root of the bucket where the file will be stored.
        let bucket_root = expect_or_err!(
            <T::Providers as shp_traits::ReadBucketsInterface>::get_root_bucket(&bucket_id),
            "Failed to get root for bucket, when it was already checked to exist",
            Error::<T>::BucketNotFound
        );

        // Compute the new bucket root after inserting new file key in its forest partial trie.
        let new_bucket_root =
            <T::ProofDealer as shp_traits::ProofsDealerInterface>::generic_apply_delta(
                &bucket_root,
                accepted_files_metadata
                    .iter()
                    .map(|(file_metadata, file_key_with_proof)| {
                        (
                            file_key_with_proof.file_key,
                            TrieAddMutation::new(file_metadata.encode()).into(),
                        )
                    })
                    .collect::<Vec<_>>()
                    .as_slice(),
                &accepted_file_keys.forest_proof,
                Some(bucket_id.encode()),
            )?;

        // Update root of the bucket.
        <T::Providers as shp_traits::MutateBucketsInterface>::change_root_bucket(
            bucket_id,
            new_bucket_root,
        )?;

        Ok(new_bucket_root)
    }

    /// Volunteer to store a file.
    ///
    /// *Callable only by BSP accounts*
    ///
    /// A BSP can only volunteer for a storage request if it is eligible based on the XOR of the `fingerprint` and the BSP's account ID and if it evaluates to a value
    /// less than the [globally computed threshold](BspsAssignmentThreshold). As the number of BSPs signed up increases, the threshold decreases, meaning there is a
    /// lower chance of a BSP being eligible to volunteer for a storage request.
    ///
    /// Though, as the storage request remains open, the threshold increases over time based on the number of ticks since the storage request was issued. This is to
    /// ensure that the storage request is fulfilled by opening up the opportunity for more BSPs to volunteer.
    ///
    /// For more information on what "ticks" are, see the [Proofs Dealer pallet](https://github.com/Moonsong-Labs/storage-hub/blob/main/pallets/proofs-dealer/README.md).
    pub(crate) fn do_bsp_volunteer(
        sender: T::AccountId,
        file_key: MerkleHash<T>,
    ) -> Result<
        (
            ProviderIdFor<T>,
            MultiAddresses<T>,
            StorageRequestMetadata<T>,
        ),
        DispatchError,
    > {
        let bsp_id = <T::Providers as shp_traits::ReadProvidersInterface>::get_provider_id(&sender)
            .ok_or(Error::<T>::NotABsp)?;

        // Check if BSP is insolvent.
        ensure!(
            !<T::Providers as ReadProvidersInterface>::is_provider_insolvent(bsp_id),
            Error::<T>::OperationNotAllowedForInsolventProvider
        );

        // Check that the provider is indeed a BSP.
        ensure!(
            <T::Providers as ReadStorageProvidersInterface>::is_bsp(&bsp_id),
            Error::<T>::NotABsp
        );

        // Check that the storage request exists.
        let mut storage_request_metadata =
            <StorageRequests<T>>::get(&file_key).ok_or(Error::<T>::StorageRequestNotFound)?;

        // Check that the user that issued the storage request is not currently insolvent. This is done
        // to avoid the BSP the trouble of volunteering, then fetching the file from the user, generating
        // the proof and then not being able to confirm storing the file because the user is insolvent.
        ensure!(
            !<T::UserSolvency as ReadUserSolvencyInterface>::is_user_insolvent(
                &storage_request_metadata.owner
            ),
            Error::<T>::OperationNotAllowedWithInsolventUser
        );

        expect_or_err!(
            storage_request_metadata.bsps_confirmed < storage_request_metadata.bsps_required,
            "Storage request should never have confirmed BSPs equal to or greater than required bsps, since they are deleted when it is reached.",
            Error::<T>::StorageRequestBspsRequiredFulfilled,
            bool
        );

        let available_capacity =
            <T::Providers as ReadStorageProvidersInterface>::available_capacity(&bsp_id);

        // Check if the BSP has enough capacity to store the file.
        ensure!(
            available_capacity > storage_request_metadata.size,
            Error::<T>::InsufficientAvailableCapacity
        );

        // Check if the BSP is already volunteered for this storage request.
        ensure!(
            !<StorageRequestBsps<T>>::contains_key(&file_key, &bsp_id),
            Error::<T>::BspAlreadyVolunteered
        );

        let earliest_volunteer_tick = Self::query_earliest_file_volunteer_tick(bsp_id, file_key)
            .map_err({
                |e| {
                    log::error!("Failed to query earliest file volunteer tick: {:?}", e);
                    Error::<T>::FailedToQueryEarliestFileVolunteerTick
                }
            })?;

        // Check if the BSP is eligible to volunteer for the storage request.
        let current_tick_number =
            <T::ProofDealer as shp_traits::ProofsDealerInterface>::get_current_tick();

        ensure!(
            current_tick_number >= earliest_volunteer_tick,
            Error::<T>::BspNotEligibleToVolunteer
        );

        // Add BSP to storage request metadata.
        <StorageRequestBsps<T>>::insert(
            &file_key,
            &bsp_id,
            StorageRequestBspsMetadata::<T> {
                confirmed: false,
                _phantom: Default::default(),
            },
        );

        // Increment the number of BSPs volunteered.
        match storage_request_metadata
            .bsps_volunteered
            .checked_add(&ReplicationTargetType::<T>::one())
        {
            Some(inc_bsps_volunteered) => {
                storage_request_metadata.bsps_volunteered = inc_bsps_volunteered;
            }
            None => {
                return Err(ArithmeticError::Overflow.into());
            }
        }

        // Get the payment account of the BSP.
        let bsp_payment_account =
            <T::Providers as shp_traits::ReadProvidersInterface>::get_payment_account(bsp_id)
                .ok_or(Error::<T>::FailedToGetPaymentAccount)?;

        // Calculate how much the BSP should be reimbursed for this extrinsic from the user's deposit.
        let amount_to_pay = <T::WeightToFee as sp_weights::WeightToFee>::weight_to_fee(
            &T::WeightInfo::bsp_volunteer(),
        );

        // Transfer the funds to the BSP.
        let amount_transferred = T::Currency::transfer_on_hold(
            &HoldReason::StorageRequestCreationHold.into(),
            &storage_request_metadata.owner,
            &bsp_payment_account,
            amount_to_pay,
            Precision::BestEffort,
            Restriction::Free,
            Fortitude::Force,
        )?;

        // If the transfer was successful, substract the amount from the deposit paid by the user.
        storage_request_metadata.deposit_paid = storage_request_metadata
            .deposit_paid
            .saturating_sub(amount_transferred);

        // Update storage request metadata.
        <StorageRequests<T>>::set(&file_key, Some(storage_request_metadata.clone()));

        let multiaddresses = T::Providers::get_bsp_multiaddresses(&bsp_id)?;

        Ok((bsp_id, multiaddresses, storage_request_metadata))
    }

    /// Confirm storing a file.
    ///
    /// *Callable only by BSP accounts*
    ///
    /// This function can only be called after a BSP has volunteered for the storage request. The BSP must provide a merkle proof of the file
    /// and a proof of inclusion of the `file_key` in their merkle patricia trie.
    ///
    /// If the proof is valid, the root of the BSP is updated to reflect the new root of the merkle patricia trie and the number of `bsps_confirmed` is
    /// incremented. If the number of `bsps_confirmed` reaches the number of `bsps_required`, the storage request is deleted. Finally, the BSP's data
    /// used is incremented by the size of the file.
    pub(crate) fn do_bsp_confirm_storing(
        sender: T::AccountId,
        non_inclusion_forest_proof: ForestProof<T>,
        file_keys_and_proofs: BoundedVec<FileKeyWithProof<T>, T::MaxBatchConfirmStorageRequests>,
    ) -> DispatchResult {
        // Get the Provider ID of the sender.
        let bsp_id = <T::Providers as shp_traits::ReadProvidersInterface>::get_provider_id(&sender)
            .ok_or(Error::<T>::NotABsp)?;

        // Check if the Provider is insolvent.
        ensure!(
            !<T::Providers as ReadProvidersInterface>::is_provider_insolvent(bsp_id),
            Error::<T>::OperationNotAllowedForInsolventProvider
        );

        // Check that the Provider is indeed a BSP.
        ensure!(
            <T::Providers as ReadStorageProvidersInterface>::is_bsp(&bsp_id),
            Error::<T>::NotABsp
        );

        // Verify the proof of non-inclusion.
        let proven_keys: BTreeSet<MerkleHash<T>> =
            <T::ProofDealer as shp_traits::ProofsDealerInterface>::verify_forest_proof(
                &bsp_id,
                file_keys_and_proofs
                    .iter()
                    .map(|file_key_with_proof| file_key_with_proof.file_key)
                    .collect::<Vec<_>>()
                    .as_slice(),
                &non_inclusion_forest_proof,
            )?;

        // Create a queue to store the file keys and metadata to be processed.
        let mut file_keys_and_metadata: BoundedVec<
            (MerkleHash<T>, Vec<u8>),
            T::MaxBatchConfirmStorageRequests,
        > = BoundedVec::new();

        // Create a set to store the keys that were already processed.
        let mut seen_keys = BTreeSet::new();

        // Create a set to store the keys that were skipped.
        let mut skipped_file_keys: BoundedBTreeSet<
            MerkleHash<T>,
            T::MaxBatchConfirmStorageRequests,
        > = BoundedBTreeSet::new();

        // For each file key and proof, process the confirm storing request.
        for file_key_with_proof in file_keys_and_proofs.iter() {
            // Get the file key and the proof.
            let file_key = file_key_with_proof.file_key;

            // Skip any duplicates.
            if !seen_keys.insert(file_key) {
                continue;
            }

            // Get the storage request metadata for this file key.
            let mut storage_request_metadata = match <StorageRequests<T>>::get(&file_key) {
                Some(metadata) if metadata.bsps_confirmed < metadata.bsps_required => metadata,
                // Since BSPs need to race one another to confirm storage requests, it is entirely possible that a BSP confirms a storage request
                // after the storage request has been fulfilled or the replication target has been reached (bsps_required == bsps_confirmed).
                Some(_) | None => {
                    expect_or_err!(
                        skipped_file_keys.try_insert(file_key),
                        "Failed to push file key to skipped_file_keys",
                        Error::<T>::TooManyStorageRequestResponses,
                        result
                    );
                    continue;
                }
            };

            // Check that the user that issued the storage request is not currently insolvent. This is done to continue the loop early,
            // since the file key would still be skipped after failing to update the payment stream between the user and the BSP.
            if <T::UserSolvency as ReadUserSolvencyInterface>::is_user_insolvent(
                &storage_request_metadata.owner,
            ) {
                // Skip file key if the owner of the file related to the storage request is currently insolvent.
                expect_or_err!(
                    skipped_file_keys.try_insert(file_key),
                    "Failed to push file key to skipped_file_keys",
                    Error::<T>::TooManyStorageRequestResponses,
                    result
                );
                continue;
            }

            // Check that the bucket of the file key still exists. This is done since if the user was previously insolvent the bucket
            // of the storage request might have been deleted by the MSP.
            ensure!(
                <T::Providers as ReadBucketsInterface>::bucket_exists(
                    &storage_request_metadata.bucket_id
                ),
                Error::<T>::BucketNotFound
            );

            // Check that the BSP has volunteered for the storage request.
            ensure!(
                <StorageRequestBsps<T>>::contains_key(&file_key, &bsp_id),
                Error::<T>::BspNotVolunteered
            );

            let requests = expect_or_err!(
                <StorageRequestBsps<T>>::get(&file_key, &bsp_id),
                "BSP should exist since we checked it above",
                Error::<T>::ImpossibleFailedToGetValue
            );

            // Check that the storage provider has not already confirmed storing the file.
            ensure!(!requests.confirmed, Error::<T>::BspAlreadyConfirmed);

            let available_capacity =
                <T::Providers as ReadStorageProvidersInterface>::available_capacity(&bsp_id);

            // Check if the BSP has enough capacity to store the file.
            ensure!(
                available_capacity > storage_request_metadata.size,
                Error::<T>::InsufficientAvailableCapacity
            );

            // All errors from the payment stream operations (create/update) are ignored, and the file key is added to the `skipped_file_keys` set instead of erroring out.
            // This is done to avoid a malicious user, owner of one of the files from the batch of confirmations, being able to prevent the BSP from confirming any files by making itself insolvent so payment stream operations fail.
            // This operation must be executed first, before updating any storage elements, to prevent potential cases
            // where a storage element is updated but should not be.
            match <T::PaymentStreams as PaymentStreamsInterface>::get_dynamic_rate_payment_stream_amount_provided(&bsp_id, &storage_request_metadata.owner) {
				Some(previous_amount_provided) => {
					// Update the payment stream.
                    let new_amount_provided = &previous_amount_provided.checked_add(&storage_request_metadata.size).ok_or(ArithmeticError::Overflow)?;
					if let Err(_) = <T::PaymentStreams as PaymentStreamsInterface>::update_dynamic_rate_payment_stream(
						&bsp_id,
						&storage_request_metadata.owner,
						new_amount_provided,
					) {
                        // Skip file key if we could not successfully update the payment stream
                        expect_or_err!(
                            skipped_file_keys.try_insert(file_key),
                            "Failed to push file key to skipped_file_keys",
                            Error::<T>::TooManyStorageRequestResponses,
                            result
                        );
                        continue;
                    }
				},
				None => {
					// Create the payment stream.
					if let Err(_) = <T::PaymentStreams as PaymentStreamsInterface>::create_dynamic_rate_payment_stream(
						&bsp_id,
						&storage_request_metadata.owner,
						&storage_request_metadata.size,
					) {
                        // Skip file key if we could not successfully create the payment stream
                        expect_or_err!(
                            skipped_file_keys.try_insert(file_key),
                            "Failed to push file key to skipped_file_keys",
                            Error::<T>::TooManyStorageRequestResponses,
                            result
                        );
                        continue;
                    }
				}
			}

            // Increment the number of BSPs confirmed.
            match storage_request_metadata
                .bsps_confirmed
                .checked_add(&ReplicationTargetType::<T>::one())
            {
                Some(inc_bsps_confirmed) => {
                    storage_request_metadata.bsps_confirmed = inc_bsps_confirmed;
                }
                None => {
                    return Err(ArithmeticError::Overflow.into());
                }
            }

            // Ensure that the file key IS NOT part of the BSP's forest.
            // Note: The runtime is responsible for adding and removing keys, computing the new root and updating the BSP's root.
            ensure!(
                !proven_keys.contains(&file_key),
                Error::<T>::ExpectedNonInclusionProof
            );

            let chunk_challenges = Self::generate_chunk_challenges_on_sp_confirm(
                bsp_id,
                file_key,
                &storage_request_metadata,
            )?;

            // Check that the key proof is valid.
            <T::ProofDealer as shp_traits::ProofsDealerInterface>::verify_key_proof(
                &file_key,
                &chunk_challenges,
                &file_key_with_proof.proof,
            )?;

            // Increase this Provider's capacity used.
            <T::Providers as MutateStorageProvidersInterface>::increase_capacity_used(
                &bsp_id,
                storage_request_metadata.size,
            )?;

            // Get the file metadata to insert into the Provider's trie under the file key.
            let file_metadata = storage_request_metadata
                .clone()
                .to_file_metadata()
                .map_err(|_| Error::<T>::FileMetadataProcessingQueueFull)?;
            let encoded_trie_value = file_metadata.encode();

            expect_or_err!(
                file_keys_and_metadata.try_push((file_key, encoded_trie_value)),
                "Failed to push file key and metadata",
                Error::<T>::FileMetadataProcessingQueueFull,
                result
            );

            // Remove storage request if we reached the required number of BSPs and the MSP has accepted to store the file.
            if storage_request_metadata.bsps_confirmed == storage_request_metadata.bsps_required
                && storage_request_metadata
                    .msp
                    .map(|(_, confirmed)| confirmed)
                    .unwrap_or(true)
            {
                // Remove the storage request from the expiration queue.
                let expiration_tick = storage_request_metadata.expires_at;
                <StorageRequestExpirations<T>>::mutate(expiration_tick, |expiration_items| {
                    expiration_items.retain(|item| item != &file_key);
                });

                // Remove storage request metadata.
                <StorageRequests<T>>::remove(&file_key);
                <BucketsWithStorageRequests<T>>::remove(
                    &storage_request_metadata.bucket_id,
                    &file_key,
                );

                // Remove storage request bsps
                let removed = <StorageRequestBsps<T>>::drain_prefix(&file_key)
                    .fold(0, |acc, _| acc.saturating_add(One::one()));

                // Make sure that the expected number of BSPs were removed.
                expect_or_err!(
                    storage_request_metadata.bsps_volunteered == removed.into(),
                    "Number of volunteered BSPs for storage request should have been removed",
                    Error::<T>::UnexpectedNumberOfRemovedVolunteeredBsps,
                    bool
                );

                // Return the storage request creation deposit to the user
                T::Currency::release(
                    &HoldReason::StorageRequestCreationHold.into(),
                    &storage_request_metadata.owner,
                    storage_request_metadata.deposit_paid,
                    Precision::BestEffort,
                )?;

                // Notify that the storage request has been fulfilled.
                Self::deposit_event(Event::StorageRequestFulfilled { file_key });
            } else {
                // Update storage request metadata.
                <StorageRequests<T>>::set(&file_key, Some(storage_request_metadata.clone()));

                // Update bsp for storage request.
                <StorageRequestBsps<T>>::mutate(&file_key, &bsp_id, |bsp| {
                    if let Some(bsp) = bsp {
                        bsp.confirmed = true;
                    }
                });
            }
        }

        // Remove all the skipped file keys from file_keys_and_metadata
        file_keys_and_metadata.retain(|(fk, _)| !skipped_file_keys.contains(fk));

        ensure!(
            !file_keys_and_metadata.is_empty(),
            Error::<T>::NoFileKeysToConfirm
        );

        // Check if this is the first file added to the BSP's Forest. If so, initialise last tick proven by this BSP.
        let old_root = expect_or_err!(
            <T::Providers as shp_traits::ReadProvidersInterface>::get_root(bsp_id),
            "Failed to get root for BSP, when it was already checked to be a BSP",
            Error::<T>::NotABsp
        );

        if old_root == <T::Providers as shp_traits::ReadProvidersInterface>::get_default_root() {
            // This means the BSP just started storing files, so its challenge cycle and
            // randomness cycle should be initialised.
            <T::ProofDealer as shp_traits::ProofsDealerInterface>::initialise_challenge_cycle(
                &bsp_id,
            )?;

            <T::CrRandomness as shp_traits::CommitRevealRandomnessInterface>::initialise_randomness_cycle(&bsp_id)?;

            // Emit the corresponding event.
            Self::deposit_event(Event::BspChallengeCycleInitialised {
                who: sender.clone(),
                bsp_id,
            });
        }

        let mutations = file_keys_and_metadata
            .iter()
            .map(|(fk, metadata)| (*fk, TrieAddMutation::new(metadata.clone()).into()))
            .collect::<Vec<_>>();

        // Compute new root after inserting new file keys in forest partial trie.
        let new_root = <T::ProofDealer as shp_traits::ProofsDealerInterface>::apply_delta(
            &bsp_id,
            mutations.as_slice(),
            &non_inclusion_forest_proof,
        )?;

        // Root should have changed.
        ensure!(old_root != new_root, Error::<T>::RootNotUpdated);

        // Update root of BSP.
        <T::Providers as shp_traits::MutateProvidersInterface>::update_root(bsp_id, new_root)?;

        // This should not fail since `skipped_file_keys` purposely share the same bound as `file_keys_and_metadata`.
        let skipped_file_keys: BoundedVec<MerkleHash<T>, T::MaxBatchConfirmStorageRequests> = expect_or_err!(
            skipped_file_keys.into_iter().collect::<Vec<_>>().try_into(),
            "Failed to convert skipped_file_keys to BoundedVec",
            Error::<T>::TooManyStorageRequestResponses,
            result
        );

        let confirmed_file_keys: BoundedVec<MerkleHash<T>, T::MaxBatchConfirmStorageRequests> = expect_or_err!(
            file_keys_and_metadata
                .into_iter()
                .map(|(fk, _)| fk)
                .collect::<Vec<_>>()
                .try_into(),
            "Failed to convert file_keys_and_metadata to BoundedVec",
            Error::<T>::TooManyStorageRequestResponses,
            result
        );

        Self::deposit_event(Event::BspConfirmedStoring {
            who: sender,
            bsp_id,
            confirmed_file_keys,
            skipped_file_keys,
            new_root,
        });

        Ok(())
    }

    /// Revoke a storage request.
    ///
    /// *Callable by the owner of the storage request*
    pub(crate) fn do_revoke_storage_request(
        sender: T::AccountId,
        file_key: MerkleHash<T>,
    ) -> DispatchResult {
        // Check that the storage request exists.
        ensure!(
            <StorageRequests<T>>::contains_key(&file_key),
            Error::<T>::StorageRequestNotFound
        );

        // Get storage request metadata.
        let storage_request_metadata = expect_or_err!(
            <StorageRequests<T>>::get(&file_key),
            "Storage request should exist",
            Error::<T>::StorageRequestNotFound
        );

        // Check that the sender is the owner of the storage request.
        ensure!(
            storage_request_metadata.owner == sender,
            Error::<T>::StorageRequestNotAuthorized
        );

        Self::cleanup_storage_request(
            EitherAccountIdOrMspId::AccountId(sender),
            file_key,
            &storage_request_metadata,
        )?;

        Ok(())
    }

    /// When a storage request is revoked and has already been confirmed by some BSPs, a challenge (with priority) is
    /// issued to force the BSPs to update their storage root to uninclude the file from their storage.
    ///
    /// All BSPs that have volunteered to store the file are removed from the storage request and the storage request is deleted.
    ///
    /// TODO: We should also clean up the MSP (decreasing its used capacity, the bucket size, etc) if it has already confirmed storing the file,
    /// but we can't apply delta... so we need to think about how to do this.
    fn cleanup_storage_request(
        _revoker: EitherAccountIdOrMspId<T>,
        file_key: MerkleHash<T>,
        storage_request_metadata: &StorageRequestMetadata<T>,
    ) -> DispatchResult {
        // TODO: Call `delete_file` - user signature needs to be added to StorageRequestMetadata to be able to call it

        // Remove storage request bsps
        let removed = <StorageRequestBsps<T>>::drain_prefix(&file_key)
            .fold(0, |acc, _| acc.saturating_add(One::one()));

        // Make sure that the expected number of BSPs were removed.
        expect_or_err!(
            storage_request_metadata.bsps_volunteered == removed.into(),
            "Number of volunteered BSPs for storage request should have been removed",
            Error::<T>::UnexpectedNumberOfRemovedVolunteeredBsps,
            bool
        );

        // Remove the storage request from the expiration queue.
        let expiration_tick = storage_request_metadata.expires_at;
        <StorageRequestExpirations<T>>::mutate(expiration_tick, |expiration_items| {
            expiration_items.retain(|item| item != &file_key);
        });

        // Remove storage request.
        <StorageRequests<T>>::remove(&file_key);

        // Return the storage request creation deposit to the user
        T::Currency::release(
            &HoldReason::StorageRequestCreationHold.into(),
            &storage_request_metadata.owner,
            storage_request_metadata.deposit_paid,
            Precision::BestEffort,
        )?;

        // A revoked storage request is not considered active anymore.
        <BucketsWithStorageRequests<T>>::remove(&storage_request_metadata.bucket_id, &file_key);

        Ok(())
    }

    /// BSP stops storing a file.
    ///
    /// *Callable only by BSP accounts*
    ///
    /// This function covers a few scenarios in which a BSP invokes this function to stop storing a file:
    ///
    /// 1. The BSP has volunteered and confirmed storing the file and wants to stop storing it while the storage request is still open.
    ///
    /// > In this case, the BSP has volunteered and confirmed storing the file for an existing storage request.
    ///     Therefore, we decrement the `bsps_confirmed` by 1 and remove the BSP as a data server for the file.
    ///
    /// 2. The BSP stops storing a file that has an opened storage request but is not a volunteer.
    ///
    /// > In this case, the storage request was probably created by another BSP for some reason (e.g. that BSP lost the file)
    ///     and the current BSP is not a volunteer for this since it is already storing it. But since they to have stopped storing it,
    ///     we increment the `bsps_required` by 1.
    ///
    /// 3. The BSP stops storing a file that no longer has an opened storage request.
    ///
    /// > In this case, there is no storage request opened for the file they no longer are storing. Therefore, we
    ///     create a storage request with `bsps_required` set to 1.
    ///
    /// *This function does not give BSPs the possibility to remove themselves from being a __volunteer__ of a storage request.*
    ///
    /// A proof of inclusion is required to record the new root of the BSPs merkle patricia trie. First we validate the proof
    /// and ensure the `file_key` is indeed part of the merkle patricia trie. Then finally compute the new merkle patricia trie root
    /// by removing the `file_key` and update the root of the BSP.
    ///
    /// `can_serve`: A flag that indicates if the BSP can serve the file to other BSPs. If the BSP can serve the file, then
    /// they are added to the storage request as a data server.
    pub(crate) fn do_bsp_request_stop_storing(
        sender: T::AccountId,
        file_key: MerkleHash<T>,
        bucket_id: BucketIdFor<T>,
        location: FileLocation<T>,
        owner: T::AccountId,
        fingerprint: Fingerprint<T>,
        size: StorageDataUnit<T>,
        can_serve: bool,
        inclusion_forest_proof: ForestProof<T>,
    ) -> Result<ProviderIdFor<T>, DispatchError> {
        // Check that the user that owns the file is not currently insolvent. The BSP should
        // call `sp_stop_storing_for_insolvent_user` instead if the user is insolvent.
        ensure!(
            !<T::UserSolvency as ReadUserSolvencyInterface>::is_user_insolvent(&owner),
            Error::<T>::OperationNotAllowedWithInsolventUser
        );

        let bsp_id = <T::Providers as shp_traits::ReadProvidersInterface>::get_provider_id(&sender)
            .ok_or(Error::<T>::NotABsp)?;

        // Check that the provider is indeed a BSP.
        ensure!(
            <T::Providers as ReadStorageProvidersInterface>::is_bsp(&bsp_id),
            Error::<T>::NotABsp
        );

        let bsp_account_id = expect_or_err!(
            <T::Providers as shp_traits::ReadProvidersInterface>::get_owner_account(bsp_id),
            "Failed to get owner account for BSP",
            Error::<T>::FailedToGetOwnerAccount
        );

        // Penalise the BSP for stopping storing the file and send the funds to the treasury.
        T::Currency::transfer(
            &bsp_account_id,
            &T::TreasuryAccount::get(),
            T::BspStopStoringFilePenalty::get(),
            Preservation::Preserve,
        )?;

        // Compute the file key hash.
        let computed_file_key = Self::compute_file_key(
            owner.clone(),
            bucket_id,
            location.clone(),
            size,
            fingerprint,
        )
        .map_err(|_| Error::<T>::FailedToComputeFileKey)?;

        // Check that the metadata corresponds to the expected file key.
        ensure!(
            file_key == computed_file_key,
            Error::<T>::InvalidFileKeyMetadata
        );

        // Check that a pending stop storing request for that BSP and file does not exist yet.
        ensure!(
            !<PendingStopStoringRequests<T>>::contains_key(&bsp_id, &file_key),
            Error::<T>::PendingStopStoringRequestAlreadyExists
        );

        // Verify the proof of inclusion.
        let proven_keys =
            <T::ProofDealer as shp_traits::ProofsDealerInterface>::verify_forest_proof(
                &bsp_id,
                &[file_key],
                &inclusion_forest_proof,
            )?;

        // Ensure that the file key IS part of the BSP's forest.
        ensure!(
            proven_keys.contains(&file_key),
            Error::<T>::ExpectedInclusionProof
        );

        match <StorageRequests<T>>::get(&file_key) {
            Some(mut storage_request_metadata) => {
                match <StorageRequestBsps<T>>::get(&file_key, &bsp_id) {
                    // We hit scenario 1. The BSP is a volunteer and has confirmed storing the file.
                    // We need to decrement the number of BSPs confirmed and volunteered, remove the BSP as a data server and from the storage request.
                    Some(bsp) => {
                        expect_or_err!(
                            bsp.confirmed,
                            "BSP should have confirmed storing the file since we verify the proof and their root matches the one in storage",
                            Error::<T>::BspNotConfirmed,
                            bool
                        );

                        storage_request_metadata.bsps_confirmed = storage_request_metadata
                            .bsps_confirmed
                            .saturating_sub(ReplicationTargetType::<T>::one());

                        storage_request_metadata.bsps_volunteered = storage_request_metadata
                            .bsps_volunteered
                            .saturating_sub(ReplicationTargetType::<T>::one());

                        <StorageRequestBsps<T>>::remove(&file_key, &bsp_id);
                    }
                    // We hit scenario 2. There is an open storage request but the BSP is not a volunteer.
                    // We need to increment the number of BSPs required.
                    None => {
                        storage_request_metadata.bsps_required = storage_request_metadata
                            .bsps_required
                            .saturating_add(ReplicationTargetType::<T>::one());
                    }
                }

                // Update storage request metadata.
                <StorageRequests<T>>::set(&file_key, Some(storage_request_metadata));
            }
            // We hit scenario 3. There is no storage request opened for the file.
            // We need to create a new storage request with a single bsp required and
            // add this BSP as a data server if they can serve the file.
            None => {
                Self::do_request_storage(
                    owner.clone(),
                    bucket_id,
                    location.clone(),
                    fingerprint,
                    size,
                    None,
                    ReplicationTarget::Custom(ReplicationTargetType::<T>::one()),
                    None,
                )?;

                if can_serve {
                    // Add the BSP as a data server for the file.
                    <StorageRequestBsps<T>>::insert(
                        &file_key,
                        &bsp_id,
                        StorageRequestBspsMetadata::<T> {
                            confirmed: true,
                            _phantom: Default::default(),
                        },
                    );
                }
            }
        };

        // Add the pending stop storing request to storage.
        <PendingStopStoringRequests<T>>::insert(
            &bsp_id,
            &file_key,
            PendingStopStoringRequest {
                tick_when_requested: <T::ProofDealer as ProofsDealerInterface>::get_current_tick(),
                file_owner: owner,
                file_size: size,
            },
        );

        Ok(bsp_id)
    }

    pub(crate) fn do_bsp_confirm_stop_storing(
        sender: T::AccountId,
        file_key: MerkleHash<T>,
        inclusion_forest_proof: ForestProof<T>,
    ) -> Result<(ProviderIdFor<T>, MerkleHash<T>), DispatchError> {
        // Get the SP ID of the sender
        let bsp_id = <T::Providers as shp_traits::ReadProvidersInterface>::get_provider_id(&sender)
            .ok_or(Error::<T>::NotASp)?;

        // Ensure the ID belongs to a BSP, not a MSP
        ensure!(
            <T::Providers as ReadStorageProvidersInterface>::is_bsp(&bsp_id),
            Error::<T>::NotABsp
        );

        // Get the block when the pending stop storing request of the BSP for the file key was opened,
        // the file size to stop storing and the file owner.
        let PendingStopStoringRequest {
            tick_when_requested,
            file_size,
            file_owner,
        } = <PendingStopStoringRequests<T>>::take(&bsp_id, &file_key)
            .ok_or(Error::<T>::PendingStopStoringRequestNotFound)?;

        // Check that the user that owns the file is not currently insolvent. The BSP should
        // call `sp_stop_storing_for_insolvent_user` instead if the user is insolvent.
        // This is done to error out early since this extrinsic would eventually fail when trying
        // to update the payment stream between the user and the BSP.
        ensure!(
            !<T::UserSolvency as ReadUserSolvencyInterface>::is_user_insolvent(&file_owner),
            Error::<T>::OperationNotAllowedWithInsolventUser
        );

        // Check that enough time has passed since the pending stop storing request was opened.
        ensure!(
            <<T as crate::Config>::ProofDealer as ProofsDealerInterface>::get_current_tick()
                >= tick_when_requested.saturating_add(T::MinWaitForStopStoring::get()),
            Error::<T>::MinWaitForStopStoringNotReached
        );

        // Verify the proof of inclusion.
        let proven_keys =
            <T::ProofDealer as shp_traits::ProofsDealerInterface>::verify_forest_proof(
                &bsp_id,
                &[file_key],
                &inclusion_forest_proof,
            )?;

        // Ensure that the file key IS part of the BSP's forest.
        // The runtime is responsible for adding and removing keys, computing the new root and updating the BSP's root.
        ensure!(
            proven_keys.contains(&file_key),
            Error::<T>::ExpectedInclusionProof
        );

        // Compute new root after removing file key from forest partial trie.
        let new_root = <T::ProofDealer as shp_traits::ProofsDealerInterface>::apply_delta(
            &bsp_id,
            &[(file_key, TrieRemoveMutation::default().into())],
            &inclusion_forest_proof,
        )?;

        // Update root of BSP.
        <T::Providers as shp_traits::MutateProvidersInterface>::update_root(bsp_id, new_root)?;

        // Decrease data used by the BSP.
        <T::Providers as MutateStorageProvidersInterface>::decrease_capacity_used(
            &bsp_id, file_size,
        )?;

        // Update the payment stream between the user and the BSP. If the new amount provided is zero, delete it instead.
        let new_amount_provided = <T::PaymentStreams as PaymentStreamsInterface>::get_dynamic_rate_payment_stream_amount_provided(&bsp_id, &file_owner)
			.ok_or(Error::<T>::DynamicRatePaymentStreamNotFound)?
			.saturating_sub(file_size);
        if new_amount_provided == Zero::zero() {
            <T::PaymentStreams as PaymentStreamsInterface>::delete_dynamic_rate_payment_stream(
                &bsp_id,
                &file_owner,
            )?;
        } else {
            <T::PaymentStreams as PaymentStreamsInterface>::update_dynamic_rate_payment_stream(
                &bsp_id,
                &file_owner,
                &new_amount_provided,
            )?;
        }

        // If the root of the BSP is now the default root, stop its cycles.
        if new_root == <T::Providers as shp_traits::ReadProvidersInterface>::get_default_root() {
            // Check the current used capacity of the BSP. Since its root is the default one, it should
            // be zero.
            let used_capacity =
                <T::Providers as ReadStorageProvidersInterface>::get_used_capacity(&bsp_id);
            if used_capacity != Zero::zero() {
                // Emit event if we have inconsistency. We can later monitor for those.
                Self::deposit_event(Event::UsedCapacityShouldBeZero {
                    actual_used_capacity: used_capacity,
                });
            }

            // Stop the BSP's challenge and randomness cycles.
            <T::ProofDealer as shp_traits::ProofsDealerInterface>::stop_challenge_cycle(&bsp_id)?;
            <T::CrRandomness as CommitRevealRandomnessInterface>::stop_randomness_cycle(&bsp_id)?;
        };

        Ok((bsp_id, new_root))
    }

    /// SP stops storing a file from a User that has been flagged as insolvent.
    ///
    /// *Callable only by SP accounts*
    ///
    /// A proof of inclusion is required to record the new root of the SPs merkle patricia trie. First we validate the proof
    /// and ensure the `file_key` is indeed part of the merkle patricia trie. Then finally compute the new merkle patricia trie root
    /// by removing the `file_key` and update the root of the SP.
    pub(crate) fn do_sp_stop_storing_for_insolvent_user(
        sender: T::AccountId,
        file_key: MerkleHash<T>,
        bucket_id: BucketIdFor<T>,
        location: FileLocation<T>,
        owner: T::AccountId,
        fingerprint: Fingerprint<T>,
        size: StorageDataUnit<T>,
        inclusion_forest_proof: ForestProof<T>,
    ) -> Result<(ProviderIdFor<T>, MerkleHash<T>), DispatchError> {
        // Get the SP ID
        let sp_id = <T::Providers as shp_traits::ReadProvidersInterface>::get_provider_id(&sender)
            .ok_or(Error::<T>::NotASp)?;

        // Check that the owner of the file has been flagged as insolvent OR that the Provider does not
        // have any active payment streams with the user. The rationale here is that if there is a
        // user who cannot pay, or is just not paying anymore, the SP has the right to stop storing files for them
        // without having to pay any penalty.
        ensure!(
            <T::UserSolvency as ReadUserSolvencyInterface>::is_user_insolvent(&owner)
                || !<T::PaymentStreams as PaymentStreamsInterface>::has_active_payment_stream_with_user(
                    &sp_id, &owner
                ),
            Error::<T>::UserNotInsolvent
        );

        // Compute the file key hash.
        let computed_file_key = Self::compute_file_key(
            owner.clone(),
            bucket_id,
            location.clone(),
            size,
            fingerprint,
        )
        .map_err(|_| Error::<T>::FailedToComputeFileKey)?;

        // Check that the metadata corresponds to the expected file key.
        ensure!(
            file_key == computed_file_key,
            Error::<T>::InvalidFileKeyMetadata
        );

        // Verify the proof of inclusion.
        // If the Provider is a BSP, the proof is verified against the BSP's forest.
        let new_root = if <T::Providers as ReadStorageProvidersInterface>::is_bsp(&sp_id) {
            let proven_keys =
                <T::ProofDealer as shp_traits::ProofsDealerInterface>::verify_forest_proof(
                    &sp_id,
                    &[file_key],
                    &inclusion_forest_proof,
                )?;

            // Ensure that the file key IS part of the BSP's forest.
            ensure!(
                proven_keys.contains(&file_key),
                Error::<T>::ExpectedInclusionProof
            );

            // Compute new root after removing file key from forest partial trie.
            let new_root = <T::ProofDealer as shp_traits::ProofsDealerInterface>::apply_delta(
                &sp_id,
                &[(file_key, TrieRemoveMutation::default().into())],
                &inclusion_forest_proof,
            )?;

            // In case there was a pending stop storing request that the BSP had initiated before the user
            // became insolvent, remove it.
            <PendingStopStoringRequests<T>>::remove(&sp_id, &file_key);

            // Update root of the BSP.
            <T::Providers as shp_traits::MutateProvidersInterface>::update_root(sp_id, new_root)?;

            // Delete payment stream between this BSP and this user (also charge it for all the owed funds
            // of all files that were stored by this BSP).
            if <T::PaymentStreams as PaymentStreamsInterface>::get_dynamic_rate_payment_stream_info(
                &sp_id, &owner,
            )
            .is_some()
            {
                <T::PaymentStreams as PaymentStreamsInterface>::delete_dynamic_rate_payment_stream(
                    &sp_id, &owner,
                )?;
            }

            new_root
        } else {
            // If the Provider is a MSP, the proof is verified against the Bucket's root.

            // Check that the Bucket is stored by the MSP
            ensure!(
                <T::Providers as shp_traits::ReadBucketsInterface>::is_bucket_stored_by_msp(
                    &sp_id, &bucket_id
                ),
                Error::<T>::MspNotStoringBucket
            );

            // Decrease size of the bucket.
            <T::Providers as MutateBucketsInterface>::decrease_bucket_size(&bucket_id, size)?;

            // Get the Bucket's root
            let bucket_root =
                <T::Providers as shp_traits::ReadBucketsInterface>::get_root_bucket(&bucket_id)
                    .ok_or(Error::<T>::BucketNotFound)?;

            let proven_keys =
                <T::ProofDealer as shp_traits::ProofsDealerInterface>::verify_generic_forest_proof(
                    &bucket_root,
                    &[file_key],
                    &inclusion_forest_proof,
                )?;

            // Ensure that the file key IS part of the Bucket's trie.
            ensure!(
                proven_keys.contains(&file_key),
                Error::<T>::ExpectedInclusionProof
            );

            // Compute new root after removing file key from forest partial trie.
            let new_root =
                <T::ProofDealer as shp_traits::ProofsDealerInterface>::generic_apply_delta(
                    &bucket_root,
                    &[(file_key, TrieRemoveMutation::default().into())],
                    &inclusion_forest_proof,
                    Some(bucket_id.encode()),
                )?;

            // Update root of the Bucket.
            <T::Providers as shp_traits::MutateBucketsInterface>::change_root_bucket(
                bucket_id, new_root,
            )?;

            // Delete payment stream between this MSP and this user (also charge it for all the owed funds
            // of all files that were stored by this MSP).
            if <T::PaymentStreams as PaymentStreamsInterface>::get_fixed_rate_payment_stream_info(
                &sp_id, &owner,
            )
            .is_some()
            {
                <T::PaymentStreams as PaymentStreamsInterface>::delete_fixed_rate_payment_stream(
                    &sp_id, &owner,
                )?;
            }

            new_root
        };

        // Decrease data used by the SP.
        <T::Providers as MutateStorageProvidersInterface>::decrease_capacity_used(&sp_id, size)?;

        if <T::Providers as ReadStorageProvidersInterface>::is_bsp(&sp_id) {
            // If it doesn't store any files we stop the challenge cycle and stop its randomness cycle.
            if new_root == <T::Providers as shp_traits::ReadProvidersInterface>::get_default_root()
            {
                let used_capacity =
                    <T::Providers as ReadStorageProvidersInterface>::get_used_capacity(&sp_id);
                if used_capacity != Zero::zero() {
                    // Emit event if we have inconsistency. We can later monitor for those.
                    Self::deposit_event(Event::UsedCapacityShouldBeZero {
                        actual_used_capacity: used_capacity,
                    });
                }

                <T::ProofDealer as shp_traits::ProofsDealerInterface>::stop_challenge_cycle(
                    &sp_id,
                )?;

                <T::CrRandomness as CommitRevealRandomnessInterface>::stop_randomness_cycle(
                    &sp_id,
                )?;
            }
        };

        Ok((sp_id, new_root))
    }

    /// Create a collection.
    fn create_collection(owner: T::AccountId) -> Result<CollectionIdFor<T>, DispatchError> {
        // TODO: Parametrize the collection settings.
        let config: CollectionConfigFor<T> = CollectionConfig {
            settings: CollectionSettings::all_enabled(),
            max_supply: None,
            mint_settings: MintSettings {
                mint_type: MintType::Issuer,
                price: None,
                start_block: None,
                end_block: None,
                default_item_settings: ItemSettings::all_enabled(),
            },
        };

        T::Nfts::create_collection(&owner, &owner, &config)
    }

    /// Compute the next tick number to insert an expiring item, and insert it in the corresponding expiration queue.
    ///
    /// This function attempts to insert a the expiration item at the next available tick starting from
    /// the current next available tick.
    pub(crate) fn enqueue_expiration_item(
        expiration_item: ExpirationItem<T>,
    ) -> Result<TickNumber<T>, DispatchError> {
        let expiration_tick = expiration_item.get_next_expiration_tick();
        let new_expiration_tick = expiration_item.try_append(expiration_tick)?;
        expiration_item.set_next_expiration_tick(new_expiration_tick);

        Ok(new_expiration_tick)
    }

    pub fn compute_file_key(
        owner: T::AccountId,
        bucket_id: BucketIdFor<T>,
        location: FileLocation<T>,
        size: StorageDataUnit<T>,
        fingerprint: Fingerprint<T>,
    ) -> Result<MerkleHash<T>, DispatchError> {
        match shp_file_metadata::FileMetadata::<
            { shp_constants::H_LENGTH },
            { shp_constants::FILE_CHUNK_SIZE },
            { shp_constants::FILE_SIZE_TO_CHALLENGES },
        >::new(
            owner.encode(),
            bucket_id.as_ref().to_vec(),
            location.clone().to_vec(),
            size.into(),
            fingerprint.as_ref().into(),
        ) {
            Ok(file_metadata) => Ok(file_metadata.file_key::<FileKeyHasher<T>>()),
            Err(_) => return Err(Error::<T>::FailedToCreateFileMetadata.into()),
        }
    }

    fn do_decode_generic_apply_delta_event_info(
        mut encoded_event_info: &[u8],
    ) -> Result<BucketIdFor<T>, codec::Error> {
        BucketIdFor::<T>::decode(&mut encoded_event_info)
    }

    pub fn pending_storage_requests_by_msp(
        msp_id: ProviderIdFor<T>,
    ) -> BTreeMap<MerkleHash<T>, StorageRequestMetadata<T>> {
        // Get the storage requests for a specific MSP
        StorageRequests::<T>::iter()
            .filter(|(_, metadata)| {
                if let Some(msp) = metadata.msp {
                    msp.0 == msp_id && !msp.1
                } else {
                    false
                }
            })
            .collect()
    }

    /// Update MSP bucket root after file deletion
    pub(crate) fn delete_file_from_msp(
        file_owner: T::AccountId,
        file_key: MerkleHash<T>,
        size: StorageDataUnit<T>,
        bucket_id: BucketIdFor<T>,
        provider_id: ProviderIdFor<T>,
        forest_proof: ForestProof<T>,
    ) -> DispatchResult {
        // Get current bucket root
        let bucket_root = <T::Providers as ReadBucketsInterface>::get_root_bucket(&bucket_id)
            .ok_or(Error::<T>::BucketNotFound)?;

        // Verify that the file key IS part of the bucket's forest
        let proven_keys = <T::ProofDealer as ProofsDealerInterface>::verify_generic_forest_proof(
            &bucket_root,
            &[file_key],
            &forest_proof,
        )?;

        // Ensure that the file key IS part of the bucket's forest
        ensure!(
            proven_keys.contains(&file_key),
            Error::<T>::ExpectedInclusionProof
        );

        // Compute new root after removing file key from forest
        let new_root = <T::ProofDealer as ProofsDealerInterface>::generic_apply_delta(
            &bucket_root,
            &[(file_key, TrieRemoveMutation::default().into())],
            &forest_proof,
            Some(bucket_id.encode()),
        )?;

        // Update root of the bucket
        <T::Providers as MutateBucketsInterface>::change_root_bucket(
            bucket_id, new_root,
        )?;

        // Decrease bucket size
        <T::Providers as MutateBucketsInterface>::decrease_bucket_size(&bucket_id, size)?;

        // Emit the MSP file deletion completed event
        Self::deposit_event(Event::MspFileDeletionCompleted {
            user: file_owner,
            file_key,
            file_size: size,
            bucket_id,
            msp_id: provider_id,
        });

        Ok(())
    }

    /// Update BSP root after root deletion
    pub(crate) fn delete_file_from_bsp(
        file_owner: T::AccountId,
        file_key: MerkleHash<T>,
        size: StorageDataUnit<T>,
        provider_id: ProviderIdFor<T>,
        forest_proof: ForestProof<T>,
    ) -> DispatchResult {
        // Get current BSP root
        let _old_root = <T::Providers as ReadProvidersInterface>::get_root(provider_id)
            .ok_or(Error::<T>::NotABsp)?;

        // Verify that the file key IS part of the BSP's forest
        let proven_keys = <T::ProofDealer as ProofsDealerInterface>::verify_forest_proof(
            &provider_id,
            &[file_key],
            &forest_proof,
        )?;

        // Ensure that the file key IS part of the BSP's forest
        ensure!(
            proven_keys.contains(&file_key),
            Error::<T>::ExpectedInclusionProof
        );

        // Compute new root after removing file key from forest
        let new_root = <T::ProofDealer as ProofsDealerInterface>::apply_delta(
            &provider_id,
            &[(file_key, TrieRemoveMutation::default().into())],
            &forest_proof,
        )?;

        // Update root of BSP
        <T::Providers as MutateProvidersInterface>::update_root(provider_id, new_root)?;

        // Decrease capacity used by the BSP
        <T::Providers as MutateStorageProvidersInterface>::decrease_capacity_used(
            &provider_id, size,
        )?;

        // Emit the BSP file deletion completed event
        Self::deposit_event(Event::BspFileDeletionCompleted {
            user: file_owner,
            file_key,
            file_size: size,
            bsp_id: provider_id,
        });

        Ok(())
    }
}

mod hooks {
    use crate::{
        pallet,
        types::{MerkleHash, RejectedStorageRequestReason, ReplicationTargetType, TickNumber},
        utils::{BucketIdFor, EitherAccountIdOrMspId},
        weights::WeightInfo,
        BucketsWithStorageRequests, Event, HoldReason, MoveBucketRequestExpirations,
        NextStartingTickToCleanUp, Pallet, PendingMoveBucketRequests, StorageRequestBsps,
        StorageRequestExpirations, StorageRequests,
    };
    use frame_support::traits::{fungible::MutateHold, tokens::Precision};
    use sp_runtime::{
        traits::{Get, One},
        Saturating,
    };
    use sp_weights::{RuntimeDbWeight, WeightMeter};

    impl<T: pallet::Config> Pallet<T> {
        pub(crate) fn do_on_poll(weight: &mut WeightMeter) {
            let current_data_price_per_giga_unit =
                <T::PaymentStreams as shp_traits::PricePerGigaUnitPerTickInterface>::get_price_per_giga_unit_per_tick();

            let new_data_price_per_giga_unit =
                <T::UpdateStoragePrice as shp_traits::UpdateStoragePrice>::update_storage_price(
                    current_data_price_per_giga_unit,
                    <T::Providers as shp_traits::SystemMetricsInterface>::get_total_used_capacity(),
                    <T::Providers as shp_traits::SystemMetricsInterface>::get_total_capacity(),
                );

            if new_data_price_per_giga_unit != current_data_price_per_giga_unit {
                <T::PaymentStreams as shp_traits::PricePerGigaUnitPerTickInterface>::set_price_per_giga_unit_per_tick(
                    new_data_price_per_giga_unit,
                );
            }

            // Consume the weight utilised by this hook
            weight.consume(T::WeightInfo::on_poll_hook());
        }

        pub(crate) fn do_on_idle(
            current_tick: TickNumber<T>,
            mut meter: &mut WeightMeter,
        ) -> &mut WeightMeter {
            let db_weight = T::DbWeight::get();

            // If there's enough weight to get from storage the next tick to clean up and possibly update it afterwards, continue
            if meter.can_consume(T::DbWeight::get().reads_writes(1, 1)) {
                // Get the next tick for which to clean up expired items
                let mut tick_to_clean = NextStartingTickToCleanUp::<T>::get();
                let initial_tick_to_clean = tick_to_clean;

                // While the tick to clean up is less than or equal to the current tick, process the expired items for that tick.
                while tick_to_clean <= current_tick {
                    // Process the expired items for the current tick to cleanup.
                    let exited_early =
                        Self::process_tick_expired_items(tick_to_clean, &mut meter, &db_weight);

                    // If processing had to exit early because of weight limitations, stop processing expired items.
                    if exited_early {
                        break;
                    }
                    // Otherwise, increment the tick to clean up and continue processing the next tick.
                    tick_to_clean.saturating_accrue(TickNumber::<T>::one());
                }

                // Update the next starting tick for cleanup
                if tick_to_clean > initial_tick_to_clean {
                    NextStartingTickToCleanUp::<T>::put(tick_to_clean);
                    meter.consume(db_weight.writes(1));
                }
            }

            meter
        }

        // This function cleans up the expired items for the current tick to cleanup.
        // It returns a boolean which indicates if the function had to exit early for this tick because of weight limitations.
        // This is to allow the caller to know if it should continue processing the next tick or stop.
        fn process_tick_expired_items(
            tick: TickNumber<T>,
            meter: &mut WeightMeter,
            db_weight: &RuntimeDbWeight,
        ) -> bool {
            let mut ran_out_of_weight = false;

            // Expired storage requests clean up section:
            // If there's enough weight to get from storage the maximum amount of BSPs required for a storage request
            // and get the storage request expirations for the current tick, and reinsert them if needed, continue.
            if meter.can_consume(db_weight.reads_writes(2, 2)) {
                // Get the maximum amount of BSPs required for a storage request.
                // As of right now, the upper bound limit to the number of BSPs required to fulfill a storage request is set by `MaxReplicationTarget`.
                // We could increase this potential weight to account for potentially more volunteers.
                let max_bsp_required: u64 = T::MaxReplicationTarget::get().into();
                meter.consume(db_weight.reads(1));

                // Get the storage request expirations for the current tick.
                let mut expired_storage_requests = StorageRequestExpirations::<T>::take(&tick);
                meter.consume(db_weight.reads_writes(1, 1));

                // Get the required weight to process an expired storage request in its worst case scenario.
                let maximum_required_weight_expired_storage_request =
                    T::WeightInfo::process_expired_storage_request_msp_accepted_or_no_msp(
                        max_bsp_required as u32,
                    )
                    .max(
                        T::WeightInfo::process_expired_storage_request_msp_rejected(
                            max_bsp_required as u32,
                        ),
                    );

                // While there's enough weight to process an expired storage request in its worst-case scenario AND re-insert the remaining storage requests to storage, continue.
                while let Some(file_key) = expired_storage_requests.pop() {
                    if meter.can_consume(
                        maximum_required_weight_expired_storage_request
                            .saturating_add(db_weight.writes(1)),
                    ) {
                        // Process a expired storage request. This internally consumes the used weight from the meter.
                        Self::process_expired_storage_request(file_key, meter);
                    } else {
                        // Push back the expired storage request into the storage requests queue to be able to re-insert it.
                        // This should never fail since this element was just taken from the bounded vector, so there must be space for it.
                        let _ = expired_storage_requests.try_push(file_key);
                        ran_out_of_weight = true;
                        break;
                    }
                }

                // If the expired storage requests were not fully processed, re-insert them into storage.
                if !expired_storage_requests.is_empty() {
                    StorageRequestExpirations::<T>::insert(&tick, expired_storage_requests);
                    meter.consume(db_weight.writes(1));
                }
            }

            // Expired move bucket requests clean up section:
            // If there's enough weight to get from storage the expired move bucket requests and reinsert them if needed, continue.
            if meter.can_consume(db_weight.reads_writes(1, 2)) {
                // Get the expired move bucket requests for the current tick.
                let mut expired_move_bucket_requests =
                    MoveBucketRequestExpirations::<T>::take(&tick);
                meter.consume(db_weight.reads_writes(1, 1));

                // Get the required weight to process one expired move bucket request.
                let required_weight_processing_expired_move_bucket_request =
                    T::WeightInfo::process_expired_move_bucket_request();

                // While there's enough weight to process an expired move bucket request AND re-insert the remaining move bucket requests to storage, continue.
                while let Some(bucket_id) = expired_move_bucket_requests.pop() {
                    if meter.can_consume(
                        required_weight_processing_expired_move_bucket_request
                            .saturating_add(db_weight.writes(1)),
                    ) {
                        // Process an expired move bucket request. This internally consumes the used weight from the meter.
                        Self::process_expired_move_bucket_request(bucket_id, meter);
                    } else {
                        // Push back the expired move bucket request into the move bucket requests queue to be able to re-insert it.
                        // This should never fail since this element was just taken from the bounded vector, so there must be space for it.
                        let _ = expired_move_bucket_requests.try_push(bucket_id);
                        ran_out_of_weight = true;
                        break;
                    }
                }

                // If the expired move bucket requests were not fully processed, re-insert them into storage.
                if !expired_move_bucket_requests.is_empty() {
                    MoveBucketRequestExpirations::<T>::insert(&tick, expired_move_bucket_requests);
                    meter.consume(db_weight.writes(1));
                }
            }

            ran_out_of_weight
        }

        pub(crate) fn process_expired_storage_request(
            file_key: MerkleHash<T>,
            meter: &mut WeightMeter,
        ) {
            // Remove storage request and all BSPs that volunteered for it.
            let storage_request_metadata = StorageRequests::<T>::take(&file_key);
            let amount_of_deleted_bsps = StorageRequestBsps::<T>::drain_prefix(&file_key)
                .fold(0u32, |acc, _| acc.saturating_add(One::one()));

            match storage_request_metadata {
                Some(storage_request_metadata) => match storage_request_metadata.msp {
                    None | Some((_, true)) => {
                        // If the request was originated by a request to stop storing from a BSP for a file that had no
                        // storage request open, or if the MSP has already accepted storing the file (and the bucket and
                        // payment stream with the user still exists), treat the storage request as fulfilled with whatever
                        // amount of BSPs got to volunteer and confirm the file. For that:
                        // Return the storage request creation deposit to the user, emitting an error event if it fails
                        // but continuing execution.
                        let _ = T::Currency::release(
                            &HoldReason::StorageRequestCreationHold.into(),
                            &storage_request_metadata.owner,
                            storage_request_metadata.deposit_paid,
                            Precision::BestEffort,
                        )
                        .map_err(|e| {
                            Self::deposit_event(
                                Event::FailedToReleaseStorageRequestCreationDeposit {
                                    file_key,
                                    owner: storage_request_metadata.owner.clone(),
                                    amount_to_return: storage_request_metadata.deposit_paid,
                                    error: e,
                                },
                            );
                        });

                        // Remove the storage request from the active storage requests for the bucket
                        <BucketsWithStorageRequests<T>>::remove(
                            &storage_request_metadata.bucket_id,
                            &file_key,
                        );

                        // Emit the StorageRequestExpired event
                        Self::deposit_event(Event::StorageRequestExpired { file_key });

                        // Consume the weight used.
                        meter.consume(
                            T::WeightInfo::process_expired_storage_request_msp_accepted_or_no_msp(
                                amount_of_deleted_bsps,
                            ),
                        );
                    }
                    Some((msp_id, false)) => {
                        // If the MSP did not accept the file in time, treat the storage request as rejected. For that:
                        // Check if there are already BSPs who have confirmed to store the file.
                        if storage_request_metadata.bsps_confirmed
                            >= ReplicationTargetType::<T>::one()
                        {
                            // If there are, queue up a priority challenge for the file key with a remove mutation, forcing all BSPs to delete the file.
                            // This can error if the priority challenge queue is full. In that case, we emit an error event and continue. The
                            // priority challenge then should be enqueued manually at a later time.
                            let _ = <T::ProofDealer as shp_traits::ProofsDealerInterface>::challenge_with_priority(
									&file_key,
									true,
								).map_err(|e| {
									Self::deposit_event(Event::FailedToQueuePriorityChallenge {
										file_key,
										error: e,
									});
								});

                            // Emit the event of the priority challenge being queued.
                            Self::deposit_event(Event::PriorityChallengeForFileDeletionQueued {
                                issuer: EitherAccountIdOrMspId::MspId(msp_id),
                                file_key,
                            });
                        }

                        // Return the storage request creation deposit to the user, emitting an error event if it fails
                        // but continuing execution.
                        let _ = T::Currency::release(
                            &HoldReason::StorageRequestCreationHold.into(),
                            &storage_request_metadata.owner,
                            storage_request_metadata.deposit_paid,
                            Precision::BestEffort,
                        )
                        .map_err(|e| {
                            Self::deposit_event(
                                Event::FailedToReleaseStorageRequestCreationDeposit {
                                    file_key,
                                    owner: storage_request_metadata.owner.clone(),
                                    amount_to_return: storage_request_metadata.deposit_paid,
                                    error: e,
                                },
                            );
                        });

                        // Remove the storage request from the active storage requests for the bucket
                        <BucketsWithStorageRequests<T>>::remove(
                            &storage_request_metadata.bucket_id,
                            &file_key,
                        );

                        // Emit the StorageRequestRejected event
                        Self::deposit_event(Event::StorageRequestRejected {
                            file_key,
                            reason: RejectedStorageRequestReason::RequestExpired,
                        });

                        // Consume the weight used.
                        meter.consume(T::WeightInfo::process_expired_storage_request_msp_rejected(
                            amount_of_deleted_bsps,
                        ));
                    }
                },
                None => {
                    // This should never happen, since it would mean the storage request was deleted on
                    // its own but the expiration item wasn't removed from the queue. Do nothing since
                    // the storage request is already gone.
                }
            }
        }

        pub(crate) fn process_expired_move_bucket_request(
            bucket_id: BucketIdFor<T>,
            meter: &mut WeightMeter,
        ) {
            // Remove from storage the pending move bucket request.
            PendingMoveBucketRequests::<T>::remove(&bucket_id);

            // Deposit the event of the expired move bucket request.
            Self::deposit_event(Event::MoveBucketRequestExpired { bucket_id });

            // Consume the weight used by this function.
            meter.consume(T::WeightInfo::process_expired_move_bucket_request());
        }

    }
}<|MERGE_RESOLUTION|>--- conflicted
+++ resolved
@@ -16,7 +16,7 @@
         Bounded, CheckedAdd, CheckedDiv, CheckedMul, CheckedSub, Convert, ConvertBack, Hash, One,
         Saturating, Verify, Zero,
     },
-    ArithmeticError, BoundedBTreeSet, BoundedVec, DispatchError, MultiSignature,
+    ArithmeticError, BoundedBTreeSet, BoundedVec, DispatchError,
 };
 use sp_std::{collections::btree_set::BTreeSet, vec::Vec};
 
@@ -40,15 +40,9 @@
     pallet,
     types::{
         BucketIdFor, BucketMoveRequestResponse, BucketNameFor, CollectionConfigFor,
-<<<<<<< HEAD
-        CollectionIdFor, EitherAccountIdOrMspId, ExpirationItem, FileDeletionMessage,
-        FileKeyHasher, FileKeyWithProof, FileLocation, FileOperation, Fingerprint, ForestProof,
-        MerkleHash, MoveBucketRequestMetadata, MultiAddresses, PeerIds, PendingStopStoringRequest,
-=======
         CollectionIdFor, EitherAccountIdOrMspId, ExpirationItem, FileKeyHasher, FileKeyWithProof,
         FileLocation, FileOperation, FileOperationIntention, Fingerprint, ForestProof, MerkleHash,
         MoveBucketRequestMetadata, MultiAddresses, PeerIds, PendingStopStoringRequest,
->>>>>>> 95e7ab7e
         ProviderIdFor, RejectedStorageRequest, ReplicationTarget, ReplicationTargetType,
         StorageDataUnit, StorageRequestBspsMetadata, StorageRequestMetadata,
         StorageRequestMspAcceptedFileKeys, StorageRequestMspBucketResponse,
@@ -109,15 +103,6 @@
 where
     T: pallet::Config,
 {
-    /// Helper function to convert T::AccountId to AccountId32 for signature verification
-    fn account_id_to_account_id32(
-        account_id: &T::AccountId,
-    ) -> Result<sp_core::crypto::AccountId32, Error<T>> {
-        let account_bytes = account_id.encode();
-        sp_core::crypto::AccountId32::try_from(account_bytes.as_slice())
-            .map_err(|_| Error::<T>::InvalidSignature)
-    }
-
     /// This function is used primarily for the runtime API exposed for BSPs to call before they attempt to volunteer for a storage request.
     pub fn is_storage_request_open_to_volunteers(
         file_key: MerkleHash<T>,
@@ -1171,23 +1156,6 @@
     /// This function validates a signed file deletion request by:
     /// 1. Checking that the requester is not insolvent
     /// 2. Verifying the requester owns the bucket containing the file
-<<<<<<< HEAD
-    /// 3. Validating the signature against the encoded message
-    /// 4. Computing the file key from provided metadata and verifying it matches the signed message
-    /// 5. Ensuring the operation type is Delete
-    ///
-    /// The signature verification prevents malicious file deletion requests and ensures
-    /// only the legitimate file owner can request deletion. The computed file key validation
-    /// ensures the metadata provided matches the file being deleted.
-    ///
-    /// Note: This function only validates the deletion request but does not perform the actual
-    /// file deletion. It serves as a preliminary check before the deletion process can proceed.
-    /// TODO: we probably want to hold a user deposit to prevent users to spam the network
-    pub(crate) fn do_request_delete_file(
-        who: T::AccountId,
-        signed_message: FileDeletionMessage<T>,
-        signature: MultiSignature,
-=======
     /// 3. Validating the signature against the encoded intention
     /// 4. Computing the file key from provided metadata and verifying it matches the signed intention
     /// 5. Ensuring the operation type is Delete
@@ -1198,7 +1166,6 @@
         who: T::AccountId,
         signed_intention: FileOperationIntention<T>,
         signature: T::OffchainSignature,
->>>>>>> 95e7ab7e
         bucket_id: BucketIdFor<T>,
         location: FileLocation<T>,
         size: StorageDataUnit<T>,
@@ -1219,19 +1186,10 @@
             Error::<T>::NotBucketOwner
         );
 
-<<<<<<< HEAD
-        // Encode the message for signature verification
-        let message_encoded = signed_message.encode();
-
-        // Verify the signature (This is not strictly needed to do here, but prevents the fisherman node to do useless work)
-        let account_id_32 = Self::account_id_to_account_id32(&who)?;
-        let is_valid = signature.verify(&message_encoded[..], &account_id_32);
-=======
         // Encode the intention for signature verification
         let signed_intention_encoded = signed_intention.encode();
 
         let is_valid = signature.verify(&signed_intention_encoded[..], &who);
->>>>>>> 95e7ab7e
         ensure!(is_valid, Error::<T>::InvalidSignature);
 
         // Compute file key from the provided metadata
@@ -1239,16 +1197,15 @@
             Self::compute_file_key(who.clone(), bucket_id, location.clone(), size, fingerprint)
                 .map_err(|_| Error::<T>::FailedToComputeFileKey)?;
 
-<<<<<<< HEAD
-        // Verify that the file_key in the signed message matches the computed one
-        ensure!(
-            signed_message.file_key == computed_file_key,
+        // Verify that the file_key in the signed intention matches the computed one
+        ensure!(
+            signed_intention.file_key == computed_file_key,
             Error::<T>::InvalidFileKeyMetadata
         );
 
         // Verify that the operation is Delete
         ensure!(
-            signed_message.operation == FileOperation::Delete,
+            signed_intention.operation == FileOperation::Delete,
             Error::<T>::InvalidFileKeyMetadata
         );
 
@@ -1353,23 +1310,6 @@
     }
 
 
-=======
-        // Verify that the file_key in the signed intention matches the computed one
-        ensure!(
-            signed_intention.file_key == computed_file_key,
-            Error::<T>::InvalidFileKeyMetadata
-        );
-
-        // Verify that the operation is Delete
-        ensure!(
-            signed_intention.operation == FileOperation::Delete,
-            Error::<T>::InvalidFileKeyMetadata
-        );
-
-        Ok(())
-    }
-
->>>>>>> 95e7ab7e
     /// Accept as many storage requests as possible (best-effort) belonging to the same bucket.
     ///
     /// There should be a single non-inclusion forest proof for all file keys, and finally there should
