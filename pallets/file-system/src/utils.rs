--- conflicted
+++ resolved
@@ -1923,12 +1923,11 @@
         // Decrease data used by the SP.
         <T::Providers as MutateStorageProvidersInterface>::decrease_capacity_used(&sp_id, size)?;
 
-<<<<<<< HEAD
         // If it doesn't store any files we stop the challenge cycle.
         if new_root == <T::Providers as shp_traits::ReadProvidersInterface>::get_default_root() {
             <T::ProofDealer as shp_traits::ProofsDealerInterface>::stop_challenge_cycle(&sp_id)?;
         };
-=======
+     
         // If the new capacity used is 0 and the Provider is a BSP, stop its randomness cycle.
         if <T::Providers as ReadStorageProvidersInterface>::is_bsp(&sp_id)
             && <T::Providers as ReadStorageProvidersInterface>::get_used_capacity(&sp_id)
@@ -1936,7 +1935,6 @@
         {
             <T::CrRandomness as CommitRevealRandomnessInterface>::stop_randomness_cycle(&sp_id)?;
         }
->>>>>>> b7bf6c5c
 
         Ok((sp_id, new_root))
     }
