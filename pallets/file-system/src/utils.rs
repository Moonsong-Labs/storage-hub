--- conflicted
+++ resolved
@@ -2392,6 +2392,7 @@
     };
     use crate::{MoveBucketRequestExpirations, PendingBucketsToMove};
     use frame_system::pallet_prelude::BlockNumberFor;
+    use shp_traits::TrieRemoveMutation;
     use sp_runtime::{
         traits::{Get, One, Zero},
         Saturating,
@@ -2534,113 +2535,6 @@
             }
         }
 
-<<<<<<< HEAD
-=======
-        fn process_expired_pending_file_deletion(
-            expired_file_deletion_request: FileDeletionRequestExpirationItem<T>,
-            meter: &mut WeightMeter,
-        ) {
-            let db_weight = T::DbWeight::get();
-            let potential_weight = db_weight.reads_writes(2, 3);
-
-            if !meter.can_consume(potential_weight) {
-                return;
-            }
-
-            let requests =
-                PendingFileDeletionRequests::<T>::get(&expired_file_deletion_request.user);
-
-            // Check if the file key is still a pending deletion requests.
-            let expired_item_index =
-                match requests.iter().position(|pending_file_deletion_request| {
-                    &pending_file_deletion_request.file_key
-                        == &expired_file_deletion_request.file_key
-                }) {
-                    Some(i) => i,
-                    None => return,
-                };
-
-            // Remove the file key from the pending deletion requests.
-            PendingFileDeletionRequests::<T>::mutate(
-                &expired_file_deletion_request.user,
-                |requests| {
-                    requests.remove(expired_item_index);
-                },
-            );
-
-            let user = expired_file_deletion_request.user.clone();
-
-            // Attempt to decrease the bucket size while also reducing the fixed rate payment stream between the user and the MSP
-            if let Err(e) =
-                <T::Providers as shp_traits::MutateBucketsInterface>::decrease_bucket_size(
-                    &expired_file_deletion_request.bucket_id,
-                    expired_file_deletion_request.file_size,
-                )
-            {
-                Self::deposit_event(Event::FailedToDecreaseBucketSize {
-                    user: user.clone(),
-                    bucket_id: expired_file_deletion_request.bucket_id,
-                    file_key: expired_file_deletion_request.file_key,
-                    file_size: expired_file_deletion_request.file_size,
-                    error: e,
-                });
-
-                if !<T::Providers as shp_traits::ReadBucketsInterface>::bucket_exists(
-                    &expired_file_deletion_request.bucket_id,
-                ) {
-                    // Skip expired file deletion request if the bucket does not exist.
-                    return;
-                }
-            }
-
-            // Decrease the used capacity of the MSP.
-            if let Ok(Some(msp_id)) =
-                <T::Providers as shp_traits::ReadBucketsInterface>::get_msp_of_bucket(
-                    &expired_file_deletion_request.bucket_id,
-                )
-                .map_err(|e| {
-                    Self::deposit_event(Event::FailedToGetMspOfBucket {
-                        bucket_id: expired_file_deletion_request.bucket_id,
-                        error: e,
-                    });
-                })
-            {
-                let _ = <T::Providers as shp_traits::MutateStorageProvidersInterface>::decrease_capacity_used(
-					&msp_id,
-					expired_file_deletion_request.file_size,
-				)
-				.map_err(|e| {
-					Self::deposit_event(Event::FailedToDecreaseMspUsedCapacity {
-						user: user.clone(),
-						msp_id: msp_id.clone(),
-						file_key: expired_file_deletion_request.file_key,
-						file_size: expired_file_deletion_request.file_size,
-						error: e,
-					});
-				});
-            }
-
-            // Queue a priority challenge to remove the file key from all the providers.
-            let _ = <T::ProofDealer as shp_traits::ProofsDealerInterface>::challenge_with_priority(
-                &expired_file_deletion_request.file_key,
-                true,
-            )
-            .map_err(|_| {
-                Self::deposit_event(Event::FailedToQueuePriorityChallenge {
-                    user: user.clone(),
-                    file_key: expired_file_deletion_request.file_key,
-                });
-            });
-
-            Self::deposit_event(Event::PriorityChallengeForFileDeletionQueued {
-                issuer: EitherAccountIdOrMspId::<T>::AccountId(user.clone()),
-                file_key: expired_file_deletion_request.file_key,
-            });
-
-            meter.consume(potential_weight);
-        }
-
->>>>>>> 41bd4cac
         fn process_expired_move_bucket_request(
             msp_id: ProviderIdFor<T>,
             bucket_id: BucketIdFor<T>,
