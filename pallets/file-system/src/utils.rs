--- conflicted
+++ resolved
@@ -30,18 +30,6 @@
 use crate::{
     pallet,
     types::{
-<<<<<<< HEAD
-        BucketIdFor, BucketNameFor, CollectionConfigFor, CollectionIdFor,
-        FileDeletionRequestExpirationItem, FileKeyHasher, FileLocation, Fingerprint, ForestProof,
-        KeyProof, MaxBspsPerStorageRequest, MerkleHash, MultiAddresses, PeerIds, ProviderIdFor,
-        ReplicationTargetType, StorageData, StorageRequestBspsMetadata,
-        StorageRequestExpirationItem, StorageRequestMetadata,
-    },
-    BlockRangeToMaximumThreshold, Error, Event, FileDeletionRequestExpirations, MaximumThreshold,
-    NextAvailableFileDeletionRequestExpirationBlock, NextAvailableStorageProofExpirationBlock,
-    Pallet, PendingFileDeletionRequests, PendingStopStoringRequests, ReplicationTarget,
-    StorageRequestBsps, StorageRequestExpirations, StorageRequests,
-=======
         BucketIdFor, BucketNameFor, CollectionConfigFor, CollectionIdFor, ExpirationItem,
         FileKeyHasher, FileLocation, Fingerprint, ForestProof, KeyProof, MaxBspsPerStorageRequest,
         MerkleHash, MultiAddresses, PeerIds, ProviderIdFor, ReplicationTargetType, StorageData,
@@ -50,7 +38,6 @@
     BlockRangeToMaximumThreshold, Error, Event, MaximumThreshold, Pallet,
     PendingFileDeletionRequests, PendingStopStoringRequests, ReplicationTarget, StorageRequestBsps,
     StorageRequests,
->>>>>>> 189ecdf5
 };
 
 macro_rules! expect_or_err {
@@ -394,12 +381,8 @@
         // Register storage request.
         <StorageRequests<T>>::insert(&file_key, storage_request_metadata);
 
-<<<<<<< HEAD
-        Self::enqueue_storage_request_expiration(file_key)?;
-=======
         let expiration_item = ExpirationItem::StorageRequest(file_key);
         Self::enqueue_expiration_item(expiration_item)?;
->>>>>>> 189ecdf5
 
         Ok(file_key)
     }
@@ -1016,13 +999,9 @@
                     .map_err(|_| Error::<T>::MaxUserPendingDeletionRequestsReached)?;
 
                 // Queue the expiration item.
-<<<<<<< HEAD
-                Self::enqueue_file_deletion_request_expiration((sender, file_key))?;
-=======
                 let expiration_item =
                     ExpirationItem::PendingFileDeletionRequests((sender, file_key));
                 Self::enqueue_expiration_item(expiration_item)?;
->>>>>>> 189ecdf5
 
                 false
             }
@@ -1139,64 +1118,6 @@
         T::Nfts::create_collection(&owner, &owner, &config)
     }
 
-<<<<<<< HEAD
-    /// Compute the next block number to insert an expiring storage request.
-    ///
-    /// This function attempts to insert a storage request expiration at the next available block starting from
-    /// the current [`NextAvailableStorageProofExpirationBlock`].
-    pub(crate) fn enqueue_storage_request_expiration(
-        expiring_storage_request: StorageRequestExpirationItem<T>,
-    ) -> Result<BlockNumberFor<T>, DispatchError> {
-        // The expiration block is the maximum between the [`NextAvailableStorageProofExpirationBlock`] and
-        // the current block number plus [`StorageRequestTtl`]
-        let current_block = frame_system::Pallet::<T>::block_number();
-        let storage_request_ttl = T::StorageRequestTtl::get();
-        let mut expiration_block = max(
-            NextAvailableStorageProofExpirationBlock::<T>::get(),
-            current_block + storage_request_ttl.into(),
-        );
-
-        while let Err(_) = <StorageRequestExpirations<T>>::try_append(
-            expiration_block,
-            expiring_storage_request.clone(),
-        ) {
-            expiration_block = expiration_block
-                .checked_add(&1u8.into())
-                .ok_or(Error::<T>::MaxBlockNumberReached)?;
-        }
-
-        <NextAvailableStorageProofExpirationBlock<T>>::set(expiration_block);
-
-        Ok(expiration_block)
-    }
-
-    /// Compute the next block number to insert an expiring file deletion request.
-    ///
-    /// This function attempts to insert a file deletion request expiration at the next available block starting from
-    /// the current [`NextAvailableFileDeletionRequestExpirationBlock`].
-    pub(crate) fn enqueue_file_deletion_request_expiration(
-        expiring_file_deletion_request: FileDeletionRequestExpirationItem<T>,
-    ) -> Result<BlockNumberFor<T>, DispatchError> {
-        // The expiration block is the maximum between the [`NextAvailableFileDeletionRequestExpirationBlock`] and
-        // the current block number plus [`PendingFileDeletionRequestTtl`]
-        let current_block = frame_system::Pallet::<T>::block_number();
-        let pending_file_deletion_request_ttl = T::PendingFileDeletionRequestTtl::get();
-        let mut expiration_block = max(
-            NextAvailableFileDeletionRequestExpirationBlock::<T>::get(),
-            current_block + pending_file_deletion_request_ttl.into(),
-        );
-
-        while let Err(_) = <FileDeletionRequestExpirations<T>>::try_append(
-            expiration_block,
-            expiring_file_deletion_request.clone(),
-        ) {
-            expiration_block = expiration_block
-                .checked_add(&1u8.into())
-                .ok_or(Error::<T>::MaxBlockNumberReached)?;
-        }
-
-        <NextAvailableFileDeletionRequestExpirationBlock<T>>::set(expiration_block);
-=======
     /// Compute the next block number to insert an expiring item, and insert it in the corresponding expiration queue.
     ///
     /// This function attempts to insert a the expiration item at the next available block starting from
@@ -1207,7 +1128,6 @@
         let expiration_block = expiration_item.get_next_expiration_block();
         let new_expiration_block = expiration_item.try_append(expiration_block)?;
         expiration_item.set_next_expiration_block(new_expiration_block);
->>>>>>> 189ecdf5
 
         Ok(new_expiration_block)
     }
