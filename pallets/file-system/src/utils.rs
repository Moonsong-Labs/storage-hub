use core::cmp::max;

use crate::pallet::{FromU256, IntoU256};
use codec::{Decode, Encode};
use frame_support::{
    ensure, pallet_prelude::DispatchResult, traits::nonfungibles_v2::Create, traits::Get,
};
use frame_system::pallet_prelude::BlockNumberFor;
use pallet_file_system_runtime_api::QueryFileEarliestVolunteerBlockError;
use pallet_nfts::{CollectionConfig, CollectionSettings, ItemSettings, MintSettings, MintType};
<<<<<<< HEAD
use shp_traits::{MutateProvidersInterface, ReadProvidersInterface};
use sp_core::Hasher;
use sp_core::U256;
=======
use shp_traits::{
    MutateProvidersInterface, ReadProvidersInterface, TrieAddMutation, TrieRemoveMutation,
};
>>>>>>> 6de3c036
use sp_runtime::{
    traits::{CheckedAdd, CheckedDiv, CheckedMul, CheckedSub, One, Saturating, Zero},
    ArithmeticError, BoundedVec, DispatchError,
};
use sp_std::{collections::btree_set::BTreeSet, vec, vec::Vec};

use crate::{
    pallet,
    types::{
        BucketIdFor, BucketNameLimitFor, CollectionConfigFor, CollectionIdFor, FileKeyHasher,
        FileLocation, Fingerprint, ForestProof, KeyProof, MaxBspsPerStorageRequest, MerkleHash,
        MultiAddresses, PeerIds, ProviderIdFor, StorageData, StorageRequestBspsMetadata,
        StorageRequestMetadata, TargetBspsRequired,
    },
    BspsAssignmentThreshold, Error, NextAvailableExpirationInsertionBlock, Pallet,
    StorageRequestBsps, StorageRequestExpirations, StorageRequests,
};

macro_rules! expect_or_err {
    // Handle Option type
    ($optional:expr, $error_msg:expr, $error_type:path) => {{
        match $optional {
            Some(value) => value,
            None => {
                #[cfg(test)]
                unreachable!($error_msg);

                #[allow(unreachable_code)]
                {
                    Err($error_type)?
                }
            }
        }
    }};
    // Handle boolean type
    ($condition:expr, $error_msg:expr, $error_type:path, bool) => {{
        if !$condition {
            #[cfg(test)]
            unreachable!($error_msg);

            #[allow(unreachable_code)]
            {
                Err($error_type)?
            }
        }
    }};
}

<<<<<<< HEAD
impl<T> Pallet<T>
where
    T: pallet::Config,
{
    pub fn query_earliest_file_volunteer_block(
        bsp_id: ProviderIdFor<T>,
        file_location: FileLocation<T>,
    ) -> Result<BlockNumberFor<T>, QueryFileEarliestVolunteerBlockError>
    where
        T: frame_system::Config,
        T::ThresholdType: From<u128>,
    {
        // Get the block number at which the storage request was created.
        let (storage_request_block, fingerprint) = match <StorageRequests<T>>::get(&file_location) {
            Some(storage_request) => (storage_request.requested_at, storage_request.fingerprint),
            None => {
                return Err(QueryFileEarliestVolunteerBlockError::StorageRequestNotFound);
            }
        };

        let bsp_threshold = Self::compute_bsp_xor(
            fingerprint
                .as_ref()
                .try_into()
                .map_err(|_| QueryFileEarliestVolunteerBlockError::FailedToEncodeFingerprint)?,
            &bsp_id
                .encode()
                .try_into()
                .map_err(|_| QueryFileEarliestVolunteerBlockError::FailedToEncodeBsp)?,
        )
        .map_err(|_| QueryFileEarliestVolunteerBlockError::ThresholdArithmeticError)?;

        // Compute the block number at which the BSP should send the volunteer request.
        let volunteer_block_number =
            match Self::compute_volunteer_block_number(bsp_threshold, storage_request_block) {
                Ok(Some(volunteer_block_number)) => volunteer_block_number,
                _ => Zero::zero(),
            };

        Ok(volunteer_block_number)
    }

    fn compute_volunteer_block_number(
        bsp_threshold: T::ThresholdType,
        storage_request_block: BlockNumberFor<T>,
    ) -> Result<Option<BlockNumberFor<T>>, DispatchError>
    where
        T: frame_system::Config,
        T::ThresholdType: From<u128>,
    {
        // Calculate the difference between BSP's threshold and the current threshold.
        let threshold_diff = match bsp_threshold.checked_sub(&BspsAssignmentThreshold::<T>::get()) {
            Some(diff) => diff,
            None => {
                // The BSP's threshold is less than the current threshold.
                return Ok(None);
            }
        };

        // Calculate the number of blocks required to exceed the difference in thresholds.
        let blocks_to_wait =
            match threshold_diff.checked_div(&T::AssignmentThresholdMultiplier::get()) {
                Some(blocks) => blocks,
                None => {
                    return Err(Error::<T>::ThresholdArithmeticError.into());
                }
            };

        // Compute the block number at which the BSP should send the volunteer request.
        let blocks_to_wait: U256 = blocks_to_wait.into_u256();
        let volunteer_block_number = storage_request_block.saturating_add(
            BlockNumberFor::<T>::try_from(blocks_to_wait)
                .map_err(|_| Error::<T>::FailedToConvertBlockNumber)?,
        );

        Ok(Some(volunteer_block_number))
    }

    /// Create a bucket for a owner (user) under a given MSP account.
=======
impl<T: pallet::Config> Pallet<T> {
    /// Create a bucket for an owner (user) under a given MSP account.
>>>>>>> 6de3c036
    pub(crate) fn do_create_bucket(
        sender: T::AccountId,
        msp_id: ProviderIdFor<T>,
        name: BoundedVec<u8, BucketNameLimitFor<T>>,
        private: bool,
    ) -> Result<(BucketIdFor<T>, Option<CollectionIdFor<T>>), DispatchError> {
        // TODO: Hold user funds for the bucket creation.

        // Check if the MSP is indeed an MSP.
        ensure!(
            <T::Providers as ReadProvidersInterface>::is_msp(&msp_id),
            Error::<T>::NotAMsp
        );

        // Create collection only if bucket is private
        let maybe_collection_id = if private {
            // The `owner` of the collection is also the admin of the collection since most operations require the sender to be the admin.
            Some(Self::create_collection(sender.clone())?)
        } else {
            None
        };

        let bucket_id = <T as crate::Config>::Providers::derive_bucket_id(&sender, name);

        <T::Providers as MutateProvidersInterface>::add_bucket(
            msp_id,
            sender,
            bucket_id,
            private,
            maybe_collection_id.clone(),
        )?;

        Ok((bucket_id, maybe_collection_id))
    }

    /// Update the privacy of a bucket.
    ///
    /// This function allows the owner of a bucket to update its privacy setting.
    /// If the bucket is set to private and no collection exists,
    /// a new collection will be created. If the bucket is set to public and
    /// an associated collection exists, the collection remains but the privacy setting is updated to public.
    /// If the bucket has an associated collection, and it does not exist in storage, a new collection will be created.
    pub(crate) fn do_update_bucket_privacy(
        sender: T::AccountId,
        bucket_id: BucketIdFor<T>,
        private: bool,
    ) -> Result<Option<CollectionIdFor<T>>, DispatchError> {
        // Ensure the sender is the owner of the bucket.
        T::Providers::is_bucket_owner(&sender, &bucket_id)?;

        // Retrieve the collection ID associated with the bucket, if any.
        let maybe_collection_id = T::Providers::get_read_access_group_id_of_bucket(&bucket_id)?;

        // Determine the appropriate collection ID based on the new privacy setting.
        let collection_id = match (private, maybe_collection_id) {
            // Create a new collection if the bucket will be private and no collection exists.
            (true, None) => {
                Some(Self::do_create_and_associate_collection_with_bucket(sender.clone(), bucket_id)?)
            }
            // Handle case where the bucket has an existing collection.
            (_, Some(current_collection_id))
                if !<T::CollectionInspector as shp_traits::InspectCollections>::collection_exists(&current_collection_id) =>
            {
                Some(Self::do_create_and_associate_collection_with_bucket(sender.clone(), bucket_id)?)
            }
            // Use the existing collection ID if it exists.
            (_, Some(current_collection_id)) => Some(current_collection_id),
            // No collection needed if the bucket is public and no collection exists.
            (false, None) => None,
        };

        // Update the privacy setting of the bucket.
        T::Providers::update_bucket_privacy(bucket_id, private)?;

        Ok(collection_id)
    }

    /// Create and associate collection with a bucket.
    ///
    /// *Callable only by the owner of the bucket. The bucket must be private.*
    ///
    /// It is possible to have a bucket that is private but does not have a collection associated with it. This can happen if
    /// a user destroys the collection associated with the bucket by calling the NFTs pallet directly.
    ///
    /// In any case, we will set a new collection the bucket even if there is an existing one associated with it.
    pub(crate) fn do_create_and_associate_collection_with_bucket(
        sender: T::AccountId,
        bucket_id: BucketIdFor<T>,
    ) -> Result<CollectionIdFor<T>, DispatchError> {
        // Check if sender is the owner of the bucket.
        <T::Providers as ReadProvidersInterface>::is_bucket_owner(&sender, &bucket_id)?;

        let collection_id = Self::create_collection(sender)?;

        <T::Providers as MutateProvidersInterface>::update_bucket_read_access_group_id(
            bucket_id,
            Some(collection_id.clone()),
        )?;

        Ok(collection_id)
    }

    /// Request storage for a file.
    ///
    /// In the event that a storage request is created without any user multiaddresses (checkout `do_bsp_stop_storing`),
    /// it is expected that storage providers that do have this file in storage already, will be able to send a
    /// transaction to the chain to add themselves as a data server for the storage request.
    pub(crate) fn do_request_storage(
        sender: T::AccountId,
        location: FileLocation<T>,
        fingerprint: Fingerprint<T>,
        size: StorageData<T>,
        msp: Option<ProviderIdFor<T>>,
        bsps_required: Option<T::StorageRequestBspsRequiredType>,
        user_peer_ids: Option<PeerIds<T>>,
        data_server_sps: BoundedVec<ProviderIdFor<T>, MaxBspsPerStorageRequest<T>>,
    ) -> Result<MerkleHash<T>, DispatchError> {
        // TODO: Check user funds and lock them for the storage request.
        // TODO: Check storage capacity of chosen MSP (when we support MSPs)
        // TODO: Return error if the file is already stored and overwrite is false.

        if let Some(ref msp) = msp {
            ensure!(
                <T::Providers as ReadProvidersInterface>::is_msp(msp),
                Error::<T>::NotAMsp
            );
        }

        let bsps_required = bsps_required.unwrap_or(TargetBspsRequired::<T>::get());

        if bsps_required.is_zero() {
            return Err(Error::<T>::BspsRequiredCannotBeZero)?;
        }

        if bsps_required > MaxBspsPerStorageRequest::<T>::get().into() {
            return Err(Error::<T>::BspsRequiredExceedsMax)?;
        }

        let storage_request_metadata = StorageRequestMetadata::<T> {
            requested_at: <frame_system::Pallet<T>>::block_number(),
            owner: sender.clone(),
            location: location.clone(),
            fingerprint,
            size,
            msp,
            user_peer_ids: user_peer_ids.unwrap_or_default(),
            data_server_sps,
            bsps_required,
            bsps_confirmed: T::StorageRequestBspsRequiredType::zero(),
            bsps_volunteered: T::StorageRequestBspsRequiredType::zero(),
        };

        // Compute the file key used throughout this file's lifespan.
        let file_key = Self::compute_file_key(sender.clone(), location.clone(), size, fingerprint);

        // Check a storage request does not already exist for this file key.
        ensure!(
            !<StorageRequests<T>>::contains_key(&file_key),
            Error::<T>::StorageRequestAlreadyRegistered
        );

        // Register storage request.
        <StorageRequests<T>>::insert(&file_key, storage_request_metadata);

        let mut block_to_insert_expiration = Self::next_expiration_insertion_block_number();

        // Get current storage request expirations vec.
        let storage_request_expirations =
            <StorageRequestExpirations<T>>::get(block_to_insert_expiration);

        // Check size of storage request expirations vec.
        if storage_request_expirations.len() >= T::MaxExpiredStorageRequests::get() as usize {
            block_to_insert_expiration = match block_to_insert_expiration.checked_add(&1u8.into()) {
                Some(block) => block,
                None => {
                    return Err(Error::<T>::MaxBlockNumberReached.into());
                }
            };

            <NextAvailableExpirationInsertionBlock<T>>::set(block_to_insert_expiration);
        }

        // Add storage request expiration at next available block.
        expect_or_err!(
            // TODO: Verify that try_append gets an empty BoundedVec when appending a first element.
            <StorageRequestExpirations<T>>::try_append(block_to_insert_expiration, file_key).ok(),
            "Storage request expiration should have enough slots available since it was just checked.",
            Error::<T>::StorageRequestExpiredNoSlotAvailable
        );

        Ok(file_key)
    }

    /// Volunteer to store a file.
    ///
    /// *Callable only by BSP accounts*
    ///
    /// A BSP can only volunteer for a storage request if it is eligible based on the XOR of the `fingerprint` and the BSP's account ID and if it evaluates to a value
    /// less than the [globally computed threshold](BspsAssignmentThreshold). As the number of BSPs signed up increases, the threshold decreases, meaning there is a
    /// lower chance of a BSP being eligible to volunteer for a storage request.
    ///
    /// Though, as the storage request remains open, the threshold increases over time based on the number of blocks since the storage request was issued. This is to
    /// ensure that the storage request is fulfilled by opening up the opportunity for more BSPs to volunteer.
    pub(crate) fn do_bsp_volunteer(
        sender: T::AccountId,
        file_key: MerkleHash<T>,
    ) -> Result<
        (
            ProviderIdFor<T>,
            MultiAddresses<T>,
            StorageRequestMetadata<T>,
        ),
        DispatchError,
    > {
        let bsp_id =
            <T::Providers as shp_traits::ProvidersInterface>::get_provider_id(sender.clone())
                .ok_or(Error::<T>::NotABsp)?;
        // Check that the provider is indeed a BSP.
        ensure!(
            <T::Providers as ReadProvidersInterface>::is_bsp(&bsp_id),
            Error::<T>::NotABsp
        );

        // TODO: Verify BSP has enough storage capacity to store the file

        // Check that the storage request exists.
        let mut storage_request_metadata =
<<<<<<< HEAD
            <StorageRequests<T>>::get(&location).ok_or(Error::<T>::StorageRequestNotFound)?;
=======
            <StorageRequests<T>>::get(&file_key).ok_or(Error::<T>::StorageRequestNotFound)?;
>>>>>>> 6de3c036

        expect_or_err!(
            storage_request_metadata.bsps_confirmed < storage_request_metadata.bsps_required,
            "Storage request should never have confirmed bsps equal to or greater than required bsps, since they are deleted when it is reached.",
            Error::<T>::StorageRequestBspsRequiredFulfilled,
            bool
        );

        // Check if the BSP is already volunteered for this storage request.
        ensure!(
            !<StorageRequestBsps<T>>::contains_key(&file_key, &bsp_id),
            Error::<T>::BspAlreadyVolunteered
        );

        // Compute BSP's threshold
        let bsp_threshold: T::ThresholdType = Self::compute_bsp_xor(
            storage_request_metadata
                .fingerprint
                .as_ref()
                .try_into()
                .map_err(|_| Error::<T>::FailedToEncodeFingerprint)?,
            &bsp_id
                .encode()
                .try_into()
                .map_err(|_| Error::<T>::FailedToEncodeBsp)?,
        )?;

        let current_block_number: U256 = <frame_system::Pallet<T>>::block_number().into();

        // Get number of blocks since the storage request was issued.
<<<<<<< HEAD
        let blocks_since_requested: U256 = current_block_number
            .saturating_sub(storage_request_metadata.requested_at.into())
            .into();
=======
        let blocks_since_requested: u128 = <frame_system::Pallet<T>>::block_number()
            .saturating_sub(storage_request_metadata.requested_at)
            .try_into()
            .map_err(|_| Error::<T>::FailedToConvertBlockNumber)?;
>>>>>>> 6de3c036

        // Note. This should never fail since the storage request expiration would never reach such a high number.
        // Storage requests are cleared after reaching `StorageRequestTtl` blocks which is defined in the pallet Config.
        let blocks_since_requested = T::ThresholdType::from_u256(blocks_since_requested);

        // Compute the threshold increasing rate.
        let rate_increase =
            blocks_since_requested.saturating_mul(T::AssignmentThresholdMultiplier::get());

        // Compute current threshold needed to volunteer.
        let threshold = rate_increase.saturating_add(BspsAssignmentThreshold::<T>::get());

        // Check that the BSP's threshold is under the threshold required to qualify as BSP for the storage request.
        ensure!(bsp_threshold <= (threshold), Error::<T>::AboveThreshold);

        // Add BSP to storage request metadata.
        <StorageRequestBsps<T>>::insert(
            &file_key,
            &bsp_id,
            StorageRequestBspsMetadata::<T> {
                confirmed: false,
                _phantom: Default::default(),
            },
        );

        // Increment the number of bsps volunteered.
        match storage_request_metadata
            .bsps_volunteered
            .checked_add(&T::StorageRequestBspsRequiredType::one())
        {
            Some(inc_bsps_volunteered) => {
                storage_request_metadata.bsps_volunteered = inc_bsps_volunteered;
            }
            None => {
                return Err(ArithmeticError::Overflow.into());
            }
        }

<<<<<<< HEAD
        <StorageRequests<T>>::set(&location, Some(storage_request_metadata.clone()));

        let multiaddresses = T::Providers::get_bsp_multiaddresses(&bsp_id)?;
        let size = storage_request_metadata.size;
        let owner = storage_request_metadata.owner;
=======
        // Update storage request metadata.
        <StorageRequests<T>>::set(&file_key, Some(storage_request_metadata.clone()));

        let multiaddresses = T::Providers::get_bsp_multiaddresses(&bsp_id)?;
>>>>>>> 6de3c036

        Ok((bsp_id, multiaddresses, storage_request_metadata))
    }

    /// Confirm storing a file.
    ///
    /// *Callable only by BSP accounts*
    ///
    /// This function can only be called after a BSP has volunteered for the storage request. The BSP must provide a merkle proof of the file
    /// and a proof of inclusion of the `file_key` in their merkle patricia trie.
    ///
    /// If the proof is valid, the root of the BSP is updated to reflect the new root of the merkle patricia trie and the number of `bsps_confirmed` is
    /// incremented. If the number of `bsps_confirmed` reaches the number of `bsps_required`, the storage request is deleted. Finally, the BSP's data
    /// used is incremented by the size of the file.
    pub(crate) fn do_bsp_confirm_storing(
        sender: T::AccountId,
        file_key: MerkleHash<T>,
        root: MerkleHash<T>,
        non_inclusion_forest_proof: ForestProof<T>,
        added_file_key_proof: KeyProof<T>,
    ) -> Result<(ProviderIdFor<T>, MerkleHash<T>), DispatchError> {
        let bsp_id =
            <T::Providers as shp_traits::ProvidersInterface>::get_provider_id(sender.clone())
                .ok_or(Error::<T>::NotABsp)?;

        // Check that the provider is indeed a BSP.
        ensure!(
            <T::Providers as ReadProvidersInterface>::is_bsp(&bsp_id),
            Error::<T>::NotABsp
        );

        // Check that the storage request exists.
        let mut file_metadata =
            <StorageRequests<T>>::get(&file_key).ok_or(Error::<T>::StorageRequestNotFound)?;

        expect_or_err!(
            file_metadata.bsps_confirmed < file_metadata.bsps_required,
            "Storage request should never have confirmed bsps equal to or greater than required bsps, since they are deleted when it is reached.",
            Error::<T>::StorageRequestBspsRequiredFulfilled,
            bool
        );

        // Check that the BSP has volunteered for the storage request.
        ensure!(
            <StorageRequestBsps<T>>::contains_key(&file_key, &bsp_id),
            Error::<T>::BspNotVolunteered
        );

        let requests = expect_or_err!(
            <StorageRequestBsps<T>>::get(&file_key, &bsp_id),
            "BSP should exist since we checked it above",
            Error::<T>::ImpossibleFailedToGetValue
        );

        // Check that the storage provider has not already confirmed storing the file.
        ensure!(!requests.confirmed, Error::<T>::BspAlreadyConfirmed);

        // Check that the number of confirmed bsps is less than the required bsps and increment it.
        expect_or_err!(
            file_metadata.bsps_confirmed < file_metadata.bsps_required,
            "Storage request should never have confirmed bsps equal to or greater than required bsps, since they are deleted when it is reached.",
            Error::<T>::StorageRequestBspsRequiredFulfilled,
            bool
        );

        // Increment the number of bsps confirmed.
        match file_metadata
            .bsps_confirmed
            .checked_add(&T::StorageRequestBspsRequiredType::one())
        {
            Some(inc_bsps_confirmed) => {
                file_metadata.bsps_confirmed = inc_bsps_confirmed;
            }
            None => {
                return Err(ArithmeticError::Overflow.into());
            }
        }

        // Verify the proof of non-inclusion.
        let proven_keys: BTreeSet<MerkleHash<T>> =
            <T::ProofDealer as shp_traits::ProofsDealerInterface>::verify_forest_proof(
                &bsp_id,
                &[file_key],
                &non_inclusion_forest_proof,
            )?;

        // Ensure that the file key IS NOT part of the BSP's forest.
        // Note: The runtime is responsible for adding and removing keys, computing the new root and updating the BSP's root.
        ensure!(
            !proven_keys.contains(&file_key),
            Error::<T>::ExpectedNonInclusionProof
        );

        // TODO: Generate challenges for the key proof properly.
        let challenges = vec![];

        // Check that the key proof is valid.
        <T::ProofDealer as shp_traits::ProofsDealerInterface>::verify_key_proof(
            &file_key,
            &challenges,
            &added_file_key_proof,
        )?;

        // TODO: Check if this is the first file added to the BSP's Forest. If so, initialise
        // TODO: last block proven by this BSP accordingly.

        // Remove storage request if we reached the required number of bsps.
        if file_metadata.bsps_confirmed == file_metadata.bsps_required {
            // TODO: we should only delete if the MSP also confirmed to store the file (this is not implemented yet).
            // Remove storage request metadata.
            <StorageRequests<T>>::remove(&file_key);

            // There should only be the number of bsps volunteered under the storage request prefix.
            let remove_limit: u32 = file_metadata
                .bsps_volunteered
                .try_into()
                .map_err(|_| Error::<T>::FailedTypeConversion)?;

            // Remove storage request bsps
            let removed =
                <StorageRequestBsps<T>>::drain_prefix(&file_key).fold(0, |acc, _| acc + 1);

            // Make sure that the expected number of bsps were removed.
            expect_or_err!(
                removed == remove_limit,
                "Number of volunteered bsps for storage request should have been removed",
                Error::<T>::UnexpectedNumberOfRemovedVolunteeredBsps,
                bool
            );
        } else {
            // Update storage request metadata.
            <StorageRequests<T>>::set(&file_key, Some(file_metadata.clone()));

            // Update bsp for storage request.
            <StorageRequestBsps<T>>::mutate(&file_key, &bsp_id, |bsp| {
                if let Some(bsp) = bsp {
                    bsp.confirmed = true;
                }
            });
        }

        // Compute new root after inserting new file key in forest partial trie.
        let new_root = <T::ProofDealer as shp_traits::ProofsDealerInterface>::apply_delta(
            &root,
            &[(file_key, TrieAddMutation::default().into())],
            &non_inclusion_forest_proof,
        )?;

        // Update root of BSP.
        <T::Providers as shp_traits::ProvidersInterface>::update_root(bsp_id, new_root)?;

        // Add data to storage provider.
        <T::Providers as MutateProvidersInterface>::increase_data_used(
            &bsp_id,
            file_metadata.size,
        )?;

        Ok((bsp_id, new_root))
    }

    /// Revoke a storage request.
    ///
    /// *Callable by the owner of the storage request. Users, BSPs and MSPs can be the owners.*
    ///
    /// When the owner revokes a storage request which has already been confirmed by some BSPs, a challenge (with priority) is
    /// issued to force the BSPs to update their storage root to uninclude the file from their storage.
    ///
    /// All BSPs that have volunteered to store the file are removed from the storage request and the storage request is deleted.
    pub(crate) fn do_revoke_storage_request(
        sender: T::AccountId,
        file_key: MerkleHash<T>,
    ) -> DispatchResult {
        // Check that the storage request exists.
        ensure!(
            <StorageRequests<T>>::contains_key(&file_key),
            Error::<T>::StorageRequestNotFound
        );

        // Get storage request metadata.
        let storage_request_metadata = expect_or_err!(
            <StorageRequests<T>>::get(&file_key),
            "Storage request should exist",
            Error::<T>::StorageRequestNotFound
        );

        // Check that the sender is the same as the one who requested the storage.
        ensure!(
            storage_request_metadata.owner == sender,
            Error::<T>::StorageRequestNotAuthorized
        );

        // Check if there are already BSPs who have confirmed to store the file.
        if storage_request_metadata.bsps_confirmed >= T::StorageRequestBspsRequiredType::zero() {
            // Apply Remove mutation of the file key to the BSPs that have confirmed storing the file (proofs of inclusion).
            <T::ProofDealer as shp_traits::ProofsDealerInterface>::challenge_with_priority(
                &file_key,
                Some(TrieRemoveMutation),
            )?;
        }

        // There should only be the number of bsps volunteered under the storage request prefix.
        let remove_limit: u32 = storage_request_metadata
            .bsps_volunteered
            .try_into()
            .map_err(|_| Error::<T>::FailedTypeConversion)?;

        // Remove storage request bsps
        let removed = <StorageRequestBsps<T>>::drain_prefix(&file_key).fold(0, |acc, _| acc + 1);

        // Make sure that the expected number of bsps were removed.
        expect_or_err!(
            removed == remove_limit,
            "Number of volunteered bsps for storage request should have been removed",
            Error::<T>::UnexpectedNumberOfRemovedVolunteeredBsps,
            bool
        );

        // Remove storage request.
        <StorageRequests<T>>::remove(&file_key);

        Ok(())
    }

    /// BSP stops storing a file.
    ///
    /// *Callable only by BSP accounts*
    ///
    /// This function covers a few scenarios in which a BSP invokes this function to stop storing a file:
    ///
    /// 1. The BSP has volunteered and confirmed storing the file and wants to stop storing it while the storage request is still open.
    ///
    /// > In this case, the BSP has volunteered and confirmed storing the file for an existing storage request.
    ///     Therefore, we decrement the `bsps_confirmed` by 1.
    ///
    /// 2. The BSP stops storing a file that has an opened storage request but is not a volunteer.
    ///
    /// > In this case, the storage request was probably created by another BSP for some reason (e.g. that BSP lost the file)
    ///     and the current BSP is not a volunteer for this since it is already storing it. But since they to have stopped storing it,
    ///     we increment the `bsps_required` by 1.
    ///
    /// 3. The BSP stops storing a file that no longer has an opened storage request.
    ///
    /// > In this case, there is no storage request opened for the file they no longer are storing. Therefore, we
    ///     create a storage request with `bsps_required` set to 1.
    ///
    /// *This function does not give BSPs the possibility to remove themselves from being a __volunteer__ of a storage request.*
    ///
    /// A proof of inclusion is required to record the new root of the BSPs merkle patricia trie. First we validate the proof
    /// and ensure the `file_key` is indeed part of the merkle patricia trie. Then finally compute the new merkle patricia trie root
    /// by removing the `file_key` and update the root of the BSP.
    ///
    /// `can_serve`: A flag that indicates if the BSP can serve the file to other BSPs. If the BSP can serve the file, then
    /// they are added to the storage request as a data server.
    pub(crate) fn do_bsp_stop_storing(
        sender: T::AccountId,
        file_key: MerkleHash<T>,
        location: FileLocation<T>,
        owner: T::AccountId,
        fingerprint: Fingerprint<T>,
        size: StorageData<T>,
        can_serve: bool,
        inclusion_forest_proof: ForestProof<T>,
    ) -> Result<(ProviderIdFor<T>, MerkleHash<T>), DispatchError> {
        let bsp_id =
            <T::Providers as shp_traits::ProvidersInterface>::get_provider_id(sender.clone())
                .ok_or(Error::<T>::NotABsp)?;

        // Check that the provider is indeed a BSP.
        ensure!(
            <T::Providers as ReadProvidersInterface>::is_bsp(&bsp_id),
            Error::<T>::NotABsp
        );

        // TODO: charge SP for this action.

        // Compute the file key hash.
        let computed_file_key =
            Self::compute_file_key(owner.clone(), location.clone(), size, fingerprint);

        // Check that the metadata corresponds to the expected file key.
        ensure!(
            file_key == computed_file_key,
            Error::<T>::InvalidFileKeyMetadata
        );

        match <StorageRequests<T>>::get(&file_key) {
            Some(mut storage_request_metadata) => {
                match <StorageRequestBsps<T>>::get(&file_key, &bsp_id) {
                    // We hit scenario 1. The BSP is a volunteer and has confirmed storing the file.
                    // We need to decrement the number of bsps confirmed and volunteered and remove the BSP from the storage request.
                    Some(bsp) => {
                        expect_or_err!(
                            bsp.confirmed,
                            "BSP should have confirmed storing the file since we verify the proof and their root matches the one in storage",
                            Error::<T>::BspNotConfirmed,
                            bool
                        );

                        storage_request_metadata.bsps_confirmed = storage_request_metadata
                            .bsps_confirmed
                            .saturating_sub(1u32.into());

                        storage_request_metadata.bsps_volunteered = storage_request_metadata
                            .bsps_volunteered
                            .saturating_sub(1u32.into());

                        <StorageRequestBsps<T>>::remove(&file_key, &bsp_id);
                    }
                    // We hit scenario 2. There is an open storage request but the BSP is not a volunteer.
                    // We need to increment the number of bsps required.
                    None => {
                        storage_request_metadata.bsps_required = storage_request_metadata
                            .bsps_required
                            .saturating_add(1u32.into())
                    }
                }

                // Update storage request metadata.
                <StorageRequests<T>>::set(&file_key, Some(storage_request_metadata));
            }
            // We hit scenario 3. There is no storage request opened for the file.
            // We need to create a new storage request with a single bsp required.
            None => {
                Self::do_request_storage(
                    owner,
                    location.clone(),
                    fingerprint,
                    size,
                    None,
                    Some(1u32.into()),
                    None,
                    if can_serve {
                        BoundedVec::try_from(vec![bsp_id]).unwrap()
                    } else {
                        BoundedVec::default()
                    },
                )?;
            }
        };

        // Verify the proof of inclusion.
        let proven_keys =
            <T::ProofDealer as shp_traits::ProofsDealerInterface>::verify_forest_proof(
                &bsp_id,
                &[file_key],
                &inclusion_forest_proof,
            )?;

        // Ensure that the file key IS part of the BSP's forest.
        // The runtime is responsible for adding and removing keys, computing the new root and updating the BSP's root.
        ensure!(
            proven_keys.contains(&file_key),
            Error::<T>::ExpectedInclusionProof
        );

        // Get the current root of the BSP.
        let root = <T::Providers as shp_traits::ProvidersInterface>::get_root(bsp_id)
            .ok_or(Error::<T>::ProviderRootNotFound)?;

        // Compute new root after removing file key from forest partial trie.
        let new_root = <T::ProofDealer as shp_traits::ProofsDealerInterface>::apply_delta(
            &root,
            &[(file_key, TrieRemoveMutation::default().into())],
            &inclusion_forest_proof,
        )?;

        // Update root of BSP.
        <T::Providers as shp_traits::ProvidersInterface>::update_root(bsp_id, new_root)?;

        // Decrease data used by the BSP.
        <T::Providers as MutateProvidersInterface>::decrease_data_used(&bsp_id, size)?;

        Ok((bsp_id, new_root))
    }

    /// Create a collection.
    fn create_collection(owner: T::AccountId) -> Result<CollectionIdFor<T>, DispatchError> {
        // TODO: Parametrize the collection settings.
        let config: CollectionConfigFor<T> = CollectionConfig {
            settings: CollectionSettings::all_enabled(),
            max_supply: None,
            mint_settings: MintSettings {
                mint_type: MintType::Issuer,
                price: None,
                start_block: None,
                end_block: None,
                default_item_settings: ItemSettings::all_enabled(),
            },
        };

        T::Nfts::create_collection(&owner, &owner, &config)
    }

    /// Get the block number at which the storage request will expire.
    ///
    /// This will also update the [`NextAvailableExpirationInsertionBlock`] if the current expiration block pointer is lower than the [`crate::Config::StorageRequestTtl`].
    pub(crate) fn next_expiration_insertion_block_number() -> BlockNumberFor<T> {
        let current_block_number = <frame_system::Pallet<T>>::block_number();
        let min_expiration_block = current_block_number + T::StorageRequestTtl::get().into();

        // Reset the current expiration block pointer if it is lower than the minimum storage request TTL.
        if <NextAvailableExpirationInsertionBlock<T>>::get() < min_expiration_block {
            <NextAvailableExpirationInsertionBlock<T>>::set(min_expiration_block);
        }

        let block_to_insert_expiration = max(
            min_expiration_block,
            <NextAvailableExpirationInsertionBlock<T>>::get(),
        );
        block_to_insert_expiration
    }

    /// Compute the asymptotic threshold point for the given number of total BSPs.
    ///
    /// This function calculates the threshold at which the decay factor stabilizes,
    /// representing a horizontal asymptote.
    pub(crate) fn compute_asymptotic_threshold_point(
        total_bsps: u32,
    ) -> Result<T::ThresholdType, Error<T>> {
        let asymptotic_decay_factor = T::AssignmentThresholdDecayFactor::get().saturating_pow(
            total_bsps
                .try_into()
                .map_err(|_| Error::<T>::FailedToConvertBlockNumber)?,
        );

        Ok(T::AssignmentThresholdAsymptote::get().saturating_add(asymptotic_decay_factor))
    }

    /// Calculate the XOR of the fingerprint and the BSP.
    pub fn compute_bsp_xor(
        fingerprint: &[u8; 32],
        bsp: &[u8; 32],
    ) -> Result<T::ThresholdType, Error<T>> {
        let xor_result = fingerprint
            .iter()
            .zip(bsp.iter())
            .map(|(&x1, &x2)| x1 ^ x2)
            .collect::<Vec<_>>();

        T::ThresholdType::decode(&mut &xor_result[..])
            .map_err(|_| Error::<T>::FailedToDecodeThreshold)
    }

    pub(crate) fn compute_file_key(
        owner: T::AccountId,
        location: FileLocation<T>,
        size: StorageData<T>,
        fingerprint: Fingerprint<T>,
    ) -> MerkleHash<T> {
        let size: u32 = size.into();

        shp_file_key_verifier::types::FileMetadata::<
            { shp_file_key_verifier::consts::H_LENGTH },
            { shp_file_key_verifier::consts::FILE_CHUNK_SIZE },
            { shp_file_key_verifier::consts::FILE_SIZE_TO_CHALLENGES },
        > {
            owner: owner.encode(),
            location: location.clone().to_vec(),
            size: size.into(),
            fingerprint: fingerprint.as_ref().into(),
        }
        .file_key::<FileKeyHasher<T>>()
    }
}

impl<T: crate::Config> shp_traits::SubscribeProvidersInterface for Pallet<T> {
    type ProviderId = ProviderIdFor<T>;

    fn subscribe_bsp_sign_off(_who: &Self::ProviderId) -> DispatchResult {
        // Adjust bsp assignment threshold by applying the inverse of the decay function after removing the asymptote
        let mut bsp_assignment_threshold = BspsAssignmentThreshold::<T>::get();
        let base_threshold =
            bsp_assignment_threshold.saturating_sub(T::AssignmentThresholdAsymptote::get());

        bsp_assignment_threshold = base_threshold
            .checked_div(&T::AssignmentThresholdDecayFactor::get())
            .ok_or(Error::<T>::ThresholdArithmeticError)?
            .saturating_add(T::AssignmentThresholdAsymptote::get());

        BspsAssignmentThreshold::<T>::put(bsp_assignment_threshold);

        Ok(())
    }

    fn subscribe_bsp_sign_up(_who: &Self::ProviderId) -> DispatchResult {
        // Adjust bsp assignment threshold by applying the decay function after removing the asymptote
        let mut bsp_assignment_threshold = BspsAssignmentThreshold::<T>::get();
        let base_threshold =
            bsp_assignment_threshold.saturating_sub(T::AssignmentThresholdAsymptote::get());

        bsp_assignment_threshold = base_threshold
            .checked_mul(&T::AssignmentThresholdDecayFactor::get())
            .ok_or(Error::<T>::ThresholdArithmeticError)?
            .saturating_add(T::AssignmentThresholdAsymptote::get());

        BspsAssignmentThreshold::<T>::put(bsp_assignment_threshold);

        Ok(())
    }
}<|MERGE_RESOLUTION|>--- conflicted
+++ resolved
@@ -6,22 +6,18 @@
     ensure, pallet_prelude::DispatchResult, traits::nonfungibles_v2::Create, traits::Get,
 };
 use frame_system::pallet_prelude::BlockNumberFor;
-use pallet_file_system_runtime_api::QueryFileEarliestVolunteerBlockError;
-use pallet_nfts::{CollectionConfig, CollectionSettings, ItemSettings, MintSettings, MintType};
-<<<<<<< HEAD
-use shp_traits::{MutateProvidersInterface, ReadProvidersInterface};
-use sp_core::Hasher;
 use sp_core::U256;
-=======
-use shp_traits::{
-    MutateProvidersInterface, ReadProvidersInterface, TrieAddMutation, TrieRemoveMutation,
-};
->>>>>>> 6de3c036
 use sp_runtime::{
     traits::{CheckedAdd, CheckedDiv, CheckedMul, CheckedSub, One, Saturating, Zero},
     ArithmeticError, BoundedVec, DispatchError,
 };
 use sp_std::{collections::btree_set::BTreeSet, vec, vec::Vec};
+
+use pallet_file_system_runtime_api::QueryFileEarliestVolunteerBlockError;
+use pallet_nfts::{CollectionConfig, CollectionSettings, ItemSettings, MintSettings, MintType};
+use shp_traits::{
+    MutateProvidersInterface, ReadProvidersInterface, TrieAddMutation, TrieRemoveMutation,
+};
 
 use crate::{
     pallet,
@@ -65,21 +61,20 @@
     }};
 }
 
-<<<<<<< HEAD
 impl<T> Pallet<T>
 where
     T: pallet::Config,
 {
     pub fn query_earliest_file_volunteer_block(
         bsp_id: ProviderIdFor<T>,
-        file_location: FileLocation<T>,
+        file_key: MerkleHash<T>,
     ) -> Result<BlockNumberFor<T>, QueryFileEarliestVolunteerBlockError>
     where
         T: frame_system::Config,
         T::ThresholdType: From<u128>,
     {
         // Get the block number at which the storage request was created.
-        let (storage_request_block, fingerprint) = match <StorageRequests<T>>::get(&file_location) {
+        let (storage_request_block, fingerprint) = match <StorageRequests<T>>::get(&file_key) {
             Some(storage_request) => (storage_request.requested_at, storage_request.fingerprint),
             None => {
                 return Err(QueryFileEarliestVolunteerBlockError::StorageRequestNotFound);
@@ -144,11 +139,7 @@
         Ok(Some(volunteer_block_number))
     }
 
-    /// Create a bucket for a owner (user) under a given MSP account.
-=======
-impl<T: pallet::Config> Pallet<T> {
     /// Create a bucket for an owner (user) under a given MSP account.
->>>>>>> 6de3c036
     pub(crate) fn do_create_bucket(
         sender: T::AccountId,
         msp_id: ProviderIdFor<T>,
@@ -376,11 +367,7 @@
 
         // Check that the storage request exists.
         let mut storage_request_metadata =
-<<<<<<< HEAD
-            <StorageRequests<T>>::get(&location).ok_or(Error::<T>::StorageRequestNotFound)?;
-=======
             <StorageRequests<T>>::get(&file_key).ok_or(Error::<T>::StorageRequestNotFound)?;
->>>>>>> 6de3c036
 
         expect_or_err!(
             storage_request_metadata.bsps_confirmed < storage_request_metadata.bsps_required,
@@ -411,16 +398,9 @@
         let current_block_number: U256 = <frame_system::Pallet<T>>::block_number().into();
 
         // Get number of blocks since the storage request was issued.
-<<<<<<< HEAD
         let blocks_since_requested: U256 = current_block_number
             .saturating_sub(storage_request_metadata.requested_at.into())
             .into();
-=======
-        let blocks_since_requested: u128 = <frame_system::Pallet<T>>::block_number()
-            .saturating_sub(storage_request_metadata.requested_at)
-            .try_into()
-            .map_err(|_| Error::<T>::FailedToConvertBlockNumber)?;
->>>>>>> 6de3c036
 
         // Note. This should never fail since the storage request expiration would never reach such a high number.
         // Storage requests are cleared after reaching `StorageRequestTtl` blocks which is defined in the pallet Config.
@@ -459,18 +439,10 @@
             }
         }
 
-<<<<<<< HEAD
-        <StorageRequests<T>>::set(&location, Some(storage_request_metadata.clone()));
-
-        let multiaddresses = T::Providers::get_bsp_multiaddresses(&bsp_id)?;
-        let size = storage_request_metadata.size;
-        let owner = storage_request_metadata.owner;
-=======
         // Update storage request metadata.
         <StorageRequests<T>>::set(&file_key, Some(storage_request_metadata.clone()));
 
         let multiaddresses = T::Providers::get_bsp_multiaddresses(&bsp_id)?;
->>>>>>> 6de3c036
 
         Ok((bsp_id, multiaddresses, storage_request_metadata))
     }
