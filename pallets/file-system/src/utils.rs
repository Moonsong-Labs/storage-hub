--- conflicted
+++ resolved
@@ -965,14 +965,6 @@
                 storage_request_metadata.size,
             )?;
 
-<<<<<<< HEAD
-            // Remove storage request if we reached the required number of bsps and the MSP has confirmed storing the file.
-            if storage_request_metadata.bsps_confirmed == storage_request_metadata.bsps_required
-                && storage_request_metadata
-                    .msp
-                    .map_or(false, |(_, confirmed)| confirmed)
-            {
-=======
             // Get the file metadata to insert into the Provider's trie under the file key.
             let file_metadata = storage_request_metadata.clone().to_file_metadata();
             let encoded_trie_value = file_metadata.encode();
@@ -983,10 +975,12 @@
                 result
             );
 
-            // Remove storage request if we reached the required number of bsps.
-            if storage_request_metadata.bsps_confirmed == storage_request_metadata.bsps_required {
-                // TODO: we should only delete if the MSP also confirmed to store the file (this is not implemented yet).
->>>>>>> 142ef2ab
+            // Remove storage request if we reached the required number of bsps and the MSP has confirmed storing the file.
+            if storage_request_metadata.bsps_confirmed == storage_request_metadata.bsps_required
+                && storage_request_metadata
+                    .msp
+                    .map_or(false, |(_, confirmed)| confirmed)
+            {
                 // Remove storage request metadata.
                 <StorageRequests<T>>::remove(&file_key.0);
                 <BucketsWithStorageRequests<T>>::remove(
