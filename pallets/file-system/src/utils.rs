use codec::Encode;
use frame_support::{
    ensure, pallet_prelude::DispatchResult, traits::nonfungibles_v2::Create, traits::Get,
};
use frame_system::pallet_prelude::BlockNumberFor;
use num_bigint::BigUint;
use sp_runtime::{
    traits::{
        CheckedAdd, CheckedDiv, CheckedMul, CheckedSub, Convert, Hash, One, Saturating, Zero,
    },
    ArithmeticError, BoundedVec, DispatchError,
};
use sp_std::{collections::btree_set::BTreeSet, vec, vec::Vec};

use pallet_file_system_runtime_api::{
    QueryBspConfirmChunksToProveForFileError, QueryFileEarliestVolunteerBlockError,
};
use pallet_nfts::{CollectionConfig, CollectionSettings, ItemSettings, MintSettings, MintType};
use shp_file_metadata::ChunkId;
use shp_traits::{
    MutateBucketsInterface, MutateStorageProvidersInterface, ReadBucketsInterface,
    ReadProvidersInterface, ReadStorageProvidersInterface, TrieAddMutation, TrieRemoveMutation,
};

use crate::types::{BucketNameFor, ExpiredItems};
use crate::{
    pallet,
    types::{
        BucketIdFor, CollectionConfigFor, CollectionIdFor, FileKeyHasher, FileLocation,
        Fingerprint, ForestProof, KeyProof, MaxBspsPerStorageRequest, MerkleHash, MultiAddresses,
        PeerIds, ProviderIdFor, StorageData, StorageRequestBspsMetadata, StorageRequestMetadata,
        TargetBspsRequired,
    },
    BspsAssignmentThreshold, Error, Event, ItemExpirations, NextAvailableExpirationInsertionBlock,
    Pallet, PendingFileDeletionRequests, PendingStopStoringRequests, StorageRequestBsps,
    StorageRequests,
};

macro_rules! expect_or_err {
    // Handle Option type
    ($optional:expr, $error_msg:expr, $error_type:path) => {{
        match $optional {
            Some(value) => value,
            None => {
                #[cfg(test)]
                unreachable!($error_msg);

                #[allow(unreachable_code)]
                {
                    Err($error_type)?
                }
            }
        }
    }};
    // Handle boolean type
    ($condition:expr, $error_msg:expr, $error_type:path, bool) => {{
        if !$condition {
            #[cfg(test)]
            unreachable!($error_msg);

            #[allow(unreachable_code)]
            {
                Err($error_type)?
            }
        }
    }};
}

impl<T> Pallet<T>
where
    T: pallet::Config,
{
    pub fn query_earliest_file_volunteer_block(
        bsp_id: ProviderIdFor<T>,
        file_key: MerkleHash<T>,
    ) -> Result<BlockNumberFor<T>, QueryFileEarliestVolunteerBlockError>
    where
        T: frame_system::Config,
    {
        // Get the block number at which the storage request was created.
        let (storage_request_block, fingerprint) = match <StorageRequests<T>>::get(&file_key) {
            Some(storage_request) => (storage_request.requested_at, storage_request.fingerprint),
            None => {
                return Err(QueryFileEarliestVolunteerBlockError::StorageRequestNotFound);
            }
        };

        // Get the threshold needed for the BSP to be able to volunteer for the storage request.
        let bsp_threshold = Self::get_threshold_for_bsp_request(&bsp_id, &fingerprint);

        // Compute the block number at which the BSP should send the volunteer request.
        Self::compute_volunteer_block_number(bsp_threshold, storage_request_block)
            .map_err(|_| QueryFileEarliestVolunteerBlockError::ThresholdArithmeticError)
    }

    fn compute_volunteer_block_number(
        bsp_xor: T::ThresholdType,
        storage_request_block: BlockNumberFor<T>,
    ) -> Result<BlockNumberFor<T>, DispatchError>
    where
        T: frame_system::Config,
    {
        // Calculate the difference between BSP's XOR and the starting threshold value.
        let threshold_diff = match bsp_xor.checked_sub(&BspsAssignmentThreshold::<T>::get()) {
            Some(diff) => diff,
            None => {
                // The BSP's threshold is less than the current threshold.
                return Ok(<frame_system::Pallet<T>>::block_number());
            }
        };

        // Calculate the number of blocks required to be below the threshold.
        let blocks_to_wait =
            match threshold_diff.checked_div(&T::AssignmentThresholdMultiplier::get()) {
                Some(blocks) => blocks,
                None => {
                    return Err(Error::<T>::ThresholdArithmeticError.into());
                }
            };

        // Compute the block number at which the BSP should send the volunteer request.
        let volunteer_block_number = storage_request_block
            .saturating_add(T::ThresholdTypeToBlockNumber::convert(blocks_to_wait));

        Ok(volunteer_block_number)
    }

    pub fn query_bsp_confirm_chunks_to_prove_for_file(
        bsp_id: ProviderIdFor<T>,
        file_key: MerkleHash<T>,
    ) -> Result<Vec<ChunkId>, QueryBspConfirmChunksToProveForFileError> {
        // Get the storage request metadata.
        let storage_request_metadata = match <StorageRequests<T>>::get(&file_key) {
            Some(storage_request) => storage_request,
            None => {
                return Err(QueryBspConfirmChunksToProveForFileError::StorageRequestNotFound);
            }
        };

        // Generate the list of chunks to prove.
        let challenges = Self::generate_chunk_challenges_on_bsp_confirm(
            bsp_id,
            file_key,
            &storage_request_metadata,
        );

        let chunks = storage_request_metadata.to_file_metadata().chunks_count();

        let chunks_to_prove = challenges
            .iter()
            .map(|challenge| {
                let challenged_chunk = BigUint::from_bytes_be(challenge.as_ref()) % chunks;
                let challenged_chunk: ChunkId = ChunkId::new(
                    challenged_chunk
                        .try_into()
                        .map_err(|_| QueryBspConfirmChunksToProveForFileError::InternalError)?,
                );

                Ok(challenged_chunk)
            })
            .collect::<Result<Vec<_>, _>>()?;

        Ok(chunks_to_prove)
    }

    fn generate_chunk_challenges_on_bsp_confirm(
        bsp_id: ProviderIdFor<T>,
        file_key: MerkleHash<T>,
        storage_request_metadata: &StorageRequestMetadata<T>,
    ) -> Vec<<<T as pallet::Config>::Providers as ReadProvidersInterface>::MerkleHash> {
        let file_metadata = storage_request_metadata.clone().to_file_metadata();
        let chunks_to_check = file_metadata.chunks_to_check();

        let mut challenges =
            <T::ProofDealer as shp_traits::ProofsDealerInterface>::generate_challenges_from_seed(
                T::MerkleHashToRandomnessOutput::convert(file_key),
                &bsp_id,
                chunks_to_check - 1,
            );

        let last_chunk_id = file_metadata.last_chunk_id();

        challenges.push(T::ChunkIdToMerkleHash::convert(last_chunk_id));

        challenges
    }

    /// Create a bucket for an owner (user) under a given MSP account.
    pub(crate) fn do_create_bucket(
        sender: T::AccountId,
        msp_id: ProviderIdFor<T>,
        name: BucketNameFor<T>,
        private: bool,
    ) -> Result<(BucketIdFor<T>, Option<CollectionIdFor<T>>), DispatchError> {
        // TODO: Hold user funds for the bucket creation.

        // Check if the MSP is indeed an MSP.
        ensure!(
            <T::Providers as ReadStorageProvidersInterface>::is_msp(&msp_id),
            Error::<T>::NotAMsp
        );

        // Create collection only if bucket is private
        let maybe_collection_id = if private {
            // The `owner` of the collection is also the admin of the collection since most operations require the sender to be the admin.
            Some(Self::create_collection(sender.clone())?)
        } else {
            None
        };

        let bucket_id = <T as crate::Config>::Providers::derive_bucket_id(&sender, name);

        <T::Providers as MutateBucketsInterface>::add_bucket(
            msp_id,
            sender,
            bucket_id,
            private,
            maybe_collection_id.clone(),
        )?;

        Ok((bucket_id, maybe_collection_id))
    }

    /// Update the privacy of a bucket.
    ///
    /// This function allows the owner of a bucket to update its privacy setting.
    /// If the bucket is set to private and no collection exists,
    /// a new collection will be created. If the bucket is set to public and
    /// an associated collection exists, the collection remains but the privacy setting is updated to public.
    /// If the bucket has an associated collection, and it does not exist in storage, a new collection will be created.
    pub(crate) fn do_update_bucket_privacy(
        sender: T::AccountId,
        bucket_id: BucketIdFor<T>,
        private: bool,
    ) -> Result<Option<CollectionIdFor<T>>, DispatchError> {
        // Ensure the sender is the owner of the bucket.
        ensure!(
            T::Providers::is_bucket_owner(&sender, &bucket_id)?,
            Error::<T>::NotBucketOwner
        );

        // Retrieve the collection ID associated with the bucket, if any.
        let maybe_collection_id = T::Providers::get_read_access_group_id_of_bucket(&bucket_id)?;

        // Determine the appropriate collection ID based on the new privacy setting.
        let collection_id = match (private, maybe_collection_id) {
            // Create a new collection if the bucket will be private and no collection exists.
            (true, None) => {
                Some(Self::do_create_and_associate_collection_with_bucket(sender.clone(), bucket_id)?)
            }
            // Handle case where the bucket has an existing collection.
            (_, Some(current_collection_id))
                if !<T::CollectionInspector as shp_traits::InspectCollections>::collection_exists(&current_collection_id) =>
            {
                Some(Self::do_create_and_associate_collection_with_bucket(sender.clone(), bucket_id)?)
            }
            // Use the existing collection ID if it exists.
            (_, Some(current_collection_id)) => Some(current_collection_id),
            // No collection needed if the bucket is public and no collection exists.
            (false, None) => None,
        };

        // Update the privacy setting of the bucket.
        T::Providers::update_bucket_privacy(bucket_id, private)?;

        Ok(collection_id)
    }

    /// Create and associate collection with a bucket.
    ///
    /// *Callable only by the owner of the bucket. The bucket must be private.*
    ///
    /// It is possible to have a bucket that is private but does not have a collection associated with it. This can happen if
    /// a user destroys the collection associated with the bucket by calling the NFTs pallet directly.
    ///
    /// In any case, we will set a new collection the bucket even if there is an existing one associated with it.
    pub(crate) fn do_create_and_associate_collection_with_bucket(
        sender: T::AccountId,
        bucket_id: BucketIdFor<T>,
    ) -> Result<CollectionIdFor<T>, DispatchError> {
        // Check if sender is the owner of the bucket.
        ensure!(
            <T::Providers as ReadBucketsInterface>::is_bucket_owner(&sender, &bucket_id)?,
            Error::<T>::NotBucketOwner
        );

        let collection_id = Self::create_collection(sender)?;

        <T::Providers as MutateBucketsInterface>::update_bucket_read_access_group_id(
            bucket_id,
            Some(collection_id.clone()),
        )?;

        Ok(collection_id)
    }

    /// Request storage for a file.
    ///
    /// In the event that a storage request is created without any user multiaddresses (checkout `do_bsp_stop_storing`),
    /// it is expected that storage providers that do have this file in storage already, will be able to send a
    /// transaction to the chain to add themselves as a data server for the storage request.
    pub(crate) fn do_request_storage(
        sender: T::AccountId,
        bucket_id: BucketIdFor<T>,
        location: FileLocation<T>,
        fingerprint: Fingerprint<T>,
        size: StorageData<T>,
        msp: Option<ProviderIdFor<T>>,
        bsps_required: Option<T::StorageRequestBspsRequiredType>,
        user_peer_ids: Option<PeerIds<T>>,
        data_server_sps: BoundedVec<ProviderIdFor<T>, MaxBspsPerStorageRequest<T>>,
    ) -> Result<MerkleHash<T>, DispatchError> {
        // TODO: Check user funds and lock them for the storage request.
        // TODO: Check storage capacity of chosen MSP (when we support MSPs)
        // TODO: Return error if the file is already stored and overwrite is false.

        // Check that the file size is greater than zero.
        ensure!(size > Zero::zero(), Error::<T>::FileSizeCannotBeZero);

        if let Some(ref msp) = msp {
            ensure!(
                <T::Providers as ReadStorageProvidersInterface>::is_msp(msp),
                Error::<T>::NotAMsp
            );
        }

        // Check that bucket exists and that the sender is the owner of the bucket.
        ensure!(
            <T::Providers as ReadBucketsInterface>::is_bucket_owner(&sender, &bucket_id)?,
            Error::<T>::NotBucketOwner
        );

        let bsps_required = bsps_required.unwrap_or(TargetBspsRequired::<T>::get());

        if bsps_required.is_zero() {
            return Err(Error::<T>::BspsRequiredCannotBeZero)?;
        }

        if bsps_required.into() > MaxBspsPerStorageRequest::<T>::get().into() {
            return Err(Error::<T>::BspsRequiredExceedsMax)?;
        }

        let storage_request_metadata = StorageRequestMetadata::<T> {
            requested_at: <frame_system::Pallet<T>>::block_number(),
            owner: sender.clone(),
            bucket_id,
            location: location.clone(),
            fingerprint,
            size,
            msp,
            user_peer_ids: user_peer_ids.unwrap_or_default(),
            data_server_sps,
            bsps_required,
            bsps_confirmed: T::StorageRequestBspsRequiredType::zero(),
            bsps_volunteered: T::StorageRequestBspsRequiredType::zero(),
        };

        // Compute the file key used throughout this file's lifespan.
        let file_key = Self::compute_file_key(
            sender.clone(),
            bucket_id,
            location.clone(),
            size,
            fingerprint,
        );

        // Check a storage request does not already exist for this file key.
        ensure!(
            !<StorageRequests<T>>::contains_key(&file_key),
            Error::<T>::StorageRequestAlreadyRegistered
        );

        // Register storage request.
        <StorageRequests<T>>::insert(&file_key, storage_request_metadata);

        Self::queue_expiration_item(
            T::StorageRequestTtl::get().into(),
            ExpiredItems::StorageRequest(file_key),
        )?;

        Ok(file_key)
    }

    /// Volunteer to store a file.
    ///
    /// *Callable only by BSP accounts*
    ///
    /// A BSP can only volunteer for a storage request if it is eligible based on the XOR of the `fingerprint` and the BSP's account ID and if it evaluates to a value
    /// less than the [globally computed threshold](BspsAssignmentThreshold). As the number of BSPs signed up increases, the threshold decreases, meaning there is a
    /// lower chance of a BSP being eligible to volunteer for a storage request.
    ///
    /// Though, as the storage request remains open, the threshold increases over time based on the number of blocks since the storage request was issued. This is to
    /// ensure that the storage request is fulfilled by opening up the opportunity for more BSPs to volunteer.
    pub(crate) fn do_bsp_volunteer(
        sender: T::AccountId,
        file_key: MerkleHash<T>,
    ) -> Result<
        (
            ProviderIdFor<T>,
            MultiAddresses<T>,
            StorageRequestMetadata<T>,
        ),
        DispatchError,
    > {
        let bsp_id =
            <T::Providers as shp_traits::ReadProvidersInterface>::get_provider_id(sender.clone())
                .ok_or(Error::<T>::NotABsp)?;
        // Check that the provider is indeed a BSP.
        ensure!(
            <T::Providers as ReadStorageProvidersInterface>::is_bsp(&bsp_id),
            Error::<T>::NotABsp
        );

        // TODO: Verify BSP has enough storage capacity to store the file

        // Check that the storage request exists.
        let mut storage_request_metadata =
            <StorageRequests<T>>::get(&file_key).ok_or(Error::<T>::StorageRequestNotFound)?;

        expect_or_err!(
            storage_request_metadata.bsps_confirmed.into() < storage_request_metadata.bsps_required.into(),
            "Storage request should never have confirmed bsps equal to or greater than required bsps, since they are deleted when it is reached.",
            Error::<T>::StorageRequestBspsRequiredFulfilled,
            bool
        );

        // Check if the BSP is already volunteered for this storage request.
        ensure!(
            !<StorageRequestBsps<T>>::contains_key(&file_key, &bsp_id),
            Error::<T>::BspAlreadyVolunteered
        );

        // Get the threshold needed for the BSP to be able to volunteer for the storage request.
        let bsp_threshold =
            Self::get_threshold_for_bsp_request(&bsp_id, &storage_request_metadata.fingerprint);

        let current_block_number = <frame_system::Pallet<T>>::block_number();

        // Get number of blocks since the storage request was issued.
        let blocks_since_requested =
            current_block_number.saturating_sub(storage_request_metadata.requested_at);
        let blocks_since_requested = T::BlockNumberToThresholdType::convert(blocks_since_requested);

        // Compute the threshold increasing rate.
        let rate_increase =
            blocks_since_requested.saturating_mul(T::AssignmentThresholdMultiplier::get());

        // Compute current threshold needed to volunteer.
        let threshold = rate_increase.saturating_add(BspsAssignmentThreshold::<T>::get());

        // Check that the BSP's threshold is under the threshold required to qualify as BSP for the storage request.
        ensure!(bsp_threshold <= (threshold), Error::<T>::AboveThreshold);

        // Add BSP to storage request metadata.
        <StorageRequestBsps<T>>::insert(
            &file_key,
            &bsp_id,
            StorageRequestBspsMetadata::<T> {
                confirmed: false,
                _phantom: Default::default(),
            },
        );

        // Increment the number of bsps volunteered.
        match storage_request_metadata
            .bsps_volunteered
            .checked_add(&T::StorageRequestBspsRequiredType::one())
        {
            Some(inc_bsps_volunteered) => {
                storage_request_metadata.bsps_volunteered = inc_bsps_volunteered;
            }
            None => {
                return Err(ArithmeticError::Overflow.into());
            }
        }

        // Update storage request metadata.
        <StorageRequests<T>>::set(&file_key, Some(storage_request_metadata.clone()));

        let multiaddresses = T::Providers::get_bsp_multiaddresses(&bsp_id)?;

        Ok((bsp_id, multiaddresses, storage_request_metadata))
    }

    /// Confirm storing a file.
    ///
    /// *Callable only by BSP accounts*
    ///
    /// This function can only be called after a BSP has volunteered for the storage request. The BSP must provide a merkle proof of the file
    /// and a proof of inclusion of the `file_key` in their merkle patricia trie.
    ///
    /// If the proof is valid, the root of the BSP is updated to reflect the new root of the merkle patricia trie and the number of `bsps_confirmed` is
    /// incremented. If the number of `bsps_confirmed` reaches the number of `bsps_required`, the storage request is deleted. Finally, the BSP's data
    /// used is incremented by the size of the file.
    pub(crate) fn do_bsp_confirm_storing(
        sender: T::AccountId,
        non_inclusion_forest_proof: ForestProof<T>,
        file_keys_and_proofs: BoundedVec<
            (MerkleHash<T>, KeyProof<T>),
            T::MaxBatchConfirmStorageRequests,
        >,
    ) -> DispatchResult {
        let bsp_id =
            <T::Providers as shp_traits::ReadProvidersInterface>::get_provider_id(sender.clone())
                .ok_or(Error::<T>::NotABsp)?;

        // Check that the provider is indeed a BSP.
        ensure!(
            <T::Providers as ReadStorageProvidersInterface>::is_bsp(&bsp_id),
            Error::<T>::NotABsp
        );

        let file_keys = file_keys_and_proofs
            .iter()
            .map(|(fk, _)| *fk)
            .collect::<Vec<_>>();

        // Verify the proof of non-inclusion.
        let proven_keys: BTreeSet<MerkleHash<T>> =
            <T::ProofDealer as shp_traits::ProofsDealerInterface>::verify_forest_proof(
                &bsp_id,
                file_keys.as_slice(),
                &non_inclusion_forest_proof,
            )?;

        let mut seen_keys = BTreeSet::new();
        for file_key in file_keys_and_proofs.iter() {
            // Skip any duplicates.
            if !seen_keys.insert(file_key.0) {
                continue;
            }

            // Check that the storage request exists.
            let mut storage_request_metadata =
                <StorageRequests<T>>::get(&file_key.0).ok_or(Error::<T>::StorageRequestNotFound)?;

            expect_or_err!(
                storage_request_metadata.bsps_confirmed < storage_request_metadata.bsps_required,
                "Storage request should never have confirmed bsps equal to or greater than required bsps, since they are deleted when it is reached.",
                Error::<T>::StorageRequestBspsRequiredFulfilled,
                bool
            );

            // Check that the BSP has volunteered for the storage request.
            ensure!(
                <StorageRequestBsps<T>>::contains_key(&file_key.0, &bsp_id),
                Error::<T>::BspNotVolunteered
            );

            let requests = expect_or_err!(
                <StorageRequestBsps<T>>::get(&file_key.0, &bsp_id),
                "BSP should exist since we checked it above",
                Error::<T>::ImpossibleFailedToGetValue
            );

            // Check that the storage provider has not already confirmed storing the file.
            ensure!(!requests.confirmed, Error::<T>::BspAlreadyConfirmed);

            // Check that the number of confirmed bsps is less than the required bsps and increment it.
            expect_or_err!(
                storage_request_metadata.bsps_confirmed < storage_request_metadata.bsps_required,
                "Storage request should never have confirmed bsps equal to or greater than required bsps, since they are deleted when it is reached.",
                Error::<T>::StorageRequestBspsRequiredFulfilled,
                bool
            );

            // Increment the number of bsps confirmed.
            match storage_request_metadata
                .bsps_confirmed
                .checked_add(&T::StorageRequestBspsRequiredType::one())
            {
                Some(inc_bsps_confirmed) => {
                    storage_request_metadata.bsps_confirmed = inc_bsps_confirmed;
                }
                None => {
                    return Err(ArithmeticError::Overflow.into());
                }
            }

            // Ensure that the file key IS NOT part of the BSP's forest.
            // Note: The runtime is responsible for adding and removing keys, computing the new root and updating the BSP's root.
            ensure!(
                !proven_keys.contains(&file_key.0),
                Error::<T>::ExpectedNonInclusionProof
            );

            let chunk_challenges = Self::generate_chunk_challenges_on_bsp_confirm(
                bsp_id,
                file_key.0,
                &storage_request_metadata,
            );

            // Check that the key proof is valid.
            <T::ProofDealer as shp_traits::ProofsDealerInterface>::verify_key_proof(
                &file_key.0,
                &chunk_challenges,
                &file_key.1,
            )?;

            // Add data to storage provider.
            <T::Providers as MutateStorageProvidersInterface>::increase_capacity_used(
                &bsp_id,
                storage_request_metadata.size,
            )?;

            // Remove storage request if we reached the required number of bsps.
            if storage_request_metadata.bsps_confirmed == storage_request_metadata.bsps_required {
                // TODO: we should only delete if the MSP also confirmed to store the file (this is not implemented yet).
                // Remove storage request metadata.
                <StorageRequests<T>>::remove(&file_key.0);

                // There should only be the number of bsps volunteered under the storage request prefix.
                let remove_limit: u32 = storage_request_metadata
                    .bsps_volunteered
                    .try_into()
                    .map_err(|_| Error::<T>::FailedTypeConversion)?;

                // Remove storage request bsps
                let removed =
                    <StorageRequestBsps<T>>::drain_prefix(&file_key.0).fold(0, |acc, _| acc + 1);

                // Make sure that the expected number of bsps were removed.
                expect_or_err!(
                    removed == remove_limit,
                    "Number of volunteered bsps for storage request should have been removed",
                    Error::<T>::UnexpectedNumberOfRemovedVolunteeredBsps,
                    bool
                );
            } else {
                // Update storage request metadata.
                <StorageRequests<T>>::set(&file_key.0, Some(storage_request_metadata.clone()));

                // Update bsp for storage request.
                <StorageRequestBsps<T>>::mutate(&file_key.0, &bsp_id, |bsp| {
                    if let Some(bsp) = bsp {
                        bsp.confirmed = true;
                    }
                });
            }
        }

        // Check if this is the first file added to the BSP's Forest. If so, initialise last block proven by this BSP.
        let old_root = expect_or_err!(
            <T::Providers as shp_traits::ReadProvidersInterface>::get_root(bsp_id),
            "Failed to get root for BSP, when it was already checked to be a BSP",
            Error::<T>::NotABsp
        );

        if old_root == <T::Providers as shp_traits::ReadProvidersInterface>::get_default_root() {
            // This means that this is the first file added to the BSP's Forest.
            <T::ProofDealer as shp_traits::ProofsDealerInterface>::initialise_challenge_cycle(
                &bsp_id,
            )?;

            // Emit the corresponding event.
            Self::deposit_event(Event::<T>::BspChallengeCycleInitialised {
                who: sender.clone(),
                bsp_id,
            });
        }

        // Compute new root after inserting new file keys in forest partial trie.
        let new_root = <T::ProofDealer as shp_traits::ProofsDealerInterface>::apply_delta(
            &bsp_id,
            file_keys
                .iter()
                .map(|fk| (*fk, TrieAddMutation::default().into()))
                .collect::<Vec<_>>()
                .as_slice(),
            &non_inclusion_forest_proof,
        )?;

        // Update root of BSP.
        <T::Providers as shp_traits::MutateProvidersInterface>::update_root(bsp_id, new_root)?;

        // Emit event.
        Self::deposit_event(Event::BspConfirmedStoring {
            who: sender,
            bsp_id,
            file_keys: file_keys.to_vec().try_into().unwrap(),
            new_root,
        });

        Ok(())
    }

    /// Revoke a storage request.
    ///
    /// *Callable by the owner of the storage request. Users, BSPs and MSPs can be the owners.*
    ///
    /// When the owner revokes a storage request which has already been confirmed by some BSPs, a challenge (with priority) is
    /// issued to force the BSPs to update their storage root to uninclude the file from their storage.
    ///
    /// All BSPs that have volunteered to store the file are removed from the storage request and the storage request is deleted.
    pub(crate) fn do_revoke_storage_request(
        sender: T::AccountId,
        file_key: MerkleHash<T>,
    ) -> DispatchResult {
        // Check that the storage request exists.
        ensure!(
            <StorageRequests<T>>::contains_key(&file_key),
            Error::<T>::StorageRequestNotFound
        );

        // Get storage request metadata.
        let storage_request_metadata = expect_or_err!(
            <StorageRequests<T>>::get(&file_key),
            "Storage request should exist",
            Error::<T>::StorageRequestNotFound
        );

        // Check that the sender is the same as the one who requested the storage.
        ensure!(
            storage_request_metadata.owner == sender,
            Error::<T>::StorageRequestNotAuthorized
        );

        // Check if there are already BSPs who have confirmed to store the file.
        if storage_request_metadata.bsps_confirmed.into()
            >= T::StorageRequestBspsRequiredType::zero().into()
        {
            // Apply Remove mutation of the file key to the BSPs that have confirmed storing the file (proofs of inclusion).
            <T::ProofDealer as shp_traits::ProofsDealerInterface>::challenge_with_priority(
                &file_key,
                Some(TrieRemoveMutation),
            )?;
        }

        // There should only be the number of bsps volunteered under the storage request prefix.
        let remove_limit: u32 = storage_request_metadata
            .bsps_volunteered
            .try_into()
            .map_err(|_| Error::<T>::FailedTypeConversion)?;

        // Remove storage request bsps
        let removed = <StorageRequestBsps<T>>::drain_prefix(&file_key).fold(0, |acc, _| acc + 1);

        // Make sure that the expected number of bsps were removed.
        expect_or_err!(
            removed == remove_limit,
            "Number of volunteered bsps for storage request should have been removed",
            Error::<T>::UnexpectedNumberOfRemovedVolunteeredBsps,
            bool
        );

        // Remove storage request.
        <StorageRequests<T>>::remove(&file_key);

        Ok(())
    }

    /// BSP stops storing a file.
    ///
    /// *Callable only by BSP accounts*
    ///
    /// This function covers a few scenarios in which a BSP invokes this function to stop storing a file:
    ///
    /// 1. The BSP has volunteered and confirmed storing the file and wants to stop storing it while the storage request is still open.
    ///
    /// > In this case, the BSP has volunteered and confirmed storing the file for an existing storage request.
    ///     Therefore, we decrement the `bsps_confirmed` by 1.
    ///
    /// 2. The BSP stops storing a file that has an opened storage request but is not a volunteer.
    ///
    /// > In this case, the storage request was probably created by another BSP for some reason (e.g. that BSP lost the file)
    ///     and the current BSP is not a volunteer for this since it is already storing it. But since they to have stopped storing it,
    ///     we increment the `bsps_required` by 1.
    ///
    /// 3. The BSP stops storing a file that no longer has an opened storage request.
    ///
    /// > In this case, there is no storage request opened for the file they no longer are storing. Therefore, we
    ///     create a storage request with `bsps_required` set to 1.
    ///
    /// *This function does not give BSPs the possibility to remove themselves from being a __volunteer__ of a storage request.*
    ///
    /// A proof of inclusion is required to record the new root of the BSPs merkle patricia trie. First we validate the proof
    /// and ensure the `file_key` is indeed part of the merkle patricia trie. Then finally compute the new merkle patricia trie root
    /// by removing the `file_key` and update the root of the BSP.
    ///
    /// `can_serve`: A flag that indicates if the BSP can serve the file to other BSPs. If the BSP can serve the file, then
    /// they are added to the storage request as a data server.
    pub(crate) fn do_bsp_request_stop_storing(
        sender: T::AccountId,
        file_key: MerkleHash<T>,
        bucket_id: BucketIdFor<T>,
        location: FileLocation<T>,
        owner: T::AccountId,
        fingerprint: Fingerprint<T>,
        size: StorageData<T>,
        can_serve: bool,
        inclusion_forest_proof: ForestProof<T>,
    ) -> Result<ProviderIdFor<T>, DispatchError> {
        let bsp_id =
            <T::Providers as shp_traits::ReadProvidersInterface>::get_provider_id(sender.clone())
                .ok_or(Error::<T>::NotABsp)?;

        // Check that the provider is indeed a BSP.
        ensure!(
            <T::Providers as ReadStorageProvidersInterface>::is_bsp(&bsp_id),
            Error::<T>::NotABsp
        );

        // TODO: charge SP for this action.

        // Compute the file key hash.
        let computed_file_key = Self::compute_file_key(
            owner.clone(),
            bucket_id,
            location.clone(),
            size,
            fingerprint,
        );

        // Check that the metadata corresponds to the expected file key.
        ensure!(
            file_key == computed_file_key,
            Error::<T>::InvalidFileKeyMetadata
        );

        // Check that a pending stop storing request for that BSP and file does not exist yet.
        ensure!(
            !<PendingStopStoringRequests<T>>::contains_key(&bsp_id, &file_key),
            Error::<T>::PendingStopStoringRequestAlreadyExists
        );

        // Verify the proof of inclusion.
        let proven_keys =
            <T::ProofDealer as shp_traits::ProofsDealerInterface>::verify_forest_proof(
                &bsp_id,
                &[file_key],
                &inclusion_forest_proof,
            )?;

        // Ensure that the file key IS part of the BSP's forest.
        ensure!(
            proven_keys.contains(&file_key),
            Error::<T>::ExpectedInclusionProof
        );

        match <StorageRequests<T>>::get(&file_key) {
            Some(mut storage_request_metadata) => {
                match <StorageRequestBsps<T>>::get(&file_key, &bsp_id) {
                    // We hit scenario 1. The BSP is a volunteer and has confirmed storing the file.
                    // We need to decrement the number of bsps confirmed and volunteered and remove the BSP from the storage request.
                    Some(bsp) => {
                        expect_or_err!(
                            bsp.confirmed,
                            "BSP should have confirmed storing the file since we verify the proof and their root matches the one in storage",
                            Error::<T>::BspNotConfirmed,
                            bool
                        );

                        storage_request_metadata.bsps_confirmed = storage_request_metadata
                            .bsps_confirmed
                            .saturating_sub(T::StorageRequestBspsRequiredType::one());

                        storage_request_metadata.bsps_volunteered = storage_request_metadata
                            .bsps_volunteered
                            .saturating_sub(T::StorageRequestBspsRequiredType::one());

                        <StorageRequestBsps<T>>::remove(&file_key, &bsp_id);
                    }
                    // We hit scenario 2. There is an open storage request but the BSP is not a volunteer.
                    // We need to increment the number of bsps required.
                    None => {
                        storage_request_metadata.bsps_required = storage_request_metadata
                            .bsps_required
                            .saturating_add(T::StorageRequestBspsRequiredType::one());
                    }
                }

                // Update storage request metadata.
                <StorageRequests<T>>::set(&file_key, Some(storage_request_metadata));
            }
            // We hit scenario 3. There is no storage request opened for the file.
            // We need to create a new storage request with a single bsp required.
            None => {
                Self::do_request_storage(
                    owner,
                    bucket_id,
                    location.clone(),
                    fingerprint,
                    size,
                    None,
                    Some(T::StorageRequestBspsRequiredType::one()),
                    None,
                    if can_serve {
                        BoundedVec::try_from(vec![bsp_id]).unwrap()
                    } else {
                        BoundedVec::default()
                    },
                )?;
            }
        };

        // Add the pending stop storing request to storage.
        <PendingStopStoringRequests<T>>::insert(
            &bsp_id,
            &file_key,
            (frame_system::Pallet::<T>::block_number(), size),
        );

        Ok(bsp_id)
    }

    pub(crate) fn do_bsp_confirm_stop_storing(
        sender: T::AccountId,
        file_key: MerkleHash<T>,
        inclusion_forest_proof: ForestProof<T>,
    ) -> Result<(ProviderIdFor<T>, MerkleHash<T>), DispatchError> {
        // Get the BSP ID of the sender
        let bsp_id =
            <T::Providers as shp_traits::ProvidersInterface>::get_provider_id(sender.clone())
                .ok_or(Error::<T>::NotABsp)?;

        // Get the block when the pending stop storing request of the BSP for the file key was opened.
        let (block_when_opened, file_size) =
            <PendingStopStoringRequests<T>>::get(&bsp_id, &file_key)
                .ok_or(Error::<T>::PendingStopStoringRequestNotFound)?;

        // Check that enough time has passed since the pending stop storing request was opened.
        ensure!(
            frame_system::Pallet::<T>::block_number()
                >= block_when_opened + T::MinWaitForStopStoring::get(),
            Error::<T>::MinWaitForStopStoringNotReached
        );

        // Verify the proof of inclusion.
        let proven_keys =
            <T::ProofDealer as shp_traits::ProofsDealerInterface>::verify_forest_proof(
                &bsp_id,
                &[file_key],
                &inclusion_forest_proof,
            )?;

        // Ensure that the file key IS part of the BSP's forest.
        // The runtime is responsible for adding and removing keys, computing the new root and updating the BSP's root.
        ensure!(
            proven_keys.contains(&file_key),
            Error::<T>::ExpectedInclusionProof
        );

        // Compute new root after removing file key from forest partial trie.
        let new_root = <T::ProofDealer as shp_traits::ProofsDealerInterface>::apply_delta(
            &bsp_id,
            &[(file_key, TrieRemoveMutation::default().into())],
            &inclusion_forest_proof,
        )?;

        // Update root of BSP.
        <T::Providers as shp_traits::MutateProvidersInterface>::update_root(bsp_id, new_root)?;

        // Decrease data used by the BSP.
<<<<<<< HEAD
        <T::Providers as MutateStorageProvidersInterface>::decrease_capacity_used(&bsp_id, size)?;
=======
        <T::Providers as MutateProvidersInterface>::decrease_data_used(&bsp_id, file_size)?;

        // Remove the pending stop storing request from storage.
        <PendingStopStoringRequests<T>>::remove(&bsp_id, &file_key);
>>>>>>> 47ae5903

        Ok((bsp_id, new_root))
    }

    pub(crate) fn do_delete_file(
        sender: T::AccountId,
        bucket_id: BucketIdFor<T>,
        file_key: MerkleHash<T>,
        location: FileLocation<T>,
        fingerprint: Fingerprint<T>,
        size: StorageData<T>,
        maybe_inclusion_forest_proof: Option<ForestProof<T>>,
    ) -> Result<(bool, ProviderIdFor<T>), DispatchError> {
        // Compute the file key hash.
        let computed_file_key = Self::compute_file_key(
            sender.clone(),
            bucket_id,
            location.clone(),
            size,
            fingerprint,
        );

        // Check that the metadata corresponds to the expected file key.
        ensure!(
            file_key == computed_file_key,
            Error::<T>::InvalidFileKeyMetadata
        );

        // Check if sender is the owner of the bucket.
        ensure!(
            <T::Providers as ReadBucketsInterface>::is_bucket_owner(&sender, &bucket_id)?,
            Error::<T>::NotBucketOwner
        );

        let msp_id = <T::Providers as ReadBucketsInterface>::get_msp_of_bucket(&bucket_id)
            .ok_or(Error::<T>::BucketNotFound)?;

        let file_key_included = match maybe_inclusion_forest_proof {
            // If the user did not supply a proof of inclusion, queue a pending deletion file request.
            // This will leave a window of time for the MSP to provide the proof of (non-)inclusion.
            // If the proof is not provided within the TTL, the hook will queue a priority challenge to remove the file key from all the providers.
            None => {
                let pending_file_deletion_requests = <PendingFileDeletionRequests<T>>::get(&sender);

                // Check if the file key is already in the pending deletion requests.
                ensure!(
                    !pending_file_deletion_requests.contains(&(file_key, bucket_id)),
                    Error::<T>::FileKeyAlreadyPendingDeletion
                );

                // Add the file key to the pending deletion requests.
                PendingFileDeletionRequests::<T>::try_append(&sender, (file_key, bucket_id))
                    .map_err(|_| Error::<T>::MaxUserPendingDeletionRequestsReached)?;

                // Queue the expiration item.
                Self::queue_expiration_item(
                    T::PendingFileDeletionRequestTtl::get().into(),
                    ExpiredItems::PendingFileDeletionRequests((sender, file_key)),
                )?;

                false
            }
            // If the user supplied a proof of inclusion, verify the proof and queue a priority challenge to remove the file key from all the providers.
            Some(inclusion_forest_proof) => {
                // Get the root of the bucket.
                let bucket_root =
                    <T::Providers as shp_traits::ReadBucketsInterface>::get_root_bucket(&bucket_id)
                        .ok_or(Error::<T>::BucketNotFound)?;

                // Verify the proof of inclusion.
                let proven_keys =
                    <T::ProofDealer as shp_traits::ProofsDealerInterface>::verify_generic_forest_proof(
                        &bucket_root,
                        &[file_key],
                        &inclusion_forest_proof,
                    )?;

                // Ensure that the file key IS part of the owner's forest.
                ensure!(
                    proven_keys.contains(&file_key),
                    Error::<T>::ExpectedInclusionProof
                );

                // Initiate the priority challenge to remove the file key from all the providers.
                <T::ProofDealer as shp_traits::ProofsDealerInterface>::challenge_with_priority(
                    &file_key,
                    Some(TrieRemoveMutation),
                )?;

                true
            }
        };

        Ok((file_key_included, msp_id))
    }

    pub(crate) fn do_pending_file_deletion_request_submit_proof(
        sender: T::AccountId,
        user: T::AccountId,
        file_key: MerkleHash<T>,
        bucket_id: BucketIdFor<T>,
        forest_proof: ForestProof<T>,
    ) -> Result<(bool, ProviderIdFor<T>), DispatchError> {
        let msp_id =
            <T::Providers as shp_traits::ReadProvidersInterface>::get_provider_id(sender.clone())
                .ok_or(Error::<T>::NotAMsp)?;

        // Check that the provider is indeed an MSP.
        ensure!(
            <T::Providers as ReadStorageProvidersInterface>::is_msp(&msp_id),
            Error::<T>::NotAMsp
        );

        ensure!(
            <T::Providers as ReadBucketsInterface>::is_bucket_stored_by_msp(&msp_id, &bucket_id),
            Error::<T>::MspNotStoringBucket
        );

        let pending_file_deletion_requests = <PendingFileDeletionRequests<T>>::get(&user);

        // Check if the file key is in the pending deletion requests.
        ensure!(
            pending_file_deletion_requests.contains(&(file_key, bucket_id)),
            Error::<T>::FileKeyNotPendingDeletion
        );

        // Get the root of the bucket.
        let bucket_root =
            <T::Providers as shp_traits::ReadBucketsInterface>::get_root_bucket(&bucket_id)
                .ok_or(Error::<T>::BucketNotFound)?;

        // Verify the proof of inclusion.
        let proven_keys =
            <T::ProofDealer as shp_traits::ProofsDealerInterface>::verify_generic_forest_proof(
                &bucket_root,
                &[file_key],
                &forest_proof,
            )?;

        let file_key_included = proven_keys.contains(&file_key);

        if file_key_included {
            // Initiate the priority challenge to remove the file key from all the providers.
            <T::ProofDealer as shp_traits::ProofsDealerInterface>::challenge_with_priority(
                &file_key,
                Some(TrieRemoveMutation),
            )?;
        }

        // Delete the pending deletion request.
        <PendingFileDeletionRequests<T>>::mutate(&user, |requests| {
            requests.retain(|(key, _)| key != &file_key);
        });

        Ok((file_key_included, msp_id))
    }

    /// Create a collection.
    fn create_collection(owner: T::AccountId) -> Result<CollectionIdFor<T>, DispatchError> {
        // TODO: Parametrize the collection settings.
        let config: CollectionConfigFor<T> = CollectionConfig {
            settings: CollectionSettings::all_enabled(),
            max_supply: None,
            mint_settings: MintSettings {
                mint_type: MintType::Issuer,
                price: None,
                start_block: None,
                end_block: None,
                default_item_settings: ItemSettings::all_enabled(),
            },
        };

        T::Nfts::create_collection(&owner, &owner, &config)
    }

    /// Compute the next block number to insert an expiration after a given TTL.
    ///
    /// This function attempts to insert an expiration item at the next available block after the given TTL starting from
    /// the current [`NextAvailableExpirationInsertionBlock`].
    pub(crate) fn queue_expiration_item(
        expiration_item_ttl: BlockNumberFor<T>,
        expiration_item: ExpiredItems<T>,
    ) -> Result<BlockNumberFor<T>, DispatchError> {
        let mut expiration_block = NextAvailableExpirationInsertionBlock::<T>::get()
            .checked_add(&expiration_item_ttl)
            .ok_or(Error::<T>::MaxBlockNumberReached)?;

        while let Err(_) =
            <ItemExpirations<T>>::try_append(expiration_block, expiration_item.clone())
        {
            expiration_block = expiration_block
                .checked_add(&1u8.into())
                .ok_or(Error::<T>::MaxBlockNumberReached)?;
        }

        <NextAvailableExpirationInsertionBlock<T>>::set(expiration_block);

        Ok(expiration_block)
    }

    /// Compute the asymptotic threshold point for the given number of total BSPs.
    ///
    /// This function calculates the threshold at which the decay factor stabilizes,
    /// representing a horizontal asymptote.
    pub(crate) fn compute_asymptotic_threshold_point(
        total_bsps: u32,
    ) -> Result<T::ThresholdType, Error<T>> {
        let asymptotic_decay_factor = T::AssignmentThresholdDecayFactor::get().saturating_pow(
            total_bsps
                .try_into()
                .map_err(|_| Error::<T>::FailedToConvertBlockNumber)?,
        );

        Ok(T::AssignmentThresholdAsymptote::get().saturating_add(asymptotic_decay_factor))
    }

    pub fn compute_file_key(
        owner: T::AccountId,
        bucket_id: BucketIdFor<T>,
        location: FileLocation<T>,
        size: StorageData<T>,
        fingerprint: Fingerprint<T>,
    ) -> MerkleHash<T> {
        let size: u32 = size.into();

        shp_file_metadata::FileMetadata::<
            { shp_constants::H_LENGTH },
            { shp_constants::FILE_CHUNK_SIZE },
            { shp_constants::FILE_SIZE_TO_CHALLENGES },
        > {
            owner: owner.encode(),
            bucket_id: bucket_id.as_ref().to_vec(),
            location: location.clone().to_vec(),
            file_size: size.into(),
            fingerprint: fingerprint.as_ref().into(),
        }
        .file_key::<FileKeyHasher<T>>()
    }

    pub fn get_threshold_for_bsp_request(
        bsp_id: &ProviderIdFor<T>,
        fingerprint: &Fingerprint<T>,
    ) -> T::ThresholdType {
        // Concatenate the BSP ID and the fingerprint and hash them to get the volunteering hash.
        let concatenated = sp_std::vec![bsp_id.encode(), fingerprint.encode()].concat();
        let volunteering_hash =
            <<T as frame_system::Config>::Hashing as Hash>::hash(concatenated.as_ref());

        // Return the threshold needed for the BSP to be able to volunteer for the storage request.
        T::HashToThresholdType::convert(volunteering_hash)
    }
}

impl<T: crate::Config> shp_traits::SubscribeProvidersInterface for Pallet<T> {
    type ProviderId = ProviderIdFor<T>;

    fn subscribe_bsp_sign_off(_who: &Self::ProviderId) -> DispatchResult {
        // Adjust bsp assignment threshold by applying the inverse of the decay function after removing the asymptote
        let mut bsp_assignment_threshold = BspsAssignmentThreshold::<T>::get();
        let base_threshold =
            bsp_assignment_threshold.saturating_sub(T::AssignmentThresholdAsymptote::get());

        bsp_assignment_threshold = base_threshold
            .checked_div(&T::AssignmentThresholdDecayFactor::get())
            .ok_or(Error::<T>::ThresholdArithmeticError)?
            .saturating_add(T::AssignmentThresholdAsymptote::get());

        BspsAssignmentThreshold::<T>::put(bsp_assignment_threshold);

        Ok(())
    }

    fn subscribe_bsp_sign_up(_who: &Self::ProviderId) -> DispatchResult {
        // Adjust bsp assignment threshold by applying the decay function after removing the asymptote
        let mut bsp_assignment_threshold = BspsAssignmentThreshold::<T>::get();
        let base_threshold =
            bsp_assignment_threshold.saturating_sub(T::AssignmentThresholdAsymptote::get());

        bsp_assignment_threshold = base_threshold
            .checked_mul(&T::AssignmentThresholdDecayFactor::get())
            .ok_or(Error::<T>::ThresholdArithmeticError)?
            .saturating_add(T::AssignmentThresholdAsymptote::get());

        BspsAssignmentThreshold::<T>::put(bsp_assignment_threshold);

        Ok(())
    }
}

mod hooks {
    use crate::types::{ExpiredItems, MerkleHash};
    use crate::{
        pallet, Event, ItemExpirations, NextStartingBlockToCleanUp, Pallet,
        PendingFileDeletionRequests, StorageRequestBsps, StorageRequests,
    };
    use frame_support::weights::Weight;
    use frame_system::pallet_prelude::BlockNumberFor;
    use shp_traits::TrieRemoveMutation;
    use sp_runtime::traits::{Get, One, Zero};
    use sp_runtime::Saturating;

    impl<T: pallet::Config> Pallet<T> {
        pub(crate) fn do_on_idle(
            current_block: BlockNumberFor<T>,
            mut remaining_weight: &mut Weight,
        ) -> &mut Weight {
            let db_weight = T::DbWeight::get();
            let mut block_to_clean = NextStartingBlockToCleanUp::<T>::get();

            while block_to_clean <= current_block && !remaining_weight.is_zero() {
                Self::process_block_expired_items(block_to_clean, &mut remaining_weight);

                if remaining_weight.is_zero() {
                    break;
                }

                block_to_clean.saturating_accrue(BlockNumberFor::<T>::one());
            }

            // Update the next starting block for cleanup
            if block_to_clean > NextStartingBlockToCleanUp::<T>::get() {
                NextStartingBlockToCleanUp::<T>::put(block_to_clean);
                remaining_weight.saturating_reduce(db_weight.writes(1));
            }

            remaining_weight
        }

        fn process_block_expired_items(block: BlockNumberFor<T>, remaining_weight: &mut Weight) {
            let db_weight = T::DbWeight::get();
            let minimum_required_weight = db_weight.reads_writes(1, 1);

            if !remaining_weight.all_gte(minimum_required_weight) {
                return;
            }

            // Remove expired items if any existed and process them.
            let mut expired_items = ItemExpirations::<T>::take(&block);
            remaining_weight.saturating_reduce(minimum_required_weight);

            while let Some(expired) = expired_items.pop() {
                match expired {
                    ExpiredItems::StorageRequest(file_key) => {
                        Self::process_expired_storage_request(file_key, remaining_weight)
                    }
                    ExpiredItems::PendingFileDeletionRequests((user, file_key)) => {
                        Self::process_expired_pending_file_deletion(
                            user,
                            file_key,
                            remaining_weight,
                        )
                    }
                };
            }

            // If there are remaining items which were not processed, put them back in storage
            if !expired_items.is_empty() {
                ItemExpirations::<T>::insert(&block, expired_items);
                remaining_weight.saturating_reduce(db_weight.writes(1));
            }
        }

        fn process_expired_storage_request(file_key: MerkleHash<T>, remaining_weight: &mut Weight) {
            let db_weight = T::DbWeight::get();

            // As of right now, the upper bound limit to the number of BSPs required to fulfill a storage request is set by `TargetBspsRequired`.
            // We could increase this potential weight to account for potentially more volunteers.
            let potential_weight = db_weight.writes(
                Into::<u32>::into(T::TargetBspsRequired::get())
                    .saturating_add(1)
                    .into(),
            );

            if !remaining_weight.all_gte(potential_weight) {
                return;
            }

            // Remove storage request and all bsps that volunteered for it.
            StorageRequests::<T>::remove(&file_key);
            let removed =
                StorageRequestBsps::<T>::drain_prefix(&file_key).fold(0, |acc, _| acc + 1u32);

            remaining_weight.saturating_reduce(db_weight.writes(1.saturating_add(removed.into())));

            Self::deposit_event(Event::StorageRequestExpired { file_key });
        }

        fn process_expired_pending_file_deletion(
            user: T::AccountId,
            file_key: MerkleHash<T>,
            remaining_weight: &mut Weight,
        ) {
            let db_weight = T::DbWeight::get();
            let potential_weight = db_weight.reads_writes(2, 3);

            if !remaining_weight.all_gte(potential_weight) {
                return;
            }

            let requests = PendingFileDeletionRequests::<T>::get(&user);

            // Check if the file key is still a pending deletion requests.
            let expired_item_index = match requests.iter().position(|(key, _)| key == &file_key) {
                Some(i) => i,
                None => return,
            };

            // Remove the file key from the pending deletion requests.
            PendingFileDeletionRequests::<T>::mutate(&user, |requests| {
                requests.remove(expired_item_index);
            });

            // Queue a priority challenge to remove the file key from all the providers.
            let _ = <T::ProofDealer as shp_traits::ProofsDealerInterface>::challenge_with_priority(
                &file_key,
                Some(TrieRemoveMutation),
            )
            .map_err(|_| {
                Self::deposit_event(Event::FailedToQueuePriorityChallenge {
                    user: user.clone(),
                    file_key,
                });
            });

            remaining_weight.saturating_reduce(potential_weight);
        }
    }
}<|MERGE_RESOLUTION|>--- conflicted
+++ resolved
@@ -951,14 +951,12 @@
         <T::Providers as shp_traits::MutateProvidersInterface>::update_root(bsp_id, new_root)?;
 
         // Decrease data used by the BSP.
-<<<<<<< HEAD
-        <T::Providers as MutateStorageProvidersInterface>::decrease_capacity_used(&bsp_id, size)?;
-=======
-        <T::Providers as MutateProvidersInterface>::decrease_data_used(&bsp_id, file_size)?;
+        <T::Providers as MutateStorageProvidersInterface>::decrease_capacity_used(
+            &bsp_id, file_size,
+        )?;
 
         // Remove the pending stop storing request from storage.
         <PendingStopStoringRequests<T>>::remove(&bsp_id, &file_key);
->>>>>>> 47ae5903
 
         Ok((bsp_id, new_root))
     }
