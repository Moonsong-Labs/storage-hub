use codec::Encode;
use frame_support::{
    ensure,
    pallet_prelude::DispatchResult,
    traits::{
        fungible::{InspectHold, Mutate, MutateHold},
        nonfungibles_v2::Create,
        tokens::{Precision, Preservation},
        Get,
    },
};
use frame_system::pallet_prelude::BlockNumberFor;
use num_bigint::BigUint;
use sp_runtime::{
    traits::{
        Bounded, CheckedAdd, CheckedDiv, CheckedMul, CheckedSub, Convert, ConvertBack, Hash, One,
        Saturating, Zero,
    },
    ArithmeticError, BoundedVec, DispatchError,
};
use sp_std::{collections::btree_set::BTreeSet, vec::Vec};

use pallet_file_system_runtime_api::{
    QueryBspConfirmChunksToProveForFileError, QueryConfirmChunksToProveForFileError,
    QueryFileEarliestVolunteerTickError, QueryMspConfirmChunksToProveForFileError,
};
use pallet_nfts::{CollectionConfig, CollectionSettings, ItemSettings, MintSettings, MintType};
use shp_file_metadata::ChunkId;
use shp_traits::{
    MutateBucketsInterface, MutateStorageProvidersInterface, PaymentStreamsInterface,
    ReadBucketsInterface, ReadProvidersInterface, ReadStorageProvidersInterface,
    ReadUserSolvencyInterface, TrieAddMutation, TrieRemoveMutation,
};

use crate::{
    pallet,
    types::{
<<<<<<< HEAD
        BucketIdFor, BucketMoveRequestResponse, BucketNameFor, CollectionConfigFor,
        CollectionIdFor, EitherAccountIdOrMspId, ExpirationItem, FileKeyHasher, FileLocation,
        Fingerprint, ForestProof, KeyProof, MaxBatchMspRespondStorageRequests, MerkleHash,
        MoveBucketRequestMetadata, MultiAddresses, PeerIds, ProviderIdFor, RejectedStorageRequest,
        ReplicationTargetType, StorageData, StorageRequestBspsMetadata, StorageRequestMetadata,
        StorageRequestMspAcceptedFileKeys, StorageRequestMspBucketResponse,
        StorageRequestMspResponse, TickNumber, ValuePropId,
=======
        AcceptedStorageRequestParameters, BatchResponses, BucketIdFor, BucketMoveRequestResponse,
        BucketNameFor, CollectionConfigFor, CollectionIdFor, EitherAccountIdOrMspId,
        ExpirationItem, FileKeyHasher, FileKeyResponsesInput, FileLocation, Fingerprint,
        ForestProof, KeyProof, MaxBatchMspRespondStorageRequests, MerkleHash,
        MoveBucketRequestMetadata, MspAcceptedBatchStorageRequests, MspFailedBatchStorageRequests,
        MspRejectedBatchStorageRequests, MspRespondStorageRequestsResult, MultiAddresses, PeerIds,
        ProviderIdFor, RejectedStorageRequestReason, ReplicationTargetType, StorageData,
        StorageRequestBspsMetadata, StorageRequestMetadata, TickNumber, ValuePropId,
>>>>>>> be15e693
    },
    BucketsWithStorageRequests, Error, Event, HoldReason, Pallet, PendingBucketsToMove,
    PendingFileDeletionRequests, PendingMoveBucketRequests, PendingStopStoringRequests,
    ReplicationTarget, StorageRequestBsps, StorageRequests, TickRangeToMaximumThreshold,
};

macro_rules! expect_or_err {
    // Handle Option type
    ($optional:expr, $error_msg:expr, $error_type:path) => {{
        match $optional {
            Some(value) => value,
            None => {
                #[cfg(test)]
                unreachable!($error_msg);

                #[allow(unreachable_code)]
                {
                    Err($error_type)?
                }
            }
        }
    }};
    // Handle boolean type
    ($condition:expr, $error_msg:expr, $error_type:path, bool) => {{
        if !$condition {
            #[cfg(test)]
            unreachable!($error_msg);

            #[allow(unreachable_code)]
            {
                Err($error_type)?
            }
        }
    }};
    // Handle Result type
    ($result:expr, $error_msg:expr, $error_type:path, result) => {{
        match $result {
            Ok(value) => value,
            Err(_) => {
                #[cfg(test)]
                unreachable!($error_msg);

                #[allow(unreachable_code)]
                {
                    Err($error_type)?
                }
            }
        }
    }};
}

impl<T> Pallet<T>
where
    T: pallet::Config,
{
    /// Compute the tick number at which the BSP is eligible to volunteer for a storage request.
    pub fn query_earliest_file_volunteer_tick(
        bsp_id: ProviderIdFor<T>,
        file_key: MerkleHash<T>,
    ) -> Result<TickNumber<T>, QueryFileEarliestVolunteerTickError>
    where
        T: frame_system::Config,
    {
        // Get the tick number at which the storage request was created.
        let (storage_request_tick, fingerprint) = match <StorageRequests<T>>::get(&file_key) {
            Some(storage_request) => (storage_request.requested_at, storage_request.fingerprint),
            None => {
                return Err(QueryFileEarliestVolunteerTickError::StorageRequestNotFound);
            }
        };

        // Get the threshold needed for the BSP to be able to volunteer for the storage request.
        let bsp_threshold = Self::get_threshold_for_bsp_request(&bsp_id, &fingerprint);

        // Compute the tick number at which the BSP should send the volunteer request.
        Self::compute_volunteer_tick_number(bsp_id, bsp_threshold, storage_request_tick)
            .map_err(|_| QueryFileEarliestVolunteerTickError::ThresholdArithmeticError)
    }

    fn compute_volunteer_tick_number(
        bsp_id: ProviderIdFor<T>,
        bsp_threshold: T::ThresholdType,
        storage_request_tick: TickNumber<T>,
    ) -> Result<TickNumber<T>, DispatchError>
    where
        T: frame_system::Config,
    {
        // Compute the threshold to succeed and the slope of the bsp.
        let (to_succeed, slope) =
            Self::compute_threshold_to_succeed(&bsp_id, storage_request_tick)?;

        let threshold_diff = match bsp_threshold.checked_sub(&to_succeed) {
            Some(diff) => diff,
            None => {
                // The BSP's threshold is less than the current threshold.
                let current_tick =
                    <T::ProofDealer as shp_traits::ProofsDealerInterface>::get_current_tick();
                return Ok(current_tick);
            }
        };

        // Calculate the number of ticks required to be below the threshold.
        let ticks_to_wait = match threshold_diff.checked_div(&slope) {
            Some(ticks) => ticks,
            None => {
                return Err(Error::<T>::ThresholdArithmeticError.into());
            }
        };

        // Compute the tick number at which the BSP should send the volunteer request.
        let volunteer_tick_number = storage_request_tick
            .saturating_add(T::ThresholdTypeToTickNumber::convert(ticks_to_wait));

        Ok(volunteer_tick_number)
    }

    pub fn query_bsp_confirm_chunks_to_prove_for_file(
        bsp_id: ProviderIdFor<T>,
        file_key: MerkleHash<T>,
    ) -> Result<Vec<ChunkId>, QueryBspConfirmChunksToProveForFileError> {
        // Get the storage request metadata.
        let storage_request_metadata = match <StorageRequests<T>>::get(&file_key) {
            Some(storage_request) => storage_request,
            None => {
                return Err(QueryBspConfirmChunksToProveForFileError::StorageRequestNotFound);
            }
        };

        Self::query_confirm_chunks_to_prove_for_file(bsp_id, storage_request_metadata, file_key)
            .map_err(|e| QueryBspConfirmChunksToProveForFileError::ConfirmChunks(e))
    }

    pub fn query_msp_confirm_chunks_to_prove_for_file(
        msp_id: ProviderIdFor<T>,
        file_key: MerkleHash<T>,
    ) -> Result<Vec<ChunkId>, QueryMspConfirmChunksToProveForFileError> {
        // Get the storage request metadata.
        let storage_request_metadata = match <StorageRequests<T>>::get(&file_key) {
            Some(storage_request) => storage_request,
            None => {
                return Err(QueryMspConfirmChunksToProveForFileError::StorageRequestNotFound);
            }
        };

        Self::query_confirm_chunks_to_prove_for_file(msp_id, storage_request_metadata, file_key)
            .map_err(|e| QueryMspConfirmChunksToProveForFileError::ConfirmChunks(e))
    }

    fn query_confirm_chunks_to_prove_for_file(
        provider_id: ProviderIdFor<T>,
        storage_request_metadata: StorageRequestMetadata<T>,
        file_key: MerkleHash<T>,
    ) -> Result<Vec<ChunkId>, QueryConfirmChunksToProveForFileError> {
        // Generate the list of chunks to prove.
        let challenges = Self::generate_chunk_challenges_on_sp_confirm(
            provider_id,
            file_key,
            &storage_request_metadata,
        );

        let chunks = storage_request_metadata.to_file_metadata().chunks_count();

        let chunks_to_prove = challenges
            .iter()
            .map(|challenge| {
                let challenged_chunk = BigUint::from_bytes_be(challenge.as_ref()) % chunks;
                let challenged_chunk: ChunkId =
                    ChunkId::new(challenged_chunk.try_into().map_err(|_| {
                        QueryConfirmChunksToProveForFileError::ChallengedChunkToChunkIdError
                    })?);

                Ok(challenged_chunk)
            })
            .collect::<Result<Vec<_>, _>>()?;

        Ok(chunks_to_prove)
    }

    fn generate_chunk_challenges_on_sp_confirm(
        sp_id: ProviderIdFor<T>,
        file_key: MerkleHash<T>,
        storage_request_metadata: &StorageRequestMetadata<T>,
    ) -> Vec<<<T as pallet::Config>::Providers as ReadProvidersInterface>::MerkleHash> {
        let file_metadata = storage_request_metadata.clone().to_file_metadata();
        let chunks_to_check = file_metadata.chunks_to_check();

        let mut challenges =
            <T::ProofDealer as shp_traits::ProofsDealerInterface>::generate_challenges_from_seed(
                T::MerkleHashToRandomnessOutput::convert(file_key),
                &sp_id,
                chunks_to_check - 1,
            );

        let last_chunk_id = file_metadata.last_chunk_id();

        challenges.push(T::ChunkIdToMerkleHash::convert(last_chunk_id));

        challenges
    }

    /// Create a bucket for an owner (user) under a given MSP account.
    pub(crate) fn do_create_bucket(
        sender: T::AccountId,
        msp_id: Option<ProviderIdFor<T>>,
        name: BucketNameFor<T>,
        private: bool,
        value_prop_id: Option<ValuePropId<T>>,
    ) -> Result<(BucketIdFor<T>, Option<CollectionIdFor<T>>), DispatchError> {
        // Check if the MSP is indeed an MSP.
        if let Some(msp_id) = msp_id {
            ensure!(
                <T::Providers as ReadStorageProvidersInterface>::is_msp(&msp_id),
                Error::<T>::NotAMsp
            );
        }

        // Create collection only if bucket is private
        let maybe_collection_id = if private {
            // The `owner` of the collection is also the admin of the collection since most operations require the sender to be the admin.
            Some(Self::create_collection(sender.clone())?)
        } else {
            None
        };

        let bucket_id = <T as crate::Config>::Providers::derive_bucket_id(&sender, name);

        <T::Providers as MutateBucketsInterface>::add_bucket(
            msp_id,
            sender.clone(),
            bucket_id,
            private,
            maybe_collection_id.clone(),
            value_prop_id,
        )?;

        Ok((bucket_id, maybe_collection_id))
    }

    /// This does not guarantee that the MSP will have enough storage capacity to store the entire bucket. Therefore,
    /// between the creation of the request and its expiration, the MSP can increase its capacity before accepting the request.
    ///
    /// Forcing the MSP to have enough capacity before the request is created would not enable MSPs to automatically scale based on demand.
    pub(crate) fn do_request_move_bucket(
        sender: T::AccountId,
        bucket_id: BucketIdFor<T>,
        new_msp_id: ProviderIdFor<T>,
    ) -> Result<(), DispatchError> {
        // Check if the sender is the owner of the bucket.
        ensure!(
            <T::Providers as ReadBucketsInterface>::is_bucket_owner(&sender, &bucket_id)?,
            Error::<T>::NotBucketOwner
        );

        // Check if the new MSP is indeed an MSP.
        ensure!(
            <T::Providers as ReadStorageProvidersInterface>::is_msp(&new_msp_id),
            Error::<T>::NotAMsp
        );

        // Check if the bucket is already stored by the new MSP.
        ensure!(
            !<T::Providers as ReadBucketsInterface>::is_bucket_stored_by_msp(
                &new_msp_id,
                &bucket_id
            ),
            Error::<T>::MspAlreadyStoringBucket
        );

        if <PendingBucketsToMove<T>>::contains_key(&bucket_id) {
            return Err(Error::<T>::BucketIsBeingMoved.into());
        }

        // Check if there are any open storage requests for the bucket.
        // Do not allow any storage requests and move bucket requests to coexist for the same bucket.
        ensure!(
            !<BucketsWithStorageRequests<T>>::iter_prefix(bucket_id)
                .next()
                .is_some(),
            Error::<T>::StorageRequestExists
        );

        // Register the move bucket request.
        <PendingMoveBucketRequests<T>>::insert(
            &new_msp_id,
            bucket_id,
            MoveBucketRequestMetadata {
                requester: sender.clone(),
            },
        );
        <PendingBucketsToMove<T>>::insert(&bucket_id, ());

        let expiration_item = ExpirationItem::MoveBucketRequest((new_msp_id, bucket_id));
        Self::enqueue_expiration_item(expiration_item)?;

        Ok(())
    }

    pub(crate) fn do_msp_respond_move_bucket_request(
        sender: T::AccountId,
        bucket_id: BucketIdFor<T>,
        response: BucketMoveRequestResponse,
    ) -> Result<ProviderIdFor<T>, DispatchError> {
        let msp_id = <T::Providers as shp_traits::ReadProvidersInterface>::get_provider_id(sender)
            .ok_or(Error::<T>::NotAMsp)?;

        // Check if the sender is the MSP.
        ensure!(
            <T::Providers as ReadStorageProvidersInterface>::is_msp(&msp_id),
            Error::<T>::NotAMsp
        );

        // Check if the move bucket request exists for MSP and bucket.
        let move_bucket_requester = <PendingMoveBucketRequests<T>>::take(&msp_id, bucket_id);
        ensure!(
            move_bucket_requester.is_some(),
            Error::<T>::MoveBucketRequestNotFound
        );

        if response == BucketMoveRequestResponse::Rejected {
            <PendingBucketsToMove<T>>::remove(&bucket_id);
            <PendingMoveBucketRequests<T>>::remove(&msp_id, bucket_id);

            return Ok(msp_id);
        }

        let bucket_size = <T::Providers as ReadBucketsInterface>::get_bucket_size(&bucket_id)?;

        let previous_msp_id = <T::Providers as ReadBucketsInterface>::get_msp_bucket(&bucket_id)?;

        // Update the previous MSP's capacity used.
        if let Some(msp_id) = previous_msp_id {
            // Decrease the used capacity of the previous MSP.
            <T::Providers as MutateStorageProvidersInterface>::decrease_capacity_used(
                &msp_id,
                bucket_size,
            )?;
        }

        // Check if MSP has enough available capacity to store the bucket.
        ensure!(
            <T::Providers as ReadStorageProvidersInterface>::available_capacity(&msp_id)
                >= bucket_size,
            Error::<T>::InsufficientAvailableCapacity
        );

        // Change the MSP that stores the bucket.
<<<<<<< HEAD
        <T::Providers as MutateBucketsInterface>::change_msp_bucket(&bucket_id, &msp_id)?;

        if let Some(previous_msp_id) = previous_msp_id {
            // Decrease the used capacity of the previous MSP.
            <T::Providers as MutateStorageProvidersInterface>::decrease_capacity_used(
                &previous_msp_id,
                bucket_size,
            )?;
        }
=======
        <T::Providers as MutateBucketsInterface>::assign_msp_to_bucket(&bucket_id, &msp_id)?;
>>>>>>> be15e693

        // Increase the used capacity of the new MSP.
        <T::Providers as MutateStorageProvidersInterface>::increase_capacity_used(
            &msp_id,
            bucket_size,
        )?;

        <PendingBucketsToMove<T>>::remove(&bucket_id);

        Self::deposit_event(Event::MoveBucketAccepted { bucket_id, msp_id });

        Ok(msp_id)
    }

    /// Update the privacy of a bucket.
    ///
    /// This function allows the owner of a bucket to update its privacy setting.
    /// If the bucket is set to private and no collection exists,
    /// a new collection will be created. If the bucket is set to public and
    /// an associated collection exists, the collection remains but the privacy setting is updated to public.
    /// If the bucket has an associated collection, and it does not exist in storage, a new collection will be created.
    pub(crate) fn do_update_bucket_privacy(
        sender: T::AccountId,
        bucket_id: BucketIdFor<T>,
        private: bool,
    ) -> Result<Option<CollectionIdFor<T>>, DispatchError> {
        // Ensure the sender is the owner of the bucket.
        ensure!(
            T::Providers::is_bucket_owner(&sender, &bucket_id)?,
            Error::<T>::NotBucketOwner
        );

        // Retrieve the collection ID associated with the bucket, if any.
        let maybe_collection_id = T::Providers::get_read_access_group_id_of_bucket(&bucket_id)?;

        // Determine the appropriate collection ID based on the new privacy setting.
        let collection_id = match (private, maybe_collection_id) {
            // Create a new collection if the bucket will be private and no collection exists.
            (true, None) => {
                Some(Self::do_create_and_associate_collection_with_bucket(sender.clone(), bucket_id)?)
            }
            // Handle case where the bucket has an existing collection.
            (_, Some(current_collection_id))
            if !<T::CollectionInspector as shp_traits::InspectCollections>::collection_exists(&current_collection_id) =>
                {
                    Some(Self::do_create_and_associate_collection_with_bucket(sender.clone(), bucket_id)?)
                }
            // Use the existing collection ID if it exists.
            (_, Some(current_collection_id)) => Some(current_collection_id),
            // No collection needed if the bucket is public and no collection exists.
            (false, None) => None,
        };

        // Update the privacy setting of the bucket.
        T::Providers::update_bucket_privacy(bucket_id, private)?;

        Ok(collection_id)
    }

    /// Create and associate collection with a bucket.
    ///
    /// *Callable only by the owner of the bucket. The bucket must be private.*
    ///
    /// It is possible to have a bucket that is private but does not have a collection associated with it. This can happen if
    /// a user destroys the collection associated with the bucket by calling the NFTs pallet directly.
    ///
    /// In any case, we will set a new collection the bucket even if there is an existing one associated with it.
    pub(crate) fn do_create_and_associate_collection_with_bucket(
        sender: T::AccountId,
        bucket_id: BucketIdFor<T>,
    ) -> Result<CollectionIdFor<T>, DispatchError> {
        // Check if sender is the owner of the bucket.
        ensure!(
            <T::Providers as ReadBucketsInterface>::is_bucket_owner(&sender, &bucket_id)?,
            Error::<T>::NotBucketOwner
        );

        let collection_id = Self::create_collection(sender)?;

        <T::Providers as MutateBucketsInterface>::update_bucket_read_access_group_id(
            bucket_id,
            Some(collection_id.clone()),
        )?;

        Ok(collection_id)
    }

    /// Delete an empty bucket.
    ///
    /// *Callable only by the User owner of the bucket.*
    ///
    /// This function will delete the bucket and the associated collection if the bucket is empty.
    /// If the bucket is not empty, the function will return an error.
    /// The bucket deposit paid by the User when initially creating the bucket will be returned to the User.
    pub(crate) fn do_delete_bucket(
        sender: T::AccountId,
        bucket_id: BucketIdFor<T>,
    ) -> Result<Option<CollectionIdFor<T>>, DispatchError> {
        // Check that the bucket with the received ID exists.
        ensure!(
            <T::Providers as ReadBucketsInterface>::bucket_exists(&bucket_id),
            Error::<T>::BucketNotFound
        );

        // Check if the sender is the owner of the bucket.
        ensure!(
            <T::Providers as ReadBucketsInterface>::is_bucket_owner(&sender, &bucket_id)?,
            Error::<T>::NotBucketOwner
        );

        // Check if the bucket is empty, both by checking its size and that its root is the default one
        // (the root of an empty trie).
        ensure!(
            <T::Providers as ReadBucketsInterface>::get_bucket_size(&bucket_id)? == Zero::zero(),
            Error::<T>::BucketNotEmpty
        );
        let bucket_root = expect_or_err!(
            <T::Providers as ReadBucketsInterface>::get_root_bucket(&bucket_id),
            "Bucket exists so it should have a root",
            Error::<T>::BucketNotFound
        );
        ensure!(
            bucket_root == <T::Providers as shp_traits::ReadProvidersInterface>::get_default_root(),
            Error::<T>::BucketNotEmpty
        );

        // Retrieve the collection ID associated with the bucket, if any.
        let maybe_collection_id: Option<CollectionIdFor<T>> =
            <T::Providers as ReadBucketsInterface>::get_read_access_group_id_of_bucket(&bucket_id)?;

        // Delete the bucket.
        <T::Providers as MutateBucketsInterface>::remove_root_bucket(bucket_id)?;

        // Return the collection ID associated with the bucket, if any.
        Ok(maybe_collection_id)
    }

    /// Request storage for a file.
    ///
    /// In the event that a storage request is created without any user multiaddresses (checkout `do_bsp_stop_storing`),
    /// it is expected that storage providers that do have this file in storage already, will be able to send a
    /// transaction to the chain to add themselves as a data server for the storage request.
    pub(crate) fn do_request_storage(
        sender: T::AccountId,
        bucket_id: BucketIdFor<T>,
        location: FileLocation<T>,
        fingerprint: Fingerprint<T>,
        size: StorageData<T>,
        msp_id: Option<ProviderIdFor<T>>,
        bsps_required: Option<ReplicationTargetType<T>>,
        user_peer_ids: Option<PeerIds<T>>,
    ) -> Result<MerkleHash<T>, DispatchError> {
        // Check that the file size is greater than zero.
        ensure!(size > Zero::zero(), Error::<T>::FileSizeCannotBeZero);

        // Check that a bucket under the received ID exists and that the sender is the owner of the bucket.
        ensure!(
            <T::Providers as ReadBucketsInterface>::is_bucket_owner(&sender, &bucket_id)?,
            Error::<T>::NotBucketOwner
        );

        // Check that the bucket is not being moved.
        // Do not allow any storage requests and move bucket requests to coexist for the same bucket.
        ensure!(
            !<PendingBucketsToMove<T>>::contains_key(&bucket_id),
            Error::<T>::BucketIsBeingMoved
        );

        // Check if we can hold the storage request creation deposit from the user
        let deposit = T::StorageRequestCreationDeposit::get();
        ensure!(
            T::Currency::can_hold(
                &HoldReason::StorageRequestCreationHold.into(),
                &sender,
                deposit
            ),
            Error::<T>::CannotHoldDeposit
        );

        // If a specific MSP ID is provided, check that it is a valid MSP and that it has enough available capacity to store the file.
        let msp = if let Some(ref msp_id) = msp_id {
            // Check that the received Provider ID corresponds to a valid MSP.
            ensure!(
                <T::Providers as ReadStorageProvidersInterface>::is_msp(msp_id),
                Error::<T>::NotAMsp
            );

            // Check that the MSP received is the one storing the bucket.
            ensure!(
                <T::Providers as ReadBucketsInterface>::is_bucket_stored_by_msp(msp_id, &bucket_id),
                Error::<T>::MspNotStoringBucket
            );

            Some((*msp_id, false))
        } else {
            None
        };

        let bsps_required = bsps_required.unwrap_or(ReplicationTarget::<T>::get());

        if bsps_required.is_zero() {
            return Err(Error::<T>::ReplicationTargetCannotBeZero)?;
        }

        if bsps_required > ReplicationTarget::<T>::get().into() {
            return Err(Error::<T>::BspsRequiredExceedsTarget)?;
        }

        let current_tick =
            <T::ProofDealer as shp_traits::ProofsDealerInterface>::get_current_tick();
        let storage_request_metadata = StorageRequestMetadata::<T> {
            requested_at: current_tick,
            owner: sender.clone(),
            bucket_id,
            location: location.clone(),
            fingerprint,
            size,
            msp,
            user_peer_ids: user_peer_ids.unwrap_or_default(),
            bsps_required,
            bsps_confirmed: ReplicationTargetType::<T>::zero(),
            bsps_volunteered: ReplicationTargetType::<T>::zero(),
        };

        // Compute the file key used throughout this file's lifespan.
        let file_key = Self::compute_file_key(
            sender.clone(),
            bucket_id,
            location.clone(),
            size,
            fingerprint,
        );

        // Check a storage request does not already exist for this file key.
        ensure!(
            !<StorageRequests<T>>::contains_key(&file_key),
            Error::<T>::StorageRequestAlreadyRegistered
        );

        // Hold the deposit from the user
        T::Currency::hold(
            &HoldReason::StorageRequestCreationHold.into(),
            &sender,
            deposit,
        )?;

        // Register storage request.
        <StorageRequests<T>>::insert(&file_key, storage_request_metadata);

        <BucketsWithStorageRequests<T>>::insert(&bucket_id, &file_key, ());

        let expiration_item = ExpirationItem::StorageRequest(file_key);
        Self::enqueue_expiration_item(expiration_item)?;

        Ok(file_key)
    }

    /// Accepts or rejects batches of storage requests assumed to be grouped by bucket.
    ///
    /// This is using a best-effort strategy to process as many file keys as possible, returning
    /// the ones that were accepted, rejected, or failed to be processed.
    ///
    /// File keys that are not part of the bucket they belong to will be skipped (failed).
    ///
    /// All file keys will be processed (unless there are duplicates, they are simply skipped) and any errors
    /// while processing them will be marked as a failed key and continue processing the rest. It is up to the
    /// caller to verify the final result and apply only the file keys that have been successfully accepted.
    pub(crate) fn do_msp_respond_storage_request(
        sender: T::AccountId,
        storage_request_msp_response: StorageRequestMspResponse<T>,
    ) -> Result<(), DispatchError> {
        // Check that the sender is a Storage Provider and get its MSP ID
        let msp_id =
            <T::Providers as shp_traits::ReadProvidersInterface>::get_provider_id(sender.clone())
                .ok_or(Error::<T>::NotASp)?;

        // Check that the sender is an MSP
        ensure!(
            <T::Providers as ReadStorageProvidersInterface>::is_msp(&msp_id),
            Error::<T>::NotAMsp
        );

        // Preliminary check to ensure that the MSP is the one storing each bucket in the responses
        for StorageRequestMspBucketResponse { bucket_id, .. } in storage_request_msp_response.iter()
        {
            ensure!(
                <T::Providers as ReadBucketsInterface>::is_bucket_stored_by_msp(
                    &msp_id, &bucket_id
                ),
                Error::<T>::MspNotStoringBucket
            );
        }

        // Process each bucket's responses
        for StorageRequestMspBucketResponse {
            bucket_id,
            accept,
            reject,
        } in storage_request_msp_response.into_iter()
        {
            if let Some(accepted_file_keys) = accept {
                Self::do_msp_accept_storage_request(msp_id, bucket_id, accepted_file_keys)?;
            }

            for RejectedStorageRequest { file_key, reason } in reject {
                let storage_request_metadata = <StorageRequests<T>>::get(file_key)
                    .ok_or(Error::<T>::StorageRequestNotFound)?;

                Self::cleanup_storage_request(
                    EitherAccountIdOrMspId::MspId(msp_id),
                    file_key,
                    &storage_request_metadata,
                )?;

                Self::deposit_event(Event::StorageRequestRejected {
                    file_key: file_key,
                    reason,
                });
            }
        }

        Ok(())
    }

<<<<<<< HEAD
    /// Accept all storage requests belonging to the same bucket in an all-or-nothing operation.
=======
    pub(crate) fn do_msp_stop_storing_bucket(
        sender: T::AccountId,
        bucket_id: BucketIdFor<T>,
    ) -> Result<(ProviderIdFor<T>, T::AccountId), DispatchError> {
        // Check if the sender is a Provider.
        let msp_id =
            <T::Providers as shp_traits::ReadProvidersInterface>::get_provider_id(sender.clone())
                .ok_or(Error::<T>::NotAMsp)?;

        // Check if the MSP is indeed an MSP.
        ensure!(
            <T::Providers as ReadStorageProvidersInterface>::is_msp(&msp_id),
            Error::<T>::NotAMsp
        );

        // Check if the MSP is storing the bucket.
        ensure!(
            <T::Providers as ReadBucketsInterface>::is_bucket_stored_by_msp(&msp_id, &bucket_id),
            Error::<T>::MspNotStoringBucket
        );

        let bucket_owner = <T::Providers as ReadBucketsInterface>::get_bucket_owner(&bucket_id)?;

        // Decrease the used capacity of the MSP.
        let bucket_size = <T::Providers as ReadBucketsInterface>::get_bucket_size(&bucket_id)?;
        <T::Providers as MutateStorageProvidersInterface>::decrease_capacity_used(
            &msp_id,
            bucket_size,
        )?;

        // Remove the MSP from the bucket.
        <T::Providers as MutateBucketsInterface>::unassign_msp_from_bucket(&bucket_id)?;

        Ok((msp_id, bucket_owner))
    }

    /// Accept as many storage requests as possible (best-effort) belonging to the same bucket.
>>>>>>> be15e693
    ///
    /// There should be a single non-inclusion forest proof for all file keys, and finally there should
    /// be a list of file key(s) with a key proof for each of them.
    ///
    /// The implementation follows this sequence:
    /// 1. Verify the non-inclusion proof.
    /// 2. For each file key: Verify and process the acceptance. If any operation fails during the processing of a file key,
    /// the entire function will fail and no changes will be applied.
    /// 3. If all file keys are successfully processed, apply the delta with all the accepted keys to the root of the bucket.
    /// 4. If any step fails, the function will return an error and no changes will be made to the storage state.
    fn do_msp_accept_storage_request(
        msp_id: ProviderIdFor<T>,
        bucket_id: BucketIdFor<T>,
        accepted_file_keys: StorageRequestMspAcceptedFileKeys<T>,
    ) -> Result<MerkleHash<T>, DispatchError> {
        let file_keys = accepted_file_keys
            .file_keys_and_proofs
            .iter()
            .map(|file_key_with_proof| file_key_with_proof.file_key)
            .collect::<Vec<_>>();

        // Get the Bucket's root
        let bucket_root =
            <T::Providers as shp_traits::ReadBucketsInterface>::get_root_bucket(&bucket_id)
                .ok_or(Error::<T>::BucketNotFound)?;

        // Verify the proof of non-inclusion.
        let proven_keys: BTreeSet<MerkleHash<T>> =
            <T::ProofDealer as shp_traits::ProofsDealerInterface>::verify_generic_forest_proof(
                &bucket_root,
                file_keys.as_slice(),
                &accepted_file_keys.non_inclusion_forest_proof,
            )?;

        let mut accepted_files_metadata =
            BoundedVec::<_, MaxBatchMspRespondStorageRequests<T>>::new();

        for file_key_with_proof in accepted_file_keys.file_keys_and_proofs.iter() {
            let mut storage_request_metadata =
                <StorageRequests<T>>::get(&file_key_with_proof.file_key)
                    .ok_or(Error::<T>::StorageRequestNotFound)?;

            // Ensure that the file key IS NOT part of the bucket's forest.
            if proven_keys.contains(&file_key_with_proof.file_key) {
                return Err(Error::<T>::ExpectedNonInclusionProof.into());
            }

            // Check that the storage request bucket ID matches the provided bucket ID.
            if storage_request_metadata.bucket_id != bucket_id {
                return Err(Error::<T>::InvalidBucketIdFileKeyPair.into());
            }

            // Check that the MSP is the one storing the bucket.
            if !<T::Providers as ReadBucketsInterface>::is_bucket_stored_by_msp(
                &msp_id,
                &storage_request_metadata.bucket_id,
            ) {
                return Err(Error::<T>::MspNotStoringBucket.into());
            }

            // Check that the storage request has a MSP.
            if storage_request_metadata.msp.is_none() {
                return Err(Error::<T>::RequestWithoutMsp.into());
            }

            let (request_msp_id, confirm_status) = storage_request_metadata.msp.unwrap();

            // Check that the sender corresponds to the MSP in the storage request and that it hasn't yet confirmed storing the file.
            if request_msp_id != msp_id {
                return Err(Error::<T>::NotSelectedMsp.into());
            }

            if confirm_status {
                return Err(Error::<T>::MspAlreadyConfirmed.into());
            }

            // Check that the MSP still has enough available capacity to store the file.
            if <T::Providers as ReadStorageProvidersInterface>::available_capacity(&msp_id)
                < storage_request_metadata.size
            {
                return Err(Error::<T>::InsufficientAvailableCapacity.into());
            }

            // Get the file metadata to insert into the bucket under the file key.
            let file_metadata = storage_request_metadata.clone().to_file_metadata();

            if accepted_files_metadata.try_push(file_metadata).is_err() {
                return Err(Error::<T>::TooManyStorageRequestResponses.into());
            }

            let chunk_challenges = Self::generate_chunk_challenges_on_sp_confirm(
                msp_id,
                file_key_with_proof.file_key,
                &storage_request_metadata,
            );

            // Check that the key proof is valid.
            <T::ProofDealer as shp_traits::ProofsDealerInterface>::verify_key_proof(
                &file_key_with_proof.file_key,
                &chunk_challenges,
                &file_key_with_proof.proof,
            )?;

            // Increase size of the bucket.
            <T::Providers as MutateBucketsInterface>::increase_bucket_size(
                &storage_request_metadata.bucket_id,
                storage_request_metadata.size,
            )?;

            // Increase the used capacity of the MSP
            // This should not fail since we checked that the MSP has enough available capacity to store the file.
            expect_or_err!(
                <T::Providers as MutateStorageProvidersInterface>::increase_capacity_used(
                    &msp_id,
                    storage_request_metadata.size,
                ),
                "Failed to increase capacity used for MSP",
                Error::<T>::TooManyStorageRequestResponses,
                result
            );

            // Check if all BSPs have confirmed storing the file.
            if storage_request_metadata.bsps_confirmed == storage_request_metadata.bsps_required {
                // Remove storage request metadata.
                <StorageRequests<T>>::remove(&file_key_with_proof.file_key);
                <BucketsWithStorageRequests<T>>::remove(
                    &storage_request_metadata.bucket_id,
                    &file_key_with_proof.file_key,
                );

                // Remove storage request bsps
                let removed = <StorageRequestBsps<T>>::drain_prefix(&file_key_with_proof.file_key)
                    .fold(0, |acc, _| acc + 1);

                // Make sure that the expected number of bsps were removed.
                expect_or_err!(
                    storage_request_metadata.bsps_volunteered == removed.into(),
                    "Number of volunteered bsps for storage request should have been removed",
                    Error::<T>::UnexpectedNumberOfRemovedVolunteeredBsps,
                    bool
                );

                // Return the storage request creation deposit to the user
                T::Currency::release(
                    &HoldReason::StorageRequestCreationHold.into(),
                    &storage_request_metadata.owner,
                    T::StorageRequestCreationDeposit::get(),
                    Precision::BestEffort,
                )?;

                // Notify that the storage request has been fulfilled.
                Self::deposit_event(Event::StorageRequestFulfilled {
                    file_key: file_key_with_proof.file_key,
                });
            } else {
                // Set as confirmed the MSP in the storage request metadata.
                storage_request_metadata.msp = Some((msp_id, true));

                // Update storage request metadata.
                <StorageRequests<T>>::set(
                    &file_key_with_proof.file_key,
                    Some(storage_request_metadata.clone()),
                );

                // Notify that the storage request has been accepted by an MSP.
                Self::deposit_event(Event::MspAcceptedStorageRequest {
                    file_key: file_key_with_proof.file_key,
                });
            }
        }

        // Get the current root of the bucket where the file will be stored.
        let bucket_root = expect_or_err!(
            <T::Providers as shp_traits::ReadBucketsInterface>::get_root_bucket(&bucket_id),
            "Failed to get root for bucket, when it was already checked to exist",
            Error::<T>::BucketNotFound
        );

        // Compute the new bucket root after inserting new file key in its forest partial trie.
        let new_bucket_root =
            <T::ProofDealer as shp_traits::ProofsDealerInterface>::generic_apply_delta(
                &bucket_root,
                accepted_files_metadata
                    .iter()
                    .zip(accepted_file_keys.file_keys_and_proofs)
                    .map(|(file_metadata, file_key_with_proof)| {
                        (
                            file_key_with_proof.file_key,
                            TrieAddMutation::new(file_metadata.encode()).into(),
                        )
                    })
                    .collect::<Vec<_>>()
                    .as_slice(),
                &accepted_file_keys.non_inclusion_forest_proof,
            )?;

        // Update root of the bucket.
        <T::Providers as shp_traits::MutateBucketsInterface>::change_root_bucket(
            bucket_id,
            new_bucket_root,
        )?;

        Ok(new_bucket_root)
    }

    /// Volunteer to store a file.
    ///
    /// *Callable only by BSP accounts*
    ///
    /// A BSP can only volunteer for a storage request if it is eligible based on the XOR of the `fingerprint` and the BSP's account ID and if it evaluates to a value
    /// less than the [globally computed threshold](BspsAssignmentThreshold). As the number of BSPs signed up increases, the threshold decreases, meaning there is a
    /// lower chance of a BSP being eligible to volunteer for a storage request.
    ///
    /// Though, as the storage request remains open, the threshold increases over time based on the number of ticks since the storage request was issued. This is to
    /// ensure that the storage request is fulfilled by opening up the opportunity for more BSPs to volunteer.
    ///
    /// For more information on what "ticks" are, see the [Proofs Dealer pallet](https://github.com/Moonsong-Labs/storage-hub/blob/main/pallets/proofs-dealer/README.md).
    pub(crate) fn do_bsp_volunteer(
        sender: T::AccountId,
        file_key: MerkleHash<T>,
    ) -> Result<
        (
            ProviderIdFor<T>,
            MultiAddresses<T>,
            StorageRequestMetadata<T>,
        ),
        DispatchError,
    > {
        let bsp_id =
            <T::Providers as shp_traits::ReadProvidersInterface>::get_provider_id(sender.clone())
                .ok_or(Error::<T>::NotABsp)?;

        // Check that the provider is indeed a BSP.
        ensure!(
            <T::Providers as ReadStorageProvidersInterface>::is_bsp(&bsp_id),
            Error::<T>::NotABsp
        );

        // Check that the storage request exists.
        let mut storage_request_metadata =
            <StorageRequests<T>>::get(&file_key).ok_or(Error::<T>::StorageRequestNotFound)?;

        expect_or_err!(
            storage_request_metadata.bsps_confirmed < storage_request_metadata.bsps_required,
            "Storage request should never have confirmed bsps equal to or greater than required bsps, since they are deleted when it is reached.",
            Error::<T>::StorageRequestBspsRequiredFulfilled,
            bool
        );

        let available_capacity =
            <T::Providers as ReadStorageProvidersInterface>::available_capacity(&bsp_id);

        // Check if the BSP has enough capacity to store the file.
        ensure!(
            available_capacity > storage_request_metadata.size,
            Error::<T>::InsufficientAvailableCapacity
        );

        // Check if the BSP is already volunteered for this storage request.
        ensure!(
            !<StorageRequestBsps<T>>::contains_key(&file_key, &bsp_id),
            Error::<T>::BspAlreadyVolunteered
        );

        // Get the threshold needed for the BSP to be able to volunteer for the storage request.
        let bsp_threshold =
            Self::get_threshold_for_bsp_request(&bsp_id, &storage_request_metadata.fingerprint);

        // Compute threshold for BSP to succeed.
        let (to_succeed, _slope) =
            Self::compute_threshold_to_succeed(&bsp_id, storage_request_metadata.requested_at)?;

        // Check that the BSP's threshold is under the threshold required to volunteer for the storage request.
        ensure!(bsp_threshold <= to_succeed, Error::<T>::AboveThreshold);

        // Add BSP to storage request metadata.
        <StorageRequestBsps<T>>::insert(
            &file_key,
            &bsp_id,
            StorageRequestBspsMetadata::<T> {
                confirmed: false,
                _phantom: Default::default(),
            },
        );

        // Increment the number of bsps volunteered.
        match storage_request_metadata
            .bsps_volunteered
            .checked_add(&ReplicationTargetType::<T>::one())
        {
            Some(inc_bsps_volunteered) => {
                storage_request_metadata.bsps_volunteered = inc_bsps_volunteered;
            }
            None => {
                return Err(ArithmeticError::Overflow.into());
            }
        }

        // Update storage request metadata.
        <StorageRequests<T>>::set(&file_key, Some(storage_request_metadata.clone()));

        let multiaddresses = T::Providers::get_bsp_multiaddresses(&bsp_id)?;

        Ok((bsp_id, multiaddresses, storage_request_metadata))
    }

    /// Confirm storing a file.
    ///
    /// *Callable only by BSP accounts*
    ///
    /// This function can only be called after a BSP has volunteered for the storage request. The BSP must provide a merkle proof of the file
    /// and a proof of inclusion of the `file_key` in their merkle patricia trie.
    ///
    /// If the proof is valid, the root of the BSP is updated to reflect the new root of the merkle patricia trie and the number of `bsps_confirmed` is
    /// incremented. If the number of `bsps_confirmed` reaches the number of `bsps_required`, the storage request is deleted. Finally, the BSP's data
    /// used is incremented by the size of the file.
    pub(crate) fn do_bsp_confirm_storing(
        sender: T::AccountId,
        non_inclusion_forest_proof: ForestProof<T>,
        file_keys_and_proofs: BoundedVec<
            (MerkleHash<T>, KeyProof<T>),
            T::MaxBatchConfirmStorageRequests,
        >,
    ) -> DispatchResult {
        let bsp_id =
            <T::Providers as shp_traits::ReadProvidersInterface>::get_provider_id(sender.clone())
                .ok_or(Error::<T>::NotABsp)?;

        // Check that the provider is indeed a BSP.
        ensure!(
            <T::Providers as ReadStorageProvidersInterface>::is_bsp(&bsp_id),
            Error::<T>::NotABsp
        );

        let file_keys = file_keys_and_proofs
            .iter()
            .map(|(fk, _)| *fk)
            .collect::<Vec<_>>();

        // Verify the proof of non-inclusion.
        let proven_keys: BTreeSet<MerkleHash<T>> =
            <T::ProofDealer as shp_traits::ProofsDealerInterface>::verify_forest_proof(
                &bsp_id,
                file_keys.as_slice(),
                &non_inclusion_forest_proof,
            )?;

        // Create a queue to store the file keys and metadata to be processed.
        let mut file_keys_and_metadatas: BoundedVec<
            (MerkleHash<T>, Vec<u8>),
            T::MaxBatchConfirmStorageRequests,
        > = BoundedVec::new();

        let mut seen_keys = BTreeSet::new();
        for file_key in file_keys_and_proofs.iter() {
            // Skip any duplicates.
            if !seen_keys.insert(file_key.0) {
                continue;
            }

            // Check that the storage request exists.
            let mut storage_request_metadata =
                <StorageRequests<T>>::get(&file_key.0).ok_or(Error::<T>::StorageRequestNotFound)?;

            if storage_request_metadata.bsps_confirmed == storage_request_metadata.bsps_required {
                // Since BSPs need to race one another to confirm storage requests, it is entirely possible that a BSP confirms a storage request
                // after the storage request has been fulfilled within the same block.
                // TODO: Accumulate a list of storage requests that have been skipped for the BSP to confirm what it can.
                continue;
            }

            expect_or_err!(
                storage_request_metadata.bsps_confirmed < storage_request_metadata.bsps_required,
                "Storage request should never have confirmed bsps equal to or greater than required bsps, since they are deleted when it is reached.",
                Error::<T>::StorageRequestBspsRequiredFulfilled,
                bool
            );

            // Check that the BSP has volunteered for the storage request.
            ensure!(
                <StorageRequestBsps<T>>::contains_key(&file_key.0, &bsp_id),
                Error::<T>::BspNotVolunteered
            );

            let requests = expect_or_err!(
                <StorageRequestBsps<T>>::get(&file_key.0, &bsp_id),
                "BSP should exist since we checked it above",
                Error::<T>::ImpossibleFailedToGetValue
            );

            // Check that the storage provider has not already confirmed storing the file.
            ensure!(!requests.confirmed, Error::<T>::BspAlreadyConfirmed);

            let available_capacity =
                <T::Providers as ReadStorageProvidersInterface>::available_capacity(&bsp_id);

            // Check if the BSP has enough capacity to store the file.
            ensure!(
                available_capacity > storage_request_metadata.size,
                Error::<T>::InsufficientAvailableCapacity
            );

            // Increment the number of bsps confirmed.
            match storage_request_metadata
                .bsps_confirmed
                .checked_add(&ReplicationTargetType::<T>::one())
            {
                Some(inc_bsps_confirmed) => {
                    storage_request_metadata.bsps_confirmed = inc_bsps_confirmed;
                }
                None => {
                    return Err(ArithmeticError::Overflow.into());
                }
            }

            // Ensure that the file key IS NOT part of the BSP's forest.
            // Note: The runtime is responsible for adding and removing keys, computing the new root and updating the BSP's root.
            ensure!(
                !proven_keys.contains(&file_key.0),
                Error::<T>::ExpectedNonInclusionProof
            );

            let chunk_challenges = Self::generate_chunk_challenges_on_sp_confirm(
                bsp_id,
                file_key.0,
                &storage_request_metadata,
            );

            // Check that the key proof is valid.
            <T::ProofDealer as shp_traits::ProofsDealerInterface>::verify_key_proof(
                &file_key.0,
                &chunk_challenges,
                &file_key.1,
            )?;

            // Add data to storage provider.
            <T::Providers as MutateStorageProvidersInterface>::increase_capacity_used(
                &bsp_id,
                storage_request_metadata.size,
            )?;

            // Check if a payment stream between the user and provider already exists.
            // If it does not, create it. If it does, update it.
            match <T::PaymentStreams as PaymentStreamsInterface>::get_dynamic_rate_payment_stream_amount_provided(&bsp_id, &storage_request_metadata.owner) {
				Some(previous_amount_provided) => {
					// Update the payment stream.
					<T::PaymentStreams as PaymentStreamsInterface>::update_dynamic_rate_payment_stream(
						&bsp_id,
						&storage_request_metadata.owner,
						&(previous_amount_provided + storage_request_metadata.size),
					)?;
				},
				None => {
					// Create the payment stream.
					<T::PaymentStreams as PaymentStreamsInterface>::create_dynamic_rate_payment_stream(
						&bsp_id,
						&storage_request_metadata.owner,
						&storage_request_metadata.size,
					)?;
				}
			}

            // Get the file metadata to insert into the Provider's trie under the file key.
            let file_metadata = storage_request_metadata.clone().to_file_metadata();
            let encoded_trie_value = file_metadata.encode();
            expect_or_err!(
                file_keys_and_metadatas.try_push((file_key.0, encoded_trie_value)),
                "Failed to push file key and metadata",
                Error::<T>::FileMetadataProcessingQueueFull,
                result
            );

            // Remove storage request if we reached the required number of bsps and the MSP has confirmed storing the file.
            if storage_request_metadata.bsps_confirmed == storage_request_metadata.bsps_required
                && storage_request_metadata
                    .msp
                    .map(|(_, confirmed)| confirmed)
                    .unwrap_or(true)
            {
                // Remove storage request metadata.
                <StorageRequests<T>>::remove(&file_key.0);
                <BucketsWithStorageRequests<T>>::remove(
                    &storage_request_metadata.bucket_id,
                    &file_key.0,
                );

                // Remove storage request bsps
                let removed =
                    <StorageRequestBsps<T>>::drain_prefix(&file_key.0).fold(0, |acc, _| acc + 1);

                // Make sure that the expected number of bsps were removed.
                expect_or_err!(
                    storage_request_metadata.bsps_volunteered == removed.into(),
                    "Number of volunteered bsps for storage request should have been removed",
                    Error::<T>::UnexpectedNumberOfRemovedVolunteeredBsps,
                    bool
                );

                // Return the storage request creation deposit to the user
                T::Currency::release(
                    &HoldReason::StorageRequestCreationHold.into(),
                    &storage_request_metadata.owner,
                    T::StorageRequestCreationDeposit::get(),
                    Precision::BestEffort,
                )?;

                // Notify that the storage request has been fulfilled.
                Self::deposit_event(Event::StorageRequestFulfilled {
                    file_key: file_key.0,
                });
            } else {
                // Update storage request metadata.
                <StorageRequests<T>>::set(&file_key.0, Some(storage_request_metadata.clone()));

                // Update bsp for storage request.
                <StorageRequestBsps<T>>::mutate(&file_key.0, &bsp_id, |bsp| {
                    if let Some(bsp) = bsp {
                        bsp.confirmed = true;
                    }
                });
            }
        }

        // Check if this is the first file added to the BSP's Forest. If so, initialise last tick proven by this BSP.
        let old_root = expect_or_err!(
            <T::Providers as shp_traits::ReadProvidersInterface>::get_root(bsp_id),
            "Failed to get root for BSP, when it was already checked to be a BSP",
            Error::<T>::NotABsp
        );

        if old_root == <T::Providers as shp_traits::ReadProvidersInterface>::get_default_root() {
            // This means that this is the first file added to the BSP's Forest.
            <T::ProofDealer as shp_traits::ProofsDealerInterface>::initialise_challenge_cycle(
                &bsp_id,
            )?;

            // Emit the corresponding event.
            Self::deposit_event(Event::<T>::BspChallengeCycleInitialised {
                who: sender.clone(),
                bsp_id,
            });
        }

        // Compute new root after inserting new file keys in forest partial trie.
        let new_root = <T::ProofDealer as shp_traits::ProofsDealerInterface>::apply_delta(
            &bsp_id,
            file_keys_and_metadatas
                .iter()
                .map(|(fk, metadata)| (*fk, TrieAddMutation::new(metadata.clone()).into()))
                .collect::<Vec<_>>()
                .as_slice(),
            &non_inclusion_forest_proof,
        )?;

        // Update root of BSP.
        <T::Providers as shp_traits::MutateProvidersInterface>::update_root(bsp_id, new_root)?;

        // Emit event.
        Self::deposit_event(Event::BspConfirmedStoring {
            who: sender,
            bsp_id,
            file_keys: file_keys.to_vec().try_into().unwrap(),
            new_root,
        });

        Ok(())
    }

    /// Revoke a storage request.
    ///
    /// *Callable by the owner of the storage request*
    pub(crate) fn do_revoke_storage_request(
        sender: T::AccountId,
        file_key: MerkleHash<T>,
    ) -> DispatchResult {
        // Check that the storage request exists.
        ensure!(
            <StorageRequests<T>>::contains_key(&file_key),
            Error::<T>::StorageRequestNotFound
        );

        // Get storage request metadata.
        let storage_request_metadata = expect_or_err!(
            <StorageRequests<T>>::get(&file_key),
            "Storage request should exist",
            Error::<T>::StorageRequestNotFound
        );

        // Check that the sender is the owner of the storage request.
        ensure!(
            storage_request_metadata.owner == sender,
            Error::<T>::StorageRequestNotAuthorized
        );

        Self::cleanup_storage_request(
            EitherAccountIdOrMspId::AccountId(sender),
            file_key,
            &storage_request_metadata,
        )?;

        Ok(())
    }

    /// When a storage request is revoked and has already been confirmed by some BSPs, a challenge (with priority) is
    /// issued to force the BSPs to update their storage root to uninclude the file from their storage.
    ///
    /// All BSPs that have volunteered to store the file are removed from the storage request and the storage request is deleted.
    fn cleanup_storage_request(
        revoker: EitherAccountIdOrMspId<T>,
        file_key: MerkleHash<T>,
        storage_request_metadata: &StorageRequestMetadata<T>,
    ) -> DispatchResult {
        // Check if there are already BSPs who have confirmed to store the file.
        if storage_request_metadata.bsps_confirmed >= ReplicationTargetType::<T>::one() {
            // Apply Remove mutation of the file key to the BSPs that have confirmed storing the file (proofs of inclusion).
            <T::ProofDealer as shp_traits::ProofsDealerInterface>::challenge_with_priority(
                &file_key,
                Some(TrieRemoveMutation),
            )?;

            // Emit event.
            Self::deposit_event(Event::PriorityChallengeForFileDeletionQueued {
                issuer: revoker,
                file_key,
            });
        }

        // Remove storage request bsps
        let removed = <StorageRequestBsps<T>>::drain_prefix(&file_key).fold(0, |acc, _| acc + 1);

        // Make sure that the expected number of bsps were removed.
        expect_or_err!(
            storage_request_metadata.bsps_volunteered == removed.into(),
            "Number of volunteered bsps for storage request should have been removed",
            Error::<T>::UnexpectedNumberOfRemovedVolunteeredBsps,
            bool
        );

        // Remove storage request.
        <StorageRequests<T>>::remove(&file_key);

        // Return the storage request creation deposit to the user
        T::Currency::release(
            &HoldReason::StorageRequestCreationHold.into(),
            &storage_request_metadata.owner,
            T::StorageRequestCreationDeposit::get(),
            Precision::BestEffort,
        )?;

        // A revoked storage request is not considered active anymore.
        <BucketsWithStorageRequests<T>>::remove(&storage_request_metadata.bucket_id, &file_key);

        Ok(())
    }

    /// BSP stops storing a file.
    ///
    /// *Callable only by BSP accounts*
    ///
    /// This function covers a few scenarios in which a BSP invokes this function to stop storing a file:
    ///
    /// 1. The BSP has volunteered and confirmed storing the file and wants to stop storing it while the storage request is still open.
    ///
    /// > In this case, the BSP has volunteered and confirmed storing the file for an existing storage request.
    ///     Therefore, we decrement the `bsps_confirmed` by 1 and remove the BSP as a data server for the file.
    ///
    /// 2. The BSP stops storing a file that has an opened storage request but is not a volunteer.
    ///
    /// > In this case, the storage request was probably created by another BSP for some reason (e.g. that BSP lost the file)
    ///     and the current BSP is not a volunteer for this since it is already storing it. But since they to have stopped storing it,
    ///     we increment the `bsps_required` by 1.
    ///
    /// 3. The BSP stops storing a file that no longer has an opened storage request.
    ///
    /// > In this case, there is no storage request opened for the file they no longer are storing. Therefore, we
    ///     create a storage request with `bsps_required` set to 1.
    ///
    /// *This function does not give BSPs the possibility to remove themselves from being a __volunteer__ of a storage request.*
    ///
    /// A proof of inclusion is required to record the new root of the BSPs merkle patricia trie. First we validate the proof
    /// and ensure the `file_key` is indeed part of the merkle patricia trie. Then finally compute the new merkle patricia trie root
    /// by removing the `file_key` and update the root of the BSP.
    ///
    /// `can_serve`: A flag that indicates if the BSP can serve the file to other BSPs. If the BSP can serve the file, then
    /// they are added to the storage request as a data server.
    pub(crate) fn do_bsp_request_stop_storing(
        sender: T::AccountId,
        file_key: MerkleHash<T>,
        bucket_id: BucketIdFor<T>,
        location: FileLocation<T>,
        owner: T::AccountId,
        fingerprint: Fingerprint<T>,
        size: StorageData<T>,
        can_serve: bool,
        inclusion_forest_proof: ForestProof<T>,
    ) -> Result<ProviderIdFor<T>, DispatchError> {
        let bsp_id =
            <T::Providers as shp_traits::ReadProvidersInterface>::get_provider_id(sender.clone())
                .ok_or(Error::<T>::NotABsp)?;

        // Check that the provider is indeed a BSP.
        ensure!(
            <T::Providers as ReadStorageProvidersInterface>::is_bsp(&bsp_id),
            Error::<T>::NotABsp
        );

        let bsp_account_id = expect_or_err!(
            <T::Providers as shp_traits::ReadProvidersInterface>::get_owner_account(bsp_id),
            "Failed to get owner account for BSP",
            Error::<T>::FailedToGetOwnerAccount
        );

        // Penalise the BSP for stopping storing the file and send the funds to the treasury.
        T::Currency::transfer(
            &bsp_account_id,
            &T::TreasuryAccount::get(),
            T::BspStopStoringFilePenalty::get(),
            Preservation::Preserve,
        )?;

        // Compute the file key hash.
        let computed_file_key = Self::compute_file_key(
            owner.clone(),
            bucket_id,
            location.clone(),
            size,
            fingerprint,
        );

        // Check that the metadata corresponds to the expected file key.
        ensure!(
            file_key == computed_file_key,
            Error::<T>::InvalidFileKeyMetadata
        );

        // Check that a pending stop storing request for that BSP and file does not exist yet.
        ensure!(
            !<PendingStopStoringRequests<T>>::contains_key(&bsp_id, &file_key),
            Error::<T>::PendingStopStoringRequestAlreadyExists
        );

        // Verify the proof of inclusion.
        let proven_keys =
            <T::ProofDealer as shp_traits::ProofsDealerInterface>::verify_forest_proof(
                &bsp_id,
                &[file_key],
                &inclusion_forest_proof,
            )?;

        // Ensure that the file key IS part of the BSP's forest.
        ensure!(
            proven_keys.contains(&file_key),
            Error::<T>::ExpectedInclusionProof
        );

        match <StorageRequests<T>>::get(&file_key) {
            Some(mut storage_request_metadata) => {
                match <StorageRequestBsps<T>>::get(&file_key, &bsp_id) {
                    // We hit scenario 1. The BSP is a volunteer and has confirmed storing the file.
                    // We need to decrement the number of bsps confirmed and volunteered, remove the BSP as a data server and from the storage request.
                    Some(bsp) => {
                        expect_or_err!(
                            bsp.confirmed,
                            "BSP should have confirmed storing the file since we verify the proof and their root matches the one in storage",
                            Error::<T>::BspNotConfirmed,
                            bool
                        );

                        storage_request_metadata.bsps_confirmed = storage_request_metadata
                            .bsps_confirmed
                            .saturating_sub(ReplicationTargetType::<T>::one());

                        storage_request_metadata.bsps_volunteered = storage_request_metadata
                            .bsps_volunteered
                            .saturating_sub(ReplicationTargetType::<T>::one());

                        <StorageRequestBsps<T>>::remove(&file_key, &bsp_id);
                    }
                    // We hit scenario 2. There is an open storage request but the BSP is not a volunteer.
                    // We need to increment the number of bsps required.
                    None => {
                        storage_request_metadata.bsps_required = storage_request_metadata
                            .bsps_required
                            .saturating_add(ReplicationTargetType::<T>::one());
                    }
                }

                // Update storage request metadata.
                <StorageRequests<T>>::set(&file_key, Some(storage_request_metadata));
            }
            // We hit scenario 3. There is no storage request opened for the file.
            // We need to create a new storage request with a single bsp required and
            // add this BSP as a data server if they can serve the file.
            None => {
                Self::do_request_storage(
                    owner,
                    bucket_id,
                    location.clone(),
                    fingerprint,
                    size,
                    None,
                    Some(ReplicationTargetType::<T>::one()),
                    None,
                )?;

                if can_serve {
                    // Add the BSP as a data server for the file.
                    <StorageRequestBsps<T>>::insert(
                        &file_key,
                        &bsp_id,
                        StorageRequestBspsMetadata::<T> {
                            confirmed: true,
                            _phantom: Default::default(),
                        },
                    );
                }
            }
        };

        // Add the pending stop storing request to storage.
        <PendingStopStoringRequests<T>>::insert(
            &bsp_id,
            &file_key,
            (frame_system::Pallet::<T>::block_number(), size),
        );

        Ok(bsp_id)
    }

    pub(crate) fn do_bsp_confirm_stop_storing(
        sender: T::AccountId,
        file_key: MerkleHash<T>,
        inclusion_forest_proof: ForestProof<T>,
    ) -> Result<(ProviderIdFor<T>, MerkleHash<T>), DispatchError> {
        // Get the BSP ID of the sender
        let bsp_id =
            <T::Providers as shp_traits::ReadProvidersInterface>::get_provider_id(sender.clone())
                .ok_or(Error::<T>::NotABsp)?;

        // Get the block when the pending stop storing request of the BSP for the file key was opened.
        let (block_when_opened, file_size) =
            <PendingStopStoringRequests<T>>::get(&bsp_id, &file_key)
                .ok_or(Error::<T>::PendingStopStoringRequestNotFound)?;

        // Check that enough time has passed since the pending stop storing request was opened.
        ensure!(
            frame_system::Pallet::<T>::block_number()
                >= block_when_opened + T::MinWaitForStopStoring::get(),
            Error::<T>::MinWaitForStopStoringNotReached
        );

        // Verify the proof of inclusion.
        let proven_keys =
            <T::ProofDealer as shp_traits::ProofsDealerInterface>::verify_forest_proof(
                &bsp_id,
                &[file_key],
                &inclusion_forest_proof,
            )?;

        // Ensure that the file key IS part of the BSP's forest.
        // The runtime is responsible for adding and removing keys, computing the new root and updating the BSP's root.
        ensure!(
            proven_keys.contains(&file_key),
            Error::<T>::ExpectedInclusionProof
        );

        // Compute new root after removing file key from forest partial trie.
        let new_root = <T::ProofDealer as shp_traits::ProofsDealerInterface>::apply_delta(
            &bsp_id,
            &[(file_key, TrieRemoveMutation::default().into())],
            &inclusion_forest_proof,
        )?;

        // Update root of BSP.
        <T::Providers as shp_traits::MutateProvidersInterface>::update_root(bsp_id, new_root)?;

        // Decrease data used by the BSP.
        <T::Providers as MutateStorageProvidersInterface>::decrease_capacity_used(
            &bsp_id, file_size,
        )?;

        // Remove the pending stop storing request from storage.
        <PendingStopStoringRequests<T>>::remove(&bsp_id, &file_key);

        Ok((bsp_id, new_root))
    }

    /// SP stops storing a file from a User that has been flagged as insolvent.
    ///
    /// *Callable only by SP accounts*
    ///
    /// A proof of inclusion is required to record the new root of the SPs merkle patricia trie. First we validate the proof
    /// and ensure the `file_key` is indeed part of the merkle patricia trie. Then finally compute the new merkle patricia trie root
    /// by removing the `file_key` and update the root of the SP.
    pub(crate) fn do_sp_stop_storing_for_insolvent_user(
        sender: T::AccountId,
        file_key: MerkleHash<T>,
        bucket_id: BucketIdFor<T>,
        location: FileLocation<T>,
        owner: T::AccountId,
        fingerprint: Fingerprint<T>,
        size: StorageData<T>,
        inclusion_forest_proof: ForestProof<T>,
    ) -> Result<(ProviderIdFor<T>, MerkleHash<T>), DispatchError> {
        // Get the SP ID
        let sp_id =
            <T::Providers as shp_traits::ReadProvidersInterface>::get_provider_id(sender.clone())
                .ok_or(Error::<T>::NotASp)?;

        // Check that the owner of the file has been flagged as insolvent OR that the Provider does not
        // have any active payment streams with the user. The rationale here is that if there is a
        // user who cannot pay, or is just not paying anymore, the SP has the right to stop storing files for them
        // without having to pay any penalty.
        ensure!(
            <T::UserSolvency as ReadUserSolvencyInterface>::is_user_insolvent(&owner)
                || !<T::PaymentStreams as PaymentStreamsInterface>::has_active_payment_stream(
                    &sp_id, &owner
                ),
            Error::<T>::UserNotInsolvent
        );

        // Compute the file key hash.
        let computed_file_key = Self::compute_file_key(
            owner.clone(),
            bucket_id,
            location.clone(),
            size,
            fingerprint,
        );

        // Check that the metadata corresponds to the expected file key.
        ensure!(
            file_key == computed_file_key,
            Error::<T>::InvalidFileKeyMetadata
        );

        // Verify the proof of inclusion.
        // If the Provider is a BSP, the proof is verified against the BSP's forest.
        let new_root = if <T::Providers as ReadStorageProvidersInterface>::is_bsp(&sp_id) {
            let proven_keys =
                <T::ProofDealer as shp_traits::ProofsDealerInterface>::verify_forest_proof(
                    &sp_id,
                    &[file_key],
                    &inclusion_forest_proof,
                )?;

            // Ensure that the file key IS part of the BSP's forest.
            ensure!(
                proven_keys.contains(&file_key),
                Error::<T>::ExpectedInclusionProof
            );

            // Compute new root after removing file key from forest partial trie.
            let new_root = <T::ProofDealer as shp_traits::ProofsDealerInterface>::apply_delta(
                &sp_id,
                &[(file_key, TrieRemoveMutation::default().into())],
                &inclusion_forest_proof,
            )?;

            // Update root of the BSP.
            <T::Providers as shp_traits::MutateProvidersInterface>::update_root(sp_id, new_root)?;

            // Delete payment stream between this BSP and this user (also charge it for all the owed funds
            // of all files that were stored by this BSP).
            if <T::PaymentStreams as PaymentStreamsInterface>::get_dynamic_rate_payment_stream_info(
                &sp_id, &owner,
            )
            .is_some()
            {
                <T::PaymentStreams as PaymentStreamsInterface>::delete_dynamic_rate_payment_stream(
                    &sp_id, &owner,
                )?;
            }

            new_root
        } else {
            // If the Provider is a MSP, the proof is verified against the Bucket's root.

            // Check that the Bucket is stored by the MSP
            ensure!(
                <T::Providers as shp_traits::ReadBucketsInterface>::is_bucket_stored_by_msp(
                    &sp_id, &bucket_id
                ),
                Error::<T>::MspNotStoringBucket
            );

            // Decrease size of the bucket.
            <T::Providers as MutateBucketsInterface>::decrease_bucket_size(&bucket_id, size)?;

            // Get the Bucket's root
            let bucket_root =
                <T::Providers as shp_traits::ReadBucketsInterface>::get_root_bucket(&bucket_id)
                    .ok_or(Error::<T>::BucketNotFound)?;

            let proven_keys =
                <T::ProofDealer as shp_traits::ProofsDealerInterface>::verify_generic_forest_proof(
                    &bucket_root,
                    &[file_key],
                    &inclusion_forest_proof,
                )?;

            // Ensure that the file key IS part of the Bucket's trie.
            ensure!(
                proven_keys.contains(&file_key),
                Error::<T>::ExpectedInclusionProof
            );

            // Compute new root after removing file key from forest partial trie.
            let new_root =
                <T::ProofDealer as shp_traits::ProofsDealerInterface>::generic_apply_delta(
                    &bucket_root,
                    &[(file_key, TrieRemoveMutation::default().into())],
                    &inclusion_forest_proof,
                )?;

            // Update root of the Bucket.
            <T::Providers as shp_traits::MutateBucketsInterface>::change_root_bucket(
                bucket_id, new_root,
            )?;

            // Delete payment stream between this MSP and this user (also charge it for all the owed funds
            // of all files that were stored by this MSP).
            if <T::PaymentStreams as PaymentStreamsInterface>::get_fixed_rate_payment_stream_info(
                &sp_id, &owner,
            )
            .is_some()
            {
                <T::PaymentStreams as PaymentStreamsInterface>::delete_fixed_rate_payment_stream(
                    &sp_id, &owner,
                )?;
            }

            new_root
        };

        // Decrease data used by the SP.
        <T::Providers as MutateStorageProvidersInterface>::decrease_capacity_used(&sp_id, size)?;

        Ok((sp_id, new_root))
    }

    pub(crate) fn do_delete_file(
        sender: T::AccountId,
        bucket_id: BucketIdFor<T>,
        file_key: MerkleHash<T>,
        location: FileLocation<T>,
        fingerprint: Fingerprint<T>,
        size: StorageData<T>,
        maybe_inclusion_forest_proof: Option<ForestProof<T>>,
    ) -> Result<(bool, Option<ProviderIdFor<T>>), DispatchError> {
        // Compute the file key hash.
        let computed_file_key = Self::compute_file_key(
            sender.clone(),
            bucket_id,
            location.clone(),
            size,
            fingerprint,
        );

        // Check that the metadata corresponds to the expected file key.
        ensure!(
            file_key == computed_file_key,
            Error::<T>::InvalidFileKeyMetadata
        );

        // Check if sender is the owner of the bucket.
        ensure!(
            <T::Providers as ReadBucketsInterface>::is_bucket_owner(&sender, &bucket_id)?,
            Error::<T>::NotBucketOwner
        );

        let msp_id = <T::Providers as ReadBucketsInterface>::get_msp_of_bucket(&bucket_id)?;

        let file_key_included = match maybe_inclusion_forest_proof {
            // If the user did not supply a proof of inclusion, queue a pending deletion file request.
            // This will leave a window of time for the MSP to provide the proof of (non-)inclusion.
            // If the proof is not provided within the TTL, the hook will queue a priority challenge to remove the file key from all the providers.
            None => {
                let pending_file_deletion_requests = <PendingFileDeletionRequests<T>>::get(&sender);

                // Check if the file key is already in the pending deletion requests.
                ensure!(
                    !pending_file_deletion_requests.contains(&(file_key, bucket_id)),
                    Error::<T>::FileKeyAlreadyPendingDeletion
                );

                // Add the file key to the pending deletion requests.
                PendingFileDeletionRequests::<T>::try_append(&sender, (file_key, bucket_id))
                    .map_err(|_| Error::<T>::MaxUserPendingDeletionRequestsReached)?;

                // Queue the expiration item.
                let expiration_item =
                    ExpirationItem::PendingFileDeletionRequests((sender, file_key));
                Self::enqueue_expiration_item(expiration_item)?;

                false
            }
            // If the user supplied a proof of inclusion, verify the proof and queue a priority challenge to remove the file key from all the providers.
            Some(inclusion_forest_proof) => {
                // Get the root of the bucket.
                let bucket_root =
                    <T::Providers as shp_traits::ReadBucketsInterface>::get_root_bucket(&bucket_id)
                        .ok_or(Error::<T>::BucketNotFound)?;

                // Verify the proof of inclusion.
                let proven_keys =
                    <T::ProofDealer as shp_traits::ProofsDealerInterface>::verify_generic_forest_proof(
                        &bucket_root,
                        &[file_key],
                        &inclusion_forest_proof,
                    )?;

                // Ensure that the file key IS part of the owner's forest.
                ensure!(
                    proven_keys.contains(&file_key),
                    Error::<T>::ExpectedInclusionProof
                );

                // Initiate the priority challenge to remove the file key from all the providers.
                <T::ProofDealer as shp_traits::ProofsDealerInterface>::challenge_with_priority(
                    &file_key,
                    Some(TrieRemoveMutation),
                )?;

                // Decrease size of the bucket.
                <T::Providers as MutateBucketsInterface>::decrease_bucket_size(&bucket_id, size)?;

                // Emit event.
                Self::deposit_event(Event::PriorityChallengeForFileDeletionQueued {
                    issuer: EitherAccountIdOrMspId::<T>::AccountId(sender.clone()),
                    file_key,
                });

                true
            }
        };

        Ok((file_key_included, msp_id))
    }

    pub(crate) fn do_pending_file_deletion_request_submit_proof(
        sender: T::AccountId,
        user: T::AccountId,
        file_key: MerkleHash<T>,
        bucket_id: BucketIdFor<T>,
        forest_proof: ForestProof<T>,
    ) -> Result<(bool, ProviderIdFor<T>), DispatchError> {
        let msp_id =
            <T::Providers as shp_traits::ReadProvidersInterface>::get_provider_id(sender.clone())
                .ok_or(Error::<T>::NotAMsp)?;

        // Check that the provider is indeed an MSP.
        ensure!(
            <T::Providers as ReadStorageProvidersInterface>::is_msp(&msp_id),
            Error::<T>::NotAMsp
        );

        ensure!(
            <T::Providers as ReadBucketsInterface>::is_bucket_stored_by_msp(&msp_id, &bucket_id),
            Error::<T>::MspNotStoringBucket
        );

        let pending_file_deletion_requests = <PendingFileDeletionRequests<T>>::get(&user);

        // Check if the file key is in the pending deletion requests.
        ensure!(
            pending_file_deletion_requests.contains(&(file_key, bucket_id)),
            Error::<T>::FileKeyNotPendingDeletion
        );

        // Get the root of the bucket.
        let bucket_root =
            <T::Providers as shp_traits::ReadBucketsInterface>::get_root_bucket(&bucket_id)
                .ok_or(Error::<T>::BucketNotFound)?;

        // Verify the proof of inclusion.
        let proven_keys =
            <T::ProofDealer as shp_traits::ProofsDealerInterface>::verify_generic_forest_proof(
                &bucket_root,
                &[file_key],
                &forest_proof,
            )?;

        let file_key_included = proven_keys.contains(&file_key);

        if file_key_included {
            // Initiate the priority challenge to remove the file key from all the providers.
            <T::ProofDealer as shp_traits::ProofsDealerInterface>::challenge_with_priority(
                &file_key,
                Some(TrieRemoveMutation),
            )?;

            // Emit event.
            Self::deposit_event(Event::PriorityChallengeForFileDeletionQueued {
                issuer: EitherAccountIdOrMspId::<T>::MspId(msp_id),
                file_key,
            });
        }

        // Delete the pending deletion request.
        <PendingFileDeletionRequests<T>>::mutate(&user, |requests| {
            requests.retain(|(key, _)| key != &file_key);
        });

        Ok((file_key_included, msp_id))
    }

    /// Create a collection.
    fn create_collection(owner: T::AccountId) -> Result<CollectionIdFor<T>, DispatchError> {
        // TODO: Parametrize the collection settings.
        let config: CollectionConfigFor<T> = CollectionConfig {
            settings: CollectionSettings::all_enabled(),
            max_supply: None,
            mint_settings: MintSettings {
                mint_type: MintType::Issuer,
                price: None,
                start_block: None,
                end_block: None,
                default_item_settings: ItemSettings::all_enabled(),
            },
        };

        T::Nfts::create_collection(&owner, &owner, &config)
    }

    /// Compute the next block number to insert an expiring item, and insert it in the corresponding expiration queue.
    ///
    /// This function attempts to insert a the expiration item at the next available block starting from
    /// the current next available block.
    pub(crate) fn enqueue_expiration_item(
        expiration_item: ExpirationItem<T>,
    ) -> Result<BlockNumberFor<T>, DispatchError> {
        let expiration_block = expiration_item.get_next_expiration_block();
        let new_expiration_block = expiration_item.try_append(expiration_block)?;
        expiration_item.set_next_expiration_block(new_expiration_block);

        Ok(new_expiration_block)
    }

    pub fn compute_file_key(
        owner: T::AccountId,
        bucket_id: BucketIdFor<T>,
        location: FileLocation<T>,
        size: StorageData<T>,
        fingerprint: Fingerprint<T>,
    ) -> MerkleHash<T> {
        shp_file_metadata::FileMetadata::<
            { shp_constants::H_LENGTH },
            { shp_constants::FILE_CHUNK_SIZE },
            { shp_constants::FILE_SIZE_TO_CHALLENGES },
        > {
            owner: owner.encode(),
            bucket_id: bucket_id.as_ref().to_vec(),
            location: location.clone().to_vec(),
            file_size: size.into(),
            fingerprint: fingerprint.as_ref().into(),
        }
        .file_key::<FileKeyHasher<T>>()
    }

    pub fn get_threshold_for_bsp_request(
        bsp_id: &ProviderIdFor<T>,
        fingerprint: &Fingerprint<T>,
    ) -> T::ThresholdType {
        // Concatenate the BSP ID and the fingerprint and hash them to get the volunteering hash.
        let concatenated = sp_std::vec![bsp_id.encode(), fingerprint.encode()].concat();
        let volunteering_hash =
            <<T as frame_system::Config>::Hashing as Hash>::hash(concatenated.as_ref());

        // Return the threshold needed for the BSP to be able to volunteer for the storage request.
        T::HashToThresholdType::convert(volunteering_hash)
    }

    /// Compute the threshold for a BSP to succeed.
    ///
    /// Succeeding this threshold is required for the BSP to be eligible to volunteer for a storage request.
    /// The threshold is computed based on the global reputation weight and the BSP's reputation weight, giving
    /// an advantage to BSPs with higher reputation weights.
    ///
    /// The formalized formulas are documented in the [README](https://github.com/Moonsong-Labs/storage-hub/blob/main/pallets/file-system/README.md#volunteering-succeeding-threshold-checks).
    pub fn compute_threshold_to_succeed(
        bsp_id: &ProviderIdFor<T>,
        requested_at: TickNumber<T>,
    ) -> Result<(T::ThresholdType, T::ThresholdType), DispatchError> {
        let maximum_threshold = T::ThresholdType::max_value();

        let global_weight =
            T::ThresholdType::from(T::Providers::get_global_bsps_reputation_weight());

        if global_weight == T::ThresholdType::zero() {
            return Err(Error::<T>::NoGlobalReputationWeightSet.into());
        }

        // Global threshold starting point from which all BSPs begin their threshold slope. All BSPs start at this point
        // with the starting reputation weight.
        //
        // The calculation is designed to achieve the following:
        //
        // 1. In a regular scenario, `maximum_threshold` would be very large, and you'd start bringing it down with
        //    `global_weight`, also a large number. That way, when you multiply it by the replication target,
        //    you should still be within the numerical domain.
        //
        // 2. If `global_weight` is low still (in the early days of the network), when multiplying with
        //    replication target, you'll get at most `u32::MAX` and then the threshold would be
        //    u32::MAX / 2 (still pretty high).
        //
        // 3. If maximum_threshold is very low (like sometimes set in tests), the division would saturate to 1,
        //    and then the threshold would be replication target / 2 (still very low).
        let threshold_global_starting_point = maximum_threshold
            .checked_div(&global_weight)
            .unwrap_or(T::ThresholdType::one())
            .checked_mul(&ReplicationTarget::<T>::get().into()).unwrap_or({
                log::warn!("Global starting point is beyond MaximumThreshold. Setting it to half of the MaximumThreshold.");
                maximum_threshold
            })
            .checked_div(&T::ThresholdType::from(2u32))
            .unwrap_or(T::ThresholdType::one());

        // Get the BSP's reputation weight.
        let bsp_weight = T::ThresholdType::from(T::Providers::get_bsp_reputation_weight(&bsp_id)?);

        // Actual BSP's threshold starting point, taking into account their reputation weight.
        let threshold_weighted_starting_point =
            bsp_weight.saturating_mul(threshold_global_starting_point);

        // Rate of increase from the weighted threshold starting point up to the maximum threshold within a tick range.
        let base_slope = maximum_threshold
            .saturating_sub(threshold_global_starting_point)
            .checked_div(&T::ThresholdTypeToTickNumber::convert_back(
                TickRangeToMaximumThreshold::<T>::get(),
            ))
            .unwrap_or(T::ThresholdType::one());

        let threshold_slope = base_slope
            .checked_mul(&bsp_weight)
            .unwrap_or(maximum_threshold);

        // Since checked_div only returns None on a result of zero, there is the case when the result is between 0 and 1 and rounds down to 0.
        let threshold_slope = if threshold_slope.is_zero() {
            T::ThresholdType::one()
        } else {
            threshold_slope
        };

        let current_tick_number =
            <T::ProofDealer as shp_traits::ProofsDealerInterface>::get_current_tick();

        // Get number of ticks since the storage request was issued.
        let ticks_since_requested = current_tick_number.saturating_sub(requested_at);
        let ticks_since_requested =
            T::ThresholdTypeToTickNumber::convert_back(ticks_since_requested);

        let to_succeed = threshold_weighted_starting_point
            .saturating_add(threshold_slope.saturating_mul(ticks_since_requested));

        Ok((to_succeed, threshold_slope))
    }
}

mod hooks {
    use crate::types::RejectedStorageRequestReason;
    use crate::{
        pallet,
        types::MerkleHash,
        utils::{BucketIdFor, EitherAccountIdOrMspId, ProviderIdFor},
        Event, FileDeletionRequestExpirations, NextStartingBlockToCleanUp, Pallet,
        PendingFileDeletionRequests, PendingMoveBucketRequests, ReplicationTarget,
        StorageRequestBsps, StorageRequestExpirations, StorageRequests,
    };
    use crate::{MoveBucketRequestExpirations, PendingBucketsToMove};
    use frame_system::pallet_prelude::BlockNumberFor;
    use shp_traits::TrieRemoveMutation;
    use sp_runtime::{
        traits::{Get, One, Zero},
        Saturating,
    };
    use sp_weights::Weight;

    impl<T: pallet::Config> Pallet<T> {
        pub(crate) fn do_on_poll(weight: &mut frame_support::weights::WeightMeter) {
            let current_data_price_per_unit =
                <T::PaymentStreams as shp_traits::MutatePricePerUnitPerTickInterface>::get_price_per_unit_per_tick();
            weight.consume(T::DbWeight::get().reads(1));

            let new_data_price_per_unit =
                <T::UpdateStoragePrice as shp_traits::UpdateStoragePrice>::update_storage_price(
                    current_data_price_per_unit,
                    <T::Providers as shp_traits::SystemMetricsInterface>::get_total_used_capacity(),
                    <T::Providers as shp_traits::SystemMetricsInterface>::get_total_capacity(),
                );

            if new_data_price_per_unit != current_data_price_per_unit {
                <T::PaymentStreams as shp_traits::MutatePricePerUnitPerTickInterface>::set_price_per_unit_per_tick(
                    new_data_price_per_unit,
                );
                weight.consume(T::DbWeight::get().writes(1));
            }
        }

        pub(crate) fn do_on_idle(
            current_block: BlockNumberFor<T>,
            mut remaining_weight: &mut Weight,
        ) -> &mut Weight {
            let db_weight = T::DbWeight::get();
            let mut block_to_clean = NextStartingBlockToCleanUp::<T>::get();

            while block_to_clean <= current_block && !remaining_weight.is_zero() {
                Self::process_block_expired_items(block_to_clean, &mut remaining_weight);

                if remaining_weight.is_zero() {
                    break;
                }

                block_to_clean.saturating_accrue(BlockNumberFor::<T>::one());
            }

            // Update the next starting block for cleanup
            if block_to_clean > NextStartingBlockToCleanUp::<T>::get() {
                NextStartingBlockToCleanUp::<T>::put(block_to_clean);
                remaining_weight.saturating_reduce(db_weight.writes(1));
            }

            remaining_weight
        }

        fn process_block_expired_items(block: BlockNumberFor<T>, remaining_weight: &mut Weight) {
            let db_weight = T::DbWeight::get();
            let minimum_required_weight_processing_expired_items = db_weight.reads_writes(1, 1);

            if !remaining_weight.all_gte(minimum_required_weight_processing_expired_items) {
                return;
            }

            // Remove expired storage requests if any existed and process them.
            let mut expired_storage_requests = StorageRequestExpirations::<T>::take(&block);
            remaining_weight.saturating_reduce(minimum_required_weight_processing_expired_items);

            // TODO: After benchmarking, we should check before this loop that there is enough remaining weight to
            // TODO: process all the expired storage requests. If not, we should return early.
            while let Some(file_key) = expired_storage_requests.pop() {
                Self::process_expired_storage_request(file_key, remaining_weight)
            }

            // If there are remaining items which were not processed, put them back in storage
            if !expired_storage_requests.is_empty() {
                StorageRequestExpirations::<T>::insert(&block, expired_storage_requests);
                remaining_weight.saturating_reduce(db_weight.writes(1));
            }

            // Check if there is enough remaining weight to process the expired file deletion requests.
            if !remaining_weight.all_gte(minimum_required_weight_processing_expired_items) {
                return;
            }

            // Remove expired file deletion requests if any existed and process them.
            let mut expired_file_deletion_requests =
                FileDeletionRequestExpirations::<T>::take(&block);
            remaining_weight.saturating_reduce(minimum_required_weight_processing_expired_items);

            // TODO: After benchmarking, we should check before this loop that there is enough remaining weight to
            // TODO: process all the expired file deletion requests. If not, we should return early.
            while let Some((user, file_key)) = expired_file_deletion_requests.pop() {
                Self::process_expired_pending_file_deletion(user, file_key, remaining_weight)
            }

            // If there are remaining items which were not processed, put them back in storage
            if !expired_file_deletion_requests.is_empty() {
                FileDeletionRequestExpirations::<T>::insert(&block, expired_file_deletion_requests);
                remaining_weight.saturating_reduce(db_weight.writes(1));
            }

            // Check if there is enough remaining weight to process expired move bucket requests
            if !remaining_weight.all_gte(minimum_required_weight_processing_expired_items) {
                return;
            }

            // Remove expired move bucket requests if any existed and process them.
            let mut expired_move_bucket_requests = MoveBucketRequestExpirations::<T>::take(&block);
            remaining_weight.saturating_reduce(minimum_required_weight_processing_expired_items);

            // TODO: After benchmarking, we should check before this loop that there is enough remaining weight to
            // TODO: process all the expired move bucket requests. If not, we should return early.
            while let Some((msp_id, bucket_id)) = expired_move_bucket_requests.pop() {
                Self::process_expired_move_bucket_request(msp_id, bucket_id, remaining_weight);
            }

            // If there are remaining items which were not processed, put them back in storage
            if !expired_move_bucket_requests.is_empty() {
                MoveBucketRequestExpirations::<T>::insert(&block, expired_move_bucket_requests);
                remaining_weight.saturating_reduce(db_weight.writes(1));
            }
        }

        fn process_expired_storage_request(file_key: MerkleHash<T>, remaining_weight: &mut Weight) {
            let db_weight = T::DbWeight::get();

            // As of right now, the upper bound limit to the number of BSPs required to fulfill a storage request is set by `ReplicationTarget`.
            // We could increase this potential weight to account for potentially more volunteers.
            let potential_weight =
                db_weight.writes(ReplicationTarget::<T>::get().saturating_plus_one().into());

            if !remaining_weight.all_gte(potential_weight) {
                return;
            }

            // Remove storage request and all bsps that volunteered for it.
            let storage_request_metadata = StorageRequests::<T>::take(&file_key);
            let removed =
                StorageRequestBsps::<T>::drain_prefix(&file_key).fold(0, |acc, _| acc + 1u32);

            remaining_weight.saturating_reduce(db_weight.writes(1.saturating_add(removed.into())));

            match storage_request_metadata {
                Some(storage_request_metadata) => match storage_request_metadata.msp {
                    Some((msp_id, msp_confirmed)) => {
                        if msp_confirmed {
                            Self::deposit_event(Event::StorageRequestExpired { file_key });
                        } else {
                            // Error should not happen, we ignore it.
                            let _ = Self::cleanup_storage_request(
                                EitherAccountIdOrMspId::MspId(msp_id),
                                file_key,
                                &storage_request_metadata,
                            );

                            Self::deposit_event(Event::StorageRequestRejected {
                                file_key,
                                reason: RejectedStorageRequestReason::RequestExpired,
                            });
                        }
                    }
                    None => Self::deposit_event(Event::StorageRequestExpired { file_key }),
                },
                None => {
                    // This should never happen.
                }
            }
        }

        fn process_expired_pending_file_deletion(
            user: T::AccountId,
            file_key: MerkleHash<T>,
            remaining_weight: &mut Weight,
        ) {
            let db_weight = T::DbWeight::get();
            let potential_weight = db_weight.reads_writes(2, 3);

            if !remaining_weight.all_gte(potential_weight) {
                return;
            }

            let requests = PendingFileDeletionRequests::<T>::get(&user);

            // Check if the file key is still a pending deletion requests.
            let expired_item_index = match requests.iter().position(|(key, _)| key == &file_key) {
                Some(i) => i,
                None => return,
            };

            // Remove the file key from the pending deletion requests.
            PendingFileDeletionRequests::<T>::mutate(&user, |requests| {
                requests.remove(expired_item_index);
            });

            // Queue a priority challenge to remove the file key from all the providers.
            let _ = <T::ProofDealer as shp_traits::ProofsDealerInterface>::challenge_with_priority(
                &file_key,
                Some(TrieRemoveMutation),
            )
            .map_err(|_| {
                Self::deposit_event(Event::FailedToQueuePriorityChallenge {
                    user: user.clone(),
                    file_key,
                });
            });
            // Emit event.
            Self::deposit_event(Event::PriorityChallengeForFileDeletionQueued {
                issuer: EitherAccountIdOrMspId::<T>::AccountId(user),
                file_key,
            });

            remaining_weight.saturating_reduce(potential_weight);
        }

        fn process_expired_move_bucket_request(
            msp_id: ProviderIdFor<T>,
            bucket_id: BucketIdFor<T>,
            remaining_weight: &mut Weight,
        ) {
            let db_weight = T::DbWeight::get();
            let potential_weight = db_weight.reads_writes(0, 2);

            if !remaining_weight.all_gte(potential_weight) {
                return;
            }

            PendingMoveBucketRequests::<T>::remove(&msp_id, &bucket_id);
            PendingBucketsToMove::<T>::remove(&bucket_id);

            remaining_weight.saturating_reduce(potential_weight);

            Self::deposit_event(Event::MoveBucketRequestExpired { msp_id, bucket_id });
        }
    }
}<|MERGE_RESOLUTION|>--- conflicted
+++ resolved
@@ -35,7 +35,6 @@
 use crate::{
     pallet,
     types::{
-<<<<<<< HEAD
         BucketIdFor, BucketMoveRequestResponse, BucketNameFor, CollectionConfigFor,
         CollectionIdFor, EitherAccountIdOrMspId, ExpirationItem, FileKeyHasher, FileLocation,
         Fingerprint, ForestProof, KeyProof, MaxBatchMspRespondStorageRequests, MerkleHash,
@@ -43,16 +42,6 @@
         ReplicationTargetType, StorageData, StorageRequestBspsMetadata, StorageRequestMetadata,
         StorageRequestMspAcceptedFileKeys, StorageRequestMspBucketResponse,
         StorageRequestMspResponse, TickNumber, ValuePropId,
-=======
-        AcceptedStorageRequestParameters, BatchResponses, BucketIdFor, BucketMoveRequestResponse,
-        BucketNameFor, CollectionConfigFor, CollectionIdFor, EitherAccountIdOrMspId,
-        ExpirationItem, FileKeyHasher, FileKeyResponsesInput, FileLocation, Fingerprint,
-        ForestProof, KeyProof, MaxBatchMspRespondStorageRequests, MerkleHash,
-        MoveBucketRequestMetadata, MspAcceptedBatchStorageRequests, MspFailedBatchStorageRequests,
-        MspRejectedBatchStorageRequests, MspRespondStorageRequestsResult, MultiAddresses, PeerIds,
-        ProviderIdFor, RejectedStorageRequestReason, ReplicationTargetType, StorageData,
-        StorageRequestBspsMetadata, StorageRequestMetadata, TickNumber, ValuePropId,
->>>>>>> be15e693
     },
     BucketsWithStorageRequests, Error, Event, HoldReason, Pallet, PendingBucketsToMove,
     PendingFileDeletionRequests, PendingMoveBucketRequests, PendingStopStoringRequests,
@@ -399,19 +388,7 @@
         );
 
         // Change the MSP that stores the bucket.
-<<<<<<< HEAD
-        <T::Providers as MutateBucketsInterface>::change_msp_bucket(&bucket_id, &msp_id)?;
-
-        if let Some(previous_msp_id) = previous_msp_id {
-            // Decrease the used capacity of the previous MSP.
-            <T::Providers as MutateStorageProvidersInterface>::decrease_capacity_used(
-                &previous_msp_id,
-                bucket_size,
-            )?;
-        }
-=======
         <T::Providers as MutateBucketsInterface>::assign_msp_to_bucket(&bucket_id, &msp_id)?;
->>>>>>> be15e693
 
         // Increase the used capacity of the new MSP.
         <T::Providers as MutateStorageProvidersInterface>::increase_capacity_used(
@@ -736,9 +713,6 @@
         Ok(())
     }
 
-<<<<<<< HEAD
-    /// Accept all storage requests belonging to the same bucket in an all-or-nothing operation.
-=======
     pub(crate) fn do_msp_stop_storing_bucket(
         sender: T::AccountId,
         bucket_id: BucketIdFor<T>,
@@ -776,7 +750,6 @@
     }
 
     /// Accept as many storage requests as possible (best-effort) belonging to the same bucket.
->>>>>>> be15e693
     ///
     /// There should be a single non-inclusion forest proof for all file keys, and finally there should
     /// be a list of file key(s) with a key proof for each of them.
