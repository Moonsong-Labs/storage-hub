use codec::Encode;
use frame_support::{
    ensure,
    pallet_prelude::DispatchResult,
    traits::{nonfungibles_v2::Create, Get},
};
use frame_system::pallet_prelude::BlockNumberFor;
use num_bigint::BigUint;
use sp_runtime::{
    traits::{
        Bounded, CheckedAdd, CheckedDiv, CheckedMul, CheckedSub, Convert, ConvertBack, Hash, One,
        Saturating, Zero,
    },
    ArithmeticError, BoundedVec, DispatchError,
};
use sp_std::{
    collections::{btree_map::BTreeMap, btree_set::BTreeSet},
    vec,
    vec::Vec,
};

use pallet_file_system_runtime_api::{
<<<<<<< HEAD
    QueryBspConfirmChunksToProveForFileError, QueryFileEarliestVolunteerBlockError,
    QueryMspConfirmChunksToProveForFileError,
=======
    QueryBspConfirmChunksToProveForFileError, QueryConfirmChunksToProveForFileError,
    QueryFileEarliestVolunteerTickError, QueryMspConfirmChunksToProveForFileError,
>>>>>>> 6be2d6b7
};
use pallet_nfts::{CollectionConfig, CollectionSettings, ItemSettings, MintSettings, MintType};
use shp_file_metadata::ChunkId;
use shp_traits::{
    MutateBucketsInterface, MutateStorageProvidersInterface, PaymentStreamsInterface,
    ReadBucketsInterface, ReadProvidersInterface, ReadStorageProvidersInterface,
    ReadUserSolvencyInterface, TrieAddMutation, TrieRemoveMutation,
};

<<<<<<< HEAD
use crate::types::AcceptedStorageRequestParameters;
=======
use crate::types::{AcceptedStorageRequestParameters, ValuePropId};
>>>>>>> 6be2d6b7
use crate::{
    pallet,
    types::{
        BatchResponses, BucketIdFor, BucketMoveRequestResponse, BucketNameFor, CollectionConfigFor,
<<<<<<< HEAD
        CollectionIdFor, EitherAccountIdOrProviderId, ExpirationItem, FileKeyHasher,
=======
        CollectionIdFor, EitherAccountIdOrMspId, ExpirationItem, FileKeyHasher,
>>>>>>> 6be2d6b7
        FileKeyResponsesInput, FileLocation, Fingerprint, ForestProof, KeyProof,
        MaxBatchMspRespondStorageRequests, MaxBspsPerStorageRequest, MerkleHash,
        MoveBucketRequestMetadata, MspAcceptedBatchStorageRequests, MspFailedBatchStorageRequests,
        MspRejectedBatchStorageRequests, MspRespondStorageRequestsResult, MultiAddresses, PeerIds,
        ProviderIdFor, RejectedStorageRequestReason, ReplicationTargetType, StorageData,
<<<<<<< HEAD
        StorageRequestBspsMetadata, StorageRequestMetadata,
=======
        StorageRequestBspsMetadata, StorageRequestMetadata, TickNumber,
>>>>>>> 6be2d6b7
    },
    BucketsWithStorageRequests, DataServersForMoveBucket, Error, Event, Pallet,
    PendingBucketsToMove, PendingFileDeletionRequests, PendingMoveBucketRequests,
    PendingStopStoringRequests, ReplicationTarget, StorageRequestBsps, StorageRequests,
    TickRangeToMaximumThreshold,
};

macro_rules! expect_or_err {
    // Handle Option type
    ($optional:expr, $error_msg:expr, $error_type:path) => {{
        match $optional {
            Some(value) => value,
            None => {
                #[cfg(test)]
                unreachable!($error_msg);

                #[allow(unreachable_code)]
                {
                    Err($error_type)?
                }
            }
        }
    }};
    // Handle boolean type
    ($condition:expr, $error_msg:expr, $error_type:path, bool) => {{
        if !$condition {
            #[cfg(test)]
            unreachable!($error_msg);

            #[allow(unreachable_code)]
            {
                Err($error_type)?
            }
        }
    }};
    // Handle Result type
    ($result:expr, $error_msg:expr, $error_type:path, result) => {{
        match $result {
            Ok(value) => value,
            Err(_) => {
                #[cfg(test)]
                unreachable!($error_msg);

                #[allow(unreachable_code)]
                {
                    Err($error_type)?
                }
            }
        }
    }};
}

impl<T> Pallet<T>
where
    T: pallet::Config,
{
    /// Compute the tick number at which the BSP is eligible to volunteer for a storage request.
    pub fn query_earliest_file_volunteer_tick(
        bsp_id: ProviderIdFor<T>,
        file_key: MerkleHash<T>,
    ) -> Result<TickNumber<T>, QueryFileEarliestVolunteerTickError>
    where
        T: frame_system::Config,
    {
        // Get the tick number at which the storage request was created.
        let (storage_request_tick, fingerprint) = match <StorageRequests<T>>::get(&file_key) {
            Some(storage_request) => (storage_request.requested_at, storage_request.fingerprint),
            None => {
                return Err(QueryFileEarliestVolunteerTickError::StorageRequestNotFound);
            }
        };

        // Get the threshold needed for the BSP to be able to volunteer for the storage request.
        let bsp_threshold = Self::get_threshold_for_bsp_request(&bsp_id, &fingerprint);

        // Compute the tick number at which the BSP should send the volunteer request.
        Self::compute_volunteer_tick_number(bsp_id, bsp_threshold, storage_request_tick)
            .map_err(|_| QueryFileEarliestVolunteerTickError::ThresholdArithmeticError)
    }

    fn compute_volunteer_tick_number(
        bsp_id: ProviderIdFor<T>,
        bsp_threshold: T::ThresholdType,
        storage_request_tick: TickNumber<T>,
    ) -> Result<TickNumber<T>, DispatchError>
    where
        T: frame_system::Config,
    {
        // Compute the threshold to succeed and the slope of the bsp.
        let (to_succeed, slope) =
            Self::compute_threshold_to_succeed(&bsp_id, storage_request_tick)?;

        let threshold_diff = match bsp_threshold.checked_sub(&to_succeed) {
            Some(diff) => diff,
            None => {
                // The BSP's threshold is less than the current threshold.
                let current_tick =
                    <T::ProofDealer as shp_traits::ProofsDealerInterface>::get_current_tick();
                return Ok(current_tick);
            }
        };

        // Calculate the number of ticks required to be below the threshold.
        let ticks_to_wait = match threshold_diff.checked_div(&slope) {
            Some(ticks) => ticks,
            None => {
                return Err(Error::<T>::ThresholdArithmeticError.into());
            }
        };

        // Compute the tick number at which the BSP should send the volunteer request.
        let volunteer_tick_number = storage_request_tick
            .saturating_add(T::ThresholdTypeToTickNumber::convert(ticks_to_wait));

        Ok(volunteer_tick_number)
    }

    pub fn query_bsp_confirm_chunks_to_prove_for_file(
        bsp_id: ProviderIdFor<T>,
        file_key: MerkleHash<T>,
    ) -> Result<Vec<ChunkId>, QueryBspConfirmChunksToProveForFileError> {
        // Get the storage request metadata.
        let storage_request_metadata = match <StorageRequests<T>>::get(&file_key) {
            Some(storage_request) => storage_request,
            None => {
                return Err(QueryBspConfirmChunksToProveForFileError::StorageRequestNotFound);
            }
        };

        Self::query_confirm_chunks_to_prove_for_file(bsp_id, storage_request_metadata, file_key)
            .map_err(|e| QueryBspConfirmChunksToProveForFileError::ConfirmChunks(e))
    }

    pub fn query_msp_confirm_chunks_to_prove_for_file(
        msp_id: ProviderIdFor<T>,
        file_key: MerkleHash<T>,
    ) -> Result<Vec<ChunkId>, QueryMspConfirmChunksToProveForFileError> {
        // Get the storage request metadata.
        let storage_request_metadata = match <StorageRequests<T>>::get(&file_key) {
            Some(storage_request) => storage_request,
            None => {
                return Err(QueryMspConfirmChunksToProveForFileError::StorageRequestNotFound);
            }
        };

        Self::query_confirm_chunks_to_prove_for_file(msp_id, storage_request_metadata, file_key)
            .map_err(|e| QueryMspConfirmChunksToProveForFileError::ConfirmChunks(e))
    }

    fn query_confirm_chunks_to_prove_for_file(
        provider_id: ProviderIdFor<T>,
        storage_request_metadata: StorageRequestMetadata<T>,
        file_key: MerkleHash<T>,
    ) -> Result<Vec<ChunkId>, QueryConfirmChunksToProveForFileError> {
        // Generate the list of chunks to prove.
        let challenges = Self::generate_chunk_challenges_on_sp_confirm(
            provider_id,
            file_key,
            &storage_request_metadata,
        );

        let chunks = storage_request_metadata.to_file_metadata().chunks_count();

        let chunks_to_prove = challenges
            .iter()
            .map(|challenge| {
                let challenged_chunk = BigUint::from_bytes_be(challenge.as_ref()) % chunks;
                let challenged_chunk: ChunkId =
                    ChunkId::new(challenged_chunk.try_into().map_err(|_| {
                        QueryConfirmChunksToProveForFileError::ChallengedChunkToChunkIdError
                    })?);

                Ok(challenged_chunk)
            })
            .collect::<Result<Vec<_>, _>>()?;

        Ok(chunks_to_prove)
    }

    pub fn query_msp_confirm_chunks_to_prove_for_file(
        msp_id: ProviderIdFor<T>,
        file_key: MerkleHash<T>,
    ) -> Result<Vec<ChunkId>, QueryMspConfirmChunksToProveForFileError> {
        // Get the storage request metadata.
        let storage_request_metadata = match <StorageRequests<T>>::get(&file_key) {
            Some(storage_request) => storage_request,
            None => {
                return Err(QueryMspConfirmChunksToProveForFileError::StorageRequestNotFound);
            }
        };

        // Generate the list of chunks to prove.
        let challenges = Self::generate_chunk_challenges_on_sp_confirm(
            msp_id,
            file_key,
            &storage_request_metadata,
        );

        let chunks = storage_request_metadata.to_file_metadata().chunks_count();

        let chunks_to_prove = challenges
            .iter()
            .map(|challenge| {
                let challenged_chunk = BigUint::from_bytes_be(challenge.as_ref()) % chunks;
                let challenged_chunk: ChunkId = ChunkId::new(
                    challenged_chunk
                        .try_into()
                        .map_err(|_| QueryMspConfirmChunksToProveForFileError::InternalError)?,
                );

                Ok(challenged_chunk)
            })
            .collect::<Result<Vec<_>, _>>()?;

        Ok(chunks_to_prove)
    }

    fn generate_chunk_challenges_on_sp_confirm(
        sp_id: ProviderIdFor<T>,
        file_key: MerkleHash<T>,
        storage_request_metadata: &StorageRequestMetadata<T>,
    ) -> Vec<<<T as pallet::Config>::Providers as ReadProvidersInterface>::MerkleHash> {
        let file_metadata = storage_request_metadata.clone().to_file_metadata();
        let chunks_to_check = file_metadata.chunks_to_check();

        let mut challenges =
            <T::ProofDealer as shp_traits::ProofsDealerInterface>::generate_challenges_from_seed(
                T::MerkleHashToRandomnessOutput::convert(file_key),
                &sp_id,
                chunks_to_check - 1,
            );

        let last_chunk_id = file_metadata.last_chunk_id();

        challenges.push(T::ChunkIdToMerkleHash::convert(last_chunk_id));

        challenges
    }

    /// Create a bucket for an owner (user) under a given MSP account.
    pub(crate) fn do_create_bucket(
        sender: T::AccountId,
        msp_id: ProviderIdFor<T>,
        name: BucketNameFor<T>,
        private: bool,
        value_prop_id: ValuePropId<T>,
    ) -> Result<(BucketIdFor<T>, Option<CollectionIdFor<T>>), DispatchError> {
        // TODO: Hold user funds for the bucket creation.

        // Check if the MSP is indeed an MSP.
        ensure!(
            <T::Providers as ReadStorageProvidersInterface>::is_msp(&msp_id),
            Error::<T>::NotAMsp
        );

        // Create collection only if bucket is private
        let maybe_collection_id = if private {
            // The `owner` of the collection is also the admin of the collection since most operations require the sender to be the admin.
            Some(Self::create_collection(sender.clone())?)
        } else {
            None
        };

        let bucket_id = <T as crate::Config>::Providers::derive_bucket_id(&msp_id, &sender, name);

        <T::Providers as MutateBucketsInterface>::add_bucket(
            msp_id,
            sender,
            bucket_id,
            private,
            maybe_collection_id.clone(),
            value_prop_id,
        )?;

        Ok((bucket_id, maybe_collection_id))
    }

    /// This does not guarantee that the MSP will have enough storage capacity to store the entire bucket. Therefore,
    /// between the creation of the request and its expiration, the MSP can increase its capacity before accepting the request.
    ///
    /// Forcing the MSP to have enough capacity before the request is created would not enable MSPs to automatically scale based on demand.
    pub(crate) fn do_request_move_bucket(
        sender: T::AccountId,
        bucket_id: BucketIdFor<T>,
        new_msp_id: ProviderIdFor<T>,
    ) -> Result<(), DispatchError> {
        // Check if the sender is the owner of the bucket.
        ensure!(
            <T::Providers as ReadBucketsInterface>::is_bucket_owner(&sender, &bucket_id)?,
            Error::<T>::NotBucketOwner
        );

        // Check if the new MSP is indeed an MSP.
        ensure!(
            <T::Providers as ReadStorageProvidersInterface>::is_msp(&new_msp_id),
            Error::<T>::NotAMsp
        );

        // Check if the bucket is already stored by the new MSP.
        ensure!(
            !<T::Providers as ReadBucketsInterface>::is_bucket_stored_by_msp(
                &new_msp_id,
                &bucket_id
            ),
            Error::<T>::MspAlreadyStoringBucket
        );

        if <PendingBucketsToMove<T>>::contains_key(&bucket_id) {
            return Err(Error::<T>::BucketIsBeingMoved.into());
        }

        // Check if there are any open storage requests for the bucket.
        // Do not allow any storage requests and move bucket requests to coexist for the same bucket.
        ensure!(
            !<BucketsWithStorageRequests<T>>::iter_prefix(bucket_id)
                .next()
                .is_some(),
            Error::<T>::StorageRequestExists
        );

        // Register the move bucket request.
        <PendingMoveBucketRequests<T>>::insert(
            &new_msp_id,
            bucket_id,
            MoveBucketRequestMetadata {
                requester: sender.clone(),
            },
        );
        <PendingBucketsToMove<T>>::insert(&bucket_id, ());

        let expiration_item = ExpirationItem::MoveBucketRequest((new_msp_id, bucket_id));
        Self::enqueue_expiration_item(expiration_item)?;

        Ok(())
    }

    pub(crate) fn do_bsp_add_data_server_for_move_bucket_request(
        sender: T::AccountId,
        bucket_id: BucketIdFor<T>,
    ) -> Result<ProviderIdFor<T>, DispatchError> {
        let bsp_id = <T::Providers as shp_traits::ReadProvidersInterface>::get_provider_id(sender)
            .ok_or(Error::<T>::NotABsp)?;

        // Check if the sender is a Storage Provider.
        ensure!(
            <T::Providers as ReadStorageProvidersInterface>::is_bsp(&bsp_id),
            Error::<T>::NotABsp
        );

        // Check if the move bucket request exists.
        ensure!(
            <PendingBucketsToMove<T>>::contains_key(&bucket_id),
            Error::<T>::MoveBucketRequestNotFound,
        );

        // Check if the BSP is already a data server for the move bucket request.
        ensure!(
            !DataServersForMoveBucket::<T>::contains_key(&bucket_id, &bsp_id),
            Error::<T>::BspAlreadyDataServer
        );

        // Add the data server to the move bucket request.
        DataServersForMoveBucket::<T>::insert(&bucket_id, &bsp_id, ());

        Ok(bsp_id)
    }

    pub(crate) fn do_msp_respond_move_bucket_request(
        sender: T::AccountId,
        bucket_id: BucketIdFor<T>,
        response: BucketMoveRequestResponse,
    ) -> Result<ProviderIdFor<T>, DispatchError> {
        let msp_id = <T::Providers as shp_traits::ReadProvidersInterface>::get_provider_id(sender)
            .ok_or(Error::<T>::NotAMsp)?;

        // Check if the sender is the MSP.
        ensure!(
            <T::Providers as ReadStorageProvidersInterface>::is_msp(&msp_id),
            Error::<T>::NotAMsp
        );

        // Check if the move bucket request exists for MSP and bucket.
        let move_bucket_requester = <PendingMoveBucketRequests<T>>::take(&msp_id, bucket_id);
        ensure!(
            move_bucket_requester.is_some(),
            Error::<T>::MoveBucketRequestNotFound
        );

        if response == BucketMoveRequestResponse::Rejected {
            <PendingBucketsToMove<T>>::remove(&bucket_id);
            <PendingMoveBucketRequests<T>>::remove(&msp_id, bucket_id);

            return Ok(msp_id);
        }

        let previous_msp_id = <T::Providers as ReadBucketsInterface>::get_msp_bucket(&bucket_id)?;

        // Decrease the used capacity of the current MSP.
        let bucket_size = <T::Providers as ReadBucketsInterface>::get_bucket_size(&bucket_id)?;

        // Check if MSP has enough available capacity to store the bucket.
        ensure!(
            <T::Providers as ReadStorageProvidersInterface>::available_capacity(&msp_id)
                >= bucket_size,
            Error::<T>::InsufficientAvailableCapacity
        );

        // Change the MSP that stores the bucket.
        <T::Providers as MutateBucketsInterface>::change_msp_bucket(&bucket_id, &msp_id)?;

        // Decrease the used capacity of the previous MSP.
        <T::Providers as MutateStorageProvidersInterface>::decrease_capacity_used(
            &previous_msp_id,
            bucket_size,
        )?;

        // Increase the used capacity of the new MSP.
        <T::Providers as MutateStorageProvidersInterface>::increase_capacity_used(
            &msp_id,
            bucket_size,
        )?;

        <PendingBucketsToMove<T>>::remove(&bucket_id);

        Self::deposit_event(Event::MoveBucketAccepted { bucket_id, msp_id });

        Ok(msp_id)
    }

    /// Update the privacy of a bucket.
    ///
    /// This function allows the owner of a bucket to update its privacy setting.
    /// If the bucket is set to private and no collection exists,
    /// a new collection will be created. If the bucket is set to public and
    /// an associated collection exists, the collection remains but the privacy setting is updated to public.
    /// If the bucket has an associated collection, and it does not exist in storage, a new collection will be created.
    pub(crate) fn do_update_bucket_privacy(
        sender: T::AccountId,
        bucket_id: BucketIdFor<T>,
        private: bool,
    ) -> Result<Option<CollectionIdFor<T>>, DispatchError> {
        // Ensure the sender is the owner of the bucket.
        ensure!(
            T::Providers::is_bucket_owner(&sender, &bucket_id)?,
            Error::<T>::NotBucketOwner
        );

        // Retrieve the collection ID associated with the bucket, if any.
        let maybe_collection_id = T::Providers::get_read_access_group_id_of_bucket(&bucket_id)?;

        // Determine the appropriate collection ID based on the new privacy setting.
        let collection_id = match (private, maybe_collection_id) {
            // Create a new collection if the bucket will be private and no collection exists.
            (true, None) => {
                Some(Self::do_create_and_associate_collection_with_bucket(sender.clone(), bucket_id)?)
            }
            // Handle case where the bucket has an existing collection.
            (_, Some(current_collection_id))
            if !<T::CollectionInspector as shp_traits::InspectCollections>::collection_exists(&current_collection_id) =>
                {
                    Some(Self::do_create_and_associate_collection_with_bucket(sender.clone(), bucket_id)?)
                }
            // Use the existing collection ID if it exists.
            (_, Some(current_collection_id)) => Some(current_collection_id),
            // No collection needed if the bucket is public and no collection exists.
            (false, None) => None,
        };

        // Update the privacy setting of the bucket.
        T::Providers::update_bucket_privacy(bucket_id, private)?;

        Ok(collection_id)
    }

    /// Create and associate collection with a bucket.
    ///
    /// *Callable only by the owner of the bucket. The bucket must be private.*
    ///
    /// It is possible to have a bucket that is private but does not have a collection associated with it. This can happen if
    /// a user destroys the collection associated with the bucket by calling the NFTs pallet directly.
    ///
    /// In any case, we will set a new collection the bucket even if there is an existing one associated with it.
    pub(crate) fn do_create_and_associate_collection_with_bucket(
        sender: T::AccountId,
        bucket_id: BucketIdFor<T>,
    ) -> Result<CollectionIdFor<T>, DispatchError> {
        // Check if sender is the owner of the bucket.
        ensure!(
            <T::Providers as ReadBucketsInterface>::is_bucket_owner(&sender, &bucket_id)?,
            Error::<T>::NotBucketOwner
        );

        let collection_id = Self::create_collection(sender)?;

        <T::Providers as MutateBucketsInterface>::update_bucket_read_access_group_id(
            bucket_id,
            Some(collection_id.clone()),
        )?;

        Ok(collection_id)
    }

    /// Request storage for a file.
    ///
    /// In the event that a storage request is created without any user multiaddresses (checkout `do_bsp_stop_storing`),
    /// it is expected that storage providers that do have this file in storage already, will be able to send a
    /// transaction to the chain to add themselves as a data server for the storage request.
    pub(crate) fn do_request_storage(
        sender: T::AccountId,
        bucket_id: BucketIdFor<T>,
        location: FileLocation<T>,
        fingerprint: Fingerprint<T>,
        size: StorageData<T>,
        msp_id: Option<ProviderIdFor<T>>,
        bsps_required: Option<ReplicationTargetType<T>>,
        user_peer_ids: Option<PeerIds<T>>,
        data_server_sps: BoundedVec<ProviderIdFor<T>, MaxBspsPerStorageRequest<T>>,
    ) -> Result<MerkleHash<T>, DispatchError> {
        // TODO: Check user funds and lock them for the storage request.

        // Check that the file size is greater than zero.
        ensure!(size > Zero::zero(), Error::<T>::FileSizeCannotBeZero);

        // Check that a bucket under the received ID exists and that the sender is the owner of the bucket.
        ensure!(
            <T::Providers as ReadBucketsInterface>::is_bucket_owner(&sender, &bucket_id)?,
            Error::<T>::NotBucketOwner
        );

        // Check that the bucket is not being moved.
        // Do not allow any storage requests and move bucket requests to coexist for the same bucket.
        ensure!(
            !<PendingBucketsToMove<T>>::contains_key(&bucket_id),
            Error::<T>::BucketIsBeingMoved
        );

        // If a specific MSP ID is provided, check that it is a valid MSP and that it has enough available capacity to store the file.
        let msp = if let Some(ref msp_id) = msp_id {
            // Check that the received Provider ID corresponds to a valid MSP.
            ensure!(
                <T::Providers as ReadStorageProvidersInterface>::is_msp(msp_id),
                Error::<T>::NotAMsp
            );

            // Check that the MSP received is the one storing the bucket.
            ensure!(
                <T::Providers as ReadBucketsInterface>::is_bucket_stored_by_msp(msp_id, &bucket_id),
                Error::<T>::MspNotStoringBucket
            );

            Some((*msp_id, false))
        } else {
            None
        };

        let bsps_required = bsps_required.unwrap_or(ReplicationTarget::<T>::get());

        if bsps_required.is_zero() {
            return Err(Error::<T>::ReplicationTargetCannotBeZero)?;
        }

        if bsps_required > ReplicationTarget::<T>::get().into() {
            return Err(Error::<T>::BspsRequiredExceedsTarget)?;
        }

        let current_tick =
            <T::ProofDealer as shp_traits::ProofsDealerInterface>::get_current_tick();
        let storage_request_metadata = StorageRequestMetadata::<T> {
            requested_at: current_tick,
            owner: sender.clone(),
            bucket_id,
            location: location.clone(),
            fingerprint,
            size,
            msp,
            user_peer_ids: user_peer_ids.unwrap_or_default(),
            data_server_sps,
            bsps_required,
            bsps_confirmed: ReplicationTargetType::<T>::zero(),
            bsps_volunteered: ReplicationTargetType::<T>::zero(),
        };

        // Compute the file key used throughout this file's lifespan.
        let file_key = Self::compute_file_key(
            sender.clone(),
            bucket_id,
            location.clone(),
            size,
            fingerprint,
        );

        // Check a storage request does not already exist for this file key.
        ensure!(
            !<StorageRequests<T>>::contains_key(&file_key),
            Error::<T>::StorageRequestAlreadyRegistered
        );

        // Register storage request.
        <StorageRequests<T>>::insert(&file_key, storage_request_metadata);

        <BucketsWithStorageRequests<T>>::insert(&bucket_id, &file_key, ());

        let expiration_item = ExpirationItem::StorageRequest(file_key);
        Self::enqueue_expiration_item(expiration_item)?;

        Ok(file_key)
    }

<<<<<<< HEAD
=======
    /// Accepts or rejects batches of storage requests assumed to be grouped by bucket.
    ///
    /// This is using a best-effort strategy to process as many file keys as possible, returning
    /// the ones that were accepted, rejected, or failed to be processed.
    ///
    /// File keys that are not part of the bucket they belong to will be skipped (failed).
    ///
    /// All file keys will be processed (unless there are duplicates, they are simply skipped) and any errors
    /// while processing them will be marked as a failed key and continue processing the rest. It is up to the
    /// caller to verify the final result and apply only the file keys that have been successfully accepted.
>>>>>>> 6be2d6b7
    pub(crate) fn do_msp_respond_storage_request(
        sender: T::AccountId,
        file_key_responses_input: FileKeyResponsesInput<T>,
    ) -> Result<MspRespondStorageRequestsResult<T>, DispatchError> {
        // Check that the sender is a Storage Provider and get its MSP ID
        let msp_id =
            <T::Providers as shp_traits::ReadProvidersInterface>::get_provider_id(sender.clone())
                .ok_or(Error::<T>::NotASp)?;

        // Check that the sender is an MSP
        ensure!(
            <T::Providers as ReadStorageProvidersInterface>::is_msp(&msp_id),
            Error::<T>::NotAMsp
        );

        // Initialize batch responses
        let mut batch_responses: BoundedVec<
            BatchResponses<T>,
            MaxBatchMspRespondStorageRequests<T>,
        > = BoundedVec::default();
<<<<<<< HEAD

        // Preliminary check to ensure that the MSP is the one storing each bucket in the responses
        for (bucket_id, _) in file_key_responses_input.iter() {
            ensure!(
                <T::Providers as ReadBucketsInterface>::is_bucket_stored_by_msp(
                    &msp_id, &bucket_id
                ),
                Error::<T>::MspNotStoringBucket
            );
        }

        // Process each bucket's responses
        for (bucket_id, file_key_responses) in file_key_responses_input {
            let mut failed: BoundedVec<
                (MerkleHash<T>, DispatchError),
                MaxBatchMspRespondStorageRequests<T>,
            > = BoundedVec::default();

            let owner = <T::Providers as ReadBucketsInterface>::get_bucket_owner(&bucket_id)
                .map_err(|_| Error::<T>::BucketNotFound)?;

            if let Some(accepted_file_keys) = file_key_responses.accept {
                // Call do_msp_accept_storage_request, which returns the new_bucket_root
                let (new_bucket_root, accepted_file_keys, failed_file_keys) =
                    Self::do_msp_accept_storage_request(
                        msp_id.clone(),
                        bucket_id.clone(),
                        accepted_file_keys,
                    )?;

                // Create batch responses
                if !accepted_file_keys.is_empty() {
                    let accepted_batch = MspAcceptedBatchStorageRequests {
                        file_keys: accepted_file_keys,
                        bucket_id: bucket_id.clone(),
                        new_bucket_root: new_bucket_root.clone(),
                        owner: owner.clone(),
                    };

                    batch_responses
                        .try_push(BatchResponses::Accepted(accepted_batch))
                        .map_err(|_| Error::<T>::TooManyBatchResponses)?;
                }

                if !failed_file_keys.is_empty() {
                    for rejected_file_key in failed_file_keys {
                        failed
                            .try_push(rejected_file_key)
                            .map_err(|_| Error::<T>::TooManyStorageRequestResponses)?;
                    }
                }
            }

            if let Some(rejected_file_keys) = file_key_responses.reject {
                let mut rejected: BoundedVec<
                    (MerkleHash<T>, RejectedStorageRequestReason),
                    MaxBatchMspRespondStorageRequests<T>,
                > = BoundedVec::default();

                for file_key in rejected_file_keys.iter() {
                    let storage_request_metadata = match <StorageRequests<T>>::get(&file_key.0) {
                        Some(metadata) => metadata,
                        None => {
                            failed
                                .try_push((file_key.0, Error::<T>::StorageRequestNotFound.into()))
                                .map_err(|_| Error::<T>::TooManyStorageRequestResponses)?;
                            continue;
                        }
                    };

                    if let Err(e) = Self::cleanup_storage_request(
                        EitherAccountIdOrProviderId::ProviderId(msp_id),
                        file_key.0,
                        &storage_request_metadata,
                    ) {
                        failed
                            .try_push((file_key.0, e))
                            .map_err(|_| Error::<T>::TooManyStorageRequestResponses)?;
                        continue;
                    }

                    rejected
                        .try_push((file_key.0, file_key.1.clone()))
                        .map_err(|_| Error::<T>::TooManyStorageRequestResponses)?;
                }

                if !rejected.is_empty() {
                    let rejected_batch = MspRejectedBatchStorageRequests {
                        file_keys: rejected,
                        bucket_id: bucket_id.clone(),
=======

        // Preliminary check to ensure that the MSP is the one storing each bucket in the responses
        for (bucket_id, _) in file_key_responses_input.iter() {
            ensure!(
                <T::Providers as ReadBucketsInterface>::is_bucket_stored_by_msp(
                    &msp_id, &bucket_id
                ),
                Error::<T>::MspNotStoringBucket
            );
        }

        // Process each bucket's responses
        for (bucket_id, file_key_responses) in file_key_responses_input {
            let mut failed: BoundedVec<
                (MerkleHash<T>, DispatchError),
                MaxBatchMspRespondStorageRequests<T>,
            > = BoundedVec::default();

            let owner = <T::Providers as ReadBucketsInterface>::get_bucket_owner(&bucket_id)
                .map_err(|_| Error::<T>::BucketNotFound)?;

            if let Some(accepted_file_keys) = file_key_responses.accept {
                // Call do_msp_accept_storage_request, which returns the new_bucket_root
                let (new_bucket_root, accepted_file_keys, failed_file_keys) =
                    Self::do_msp_accept_storage_request(msp_id, bucket_id, accepted_file_keys)?;

                // Create batch responses
                if !accepted_file_keys.is_empty() {
                    let accepted_batch = MspAcceptedBatchStorageRequests {
                        file_keys: accepted_file_keys,
                        bucket_id,
                        new_bucket_root,
                        owner: owner.clone(),
                    };

                    batch_responses
                        .try_push(BatchResponses::Accepted(accepted_batch))
                        .map_err(|_| Error::<T>::TooManyBatchResponses)?;
                }

                if !failed_file_keys.is_empty() {
                    for rejected_file_key in failed_file_keys {
                        failed
                            .try_push(rejected_file_key)
                            .map_err(|_| Error::<T>::TooManyStorageRequestResponses)?;
                    }
                }
            }

            if let Some(rejected_file_keys) = file_key_responses.reject {
                let mut rejected: BoundedVec<
                    (MerkleHash<T>, RejectedStorageRequestReason),
                    MaxBatchMspRespondStorageRequests<T>,
                > = BoundedVec::default();

                for file_key in rejected_file_keys.iter() {
                    let storage_request_metadata = match <StorageRequests<T>>::get(&file_key.0) {
                        Some(metadata) => metadata,
                        None => {
                            failed
                                .try_push((file_key.0, Error::<T>::StorageRequestNotFound.into()))
                                .map_err(|_| Error::<T>::TooManyStorageRequestResponses)?;
                            continue;
                        }
                    };

                    if let Err(e) = Self::cleanup_storage_request(
                        EitherAccountIdOrMspId::MspId(msp_id),
                        file_key.0,
                        &storage_request_metadata,
                    ) {
                        failed
                            .try_push((file_key.0, e))
                            .map_err(|_| Error::<T>::TooManyStorageRequestResponses)?;
                        continue;
                    }

                    rejected
                        .try_push((file_key.0, file_key.1.clone()))
                        .map_err(|_| Error::<T>::TooManyStorageRequestResponses)?;
                }

                if !rejected.is_empty() {
                    let rejected_batch = MspRejectedBatchStorageRequests {
                        file_keys: rejected,
                        bucket_id,
>>>>>>> 6be2d6b7
                        owner: owner.clone(),
                    };

                    batch_responses
                        .try_push(BatchResponses::Rejected(rejected_batch))
                        .map_err(|_| Error::<T>::TooManyBatchResponses)?;
                }
            }

            if !failed.is_empty() {
                let failed_batch = MspFailedBatchStorageRequests {
                    file_keys: failed,
<<<<<<< HEAD
                    bucket_id: bucket_id.clone(),
=======
                    bucket_id,
>>>>>>> 6be2d6b7
                    owner: owner.clone(),
                };

                batch_responses
                    .try_push(BatchResponses::Failed(failed_batch))
                    .map_err(|_| Error::<T>::TooManyBatchResponses)?;
            }
        }

        // Construct the result
        let result = MspRespondStorageRequestsResult {
            msp_id,
            responses: batch_responses,
        };

        Ok(result)
    }

<<<<<<< HEAD
=======
    /// Accept as many storage requests as possible (best-effort) belonging to the same bucket.
    ///
    /// There should be a single non-inclusion forest proof for all file keys, and finally there should
    /// be a list of file key(s) with a key proof for each of them.
    ///
    /// The implementation follows this sequence:
    /// 1. Verify the non-inclusion proof.
    /// 2. For each file key: Record a successful acceptance or a failure. Any failed operation while processing a file key
    /// will not result in the function failing, but the file key will be marked as failed and the function will continue processing the rest.
    /// 3. Apply the delta with all the keys that were successfully accepted to the root of the bucket.
>>>>>>> 6be2d6b7
    fn do_msp_accept_storage_request(
        msp_id: ProviderIdFor<T>,
        bucket_id: BucketIdFor<T>,
        accepted_file_keys: AcceptedStorageRequestParameters<T>,
    ) -> Result<
        (
            MerkleHash<T>,
            BoundedVec<MerkleHash<T>, T::MaxBatchMspRespondStorageRequests>,
            BoundedVec<
                (
                    <T::Providers as ReadProvidersInterface>::MerkleHash,
                    DispatchError,
                ),
                T::MaxBatchMspRespondStorageRequests,
            >,
        ),
        DispatchError,
    > {
        let file_keys = accepted_file_keys
            .file_keys_and_proofs
            .iter()
            .map(|(fk, _)| *fk)
            .collect::<Vec<_>>();

        // Get the Bucket's root
        let bucket_root =
            <T::Providers as shp_traits::ReadBucketsInterface>::get_root_bucket(&bucket_id)
                .ok_or(Error::<T>::BucketNotFound)?;

        // Verify the proof of non-inclusion.
        let proven_keys: BTreeSet<MerkleHash<T>> =
            <T::ProofDealer as shp_traits::ProofsDealerInterface>::verify_generic_forest_proof(
                &bucket_root,
                file_keys.as_slice(),
                &accepted_file_keys.non_inclusion_forest_proof,
            )?;

        // Initialize accepted, rejected, and failed file keys
        let mut accepted_file_keys_and_metadata = BTreeMap::new();
        let mut failed_file_keys: BoundedVec<
            (MerkleHash<T>, DispatchError),
            T::MaxBatchMspRespondStorageRequests,
        > = BoundedVec::default();

        for (file_key, key_proof) in accepted_file_keys.file_keys_and_proofs {
<<<<<<< HEAD
            let mut storage_request_metadata = match <StorageRequests<T>>::get(&file_key) {
                Some(metadata) => metadata,
                None => {
                    failed_file_keys
                        .try_push((file_key.clone(), Error::<T>::StorageRequestNotFound.into()))
                        .map_err(|_| Error::<T>::TooManyStorageRequestResponses)?;
                    continue;
                }
            };

            // Ensure that the file key IS NOT part of the bucket's forest.
            if proven_keys.contains(&file_key) {
                failed_file_keys
                    .try_push((
                        file_key.clone(),
                        Error::<T>::ExpectedNonInclusionProof.into(),
                    ))
                    .map_err(|_| Error::<T>::TooManyStorageRequestResponses)?;
                continue;
            }

            if storage_request_metadata.bucket_id != bucket_id {
                failed_file_keys
                    .try_push((
                        file_key.clone(),
                        Error::<T>::InvalidBucketIdFileKeyPair.into(),
                    ))
=======
            // Skip any duplicates.
            if accepted_file_keys_and_metadata.contains_key(&file_key) {
                continue;
            }

            let mut storage_request_metadata = match <StorageRequests<T>>::get(&file_key) {
                Some(metadata) => metadata,
                None => {
                    failed_file_keys
                        .try_push((file_key, Error::<T>::StorageRequestNotFound.into()))
                        .map_err(|_| Error::<T>::TooManyStorageRequestResponses)?;
                    continue;
                }
            };

            // Ensure that the file key IS NOT part of the bucket's forest.
            if proven_keys.contains(&file_key) {
                failed_file_keys
                    .try_push((file_key, Error::<T>::ExpectedNonInclusionProof.into()))
                    .map_err(|_| Error::<T>::TooManyStorageRequestResponses)?;
                continue;
            }

            if storage_request_metadata.bucket_id != bucket_id {
                failed_file_keys
                    .try_push((file_key, Error::<T>::InvalidBucketIdFileKeyPair.into()))
>>>>>>> 6be2d6b7
                    .map_err(|_| Error::<T>::TooManyStorageRequestResponses)?;
                continue;
            }

            // Check that the MSP is the one storing the bucket.
            if !<T::Providers as ReadBucketsInterface>::is_bucket_stored_by_msp(
                &msp_id,
                &storage_request_metadata.bucket_id,
            ) {
                failed_file_keys
<<<<<<< HEAD
                    .try_push((file_key.clone(), Error::<T>::MspNotStoringBucket.into()))
=======
                    .try_push((file_key, Error::<T>::MspNotStoringBucket.into()))
>>>>>>> 6be2d6b7
                    .map_err(|_| Error::<T>::TooManyStorageRequestResponses)?;
                continue;
            }

            // Check that the sender corresponds to the MSP in the storage request and that it hasn't yet confirmed storing the file.
            match storage_request_metadata.msp {
                Some((request_msp_id, confirm_status)) => {
                    if request_msp_id != msp_id {
                        failed_file_keys
<<<<<<< HEAD
                            .try_push((file_key.clone(), Error::<T>::NotSelectedMsp.into()))
=======
                            .try_push((file_key, Error::<T>::NotSelectedMsp.into()))
>>>>>>> 6be2d6b7
                            .map_err(|_| Error::<T>::TooManyStorageRequestResponses)?;
                        continue;
                    }

                    if confirm_status {
                        failed_file_keys
<<<<<<< HEAD
                            .try_push((file_key.clone(), Error::<T>::MspAlreadyConfirmed.into()))
=======
                            .try_push((file_key, Error::<T>::MspAlreadyConfirmed.into()))
>>>>>>> 6be2d6b7
                            .map_err(|_| Error::<T>::TooManyStorageRequestResponses)?;
                        continue;
                    }
                }
                None => {
                    failed_file_keys
<<<<<<< HEAD
                        .try_push((file_key.clone(), Error::<T>::RequestWithoutMsp.into()))
=======
                        .try_push((file_key, Error::<T>::RequestWithoutMsp.into()))
>>>>>>> 6be2d6b7
                        .map_err(|_| Error::<T>::TooManyStorageRequestResponses)?;
                    continue;
                }
            }

            // Check that the MSP still has enough available capacity to store the file.
            if <T::Providers as ReadStorageProvidersInterface>::available_capacity(&msp_id)
                < storage_request_metadata.size
            {
                failed_file_keys
<<<<<<< HEAD
                    .try_push((
                        file_key.clone(),
                        Error::<T>::InsufficientAvailableCapacity.into(),
                    ))
=======
                    .try_push((file_key, Error::<T>::InsufficientAvailableCapacity.into()))
>>>>>>> 6be2d6b7
                    .map_err(|_| Error::<T>::TooManyStorageRequestResponses)?;
                continue;
            }

            // Get the file metadata to insert into the bucket under the file key.
            let file_metadata = storage_request_metadata.clone().to_file_metadata();
            let encoded_trie_value = file_metadata.encode();

<<<<<<< HEAD
            // Skip any duplicates.
            if accepted_file_keys_and_metadata
                .insert(file_key, encoded_trie_value)
                .is_some()
            {
                continue;
            }

=======
>>>>>>> 6be2d6b7
            let chunk_challenges = Self::generate_chunk_challenges_on_sp_confirm(
                msp_id,
                file_key,
                &storage_request_metadata,
            );

            // Check that the key proof is valid.
            if let Err(e) = <T::ProofDealer as shp_traits::ProofsDealerInterface>::verify_key_proof(
                &file_key,
                &chunk_challenges,
                &key_proof,
            ) {
                failed_file_keys
<<<<<<< HEAD
                    .try_push((file_key.clone(), e))
=======
                    .try_push((file_key, e))
>>>>>>> 6be2d6b7
                    .map_err(|_| Error::<T>::TooManyStorageRequestResponses)?;
                continue;
            }

            // Increase size of the bucket.
            if let Err(e) = <T::Providers as MutateBucketsInterface>::increase_bucket_size(
                &storage_request_metadata.bucket_id,
                storage_request_metadata.size,
            ) {
                failed_file_keys
<<<<<<< HEAD
                    .try_push((file_key.clone(), e))
=======
                    .try_push((file_key, e))
>>>>>>> 6be2d6b7
                    .map_err(|_| Error::<T>::TooManyStorageRequestResponses)?;
                continue;
            }

            // Increase the used capacity of the MSP
<<<<<<< HEAD
            if let Err(e) =
                <T::Providers as MutateStorageProvidersInterface>::increase_capacity_used(
                    &msp_id,
                    storage_request_metadata.size,
                )
            {
                failed_file_keys
                    .try_push((file_key.clone(), e))
                    .map_err(|_| Error::<T>::TooManyStorageRequestResponses)?;
                continue;
            }
=======
            // This should not fail since we checked that the MSP has enough available capacity to store the file.
            expect_or_err!(
                <T::Providers as MutateStorageProvidersInterface>::increase_capacity_used(
                    &msp_id,
                    storage_request_metadata.size,
                ),
                "Failed to increase capacity used for MSP",
                Error::<T>::TooManyStorageRequestResponses,
                result
            );
>>>>>>> 6be2d6b7

            // Check if all BSPs have confirmed storing the file.
            if storage_request_metadata.bsps_confirmed == storage_request_metadata.bsps_required {
                // Remove storage request metadata.
                <StorageRequests<T>>::remove(&file_key);
                <BucketsWithStorageRequests<T>>::remove(
                    &storage_request_metadata.bucket_id,
                    &file_key,
                );

                // Remove storage request bsps
                let removed =
                    <StorageRequestBsps<T>>::drain_prefix(&file_key).fold(0, |acc, _| acc + 1);

                // Make sure that the expected number of bsps were removed.
                expect_or_err!(
                    storage_request_metadata.bsps_volunteered == removed.into(),
                    "Number of volunteered bsps for storage request should have been removed",
                    Error::<T>::UnexpectedNumberOfRemovedVolunteeredBsps,
                    bool
                );

                // Notify that the storage request has been fulfilled.
                Self::deposit_event(Event::StorageRequestFulfilled { file_key });
            } else {
                // Set as confirmed the MSP in the storage request metadata.
                storage_request_metadata.msp = Some((msp_id, true));

                // Update storage request metadata.
                <StorageRequests<T>>::set(&file_key, Some(storage_request_metadata.clone()));
            }
<<<<<<< HEAD
=======

            // This should not fail since we checked that the key is not already in the map.
            expect_or_err!(
                accepted_file_keys_and_metadata
                    .insert(file_key, encoded_trie_value)
                    .is_none(),
                "Failed to insert file key and metadata into accepted_file_keys_and_metadata",
                Error::<T>::InconsistentStateKeyAlreadyExists,
                bool
            );
>>>>>>> 6be2d6b7
        }

        // Get the current root of the bucket where the file will be stored.
        let bucket_root = expect_or_err!(
            <T::Providers as shp_traits::ReadBucketsInterface>::get_root_bucket(&bucket_id),
            "Failed to get root for bucket, when it was already checked to exist",
            Error::<T>::BucketNotFound
        );

        // Compute the new bucket root after inserting new file key in its forest partial trie.
        let new_bucket_root =
            <T::ProofDealer as shp_traits::ProofsDealerInterface>::generic_apply_delta(
                &bucket_root,
                accepted_file_keys_and_metadata
                    .iter()
                    .map(|(fk, metadata)| (*fk, TrieAddMutation::new(metadata.clone()).into()))
                    .collect::<Vec<_>>()
                    .as_slice(),
                &accepted_file_keys.non_inclusion_forest_proof,
            )?;

        // Update root of the bucket.
        <T::Providers as shp_traits::MutateBucketsInterface>::change_root_bucket(
            bucket_id,
            new_bucket_root,
        )?;

        let accepted_file_keys: Vec<MerkleHash<T>> =
            accepted_file_keys_and_metadata.keys().cloned().collect();

        Ok((
            new_bucket_root,
            accepted_file_keys
                .try_into()
                .map_err(|_| Error::<T>::TooManyStorageRequestResponses)?,
            failed_file_keys,
        ))
    }

    /// Volunteer to store a file.
    ///
    /// *Callable only by BSP accounts*
    ///
    /// A BSP can only volunteer for a storage request if it is eligible based on the XOR of the `fingerprint` and the BSP's account ID and if it evaluates to a value
    /// less than the [globally computed threshold](BspsAssignmentThreshold). As the number of BSPs signed up increases, the threshold decreases, meaning there is a
    /// lower chance of a BSP being eligible to volunteer for a storage request.
    ///
    /// Though, as the storage request remains open, the threshold increases over time based on the number of ticks since the storage request was issued. This is to
    /// ensure that the storage request is fulfilled by opening up the opportunity for more BSPs to volunteer.
    ///
    /// For more information on what "ticks" are, see the [Proofs Dealer pallet](https://github.com/Moonsong-Labs/storage-hub/blob/main/pallets/proofs-dealer/README.md).
    pub(crate) fn do_bsp_volunteer(
        sender: T::AccountId,
        file_key: MerkleHash<T>,
    ) -> Result<
        (
            ProviderIdFor<T>,
            MultiAddresses<T>,
            StorageRequestMetadata<T>,
        ),
        DispatchError,
    > {
        let bsp_id =
            <T::Providers as shp_traits::ReadProvidersInterface>::get_provider_id(sender.clone())
                .ok_or(Error::<T>::NotABsp)?;

        // Check that the provider is indeed a BSP.
        ensure!(
            <T::Providers as ReadStorageProvidersInterface>::is_bsp(&bsp_id),
            Error::<T>::NotABsp
        );

        // Check that the storage request exists.
        let mut storage_request_metadata =
            <StorageRequests<T>>::get(&file_key).ok_or(Error::<T>::StorageRequestNotFound)?;

        expect_or_err!(
            storage_request_metadata.bsps_confirmed < storage_request_metadata.bsps_required,
            "Storage request should never have confirmed bsps equal to or greater than required bsps, since they are deleted when it is reached.",
            Error::<T>::StorageRequestBspsRequiredFulfilled,
            bool
        );

        let available_capacity =
            <T::Providers as ReadStorageProvidersInterface>::available_capacity(&bsp_id);

        // Check if the BSP has enough capacity to store the file.
        ensure!(
            available_capacity > storage_request_metadata.size,
            Error::<T>::InsufficientAvailableCapacity
        );

        // Check if the BSP is already volunteered for this storage request.
        ensure!(
            !<StorageRequestBsps<T>>::contains_key(&file_key, &bsp_id),
            Error::<T>::BspAlreadyVolunteered
        );

        // Get the threshold needed for the BSP to be able to volunteer for the storage request.
        let bsp_threshold =
            Self::get_threshold_for_bsp_request(&bsp_id, &storage_request_metadata.fingerprint);

        // Compute threshold for BSP to succeed.
        let (to_succeed, _slope) =
            Self::compute_threshold_to_succeed(&bsp_id, storage_request_metadata.requested_at)?;

        // Check that the BSP's threshold is under the threshold required to volunteer for the storage request.
        ensure!(bsp_threshold <= to_succeed, Error::<T>::AboveThreshold);

        // Add BSP to storage request metadata.
        <StorageRequestBsps<T>>::insert(
            &file_key,
            &bsp_id,
            StorageRequestBspsMetadata::<T> {
                confirmed: false,
                _phantom: Default::default(),
            },
        );

        // Increment the number of bsps volunteered.
        match storage_request_metadata
            .bsps_volunteered
            .checked_add(&ReplicationTargetType::<T>::one())
        {
            Some(inc_bsps_volunteered) => {
                storage_request_metadata.bsps_volunteered = inc_bsps_volunteered;
            }
            None => {
                return Err(ArithmeticError::Overflow.into());
            }
        }

        // Update storage request metadata.
        <StorageRequests<T>>::set(&file_key, Some(storage_request_metadata.clone()));

        let multiaddresses = T::Providers::get_bsp_multiaddresses(&bsp_id)?;

        Ok((bsp_id, multiaddresses, storage_request_metadata))
    }

    /// Confirm storing a file.
    ///
    /// *Callable only by BSP accounts*
    ///
    /// This function can only be called after a BSP has volunteered for the storage request. The BSP must provide a merkle proof of the file
    /// and a proof of inclusion of the `file_key` in their merkle patricia trie.
    ///
    /// If the proof is valid, the root of the BSP is updated to reflect the new root of the merkle patricia trie and the number of `bsps_confirmed` is
    /// incremented. If the number of `bsps_confirmed` reaches the number of `bsps_required`, the storage request is deleted. Finally, the BSP's data
    /// used is incremented by the size of the file.
    pub(crate) fn do_bsp_confirm_storing(
        sender: T::AccountId,
        non_inclusion_forest_proof: ForestProof<T>,
        file_keys_and_proofs: BoundedVec<
            (MerkleHash<T>, KeyProof<T>),
            T::MaxBatchConfirmStorageRequests,
        >,
    ) -> DispatchResult {
        let bsp_id =
            <T::Providers as shp_traits::ReadProvidersInterface>::get_provider_id(sender.clone())
                .ok_or(Error::<T>::NotABsp)?;

        // Check that the provider is indeed a BSP.
        ensure!(
            <T::Providers as ReadStorageProvidersInterface>::is_bsp(&bsp_id),
            Error::<T>::NotABsp
        );

        let file_keys = file_keys_and_proofs
            .iter()
            .map(|(fk, _)| *fk)
            .collect::<Vec<_>>();

        // Verify the proof of non-inclusion.
        let proven_keys: BTreeSet<MerkleHash<T>> =
            <T::ProofDealer as shp_traits::ProofsDealerInterface>::verify_forest_proof(
                &bsp_id,
                file_keys.as_slice(),
                &non_inclusion_forest_proof,
            )?;

        // Create a queue to store the file keys and metadata to be processed.
        let mut file_keys_and_metadatas: BoundedVec<
            (MerkleHash<T>, Vec<u8>),
            T::MaxBatchConfirmStorageRequests,
        > = BoundedVec::new();

        let mut seen_keys = BTreeSet::new();
        for file_key in file_keys_and_proofs.iter() {
            // Skip any duplicates.
            if !seen_keys.insert(file_key.0) {
                continue;
            }

            // Check that the storage request exists.
            let mut storage_request_metadata =
                <StorageRequests<T>>::get(&file_key.0).ok_or(Error::<T>::StorageRequestNotFound)?;

            if storage_request_metadata.bsps_confirmed == storage_request_metadata.bsps_required {
                // Since BSPs need to race one another to confirm storage requests, it is entirely possible that a BSP confirms a storage request
                // after the storage request has been fulfilled within the same block.
                // TODO: Accumulate a list of storage requests that have been skipped for the BSP to confirm what it can.
                continue;
            }

            expect_or_err!(
                storage_request_metadata.bsps_confirmed < storage_request_metadata.bsps_required,
                "Storage request should never have confirmed bsps equal to or greater than required bsps, since they are deleted when it is reached.",
                Error::<T>::StorageRequestBspsRequiredFulfilled,
                bool
            );

            // Check that the BSP has volunteered for the storage request.
            ensure!(
                <StorageRequestBsps<T>>::contains_key(&file_key.0, &bsp_id),
                Error::<T>::BspNotVolunteered
            );

            let requests = expect_or_err!(
                <StorageRequestBsps<T>>::get(&file_key.0, &bsp_id),
                "BSP should exist since we checked it above",
                Error::<T>::ImpossibleFailedToGetValue
            );

            // Check that the storage provider has not already confirmed storing the file.
            ensure!(!requests.confirmed, Error::<T>::BspAlreadyConfirmed);

            let available_capacity =
                <T::Providers as ReadStorageProvidersInterface>::available_capacity(&bsp_id);

            // Check if the BSP has enough capacity to store the file.
            ensure!(
                available_capacity > storage_request_metadata.size,
                Error::<T>::InsufficientAvailableCapacity
            );

            // Increment the number of bsps confirmed.
            match storage_request_metadata
                .bsps_confirmed
                .checked_add(&ReplicationTargetType::<T>::one())
            {
                Some(inc_bsps_confirmed) => {
                    storage_request_metadata.bsps_confirmed = inc_bsps_confirmed;
                }
                None => {
                    return Err(ArithmeticError::Overflow.into());
                }
            }

            // Ensure that the file key IS NOT part of the BSP's forest.
            // Note: The runtime is responsible for adding and removing keys, computing the new root and updating the BSP's root.
            ensure!(
                !proven_keys.contains(&file_key.0),
                Error::<T>::ExpectedNonInclusionProof
            );

            let chunk_challenges = Self::generate_chunk_challenges_on_sp_confirm(
                bsp_id,
                file_key.0,
                &storage_request_metadata,
            );

            // Check that the key proof is valid.
            <T::ProofDealer as shp_traits::ProofsDealerInterface>::verify_key_proof(
                &file_key.0,
                &chunk_challenges,
                &file_key.1,
            )?;

            // Add data to storage provider.
            <T::Providers as MutateStorageProvidersInterface>::increase_capacity_used(
                &bsp_id,
                storage_request_metadata.size,
            )?;

            // Check if a payment stream between the user and provider already exists.
            // If it does not, create it. If it does, update it.
            match <T::PaymentStreams as PaymentStreamsInterface>::get_dynamic_rate_payment_stream_amount_provided(&bsp_id, &storage_request_metadata.owner) {
				Some(previous_amount_provided) => {
					// Update the payment stream.
					<T::PaymentStreams as PaymentStreamsInterface>::update_dynamic_rate_payment_stream(
						&bsp_id,
						&storage_request_metadata.owner,
						&(previous_amount_provided + storage_request_metadata.size),
					)?;
				},
				None => {
					// Create the payment stream.
					<T::PaymentStreams as PaymentStreamsInterface>::create_dynamic_rate_payment_stream(
						&bsp_id,
						&storage_request_metadata.owner,
						&storage_request_metadata.size,
					)?;
				}
			}

            // Get the file metadata to insert into the Provider's trie under the file key.
            let file_metadata = storage_request_metadata.clone().to_file_metadata();
            let encoded_trie_value = file_metadata.encode();
            expect_or_err!(
                file_keys_and_metadatas.try_push((file_key.0, encoded_trie_value)),
                "Failed to push file key and metadata",
                Error::<T>::FileMetadataProcessingQueueFull,
                result
            );

            // Remove storage request if we reached the required number of bsps and the MSP has confirmed storing the file.
            if storage_request_metadata.bsps_confirmed == storage_request_metadata.bsps_required
                && storage_request_metadata
                    .msp
                    .map(|(_, confirmed)| confirmed)
                    .unwrap_or(true)
            {
                // Remove storage request metadata.
                <StorageRequests<T>>::remove(&file_key.0);
                <BucketsWithStorageRequests<T>>::remove(
                    &storage_request_metadata.bucket_id,
                    &file_key.0,
                );

                // Remove storage request bsps
                let removed =
                    <StorageRequestBsps<T>>::drain_prefix(&file_key.0).fold(0, |acc, _| acc + 1);

                // Make sure that the expected number of bsps were removed.
                expect_or_err!(
                    storage_request_metadata.bsps_volunteered == removed.into(),
                    "Number of volunteered bsps for storage request should have been removed",
                    Error::<T>::UnexpectedNumberOfRemovedVolunteeredBsps,
                    bool
                );

                // Notify that the storage request has been fulfilled.
                Self::deposit_event(Event::StorageRequestFulfilled {
                    file_key: file_key.0,
                });
            } else {
                // Update storage request metadata.
                <StorageRequests<T>>::set(&file_key.0, Some(storage_request_metadata.clone()));

                // Update bsp for storage request.
                <StorageRequestBsps<T>>::mutate(&file_key.0, &bsp_id, |bsp| {
                    if let Some(bsp) = bsp {
                        bsp.confirmed = true;
                    }
                });
            }
        }

        // Check if this is the first file added to the BSP's Forest. If so, initialise last tick proven by this BSP.
        let old_root = expect_or_err!(
            <T::Providers as shp_traits::ReadProvidersInterface>::get_root(bsp_id),
            "Failed to get root for BSP, when it was already checked to be a BSP",
            Error::<T>::NotABsp
        );

        if old_root == <T::Providers as shp_traits::ReadProvidersInterface>::get_default_root() {
            // This means that this is the first file added to the BSP's Forest.
            <T::ProofDealer as shp_traits::ProofsDealerInterface>::initialise_challenge_cycle(
                &bsp_id,
            )?;

            // Emit the corresponding event.
            Self::deposit_event(Event::<T>::BspChallengeCycleInitialised {
                who: sender.clone(),
                bsp_id,
            });
        }

        // Compute new root after inserting new file keys in forest partial trie.
        let new_root = <T::ProofDealer as shp_traits::ProofsDealerInterface>::apply_delta(
            &bsp_id,
            file_keys_and_metadatas
                .iter()
                .map(|(fk, metadata)| (*fk, TrieAddMutation::new(metadata.clone()).into()))
                .collect::<Vec<_>>()
                .as_slice(),
            &non_inclusion_forest_proof,
        )?;

        // Update root of BSP.
        <T::Providers as shp_traits::MutateProvidersInterface>::update_root(bsp_id, new_root)?;

        // Emit event.
        Self::deposit_event(Event::BspConfirmedStoring {
            who: sender,
            bsp_id,
            file_keys: file_keys.to_vec().try_into().unwrap(),
            new_root,
        });

        Ok(())
    }

    /// Revoke a storage request.
    ///
    /// *Callable by the owner of the storage request*
    pub(crate) fn do_revoke_storage_request(
        sender: T::AccountId,
        file_key: MerkleHash<T>,
    ) -> DispatchResult {
        // Check that the storage request exists.
        ensure!(
            <StorageRequests<T>>::contains_key(&file_key),
            Error::<T>::StorageRequestNotFound
        );

        // Get storage request metadata.
        let storage_request_metadata = expect_or_err!(
            <StorageRequests<T>>::get(&file_key),
            "Storage request should exist",
            Error::<T>::StorageRequestNotFound
        );

        // Check that the sender is the owner of the storage request.
        ensure!(
            storage_request_metadata.owner == sender,
            Error::<T>::StorageRequestNotAuthorized
        );

        Self::cleanup_storage_request(
<<<<<<< HEAD
            EitherAccountIdOrProviderId::AccountId(sender),
=======
            EitherAccountIdOrMspId::AccountId(sender),
>>>>>>> 6be2d6b7
            file_key,
            &storage_request_metadata,
        )?;

        Ok(())
    }

    /// When a storage request is revoked and has already been confirmed by some BSPs, a challenge (with priority) is
    /// issued to force the BSPs to update their storage root to uninclude the file from their storage.
    ///
    /// All BSPs that have volunteered to store the file are removed from the storage request and the storage request is deleted.
    fn cleanup_storage_request(
<<<<<<< HEAD
        revoker: EitherAccountIdOrProviderId<T>,
=======
        revoker: EitherAccountIdOrMspId<T>,
>>>>>>> 6be2d6b7
        file_key: MerkleHash<T>,
        storage_request_metadata: &StorageRequestMetadata<T>,
    ) -> DispatchResult {
        // Check if there are already BSPs who have confirmed to store the file.
        if storage_request_metadata.bsps_confirmed >= ReplicationTargetType::<T>::one() {
            // Apply Remove mutation of the file key to the BSPs that have confirmed storing the file (proofs of inclusion).
            <T::ProofDealer as shp_traits::ProofsDealerInterface>::challenge_with_priority(
                &file_key,
                Some(TrieRemoveMutation),
            )?;

            // Emit event.
            Self::deposit_event(Event::PriorityChallengeForFileDeletionQueued {
                issuer: revoker,
                file_key,
            });
        }

        // Remove storage request bsps
        let removed = <StorageRequestBsps<T>>::drain_prefix(&file_key).fold(0, |acc, _| acc + 1);

        // Make sure that the expected number of bsps were removed.
        expect_or_err!(
            storage_request_metadata.bsps_volunteered == removed.into(),
            "Number of volunteered bsps for storage request should have been removed",
            Error::<T>::UnexpectedNumberOfRemovedVolunteeredBsps,
            bool
        );

        // Remove storage request.
        <StorageRequests<T>>::remove(&file_key);

        // A revoked storage request is not considered active anymore.
        <BucketsWithStorageRequests<T>>::remove(&storage_request_metadata.bucket_id, &file_key);

        Ok(())
    }

    /// BSP stops storing a file.
    ///
    /// *Callable only by BSP accounts*
    ///
    /// This function covers a few scenarios in which a BSP invokes this function to stop storing a file:
    ///
    /// 1. The BSP has volunteered and confirmed storing the file and wants to stop storing it while the storage request is still open.
    ///
    /// > In this case, the BSP has volunteered and confirmed storing the file for an existing storage request.
    ///     Therefore, we decrement the `bsps_confirmed` by 1.
    ///
    /// 2. The BSP stops storing a file that has an opened storage request but is not a volunteer.
    ///
    /// > In this case, the storage request was probably created by another BSP for some reason (e.g. that BSP lost the file)
    ///     and the current BSP is not a volunteer for this since it is already storing it. But since they to have stopped storing it,
    ///     we increment the `bsps_required` by 1.
    ///
    /// 3. The BSP stops storing a file that no longer has an opened storage request.
    ///
    /// > In this case, there is no storage request opened for the file they no longer are storing. Therefore, we
    ///     create a storage request with `bsps_required` set to 1.
    ///
    /// *This function does not give BSPs the possibility to remove themselves from being a __volunteer__ of a storage request.*
    ///
    /// A proof of inclusion is required to record the new root of the BSPs merkle patricia trie. First we validate the proof
    /// and ensure the `file_key` is indeed part of the merkle patricia trie. Then finally compute the new merkle patricia trie root
    /// by removing the `file_key` and update the root of the BSP.
    ///
    /// `can_serve`: A flag that indicates if the BSP can serve the file to other BSPs. If the BSP can serve the file, then
    /// they are added to the storage request as a data server.
    pub(crate) fn do_bsp_request_stop_storing(
        sender: T::AccountId,
        file_key: MerkleHash<T>,
        bucket_id: BucketIdFor<T>,
        location: FileLocation<T>,
        owner: T::AccountId,
        fingerprint: Fingerprint<T>,
        size: StorageData<T>,
        can_serve: bool,
        inclusion_forest_proof: ForestProof<T>,
    ) -> Result<ProviderIdFor<T>, DispatchError> {
        let bsp_id =
            <T::Providers as shp_traits::ReadProvidersInterface>::get_provider_id(sender.clone())
                .ok_or(Error::<T>::NotABsp)?;

        // Check that the provider is indeed a BSP.
        ensure!(
            <T::Providers as ReadStorageProvidersInterface>::is_bsp(&bsp_id),
            Error::<T>::NotABsp
        );

        // TODO: charge SP for this action.

        // Compute the file key hash.
        let computed_file_key = Self::compute_file_key(
            owner.clone(),
            bucket_id,
            location.clone(),
            size,
            fingerprint,
        );

        // Check that the metadata corresponds to the expected file key.
        ensure!(
            file_key == computed_file_key,
            Error::<T>::InvalidFileKeyMetadata
        );

        // Check that a pending stop storing request for that BSP and file does not exist yet.
        ensure!(
            !<PendingStopStoringRequests<T>>::contains_key(&bsp_id, &file_key),
            Error::<T>::PendingStopStoringRequestAlreadyExists
        );

        // Verify the proof of inclusion.
        let proven_keys =
            <T::ProofDealer as shp_traits::ProofsDealerInterface>::verify_forest_proof(
                &bsp_id,
                &[file_key],
                &inclusion_forest_proof,
            )?;

        // Ensure that the file key IS part of the BSP's forest.
        ensure!(
            proven_keys.contains(&file_key),
            Error::<T>::ExpectedInclusionProof
        );

        match <StorageRequests<T>>::get(&file_key) {
            Some(mut storage_request_metadata) => {
                match <StorageRequestBsps<T>>::get(&file_key, &bsp_id) {
                    // We hit scenario 1. The BSP is a volunteer and has confirmed storing the file.
                    // We need to decrement the number of bsps confirmed and volunteered and remove the BSP from the storage request.
                    Some(bsp) => {
                        expect_or_err!(
                            bsp.confirmed,
                            "BSP should have confirmed storing the file since we verify the proof and their root matches the one in storage",
                            Error::<T>::BspNotConfirmed,
                            bool
                        );

                        storage_request_metadata.bsps_confirmed = storage_request_metadata
                            .bsps_confirmed
                            .saturating_sub(ReplicationTargetType::<T>::one());

                        storage_request_metadata.bsps_volunteered = storage_request_metadata
                            .bsps_volunteered
                            .saturating_sub(ReplicationTargetType::<T>::one());

                        <StorageRequestBsps<T>>::remove(&file_key, &bsp_id);
                    }
                    // We hit scenario 2. There is an open storage request but the BSP is not a volunteer.
                    // We need to increment the number of bsps required.
                    None => {
                        storage_request_metadata.bsps_required = storage_request_metadata
                            .bsps_required
                            .saturating_add(ReplicationTargetType::<T>::one());
                    }
                }

                // Update storage request metadata.
                <StorageRequests<T>>::set(&file_key, Some(storage_request_metadata));
            }
            // We hit scenario 3. There is no storage request opened for the file.
            // We need to create a new storage request with a single bsp required.
            None => {
                Self::do_request_storage(
                    owner,
                    bucket_id,
                    location.clone(),
                    fingerprint,
                    size,
                    None,
                    Some(ReplicationTargetType::<T>::one()),
                    None,
                    if can_serve {
                        BoundedVec::try_from(vec![bsp_id]).unwrap()
                    } else {
                        BoundedVec::default()
                    },
                )?;
            }
        };

        // Add the pending stop storing request to storage.
        <PendingStopStoringRequests<T>>::insert(
            &bsp_id,
            &file_key,
            (frame_system::Pallet::<T>::block_number(), size),
        );

        Ok(bsp_id)
    }

    pub(crate) fn do_bsp_confirm_stop_storing(
        sender: T::AccountId,
        file_key: MerkleHash<T>,
        inclusion_forest_proof: ForestProof<T>,
    ) -> Result<(ProviderIdFor<T>, MerkleHash<T>), DispatchError> {
        // Get the BSP ID of the sender
        let bsp_id =
            <T::Providers as shp_traits::ReadProvidersInterface>::get_provider_id(sender.clone())
                .ok_or(Error::<T>::NotABsp)?;

        // Get the block when the pending stop storing request of the BSP for the file key was opened.
        let (block_when_opened, file_size) =
            <PendingStopStoringRequests<T>>::get(&bsp_id, &file_key)
                .ok_or(Error::<T>::PendingStopStoringRequestNotFound)?;

        // Check that enough time has passed since the pending stop storing request was opened.
        ensure!(
            frame_system::Pallet::<T>::block_number()
                >= block_when_opened + T::MinWaitForStopStoring::get(),
            Error::<T>::MinWaitForStopStoringNotReached
        );

        // Verify the proof of inclusion.
        let proven_keys =
            <T::ProofDealer as shp_traits::ProofsDealerInterface>::verify_forest_proof(
                &bsp_id,
                &[file_key],
                &inclusion_forest_proof,
            )?;

        // Ensure that the file key IS part of the BSP's forest.
        // The runtime is responsible for adding and removing keys, computing the new root and updating the BSP's root.
        ensure!(
            proven_keys.contains(&file_key),
            Error::<T>::ExpectedInclusionProof
        );

        // Compute new root after removing file key from forest partial trie.
        let new_root = <T::ProofDealer as shp_traits::ProofsDealerInterface>::apply_delta(
            &bsp_id,
            &[(file_key, TrieRemoveMutation::default().into())],
            &inclusion_forest_proof,
        )?;

        // Update root of BSP.
        <T::Providers as shp_traits::MutateProvidersInterface>::update_root(bsp_id, new_root)?;

        // Decrease data used by the BSP.
        <T::Providers as MutateStorageProvidersInterface>::decrease_capacity_used(
            &bsp_id, file_size,
        )?;

        // Remove the pending stop storing request from storage.
        <PendingStopStoringRequests<T>>::remove(&bsp_id, &file_key);

        Ok((bsp_id, new_root))
    }

    /// SP stops storing a file from a User that has been flagged as insolvent.
    ///
    /// *Callable only by SP accounts*
    ///
    /// A proof of inclusion is required to record the new root of the SPs merkle patricia trie. First we validate the proof
    /// and ensure the `file_key` is indeed part of the merkle patricia trie. Then finally compute the new merkle patricia trie root
    /// by removing the `file_key` and update the root of the SP.
    pub(crate) fn do_sp_stop_storing_for_insolvent_user(
        sender: T::AccountId,
        file_key: MerkleHash<T>,
        bucket_id: BucketIdFor<T>,
        location: FileLocation<T>,
        owner: T::AccountId,
        fingerprint: Fingerprint<T>,
        size: StorageData<T>,
        inclusion_forest_proof: ForestProof<T>,
    ) -> Result<(ProviderIdFor<T>, MerkleHash<T>), DispatchError> {
        // Get the SP ID
        let sp_id =
            <T::Providers as shp_traits::ReadProvidersInterface>::get_provider_id(sender.clone())
                .ok_or(Error::<T>::NotASp)?;

        // Check that the owner of the file has been flagged as insolvent OR that the Provider does not
        // have any active payment streams with the user. The rationale here is that if there is a
        // user who cannot pay, or is just not paying anymore, the SP has the right to stop storing files for them
        // without having to pay any penalty.
        ensure!(
            <T::UserSolvency as ReadUserSolvencyInterface>::is_user_insolvent(&owner)
                || !<T::PaymentStreams as PaymentStreamsInterface>::has_active_payment_stream(
                    &sp_id, &owner
                ),
            Error::<T>::UserNotInsolvent
        );

        // Compute the file key hash.
        let computed_file_key = Self::compute_file_key(
            owner.clone(),
            bucket_id,
            location.clone(),
            size,
            fingerprint,
        );

        // Check that the metadata corresponds to the expected file key.
        ensure!(
            file_key == computed_file_key,
            Error::<T>::InvalidFileKeyMetadata
        );

        // Verify the proof of inclusion.
        // If the Provider is a BSP, the proof is verified against the BSP's forest.
        let new_root = if <T::Providers as ReadStorageProvidersInterface>::is_bsp(&sp_id) {
            let proven_keys =
                <T::ProofDealer as shp_traits::ProofsDealerInterface>::verify_forest_proof(
                    &sp_id,
                    &[file_key],
                    &inclusion_forest_proof,
                )?;

            // Ensure that the file key IS part of the BSP's forest.
            ensure!(
                proven_keys.contains(&file_key),
                Error::<T>::ExpectedInclusionProof
            );

            // Compute new root after removing file key from forest partial trie.
            let new_root = <T::ProofDealer as shp_traits::ProofsDealerInterface>::apply_delta(
                &sp_id,
                &[(file_key, TrieRemoveMutation::default().into())],
                &inclusion_forest_proof,
            )?;

            // Update root of the BSP.
            <T::Providers as shp_traits::MutateProvidersInterface>::update_root(sp_id, new_root)?;

            // Delete payment stream between this BSP and this user (also charge it for all the owed funds
            // of all files that were stored by this BSP).
            if <T::PaymentStreams as PaymentStreamsInterface>::get_dynamic_rate_payment_stream_info(
                &sp_id, &owner,
            )
            .is_some()
            {
                <T::PaymentStreams as PaymentStreamsInterface>::delete_dynamic_rate_payment_stream(
                    &sp_id, &owner,
                )?;
            }

            new_root
        } else {
            // If the Provider is a MSP, the proof is verified against the Bucket's root.

            // Check that the Bucket is stored by the MSP
            ensure!(
                <T::Providers as shp_traits::ReadBucketsInterface>::is_bucket_stored_by_msp(
                    &sp_id, &bucket_id
                ),
                Error::<T>::MspNotStoringBucket
            );

            // Decrease size of the bucket.
            <T::Providers as MutateBucketsInterface>::decrease_bucket_size(&bucket_id, size)?;

            // Get the Bucket's root
            let bucket_root =
                <T::Providers as shp_traits::ReadBucketsInterface>::get_root_bucket(&bucket_id)
                    .ok_or(Error::<T>::BucketNotFound)?;

            let proven_keys =
                <T::ProofDealer as shp_traits::ProofsDealerInterface>::verify_generic_forest_proof(
                    &bucket_root,
                    &[file_key],
                    &inclusion_forest_proof,
                )?;

            // Ensure that the file key IS part of the Bucket's trie.
            ensure!(
                proven_keys.contains(&file_key),
                Error::<T>::ExpectedInclusionProof
            );

            // Compute new root after removing file key from forest partial trie.
            let new_root =
                <T::ProofDealer as shp_traits::ProofsDealerInterface>::generic_apply_delta(
                    &bucket_root,
                    &[(file_key, TrieRemoveMutation::default().into())],
                    &inclusion_forest_proof,
                )?;

            // Update root of the Bucket.
            <T::Providers as shp_traits::MutateBucketsInterface>::change_root_bucket(
                bucket_id, new_root,
            )?;

            // Delete payment stream between this MSP and this user (also charge it for all the owed funds
            // of all files that were stored by this MSP).
            if <T::PaymentStreams as PaymentStreamsInterface>::get_fixed_rate_payment_stream_info(
                &sp_id, &owner,
            )
            .is_some()
            {
                <T::PaymentStreams as PaymentStreamsInterface>::delete_fixed_rate_payment_stream(
                    &sp_id, &owner,
                )?;
            }

            new_root
        };

        // Decrease data used by the SP.
        <T::Providers as MutateStorageProvidersInterface>::decrease_capacity_used(&sp_id, size)?;

        Ok((sp_id, new_root))
    }

    pub(crate) fn do_delete_file(
        sender: T::AccountId,
        bucket_id: BucketIdFor<T>,
        file_key: MerkleHash<T>,
        location: FileLocation<T>,
        fingerprint: Fingerprint<T>,
        size: StorageData<T>,
        maybe_inclusion_forest_proof: Option<ForestProof<T>>,
    ) -> Result<(bool, ProviderIdFor<T>), DispatchError> {
        // Compute the file key hash.
        let computed_file_key = Self::compute_file_key(
            sender.clone(),
            bucket_id,
            location.clone(),
            size,
            fingerprint,
        );

        // Check that the metadata corresponds to the expected file key.
        ensure!(
            file_key == computed_file_key,
            Error::<T>::InvalidFileKeyMetadata
        );

        // Check if sender is the owner of the bucket.
        ensure!(
            <T::Providers as ReadBucketsInterface>::is_bucket_owner(&sender, &bucket_id)?,
            Error::<T>::NotBucketOwner
        );

        let msp_id = <T::Providers as ReadBucketsInterface>::get_msp_of_bucket(&bucket_id)
            .ok_or(Error::<T>::BucketNotFound)?;

        let file_key_included = match maybe_inclusion_forest_proof {
            // If the user did not supply a proof of inclusion, queue a pending deletion file request.
            // This will leave a window of time for the MSP to provide the proof of (non-)inclusion.
            // If the proof is not provided within the TTL, the hook will queue a priority challenge to remove the file key from all the providers.
            None => {
                let pending_file_deletion_requests = <PendingFileDeletionRequests<T>>::get(&sender);

                // Check if the file key is already in the pending deletion requests.
                ensure!(
                    !pending_file_deletion_requests.contains(&(file_key, bucket_id)),
                    Error::<T>::FileKeyAlreadyPendingDeletion
                );

                // Add the file key to the pending deletion requests.
                PendingFileDeletionRequests::<T>::try_append(&sender, (file_key, bucket_id))
                    .map_err(|_| Error::<T>::MaxUserPendingDeletionRequestsReached)?;

                // Queue the expiration item.
                let expiration_item =
                    ExpirationItem::PendingFileDeletionRequests((sender, file_key));
                Self::enqueue_expiration_item(expiration_item)?;

                false
            }
            // If the user supplied a proof of inclusion, verify the proof and queue a priority challenge to remove the file key from all the providers.
            Some(inclusion_forest_proof) => {
                // Get the root of the bucket.
                let bucket_root =
                    <T::Providers as shp_traits::ReadBucketsInterface>::get_root_bucket(&bucket_id)
                        .ok_or(Error::<T>::BucketNotFound)?;

                // Verify the proof of inclusion.
                let proven_keys =
                    <T::ProofDealer as shp_traits::ProofsDealerInterface>::verify_generic_forest_proof(
                        &bucket_root,
                        &[file_key],
                        &inclusion_forest_proof,
                    )?;

                // Ensure that the file key IS part of the owner's forest.
                ensure!(
                    proven_keys.contains(&file_key),
                    Error::<T>::ExpectedInclusionProof
                );

                // Initiate the priority challenge to remove the file key from all the providers.
                <T::ProofDealer as shp_traits::ProofsDealerInterface>::challenge_with_priority(
                    &file_key,
                    Some(TrieRemoveMutation),
                )?;

                // Decrease size of the bucket.
                <T::Providers as MutateBucketsInterface>::decrease_bucket_size(&bucket_id, size)?;

                // Emit event.
                Self::deposit_event(Event::PriorityChallengeForFileDeletionQueued {
<<<<<<< HEAD
                    issuer: EitherAccountIdOrProviderId::<T>::AccountId(sender.clone()),
=======
                    issuer: EitherAccountIdOrMspId::<T>::AccountId(sender.clone()),
>>>>>>> 6be2d6b7
                    file_key,
                });

                true
            }
        };

        Ok((file_key_included, msp_id))
    }

    pub(crate) fn do_pending_file_deletion_request_submit_proof(
        sender: T::AccountId,
        user: T::AccountId,
        file_key: MerkleHash<T>,
        bucket_id: BucketIdFor<T>,
        forest_proof: ForestProof<T>,
    ) -> Result<(bool, ProviderIdFor<T>), DispatchError> {
        let msp_id =
            <T::Providers as shp_traits::ReadProvidersInterface>::get_provider_id(sender.clone())
                .ok_or(Error::<T>::NotAMsp)?;

        // Check that the provider is indeed an MSP.
        ensure!(
            <T::Providers as ReadStorageProvidersInterface>::is_msp(&msp_id),
            Error::<T>::NotAMsp
        );

        ensure!(
            <T::Providers as ReadBucketsInterface>::is_bucket_stored_by_msp(&msp_id, &bucket_id),
            Error::<T>::MspNotStoringBucket
        );

        let pending_file_deletion_requests = <PendingFileDeletionRequests<T>>::get(&user);

        // Check if the file key is in the pending deletion requests.
        ensure!(
            pending_file_deletion_requests.contains(&(file_key, bucket_id)),
            Error::<T>::FileKeyNotPendingDeletion
        );

        // Get the root of the bucket.
        let bucket_root =
            <T::Providers as shp_traits::ReadBucketsInterface>::get_root_bucket(&bucket_id)
                .ok_or(Error::<T>::BucketNotFound)?;

        // Verify the proof of inclusion.
        let proven_keys =
            <T::ProofDealer as shp_traits::ProofsDealerInterface>::verify_generic_forest_proof(
                &bucket_root,
                &[file_key],
                &forest_proof,
            )?;

        let file_key_included = proven_keys.contains(&file_key);

        if file_key_included {
            // Initiate the priority challenge to remove the file key from all the providers.
            <T::ProofDealer as shp_traits::ProofsDealerInterface>::challenge_with_priority(
                &file_key,
                Some(TrieRemoveMutation),
            )?;

            // Emit event.
            Self::deposit_event(Event::PriorityChallengeForFileDeletionQueued {
<<<<<<< HEAD
                issuer: EitherAccountIdOrProviderId::<T>::ProviderId(msp_id),
=======
                issuer: EitherAccountIdOrMspId::<T>::MspId(msp_id),
>>>>>>> 6be2d6b7
                file_key,
            });
        }

        // Delete the pending deletion request.
        <PendingFileDeletionRequests<T>>::mutate(&user, |requests| {
            requests.retain(|(key, _)| key != &file_key);
        });

        Ok((file_key_included, msp_id))
    }

    /// Create a collection.
    fn create_collection(owner: T::AccountId) -> Result<CollectionIdFor<T>, DispatchError> {
        // TODO: Parametrize the collection settings.
        let config: CollectionConfigFor<T> = CollectionConfig {
            settings: CollectionSettings::all_enabled(),
            max_supply: None,
            mint_settings: MintSettings {
                mint_type: MintType::Issuer,
                price: None,
                start_block: None,
                end_block: None,
                default_item_settings: ItemSettings::all_enabled(),
            },
        };

        T::Nfts::create_collection(&owner, &owner, &config)
    }

    /// Compute the next block number to insert an expiring item, and insert it in the corresponding expiration queue.
    ///
    /// This function attempts to insert a the expiration item at the next available block starting from
    /// the current next available block.
    pub(crate) fn enqueue_expiration_item(
        expiration_item: ExpirationItem<T>,
    ) -> Result<BlockNumberFor<T>, DispatchError> {
        let expiration_block = expiration_item.get_next_expiration_block();
        let new_expiration_block = expiration_item.try_append(expiration_block)?;
        expiration_item.set_next_expiration_block(new_expiration_block);

        Ok(new_expiration_block)
    }

    pub fn compute_file_key(
        owner: T::AccountId,
        bucket_id: BucketIdFor<T>,
        location: FileLocation<T>,
        size: StorageData<T>,
        fingerprint: Fingerprint<T>,
    ) -> MerkleHash<T> {
        shp_file_metadata::FileMetadata::<
            { shp_constants::H_LENGTH },
            { shp_constants::FILE_CHUNK_SIZE },
            { shp_constants::FILE_SIZE_TO_CHALLENGES },
        > {
            owner: owner.encode(),
            bucket_id: bucket_id.as_ref().to_vec(),
            location: location.clone().to_vec(),
            file_size: size.into(),
            fingerprint: fingerprint.as_ref().into(),
        }
        .file_key::<FileKeyHasher<T>>()
    }

    pub fn get_threshold_for_bsp_request(
        bsp_id: &ProviderIdFor<T>,
        fingerprint: &Fingerprint<T>,
    ) -> T::ThresholdType {
        // Concatenate the BSP ID and the fingerprint and hash them to get the volunteering hash.
        let concatenated = sp_std::vec![bsp_id.encode(), fingerprint.encode()].concat();
        let volunteering_hash =
            <<T as frame_system::Config>::Hashing as Hash>::hash(concatenated.as_ref());

        // Return the threshold needed for the BSP to be able to volunteer for the storage request.
        T::HashToThresholdType::convert(volunteering_hash)
    }

    /// Compute the threshold for a BSP to succeed.
    ///
    /// Succeeding this threshold is required for the BSP to be eligible to volunteer for a storage request.
    /// The threshold is computed based on the global reputation weight and the BSP's reputation weight, giving
    /// an advantage to BSPs with higher reputation weights.
    ///
    /// The formalized formulas are documented in the [README](https://github.com/Moonsong-Labs/storage-hub/blob/main/pallets/file-system/README.md#volunteering-succeeding-threshold-checks).
    pub fn compute_threshold_to_succeed(
        bsp_id: &ProviderIdFor<T>,
        requested_at: TickNumber<T>,
    ) -> Result<(T::ThresholdType, T::ThresholdType), DispatchError> {
        let maximum_threshold = T::ThresholdType::max_value();

        let global_weight =
            T::ThresholdType::from(T::Providers::get_global_bsps_reputation_weight());

        if global_weight == T::ThresholdType::zero() {
            return Err(Error::<T>::NoGlobalReputationWeightSet.into());
        }

        // Global threshold starting point from which all BSPs begin their threshold slope. All BSPs start at this point
        // with the starting reputation weight.
        //
        // The calculation is designed to achieve the following:
        //
        // 1. In a regular scenario, `maximum_threshold` would be very large, and you'd start bringing it down with
        //    `global_weight`, also a large number. That way, when you multiply it by the replication target,
        //    you should still be within the numerical domain.
        //
        // 2. If `global_weight` is low still (in the early days of the network), when multiplying with
        //    replication target, you'll get at most `u32::MAX` and then the threshold would be
        //    u32::MAX / 2 (still pretty high).
        //
        // 3. If maximum_threshold is very low (like sometimes set in tests), the division would saturate to 1,
        //    and then the threshold would be replication target / 2 (still very low).
        let threshold_global_starting_point = maximum_threshold
            .checked_div(&global_weight)
            .unwrap_or(T::ThresholdType::one())
            .checked_mul(&ReplicationTarget::<T>::get().into()).unwrap_or({
                log::warn!("Global starting point is beyond MaximumThreshold. Setting it to half of the MaximumThreshold.");
                maximum_threshold
            })
            .checked_div(&T::ThresholdType::from(2u32))
            .unwrap_or(T::ThresholdType::one());

        // Get the BSP's reputation weight.
        let bsp_weight = T::ThresholdType::from(T::Providers::get_bsp_reputation_weight(&bsp_id)?);

        // Actual BSP's threshold starting point, taking into account their reputation weight.
        let threshold_weighted_starting_point =
            bsp_weight.saturating_mul(threshold_global_starting_point);

        // Rate of increase from the weighted threshold starting point up to the maximum threshold within a tick range.
        let base_slope = maximum_threshold
            .saturating_sub(threshold_global_starting_point)
            .checked_div(&T::ThresholdTypeToTickNumber::convert_back(
                TickRangeToMaximumThreshold::<T>::get(),
            ))
            .unwrap_or(T::ThresholdType::one());

        let threshold_slope = base_slope
            .checked_mul(&bsp_weight)
            .unwrap_or(maximum_threshold);

        // Since checked_div only returns None on a result of zero, there is the case when the result is between 0 and 1 and rounds down to 0.
        let threshold_slope = if threshold_slope.is_zero() {
            T::ThresholdType::one()
        } else {
            threshold_slope
        };

        let current_tick_number =
            <T::ProofDealer as shp_traits::ProofsDealerInterface>::get_current_tick();

        // Get number of ticks since the storage request was issued.
        let ticks_since_requested = current_tick_number.saturating_sub(requested_at);
        let ticks_since_requested =
            T::ThresholdTypeToTickNumber::convert_back(ticks_since_requested);

        let to_succeed = threshold_weighted_starting_point
            .saturating_add(threshold_slope.saturating_mul(ticks_since_requested));

        Ok((to_succeed, threshold_slope))
    }
}

mod hooks {
    use crate::{
        pallet,
        types::MerkleHash,
<<<<<<< HEAD
        utils::{BucketIdFor, EitherAccountIdOrProviderId, ProviderIdFor},
=======
        utils::{BucketIdFor, EitherAccountIdOrMspId, ProviderIdFor},
>>>>>>> 6be2d6b7
        DataServersForMoveBucket, Event, FileDeletionRequestExpirations,
        NextStartingBlockToCleanUp, Pallet, PendingFileDeletionRequests, PendingMoveBucketRequests,
        ReplicationTarget, StorageRequestBsps, StorageRequestExpirations, StorageRequests,
    };
    use crate::{MoveBucketRequestExpirations, PendingBucketsToMove};
    use frame_system::pallet_prelude::BlockNumberFor;
    use shp_traits::TrieRemoveMutation;
    use sp_runtime::{
        traits::{Get, One, Zero},
        Saturating,
    };
    use sp_weights::Weight;

    impl<T: pallet::Config> Pallet<T> {
        pub(crate) fn do_on_poll(weight: &mut frame_support::weights::WeightMeter) {
            let current_data_price_per_unit =
                <T::PaymentStreams as shp_traits::MutatePricePerUnitPerTickInterface>::get_price_per_unit_per_tick();
            weight.consume(T::DbWeight::get().reads(1));

            let new_data_price_per_unit =
                <T::UpdateStoragePrice as shp_traits::UpdateStoragePrice>::update_storage_price(
                    current_data_price_per_unit,
                    <T::Providers as shp_traits::SystemMetricsInterface>::get_total_used_capacity(),
                    <T::Providers as shp_traits::SystemMetricsInterface>::get_total_capacity(),
                );

            if new_data_price_per_unit != current_data_price_per_unit {
                <T::PaymentStreams as shp_traits::MutatePricePerUnitPerTickInterface>::set_price_per_unit_per_tick(
                    new_data_price_per_unit,
                );
                weight.consume(T::DbWeight::get().writes(1));
            }
        }

        pub(crate) fn do_on_idle(
            current_block: BlockNumberFor<T>,
            mut remaining_weight: &mut Weight,
        ) -> &mut Weight {
            let db_weight = T::DbWeight::get();
            let mut block_to_clean = NextStartingBlockToCleanUp::<T>::get();

            while block_to_clean <= current_block && !remaining_weight.is_zero() {
                Self::process_block_expired_items(block_to_clean, &mut remaining_weight);

                if remaining_weight.is_zero() {
                    break;
                }

                block_to_clean.saturating_accrue(BlockNumberFor::<T>::one());
            }

            // Update the next starting block for cleanup
            if block_to_clean > NextStartingBlockToCleanUp::<T>::get() {
                NextStartingBlockToCleanUp::<T>::put(block_to_clean);
                remaining_weight.saturating_reduce(db_weight.writes(1));
            }

            remaining_weight
        }

        fn process_block_expired_items(block: BlockNumberFor<T>, remaining_weight: &mut Weight) {
            let db_weight = T::DbWeight::get();
            let minimum_required_weight_processing_expired_items = db_weight.reads_writes(1, 1);

            if !remaining_weight.all_gte(minimum_required_weight_processing_expired_items) {
                return;
            }

            // Remove expired storage requests if any existed and process them.
            let mut expired_storage_requests = StorageRequestExpirations::<T>::take(&block);
            remaining_weight.saturating_reduce(minimum_required_weight_processing_expired_items);

            // TODO: After benchmarking, we should check before this loop that there is enough remaining weight to
            // TODO: process all the expired storage requests. If not, we should return early.
            while let Some(file_key) = expired_storage_requests.pop() {
                Self::process_expired_storage_request(file_key, remaining_weight)
            }

            // If there are remaining items which were not processed, put them back in storage
            if !expired_storage_requests.is_empty() {
                StorageRequestExpirations::<T>::insert(&block, expired_storage_requests);
                remaining_weight.saturating_reduce(db_weight.writes(1));
            }

            // Check if there is enough remaining weight to process the expired file deletion requests.
            if !remaining_weight.all_gte(minimum_required_weight_processing_expired_items) {
                return;
            }

            // Remove expired file deletion requests if any existed and process them.
            let mut expired_file_deletion_requests =
                FileDeletionRequestExpirations::<T>::take(&block);
            remaining_weight.saturating_reduce(minimum_required_weight_processing_expired_items);

            // TODO: After benchmarking, we should check before this loop that there is enough remaining weight to
            // TODO: process all the expired file deletion requests. If not, we should return early.
            while let Some((user, file_key)) = expired_file_deletion_requests.pop() {
                Self::process_expired_pending_file_deletion(user, file_key, remaining_weight)
            }

            // If there are remaining items which were not processed, put them back in storage
            if !expired_file_deletion_requests.is_empty() {
                FileDeletionRequestExpirations::<T>::insert(&block, expired_file_deletion_requests);
                remaining_weight.saturating_reduce(db_weight.writes(1));
            }

            // Check if there is enough remaining weight to process expired move bucket requests
            if !remaining_weight.all_gte(minimum_required_weight_processing_expired_items) {
                return;
            }

            // Remove expired move bucket requests if any existed and process them.
            let mut expired_move_bucket_requests = MoveBucketRequestExpirations::<T>::take(&block);
            remaining_weight.saturating_reduce(minimum_required_weight_processing_expired_items);

            // TODO: After benchmarking, we should check before this loop that there is enough remaining weight to
            // TODO: process all the expired move bucket requests. If not, we should return early.
            while let Some((msp_id, bucket_id)) = expired_move_bucket_requests.pop() {
                Self::process_expired_move_bucket_request(msp_id, bucket_id, remaining_weight);
            }

            // If there are remaining items which were not processed, put them back in storage
            if !expired_move_bucket_requests.is_empty() {
                MoveBucketRequestExpirations::<T>::insert(&block, expired_move_bucket_requests);
                remaining_weight.saturating_reduce(db_weight.writes(1));
            }
        }

        fn process_expired_storage_request(file_key: MerkleHash<T>, remaining_weight: &mut Weight) {
            let db_weight = T::DbWeight::get();

            // As of right now, the upper bound limit to the number of BSPs required to fulfill a storage request is set by `ReplicationTarget`.
            // We could increase this potential weight to account for potentially more volunteers.
            let potential_weight =
                db_weight.writes(ReplicationTarget::<T>::get().saturating_plus_one().into());

            if !remaining_weight.all_gte(potential_weight) {
                return;
            }

            // Remove storage request and all bsps that volunteered for it.
            StorageRequests::<T>::remove(&file_key);
            let removed =
                StorageRequestBsps::<T>::drain_prefix(&file_key).fold(0, |acc, _| acc + 1u32);

            remaining_weight.saturating_reduce(db_weight.writes(1.saturating_add(removed.into())));

            Self::deposit_event(Event::StorageRequestExpired { file_key });
        }

        fn process_expired_pending_file_deletion(
            user: T::AccountId,
            file_key: MerkleHash<T>,
            remaining_weight: &mut Weight,
        ) {
            let db_weight = T::DbWeight::get();
            let potential_weight = db_weight.reads_writes(2, 3);

            if !remaining_weight.all_gte(potential_weight) {
                return;
            }

            let requests = PendingFileDeletionRequests::<T>::get(&user);

            // Check if the file key is still a pending deletion requests.
            let expired_item_index = match requests.iter().position(|(key, _)| key == &file_key) {
                Some(i) => i,
                None => return,
            };

            // Remove the file key from the pending deletion requests.
            PendingFileDeletionRequests::<T>::mutate(&user, |requests| {
                requests.remove(expired_item_index);
            });

            // Queue a priority challenge to remove the file key from all the providers.
            let _ = <T::ProofDealer as shp_traits::ProofsDealerInterface>::challenge_with_priority(
                &file_key,
                Some(TrieRemoveMutation),
            )
            .map_err(|_| {
                Self::deposit_event(Event::FailedToQueuePriorityChallenge {
                    user: user.clone(),
                    file_key,
                });
            });
            // Emit event.
            Self::deposit_event(Event::PriorityChallengeForFileDeletionQueued {
<<<<<<< HEAD
                issuer: EitherAccountIdOrProviderId::<T>::AccountId(user),
=======
                issuer: EitherAccountIdOrMspId::<T>::AccountId(user),
>>>>>>> 6be2d6b7
                file_key,
            });

            remaining_weight.saturating_reduce(potential_weight);
        }

        fn process_expired_move_bucket_request(
            msp_id: ProviderIdFor<T>,
            bucket_id: BucketIdFor<T>,
            remaining_weight: &mut Weight,
        ) {
            let db_weight = T::DbWeight::get();
            let potential_weight = db_weight.reads_writes(0, 2);

            if !remaining_weight.all_gte(potential_weight) {
                return;
            }

            PendingMoveBucketRequests::<T>::remove(&msp_id, &bucket_id);
            PendingBucketsToMove::<T>::remove(&bucket_id);
            DataServersForMoveBucket::<T>::drain_prefix(&bucket_id);

            remaining_weight.saturating_reduce(potential_weight);

            Self::deposit_event(Event::MoveBucketRequestExpired { msp_id, bucket_id });
        }
    }
}<|MERGE_RESOLUTION|>--- conflicted
+++ resolved
@@ -20,13 +20,8 @@
 };
 
 use pallet_file_system_runtime_api::{
-<<<<<<< HEAD
-    QueryBspConfirmChunksToProveForFileError, QueryFileEarliestVolunteerBlockError,
-    QueryMspConfirmChunksToProveForFileError,
-=======
     QueryBspConfirmChunksToProveForFileError, QueryConfirmChunksToProveForFileError,
     QueryFileEarliestVolunteerTickError, QueryMspConfirmChunksToProveForFileError,
->>>>>>> 6be2d6b7
 };
 use pallet_nfts::{CollectionConfig, CollectionSettings, ItemSettings, MintSettings, MintType};
 use shp_file_metadata::ChunkId;
@@ -36,30 +31,18 @@
     ReadUserSolvencyInterface, TrieAddMutation, TrieRemoveMutation,
 };
 
-<<<<<<< HEAD
-use crate::types::AcceptedStorageRequestParameters;
-=======
 use crate::types::{AcceptedStorageRequestParameters, ValuePropId};
->>>>>>> 6be2d6b7
 use crate::{
     pallet,
     types::{
         BatchResponses, BucketIdFor, BucketMoveRequestResponse, BucketNameFor, CollectionConfigFor,
-<<<<<<< HEAD
-        CollectionIdFor, EitherAccountIdOrProviderId, ExpirationItem, FileKeyHasher,
-=======
         CollectionIdFor, EitherAccountIdOrMspId, ExpirationItem, FileKeyHasher,
->>>>>>> 6be2d6b7
         FileKeyResponsesInput, FileLocation, Fingerprint, ForestProof, KeyProof,
         MaxBatchMspRespondStorageRequests, MaxBspsPerStorageRequest, MerkleHash,
         MoveBucketRequestMetadata, MspAcceptedBatchStorageRequests, MspFailedBatchStorageRequests,
         MspRejectedBatchStorageRequests, MspRespondStorageRequestsResult, MultiAddresses, PeerIds,
         ProviderIdFor, RejectedStorageRequestReason, ReplicationTargetType, StorageData,
-<<<<<<< HEAD
-        StorageRequestBspsMetadata, StorageRequestMetadata,
-=======
         StorageRequestBspsMetadata, StorageRequestMetadata, TickNumber,
->>>>>>> 6be2d6b7
     },
     BucketsWithStorageRequests, DataServersForMoveBucket, Error, Event, Pallet,
     PendingBucketsToMove, PendingFileDeletionRequests, PendingMoveBucketRequests,
@@ -668,8 +651,6 @@
         Ok(file_key)
     }
 
-<<<<<<< HEAD
-=======
     /// Accepts or rejects batches of storage requests assumed to be grouped by bucket.
     ///
     /// This is using a best-effort strategy to process as many file keys as possible, returning
@@ -680,7 +661,6 @@
     /// All file keys will be processed (unless there are duplicates, they are simply skipped) and any errors
     /// while processing them will be marked as a failed key and continue processing the rest. It is up to the
     /// caller to verify the final result and apply only the file keys that have been successfully accepted.
->>>>>>> 6be2d6b7
     pub(crate) fn do_msp_respond_storage_request(
         sender: T::AccountId,
         file_key_responses_input: FileKeyResponsesInput<T>,
@@ -701,7 +681,6 @@
             BatchResponses<T>,
             MaxBatchMspRespondStorageRequests<T>,
         > = BoundedVec::default();
-<<<<<<< HEAD
 
         // Preliminary check to ensure that the MSP is the one storing each bucket in the responses
         for (bucket_id, _) in file_key_responses_input.iter() {
@@ -726,18 +705,14 @@
             if let Some(accepted_file_keys) = file_key_responses.accept {
                 // Call do_msp_accept_storage_request, which returns the new_bucket_root
                 let (new_bucket_root, accepted_file_keys, failed_file_keys) =
-                    Self::do_msp_accept_storage_request(
-                        msp_id.clone(),
-                        bucket_id.clone(),
-                        accepted_file_keys,
-                    )?;
+                    Self::do_msp_accept_storage_request(msp_id, bucket_id, accepted_file_keys)?;
 
                 // Create batch responses
                 if !accepted_file_keys.is_empty() {
                     let accepted_batch = MspAcceptedBatchStorageRequests {
                         file_keys: accepted_file_keys,
-                        bucket_id: bucket_id.clone(),
-                        new_bucket_root: new_bucket_root.clone(),
+                        bucket_id,
+                        new_bucket_root,
                         owner: owner.clone(),
                     };
 
@@ -773,93 +748,6 @@
                     };
 
                     if let Err(e) = Self::cleanup_storage_request(
-                        EitherAccountIdOrProviderId::ProviderId(msp_id),
-                        file_key.0,
-                        &storage_request_metadata,
-                    ) {
-                        failed
-                            .try_push((file_key.0, e))
-                            .map_err(|_| Error::<T>::TooManyStorageRequestResponses)?;
-                        continue;
-                    }
-
-                    rejected
-                        .try_push((file_key.0, file_key.1.clone()))
-                        .map_err(|_| Error::<T>::TooManyStorageRequestResponses)?;
-                }
-
-                if !rejected.is_empty() {
-                    let rejected_batch = MspRejectedBatchStorageRequests {
-                        file_keys: rejected,
-                        bucket_id: bucket_id.clone(),
-=======
-
-        // Preliminary check to ensure that the MSP is the one storing each bucket in the responses
-        for (bucket_id, _) in file_key_responses_input.iter() {
-            ensure!(
-                <T::Providers as ReadBucketsInterface>::is_bucket_stored_by_msp(
-                    &msp_id, &bucket_id
-                ),
-                Error::<T>::MspNotStoringBucket
-            );
-        }
-
-        // Process each bucket's responses
-        for (bucket_id, file_key_responses) in file_key_responses_input {
-            let mut failed: BoundedVec<
-                (MerkleHash<T>, DispatchError),
-                MaxBatchMspRespondStorageRequests<T>,
-            > = BoundedVec::default();
-
-            let owner = <T::Providers as ReadBucketsInterface>::get_bucket_owner(&bucket_id)
-                .map_err(|_| Error::<T>::BucketNotFound)?;
-
-            if let Some(accepted_file_keys) = file_key_responses.accept {
-                // Call do_msp_accept_storage_request, which returns the new_bucket_root
-                let (new_bucket_root, accepted_file_keys, failed_file_keys) =
-                    Self::do_msp_accept_storage_request(msp_id, bucket_id, accepted_file_keys)?;
-
-                // Create batch responses
-                if !accepted_file_keys.is_empty() {
-                    let accepted_batch = MspAcceptedBatchStorageRequests {
-                        file_keys: accepted_file_keys,
-                        bucket_id,
-                        new_bucket_root,
-                        owner: owner.clone(),
-                    };
-
-                    batch_responses
-                        .try_push(BatchResponses::Accepted(accepted_batch))
-                        .map_err(|_| Error::<T>::TooManyBatchResponses)?;
-                }
-
-                if !failed_file_keys.is_empty() {
-                    for rejected_file_key in failed_file_keys {
-                        failed
-                            .try_push(rejected_file_key)
-                            .map_err(|_| Error::<T>::TooManyStorageRequestResponses)?;
-                    }
-                }
-            }
-
-            if let Some(rejected_file_keys) = file_key_responses.reject {
-                let mut rejected: BoundedVec<
-                    (MerkleHash<T>, RejectedStorageRequestReason),
-                    MaxBatchMspRespondStorageRequests<T>,
-                > = BoundedVec::default();
-
-                for file_key in rejected_file_keys.iter() {
-                    let storage_request_metadata = match <StorageRequests<T>>::get(&file_key.0) {
-                        Some(metadata) => metadata,
-                        None => {
-                            failed
-                                .try_push((file_key.0, Error::<T>::StorageRequestNotFound.into()))
-                                .map_err(|_| Error::<T>::TooManyStorageRequestResponses)?;
-                            continue;
-                        }
-                    };
-
-                    if let Err(e) = Self::cleanup_storage_request(
                         EitherAccountIdOrMspId::MspId(msp_id),
                         file_key.0,
                         &storage_request_metadata,
@@ -879,7 +767,6 @@
                     let rejected_batch = MspRejectedBatchStorageRequests {
                         file_keys: rejected,
                         bucket_id,
->>>>>>> 6be2d6b7
                         owner: owner.clone(),
                     };
 
@@ -892,11 +779,7 @@
             if !failed.is_empty() {
                 let failed_batch = MspFailedBatchStorageRequests {
                     file_keys: failed,
-<<<<<<< HEAD
-                    bucket_id: bucket_id.clone(),
-=======
                     bucket_id,
->>>>>>> 6be2d6b7
                     owner: owner.clone(),
                 };
 
@@ -915,8 +798,6 @@
         Ok(result)
     }
 
-<<<<<<< HEAD
-=======
     /// Accept as many storage requests as possible (best-effort) belonging to the same bucket.
     ///
     /// There should be a single non-inclusion forest proof for all file keys, and finally there should
@@ -927,7 +808,6 @@
     /// 2. For each file key: Record a successful acceptance or a failure. Any failed operation while processing a file key
     /// will not result in the function failing, but the file key will be marked as failed and the function will continue processing the rest.
     /// 3. Apply the delta with all the keys that were successfully accepted to the root of the bucket.
->>>>>>> 6be2d6b7
     fn do_msp_accept_storage_request(
         msp_id: ProviderIdFor<T>,
         bucket_id: BucketIdFor<T>,
@@ -973,35 +853,6 @@
         > = BoundedVec::default();
 
         for (file_key, key_proof) in accepted_file_keys.file_keys_and_proofs {
-<<<<<<< HEAD
-            let mut storage_request_metadata = match <StorageRequests<T>>::get(&file_key) {
-                Some(metadata) => metadata,
-                None => {
-                    failed_file_keys
-                        .try_push((file_key.clone(), Error::<T>::StorageRequestNotFound.into()))
-                        .map_err(|_| Error::<T>::TooManyStorageRequestResponses)?;
-                    continue;
-                }
-            };
-
-            // Ensure that the file key IS NOT part of the bucket's forest.
-            if proven_keys.contains(&file_key) {
-                failed_file_keys
-                    .try_push((
-                        file_key.clone(),
-                        Error::<T>::ExpectedNonInclusionProof.into(),
-                    ))
-                    .map_err(|_| Error::<T>::TooManyStorageRequestResponses)?;
-                continue;
-            }
-
-            if storage_request_metadata.bucket_id != bucket_id {
-                failed_file_keys
-                    .try_push((
-                        file_key.clone(),
-                        Error::<T>::InvalidBucketIdFileKeyPair.into(),
-                    ))
-=======
             // Skip any duplicates.
             if accepted_file_keys_and_metadata.contains_key(&file_key) {
                 continue;
@@ -1028,7 +879,6 @@
             if storage_request_metadata.bucket_id != bucket_id {
                 failed_file_keys
                     .try_push((file_key, Error::<T>::InvalidBucketIdFileKeyPair.into()))
->>>>>>> 6be2d6b7
                     .map_err(|_| Error::<T>::TooManyStorageRequestResponses)?;
                 continue;
             }
@@ -1039,11 +889,7 @@
                 &storage_request_metadata.bucket_id,
             ) {
                 failed_file_keys
-<<<<<<< HEAD
-                    .try_push((file_key.clone(), Error::<T>::MspNotStoringBucket.into()))
-=======
                     .try_push((file_key, Error::<T>::MspNotStoringBucket.into()))
->>>>>>> 6be2d6b7
                     .map_err(|_| Error::<T>::TooManyStorageRequestResponses)?;
                 continue;
             }
@@ -1053,33 +899,21 @@
                 Some((request_msp_id, confirm_status)) => {
                     if request_msp_id != msp_id {
                         failed_file_keys
-<<<<<<< HEAD
-                            .try_push((file_key.clone(), Error::<T>::NotSelectedMsp.into()))
-=======
                             .try_push((file_key, Error::<T>::NotSelectedMsp.into()))
->>>>>>> 6be2d6b7
                             .map_err(|_| Error::<T>::TooManyStorageRequestResponses)?;
                         continue;
                     }
 
                     if confirm_status {
                         failed_file_keys
-<<<<<<< HEAD
-                            .try_push((file_key.clone(), Error::<T>::MspAlreadyConfirmed.into()))
-=======
                             .try_push((file_key, Error::<T>::MspAlreadyConfirmed.into()))
->>>>>>> 6be2d6b7
                             .map_err(|_| Error::<T>::TooManyStorageRequestResponses)?;
                         continue;
                     }
                 }
                 None => {
                     failed_file_keys
-<<<<<<< HEAD
-                        .try_push((file_key.clone(), Error::<T>::RequestWithoutMsp.into()))
-=======
                         .try_push((file_key, Error::<T>::RequestWithoutMsp.into()))
->>>>>>> 6be2d6b7
                         .map_err(|_| Error::<T>::TooManyStorageRequestResponses)?;
                     continue;
                 }
@@ -1090,14 +924,7 @@
                 < storage_request_metadata.size
             {
                 failed_file_keys
-<<<<<<< HEAD
-                    .try_push((
-                        file_key.clone(),
-                        Error::<T>::InsufficientAvailableCapacity.into(),
-                    ))
-=======
                     .try_push((file_key, Error::<T>::InsufficientAvailableCapacity.into()))
->>>>>>> 6be2d6b7
                     .map_err(|_| Error::<T>::TooManyStorageRequestResponses)?;
                 continue;
             }
@@ -1106,17 +933,6 @@
             let file_metadata = storage_request_metadata.clone().to_file_metadata();
             let encoded_trie_value = file_metadata.encode();
 
-<<<<<<< HEAD
-            // Skip any duplicates.
-            if accepted_file_keys_and_metadata
-                .insert(file_key, encoded_trie_value)
-                .is_some()
-            {
-                continue;
-            }
-
-=======
->>>>>>> 6be2d6b7
             let chunk_challenges = Self::generate_chunk_challenges_on_sp_confirm(
                 msp_id,
                 file_key,
@@ -1130,11 +946,7 @@
                 &key_proof,
             ) {
                 failed_file_keys
-<<<<<<< HEAD
-                    .try_push((file_key.clone(), e))
-=======
                     .try_push((file_key, e))
->>>>>>> 6be2d6b7
                     .map_err(|_| Error::<T>::TooManyStorageRequestResponses)?;
                 continue;
             }
@@ -1145,29 +957,12 @@
                 storage_request_metadata.size,
             ) {
                 failed_file_keys
-<<<<<<< HEAD
-                    .try_push((file_key.clone(), e))
-=======
                     .try_push((file_key, e))
->>>>>>> 6be2d6b7
                     .map_err(|_| Error::<T>::TooManyStorageRequestResponses)?;
                 continue;
             }
 
             // Increase the used capacity of the MSP
-<<<<<<< HEAD
-            if let Err(e) =
-                <T::Providers as MutateStorageProvidersInterface>::increase_capacity_used(
-                    &msp_id,
-                    storage_request_metadata.size,
-                )
-            {
-                failed_file_keys
-                    .try_push((file_key.clone(), e))
-                    .map_err(|_| Error::<T>::TooManyStorageRequestResponses)?;
-                continue;
-            }
-=======
             // This should not fail since we checked that the MSP has enough available capacity to store the file.
             expect_or_err!(
                 <T::Providers as MutateStorageProvidersInterface>::increase_capacity_used(
@@ -1178,7 +973,6 @@
                 Error::<T>::TooManyStorageRequestResponses,
                 result
             );
->>>>>>> 6be2d6b7
 
             // Check if all BSPs have confirmed storing the file.
             if storage_request_metadata.bsps_confirmed == storage_request_metadata.bsps_required {
@@ -1210,8 +1004,6 @@
                 // Update storage request metadata.
                 <StorageRequests<T>>::set(&file_key, Some(storage_request_metadata.clone()));
             }
-<<<<<<< HEAD
-=======
 
             // This should not fail since we checked that the key is not already in the map.
             expect_or_err!(
@@ -1222,7 +1014,6 @@
                 Error::<T>::InconsistentStateKeyAlreadyExists,
                 bool
             );
->>>>>>> 6be2d6b7
         }
 
         // Get the current root of the bucket where the file will be stored.
@@ -1644,11 +1435,7 @@
         );
 
         Self::cleanup_storage_request(
-<<<<<<< HEAD
-            EitherAccountIdOrProviderId::AccountId(sender),
-=======
             EitherAccountIdOrMspId::AccountId(sender),
->>>>>>> 6be2d6b7
             file_key,
             &storage_request_metadata,
         )?;
@@ -1661,11 +1448,7 @@
     ///
     /// All BSPs that have volunteered to store the file are removed from the storage request and the storage request is deleted.
     fn cleanup_storage_request(
-<<<<<<< HEAD
-        revoker: EitherAccountIdOrProviderId<T>,
-=======
         revoker: EitherAccountIdOrMspId<T>,
->>>>>>> 6be2d6b7
         file_key: MerkleHash<T>,
         storage_request_metadata: &StorageRequestMetadata<T>,
     ) -> DispatchResult {
@@ -2159,11 +1942,7 @@
 
                 // Emit event.
                 Self::deposit_event(Event::PriorityChallengeForFileDeletionQueued {
-<<<<<<< HEAD
-                    issuer: EitherAccountIdOrProviderId::<T>::AccountId(sender.clone()),
-=======
                     issuer: EitherAccountIdOrMspId::<T>::AccountId(sender.clone()),
->>>>>>> 6be2d6b7
                     file_key,
                 });
 
@@ -2228,11 +2007,7 @@
 
             // Emit event.
             Self::deposit_event(Event::PriorityChallengeForFileDeletionQueued {
-<<<<<<< HEAD
-                issuer: EitherAccountIdOrProviderId::<T>::ProviderId(msp_id),
-=======
                 issuer: EitherAccountIdOrMspId::<T>::MspId(msp_id),
->>>>>>> 6be2d6b7
                 file_key,
             });
         }
@@ -2401,11 +2176,7 @@
     use crate::{
         pallet,
         types::MerkleHash,
-<<<<<<< HEAD
-        utils::{BucketIdFor, EitherAccountIdOrProviderId, ProviderIdFor},
-=======
         utils::{BucketIdFor, EitherAccountIdOrMspId, ProviderIdFor},
->>>>>>> 6be2d6b7
         DataServersForMoveBucket, Event, FileDeletionRequestExpirations,
         NextStartingBlockToCleanUp, Pallet, PendingFileDeletionRequests, PendingMoveBucketRequests,
         ReplicationTarget, StorageRequestBsps, StorageRequestExpirations, StorageRequests,
@@ -2594,11 +2365,7 @@
             });
             // Emit event.
             Self::deposit_event(Event::PriorityChallengeForFileDeletionQueued {
-<<<<<<< HEAD
-                issuer: EitherAccountIdOrProviderId::<T>::AccountId(user),
-=======
                 issuer: EitherAccountIdOrMspId::<T>::AccountId(user),
->>>>>>> 6be2d6b7
                 file_key,
             });
 
