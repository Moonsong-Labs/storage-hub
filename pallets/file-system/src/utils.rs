use codec::Encode;
use frame_support::{
    ensure,
    pallet_prelude::DispatchResult,
    traits::{
        fungible::{InspectHold, MutateHold},
        nonfungibles_v2::Create,
        tokens::Precision,
        Get,
    },
};
use frame_system::pallet_prelude::BlockNumberFor;
use num_bigint::BigUint;
use sp_runtime::{
    traits::{
        Bounded, CheckedAdd, CheckedDiv, CheckedMul, CheckedSub, Convert, ConvertBack, Hash, One,
        Saturating, Zero,
    },
    ArithmeticError, BoundedVec, DispatchError,
};
use sp_std::{
    collections::{btree_map::BTreeMap, btree_set::BTreeSet},
    vec::Vec,
};

use pallet_file_system_runtime_api::{
    QueryBspConfirmChunksToProveForFileError, QueryConfirmChunksToProveForFileError,
    QueryFileEarliestVolunteerTickError, QueryMspConfirmChunksToProveForFileError,
};
use pallet_nfts::{CollectionConfig, CollectionSettings, ItemSettings, MintSettings, MintType};
use shp_file_metadata::ChunkId;
use shp_traits::{
    MutateBucketsInterface, MutateStorageProvidersInterface, PaymentStreamsInterface,
    ReadBucketsInterface, ReadProvidersInterface, ReadStorageProvidersInterface,
    ReadUserSolvencyInterface, TrieAddMutation, TrieRemoveMutation,
};

use crate::{
    pallet,
    types::{
<<<<<<< HEAD
        AcceptedStorageRequestParameters, BatchResponses, BucketIdFor, BucketMoveRequestResponse,
        BucketNameFor, CollectionConfigFor, CollectionIdFor, EitherAccountIdOrMspId,
        ExpirationItem, FileKeyHasher, FileKeyResponsesInput, FileLocation, Fingerprint,
        ForestProof, KeyProof, MaxBatchMspRespondStorageRequests, MaxBspsPerStorageRequest,
        MerkleHash, MoveBucketRequestMetadata, MspAcceptedBatchStorageRequests,
        MspFailedBatchStorageRequests, MspRejectedBatchStorageRequests,
        MspRespondStorageRequestsResult, MultiAddresses, PeerIds, ProviderIdFor,
        RejectedStorageRequestReason, ReplicationTargetType, StorageData,
        StorageRequestBspsMetadata, StorageRequestMetadata, TickNumber, ValuePropId,
=======
        BatchResponses, BucketIdFor, BucketMoveRequestResponse, BucketNameFor, CollectionConfigFor,
        CollectionIdFor, EitherAccountIdOrMspId, ExpirationItem, FileKeyHasher,
        FileKeyResponsesInput, FileLocation, Fingerprint, ForestProof, KeyProof,
        MaxBatchMspRespondStorageRequests, MerkleHash, MoveBucketRequestMetadata,
        MspAcceptedBatchStorageRequests, MspFailedBatchStorageRequests,
        MspRejectedBatchStorageRequests, MspRespondStorageRequestsResult, MultiAddresses, PeerIds,
        ProviderIdFor, RejectedStorageRequestReason, ReplicationTargetType, StorageData,
        StorageRequestBspsMetadata, StorageRequestMetadata, TickNumber,
>>>>>>> 628bd604
    },
    BucketsWithStorageRequests, DataServersForMoveBucket, Error, Event, HoldReason, Pallet,
    PendingBucketsToMove, PendingFileDeletionRequests, PendingMoveBucketRequests,
    PendingStopStoringRequests, ReplicationTarget, StorageRequestBsps, StorageRequests,
    TickRangeToMaximumThreshold,
};

macro_rules! expect_or_err {
    // Handle Option type
    ($optional:expr, $error_msg:expr, $error_type:path) => {{
        match $optional {
            Some(value) => value,
            None => {
                #[cfg(test)]
                unreachable!($error_msg);

                #[allow(unreachable_code)]
                {
                    Err($error_type)?
                }
            }
        }
    }};
    // Handle boolean type
    ($condition:expr, $error_msg:expr, $error_type:path, bool) => {{
        if !$condition {
            #[cfg(test)]
            unreachable!($error_msg);

            #[allow(unreachable_code)]
            {
                Err($error_type)?
            }
        }
    }};
    // Handle Result type
    ($result:expr, $error_msg:expr, $error_type:path, result) => {{
        match $result {
            Ok(value) => value,
            Err(_) => {
                #[cfg(test)]
                unreachable!($error_msg);

                #[allow(unreachable_code)]
                {
                    Err($error_type)?
                }
            }
        }
    }};
}

impl<T> Pallet<T>
where
    T: pallet::Config,
{
    /// Compute the tick number at which the BSP is eligible to volunteer for a storage request.
    pub fn query_earliest_file_volunteer_tick(
        bsp_id: ProviderIdFor<T>,
        file_key: MerkleHash<T>,
    ) -> Result<TickNumber<T>, QueryFileEarliestVolunteerTickError>
    where
        T: frame_system::Config,
    {
        // Get the tick number at which the storage request was created.
        let (storage_request_tick, fingerprint) = match <StorageRequests<T>>::get(&file_key) {
            Some(storage_request) => (storage_request.requested_at, storage_request.fingerprint),
            None => {
                return Err(QueryFileEarliestVolunteerTickError::StorageRequestNotFound);
            }
        };

        // Get the threshold needed for the BSP to be able to volunteer for the storage request.
        let bsp_threshold = Self::get_threshold_for_bsp_request(&bsp_id, &fingerprint);

        // Compute the tick number at which the BSP should send the volunteer request.
        Self::compute_volunteer_tick_number(bsp_id, bsp_threshold, storage_request_tick)
            .map_err(|_| QueryFileEarliestVolunteerTickError::ThresholdArithmeticError)
    }

    fn compute_volunteer_tick_number(
        bsp_id: ProviderIdFor<T>,
        bsp_threshold: T::ThresholdType,
        storage_request_tick: TickNumber<T>,
    ) -> Result<TickNumber<T>, DispatchError>
    where
        T: frame_system::Config,
    {
        // Compute the threshold to succeed and the slope of the bsp.
        let (to_succeed, slope) =
            Self::compute_threshold_to_succeed(&bsp_id, storage_request_tick)?;

        let threshold_diff = match bsp_threshold.checked_sub(&to_succeed) {
            Some(diff) => diff,
            None => {
                // The BSP's threshold is less than the current threshold.
                let current_tick =
                    <T::ProofDealer as shp_traits::ProofsDealerInterface>::get_current_tick();
                return Ok(current_tick);
            }
        };

        // Calculate the number of ticks required to be below the threshold.
        let ticks_to_wait = match threshold_diff.checked_div(&slope) {
            Some(ticks) => ticks,
            None => {
                return Err(Error::<T>::ThresholdArithmeticError.into());
            }
        };

        // Compute the tick number at which the BSP should send the volunteer request.
        let volunteer_tick_number = storage_request_tick
            .saturating_add(T::ThresholdTypeToTickNumber::convert(ticks_to_wait));

        Ok(volunteer_tick_number)
    }

    pub fn query_bsp_confirm_chunks_to_prove_for_file(
        bsp_id: ProviderIdFor<T>,
        file_key: MerkleHash<T>,
    ) -> Result<Vec<ChunkId>, QueryBspConfirmChunksToProveForFileError> {
        // Get the storage request metadata.
        let storage_request_metadata = match <StorageRequests<T>>::get(&file_key) {
            Some(storage_request) => storage_request,
            None => {
                return Err(QueryBspConfirmChunksToProveForFileError::StorageRequestNotFound);
            }
        };

        Self::query_confirm_chunks_to_prove_for_file(bsp_id, storage_request_metadata, file_key)
            .map_err(|e| QueryBspConfirmChunksToProveForFileError::ConfirmChunks(e))
    }

    pub fn query_msp_confirm_chunks_to_prove_for_file(
        msp_id: ProviderIdFor<T>,
        file_key: MerkleHash<T>,
    ) -> Result<Vec<ChunkId>, QueryMspConfirmChunksToProveForFileError> {
        // Get the storage request metadata.
        let storage_request_metadata = match <StorageRequests<T>>::get(&file_key) {
            Some(storage_request) => storage_request,
            None => {
                return Err(QueryMspConfirmChunksToProveForFileError::StorageRequestNotFound);
            }
        };

        Self::query_confirm_chunks_to_prove_for_file(msp_id, storage_request_metadata, file_key)
            .map_err(|e| QueryMspConfirmChunksToProveForFileError::ConfirmChunks(e))
    }

    fn query_confirm_chunks_to_prove_for_file(
        provider_id: ProviderIdFor<T>,
        storage_request_metadata: StorageRequestMetadata<T>,
        file_key: MerkleHash<T>,
    ) -> Result<Vec<ChunkId>, QueryConfirmChunksToProveForFileError> {
        // Generate the list of chunks to prove.
        let challenges = Self::generate_chunk_challenges_on_sp_confirm(
            provider_id,
            file_key,
            &storage_request_metadata,
        );

        let chunks = storage_request_metadata.to_file_metadata().chunks_count();

        let chunks_to_prove = challenges
            .iter()
            .map(|challenge| {
                let challenged_chunk = BigUint::from_bytes_be(challenge.as_ref()) % chunks;
                let challenged_chunk: ChunkId =
                    ChunkId::new(challenged_chunk.try_into().map_err(|_| {
                        QueryConfirmChunksToProveForFileError::ChallengedChunkToChunkIdError
                    })?);

                Ok(challenged_chunk)
            })
            .collect::<Result<Vec<_>, _>>()?;

        Ok(chunks_to_prove)
    }

    fn generate_chunk_challenges_on_sp_confirm(
        sp_id: ProviderIdFor<T>,
        file_key: MerkleHash<T>,
        storage_request_metadata: &StorageRequestMetadata<T>,
    ) -> Vec<<<T as pallet::Config>::Providers as ReadProvidersInterface>::MerkleHash> {
        let file_metadata = storage_request_metadata.clone().to_file_metadata();
        let chunks_to_check = file_metadata.chunks_to_check();

        let mut challenges =
            <T::ProofDealer as shp_traits::ProofsDealerInterface>::generate_challenges_from_seed(
                T::MerkleHashToRandomnessOutput::convert(file_key),
                &sp_id,
                chunks_to_check - 1,
            );

        let last_chunk_id = file_metadata.last_chunk_id();

        challenges.push(T::ChunkIdToMerkleHash::convert(last_chunk_id));

        challenges
    }

    /// Create a bucket for an owner (user) under a given MSP account.
    pub(crate) fn do_create_bucket(
        sender: T::AccountId,
        msp_id: ProviderIdFor<T>,
        name: BucketNameFor<T>,
        private: bool,
        value_prop_id: ValuePropId<T>,
    ) -> Result<(BucketIdFor<T>, Option<CollectionIdFor<T>>), DispatchError> {
        // Check if the MSP is indeed an MSP.
        ensure!(
            <T::Providers as ReadStorageProvidersInterface>::is_msp(&msp_id),
            Error::<T>::NotAMsp
        );

        // Create collection only if bucket is private
        let maybe_collection_id = if private {
            // The `owner` of the collection is also the admin of the collection since most operations require the sender to be the admin.
            Some(Self::create_collection(sender.clone())?)
        } else {
            None
        };

        let bucket_id = <T as crate::Config>::Providers::derive_bucket_id(&msp_id, &sender, name);

        <T::Providers as MutateBucketsInterface>::add_bucket(
            msp_id,
            sender.clone(),
            bucket_id,
            private,
            maybe_collection_id.clone(),
            value_prop_id,
        )?;

        Ok((bucket_id, maybe_collection_id))
    }

    /// This does not guarantee that the MSP will have enough storage capacity to store the entire bucket. Therefore,
    /// between the creation of the request and its expiration, the MSP can increase its capacity before accepting the request.
    ///
    /// Forcing the MSP to have enough capacity before the request is created would not enable MSPs to automatically scale based on demand.
    pub(crate) fn do_request_move_bucket(
        sender: T::AccountId,
        bucket_id: BucketIdFor<T>,
        new_msp_id: ProviderIdFor<T>,
    ) -> Result<(), DispatchError> {
        // Check if the sender is the owner of the bucket.
        ensure!(
            <T::Providers as ReadBucketsInterface>::is_bucket_owner(&sender, &bucket_id)?,
            Error::<T>::NotBucketOwner
        );

        // Check if the new MSP is indeed an MSP.
        ensure!(
            <T::Providers as ReadStorageProvidersInterface>::is_msp(&new_msp_id),
            Error::<T>::NotAMsp
        );

        // Check if the bucket is already stored by the new MSP.
        ensure!(
            !<T::Providers as ReadBucketsInterface>::is_bucket_stored_by_msp(
                &new_msp_id,
                &bucket_id
            ),
            Error::<T>::MspAlreadyStoringBucket
        );

        if <PendingBucketsToMove<T>>::contains_key(&bucket_id) {
            return Err(Error::<T>::BucketIsBeingMoved.into());
        }

        // Check if there are any open storage requests for the bucket.
        // Do not allow any storage requests and move bucket requests to coexist for the same bucket.
        ensure!(
            !<BucketsWithStorageRequests<T>>::iter_prefix(bucket_id)
                .next()
                .is_some(),
            Error::<T>::StorageRequestExists
        );

        // Register the move bucket request.
        <PendingMoveBucketRequests<T>>::insert(
            &new_msp_id,
            bucket_id,
            MoveBucketRequestMetadata {
                requester: sender.clone(),
            },
        );
        <PendingBucketsToMove<T>>::insert(&bucket_id, ());

        let expiration_item = ExpirationItem::MoveBucketRequest((new_msp_id, bucket_id));
        Self::enqueue_expiration_item(expiration_item)?;

        Ok(())
    }

    pub(crate) fn do_msp_respond_move_bucket_request(
        sender: T::AccountId,
        bucket_id: BucketIdFor<T>,
        response: BucketMoveRequestResponse,
    ) -> Result<ProviderIdFor<T>, DispatchError> {
        let msp_id = <T::Providers as shp_traits::ReadProvidersInterface>::get_provider_id(sender)
            .ok_or(Error::<T>::NotAMsp)?;

        // Check if the sender is the MSP.
        ensure!(
            <T::Providers as ReadStorageProvidersInterface>::is_msp(&msp_id),
            Error::<T>::NotAMsp
        );

        // Check if the move bucket request exists for MSP and bucket.
        let move_bucket_requester = <PendingMoveBucketRequests<T>>::take(&msp_id, bucket_id);
        ensure!(
            move_bucket_requester.is_some(),
            Error::<T>::MoveBucketRequestNotFound
        );

        if response == BucketMoveRequestResponse::Rejected {
            <PendingBucketsToMove<T>>::remove(&bucket_id);
            <PendingMoveBucketRequests<T>>::remove(&msp_id, bucket_id);

            return Ok(msp_id);
        }

        let bucket_size = <T::Providers as ReadBucketsInterface>::get_bucket_size(&bucket_id)?;

        let previous_msp_id = <T::Providers as ReadBucketsInterface>::get_msp_bucket(&bucket_id)?;

        // Update the previous MSP's capacity used.
        if let Some(msp_id) = previous_msp_id {
            // Decrease the used capacity of the previous MSP.
            <T::Providers as MutateStorageProvidersInterface>::decrease_capacity_used(
                &msp_id,
                bucket_size,
            )?;
        }

        // Check if MSP has enough available capacity to store the bucket.
        ensure!(
            <T::Providers as ReadStorageProvidersInterface>::available_capacity(&msp_id)
                >= bucket_size,
            Error::<T>::InsufficientAvailableCapacity
        );

        // Change the MSP that stores the bucket.
        <T::Providers as MutateBucketsInterface>::change_msp_bucket(&bucket_id, &msp_id)?;

        // Increase the used capacity of the new MSP.
        <T::Providers as MutateStorageProvidersInterface>::increase_capacity_used(
            &msp_id,
            bucket_size,
        )?;

        <PendingBucketsToMove<T>>::remove(&bucket_id);

        Self::deposit_event(Event::MoveBucketAccepted { bucket_id, msp_id });

        Ok(msp_id)
    }

    pub(crate) fn do_bsp_add_data_server_for_move_bucket_request(
        sender: T::AccountId,
        bucket_id: BucketIdFor<T>,
    ) -> Result<ProviderIdFor<T>, DispatchError> {
        let bsp_id = <T::Providers as shp_traits::ReadProvidersInterface>::get_provider_id(sender)
            .ok_or(Error::<T>::NotABsp)?;

        // Check if the sender is a Storage Provider.
        ensure!(
            <T::Providers as ReadStorageProvidersInterface>::is_bsp(&bsp_id),
            Error::<T>::NotABsp
        );

        // Check if the move bucket request exists.
        ensure!(
            <PendingBucketsToMove<T>>::contains_key(&bucket_id),
            Error::<T>::MoveBucketRequestNotFound,
        );

        // Check if the BSP is already a data server for the move bucket request.
        ensure!(
            !DataServersForMoveBucket::<T>::contains_key(&bucket_id, &bsp_id),
            Error::<T>::BspAlreadyDataServer
        );

        // Add the data server to the move bucket request.
        DataServersForMoveBucket::<T>::insert(&bucket_id, &bsp_id, ());

        Ok(bsp_id)
    }

    /// Update the privacy of a bucket.
    ///
    /// This function allows the owner of a bucket to update its privacy setting.
    /// If the bucket is set to private and no collection exists,
    /// a new collection will be created. If the bucket is set to public and
    /// an associated collection exists, the collection remains but the privacy setting is updated to public.
    /// If the bucket has an associated collection, and it does not exist in storage, a new collection will be created.
    pub(crate) fn do_update_bucket_privacy(
        sender: T::AccountId,
        bucket_id: BucketIdFor<T>,
        private: bool,
    ) -> Result<Option<CollectionIdFor<T>>, DispatchError> {
        // Ensure the sender is the owner of the bucket.
        ensure!(
            T::Providers::is_bucket_owner(&sender, &bucket_id)?,
            Error::<T>::NotBucketOwner
        );

        // Retrieve the collection ID associated with the bucket, if any.
        let maybe_collection_id = T::Providers::get_read_access_group_id_of_bucket(&bucket_id)?;

        // Determine the appropriate collection ID based on the new privacy setting.
        let collection_id = match (private, maybe_collection_id) {
            // Create a new collection if the bucket will be private and no collection exists.
            (true, None) => {
                Some(Self::do_create_and_associate_collection_with_bucket(sender.clone(), bucket_id)?)
            }
            // Handle case where the bucket has an existing collection.
            (_, Some(current_collection_id))
            if !<T::CollectionInspector as shp_traits::InspectCollections>::collection_exists(&current_collection_id) =>
                {
                    Some(Self::do_create_and_associate_collection_with_bucket(sender.clone(), bucket_id)?)
                }
            // Use the existing collection ID if it exists.
            (_, Some(current_collection_id)) => Some(current_collection_id),
            // No collection needed if the bucket is public and no collection exists.
            (false, None) => None,
        };

        // Update the privacy setting of the bucket.
        T::Providers::update_bucket_privacy(bucket_id, private)?;

        Ok(collection_id)
    }

    /// Create and associate collection with a bucket.
    ///
    /// *Callable only by the owner of the bucket. The bucket must be private.*
    ///
    /// It is possible to have a bucket that is private but does not have a collection associated with it. This can happen if
    /// a user destroys the collection associated with the bucket by calling the NFTs pallet directly.
    ///
    /// In any case, we will set a new collection the bucket even if there is an existing one associated with it.
    pub(crate) fn do_create_and_associate_collection_with_bucket(
        sender: T::AccountId,
        bucket_id: BucketIdFor<T>,
    ) -> Result<CollectionIdFor<T>, DispatchError> {
        // Check if sender is the owner of the bucket.
        ensure!(
            <T::Providers as ReadBucketsInterface>::is_bucket_owner(&sender, &bucket_id)?,
            Error::<T>::NotBucketOwner
        );

        let collection_id = Self::create_collection(sender)?;

        <T::Providers as MutateBucketsInterface>::update_bucket_read_access_group_id(
            bucket_id,
            Some(collection_id.clone()),
        )?;

        Ok(collection_id)
    }

    /// Request storage for a file.
    ///
    /// In the event that a storage request is created without any user multiaddresses (checkout `do_bsp_stop_storing`),
    /// it is expected that storage providers that do have this file in storage already, will be able to send a
    /// transaction to the chain to add themselves as a data server for the storage request.
    pub(crate) fn do_request_storage(
        sender: T::AccountId,
        bucket_id: BucketIdFor<T>,
        location: FileLocation<T>,
        fingerprint: Fingerprint<T>,
        size: StorageData<T>,
        msp_id: Option<ProviderIdFor<T>>,
        bsps_required: Option<ReplicationTargetType<T>>,
        user_peer_ids: Option<PeerIds<T>>,
    ) -> Result<MerkleHash<T>, DispatchError> {
        // Check that the file size is greater than zero.
        ensure!(size > Zero::zero(), Error::<T>::FileSizeCannotBeZero);

        // Check that a bucket under the received ID exists and that the sender is the owner of the bucket.
        ensure!(
            <T::Providers as ReadBucketsInterface>::is_bucket_owner(&sender, &bucket_id)?,
            Error::<T>::NotBucketOwner
        );

        // Check that the bucket is not being moved.
        // Do not allow any storage requests and move bucket requests to coexist for the same bucket.
        ensure!(
            !<PendingBucketsToMove<T>>::contains_key(&bucket_id),
            Error::<T>::BucketIsBeingMoved
        );

        // Check if we can hold the storage request creation deposit from the user
        let deposit = T::StorageRequestCreationDeposit::get();
        ensure!(
            T::Currency::can_hold(
                &HoldReason::StorageRequestCreationHold.into(),
                &sender,
                deposit
            ),
            Error::<T>::CannotHoldDeposit
        );

        // If a specific MSP ID is provided, check that it is a valid MSP and that it has enough available capacity to store the file.
        let msp = if let Some(ref msp_id) = msp_id {
            // Check that the received Provider ID corresponds to a valid MSP.
            ensure!(
                <T::Providers as ReadStorageProvidersInterface>::is_msp(msp_id),
                Error::<T>::NotAMsp
            );

            // Check that the MSP received is the one storing the bucket.
            ensure!(
                <T::Providers as ReadBucketsInterface>::is_bucket_stored_by_msp(msp_id, &bucket_id),
                Error::<T>::MspNotStoringBucket
            );

            Some((*msp_id, false))
        } else {
            None
        };

        let bsps_required = bsps_required.unwrap_or(ReplicationTarget::<T>::get());

        if bsps_required.is_zero() {
            return Err(Error::<T>::ReplicationTargetCannotBeZero)?;
        }

        if bsps_required > ReplicationTarget::<T>::get().into() {
            return Err(Error::<T>::BspsRequiredExceedsTarget)?;
        }

        let current_tick =
            <T::ProofDealer as shp_traits::ProofsDealerInterface>::get_current_tick();
        let storage_request_metadata = StorageRequestMetadata::<T> {
            requested_at: current_tick,
            owner: sender.clone(),
            bucket_id,
            location: location.clone(),
            fingerprint,
            size,
            msp,
            user_peer_ids: user_peer_ids.unwrap_or_default(),
            bsps_required,
            bsps_confirmed: ReplicationTargetType::<T>::zero(),
            bsps_volunteered: ReplicationTargetType::<T>::zero(),
        };

        // Compute the file key used throughout this file's lifespan.
        let file_key = Self::compute_file_key(
            sender.clone(),
            bucket_id,
            location.clone(),
            size,
            fingerprint,
        );

        // Check a storage request does not already exist for this file key.
        ensure!(
            !<StorageRequests<T>>::contains_key(&file_key),
            Error::<T>::StorageRequestAlreadyRegistered
        );

        // Hold the deposit from the user
        T::Currency::hold(
            &HoldReason::StorageRequestCreationHold.into(),
            &sender,
            deposit,
        )?;

        // Register storage request.
        <StorageRequests<T>>::insert(&file_key, storage_request_metadata);

        <BucketsWithStorageRequests<T>>::insert(&bucket_id, &file_key, ());

        let expiration_item = ExpirationItem::StorageRequest(file_key);
        Self::enqueue_expiration_item(expiration_item)?;

        Ok(file_key)
    }

    /// Accepts or rejects batches of storage requests assumed to be grouped by bucket.
    ///
    /// This is using a best-effort strategy to process as many file keys as possible, returning
    /// the ones that were accepted, rejected, or failed to be processed.
    ///
    /// File keys that are not part of the bucket they belong to will be skipped (failed).
    ///
    /// All file keys will be processed (unless there are duplicates, they are simply skipped) and any errors
    /// while processing them will be marked as a failed key and continue processing the rest. It is up to the
    /// caller to verify the final result and apply only the file keys that have been successfully accepted.
    pub(crate) fn do_msp_respond_storage_request(
        sender: T::AccountId,
        file_key_responses_input: FileKeyResponsesInput<T>,
    ) -> Result<MspRespondStorageRequestsResult<T>, DispatchError> {
        // Check that the sender is a Storage Provider and get its MSP ID
        let msp_id =
            <T::Providers as shp_traits::ReadProvidersInterface>::get_provider_id(sender.clone())
                .ok_or(Error::<T>::NotASp)?;

        // Check that the sender is an MSP
        ensure!(
            <T::Providers as ReadStorageProvidersInterface>::is_msp(&msp_id),
            Error::<T>::NotAMsp
        );

        // Initialize batch responses
        let mut batch_responses: BoundedVec<
            BatchResponses<T>,
            MaxBatchMspRespondStorageRequests<T>,
        > = BoundedVec::default();

        // Preliminary check to ensure that the MSP is the one storing each bucket in the responses
        for (bucket_id, _) in file_key_responses_input.iter() {
            ensure!(
                <T::Providers as ReadBucketsInterface>::is_bucket_stored_by_msp(
                    &msp_id, &bucket_id
                ),
                Error::<T>::MspNotStoringBucket
            );
        }

        // Process each bucket's responses
        for (bucket_id, file_key_responses) in file_key_responses_input {
            let mut failed: BoundedVec<
                (MerkleHash<T>, DispatchError),
                MaxBatchMspRespondStorageRequests<T>,
            > = BoundedVec::default();

            let owner = <T::Providers as ReadBucketsInterface>::get_bucket_owner(&bucket_id)
                .map_err(|_| Error::<T>::BucketNotFound)?;

            if let Some(accepted_file_keys) = file_key_responses.accept {
                // Call do_msp_accept_storage_request, which returns the new_bucket_root
                let (new_bucket_root, accepted_file_keys, failed_file_keys) =
                    Self::do_msp_accept_storage_request(msp_id, bucket_id, accepted_file_keys)?;

                // Create batch responses
                if !accepted_file_keys.is_empty() {
                    let accepted_batch = MspAcceptedBatchStorageRequests {
                        file_keys: accepted_file_keys,
                        bucket_id,
                        new_bucket_root,
                        owner: owner.clone(),
                    };

                    batch_responses
                        .try_push(BatchResponses::Accepted(accepted_batch))
                        .map_err(|_| Error::<T>::TooManyBatchResponses)?;
                }

                if !failed_file_keys.is_empty() {
                    for rejected_file_key in failed_file_keys {
                        failed
                            .try_push(rejected_file_key)
                            .map_err(|_| Error::<T>::TooManyStorageRequestResponses)?;
                    }
                }
            }

            if let Some(rejected_file_keys) = file_key_responses.reject {
                let mut rejected: BoundedVec<
                    (MerkleHash<T>, RejectedStorageRequestReason),
                    MaxBatchMspRespondStorageRequests<T>,
                > = BoundedVec::default();

                for file_key in rejected_file_keys.iter() {
                    let storage_request_metadata = match <StorageRequests<T>>::get(&file_key.0) {
                        Some(metadata) => metadata,
                        None => {
                            failed
                                .try_push((file_key.0, Error::<T>::StorageRequestNotFound.into()))
                                .map_err(|_| Error::<T>::TooManyStorageRequestResponses)?;
                            continue;
                        }
                    };

                    if let Err(e) = Self::cleanup_storage_request(
                        EitherAccountIdOrMspId::MspId(msp_id),
                        file_key.0,
                        &storage_request_metadata,
                    ) {
                        failed
                            .try_push((file_key.0, e))
                            .map_err(|_| Error::<T>::TooManyStorageRequestResponses)?;
                        continue;
                    }

                    rejected
                        .try_push((file_key.0, file_key.1.clone()))
                        .map_err(|_| Error::<T>::TooManyStorageRequestResponses)?;
                }

                if !rejected.is_empty() {
                    let rejected_batch = MspRejectedBatchStorageRequests {
                        file_keys: rejected,
                        bucket_id,
                        owner: owner.clone(),
                    };

                    batch_responses
                        .try_push(BatchResponses::Rejected(rejected_batch))
                        .map_err(|_| Error::<T>::TooManyBatchResponses)?;
                }
            }

            if !failed.is_empty() {
                let failed_batch = MspFailedBatchStorageRequests {
                    file_keys: failed,
                    bucket_id,
                    owner: owner.clone(),
                };

                batch_responses
                    .try_push(BatchResponses::Failed(failed_batch))
                    .map_err(|_| Error::<T>::TooManyBatchResponses)?;
            }
        }

        // Construct the result
        let result = MspRespondStorageRequestsResult {
            msp_id,
            responses: batch_responses,
        };

        Ok(result)
    }

    pub(crate) fn do_msp_stop_storing_bucket(
        sender: T::AccountId,
        bucket_id: BucketIdFor<T>,
    ) -> Result<(ProviderIdFor<T>, T::AccountId), DispatchError> {
        // Check if the sender is an MSP.
        let msp_id =
            <T::Providers as shp_traits::ReadProvidersInterface>::get_provider_id(sender.clone())
                .ok_or(Error::<T>::NotAMsp)?;

        // Check if the MSP is indeed an MSP.
        ensure!(
            <T::Providers as ReadStorageProvidersInterface>::is_msp(&msp_id),
            Error::<T>::NotAMsp
        );

        // Check if the MSP is storing the bucket.
        ensure!(
            <T::Providers as ReadBucketsInterface>::is_bucket_stored_by_msp(&msp_id, &bucket_id),
            Error::<T>::MspNotStoringBucket
        );

        let bucket_owner = <T::Providers as ReadBucketsInterface>::get_bucket_owner(&bucket_id)?;

        // Decrease the used capacity of the MSP.
        let bucket_size = <T::Providers as ReadBucketsInterface>::get_bucket_size(&bucket_id)?;
        <T::Providers as MutateStorageProvidersInterface>::decrease_capacity_used(
            &msp_id,
            bucket_size,
        )?;

        // Remove the MSP from the bucket.
        <T::Providers as MutateBucketsInterface>::remove_msp_bucket(&bucket_id)?;

        Ok((msp_id, bucket_owner))
    }

    /// Accept as many storage requests as possible (best-effort) belonging to the same bucket.
    ///
    /// There should be a single non-inclusion forest proof for all file keys, and finally there should
    /// be a list of file key(s) with a key proof for each of them.
    ///
    /// The implementation follows this sequence:
    /// 1. Verify the non-inclusion proof.
    /// 2. For each file key: Record a successful acceptance or a failure. Any failed operation while processing a file key
    /// will not result in the function failing, but the file key will be marked as failed and the function will continue processing the rest.
    /// 3. Apply the delta with all the keys that were successfully accepted to the root of the bucket.
    fn do_msp_accept_storage_request(
        msp_id: ProviderIdFor<T>,
        bucket_id: BucketIdFor<T>,
        accepted_file_keys: AcceptedStorageRequestParameters<T>,
    ) -> Result<
        (
            MerkleHash<T>,
            BoundedVec<MerkleHash<T>, T::MaxBatchMspRespondStorageRequests>,
            BoundedVec<
                (
                    <T::Providers as ReadProvidersInterface>::MerkleHash,
                    DispatchError,
                ),
                T::MaxBatchMspRespondStorageRequests,
            >,
        ),
        DispatchError,
    > {
        let file_keys = accepted_file_keys
            .file_keys_and_proofs
            .iter()
            .map(|(fk, _)| *fk)
            .collect::<Vec<_>>();

        // Get the Bucket's root
        let bucket_root =
            <T::Providers as shp_traits::ReadBucketsInterface>::get_root_bucket(&bucket_id)
                .ok_or(Error::<T>::BucketNotFound)?;

        // Verify the proof of non-inclusion.
        let proven_keys: BTreeSet<MerkleHash<T>> =
            <T::ProofDealer as shp_traits::ProofsDealerInterface>::verify_generic_forest_proof(
                &bucket_root,
                file_keys.as_slice(),
                &accepted_file_keys.non_inclusion_forest_proof,
            )?;

        // Initialize accepted, rejected, and failed file keys
        let mut accepted_file_keys_and_metadata = BTreeMap::new();
        let mut failed_file_keys: BoundedVec<
            (MerkleHash<T>, DispatchError),
            T::MaxBatchMspRespondStorageRequests,
        > = BoundedVec::default();

        for (file_key, key_proof) in accepted_file_keys.file_keys_and_proofs {
            // Skip any duplicates.
            if accepted_file_keys_and_metadata.contains_key(&file_key) {
                continue;
            }

            let mut storage_request_metadata = match <StorageRequests<T>>::get(&file_key) {
                Some(metadata) => metadata,
                None => {
                    failed_file_keys
                        .try_push((file_key, Error::<T>::StorageRequestNotFound.into()))
                        .map_err(|_| Error::<T>::TooManyStorageRequestResponses)?;
                    continue;
                }
            };

            // Ensure that the file key IS NOT part of the bucket's forest.
            if proven_keys.contains(&file_key) {
                failed_file_keys
                    .try_push((file_key, Error::<T>::ExpectedNonInclusionProof.into()))
                    .map_err(|_| Error::<T>::TooManyStorageRequestResponses)?;
                continue;
            }

            if storage_request_metadata.bucket_id != bucket_id {
                failed_file_keys
                    .try_push((file_key, Error::<T>::InvalidBucketIdFileKeyPair.into()))
                    .map_err(|_| Error::<T>::TooManyStorageRequestResponses)?;
                continue;
            }

            // Check that the MSP is the one storing the bucket.
            if !<T::Providers as ReadBucketsInterface>::is_bucket_stored_by_msp(
                &msp_id,
                &storage_request_metadata.bucket_id,
            ) {
                failed_file_keys
                    .try_push((file_key, Error::<T>::MspNotStoringBucket.into()))
                    .map_err(|_| Error::<T>::TooManyStorageRequestResponses)?;
                continue;
            }

            // Check that the sender corresponds to the MSP in the storage request and that it hasn't yet confirmed storing the file.
            match storage_request_metadata.msp {
                Some((request_msp_id, confirm_status)) => {
                    if request_msp_id != msp_id {
                        failed_file_keys
                            .try_push((file_key, Error::<T>::NotSelectedMsp.into()))
                            .map_err(|_| Error::<T>::TooManyStorageRequestResponses)?;
                        continue;
                    }

                    if confirm_status {
                        failed_file_keys
                            .try_push((file_key, Error::<T>::MspAlreadyConfirmed.into()))
                            .map_err(|_| Error::<T>::TooManyStorageRequestResponses)?;
                        continue;
                    }
                }
                None => {
                    failed_file_keys
                        .try_push((file_key, Error::<T>::RequestWithoutMsp.into()))
                        .map_err(|_| Error::<T>::TooManyStorageRequestResponses)?;
                    continue;
                }
            }

            // Check that the MSP still has enough available capacity to store the file.
            if <T::Providers as ReadStorageProvidersInterface>::available_capacity(&msp_id)
                < storage_request_metadata.size
            {
                failed_file_keys
                    .try_push((file_key, Error::<T>::InsufficientAvailableCapacity.into()))
                    .map_err(|_| Error::<T>::TooManyStorageRequestResponses)?;
                continue;
            }

            // Get the file metadata to insert into the bucket under the file key.
            let file_metadata = storage_request_metadata.clone().to_file_metadata();
            let encoded_trie_value = file_metadata.encode();

            let chunk_challenges = Self::generate_chunk_challenges_on_sp_confirm(
                msp_id,
                file_key,
                &storage_request_metadata,
            );

            // Check that the key proof is valid.
            if let Err(e) = <T::ProofDealer as shp_traits::ProofsDealerInterface>::verify_key_proof(
                &file_key,
                &chunk_challenges,
                &key_proof,
            ) {
                failed_file_keys
                    .try_push((file_key, e))
                    .map_err(|_| Error::<T>::TooManyStorageRequestResponses)?;
                continue;
            }

            // Increase size of the bucket.
            if let Err(e) = <T::Providers as MutateBucketsInterface>::increase_bucket_size(
                &storage_request_metadata.bucket_id,
                storage_request_metadata.size,
            ) {
                failed_file_keys
                    .try_push((file_key, e))
                    .map_err(|_| Error::<T>::TooManyStorageRequestResponses)?;
                continue;
            }

            // Increase the used capacity of the MSP
            // This should not fail since we checked that the MSP has enough available capacity to store the file.
            expect_or_err!(
                <T::Providers as MutateStorageProvidersInterface>::increase_capacity_used(
                    &msp_id,
                    storage_request_metadata.size,
                ),
                "Failed to increase capacity used for MSP",
                Error::<T>::TooManyStorageRequestResponses,
                result
            );

            // Check if all BSPs have confirmed storing the file.
            if storage_request_metadata.bsps_confirmed == storage_request_metadata.bsps_required {
                // Remove storage request metadata.
                <StorageRequests<T>>::remove(&file_key);
                <BucketsWithStorageRequests<T>>::remove(
                    &storage_request_metadata.bucket_id,
                    &file_key,
                );

                // Remove storage request bsps
                let removed =
                    <StorageRequestBsps<T>>::drain_prefix(&file_key).fold(0, |acc, _| acc + 1);

                // Make sure that the expected number of bsps were removed.
                expect_or_err!(
                    storage_request_metadata.bsps_volunteered == removed.into(),
                    "Number of volunteered bsps for storage request should have been removed",
                    Error::<T>::UnexpectedNumberOfRemovedVolunteeredBsps,
                    bool
                );

                // Return the storage request creation deposit to the user
                T::Currency::release(
                    &HoldReason::StorageRequestCreationHold.into(),
                    &storage_request_metadata.owner,
                    T::StorageRequestCreationDeposit::get(),
                    Precision::BestEffort,
                )?;

                // Notify that the storage request has been fulfilled.
                Self::deposit_event(Event::StorageRequestFulfilled { file_key });
            } else {
                // Set as confirmed the MSP in the storage request metadata.
                storage_request_metadata.msp = Some((msp_id, true));

                // Update storage request metadata.
                <StorageRequests<T>>::set(&file_key, Some(storage_request_metadata.clone()));
            }

            // This should not fail since we checked that the key is not already in the map.
            expect_or_err!(
                accepted_file_keys_and_metadata
                    .insert(file_key, encoded_trie_value)
                    .is_none(),
                "Failed to insert file key and metadata into accepted_file_keys_and_metadata",
                Error::<T>::InconsistentStateKeyAlreadyExists,
                bool
            );
        }

        // Get the current root of the bucket where the file will be stored.
        let bucket_root = expect_or_err!(
            <T::Providers as shp_traits::ReadBucketsInterface>::get_root_bucket(&bucket_id),
            "Failed to get root for bucket, when it was already checked to exist",
            Error::<T>::BucketNotFound
        );

        // Compute the new bucket root after inserting new file key in its forest partial trie.
        let new_bucket_root =
            <T::ProofDealer as shp_traits::ProofsDealerInterface>::generic_apply_delta(
                &bucket_root,
                accepted_file_keys_and_metadata
                    .iter()
                    .map(|(fk, metadata)| (*fk, TrieAddMutation::new(metadata.clone()).into()))
                    .collect::<Vec<_>>()
                    .as_slice(),
                &accepted_file_keys.non_inclusion_forest_proof,
            )?;

        // Update root of the bucket.
        <T::Providers as shp_traits::MutateBucketsInterface>::change_root_bucket(
            bucket_id,
            new_bucket_root,
        )?;

        let accepted_file_keys: Vec<MerkleHash<T>> =
            accepted_file_keys_and_metadata.keys().cloned().collect();

        Ok((
            new_bucket_root,
            accepted_file_keys
                .try_into()
                .map_err(|_| Error::<T>::TooManyStorageRequestResponses)?,
            failed_file_keys,
        ))
    }

    /// Volunteer to store a file.
    ///
    /// *Callable only by BSP accounts*
    ///
    /// A BSP can only volunteer for a storage request if it is eligible based on the XOR of the `fingerprint` and the BSP's account ID and if it evaluates to a value
    /// less than the [globally computed threshold](BspsAssignmentThreshold). As the number of BSPs signed up increases, the threshold decreases, meaning there is a
    /// lower chance of a BSP being eligible to volunteer for a storage request.
    ///
    /// Though, as the storage request remains open, the threshold increases over time based on the number of ticks since the storage request was issued. This is to
    /// ensure that the storage request is fulfilled by opening up the opportunity for more BSPs to volunteer.
    ///
    /// For more information on what "ticks" are, see the [Proofs Dealer pallet](https://github.com/Moonsong-Labs/storage-hub/blob/main/pallets/proofs-dealer/README.md).
    pub(crate) fn do_bsp_volunteer(
        sender: T::AccountId,
        file_key: MerkleHash<T>,
    ) -> Result<
        (
            ProviderIdFor<T>,
            MultiAddresses<T>,
            StorageRequestMetadata<T>,
        ),
        DispatchError,
    > {
        let bsp_id =
            <T::Providers as shp_traits::ReadProvidersInterface>::get_provider_id(sender.clone())
                .ok_or(Error::<T>::NotABsp)?;

        // Check that the provider is indeed a BSP.
        ensure!(
            <T::Providers as ReadStorageProvidersInterface>::is_bsp(&bsp_id),
            Error::<T>::NotABsp
        );

        // Check that the storage request exists.
        let mut storage_request_metadata =
            <StorageRequests<T>>::get(&file_key).ok_or(Error::<T>::StorageRequestNotFound)?;

        expect_or_err!(
            storage_request_metadata.bsps_confirmed < storage_request_metadata.bsps_required,
            "Storage request should never have confirmed bsps equal to or greater than required bsps, since they are deleted when it is reached.",
            Error::<T>::StorageRequestBspsRequiredFulfilled,
            bool
        );

        let available_capacity =
            <T::Providers as ReadStorageProvidersInterface>::available_capacity(&bsp_id);

        // Check if the BSP has enough capacity to store the file.
        ensure!(
            available_capacity > storage_request_metadata.size,
            Error::<T>::InsufficientAvailableCapacity
        );

        // Check if the BSP is already volunteered for this storage request.
        ensure!(
            !<StorageRequestBsps<T>>::contains_key(&file_key, &bsp_id),
            Error::<T>::BspAlreadyVolunteered
        );

        // Get the threshold needed for the BSP to be able to volunteer for the storage request.
        let bsp_threshold =
            Self::get_threshold_for_bsp_request(&bsp_id, &storage_request_metadata.fingerprint);

        // Compute threshold for BSP to succeed.
        let (to_succeed, _slope) =
            Self::compute_threshold_to_succeed(&bsp_id, storage_request_metadata.requested_at)?;

        // Check that the BSP's threshold is under the threshold required to volunteer for the storage request.
        ensure!(bsp_threshold <= to_succeed, Error::<T>::AboveThreshold);

        // Add BSP to storage request metadata.
        <StorageRequestBsps<T>>::insert(
            &file_key,
            &bsp_id,
            StorageRequestBspsMetadata::<T> {
                confirmed: false,
                _phantom: Default::default(),
            },
        );

        // Increment the number of bsps volunteered.
        match storage_request_metadata
            .bsps_volunteered
            .checked_add(&ReplicationTargetType::<T>::one())
        {
            Some(inc_bsps_volunteered) => {
                storage_request_metadata.bsps_volunteered = inc_bsps_volunteered;
            }
            None => {
                return Err(ArithmeticError::Overflow.into());
            }
        }

        // Update storage request metadata.
        <StorageRequests<T>>::set(&file_key, Some(storage_request_metadata.clone()));

        let multiaddresses = T::Providers::get_bsp_multiaddresses(&bsp_id)?;

        Ok((bsp_id, multiaddresses, storage_request_metadata))
    }

    /// Confirm storing a file.
    ///
    /// *Callable only by BSP accounts*
    ///
    /// This function can only be called after a BSP has volunteered for the storage request. The BSP must provide a merkle proof of the file
    /// and a proof of inclusion of the `file_key` in their merkle patricia trie.
    ///
    /// If the proof is valid, the root of the BSP is updated to reflect the new root of the merkle patricia trie and the number of `bsps_confirmed` is
    /// incremented. If the number of `bsps_confirmed` reaches the number of `bsps_required`, the storage request is deleted. Finally, the BSP's data
    /// used is incremented by the size of the file.
    pub(crate) fn do_bsp_confirm_storing(
        sender: T::AccountId,
        non_inclusion_forest_proof: ForestProof<T>,
        file_keys_and_proofs: BoundedVec<
            (MerkleHash<T>, KeyProof<T>),
            T::MaxBatchConfirmStorageRequests,
        >,
    ) -> DispatchResult {
        let bsp_id =
            <T::Providers as shp_traits::ReadProvidersInterface>::get_provider_id(sender.clone())
                .ok_or(Error::<T>::NotABsp)?;

        // Check that the provider is indeed a BSP.
        ensure!(
            <T::Providers as ReadStorageProvidersInterface>::is_bsp(&bsp_id),
            Error::<T>::NotABsp
        );

        let file_keys = file_keys_and_proofs
            .iter()
            .map(|(fk, _)| *fk)
            .collect::<Vec<_>>();

        // Verify the proof of non-inclusion.
        let proven_keys: BTreeSet<MerkleHash<T>> =
            <T::ProofDealer as shp_traits::ProofsDealerInterface>::verify_forest_proof(
                &bsp_id,
                file_keys.as_slice(),
                &non_inclusion_forest_proof,
            )?;

        // Create a queue to store the file keys and metadata to be processed.
        let mut file_keys_and_metadatas: BoundedVec<
            (MerkleHash<T>, Vec<u8>),
            T::MaxBatchConfirmStorageRequests,
        > = BoundedVec::new();

        let mut seen_keys = BTreeSet::new();
        for file_key in file_keys_and_proofs.iter() {
            // Skip any duplicates.
            if !seen_keys.insert(file_key.0) {
                continue;
            }

            // Check that the storage request exists.
            let mut storage_request_metadata =
                <StorageRequests<T>>::get(&file_key.0).ok_or(Error::<T>::StorageRequestNotFound)?;

            if storage_request_metadata.bsps_confirmed == storage_request_metadata.bsps_required {
                // Since BSPs need to race one another to confirm storage requests, it is entirely possible that a BSP confirms a storage request
                // after the storage request has been fulfilled within the same block.
                // TODO: Accumulate a list of storage requests that have been skipped for the BSP to confirm what it can.
                continue;
            }

            expect_or_err!(
                storage_request_metadata.bsps_confirmed < storage_request_metadata.bsps_required,
                "Storage request should never have confirmed bsps equal to or greater than required bsps, since they are deleted when it is reached.",
                Error::<T>::StorageRequestBspsRequiredFulfilled,
                bool
            );

            // Check that the BSP has volunteered for the storage request.
            ensure!(
                <StorageRequestBsps<T>>::contains_key(&file_key.0, &bsp_id),
                Error::<T>::BspNotVolunteered
            );

            let requests = expect_or_err!(
                <StorageRequestBsps<T>>::get(&file_key.0, &bsp_id),
                "BSP should exist since we checked it above",
                Error::<T>::ImpossibleFailedToGetValue
            );

            // Check that the storage provider has not already confirmed storing the file.
            ensure!(!requests.confirmed, Error::<T>::BspAlreadyConfirmed);

            let available_capacity =
                <T::Providers as ReadStorageProvidersInterface>::available_capacity(&bsp_id);

            // Check if the BSP has enough capacity to store the file.
            ensure!(
                available_capacity > storage_request_metadata.size,
                Error::<T>::InsufficientAvailableCapacity
            );

            // Increment the number of bsps confirmed.
            match storage_request_metadata
                .bsps_confirmed
                .checked_add(&ReplicationTargetType::<T>::one())
            {
                Some(inc_bsps_confirmed) => {
                    storage_request_metadata.bsps_confirmed = inc_bsps_confirmed;
                }
                None => {
                    return Err(ArithmeticError::Overflow.into());
                }
            }

            // Ensure that the file key IS NOT part of the BSP's forest.
            // Note: The runtime is responsible for adding and removing keys, computing the new root and updating the BSP's root.
            ensure!(
                !proven_keys.contains(&file_key.0),
                Error::<T>::ExpectedNonInclusionProof
            );

            let chunk_challenges = Self::generate_chunk_challenges_on_sp_confirm(
                bsp_id,
                file_key.0,
                &storage_request_metadata,
            );

            // Check that the key proof is valid.
            <T::ProofDealer as shp_traits::ProofsDealerInterface>::verify_key_proof(
                &file_key.0,
                &chunk_challenges,
                &file_key.1,
            )?;

            // Add data to storage provider.
            <T::Providers as MutateStorageProvidersInterface>::increase_capacity_used(
                &bsp_id,
                storage_request_metadata.size,
            )?;

            // Check if a payment stream between the user and provider already exists.
            // If it does not, create it. If it does, update it.
            match <T::PaymentStreams as PaymentStreamsInterface>::get_dynamic_rate_payment_stream_amount_provided(&bsp_id, &storage_request_metadata.owner) {
				Some(previous_amount_provided) => {
					// Update the payment stream.
					<T::PaymentStreams as PaymentStreamsInterface>::update_dynamic_rate_payment_stream(
						&bsp_id,
						&storage_request_metadata.owner,
						&(previous_amount_provided + storage_request_metadata.size),
					)?;
				},
				None => {
					// Create the payment stream.
					<T::PaymentStreams as PaymentStreamsInterface>::create_dynamic_rate_payment_stream(
						&bsp_id,
						&storage_request_metadata.owner,
						&storage_request_metadata.size,
					)?;
				}
			}

            // Get the file metadata to insert into the Provider's trie under the file key.
            let file_metadata = storage_request_metadata.clone().to_file_metadata();
            let encoded_trie_value = file_metadata.encode();
            expect_or_err!(
                file_keys_and_metadatas.try_push((file_key.0, encoded_trie_value)),
                "Failed to push file key and metadata",
                Error::<T>::FileMetadataProcessingQueueFull,
                result
            );

            // Remove storage request if we reached the required number of bsps and the MSP has confirmed storing the file.
            if storage_request_metadata.bsps_confirmed == storage_request_metadata.bsps_required
                && storage_request_metadata
                    .msp
                    .map(|(_, confirmed)| confirmed)
                    .unwrap_or(true)
            {
                // Remove storage request metadata.
                <StorageRequests<T>>::remove(&file_key.0);
                <BucketsWithStorageRequests<T>>::remove(
                    &storage_request_metadata.bucket_id,
                    &file_key.0,
                );

                // Remove storage request bsps
                let removed =
                    <StorageRequestBsps<T>>::drain_prefix(&file_key.0).fold(0, |acc, _| acc + 1);

                // Make sure that the expected number of bsps were removed.
                expect_or_err!(
                    storage_request_metadata.bsps_volunteered == removed.into(),
                    "Number of volunteered bsps for storage request should have been removed",
                    Error::<T>::UnexpectedNumberOfRemovedVolunteeredBsps,
                    bool
                );

                // Return the storage request creation deposit to the user
                T::Currency::release(
                    &HoldReason::StorageRequestCreationHold.into(),
                    &storage_request_metadata.owner,
                    T::StorageRequestCreationDeposit::get(),
                    Precision::BestEffort,
                )?;

                // Notify that the storage request has been fulfilled.
                Self::deposit_event(Event::StorageRequestFulfilled {
                    file_key: file_key.0,
                });
            } else {
                // Update storage request metadata.
                <StorageRequests<T>>::set(&file_key.0, Some(storage_request_metadata.clone()));

                // Update bsp for storage request.
                <StorageRequestBsps<T>>::mutate(&file_key.0, &bsp_id, |bsp| {
                    if let Some(bsp) = bsp {
                        bsp.confirmed = true;
                    }
                });
            }
        }

        // Check if this is the first file added to the BSP's Forest. If so, initialise last tick proven by this BSP.
        let old_root = expect_or_err!(
            <T::Providers as shp_traits::ReadProvidersInterface>::get_root(bsp_id),
            "Failed to get root for BSP, when it was already checked to be a BSP",
            Error::<T>::NotABsp
        );

        if old_root == <T::Providers as shp_traits::ReadProvidersInterface>::get_default_root() {
            // This means that this is the first file added to the BSP's Forest.
            <T::ProofDealer as shp_traits::ProofsDealerInterface>::initialise_challenge_cycle(
                &bsp_id,
            )?;

            // Emit the corresponding event.
            Self::deposit_event(Event::<T>::BspChallengeCycleInitialised {
                who: sender.clone(),
                bsp_id,
            });
        }

        // Compute new root after inserting new file keys in forest partial trie.
        let new_root = <T::ProofDealer as shp_traits::ProofsDealerInterface>::apply_delta(
            &bsp_id,
            file_keys_and_metadatas
                .iter()
                .map(|(fk, metadata)| (*fk, TrieAddMutation::new(metadata.clone()).into()))
                .collect::<Vec<_>>()
                .as_slice(),
            &non_inclusion_forest_proof,
        )?;

        // Update root of BSP.
        <T::Providers as shp_traits::MutateProvidersInterface>::update_root(bsp_id, new_root)?;

        // Emit event.
        Self::deposit_event(Event::BspConfirmedStoring {
            who: sender,
            bsp_id,
            file_keys: file_keys.to_vec().try_into().unwrap(),
            new_root,
        });

        Ok(())
    }

    /// Revoke a storage request.
    ///
    /// *Callable by the owner of the storage request*
    pub(crate) fn do_revoke_storage_request(
        sender: T::AccountId,
        file_key: MerkleHash<T>,
    ) -> DispatchResult {
        // Check that the storage request exists.
        ensure!(
            <StorageRequests<T>>::contains_key(&file_key),
            Error::<T>::StorageRequestNotFound
        );

        // Get storage request metadata.
        let storage_request_metadata = expect_or_err!(
            <StorageRequests<T>>::get(&file_key),
            "Storage request should exist",
            Error::<T>::StorageRequestNotFound
        );

        // Check that the sender is the owner of the storage request.
        ensure!(
            storage_request_metadata.owner == sender,
            Error::<T>::StorageRequestNotAuthorized
        );

        Self::cleanup_storage_request(
            EitherAccountIdOrMspId::AccountId(sender),
            file_key,
            &storage_request_metadata,
        )?;

        Ok(())
    }

    /// When a storage request is revoked and has already been confirmed by some BSPs, a challenge (with priority) is
    /// issued to force the BSPs to update their storage root to uninclude the file from their storage.
    ///
    /// All BSPs that have volunteered to store the file are removed from the storage request and the storage request is deleted.
    fn cleanup_storage_request(
        revoker: EitherAccountIdOrMspId<T>,
        file_key: MerkleHash<T>,
        storage_request_metadata: &StorageRequestMetadata<T>,
    ) -> DispatchResult {
        // Check if there are already BSPs who have confirmed to store the file.
        if storage_request_metadata.bsps_confirmed >= ReplicationTargetType::<T>::one() {
            // Apply Remove mutation of the file key to the BSPs that have confirmed storing the file (proofs of inclusion).
            <T::ProofDealer as shp_traits::ProofsDealerInterface>::challenge_with_priority(
                &file_key,
                Some(TrieRemoveMutation),
            )?;

            // Emit event.
            Self::deposit_event(Event::PriorityChallengeForFileDeletionQueued {
                issuer: revoker,
                file_key,
            });
        }

        // Remove storage request bsps
        let removed = <StorageRequestBsps<T>>::drain_prefix(&file_key).fold(0, |acc, _| acc + 1);

        // Make sure that the expected number of bsps were removed.
        expect_or_err!(
            storage_request_metadata.bsps_volunteered == removed.into(),
            "Number of volunteered bsps for storage request should have been removed",
            Error::<T>::UnexpectedNumberOfRemovedVolunteeredBsps,
            bool
        );

        // Remove storage request.
        <StorageRequests<T>>::remove(&file_key);

        // Return the storage request creation deposit to the user
        T::Currency::release(
            &HoldReason::StorageRequestCreationHold.into(),
            &storage_request_metadata.owner,
            T::StorageRequestCreationDeposit::get(),
            Precision::BestEffort,
        )?;

        // A revoked storage request is not considered active anymore.
        <BucketsWithStorageRequests<T>>::remove(&storage_request_metadata.bucket_id, &file_key);

        Ok(())
    }

    /// BSP stops storing a file.
    ///
    /// *Callable only by BSP accounts*
    ///
    /// This function covers a few scenarios in which a BSP invokes this function to stop storing a file:
    ///
    /// 1. The BSP has volunteered and confirmed storing the file and wants to stop storing it while the storage request is still open.
    ///
    /// > In this case, the BSP has volunteered and confirmed storing the file for an existing storage request.
    ///     Therefore, we decrement the `bsps_confirmed` by 1 and remove the BSP as a data server for the file.
    ///
    /// 2. The BSP stops storing a file that has an opened storage request but is not a volunteer.
    ///
    /// > In this case, the storage request was probably created by another BSP for some reason (e.g. that BSP lost the file)
    ///     and the current BSP is not a volunteer for this since it is already storing it. But since they to have stopped storing it,
    ///     we increment the `bsps_required` by 1.
    ///
    /// 3. The BSP stops storing a file that no longer has an opened storage request.
    ///
    /// > In this case, there is no storage request opened for the file they no longer are storing. Therefore, we
    ///     create a storage request with `bsps_required` set to 1.
    ///
    /// *This function does not give BSPs the possibility to remove themselves from being a __volunteer__ of a storage request.*
    ///
    /// A proof of inclusion is required to record the new root of the BSPs merkle patricia trie. First we validate the proof
    /// and ensure the `file_key` is indeed part of the merkle patricia trie. Then finally compute the new merkle patricia trie root
    /// by removing the `file_key` and update the root of the BSP.
    ///
    /// `can_serve`: A flag that indicates if the BSP can serve the file to other BSPs. If the BSP can serve the file, then
    /// they are added to the storage request as a data server.
    pub(crate) fn do_bsp_request_stop_storing(
        sender: T::AccountId,
        file_key: MerkleHash<T>,
        bucket_id: BucketIdFor<T>,
        location: FileLocation<T>,
        owner: T::AccountId,
        fingerprint: Fingerprint<T>,
        size: StorageData<T>,
        can_serve: bool,
        inclusion_forest_proof: ForestProof<T>,
    ) -> Result<ProviderIdFor<T>, DispatchError> {
        let bsp_id =
            <T::Providers as shp_traits::ReadProvidersInterface>::get_provider_id(sender.clone())
                .ok_or(Error::<T>::NotABsp)?;

        // Check that the provider is indeed a BSP.
        ensure!(
            <T::Providers as ReadStorageProvidersInterface>::is_bsp(&bsp_id),
            Error::<T>::NotABsp
        );

        // TODO: charge SP for this action.

        // Compute the file key hash.
        let computed_file_key = Self::compute_file_key(
            owner.clone(),
            bucket_id,
            location.clone(),
            size,
            fingerprint,
        );

        // Check that the metadata corresponds to the expected file key.
        ensure!(
            file_key == computed_file_key,
            Error::<T>::InvalidFileKeyMetadata
        );

        // Check that a pending stop storing request for that BSP and file does not exist yet.
        ensure!(
            !<PendingStopStoringRequests<T>>::contains_key(&bsp_id, &file_key),
            Error::<T>::PendingStopStoringRequestAlreadyExists
        );

        // Verify the proof of inclusion.
        let proven_keys =
            <T::ProofDealer as shp_traits::ProofsDealerInterface>::verify_forest_proof(
                &bsp_id,
                &[file_key],
                &inclusion_forest_proof,
            )?;

        // Ensure that the file key IS part of the BSP's forest.
        ensure!(
            proven_keys.contains(&file_key),
            Error::<T>::ExpectedInclusionProof
        );

        match <StorageRequests<T>>::get(&file_key) {
            Some(mut storage_request_metadata) => {
                match <StorageRequestBsps<T>>::get(&file_key, &bsp_id) {
                    // We hit scenario 1. The BSP is a volunteer and has confirmed storing the file.
                    // We need to decrement the number of bsps confirmed and volunteered, remove the BSP as a data server and from the storage request.
                    Some(bsp) => {
                        expect_or_err!(
                            bsp.confirmed,
                            "BSP should have confirmed storing the file since we verify the proof and their root matches the one in storage",
                            Error::<T>::BspNotConfirmed,
                            bool
                        );

                        storage_request_metadata.bsps_confirmed = storage_request_metadata
                            .bsps_confirmed
                            .saturating_sub(ReplicationTargetType::<T>::one());

                        storage_request_metadata.bsps_volunteered = storage_request_metadata
                            .bsps_volunteered
                            .saturating_sub(ReplicationTargetType::<T>::one());

                        <StorageRequestBsps<T>>::remove(&file_key, &bsp_id);
                    }
                    // We hit scenario 2. There is an open storage request but the BSP is not a volunteer.
                    // We need to increment the number of bsps required.
                    None => {
                        storage_request_metadata.bsps_required = storage_request_metadata
                            .bsps_required
                            .saturating_add(ReplicationTargetType::<T>::one());
                    }
                }

                // Update storage request metadata.
                <StorageRequests<T>>::set(&file_key, Some(storage_request_metadata));
            }
            // We hit scenario 3. There is no storage request opened for the file.
            // We need to create a new storage request with a single bsp required and
            // add this BSP as a data server if they can serve the file.
            None => {
                Self::do_request_storage(
                    owner,
                    bucket_id,
                    location.clone(),
                    fingerprint,
                    size,
                    None,
                    Some(ReplicationTargetType::<T>::one()),
                    None,
                )?;

                if can_serve {
                    // Add the BSP as a data server for the file.
                    <StorageRequestBsps<T>>::insert(
                        &file_key,
                        &bsp_id,
                        StorageRequestBspsMetadata::<T> {
                            confirmed: true,
                            _phantom: Default::default(),
                        },
                    );
                }
            }
        };

        // Add the pending stop storing request to storage.
        <PendingStopStoringRequests<T>>::insert(
            &bsp_id,
            &file_key,
            (frame_system::Pallet::<T>::block_number(), size),
        );

        Ok(bsp_id)
    }

    pub(crate) fn do_bsp_confirm_stop_storing(
        sender: T::AccountId,
        file_key: MerkleHash<T>,
        inclusion_forest_proof: ForestProof<T>,
    ) -> Result<(ProviderIdFor<T>, MerkleHash<T>), DispatchError> {
        // Get the BSP ID of the sender
        let bsp_id =
            <T::Providers as shp_traits::ReadProvidersInterface>::get_provider_id(sender.clone())
                .ok_or(Error::<T>::NotABsp)?;

        // Get the block when the pending stop storing request of the BSP for the file key was opened.
        let (block_when_opened, file_size) =
            <PendingStopStoringRequests<T>>::get(&bsp_id, &file_key)
                .ok_or(Error::<T>::PendingStopStoringRequestNotFound)?;

        // Check that enough time has passed since the pending stop storing request was opened.
        ensure!(
            frame_system::Pallet::<T>::block_number()
                >= block_when_opened + T::MinWaitForStopStoring::get(),
            Error::<T>::MinWaitForStopStoringNotReached
        );

        // Verify the proof of inclusion.
        let proven_keys =
            <T::ProofDealer as shp_traits::ProofsDealerInterface>::verify_forest_proof(
                &bsp_id,
                &[file_key],
                &inclusion_forest_proof,
            )?;

        // Ensure that the file key IS part of the BSP's forest.
        // The runtime is responsible for adding and removing keys, computing the new root and updating the BSP's root.
        ensure!(
            proven_keys.contains(&file_key),
            Error::<T>::ExpectedInclusionProof
        );

        // Compute new root after removing file key from forest partial trie.
        let new_root = <T::ProofDealer as shp_traits::ProofsDealerInterface>::apply_delta(
            &bsp_id,
            &[(file_key, TrieRemoveMutation::default().into())],
            &inclusion_forest_proof,
        )?;

        // Update root of BSP.
        <T::Providers as shp_traits::MutateProvidersInterface>::update_root(bsp_id, new_root)?;

        // Decrease data used by the BSP.
        <T::Providers as MutateStorageProvidersInterface>::decrease_capacity_used(
            &bsp_id, file_size,
        )?;

        // Remove the pending stop storing request from storage.
        <PendingStopStoringRequests<T>>::remove(&bsp_id, &file_key);

        Ok((bsp_id, new_root))
    }

    /// SP stops storing a file from a User that has been flagged as insolvent.
    ///
    /// *Callable only by SP accounts*
    ///
    /// A proof of inclusion is required to record the new root of the SPs merkle patricia trie. First we validate the proof
    /// and ensure the `file_key` is indeed part of the merkle patricia trie. Then finally compute the new merkle patricia trie root
    /// by removing the `file_key` and update the root of the SP.
    pub(crate) fn do_sp_stop_storing_for_insolvent_user(
        sender: T::AccountId,
        file_key: MerkleHash<T>,
        bucket_id: BucketIdFor<T>,
        location: FileLocation<T>,
        owner: T::AccountId,
        fingerprint: Fingerprint<T>,
        size: StorageData<T>,
        inclusion_forest_proof: ForestProof<T>,
    ) -> Result<(ProviderIdFor<T>, MerkleHash<T>), DispatchError> {
        // Get the SP ID
        let sp_id =
            <T::Providers as shp_traits::ReadProvidersInterface>::get_provider_id(sender.clone())
                .ok_or(Error::<T>::NotASp)?;

        // Check that the owner of the file has been flagged as insolvent OR that the Provider does not
        // have any active payment streams with the user. The rationale here is that if there is a
        // user who cannot pay, or is just not paying anymore, the SP has the right to stop storing files for them
        // without having to pay any penalty.
        ensure!(
            <T::UserSolvency as ReadUserSolvencyInterface>::is_user_insolvent(&owner)
                || !<T::PaymentStreams as PaymentStreamsInterface>::has_active_payment_stream(
                    &sp_id, &owner
                ),
            Error::<T>::UserNotInsolvent
        );

        // Compute the file key hash.
        let computed_file_key = Self::compute_file_key(
            owner.clone(),
            bucket_id,
            location.clone(),
            size,
            fingerprint,
        );

        // Check that the metadata corresponds to the expected file key.
        ensure!(
            file_key == computed_file_key,
            Error::<T>::InvalidFileKeyMetadata
        );

        // Verify the proof of inclusion.
        // If the Provider is a BSP, the proof is verified against the BSP's forest.
        let new_root = if <T::Providers as ReadStorageProvidersInterface>::is_bsp(&sp_id) {
            let proven_keys =
                <T::ProofDealer as shp_traits::ProofsDealerInterface>::verify_forest_proof(
                    &sp_id,
                    &[file_key],
                    &inclusion_forest_proof,
                )?;

            // Ensure that the file key IS part of the BSP's forest.
            ensure!(
                proven_keys.contains(&file_key),
                Error::<T>::ExpectedInclusionProof
            );

            // Compute new root after removing file key from forest partial trie.
            let new_root = <T::ProofDealer as shp_traits::ProofsDealerInterface>::apply_delta(
                &sp_id,
                &[(file_key, TrieRemoveMutation::default().into())],
                &inclusion_forest_proof,
            )?;

            // Update root of the BSP.
            <T::Providers as shp_traits::MutateProvidersInterface>::update_root(sp_id, new_root)?;

            // Delete payment stream between this BSP and this user (also charge it for all the owed funds
            // of all files that were stored by this BSP).
            if <T::PaymentStreams as PaymentStreamsInterface>::get_dynamic_rate_payment_stream_info(
                &sp_id, &owner,
            )
            .is_some()
            {
                <T::PaymentStreams as PaymentStreamsInterface>::delete_dynamic_rate_payment_stream(
                    &sp_id, &owner,
                )?;
            }

            new_root
        } else {
            // If the Provider is a MSP, the proof is verified against the Bucket's root.

            // Check that the Bucket is stored by the MSP
            ensure!(
                <T::Providers as shp_traits::ReadBucketsInterface>::is_bucket_stored_by_msp(
                    &sp_id, &bucket_id
                ),
                Error::<T>::MspNotStoringBucket
            );

            // Decrease size of the bucket.
            <T::Providers as MutateBucketsInterface>::decrease_bucket_size(&bucket_id, size)?;

            // Get the Bucket's root
            let bucket_root =
                <T::Providers as shp_traits::ReadBucketsInterface>::get_root_bucket(&bucket_id)
                    .ok_or(Error::<T>::BucketNotFound)?;

            let proven_keys =
                <T::ProofDealer as shp_traits::ProofsDealerInterface>::verify_generic_forest_proof(
                    &bucket_root,
                    &[file_key],
                    &inclusion_forest_proof,
                )?;

            // Ensure that the file key IS part of the Bucket's trie.
            ensure!(
                proven_keys.contains(&file_key),
                Error::<T>::ExpectedInclusionProof
            );

            // Compute new root after removing file key from forest partial trie.
            let new_root =
                <T::ProofDealer as shp_traits::ProofsDealerInterface>::generic_apply_delta(
                    &bucket_root,
                    &[(file_key, TrieRemoveMutation::default().into())],
                    &inclusion_forest_proof,
                )?;

            // Update root of the Bucket.
            <T::Providers as shp_traits::MutateBucketsInterface>::change_root_bucket(
                bucket_id, new_root,
            )?;

            // Delete payment stream between this MSP and this user (also charge it for all the owed funds
            // of all files that were stored by this MSP).
            if <T::PaymentStreams as PaymentStreamsInterface>::get_fixed_rate_payment_stream_info(
                &sp_id, &owner,
            )
            .is_some()
            {
                <T::PaymentStreams as PaymentStreamsInterface>::delete_fixed_rate_payment_stream(
                    &sp_id, &owner,
                )?;
            }

            new_root
        };

        // Decrease data used by the SP.
        <T::Providers as MutateStorageProvidersInterface>::decrease_capacity_used(&sp_id, size)?;

        Ok((sp_id, new_root))
    }

    pub(crate) fn do_delete_file(
        sender: T::AccountId,
        bucket_id: BucketIdFor<T>,
        file_key: MerkleHash<T>,
        location: FileLocation<T>,
        fingerprint: Fingerprint<T>,
        size: StorageData<T>,
        maybe_inclusion_forest_proof: Option<ForestProof<T>>,
    ) -> Result<(bool, ProviderIdFor<T>), DispatchError> {
        // Compute the file key hash.
        let computed_file_key = Self::compute_file_key(
            sender.clone(),
            bucket_id,
            location.clone(),
            size,
            fingerprint,
        );

        // Check that the metadata corresponds to the expected file key.
        ensure!(
            file_key == computed_file_key,
            Error::<T>::InvalidFileKeyMetadata
        );

        // Check if sender is the owner of the bucket.
        ensure!(
            <T::Providers as ReadBucketsInterface>::is_bucket_owner(&sender, &bucket_id)?,
            Error::<T>::NotBucketOwner
        );

        let msp_id = <T::Providers as ReadBucketsInterface>::get_msp_of_bucket(&bucket_id)
            .ok_or(Error::<T>::BucketNotFound)?;

        let file_key_included = match maybe_inclusion_forest_proof {
            // If the user did not supply a proof of inclusion, queue a pending deletion file request.
            // This will leave a window of time for the MSP to provide the proof of (non-)inclusion.
            // If the proof is not provided within the TTL, the hook will queue a priority challenge to remove the file key from all the providers.
            None => {
                let pending_file_deletion_requests = <PendingFileDeletionRequests<T>>::get(&sender);

                // Check if the file key is already in the pending deletion requests.
                ensure!(
                    !pending_file_deletion_requests.contains(&(file_key, bucket_id)),
                    Error::<T>::FileKeyAlreadyPendingDeletion
                );

                // Add the file key to the pending deletion requests.
                PendingFileDeletionRequests::<T>::try_append(&sender, (file_key, bucket_id))
                    .map_err(|_| Error::<T>::MaxUserPendingDeletionRequestsReached)?;

                // Queue the expiration item.
                let expiration_item =
                    ExpirationItem::PendingFileDeletionRequests((sender, file_key));
                Self::enqueue_expiration_item(expiration_item)?;

                false
            }
            // If the user supplied a proof of inclusion, verify the proof and queue a priority challenge to remove the file key from all the providers.
            Some(inclusion_forest_proof) => {
                // Get the root of the bucket.
                let bucket_root =
                    <T::Providers as shp_traits::ReadBucketsInterface>::get_root_bucket(&bucket_id)
                        .ok_or(Error::<T>::BucketNotFound)?;

                // Verify the proof of inclusion.
                let proven_keys =
                    <T::ProofDealer as shp_traits::ProofsDealerInterface>::verify_generic_forest_proof(
                        &bucket_root,
                        &[file_key],
                        &inclusion_forest_proof,
                    )?;

                // Ensure that the file key IS part of the owner's forest.
                ensure!(
                    proven_keys.contains(&file_key),
                    Error::<T>::ExpectedInclusionProof
                );

                // Initiate the priority challenge to remove the file key from all the providers.
                <T::ProofDealer as shp_traits::ProofsDealerInterface>::challenge_with_priority(
                    &file_key,
                    Some(TrieRemoveMutation),
                )?;

                // Decrease size of the bucket.
                <T::Providers as MutateBucketsInterface>::decrease_bucket_size(&bucket_id, size)?;

                // Emit event.
                Self::deposit_event(Event::PriorityChallengeForFileDeletionQueued {
                    issuer: EitherAccountIdOrMspId::<T>::AccountId(sender.clone()),
                    file_key,
                });

                true
            }
        };

        Ok((file_key_included, msp_id))
    }

    pub(crate) fn do_pending_file_deletion_request_submit_proof(
        sender: T::AccountId,
        user: T::AccountId,
        file_key: MerkleHash<T>,
        bucket_id: BucketIdFor<T>,
        forest_proof: ForestProof<T>,
    ) -> Result<(bool, ProviderIdFor<T>), DispatchError> {
        let msp_id =
            <T::Providers as shp_traits::ReadProvidersInterface>::get_provider_id(sender.clone())
                .ok_or(Error::<T>::NotAMsp)?;

        // Check that the provider is indeed an MSP.
        ensure!(
            <T::Providers as ReadStorageProvidersInterface>::is_msp(&msp_id),
            Error::<T>::NotAMsp
        );

        ensure!(
            <T::Providers as ReadBucketsInterface>::is_bucket_stored_by_msp(&msp_id, &bucket_id),
            Error::<T>::MspNotStoringBucket
        );

        let pending_file_deletion_requests = <PendingFileDeletionRequests<T>>::get(&user);

        // Check if the file key is in the pending deletion requests.
        ensure!(
            pending_file_deletion_requests.contains(&(file_key, bucket_id)),
            Error::<T>::FileKeyNotPendingDeletion
        );

        // Get the root of the bucket.
        let bucket_root =
            <T::Providers as shp_traits::ReadBucketsInterface>::get_root_bucket(&bucket_id)
                .ok_or(Error::<T>::BucketNotFound)?;

        // Verify the proof of inclusion.
        let proven_keys =
            <T::ProofDealer as shp_traits::ProofsDealerInterface>::verify_generic_forest_proof(
                &bucket_root,
                &[file_key],
                &forest_proof,
            )?;

        let file_key_included = proven_keys.contains(&file_key);

        if file_key_included {
            // Initiate the priority challenge to remove the file key from all the providers.
            <T::ProofDealer as shp_traits::ProofsDealerInterface>::challenge_with_priority(
                &file_key,
                Some(TrieRemoveMutation),
            )?;

            // Emit event.
            Self::deposit_event(Event::PriorityChallengeForFileDeletionQueued {
                issuer: EitherAccountIdOrMspId::<T>::MspId(msp_id),
                file_key,
            });
        }

        // Delete the pending deletion request.
        <PendingFileDeletionRequests<T>>::mutate(&user, |requests| {
            requests.retain(|(key, _)| key != &file_key);
        });

        Ok((file_key_included, msp_id))
    }

    /// Create a collection.
    fn create_collection(owner: T::AccountId) -> Result<CollectionIdFor<T>, DispatchError> {
        // TODO: Parametrize the collection settings.
        let config: CollectionConfigFor<T> = CollectionConfig {
            settings: CollectionSettings::all_enabled(),
            max_supply: None,
            mint_settings: MintSettings {
                mint_type: MintType::Issuer,
                price: None,
                start_block: None,
                end_block: None,
                default_item_settings: ItemSettings::all_enabled(),
            },
        };

        T::Nfts::create_collection(&owner, &owner, &config)
    }

    /// Compute the next block number to insert an expiring item, and insert it in the corresponding expiration queue.
    ///
    /// This function attempts to insert a the expiration item at the next available block starting from
    /// the current next available block.
    pub(crate) fn enqueue_expiration_item(
        expiration_item: ExpirationItem<T>,
    ) -> Result<BlockNumberFor<T>, DispatchError> {
        let expiration_block = expiration_item.get_next_expiration_block();
        let new_expiration_block = expiration_item.try_append(expiration_block)?;
        expiration_item.set_next_expiration_block(new_expiration_block);

        Ok(new_expiration_block)
    }

    pub fn compute_file_key(
        owner: T::AccountId,
        bucket_id: BucketIdFor<T>,
        location: FileLocation<T>,
        size: StorageData<T>,
        fingerprint: Fingerprint<T>,
    ) -> MerkleHash<T> {
        shp_file_metadata::FileMetadata::<
            { shp_constants::H_LENGTH },
            { shp_constants::FILE_CHUNK_SIZE },
            { shp_constants::FILE_SIZE_TO_CHALLENGES },
        > {
            owner: owner.encode(),
            bucket_id: bucket_id.as_ref().to_vec(),
            location: location.clone().to_vec(),
            file_size: size.into(),
            fingerprint: fingerprint.as_ref().into(),
        }
        .file_key::<FileKeyHasher<T>>()
    }

    pub fn get_threshold_for_bsp_request(
        bsp_id: &ProviderIdFor<T>,
        fingerprint: &Fingerprint<T>,
    ) -> T::ThresholdType {
        // Concatenate the BSP ID and the fingerprint and hash them to get the volunteering hash.
        let concatenated = sp_std::vec![bsp_id.encode(), fingerprint.encode()].concat();
        let volunteering_hash =
            <<T as frame_system::Config>::Hashing as Hash>::hash(concatenated.as_ref());

        // Return the threshold needed for the BSP to be able to volunteer for the storage request.
        T::HashToThresholdType::convert(volunteering_hash)
    }

    /// Compute the threshold for a BSP to succeed.
    ///
    /// Succeeding this threshold is required for the BSP to be eligible to volunteer for a storage request.
    /// The threshold is computed based on the global reputation weight and the BSP's reputation weight, giving
    /// an advantage to BSPs with higher reputation weights.
    ///
    /// The formalized formulas are documented in the [README](https://github.com/Moonsong-Labs/storage-hub/blob/main/pallets/file-system/README.md#volunteering-succeeding-threshold-checks).
    pub fn compute_threshold_to_succeed(
        bsp_id: &ProviderIdFor<T>,
        requested_at: TickNumber<T>,
    ) -> Result<(T::ThresholdType, T::ThresholdType), DispatchError> {
        let maximum_threshold = T::ThresholdType::max_value();

        let global_weight =
            T::ThresholdType::from(T::Providers::get_global_bsps_reputation_weight());

        if global_weight == T::ThresholdType::zero() {
            return Err(Error::<T>::NoGlobalReputationWeightSet.into());
        }

        // Global threshold starting point from which all BSPs begin their threshold slope. All BSPs start at this point
        // with the starting reputation weight.
        //
        // The calculation is designed to achieve the following:
        //
        // 1. In a regular scenario, `maximum_threshold` would be very large, and you'd start bringing it down with
        //    `global_weight`, also a large number. That way, when you multiply it by the replication target,
        //    you should still be within the numerical domain.
        //
        // 2. If `global_weight` is low still (in the early days of the network), when multiplying with
        //    replication target, you'll get at most `u32::MAX` and then the threshold would be
        //    u32::MAX / 2 (still pretty high).
        //
        // 3. If maximum_threshold is very low (like sometimes set in tests), the division would saturate to 1,
        //    and then the threshold would be replication target / 2 (still very low).
        let threshold_global_starting_point = maximum_threshold
            .checked_div(&global_weight)
            .unwrap_or(T::ThresholdType::one())
            .checked_mul(&ReplicationTarget::<T>::get().into()).unwrap_or({
                log::warn!("Global starting point is beyond MaximumThreshold. Setting it to half of the MaximumThreshold.");
                maximum_threshold
            })
            .checked_div(&T::ThresholdType::from(2u32))
            .unwrap_or(T::ThresholdType::one());

        // Get the BSP's reputation weight.
        let bsp_weight = T::ThresholdType::from(T::Providers::get_bsp_reputation_weight(&bsp_id)?);

        // Actual BSP's threshold starting point, taking into account their reputation weight.
        let threshold_weighted_starting_point =
            bsp_weight.saturating_mul(threshold_global_starting_point);

        // Rate of increase from the weighted threshold starting point up to the maximum threshold within a tick range.
        let base_slope = maximum_threshold
            .saturating_sub(threshold_global_starting_point)
            .checked_div(&T::ThresholdTypeToTickNumber::convert_back(
                TickRangeToMaximumThreshold::<T>::get(),
            ))
            .unwrap_or(T::ThresholdType::one());

        let threshold_slope = base_slope
            .checked_mul(&bsp_weight)
            .unwrap_or(maximum_threshold);

        // Since checked_div only returns None on a result of zero, there is the case when the result is between 0 and 1 and rounds down to 0.
        let threshold_slope = if threshold_slope.is_zero() {
            T::ThresholdType::one()
        } else {
            threshold_slope
        };

        let current_tick_number =
            <T::ProofDealer as shp_traits::ProofsDealerInterface>::get_current_tick();

        // Get number of ticks since the storage request was issued.
        let ticks_since_requested = current_tick_number.saturating_sub(requested_at);
        let ticks_since_requested =
            T::ThresholdTypeToTickNumber::convert_back(ticks_since_requested);

        let to_succeed = threshold_weighted_starting_point
            .saturating_add(threshold_slope.saturating_mul(ticks_since_requested));

        Ok((to_succeed, threshold_slope))
    }
}

mod hooks {
    use crate::{
        pallet,
        types::MerkleHash,
        utils::{BucketIdFor, EitherAccountIdOrMspId, ProviderIdFor},
        DataServersForMoveBucket, Event, FileDeletionRequestExpirations,
        NextStartingBlockToCleanUp, Pallet, PendingFileDeletionRequests, PendingMoveBucketRequests,
        ReplicationTarget, StorageRequestBsps, StorageRequestExpirations, StorageRequests,
    };
    use crate::{MoveBucketRequestExpirations, PendingBucketsToMove};
    use frame_system::pallet_prelude::BlockNumberFor;
    use shp_traits::TrieRemoveMutation;
    use sp_runtime::{
        traits::{Get, One, Zero},
        Saturating,
    };
    use sp_weights::Weight;

    impl<T: pallet::Config> Pallet<T> {
        pub(crate) fn do_on_poll(weight: &mut frame_support::weights::WeightMeter) {
            let current_data_price_per_unit =
                <T::PaymentStreams as shp_traits::MutatePricePerUnitPerTickInterface>::get_price_per_unit_per_tick();
            weight.consume(T::DbWeight::get().reads(1));

            let new_data_price_per_unit =
                <T::UpdateStoragePrice as shp_traits::UpdateStoragePrice>::update_storage_price(
                    current_data_price_per_unit,
                    <T::Providers as shp_traits::SystemMetricsInterface>::get_total_used_capacity(),
                    <T::Providers as shp_traits::SystemMetricsInterface>::get_total_capacity(),
                );

            if new_data_price_per_unit != current_data_price_per_unit {
                <T::PaymentStreams as shp_traits::MutatePricePerUnitPerTickInterface>::set_price_per_unit_per_tick(
                    new_data_price_per_unit,
                );
                weight.consume(T::DbWeight::get().writes(1));
            }
        }

        pub(crate) fn do_on_idle(
            current_block: BlockNumberFor<T>,
            mut remaining_weight: &mut Weight,
        ) -> &mut Weight {
            let db_weight = T::DbWeight::get();
            let mut block_to_clean = NextStartingBlockToCleanUp::<T>::get();

            while block_to_clean <= current_block && !remaining_weight.is_zero() {
                Self::process_block_expired_items(block_to_clean, &mut remaining_weight);

                if remaining_weight.is_zero() {
                    break;
                }

                block_to_clean.saturating_accrue(BlockNumberFor::<T>::one());
            }

            // Update the next starting block for cleanup
            if block_to_clean > NextStartingBlockToCleanUp::<T>::get() {
                NextStartingBlockToCleanUp::<T>::put(block_to_clean);
                remaining_weight.saturating_reduce(db_weight.writes(1));
            }

            remaining_weight
        }

        fn process_block_expired_items(block: BlockNumberFor<T>, remaining_weight: &mut Weight) {
            let db_weight = T::DbWeight::get();
            let minimum_required_weight_processing_expired_items = db_weight.reads_writes(1, 1);

            if !remaining_weight.all_gte(minimum_required_weight_processing_expired_items) {
                return;
            }

            // Remove expired storage requests if any existed and process them.
            let mut expired_storage_requests = StorageRequestExpirations::<T>::take(&block);
            remaining_weight.saturating_reduce(minimum_required_weight_processing_expired_items);

            // TODO: After benchmarking, we should check before this loop that there is enough remaining weight to
            // TODO: process all the expired storage requests. If not, we should return early.
            while let Some(file_key) = expired_storage_requests.pop() {
                Self::process_expired_storage_request(file_key, remaining_weight)
            }

            // If there are remaining items which were not processed, put them back in storage
            if !expired_storage_requests.is_empty() {
                StorageRequestExpirations::<T>::insert(&block, expired_storage_requests);
                remaining_weight.saturating_reduce(db_weight.writes(1));
            }

            // Check if there is enough remaining weight to process the expired file deletion requests.
            if !remaining_weight.all_gte(minimum_required_weight_processing_expired_items) {
                return;
            }

            // Remove expired file deletion requests if any existed and process them.
            let mut expired_file_deletion_requests =
                FileDeletionRequestExpirations::<T>::take(&block);
            remaining_weight.saturating_reduce(minimum_required_weight_processing_expired_items);

            // TODO: After benchmarking, we should check before this loop that there is enough remaining weight to
            // TODO: process all the expired file deletion requests. If not, we should return early.
            while let Some((user, file_key)) = expired_file_deletion_requests.pop() {
                Self::process_expired_pending_file_deletion(user, file_key, remaining_weight)
            }

            // If there are remaining items which were not processed, put them back in storage
            if !expired_file_deletion_requests.is_empty() {
                FileDeletionRequestExpirations::<T>::insert(&block, expired_file_deletion_requests);
                remaining_weight.saturating_reduce(db_weight.writes(1));
            }

            // Check if there is enough remaining weight to process expired move bucket requests
            if !remaining_weight.all_gte(minimum_required_weight_processing_expired_items) {
                return;
            }

            // Remove expired move bucket requests if any existed and process them.
            let mut expired_move_bucket_requests = MoveBucketRequestExpirations::<T>::take(&block);
            remaining_weight.saturating_reduce(minimum_required_weight_processing_expired_items);

            // TODO: After benchmarking, we should check before this loop that there is enough remaining weight to
            // TODO: process all the expired move bucket requests. If not, we should return early.
            while let Some((msp_id, bucket_id)) = expired_move_bucket_requests.pop() {
                Self::process_expired_move_bucket_request(msp_id, bucket_id, remaining_weight);
            }

            // If there are remaining items which were not processed, put them back in storage
            if !expired_move_bucket_requests.is_empty() {
                MoveBucketRequestExpirations::<T>::insert(&block, expired_move_bucket_requests);
                remaining_weight.saturating_reduce(db_weight.writes(1));
            }
        }

        fn process_expired_storage_request(file_key: MerkleHash<T>, remaining_weight: &mut Weight) {
            let db_weight = T::DbWeight::get();

            // As of right now, the upper bound limit to the number of BSPs required to fulfill a storage request is set by `ReplicationTarget`.
            // We could increase this potential weight to account for potentially more volunteers.
            let potential_weight =
                db_weight.writes(ReplicationTarget::<T>::get().saturating_plus_one().into());

            if !remaining_weight.all_gte(potential_weight) {
                return;
            }

            // Remove storage request and all bsps that volunteered for it.
            StorageRequests::<T>::remove(&file_key);
            let removed =
                StorageRequestBsps::<T>::drain_prefix(&file_key).fold(0, |acc, _| acc + 1u32);

            remaining_weight.saturating_reduce(db_weight.writes(1.saturating_add(removed.into())));

            Self::deposit_event(Event::StorageRequestExpired { file_key });
        }

        fn process_expired_pending_file_deletion(
            user: T::AccountId,
            file_key: MerkleHash<T>,
            remaining_weight: &mut Weight,
        ) {
            let db_weight = T::DbWeight::get();
            let potential_weight = db_weight.reads_writes(2, 3);

            if !remaining_weight.all_gte(potential_weight) {
                return;
            }

            let requests = PendingFileDeletionRequests::<T>::get(&user);

            // Check if the file key is still a pending deletion requests.
            let expired_item_index = match requests.iter().position(|(key, _)| key == &file_key) {
                Some(i) => i,
                None => return,
            };

            // Remove the file key from the pending deletion requests.
            PendingFileDeletionRequests::<T>::mutate(&user, |requests| {
                requests.remove(expired_item_index);
            });

            // Queue a priority challenge to remove the file key from all the providers.
            let _ = <T::ProofDealer as shp_traits::ProofsDealerInterface>::challenge_with_priority(
                &file_key,
                Some(TrieRemoveMutation),
            )
            .map_err(|_| {
                Self::deposit_event(Event::FailedToQueuePriorityChallenge {
                    user: user.clone(),
                    file_key,
                });
            });
            // Emit event.
            Self::deposit_event(Event::PriorityChallengeForFileDeletionQueued {
                issuer: EitherAccountIdOrMspId::<T>::AccountId(user),
                file_key,
            });

            remaining_weight.saturating_reduce(potential_weight);
        }

        fn process_expired_move_bucket_request(
            msp_id: ProviderIdFor<T>,
            bucket_id: BucketIdFor<T>,
            remaining_weight: &mut Weight,
        ) {
            let db_weight = T::DbWeight::get();
            let potential_weight = db_weight.reads_writes(0, 2);

            if !remaining_weight.all_gte(potential_weight) {
                return;
            }

            PendingMoveBucketRequests::<T>::remove(&msp_id, &bucket_id);
            PendingBucketsToMove::<T>::remove(&bucket_id);
            DataServersForMoveBucket::<T>::drain_prefix(&bucket_id);

            remaining_weight.saturating_reduce(potential_weight);

            Self::deposit_event(Event::MoveBucketRequestExpired { msp_id, bucket_id });
        }
    }
}<|MERGE_RESOLUTION|>--- conflicted
+++ resolved
@@ -38,26 +38,14 @@
 use crate::{
     pallet,
     types::{
-<<<<<<< HEAD
         AcceptedStorageRequestParameters, BatchResponses, BucketIdFor, BucketMoveRequestResponse,
         BucketNameFor, CollectionConfigFor, CollectionIdFor, EitherAccountIdOrMspId,
         ExpirationItem, FileKeyHasher, FileKeyResponsesInput, FileLocation, Fingerprint,
-        ForestProof, KeyProof, MaxBatchMspRespondStorageRequests, MaxBspsPerStorageRequest,
-        MerkleHash, MoveBucketRequestMetadata, MspAcceptedBatchStorageRequests,
-        MspFailedBatchStorageRequests, MspRejectedBatchStorageRequests,
-        MspRespondStorageRequestsResult, MultiAddresses, PeerIds, ProviderIdFor,
-        RejectedStorageRequestReason, ReplicationTargetType, StorageData,
-        StorageRequestBspsMetadata, StorageRequestMetadata, TickNumber, ValuePropId,
-=======
-        BatchResponses, BucketIdFor, BucketMoveRequestResponse, BucketNameFor, CollectionConfigFor,
-        CollectionIdFor, EitherAccountIdOrMspId, ExpirationItem, FileKeyHasher,
-        FileKeyResponsesInput, FileLocation, Fingerprint, ForestProof, KeyProof,
-        MaxBatchMspRespondStorageRequests, MerkleHash, MoveBucketRequestMetadata,
-        MspAcceptedBatchStorageRequests, MspFailedBatchStorageRequests,
+        ForestProof, KeyProof, MaxBatchMspRespondStorageRequests, MerkleHash,
+        MoveBucketRequestMetadata, MspAcceptedBatchStorageRequests, MspFailedBatchStorageRequests,
         MspRejectedBatchStorageRequests, MspRespondStorageRequestsResult, MultiAddresses, PeerIds,
         ProviderIdFor, RejectedStorageRequestReason, ReplicationTargetType, StorageData,
-        StorageRequestBspsMetadata, StorageRequestMetadata, TickNumber,
->>>>>>> 628bd604
+        StorageRequestBspsMetadata, StorageRequestMetadata, TickNumber, ValuePropId,
     },
     BucketsWithStorageRequests, DataServersForMoveBucket, Error, Event, HoldReason, Pallet,
     PendingBucketsToMove, PendingFileDeletionRequests, PendingMoveBucketRequests,
