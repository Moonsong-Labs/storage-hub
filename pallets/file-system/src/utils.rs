use codec::Encode;
use frame_support::{
    ensure,
    pallet_prelude::DispatchResult,
    traits::{
        fungible::{InspectHold, Mutate, MutateHold},
        nonfungibles_v2::{Create, Destroy},
        tokens::{Precision, Preservation},
        Get,
    },
};
use frame_system::pallet_prelude::BlockNumberFor;
use num_bigint::BigUint;
use sp_runtime::{
    traits::{
        Bounded, CheckedAdd, CheckedDiv, CheckedMul, CheckedSub, Convert, ConvertBack, Hash, One,
        Saturating, Zero,
    },
    ArithmeticError, BoundedBTreeSet, BoundedVec, DispatchError,
};
use sp_std::{collections::btree_set::BTreeSet, vec::Vec};

use pallet_file_system_runtime_api::{
    IsStorageRequestOpenToVolunteersError, QueryBspConfirmChunksToProveForFileError,
    QueryConfirmChunksToProveForFileError, QueryFileEarliestVolunteerTickError,
    QueryMspConfirmChunksToProveForFileError,
};
use pallet_nfts::{CollectionConfig, CollectionSettings, ItemSettings, MintSettings, MintType};
use shp_file_metadata::ChunkId;
use shp_traits::{
    CommitRevealRandomnessInterface, MutateBucketsInterface, MutateStorageProvidersInterface,
    PaymentStreamsInterface, ReadBucketsInterface, ReadProvidersInterface,
    ReadStorageProvidersInterface, ReadUserSolvencyInterface, TrieAddMutation, TrieRemoveMutation,
};

use crate::{
    pallet,
    types::{
        BucketIdFor, BucketMoveRequestResponse, BucketNameFor, CollectionConfigFor,
        CollectionIdFor, EitherAccountIdOrMspId, ExpirationItem, FileDeletionRequestExpirationItem,
        FileKeyHasher, FileKeyWithProof, FileLocation, Fingerprint, ForestProof, MerkleHash,
        MoveBucketRequestMetadata, MultiAddresses, PeerIds, PendingFileDeletionRequest,
        PendingStopStoringRequest, ProviderIdFor, RejectedStorageRequest, ReplicationTargetType,
        StorageData, StorageRequestBspsMetadata, StorageRequestMetadata,
        StorageRequestMspAcceptedFileKeys, StorageRequestMspBucketResponse,
        StorageRequestMspResponse, TickNumber, ValuePropId,
    },
    BucketsWithStorageRequests, Error, Event, HoldReason, MaxReplicationTarget, Pallet,
    PendingBucketsToMove, PendingFileDeletionRequests, PendingMoveBucketRequests,
    PendingStopStoringRequests, StorageRequestBsps, StorageRequestExpirations, StorageRequests,
    TickRangeToMaximumThreshold,
};

macro_rules! expect_or_err {
    // Handle Option type
    ($optional:expr, $error_msg:expr, $error_type:path) => {{
        match $optional {
            Some(value) => value,
            None => {
                #[cfg(test)]
                unreachable!($error_msg);

                #[allow(unreachable_code)]
                {
                    Err($error_type)?
                }
            }
        }
    }};
    // Handle boolean type
    ($condition:expr, $error_msg:expr, $error_type:path, bool) => {{
        if !$condition {
            #[cfg(test)]
            unreachable!($error_msg);

            #[allow(unreachable_code)]
            {
                Err($error_type)?
            }
        }
    }};
    // Handle Result type
    ($result:expr, $error_msg:expr, $error_type:path, result) => {{
        match $result {
            Ok(value) => value,
            Err(_) => {
                #[cfg(test)]
                unreachable!($error_msg);

                #[allow(unreachable_code)]
                {
                    Err($error_type)?
                }
            }
        }
    }};
}

impl<T> Pallet<T>
where
    T: pallet::Config,
{
    /// This function is used primarily for the runtime API exposed for BSPs to call before they attempt to volunteer for a storage request.
    pub fn is_storage_request_open_to_volunteers(
        file_key: MerkleHash<T>,
    ) -> Result<bool, IsStorageRequestOpenToVolunteersError>
    where
        T: frame_system::Config,
    {
        // Check if the storage request exists.
        let storage_request = match <StorageRequests<T>>::get(&file_key) {
            Some(storage_request) => storage_request,
            None => {
                return Err(IsStorageRequestOpenToVolunteersError::StorageRequestNotFound);
            }
        };

        // This should always be true since the storage request will be deleted from storage if the `bsps_confirmed` is equal to `bsps_required`.
        Ok(storage_request.bsps_confirmed < storage_request.bsps_required)
    }

    /// Compute the tick number at which the BSP is eligible to volunteer for a storage request.
    pub fn query_earliest_file_volunteer_tick(
        bsp_id: ProviderIdFor<T>,
        file_key: MerkleHash<T>,
    ) -> Result<TickNumber<T>, QueryFileEarliestVolunteerTickError>
    where
        T: frame_system::Config,
    {
        // Get the tick number at which the storage request was created.
        let (storage_request_tick, fingerprint) = match <StorageRequests<T>>::get(&file_key) {
            Some(storage_request) => (storage_request.requested_at, storage_request.fingerprint),
            None => {
                return Err(QueryFileEarliestVolunteerTickError::StorageRequestNotFound);
            }
        };

        // Get the threshold needed for the BSP to be able to volunteer for the storage request.
        let bsp_threshold = Self::get_threshold_for_bsp_request(&bsp_id, &fingerprint);

        // Compute the tick number at which the BSP should send the volunteer request.
        Self::compute_volunteer_tick_number(bsp_id, bsp_threshold, storage_request_tick)
            .map_err(|_| QueryFileEarliestVolunteerTickError::ThresholdArithmeticError)
    }

    fn compute_volunteer_tick_number(
        bsp_id: ProviderIdFor<T>,
        bsp_threshold: T::ThresholdType,
        storage_request_tick: TickNumber<T>,
    ) -> Result<TickNumber<T>, DispatchError>
    where
        T: frame_system::Config,
    {
        // Compute the threshold to succeed and the slope of the bsp.
        let (to_succeed, slope) =
            Self::compute_threshold_to_succeed(&bsp_id, storage_request_tick)?;

        let threshold_diff = match bsp_threshold.checked_sub(&to_succeed) {
            Some(diff) => diff,
            None => {
                // The BSP's threshold is less than the current threshold.
                let current_tick =
                    <T::ProofDealer as shp_traits::ProofsDealerInterface>::get_current_tick();
                return Ok(current_tick);
            }
        };

        // Calculate the number of ticks required to be below the threshold.
        let ticks_to_wait = match threshold_diff.checked_div(&slope) {
            Some(ticks) => ticks,
            None => {
                return Err(Error::<T>::ThresholdArithmeticError.into());
            }
        };

        // Compute the tick number at which the BSP should send the volunteer request.
        let volunteer_tick_number = storage_request_tick
            .saturating_add(T::ThresholdTypeToTickNumber::convert(ticks_to_wait));

        Ok(volunteer_tick_number)
    }

    pub fn query_bsp_confirm_chunks_to_prove_for_file(
        bsp_id: ProviderIdFor<T>,
        file_key: MerkleHash<T>,
    ) -> Result<Vec<ChunkId>, QueryBspConfirmChunksToProveForFileError> {
        // Get the storage request metadata.
        let storage_request_metadata = match <StorageRequests<T>>::get(&file_key) {
            Some(storage_request) => storage_request,
            None => {
                return Err(QueryBspConfirmChunksToProveForFileError::StorageRequestNotFound);
            }
        };

        Self::query_confirm_chunks_to_prove_for_file(bsp_id, storage_request_metadata, file_key)
            .map_err(|e| QueryBspConfirmChunksToProveForFileError::ConfirmChunks(e))
    }

    pub fn query_msp_confirm_chunks_to_prove_for_file(
        msp_id: ProviderIdFor<T>,
        file_key: MerkleHash<T>,
    ) -> Result<Vec<ChunkId>, QueryMspConfirmChunksToProveForFileError> {
        // Get the storage request metadata.
        let storage_request_metadata = match <StorageRequests<T>>::get(&file_key) {
            Some(storage_request) => storage_request,
            None => {
                return Err(QueryMspConfirmChunksToProveForFileError::StorageRequestNotFound);
            }
        };

        Self::query_confirm_chunks_to_prove_for_file(msp_id, storage_request_metadata, file_key)
            .map_err(|e| QueryMspConfirmChunksToProveForFileError::ConfirmChunks(e))
    }

    fn query_confirm_chunks_to_prove_for_file(
        provider_id: ProviderIdFor<T>,
        storage_request_metadata: StorageRequestMetadata<T>,
        file_key: MerkleHash<T>,
    ) -> Result<Vec<ChunkId>, QueryConfirmChunksToProveForFileError> {
        // Generate the list of chunks to prove.
        let challenges = Self::generate_chunk_challenges_on_sp_confirm(
            provider_id,
            file_key,
            &storage_request_metadata,
        );

        let chunks = storage_request_metadata.to_file_metadata().chunks_count();

        let chunks_to_prove = challenges
            .iter()
            .map(|challenge| {
                let challenged_chunk = BigUint::from_bytes_be(challenge.as_ref()) % chunks;
                let challenged_chunk: ChunkId =
                    ChunkId::new(challenged_chunk.try_into().map_err(|_| {
                        QueryConfirmChunksToProveForFileError::ChallengedChunkToChunkIdError
                    })?);

                Ok(challenged_chunk)
            })
            .collect::<Result<Vec<_>, _>>()?;

        Ok(chunks_to_prove)
    }

    fn generate_chunk_challenges_on_sp_confirm(
        sp_id: ProviderIdFor<T>,
        file_key: MerkleHash<T>,
        storage_request_metadata: &StorageRequestMetadata<T>,
    ) -> Vec<<<T as pallet::Config>::Providers as ReadProvidersInterface>::MerkleHash> {
        let file_metadata = storage_request_metadata.clone().to_file_metadata();
        let chunks_to_check = file_metadata.chunks_to_check();

        let mut challenges =
            <T::ProofDealer as shp_traits::ProofsDealerInterface>::generate_challenges_from_seed(
                T::MerkleHashToRandomnessOutput::convert(file_key),
                &sp_id,
                chunks_to_check.saturating_sub(One::one()),
            );

        let last_chunk_id = file_metadata.last_chunk_id();

        challenges.push(T::ChunkIdToMerkleHash::convert(last_chunk_id));

        challenges
    }

    /// Create a bucket for an owner (user) under a given MSP account.
    pub(crate) fn do_create_bucket(
        sender: T::AccountId,
        msp_id: ProviderIdFor<T>,
        name: BucketNameFor<T>,
        private: bool,
        value_prop_id: Option<ValuePropId<T>>,
    ) -> Result<(BucketIdFor<T>, Option<CollectionIdFor<T>>), DispatchError> {
        // Check if the MSP is indeed an MSP.
        ensure!(
            <T::Providers as ReadStorageProvidersInterface>::is_msp(&msp_id),
            Error::<T>::NotAMsp
        );

        // Check if MSP is insolvent
        ensure!(
            !<T::Providers as ReadProvidersInterface>::is_provider_insolvent(msp_id),
            Error::<T>::OperationNotAllowedForInsolventProvider
        );

        // Create collection only if bucket is private
        let maybe_collection_id = if private {
            // The `owner` of the collection is also the admin of the collection since most operations require the sender to be the admin.
            Some(Self::create_collection(sender.clone())?)
        } else {
            None
        };

        let bucket_id = <T as crate::Config>::Providers::derive_bucket_id(&sender, name);

        <T::Providers as MutateBucketsInterface>::add_bucket(
            msp_id,
            sender.clone(),
            bucket_id,
            private,
            maybe_collection_id.clone(),
            value_prop_id,
        )?;

        Ok((bucket_id, maybe_collection_id))
    }

    /// This does not guarantee that the MSP will have enough storage capacity to store the entire bucket. Therefore,
    /// between the creation of the request and its expiration, the MSP can increase its capacity before accepting the request.
    ///
    /// Forcing the MSP to have enough capacity before the request is created would not enable MSPs to automatically scale based on demand.
    pub(crate) fn do_request_move_bucket(
        sender: T::AccountId,
        bucket_id: BucketIdFor<T>,
        new_msp_id: ProviderIdFor<T>,
    ) -> Result<(), DispatchError> {
        // Check if the sender is the owner of the bucket.
        ensure!(
            <T::Providers as ReadBucketsInterface>::is_bucket_owner(&sender, &bucket_id)?,
            Error::<T>::NotBucketOwner
        );

        // Check if the new MSP is indeed an MSP.
        ensure!(
            <T::Providers as ReadStorageProvidersInterface>::is_msp(&new_msp_id),
            Error::<T>::NotAMsp
        );

        // Check if the newly selected MSP is not insolvent
        ensure!(
            !<T::Providers as ReadProvidersInterface>::is_provider_insolvent(new_msp_id),
            Error::<T>::OperationNotAllowedForInsolventProvider
        );

        // Check if the bucket is already stored by the new MSP.
        ensure!(
            !<T::Providers as ReadBucketsInterface>::is_bucket_stored_by_msp(
                &new_msp_id,
                &bucket_id
            ),
            Error::<T>::MspAlreadyStoringBucket
        );

        if <PendingBucketsToMove<T>>::contains_key(&bucket_id) {
            return Err(Error::<T>::BucketIsBeingMoved.into());
        }

        // Check if there are any open storage requests for the bucket.
        // Do not allow any storage requests and move bucket requests to coexist for the same bucket.
        ensure!(
            !<BucketsWithStorageRequests<T>>::iter_prefix(bucket_id)
                .next()
                .is_some(),
            Error::<T>::StorageRequestExists
        );

        // Register the move bucket request.
        <PendingMoveBucketRequests<T>>::insert(
            &new_msp_id,
            bucket_id,
            MoveBucketRequestMetadata {
                requester: sender.clone(),
            },
        );
        <PendingBucketsToMove<T>>::insert(&bucket_id, ());

        let expiration_item = ExpirationItem::MoveBucketRequest((new_msp_id, bucket_id));
        Self::enqueue_expiration_item(expiration_item)?;

        Ok(())
    }

    pub(crate) fn do_msp_respond_move_bucket_request(
        sender: T::AccountId,
        bucket_id: BucketIdFor<T>,
        response: BucketMoveRequestResponse,
    ) -> Result<ProviderIdFor<T>, DispatchError> {
        let msp_id = <T::Providers as shp_traits::ReadProvidersInterface>::get_provider_id(sender)
            .ok_or(Error::<T>::NotAMsp)?;

        // Check if MSP is insolvent.
        ensure!(
            !<T::Providers as ReadProvidersInterface>::is_provider_insolvent(msp_id),
            Error::<T>::OperationNotAllowedForInsolventProvider
        );

        // Check if the sender is a MSP.
        ensure!(
            <T::Providers as ReadStorageProvidersInterface>::is_msp(&msp_id),
            Error::<T>::NotAMsp
        );

        // Check if the move bucket request exists for the MSP and bucket.
        let move_bucket_requester = <PendingMoveBucketRequests<T>>::take(&msp_id, bucket_id);
        ensure!(
            move_bucket_requester.is_some(),
            Error::<T>::MoveBucketRequestNotFound
        );

        if response == BucketMoveRequestResponse::Accepted {
            let bucket_size = <T::Providers as ReadBucketsInterface>::get_bucket_size(&bucket_id)?;

            let previous_msp_id =
                <T::Providers as ReadBucketsInterface>::get_msp_bucket(&bucket_id)?;

            // Update the previous MSP's capacity used.
            if let Some(msp_id) = previous_msp_id {
                // Decrease the used capacity of the previous MSP.
                <T::Providers as MutateStorageProvidersInterface>::decrease_capacity_used(
                    &msp_id,
                    bucket_size,
                )?;
            }

            // Check if MSP has enough available capacity to store the bucket.
            ensure!(
                <T::Providers as ReadStorageProvidersInterface>::available_capacity(&msp_id)
                    >= bucket_size,
                Error::<T>::InsufficientAvailableCapacity
            );

            // Change the MSP that stores the bucket.
            <T::Providers as MutateBucketsInterface>::assign_msp_to_bucket(&bucket_id, &msp_id)?;

            // Increase the used capacity of the new MSP.
            <T::Providers as MutateStorageProvidersInterface>::increase_capacity_used(
                &msp_id,
                bucket_size,
            )?;
        }

        <PendingBucketsToMove<T>>::remove(&bucket_id);

        Ok(msp_id)
    }

    /// Update the privacy of a bucket.
    ///
    /// This function allows the owner of a bucket to update its privacy setting.
    /// If the bucket is set to private and no collection exists,
    /// a new collection will be created. If the bucket is set to public and
    /// an associated collection exists, the collection remains but the privacy setting is updated to public.
    /// If the bucket has an associated collection, and it does not exist in storage, a new collection will be created.
    pub(crate) fn do_update_bucket_privacy(
        sender: T::AccountId,
        bucket_id: BucketIdFor<T>,
        private: bool,
    ) -> Result<Option<CollectionIdFor<T>>, DispatchError> {
        // Ensure the sender is the owner of the bucket.
        ensure!(
            T::Providers::is_bucket_owner(&sender, &bucket_id)?,
            Error::<T>::NotBucketOwner
        );

        // Retrieve the collection ID associated with the bucket, if any.
        let maybe_collection_id = T::Providers::get_read_access_group_id_of_bucket(&bucket_id)?;

        // Determine the appropriate collection ID based on the new privacy setting.
        let collection_id = match (private, maybe_collection_id) {
            // Create a new collection if the bucket will be private and no collection exists.
            (true, None) => {
                Some(Self::do_create_and_associate_collection_with_bucket(sender.clone(), bucket_id)?)
            }
            // Handle case where the bucket has an existing collection, but the collection is not in storage.
            (true, Some(current_collection_id))
            if !<T::CollectionInspector as shp_traits::InspectCollections>::collection_exists(&current_collection_id) =>
                {
                    Some(Self::do_create_and_associate_collection_with_bucket(sender.clone(), bucket_id)?)
                }
            // Use the existing collection ID if it exists.
            (_, Some(current_collection_id)) => Some(current_collection_id),
            // No collection needed if the bucket is public and no collection exists.
            (false, None) => None,
        };

        // Update the privacy setting of the bucket.
        T::Providers::update_bucket_privacy(bucket_id, private)?;

        Ok(collection_id)
    }

    /// Create and associate collection with a bucket.
    ///
    /// *Callable only by the owner of the bucket.*
    ///
    /// It is possible to have a bucket that is private but does not have a collection associated with it. This can happen if
    /// a user destroys the collection associated with the bucket by calling the NFTs pallet directly.
    ///
    /// In any case, we will set a new collection the bucket even if there is an existing one associated with it.
    pub(crate) fn do_create_and_associate_collection_with_bucket(
        sender: T::AccountId,
        bucket_id: BucketIdFor<T>,
    ) -> Result<CollectionIdFor<T>, DispatchError> {
        // Check if sender is the owner of the bucket.
        ensure!(
            <T::Providers as ReadBucketsInterface>::is_bucket_owner(&sender, &bucket_id)?,
            Error::<T>::NotBucketOwner
        );

        let collection_id = Self::create_collection(sender)?;

        <T::Providers as MutateBucketsInterface>::update_bucket_read_access_group_id(
            bucket_id,
            Some(collection_id.clone()),
        )?;

        Ok(collection_id)
    }

    /// Delete an empty bucket.
    ///
    /// *Callable only by the User owner of the bucket.*
    ///
    /// This function will delete the bucket and the associated collection if the bucket is empty.
    /// If the bucket is not empty, the function will return an error.
    /// The bucket deposit paid by the User when initially creating the bucket will be returned to the User.
    pub(crate) fn do_delete_bucket(
        sender: T::AccountId,
        bucket_id: BucketIdFor<T>,
    ) -> Result<Option<CollectionIdFor<T>>, DispatchError> {
        // Check that the bucket with the received ID exists.
        ensure!(
            <T::Providers as ReadBucketsInterface>::bucket_exists(&bucket_id),
            Error::<T>::BucketNotFound
        );

        // Check if the sender is the owner of the bucket.
        ensure!(
            <T::Providers as ReadBucketsInterface>::is_bucket_owner(&sender, &bucket_id)?,
            Error::<T>::NotBucketOwner
        );

        // Check if the bucket is empty, both by checking its size and that its root is the default one
        // (the root of an empty trie).
        ensure!(
            <T::Providers as ReadBucketsInterface>::get_bucket_size(&bucket_id)? == Zero::zero(),
            Error::<T>::BucketNotEmpty
        );
        let bucket_root = expect_or_err!(
            <T::Providers as ReadBucketsInterface>::get_root_bucket(&bucket_id),
            "Bucket exists so it should have a root",
            Error::<T>::BucketNotFound
        );
        ensure!(
            bucket_root == <T::Providers as shp_traits::ReadProvidersInterface>::get_default_root(),
            Error::<T>::BucketNotEmpty
        );

        // Retrieve the collection ID associated with the bucket, if any.
        let maybe_collection_id: Option<CollectionIdFor<T>> =
            <T::Providers as ReadBucketsInterface>::get_read_access_group_id_of_bucket(&bucket_id)?;

        // Delete the bucket.
        <T::Providers as MutateBucketsInterface>::remove_root_bucket(bucket_id)?;

        // Delete the collection associated with the bucket if it existed.
        if let Some(collection_id) = maybe_collection_id.clone() {
            let destroy_witness = expect_or_err!(
                T::Nfts::get_destroy_witness(&collection_id),
                "Failed to get destroy witness for collection, when it was already checked to exist",
                Error::<T>::CollectionNotFound
            );
            T::Nfts::destroy(collection_id, destroy_witness, Some(sender))?;
        }

        // Return the collection ID associated with the bucket, if any.
        Ok(maybe_collection_id)
    }

    /// Request storage for a file.
    ///
    /// In the event that a storage request is created without any user multiaddresses (checkout `do_bsp_stop_storing`),
    /// it is expected that storage providers that do have this file in storage already, will be able to send a
    /// transaction to the chain to add themselves as a data server for the storage request.
    pub(crate) fn do_request_storage(
        sender: T::AccountId,
        bucket_id: BucketIdFor<T>,
        location: FileLocation<T>,
        fingerprint: Fingerprint<T>,
        size: StorageData<T>,
        msp_id: Option<ProviderIdFor<T>>,
        replication_target: Option<ReplicationTargetType<T>>,
        user_peer_ids: Option<PeerIds<T>>,
    ) -> Result<MerkleHash<T>, DispatchError> {
        // Check that the file size is greater than zero.
        ensure!(size > Zero::zero(), Error::<T>::FileSizeCannotBeZero);

        // Check that a bucket under the received ID exists and that the sender is the owner of the bucket.
        ensure!(
            <T::Providers as ReadBucketsInterface>::is_bucket_owner(&sender, &bucket_id)?,
            Error::<T>::NotBucketOwner
        );

        // Check that the bucket is not being moved.
        // Do not allow any storage requests and move bucket requests to coexist for the same bucket.
        ensure!(
            !<PendingBucketsToMove<T>>::contains_key(&bucket_id),
            Error::<T>::BucketIsBeingMoved
        );

        // Check if we can hold the storage request creation deposit from the user
        let deposit = T::StorageRequestCreationDeposit::get();
        ensure!(
            T::Currency::can_hold(
                &HoldReason::StorageRequestCreationHold.into(),
                &sender,
                deposit
            ),
            Error::<T>::CannotHoldDeposit
        );

        // If a specific MSP ID is provided, check that it is a valid MSP and that it has enough available capacity to store the file.
        let msp = if let Some(ref msp_id) = msp_id {
            // Check that the received Provider ID corresponds to a valid MSP.
            ensure!(
                <T::Providers as ReadStorageProvidersInterface>::is_msp(msp_id),
                Error::<T>::NotAMsp
            );

            // Check if the MSP is insolvent
            ensure!(
                !<T::Providers as ReadProvidersInterface>::is_provider_insolvent(*msp_id),
                Error::<T>::OperationNotAllowedForInsolventProvider
            );

            // Check that the MSP received is the one storing the bucket.
            ensure!(
                <T::Providers as ReadBucketsInterface>::is_bucket_stored_by_msp(msp_id, &bucket_id),
                Error::<T>::MspNotStoringBucket
            );

            Some((*msp_id, false))
        } else {
            None
        };

        let replication_target = replication_target.unwrap_or(T::DefaultReplicationTarget::get());

        if replication_target.is_zero() {
            return Err(Error::<T>::ReplicationTargetCannotBeZero)?;
        }

        if replication_target > MaxReplicationTarget::<T>::get().into() {
            return Err(Error::<T>::ReplicationTargetExceedsMaximum)?;
        }

        let current_tick =
            <T::ProofDealer as shp_traits::ProofsDealerInterface>::get_current_tick();

        // Compute the file key used throughout this file's lifespan.
        let file_key = Self::compute_file_key(
            sender.clone(),
            bucket_id,
            location.clone(),
            size,
            fingerprint,
        );

        // Check a storage request does not already exist for this file key.
        ensure!(
            !<StorageRequests<T>>::contains_key(&file_key),
            Error::<T>::StorageRequestAlreadyRegistered
        );

        // Enqueue an expiration item for the storage request to clean it up if it expires without being fulfilled or cancelled.
        let expiration_item = ExpirationItem::StorageRequest(file_key);
        let expiration_block = Self::enqueue_expiration_item(expiration_item)?;

        // Create the storage request's metadata.
        let zero = ReplicationTargetType::<T>::zero();
        let storage_request_metadata = StorageRequestMetadata::<T> {
            requested_at: current_tick,
            owner: sender.clone(),
            bucket_id,
            location: location.clone(),
            fingerprint,
            size,
            msp,
            user_peer_ids: user_peer_ids.clone().unwrap_or_default(),
            bsps_required: replication_target,
            bsps_confirmed: zero,
            bsps_volunteered: zero,
            expires_at: expiration_block,
        };

        // Hold the deposit from the user
        T::Currency::hold(
            &HoldReason::StorageRequestCreationHold.into(),
            &sender,
            deposit,
        )?;

        // Register storage request.
        <StorageRequests<T>>::insert(&file_key, storage_request_metadata);

        <BucketsWithStorageRequests<T>>::insert(&bucket_id, &file_key, ());

        // BSPs listen to this event and volunteer to store the file
        Self::deposit_event(Event::NewStorageRequest {
            who: sender,
            file_key,
            bucket_id,
            location,
            fingerprint,
            size,
            peer_ids: user_peer_ids.unwrap_or_default(),
            expires_at: expiration_block,
        });

        Ok(file_key)
    }

    /// Accepts or rejects batches of storage requests assumed to be grouped by bucket.
    ///
    /// This is using a best-effort strategy to process as many file keys as possible, returning
    /// the ones that were accepted, rejected, or failed to be processed.
    ///
    /// File keys that are not part of the bucket they belong to will be skipped (failed).
    ///
    /// All file keys will be processed (unless there are duplicates, they are simply skipped) and any errors
    /// while processing them will be marked as a failed key and continue processing the rest. It is up to the
    /// caller to verify the final result and apply only the file keys that have been successfully accepted.
    pub(crate) fn do_msp_respond_storage_request(
        sender: T::AccountId,
        storage_request_msp_response: StorageRequestMspResponse<T>,
    ) -> Result<(), DispatchError> {
        // Check that the sender is a Storage Provider and get its MSP ID
        let msp_id =
            <T::Providers as shp_traits::ReadProvidersInterface>::get_provider_id(sender.clone())
                .ok_or(Error::<T>::NotASp)?;

        // Check that the sender is an MSP
        ensure!(
            <T::Providers as ReadStorageProvidersInterface>::is_msp(&msp_id),
            Error::<T>::NotAMsp
        );

        // Preliminary check to ensure that the MSP is the one storing each bucket in the responses
        for StorageRequestMspBucketResponse { bucket_id, .. } in storage_request_msp_response.iter()
        {
            ensure!(
                <T::Providers as ReadBucketsInterface>::is_bucket_stored_by_msp(
                    &msp_id, &bucket_id
                ),
                Error::<T>::MspNotStoringBucket
            );
        }

        // Process each bucket's responses
        for StorageRequestMspBucketResponse {
            bucket_id,
            accept,
            reject,
        } in storage_request_msp_response.into_iter()
        {
            if let Some(accepted_file_keys) = accept {
                Self::do_msp_accept_storage_request(msp_id, bucket_id, accepted_file_keys)?;
            }

            for RejectedStorageRequest { file_key, reason } in reject {
                let storage_request_metadata = <StorageRequests<T>>::get(file_key)
                    .ok_or(Error::<T>::StorageRequestNotFound)?;

                Self::cleanup_storage_request(
                    EitherAccountIdOrMspId::MspId(msp_id),
                    file_key,
                    &storage_request_metadata,
                )?;

                Self::deposit_event(Event::StorageRequestRejected { file_key, reason });
            }
        }

        Ok(())
    }

    pub(crate) fn do_msp_stop_storing_bucket(
        sender: T::AccountId,
        bucket_id: BucketIdFor<T>,
    ) -> Result<(ProviderIdFor<T>, T::AccountId), DispatchError> {
        // Check if the sender is a Provider.
        let msp_id =
            <T::Providers as shp_traits::ReadProvidersInterface>::get_provider_id(sender.clone())
                .ok_or(Error::<T>::NotAMsp)?;

        // Check if the MSP is indeed an MSP.
        ensure!(
            <T::Providers as ReadStorageProvidersInterface>::is_msp(&msp_id),
            Error::<T>::NotAMsp
        );

        // Check if the MSP is storing the bucket.
        ensure!(
            <T::Providers as ReadBucketsInterface>::is_bucket_stored_by_msp(&msp_id, &bucket_id),
            Error::<T>::MspNotStoringBucket
        );

        let bucket_owner = <T::Providers as ReadBucketsInterface>::get_bucket_owner(&bucket_id)?;

        // Decrease the used capacity of the MSP.
        let bucket_size = <T::Providers as ReadBucketsInterface>::get_bucket_size(&bucket_id)?;
        <T::Providers as MutateStorageProvidersInterface>::decrease_capacity_used(
            &msp_id,
            bucket_size,
        )?;

        // Remove the MSP from the bucket.
        <T::Providers as MutateBucketsInterface>::unassign_msp_from_bucket(&bucket_id)?;

        Ok((msp_id, bucket_owner))
    }

    /// Accept as many storage requests as possible (best-effort) belonging to the same bucket.
    ///
    /// There should be a single non-inclusion forest proof for all file keys, and finally there should
    /// be a list of file key(s) with a key proof for each of them.
    ///
    /// The implementation follows this sequence:
    /// 1. Verify the non-inclusion proof.
    /// 2. For each file key: Verify and process the acceptance. If any operation fails during the processing of a file key,
    /// the entire function will fail and no changes will be applied.
    /// 3. If all file keys are successfully processed, apply the delta with all the accepted keys to the root of the bucket.
    /// 4. If any step fails, the function will return an error and no changes will be made to the storage state.
    fn do_msp_accept_storage_request(
        msp_id: ProviderIdFor<T>,
        bucket_id: BucketIdFor<T>,
        accepted_file_keys: StorageRequestMspAcceptedFileKeys<T>,
    ) -> Result<MerkleHash<T>, DispatchError> {
        // Check if MSP is insolvent.
        ensure!(
            !<T::Providers as ReadProvidersInterface>::is_provider_insolvent(msp_id),
            Error::<T>::OperationNotAllowedForInsolventProvider
        );

        let file_keys = accepted_file_keys
            .file_keys_and_proofs
            .iter()
            .map(|file_key_with_proof| file_key_with_proof.file_key)
            .collect::<Vec<_>>();

        // Get the Bucket's root
        let bucket_root =
            <T::Providers as shp_traits::ReadBucketsInterface>::get_root_bucket(&bucket_id)
                .ok_or(Error::<T>::BucketNotFound)?;

        // Verify the proof of non-inclusion.
        let proven_keys: BTreeSet<MerkleHash<T>> =
            <T::ProofDealer as shp_traits::ProofsDealerInterface>::verify_generic_forest_proof(
                &bucket_root,
                file_keys.as_slice(),
                &accepted_file_keys.non_inclusion_forest_proof,
            )?;

        let mut accepted_files_metadata = Vec::new();

        for file_key_with_proof in accepted_file_keys.file_keys_and_proofs.iter() {
            let mut storage_request_metadata =
                <StorageRequests<T>>::get(&file_key_with_proof.file_key)
                    .ok_or(Error::<T>::StorageRequestNotFound)?;

            // Ensure that the file key IS NOT part of the bucket's forest.
            if proven_keys.contains(&file_key_with_proof.file_key) {
                return Err(Error::<T>::ExpectedNonInclusionProof.into());
            }

            // Check that the storage request bucket ID matches the provided bucket ID.
            if storage_request_metadata.bucket_id != bucket_id {
                return Err(Error::<T>::InvalidBucketIdFileKeyPair.into());
            }

            // Check that the MSP is the one storing the bucket.
            if !<T::Providers as ReadBucketsInterface>::is_bucket_stored_by_msp(
                &msp_id,
                &storage_request_metadata.bucket_id,
            ) {
                return Err(Error::<T>::MspNotStoringBucket.into());
            }

            // Check that the storage request has a MSP.
            if storage_request_metadata.msp.is_none() {
                return Err(Error::<T>::RequestWithoutMsp.into());
            }

            let (request_msp_id, confirm_status) = storage_request_metadata.msp.unwrap();

            // Check that the sender corresponds to the MSP in the storage request and that it hasn't yet confirmed storing the file.
            if request_msp_id != msp_id {
                return Err(Error::<T>::NotSelectedMsp.into());
            }

            if confirm_status {
                return Err(Error::<T>::MspAlreadyConfirmed.into());
            }

            // Check that the MSP still has enough available capacity to store the file.
            if <T::Providers as ReadStorageProvidersInterface>::available_capacity(&msp_id)
                < storage_request_metadata.size
            {
                return Err(Error::<T>::InsufficientAvailableCapacity.into());
            }

            // Get the file metadata to insert into the bucket under the file key.
            let file_metadata = storage_request_metadata.clone().to_file_metadata();

            accepted_files_metadata.push(file_metadata);

            let chunk_challenges = Self::generate_chunk_challenges_on_sp_confirm(
                msp_id,
                file_key_with_proof.file_key,
                &storage_request_metadata,
            );

            // Check that the key proof is valid.
            <T::ProofDealer as shp_traits::ProofsDealerInterface>::verify_key_proof(
                &file_key_with_proof.file_key,
                &chunk_challenges,
                &file_key_with_proof.proof,
            )?;

            // Increase size of the bucket.
            <T::Providers as MutateBucketsInterface>::increase_bucket_size(
                &storage_request_metadata.bucket_id,
                storage_request_metadata.size,
            )?;

            // Increase the used capacity of the MSP
            // This should not fail since we checked that the MSP has enough available capacity to store the file.
            expect_or_err!(
                <T::Providers as MutateStorageProvidersInterface>::increase_capacity_used(
                    &msp_id,
                    storage_request_metadata.size,
                ),
                "Failed to increase capacity used for MSP",
                Error::<T>::TooManyStorageRequestResponses,
                result
            );

            // Notify that the storage request has been accepted by an MSP.
            Self::deposit_event(Event::MspAcceptedStorageRequest {
                file_key: file_key_with_proof.file_key,
            });

            // Check if all BSPs have confirmed storing the file.
            if storage_request_metadata.bsps_confirmed == storage_request_metadata.bsps_required {
                // Remove the storage request from the expiration queue.
                let expiration_block = storage_request_metadata.expires_at;
                <StorageRequestExpirations<T>>::mutate(expiration_block, |expiration_items| {
                    expiration_items.retain(|item| item != &file_key_with_proof.file_key);
                });

                // Remove storage request metadata.
                <StorageRequests<T>>::remove(&file_key_with_proof.file_key);
                <BucketsWithStorageRequests<T>>::remove(
                    &storage_request_metadata.bucket_id,
                    &file_key_with_proof.file_key,
                );

                // Remove storage request bsps
                let removed = <StorageRequestBsps<T>>::drain_prefix(&file_key_with_proof.file_key)
                    .fold(0, |acc, _| acc.saturating_add(One::one()));

                // Make sure that the expected number of bsps were removed.
                expect_or_err!(
                    storage_request_metadata.bsps_volunteered == removed.into(),
                    "Number of volunteered bsps for storage request should have been removed",
                    Error::<T>::UnexpectedNumberOfRemovedVolunteeredBsps,
                    bool
                );

                // Return the storage request creation deposit to the user
                T::Currency::release(
                    &HoldReason::StorageRequestCreationHold.into(),
                    &storage_request_metadata.owner,
                    T::StorageRequestCreationDeposit::get(),
                    Precision::BestEffort,
                )?;

                // Notify that the storage request has been fulfilled.
                Self::deposit_event(Event::StorageRequestFulfilled {
                    file_key: file_key_with_proof.file_key,
                });
            } else {
                // Set as confirmed the MSP in the storage request metadata.
                storage_request_metadata.msp = Some((msp_id, true));

                // Update storage request metadata.
                <StorageRequests<T>>::set(
                    &file_key_with_proof.file_key,
                    Some(storage_request_metadata.clone()),
                );
            }
        }

        // Get the current root of the bucket where the file will be stored.
        let bucket_root = expect_or_err!(
            <T::Providers as shp_traits::ReadBucketsInterface>::get_root_bucket(&bucket_id),
            "Failed to get root for bucket, when it was already checked to exist",
            Error::<T>::BucketNotFound
        );

        // Compute the new bucket root after inserting new file key in its forest partial trie.
        let new_bucket_root =
            <T::ProofDealer as shp_traits::ProofsDealerInterface>::generic_apply_delta(
                &bucket_root,
                accepted_files_metadata
                    .iter()
                    .zip(accepted_file_keys.file_keys_and_proofs)
                    .map(|(file_metadata, file_key_with_proof)| {
                        (
                            file_key_with_proof.file_key,
                            TrieAddMutation::new(file_metadata.encode()).into(),
                        )
                    })
                    .collect::<Vec<_>>()
                    .as_slice(),
                &accepted_file_keys.non_inclusion_forest_proof,
            )?;

        // Update root of the bucket.
        <T::Providers as shp_traits::MutateBucketsInterface>::change_root_bucket(
            bucket_id,
            new_bucket_root,
        )?;

        Ok(new_bucket_root)
    }

    /// Volunteer to store a file.
    ///
    /// *Callable only by BSP accounts*
    ///
    /// A BSP can only volunteer for a storage request if it is eligible based on the XOR of the `fingerprint` and the BSP's account ID and if it evaluates to a value
    /// less than the [globally computed threshold](BspsAssignmentThreshold). As the number of BSPs signed up increases, the threshold decreases, meaning there is a
    /// lower chance of a BSP being eligible to volunteer for a storage request.
    ///
    /// Though, as the storage request remains open, the threshold increases over time based on the number of ticks since the storage request was issued. This is to
    /// ensure that the storage request is fulfilled by opening up the opportunity for more BSPs to volunteer.
    ///
    /// For more information on what "ticks" are, see the [Proofs Dealer pallet](https://github.com/Moonsong-Labs/storage-hub/blob/main/pallets/proofs-dealer/README.md).
    pub(crate) fn do_bsp_volunteer(
        sender: T::AccountId,
        file_key: MerkleHash<T>,
    ) -> Result<
        (
            ProviderIdFor<T>,
            MultiAddresses<T>,
            StorageRequestMetadata<T>,
        ),
        DispatchError,
    > {
        let bsp_id =
            <T::Providers as shp_traits::ReadProvidersInterface>::get_provider_id(sender.clone())
                .ok_or(Error::<T>::NotABsp)?;

        // Check if BSP is insolvent.
        ensure!(
            !<T::Providers as ReadProvidersInterface>::is_provider_insolvent(bsp_id),
            Error::<T>::OperationNotAllowedForInsolventProvider
        );

        // Check that the provider is indeed a BSP.
        ensure!(
            <T::Providers as ReadStorageProvidersInterface>::is_bsp(&bsp_id),
            Error::<T>::NotABsp
        );

        // Check that the storage request exists.
        let mut storage_request_metadata =
            <StorageRequests<T>>::get(&file_key).ok_or(Error::<T>::StorageRequestNotFound)?;

        expect_or_err!(
            storage_request_metadata.bsps_confirmed < storage_request_metadata.bsps_required,
            "Storage request should never have confirmed bsps equal to or greater than required bsps, since they are deleted when it is reached.",
            Error::<T>::StorageRequestBspsRequiredFulfilled,
            bool
        );

        let available_capacity =
            <T::Providers as ReadStorageProvidersInterface>::available_capacity(&bsp_id);

        // Check if the BSP has enough capacity to store the file.
        ensure!(
            available_capacity > storage_request_metadata.size,
            Error::<T>::InsufficientAvailableCapacity
        );

        // Check if the BSP is already volunteered for this storage request.
        ensure!(
            !<StorageRequestBsps<T>>::contains_key(&file_key, &bsp_id),
            Error::<T>::BspAlreadyVolunteered
        );

        let earliest_volunteer_tick = Self::query_earliest_file_volunteer_tick(bsp_id, file_key)
            .map_err({
                |e| {
                    log::error!("Failed to query earliest file volunteer tick: {:?}", e);
                    Error::<T>::FailedToQueryEarliestFileVolunteerTick
                }
            })?;

        // Check if the BSP is eligible to volunteer for the storage request.
        let current_tick_number =
            <T::ProofDealer as shp_traits::ProofsDealerInterface>::get_current_tick();

        ensure!(
            current_tick_number >= earliest_volunteer_tick,
            Error::<T>::BspNotEligibleToVolunteer
        );

        // Add BSP to storage request metadata.
        <StorageRequestBsps<T>>::insert(
            &file_key,
            &bsp_id,
            StorageRequestBspsMetadata::<T> {
                confirmed: false,
                _phantom: Default::default(),
            },
        );

        // Increment the number of bsps volunteered.
        match storage_request_metadata
            .bsps_volunteered
            .checked_add(&ReplicationTargetType::<T>::one())
        {
            Some(inc_bsps_volunteered) => {
                storage_request_metadata.bsps_volunteered = inc_bsps_volunteered;
            }
            None => {
                return Err(ArithmeticError::Overflow.into());
            }
        }

        // Update storage request metadata.
        <StorageRequests<T>>::set(&file_key, Some(storage_request_metadata.clone()));

        let multiaddresses = T::Providers::get_bsp_multiaddresses(&bsp_id)?;

        Ok((bsp_id, multiaddresses, storage_request_metadata))
    }

    /// Confirm storing a file.
    ///
    /// *Callable only by BSP accounts*
    ///
    /// This function can only be called after a BSP has volunteered for the storage request. The BSP must provide a merkle proof of the file
    /// and a proof of inclusion of the `file_key` in their merkle patricia trie.
    ///
    /// If the proof is valid, the root of the BSP is updated to reflect the new root of the merkle patricia trie and the number of `bsps_confirmed` is
    /// incremented. If the number of `bsps_confirmed` reaches the number of `bsps_required`, the storage request is deleted. Finally, the BSP's data
    /// used is incremented by the size of the file.
    pub(crate) fn do_bsp_confirm_storing(
        sender: T::AccountId,
        non_inclusion_forest_proof: ForestProof<T>,
        file_keys_and_proofs: BoundedVec<FileKeyWithProof<T>, T::MaxBatchConfirmStorageRequests>,
    ) -> DispatchResult {
        // Get the Provider ID of the sender.
        let bsp_id =
            <T::Providers as shp_traits::ReadProvidersInterface>::get_provider_id(sender.clone())
                .ok_or(Error::<T>::NotABsp)?;

        // Check if the Provider is insolvent.
        ensure!(
            !<T::Providers as ReadProvidersInterface>::is_provider_insolvent(bsp_id),
            Error::<T>::OperationNotAllowedForInsolventProvider
        );

        // Check that the Provider is indeed a BSP.
        ensure!(
            <T::Providers as ReadStorageProvidersInterface>::is_bsp(&bsp_id),
            Error::<T>::NotABsp
        );

        // Verify the proof of non-inclusion.
        let proven_keys: BTreeSet<MerkleHash<T>> =
            <T::ProofDealer as shp_traits::ProofsDealerInterface>::verify_forest_proof(
                &bsp_id,
                file_keys_and_proofs
                    .iter()
                    .map(|file_key_with_proof| file_key_with_proof.file_key)
                    .collect::<Vec<_>>()
                    .as_slice(),
                &non_inclusion_forest_proof,
            )?;

        // Create a queue to store the file keys and metadata to be processed.
        let mut file_keys_and_metadata: BoundedVec<
            (MerkleHash<T>, Vec<u8>),
            T::MaxBatchConfirmStorageRequests,
        > = BoundedVec::new();

        // Create a set to store the keys that were already processed.
        let mut seen_keys = BTreeSet::new();

        // Create a set to store the keys that were skipped.
        let mut skipped_file_keys: BoundedBTreeSet<
            MerkleHash<T>,
            T::MaxBatchConfirmStorageRequests,
        > = BoundedBTreeSet::new();

        // For each file key and proof, process the confirm storing request.
        for file_key_with_proof in file_keys_and_proofs.iter() {
            // Get the file key and the proof.
            let file_key = file_key_with_proof.file_key;

            // Skip any duplicates.
            if !seen_keys.insert(file_key) {
                continue;
            }

            // Get the storage request metadata for this file key.
            let mut storage_request_metadata = match <StorageRequests<T>>::get(&file_key) {
                Some(metadata) if metadata.bsps_confirmed < metadata.bsps_required => metadata,
                // Since BSPs need to race one another to confirm storage requests, it is entirely possible that a BSP confirms a storage request
                // after the storage request has been fulfilled or the replication target has been reached (bsps_required == bsps_confirmed).
                Some(_) | None => {
                    expect_or_err!(
                        skipped_file_keys.try_insert(file_key),
                        "Failed to push file key to skipped_file_keys",
                        Error::<T>::TooManyStorageRequestResponses,
                        result
                    );
                    continue;
                }
            };

            // Check that the BSP has volunteered for the storage request.
            ensure!(
                <StorageRequestBsps<T>>::contains_key(&file_key, &bsp_id),
                Error::<T>::BspNotVolunteered
            );

            let requests = expect_or_err!(
                <StorageRequestBsps<T>>::get(&file_key, &bsp_id),
                "BSP should exist since we checked it above",
                Error::<T>::ImpossibleFailedToGetValue
            );

            // Check that the storage provider has not already confirmed storing the file.
            ensure!(!requests.confirmed, Error::<T>::BspAlreadyConfirmed);

            let available_capacity =
                <T::Providers as ReadStorageProvidersInterface>::available_capacity(&bsp_id);

            // Check if the BSP has enough capacity to store the file.
            ensure!(
                available_capacity > storage_request_metadata.size,
                Error::<T>::InsufficientAvailableCapacity
            );

            // Increment the number of BSPs confirmed.
            match storage_request_metadata
                .bsps_confirmed
                .checked_add(&ReplicationTargetType::<T>::one())
            {
                Some(inc_bsps_confirmed) => {
                    storage_request_metadata.bsps_confirmed = inc_bsps_confirmed;
                }
                None => {
                    return Err(ArithmeticError::Overflow.into());
                }
            }

            // Ensure that the file key IS NOT part of the BSP's forest.
            // Note: The runtime is responsible for adding and removing keys, computing the new root and updating the BSP's root.
            ensure!(
                !proven_keys.contains(&file_key),
                Error::<T>::ExpectedNonInclusionProof
            );

            let chunk_challenges = Self::generate_chunk_challenges_on_sp_confirm(
                bsp_id,
                file_key,
                &storage_request_metadata,
            );

            // Check that the key proof is valid.
            <T::ProofDealer as shp_traits::ProofsDealerInterface>::verify_key_proof(
                &file_key,
                &chunk_challenges,
                &file_key_with_proof.proof,
            )?;

            // Increase this Provider's capacity used.
            <T::Providers as MutateStorageProvidersInterface>::increase_capacity_used(
                &bsp_id,
                storage_request_metadata.size,
            )?;

            // Check if a payment stream between the user and provider already exists.
            // If it does not, create it. If it does, update it.
            match <T::PaymentStreams as PaymentStreamsInterface>::get_dynamic_rate_payment_stream_amount_provided(&bsp_id, &storage_request_metadata.owner) {
				Some(previous_amount_provided) => {
					// Update the payment stream.
                    let new_amount_provided = &previous_amount_provided.checked_add(&storage_request_metadata.size).ok_or(ArithmeticError::Overflow)?;
					<T::PaymentStreams as PaymentStreamsInterface>::update_dynamic_rate_payment_stream(
						&bsp_id,
						&storage_request_metadata.owner,
						new_amount_provided,
					)?;
				},
				None => {
					// Create the payment stream.
					<T::PaymentStreams as PaymentStreamsInterface>::create_dynamic_rate_payment_stream(
						&bsp_id,
						&storage_request_metadata.owner,
						&storage_request_metadata.size,
					)?;
				}
			}

            // Get the file metadata to insert into the Provider's trie under the file key.
            let file_metadata = storage_request_metadata.clone().to_file_metadata();
            let encoded_trie_value = file_metadata.encode();
            expect_or_err!(
                file_keys_and_metadata.try_push((file_key, encoded_trie_value)),
                "Failed to push file key and metadata",
                Error::<T>::FileMetadataProcessingQueueFull,
                result
            );

            // Remove storage request if we reached the required number of BSPs and the MSP has accepted to store the file.
            if storage_request_metadata.bsps_confirmed == storage_request_metadata.bsps_required
                && storage_request_metadata
                    .msp
                    .map(|(_, confirmed)| confirmed)
                    .unwrap_or(true)
            {
                // Remove the storage request from the expiration queue.
                let expiration_block = storage_request_metadata.expires_at;
                <StorageRequestExpirations<T>>::mutate(expiration_block, |expiration_items| {
                    expiration_items.retain(|item| item != &file_key.0);
                });

                // Remove storage request metadata.
                <StorageRequests<T>>::remove(&file_key);
                <BucketsWithStorageRequests<T>>::remove(
                    &storage_request_metadata.bucket_id,
                    &file_key,
                );

                // Remove storage request bsps
                let removed = <StorageRequestBsps<T>>::drain_prefix(&file_key)
                    .fold(0, |acc, _| acc.saturating_add(One::one()));

                // Make sure that the expected number of BSPs were removed.
                expect_or_err!(
                    storage_request_metadata.bsps_volunteered == removed.into(),
                    "Number of volunteered bsps for storage request should have been removed",
                    Error::<T>::UnexpectedNumberOfRemovedVolunteeredBsps,
                    bool
                );

                // Return the storage request creation deposit to the user
                T::Currency::release(
                    &HoldReason::StorageRequestCreationHold.into(),
                    &storage_request_metadata.owner,
                    T::StorageRequestCreationDeposit::get(),
                    Precision::BestEffort,
                )?;

                // Notify that the storage request has been fulfilled.
                Self::deposit_event(Event::StorageRequestFulfilled { file_key });
            } else {
                // Update storage request metadata.
                <StorageRequests<T>>::set(&file_key, Some(storage_request_metadata.clone()));

                // Update bsp for storage request.
                <StorageRequestBsps<T>>::mutate(&file_key, &bsp_id, |bsp| {
                    if let Some(bsp) = bsp {
                        bsp.confirmed = true;
                    }
                });
            }
        }

        // Remove all the skipped file keys from file_keys_and_metadata
        file_keys_and_metadata.retain(|(fk, _)| !skipped_file_keys.contains(fk));

        ensure!(
            !file_keys_and_metadata.is_empty(),
            Error::<T>::NoFileKeysToConfirm
        );

        // Check if this is the first file added to the BSP's Forest. If so, initialise last tick proven by this BSP.
        let old_root = expect_or_err!(
            <T::Providers as shp_traits::ReadProvidersInterface>::get_root(bsp_id),
            "Failed to get root for BSP, when it was already checked to be a BSP",
            Error::<T>::NotABsp
        );

        if old_root == <T::Providers as shp_traits::ReadProvidersInterface>::get_default_root() {
            // This means the BSP just started storing files, so its challenge cycle and
            // randomness cycle should be initialised.
            <T::ProofDealer as shp_traits::ProofsDealerInterface>::initialise_challenge_cycle(
                &bsp_id,
            )?;

            <T::CrRandomness as shp_traits::CommitRevealRandomnessInterface>::initialise_randomness_cycle(&bsp_id)?;

            // Emit the corresponding event.
            Self::deposit_event(Event::BspChallengeCycleInitialised {
                who: sender.clone(),
                bsp_id,
            });
        }

        let mutations = file_keys_and_metadata
            .iter()
            .map(|(fk, metadata)| (*fk, TrieAddMutation::new(metadata.clone()).into()))
            .collect::<Vec<_>>();

        // Compute new root after inserting new file keys in forest partial trie.
        let new_root = <T::ProofDealer as shp_traits::ProofsDealerInterface>::apply_delta(
            &bsp_id,
            mutations.as_slice(),
            &non_inclusion_forest_proof,
        )?;

        // Root should have changed.
        ensure!(old_root != new_root, Error::<T>::RootNotUpdated);

        // Update root of BSP.
        <T::Providers as shp_traits::MutateProvidersInterface>::update_root(bsp_id, new_root)?;

        // This should not fail since `skipped_file_keys` purposely share the same bound as `file_keys_and_metadata`.
        let skipped_file_keys: BoundedVec<MerkleHash<T>, T::MaxBatchConfirmStorageRequests> = expect_or_err!(
            skipped_file_keys.into_iter().collect::<Vec<_>>().try_into(),
            "Failed to convert skipped_file_keys to BoundedVec",
            Error::<T>::TooManyStorageRequestResponses,
            result
        );

        let confirmed_file_keys: BoundedVec<MerkleHash<T>, T::MaxBatchConfirmStorageRequests> = expect_or_err!(
            file_keys_and_metadata
                .into_iter()
                .map(|(fk, _)| fk)
                .collect::<Vec<_>>()
                .try_into(),
            "Failed to convert file_keys_and_metadata to BoundedVec",
            Error::<T>::TooManyStorageRequestResponses,
            result
        );

        Self::deposit_event(Event::BspConfirmedStoring {
            who: sender,
            bsp_id,
            confirmed_file_keys,
            skipped_file_keys,
            new_root,
        });

        Ok(())
    }

    /// Revoke a storage request.
    ///
    /// *Callable by the owner of the storage request*
    pub(crate) fn do_revoke_storage_request(
        sender: T::AccountId,
        file_key: MerkleHash<T>,
    ) -> DispatchResult {
        // Check that the storage request exists.
        ensure!(
            <StorageRequests<T>>::contains_key(&file_key),
            Error::<T>::StorageRequestNotFound
        );

        // Get storage request metadata.
        let storage_request_metadata = expect_or_err!(
            <StorageRequests<T>>::get(&file_key),
            "Storage request should exist",
            Error::<T>::StorageRequestNotFound
        );

        // Check that the sender is the owner of the storage request.
        ensure!(
            storage_request_metadata.owner == sender,
            Error::<T>::StorageRequestNotAuthorized
        );

        Self::cleanup_storage_request(
            EitherAccountIdOrMspId::AccountId(sender),
            file_key,
            &storage_request_metadata,
        )?;

        Ok(())
    }

    /// When a storage request is revoked and has already been confirmed by some BSPs, a challenge (with priority) is
    /// issued to force the BSPs to update their storage root to uninclude the file from their storage.
    ///
    /// All BSPs that have volunteered to store the file are removed from the storage request and the storage request is deleted.
    fn cleanup_storage_request(
        revoker: EitherAccountIdOrMspId<T>,
        file_key: MerkleHash<T>,
        storage_request_metadata: &StorageRequestMetadata<T>,
    ) -> DispatchResult {
        // Check if there are already BSPs who have confirmed to store the file.
        if storage_request_metadata.bsps_confirmed >= ReplicationTargetType::<T>::one() {
            // Apply Remove mutation of the file key to the BSPs that have confirmed storing the file (proofs of inclusion).
            <T::ProofDealer as shp_traits::ProofsDealerInterface>::challenge_with_priority(
                &file_key, true,
            )?;

            // Emit event.
            Self::deposit_event(Event::PriorityChallengeForFileDeletionQueued {
                issuer: revoker,
                file_key,
            });
        }

        // Remove storage request bsps
        let removed = <StorageRequestBsps<T>>::drain_prefix(&file_key)
            .fold(0, |acc, _| acc.saturating_add(One::one()));

        // Make sure that the expected number of bsps were removed.
        expect_or_err!(
            storage_request_metadata.bsps_volunteered == removed.into(),
            "Number of volunteered bsps for storage request should have been removed",
            Error::<T>::UnexpectedNumberOfRemovedVolunteeredBsps,
            bool
        );

        // Remove the storage request from the expiration queue.
        let expiration_block = storage_request_metadata.expires_at;
        <StorageRequestExpirations<T>>::mutate(expiration_block, |expiration_items| {
            expiration_items.retain(|item| item != &file_key);
        });

        // Remove storage request.
        <StorageRequests<T>>::remove(&file_key);

        // Return the storage request creation deposit to the user
        T::Currency::release(
            &HoldReason::StorageRequestCreationHold.into(),
            &storage_request_metadata.owner,
            T::StorageRequestCreationDeposit::get(),
            Precision::BestEffort,
        )?;

        // A revoked storage request is not considered active anymore.
        <BucketsWithStorageRequests<T>>::remove(&storage_request_metadata.bucket_id, &file_key);

        Ok(())
    }

    /// BSP stops storing a file.
    ///
    /// *Callable only by BSP accounts*
    ///
    /// This function covers a few scenarios in which a BSP invokes this function to stop storing a file:
    ///
    /// 1. The BSP has volunteered and confirmed storing the file and wants to stop storing it while the storage request is still open.
    ///
    /// > In this case, the BSP has volunteered and confirmed storing the file for an existing storage request.
    ///     Therefore, we decrement the `bsps_confirmed` by 1 and remove the BSP as a data server for the file.
    ///
    /// 2. The BSP stops storing a file that has an opened storage request but is not a volunteer.
    ///
    /// > In this case, the storage request was probably created by another BSP for some reason (e.g. that BSP lost the file)
    ///     and the current BSP is not a volunteer for this since it is already storing it. But since they to have stopped storing it,
    ///     we increment the `bsps_required` by 1.
    ///
    /// 3. The BSP stops storing a file that no longer has an opened storage request.
    ///
    /// > In this case, there is no storage request opened for the file they no longer are storing. Therefore, we
    ///     create a storage request with `bsps_required` set to 1.
    ///
    /// *This function does not give BSPs the possibility to remove themselves from being a __volunteer__ of a storage request.*
    ///
    /// A proof of inclusion is required to record the new root of the BSPs merkle patricia trie. First we validate the proof
    /// and ensure the `file_key` is indeed part of the merkle patricia trie. Then finally compute the new merkle patricia trie root
    /// by removing the `file_key` and update the root of the BSP.
    ///
    /// `can_serve`: A flag that indicates if the BSP can serve the file to other BSPs. If the BSP can serve the file, then
    /// they are added to the storage request as a data server.
    pub(crate) fn do_bsp_request_stop_storing(
        sender: T::AccountId,
        file_key: MerkleHash<T>,
        bucket_id: BucketIdFor<T>,
        location: FileLocation<T>,
        owner: T::AccountId,
        fingerprint: Fingerprint<T>,
        size: StorageData<T>,
        can_serve: bool,
        inclusion_forest_proof: ForestProof<T>,
    ) -> Result<ProviderIdFor<T>, DispatchError> {
        let bsp_id =
            <T::Providers as shp_traits::ReadProvidersInterface>::get_provider_id(sender.clone())
                .ok_or(Error::<T>::NotABsp)?;

        // Check that the provider is indeed a BSP.
        ensure!(
            <T::Providers as ReadStorageProvidersInterface>::is_bsp(&bsp_id),
            Error::<T>::NotABsp
        );

        let bsp_account_id = expect_or_err!(
            <T::Providers as shp_traits::ReadProvidersInterface>::get_owner_account(bsp_id),
            "Failed to get owner account for BSP",
            Error::<T>::FailedToGetOwnerAccount
        );

        // Penalise the BSP for stopping storing the file and send the funds to the treasury.
        T::Currency::transfer(
            &bsp_account_id,
            &T::TreasuryAccount::get(),
            T::BspStopStoringFilePenalty::get(),
            Preservation::Preserve,
        )?;

        // Compute the file key hash.
        let computed_file_key = Self::compute_file_key(
            owner.clone(),
            bucket_id,
            location.clone(),
            size,
            fingerprint,
        );

        // Check that the metadata corresponds to the expected file key.
        ensure!(
            file_key == computed_file_key,
            Error::<T>::InvalidFileKeyMetadata
        );

        // Check that a pending stop storing request for that BSP and file does not exist yet.
        ensure!(
            !<PendingStopStoringRequests<T>>::contains_key(&bsp_id, &file_key),
            Error::<T>::PendingStopStoringRequestAlreadyExists
        );

        // Verify the proof of inclusion.
        let proven_keys =
            <T::ProofDealer as shp_traits::ProofsDealerInterface>::verify_forest_proof(
                &bsp_id,
                &[file_key],
                &inclusion_forest_proof,
            )?;

        // Ensure that the file key IS part of the BSP's forest.
        ensure!(
            proven_keys.contains(&file_key),
            Error::<T>::ExpectedInclusionProof
        );

        match <StorageRequests<T>>::get(&file_key) {
            Some(mut storage_request_metadata) => {
                match <StorageRequestBsps<T>>::get(&file_key, &bsp_id) {
                    // We hit scenario 1. The BSP is a volunteer and has confirmed storing the file.
                    // We need to decrement the number of bsps confirmed and volunteered, remove the BSP as a data server and from the storage request.
                    Some(bsp) => {
                        expect_or_err!(
                            bsp.confirmed,
                            "BSP should have confirmed storing the file since we verify the proof and their root matches the one in storage",
                            Error::<T>::BspNotConfirmed,
                            bool
                        );

                        storage_request_metadata.bsps_confirmed = storage_request_metadata
                            .bsps_confirmed
                            .saturating_sub(ReplicationTargetType::<T>::one());

                        storage_request_metadata.bsps_volunteered = storage_request_metadata
                            .bsps_volunteered
                            .saturating_sub(ReplicationTargetType::<T>::one());

                        <StorageRequestBsps<T>>::remove(&file_key, &bsp_id);
                    }
                    // We hit scenario 2. There is an open storage request but the BSP is not a volunteer.
                    // We need to increment the number of bsps required.
                    None => {
                        storage_request_metadata.bsps_required = storage_request_metadata
                            .bsps_required
                            .saturating_add(ReplicationTargetType::<T>::one());
                    }
                }

                // Update storage request metadata.
                <StorageRequests<T>>::set(&file_key, Some(storage_request_metadata));
            }
            // We hit scenario 3. There is no storage request opened for the file.
            // We need to create a new storage request with a single bsp required and
            // add this BSP as a data server if they can serve the file.
            None => {
                Self::do_request_storage(
                    owner.clone(),
                    bucket_id,
                    location.clone(),
                    fingerprint,
                    size,
                    None,
                    Some(ReplicationTargetType::<T>::one()),
                    None,
                )?;

                if can_serve {
                    // Add the BSP as a data server for the file.
                    <StorageRequestBsps<T>>::insert(
                        &file_key,
                        &bsp_id,
                        StorageRequestBspsMetadata::<T> {
                            confirmed: true,
                            _phantom: Default::default(),
                        },
                    );
                }
            }
        };

        // Add the pending stop storing request to storage.
        <PendingStopStoringRequests<T>>::insert(
            &bsp_id,
            &file_key,
            PendingStopStoringRequest {
                tick_when_requested: frame_system::Pallet::<T>::block_number(),
                file_owner: owner,
                file_size: size,
            },
        );

        Ok(bsp_id)
    }

    pub(crate) fn do_bsp_confirm_stop_storing(
        sender: T::AccountId,
        file_key: MerkleHash<T>,
        inclusion_forest_proof: ForestProof<T>,
    ) -> Result<(ProviderIdFor<T>, MerkleHash<T>), DispatchError> {
        // Get the SP ID of the sender
        let bsp_id =
            <T::Providers as shp_traits::ReadProvidersInterface>::get_provider_id(sender.clone())
                .ok_or(Error::<T>::NotASp)?;

        // Ensure the ID belongs to a BSP, not a MSP
        ensure!(
            <T::Providers as ReadStorageProvidersInterface>::is_bsp(&bsp_id),
            Error::<T>::NotABsp
        );

        // Get the block when the pending stop storing request of the BSP for the file key was opened.
        let PendingStopStoringRequest {
            tick_when_requested: block_when_opened,
            file_size,
            file_owner,
        } = <PendingStopStoringRequests<T>>::get(&bsp_id, &file_key)
            .ok_or(Error::<T>::PendingStopStoringRequestNotFound)?;

        // Check that enough time has passed since the pending stop storing request was opened.
        ensure!(
            frame_system::Pallet::<T>::block_number()
                >= block_when_opened.saturating_add(T::MinWaitForStopStoring::get()),
            Error::<T>::MinWaitForStopStoringNotReached
        );

        // Verify the proof of inclusion.
        let proven_keys =
            <T::ProofDealer as shp_traits::ProofsDealerInterface>::verify_forest_proof(
                &bsp_id,
                &[file_key],
                &inclusion_forest_proof,
            )?;

        // Ensure that the file key IS part of the BSP's forest.
        // The runtime is responsible for adding and removing keys, computing the new root and updating the BSP's root.
        ensure!(
            proven_keys.contains(&file_key),
            Error::<T>::ExpectedInclusionProof
        );

        // Compute new root after removing file key from forest partial trie.
        let new_root = <T::ProofDealer as shp_traits::ProofsDealerInterface>::apply_delta(
            &bsp_id,
            &[(file_key, TrieRemoveMutation::default().into())],
            &inclusion_forest_proof,
        )?;

        // Update root of BSP.
        <T::Providers as shp_traits::MutateProvidersInterface>::update_root(bsp_id, new_root)?;

        // Decrease data used by the BSP.
        <T::Providers as MutateStorageProvidersInterface>::decrease_capacity_used(
            &bsp_id, file_size,
        )?;

        // Update the payment stream between the user and the BSP. If the new amount provided is zero, delete it instead.
        let new_amount_provided = <T::PaymentStreams as PaymentStreamsInterface>::get_dynamic_rate_payment_stream_amount_provided(&bsp_id, &file_owner)
			.ok_or(Error::<T>::DynamicRatePaymentStreamNotFound)?
			.saturating_sub(file_size);
        if new_amount_provided == Zero::zero() {
            <T::PaymentStreams as PaymentStreamsInterface>::delete_dynamic_rate_payment_stream(
                &bsp_id,
                &file_owner,
            )?;
        } else {
            <T::PaymentStreams as PaymentStreamsInterface>::update_dynamic_rate_payment_stream(
                &bsp_id,
                &file_owner,
                &new_amount_provided,
            )?;
        }

        // If the new capacity used for this BSP is 0, stop its randomness cycle.
        if <T::Providers as ReadStorageProvidersInterface>::get_used_capacity(&bsp_id)
            == Zero::zero()
        {
            <T::CrRandomness as CommitRevealRandomnessInterface>::stop_randomness_cycle(&bsp_id)?;
        }

        // Remove the pending stop storing request from storage.
        <PendingStopStoringRequests<T>>::remove(&bsp_id, &file_key);

        if new_root == <T::Providers as shp_traits::ReadProvidersInterface>::get_default_root() {
            let used_capacity =
                <T::Providers as ReadStorageProvidersInterface>::get_used_capacity(&bsp_id);
            if used_capacity != Zero::zero() {
                // Emit event if we have inconsistency. We can later monitor for those.
                Self::deposit_event(Event::UsedCapacityShouldBeZero {
                    actual_used_capacity: used_capacity,
                });
            }

            // Stop the BSP's challenge and randomness cycles.
            <T::ProofDealer as shp_traits::ProofsDealerInterface>::stop_challenge_cycle(&bsp_id)?;
            <T::CrRandomness as CommitRevealRandomnessInterface>::stop_randomness_cycle(&bsp_id)?;
        };

        Ok((bsp_id, new_root))
    }

    /// SP stops storing a file from a User that has been flagged as insolvent.
    ///
    /// *Callable only by SP accounts*
    ///
    /// A proof of inclusion is required to record the new root of the SPs merkle patricia trie. First we validate the proof
    /// and ensure the `file_key` is indeed part of the merkle patricia trie. Then finally compute the new merkle patricia trie root
    /// by removing the `file_key` and update the root of the SP.
    pub(crate) fn do_sp_stop_storing_for_insolvent_user(
        sender: T::AccountId,
        file_key: MerkleHash<T>,
        bucket_id: BucketIdFor<T>,
        location: FileLocation<T>,
        owner: T::AccountId,
        fingerprint: Fingerprint<T>,
        size: StorageData<T>,
        inclusion_forest_proof: ForestProof<T>,
    ) -> Result<(ProviderIdFor<T>, MerkleHash<T>), DispatchError> {
        // Get the SP ID
        let sp_id =
            <T::Providers as shp_traits::ReadProvidersInterface>::get_provider_id(sender.clone())
                .ok_or(Error::<T>::NotASp)?;

        // Check that the owner of the file has been flagged as insolvent OR that the Provider does not
        // have any active payment streams with the user. The rationale here is that if there is a
        // user who cannot pay, or is just not paying anymore, the SP has the right to stop storing files for them
        // without having to pay any penalty.
        ensure!(
            <T::UserSolvency as ReadUserSolvencyInterface>::is_user_insolvent(&owner)
                || !<T::PaymentStreams as PaymentStreamsInterface>::has_active_payment_stream_with_user(
                    &sp_id, &owner
                ),
            Error::<T>::UserNotInsolvent
        );

        // Compute the file key hash.
        let computed_file_key = Self::compute_file_key(
            owner.clone(),
            bucket_id,
            location.clone(),
            size,
            fingerprint,
        );

        // Check that the metadata corresponds to the expected file key.
        ensure!(
            file_key == computed_file_key,
            Error::<T>::InvalidFileKeyMetadata
        );

        // Verify the proof of inclusion.
        // If the Provider is a BSP, the proof is verified against the BSP's forest.
        let new_root = if <T::Providers as ReadStorageProvidersInterface>::is_bsp(&sp_id) {
            let proven_keys =
                <T::ProofDealer as shp_traits::ProofsDealerInterface>::verify_forest_proof(
                    &sp_id,
                    &[file_key],
                    &inclusion_forest_proof,
                )?;

            // Ensure that the file key IS part of the BSP's forest.
            ensure!(
                proven_keys.contains(&file_key),
                Error::<T>::ExpectedInclusionProof
            );

            // Compute new root after removing file key from forest partial trie.
            let new_root = <T::ProofDealer as shp_traits::ProofsDealerInterface>::apply_delta(
                &sp_id,
                &[(file_key, TrieRemoveMutation::default().into())],
                &inclusion_forest_proof,
            )?;

            // Update root of the BSP.
            <T::Providers as shp_traits::MutateProvidersInterface>::update_root(sp_id, new_root)?;

            // Delete payment stream between this BSP and this user (also charge it for all the owed funds
            // of all files that were stored by this BSP).
            if <T::PaymentStreams as PaymentStreamsInterface>::get_dynamic_rate_payment_stream_info(
                &sp_id, &owner,
            )
            .is_some()
            {
                <T::PaymentStreams as PaymentStreamsInterface>::delete_dynamic_rate_payment_stream(
                    &sp_id, &owner,
                )?;
            }

            new_root
        } else {
            // If the Provider is a MSP, the proof is verified against the Bucket's root.

            // Check that the Bucket is stored by the MSP
            ensure!(
                <T::Providers as shp_traits::ReadBucketsInterface>::is_bucket_stored_by_msp(
                    &sp_id, &bucket_id
                ),
                Error::<T>::MspNotStoringBucket
            );

            // Decrease size of the bucket.
            <T::Providers as MutateBucketsInterface>::decrease_bucket_size(&bucket_id, size)?;

            // Get the Bucket's root
            let bucket_root =
                <T::Providers as shp_traits::ReadBucketsInterface>::get_root_bucket(&bucket_id)
                    .ok_or(Error::<T>::BucketNotFound)?;

            let proven_keys =
                <T::ProofDealer as shp_traits::ProofsDealerInterface>::verify_generic_forest_proof(
                    &bucket_root,
                    &[file_key],
                    &inclusion_forest_proof,
                )?;

            // Ensure that the file key IS part of the Bucket's trie.
            ensure!(
                proven_keys.contains(&file_key),
                Error::<T>::ExpectedInclusionProof
            );

            // Compute new root after removing file key from forest partial trie.
            let new_root =
                <T::ProofDealer as shp_traits::ProofsDealerInterface>::generic_apply_delta(
                    &bucket_root,
                    &[(file_key, TrieRemoveMutation::default().into())],
                    &inclusion_forest_proof,
                )?;

            // Update root of the Bucket.
            <T::Providers as shp_traits::MutateBucketsInterface>::change_root_bucket(
                bucket_id, new_root,
            )?;

            // Delete payment stream between this MSP and this user (also charge it for all the owed funds
            // of all files that were stored by this MSP).
            if <T::PaymentStreams as PaymentStreamsInterface>::get_fixed_rate_payment_stream_info(
                &sp_id, &owner,
            )
            .is_some()
            {
                <T::PaymentStreams as PaymentStreamsInterface>::delete_fixed_rate_payment_stream(
                    &sp_id, &owner,
                )?;
            }

            new_root
        };

        // Decrease data used by the SP.
        <T::Providers as MutateStorageProvidersInterface>::decrease_capacity_used(&sp_id, size)?;

        if <T::Providers as ReadStorageProvidersInterface>::is_bsp(&sp_id) {
            // If it doesn't store any files we stop the challenge cycle and stop its randomness cycle.
            if new_root == <T::Providers as shp_traits::ReadProvidersInterface>::get_default_root()
            {
                let used_capacity =
                    <T::Providers as ReadStorageProvidersInterface>::get_used_capacity(&sp_id);
                if used_capacity != Zero::zero() {
                    // Emit event if we have inconsistency. We can later monitor for those.
                    Self::deposit_event(Event::UsedCapacityShouldBeZero {
                        actual_used_capacity: used_capacity,
                    });
                }

                <T::ProofDealer as shp_traits::ProofsDealerInterface>::stop_challenge_cycle(
                    &sp_id,
                )?;

                <T::CrRandomness as CommitRevealRandomnessInterface>::stop_randomness_cycle(
                    &sp_id,
                )?;
            }
        };

        Ok((sp_id, new_root))
    }

    pub(crate) fn do_delete_file(
        sender: T::AccountId,
        bucket_id: BucketIdFor<T>,
        file_key: MerkleHash<T>,
        location: FileLocation<T>,
        fingerprint: Fingerprint<T>,
        size: StorageData<T>,
        maybe_inclusion_forest_proof: Option<ForestProof<T>>,
    ) -> Result<(bool, Option<ProviderIdFor<T>>), DispatchError> {
        // Compute the file key hash.
        let computed_file_key = Self::compute_file_key(
            sender.clone(),
            bucket_id,
            location.clone(),
            size,
            fingerprint,
        );

        // Check that the metadata corresponds to the expected file key.
        ensure!(
            file_key == computed_file_key,
            Error::<T>::InvalidFileKeyMetadata
        );

        // Check if sender is the owner of the bucket.
        ensure!(
            <T::Providers as ReadBucketsInterface>::is_bucket_owner(&sender, &bucket_id)?,
            Error::<T>::NotBucketOwner
        );

        let msp_id = <T::Providers as ReadBucketsInterface>::get_msp_of_bucket(&bucket_id)?;

        ensure!(
            msp_id.is_some(),
            Error::<T>::OperationNotAllowedWhileBucketIsNotStoredByMsp
        );

        let file_key_included = match maybe_inclusion_forest_proof {
            // If the user did not supply a proof of inclusion, queue a pending deletion file request.
            // This will leave a window of time for the MSP to provide the proof of (non-)inclusion.
            // If the proof is not provided within the TTL, the hook will queue a priority challenge to remove the file key from all the providers.
            None => {
                let pending_file_deletion_requests = <PendingFileDeletionRequests<T>>::get(&sender);

                // Check if the file key is already in the pending deletion requests.
                let pending_file_deletion_request = PendingFileDeletionRequest {
                    user: sender.clone(),
                    file_key,
                    bucket_id,
                    file_size: size,
                };
                ensure!(
                    !pending_file_deletion_requests.contains(&pending_file_deletion_request),
                    Error::<T>::FileKeyAlreadyPendingDeletion
                );

                // Add the file key to the pending deletion requests.
                PendingFileDeletionRequests::<T>::try_append(
                    &sender,
                    pending_file_deletion_request,
                )
                .map_err(|_| Error::<T>::MaxUserPendingDeletionRequestsReached)?;

                // Queue the expiration item.
                let expiration_item = ExpirationItem::PendingFileDeletionRequests(
                    FileDeletionRequestExpirationItem::<T> {
                        user: sender.clone(),
                        file_key,
                        bucket_id,
                        file_size: size,
                    },
                );
                Self::enqueue_expiration_item(expiration_item)?;

                false
            }
            // If the user supplied a proof of inclusion, verify the proof and queue a priority challenge to remove the file key from all the providers.
            Some(inclusion_forest_proof) => {
                // Get the root of the bucket.
                let bucket_root =
                    <T::Providers as shp_traits::ReadBucketsInterface>::get_root_bucket(&bucket_id)
                        .ok_or(Error::<T>::BucketNotFound)?;

                // Verify the proof of inclusion.
                let proven_keys =
                    <T::ProofDealer as shp_traits::ProofsDealerInterface>::verify_generic_forest_proof(
                        &bucket_root,
                        &[file_key],
                        &inclusion_forest_proof,
                    )?;

                // Ensure that the file key IS part of the owner's forest.
                ensure!(
                    proven_keys.contains(&file_key),
                    Error::<T>::ExpectedInclusionProof
                );

                // Compute new root after removing file key from forest partial trie.
                let new_root =
                    <T::ProofDealer as shp_traits::ProofsDealerInterface>::generic_apply_delta(
                        &bucket_root,
                        &[(file_key, TrieRemoveMutation::default().into())],
                        &inclusion_forest_proof,
                    )?;

                // Update root of the Bucket.
                <T::Providers as shp_traits::MutateBucketsInterface>::change_root_bucket(
                    bucket_id, new_root,
                )?;

                // Decrease size of the bucket.
                <T::Providers as MutateBucketsInterface>::decrease_bucket_size(&bucket_id, size)?;

                // If the bucket has a MSP, decrease its used capacity.
                if let Some(msp_id) = msp_id {
                    <T::Providers as MutateStorageProvidersInterface>::decrease_capacity_used(
                        &msp_id, size,
                    )?;
                }

                // Initiate the priority challenge to remove the file key from all the providers.
                <T::ProofDealer as shp_traits::ProofsDealerInterface>::challenge_with_priority(
                    &file_key, true,
                )?;

                // Emit event.
                Self::deposit_event(Event::PriorityChallengeForFileDeletionQueued {
                    issuer: EitherAccountIdOrMspId::<T>::AccountId(sender.clone()),
                    file_key,
                });

                true
            }
        };

        Ok((file_key_included, msp_id))
    }

    pub(crate) fn do_pending_file_deletion_request_submit_proof(
        sender: T::AccountId,
        user: T::AccountId,
        file_key: MerkleHash<T>,
        file_size: StorageData<T>,
        bucket_id: BucketIdFor<T>,
        forest_proof: ForestProof<T>,
    ) -> Result<(bool, ProviderIdFor<T>), DispatchError> {
        let msp_id =
            <T::Providers as shp_traits::ReadProvidersInterface>::get_provider_id(sender.clone())
                .ok_or(Error::<T>::NotAMsp)?;

        // Check that the provider is indeed an MSP.
        ensure!(
            <T::Providers as ReadStorageProvidersInterface>::is_msp(&msp_id),
            Error::<T>::NotAMsp
        );

        ensure!(
            <T::Providers as ReadBucketsInterface>::is_bucket_stored_by_msp(&msp_id, &bucket_id),
            Error::<T>::MspNotStoringBucket
        );

        let pending_file_deletion_requests = <PendingFileDeletionRequests<T>>::get(&user);

        // Check if the file key is in the pending deletion requests.
        let pending_file_deletion_request_to_prove = PendingFileDeletionRequest {
            user: user.clone(),
            file_key,
            bucket_id,
            file_size,
        };

        ensure!(
            pending_file_deletion_requests.contains(&pending_file_deletion_request_to_prove),
            Error::<T>::FileKeyNotPendingDeletion
        );

        // Get the root of the bucket.
        let bucket_root =
            <T::Providers as shp_traits::ReadBucketsInterface>::get_root_bucket(&bucket_id)
                .ok_or(Error::<T>::BucketNotFound)?;

        // Verify the proof of inclusion.
        let proven_keys =
            <T::ProofDealer as shp_traits::ProofsDealerInterface>::verify_generic_forest_proof(
                &bucket_root,
                &[file_key],
                &forest_proof,
            )?;

        let file_key_included = proven_keys.contains(&file_key);

        // If the file key was part of the forest, remove it from the forest and update the root of the bucket.
        if file_key_included {
            // Compute new root after removing file key from forest partial trie.
            let new_root =
                <T::ProofDealer as shp_traits::ProofsDealerInterface>::generic_apply_delta(
                    &bucket_root,
                    &[(file_key, TrieRemoveMutation::default().into())],
                    &forest_proof,
                )?;

            // Update root of the Bucket.
            <T::Providers as shp_traits::MutateBucketsInterface>::change_root_bucket(
                bucket_id, new_root,
            )?;

            // Decrease size of the bucket.
            <T::Providers as MutateBucketsInterface>::decrease_bucket_size(&bucket_id, file_size)?;

            // Decrease the used capacity of the MSP.
            <T::Providers as MutateStorageProvidersInterface>::decrease_capacity_used(
                &msp_id, file_size,
            )?;

            // Initiate the priority challenge to remove the file key from all the providers.
            <T::ProofDealer as shp_traits::ProofsDealerInterface>::challenge_with_priority(
                &file_key, true,
            )?;

            // Emit event.
            Self::deposit_event(Event::PriorityChallengeForFileDeletionQueued {
                issuer: EitherAccountIdOrMspId::<T>::MspId(msp_id),
                file_key,
            });
        }

        // Delete the pending deletion request.
        <PendingFileDeletionRequests<T>>::mutate(&user, |requests| {
            requests.retain(|pending_file_deletion_request| {
                &pending_file_deletion_request.file_key != &file_key
            });
        });

        Ok((file_key_included, msp_id))
    }

    /// Create a collection.
    fn create_collection(owner: T::AccountId) -> Result<CollectionIdFor<T>, DispatchError> {
        // TODO: Parametrize the collection settings.
        let config: CollectionConfigFor<T> = CollectionConfig {
            settings: CollectionSettings::all_enabled(),
            max_supply: None,
            mint_settings: MintSettings {
                mint_type: MintType::Issuer,
                price: None,
                start_block: None,
                end_block: None,
                default_item_settings: ItemSettings::all_enabled(),
            },
        };

        T::Nfts::create_collection(&owner, &owner, &config)
    }

    /// Compute the next block number to insert an expiring item, and insert it in the corresponding expiration queue.
    ///
    /// This function attempts to insert a the expiration item at the next available block starting from
    /// the current next available block.
    pub(crate) fn enqueue_expiration_item(
        expiration_item: ExpirationItem<T>,
    ) -> Result<BlockNumberFor<T>, DispatchError> {
        let expiration_block = expiration_item.get_next_expiration_block();
        let new_expiration_block = expiration_item.try_append(expiration_block)?;
        expiration_item.set_next_expiration_block(new_expiration_block);

        Ok(new_expiration_block)
    }

    pub fn compute_file_key(
        owner: T::AccountId,
        bucket_id: BucketIdFor<T>,
        location: FileLocation<T>,
        size: StorageData<T>,
        fingerprint: Fingerprint<T>,
    ) -> MerkleHash<T> {
        shp_file_metadata::FileMetadata::<
            { shp_constants::H_LENGTH },
            { shp_constants::FILE_CHUNK_SIZE },
            { shp_constants::FILE_SIZE_TO_CHALLENGES },
        > {
            owner: owner.encode(),
            bucket_id: bucket_id.as_ref().to_vec(),
            location: location.clone().to_vec(),
            file_size: size.into(),
            fingerprint: fingerprint.as_ref().into(),
        }
        .file_key::<FileKeyHasher<T>>()
    }

    pub fn get_threshold_for_bsp_request(
        bsp_id: &ProviderIdFor<T>,
        fingerprint: &Fingerprint<T>,
    ) -> T::ThresholdType {
        // Concatenate the BSP ID and the fingerprint and hash them to get the volunteering hash.
        let concatenated = sp_std::vec![bsp_id.encode(), fingerprint.encode()].concat();
        let volunteering_hash =
            <<T as frame_system::Config>::Hashing as Hash>::hash(concatenated.as_ref());

        // Return the threshold needed for the BSP to be able to volunteer for the storage request.
        T::HashToThresholdType::convert(volunteering_hash)
    }

    /// Compute the threshold for a BSP to succeed.
    ///
    /// Succeeding this threshold is required for the BSP to be eligible to volunteer for a storage request.
    /// The threshold is computed based on the global reputation weight and the BSP's reputation weight, giving
    /// an advantage to BSPs with higher reputation weights.
    ///
    /// The formalized formulas are documented in the [README](https://github.com/Moonsong-Labs/storage-hub/blob/main/pallets/file-system/README.md#volunteering-succeeding-threshold-checks).
    pub fn compute_threshold_to_succeed(
        bsp_id: &ProviderIdFor<T>,
        requested_at: TickNumber<T>,
    ) -> Result<(T::ThresholdType, T::ThresholdType), DispatchError> {
        let maximum_threshold = T::ThresholdType::max_value();

        let global_weight =
            T::ThresholdType::from(T::Providers::get_global_bsps_reputation_weight());

        if global_weight == T::ThresholdType::zero() {
            return Err(Error::<T>::NoGlobalReputationWeightSet.into());
        }

        // Global threshold starting point from which all BSPs begin their threshold slope. All BSPs start at this point
        // with the starting reputation weight.
        //
        // The calculation is designed to achieve the following:
        //
        // 1. In a regular scenario, `maximum_threshold` would be very large, and you'd start bringing it down with
        //    `global_weight`, also a large number. That way, when you multiply it by the replication target,
        //    you should still be within the numerical domain.
        //
        // 2. If `global_weight` is low still (in the early days of the network), when multiplying with
        //    replication target, you'll get at most `u32::MAX` and then the threshold would be
        //    u32::MAX / 2 (still pretty high).
        //
        // 3. If maximum_threshold is very low (like sometimes set in tests), the division would saturate to 1,
        //    and then the threshold would be replication target / 2 (still very low).
        let threshold_global_starting_point = maximum_threshold
            .checked_div(&global_weight)
            .unwrap_or(T::ThresholdType::one())
            .checked_mul(&MaxReplicationTarget::<T>::get().into()).unwrap_or({
                log::warn!("Global starting point is beyond MaximumThreshold. Setting it to half of the MaximumThreshold.");
                maximum_threshold
            })
            .checked_div(&T::ThresholdType::from(2u32))
            .unwrap_or(T::ThresholdType::one());

        // Get the BSP's reputation weight.
        let bsp_weight = T::ThresholdType::from(T::Providers::get_bsp_reputation_weight(&bsp_id)?);

        // Actual BSP's threshold starting point, taking into account their reputation weight.
        let threshold_weighted_starting_point =
            bsp_weight.saturating_mul(threshold_global_starting_point);

        // Rate of increase from the weighted threshold starting point up to the maximum threshold within a tick range.
        let base_slope = maximum_threshold
            .saturating_sub(threshold_global_starting_point)
            .checked_div(&T::ThresholdTypeToTickNumber::convert_back(
                TickRangeToMaximumThreshold::<T>::get(),
            ))
            .unwrap_or(T::ThresholdType::one());

        let threshold_slope = base_slope
            .checked_mul(&bsp_weight)
            .unwrap_or(maximum_threshold);

        // Since checked_div only returns None on a result of zero, there is the case when the result is between 0 and 1 and rounds down to 0.
        let threshold_slope = if threshold_slope.is_zero() {
            T::ThresholdType::one()
        } else {
            threshold_slope
        };

        let current_tick_number =
            <T::ProofDealer as shp_traits::ProofsDealerInterface>::get_current_tick();

        // Get number of ticks since the storage request was issued.
        let ticks_since_requested = current_tick_number.saturating_sub(requested_at);
        let ticks_since_requested =
            T::ThresholdTypeToTickNumber::convert_back(ticks_since_requested);

        let to_succeed = threshold_weighted_starting_point
            .saturating_add(threshold_slope.saturating_mul(ticks_since_requested));

        Ok((to_succeed, threshold_slope))
    }
}

mod hooks {
    use crate::{
        pallet,
        types::{MerkleHash, RejectedStorageRequestReason, ReplicationTargetType},
        utils::{
            BucketIdFor, EitherAccountIdOrMspId, FileDeletionRequestExpirationItem, ProviderIdFor,
        },
<<<<<<< HEAD
        weights::WeightInfo,
        Event, MaxReplicationTarget, NextStartingBlockToCleanUp, Pallet,
        PendingFileDeletionRequests, PendingMoveBucketRequests, StorageRequestBsps,
        StorageRequestExpirations, StorageRequests,
    };
    use crate::{
        FileDeletionRequestExpirations, MoveBucketRequestExpirations, PendingBucketsToMove,
    };
=======
        BucketsWithStorageRequests, Event, FileDeletionRequestExpirations, HoldReason,
        MaxReplicationTarget, MoveBucketRequestExpirations, NextStartingBlockToCleanUp, Pallet,
        PendingBucketsToMove, PendingFileDeletionRequests, PendingMoveBucketRequests,
        StorageRequestBsps, StorageRequestExpirations, StorageRequests,
    };
    use frame_support::traits::{fungible::MutateHold, tokens::Precision};
>>>>>>> 4515110a
    use frame_system::pallet_prelude::BlockNumberFor;
    use sp_runtime::{
        traits::{Get, One},
        Saturating,
    };
    use sp_weights::{RuntimeDbWeight, WeightMeter};

    impl<T: pallet::Config> Pallet<T> {
        pub(crate) fn do_on_poll(_weight: &mut WeightMeter) {
            let current_data_price_per_giga_unit =
                <T::PaymentStreams as shp_traits::MutatePricePerGigaUnitPerTickInterface>::get_price_per_giga_unit_per_tick();

            let new_data_price_per_giga_unit =
                <T::UpdateStoragePrice as shp_traits::UpdateStoragePrice>::update_storage_price(
                    current_data_price_per_giga_unit,
                    <T::Providers as shp_traits::SystemMetricsInterface>::get_total_used_capacity(),
                    <T::Providers as shp_traits::SystemMetricsInterface>::get_total_capacity(),
                );

            if new_data_price_per_giga_unit != current_data_price_per_giga_unit {
                <T::PaymentStreams as shp_traits::MutatePricePerGigaUnitPerTickInterface>::set_price_per_giga_unit_per_tick(
                    new_data_price_per_giga_unit,
                );
            }
        }

        pub(crate) fn do_on_idle(
            current_block: BlockNumberFor<T>,
            mut meter: &mut WeightMeter,
        ) -> &mut WeightMeter {
            let db_weight = T::DbWeight::get();
<<<<<<< HEAD

            // If there's enough weight to get from storage the next block to clean up and possibly update it afterwards, continue
            if meter.can_consume(T::DbWeight::get().reads_writes(1, 1)) {
                // Get the next block for which to clean up expired items
                let mut block_to_clean = NextStartingBlockToCleanUp::<T>::get();
                let initial_block_to_clean = block_to_clean;

                // While the block to clean up is less than or equal to the current block, process the expired items for that block.
                while block_to_clean <= current_block {
                    // Process the expired items for the current block to cleanup.
                    let exited_early =
                        Self::process_block_expired_items(block_to_clean, &mut meter, &db_weight);

                    // If processing had to exit early because of weight limitations, stop processing expired items.
                    if exited_early {
                        break;
                    }
                    // Otherwise, increment the block to clean up and continue processing the next block.
                    block_to_clean.saturating_accrue(BlockNumberFor::<T>::one());
                }

                // Update the next starting block for cleanup
                if block_to_clean > initial_block_to_clean {
                    NextStartingBlockToCleanUp::<T>::put(block_to_clean);
                    meter.consume(db_weight.writes(1));
                }
=======
            let mut block_to_clean = NextStartingBlockToCleanUp::<T>::get();
            let initial_block_to_clean = block_to_clean;

            while block_to_clean <= current_block && !meter.remaining().is_zero() {
                Self::process_block_expired_items(block_to_clean, &mut meter, &db_weight);

                if meter.remaining().is_zero() {
                    break;
                }

                block_to_clean.saturating_accrue(BlockNumberFor::<T>::one());
            }

            // Update the next starting block for cleanup
            if block_to_clean > initial_block_to_clean {
                NextStartingBlockToCleanUp::<T>::put(block_to_clean);
                meter.consume(db_weight.writes(1));
>>>>>>> 4515110a
            }

            meter
        }

<<<<<<< HEAD
        // This function cleans up the expired items for the current block to cleanup.
        // It returns a boolean which indicates if the function had to exit early for this block because of weight limitations.
        // This is to allow the caller to know if it should continue processing the next block or stop.
=======
>>>>>>> 4515110a
        fn process_block_expired_items(
            block: BlockNumberFor<T>,
            meter: &mut WeightMeter,
            db_weight: &RuntimeDbWeight,
<<<<<<< HEAD
        ) -> bool {
            let mut ran_out_of_weight = false;

            // Expired storage requests clean up section:
            // If there's enough weight to get from storage the maximum amount of BSPs required for a storage request
            // and get the storage request expirations for the current block, continue.
            if meter.can_consume(db_weight.reads_writes(2, 1)) {
                // Get the maximum amount of BSPs required for a storage request.
                let max_bsp_required: u64 = MaxReplicationTarget::<T>::get().into();
                meter.consume(db_weight.reads(1));

                // Get the storage request expirations for the current block.
                let mut expired_storage_requests = StorageRequestExpirations::<T>::take(&block);
                meter.consume(db_weight.reads_writes(1, 1));

                // Get the required weight to process an expired storage request in its worst case scenario.
                let maximum_required_weight_expired_storage_request =
                    T::WeightInfo::process_expired_storage_request_msp_accepted_or_no_msp(
                        max_bsp_required as u32,
                    )
                    .max(
                        T::WeightInfo::process_expired_storage_request_msp_rejected(
                            max_bsp_required as u32,
                        ),
                    );
=======
        ) {
            let minimum_required_weight_processing_expired_items = db_weight.reads_writes(1, 1);

            if !meter.can_consume(minimum_required_weight_processing_expired_items) {
                return;
            }

            // Storage requests section
            let mut expired_storage_requests = StorageRequestExpirations::<T>::take(&block);
            meter.consume(minimum_required_weight_processing_expired_items);
>>>>>>> 4515110a

                // While there's enough weight to process an expired storage request in its worst-case scenario AND re-insert the remaining storage requests to storage, continue.
                while let Some(file_key) = expired_storage_requests.pop() {
                    if meter.can_consume(
                        maximum_required_weight_expired_storage_request
                            .saturating_add(db_weight.writes(1)),
                    ) {
                        // Process a expired storage request. This internally consumes the used weight from the meter.
                        Self::process_expired_storage_request(file_key, meter);
                    } else {
                        // Push back the expired storage request into the storage requests queue to be able to re-insert it.
                        // This should never fail since this element was just taken from the bounded vector, so there must be space for it.
                        let _ = expired_storage_requests.try_push(file_key);
                        ran_out_of_weight = true;
                        break;
                    }
                }

                // If the expired storage requests were not fully processed, re-insert them into storage.
                if !expired_storage_requests.is_empty() {
                    StorageRequestExpirations::<T>::insert(&block, expired_storage_requests);
                    meter.consume(db_weight.writes(1));
                }
            }

            // Expired file deletion requests clean up section:
            // Note: this is unchanged since it has been deprecated and will be removed in another PR.
            if !meter.can_consume(db_weight.reads_writes(1, 1)) {
                return true;
            }

            let mut expired_file_deletion_requests =
                FileDeletionRequestExpirations::<T>::take(&block);
            meter.consume(db_weight.reads_writes(1, 1));

            while let Some(expired_file_deletion_request) = expired_file_deletion_requests.pop() {
                Self::process_expired_pending_file_deletion(expired_file_deletion_request, meter);
            }

            if !expired_file_deletion_requests.is_empty() {
                FileDeletionRequestExpirations::<T>::insert(&block, expired_file_deletion_requests);
                meter.consume(db_weight.writes(1));
            }

            // Expired move bucket requests clean up section:
            // If there's enough weight to get from storage the expired move bucket requests, continue.
            if meter.can_consume(db_weight.reads_writes(1, 1)) {
                // Get the expired move bucket requests for the current block.
                let mut expired_move_bucket_requests =
                    MoveBucketRequestExpirations::<T>::take(&block);
                meter.consume(db_weight.reads_writes(1, 1));

                // Get the required weight to process one expired move bucket request.
                let required_weight_processing_expired_move_bucket_request =
                    T::WeightInfo::process_expired_move_bucket_request();

                // While there's enough weight to process an expired move bucket request AND re-insert the remaining move bucket requests to storage, continue.
                while let Some((msp_id, bucket_id)) = expired_move_bucket_requests.pop() {
                    if meter.can_consume(
                        required_weight_processing_expired_move_bucket_request
                            .saturating_add(db_weight.writes(1)),
                    ) {
                        // Process an expired move bucket request. This internally consumes the used weight from the meter.
                        Self::process_expired_move_bucket_request(msp_id, bucket_id, meter);
                    } else {
                        // Push back the expired move bucket request into the move bucket requests queue to be able to re-insert it.
                        // This should never fail since this element was just taken from the bounded vector, so there must be space for it.
                        let _ = expired_move_bucket_requests.try_push((msp_id, bucket_id));
                        ran_out_of_weight = true;
                        break;
                    }
                }

                // If the expired move bucket requests were not fully processed, re-insert them into storage.
                if !expired_move_bucket_requests.is_empty() {
                    MoveBucketRequestExpirations::<T>::insert(&block, expired_move_bucket_requests);
                    meter.consume(db_weight.writes(1));
                }
            }

            ran_out_of_weight
        }

        pub(crate) fn process_expired_storage_request(
            file_key: MerkleHash<T>,
            meter: &mut WeightMeter,
        ) {
            let db_weight = T::DbWeight::get();

            // As of right now, the upper bound limit to the number of BSPs required to fulfill a storage request is set by `MaxReplicationTarget`.
            // We could increase this potential weight to account for potentially more volunteers.
            let potential_weight = db_weight.writes(
                MaxReplicationTarget::<T>::get()
                    .saturating_plus_one()
                    .into(),
            );

            if !meter.can_consume(potential_weight) {
                return;
            }

            // Remove storage request and all bsps that volunteered for it.
            let storage_request_metadata = StorageRequests::<T>::take(&file_key);
            let removed = StorageRequestBsps::<T>::drain_prefix(&file_key)
                .fold(0u32, |acc, _| acc.saturating_add(One::one()));

            let weight_used = db_weight.writes(1.saturating_add(removed.into()));
            meter.consume(weight_used);

            match storage_request_metadata {
                Some(storage_request_metadata) => match storage_request_metadata.msp {
                    None | Some((_, true)) => {
                        // If the request was originated by a request to stop storing from a BSP for a file that had no
                        // storage request open, or if the MSP has already accepted storing the file, treat the storage request
                        // as fulfilled with whatever amount of BSPs got to volunteer and confirm the file. For that:
                        // Return the storage request creation deposit to the user, emitting an error event if it fails
                        // but continuing execution.
                        let storage_request_creation_deposit =
                            T::StorageRequestCreationDeposit::get();
                        let _ = T::Currency::release(
                            &HoldReason::StorageRequestCreationHold.into(),
                            &storage_request_metadata.owner,
                            storage_request_creation_deposit,
                            Precision::BestEffort,
                        )
                        .map_err(|e| {
                            Self::deposit_event(
                                Event::FailedToReleaseStorageRequestCreationDeposit {
                                    file_key,
                                    owner: storage_request_metadata.owner.clone(),
                                    amount_to_return: storage_request_creation_deposit,
                                    error: e,
                                },
                            );
                        });

                        // Remove the storage request from the active storage requests for the bucket
                        <BucketsWithStorageRequests<T>>::remove(
                            &storage_request_metadata.bucket_id,
                            &file_key,
                        );

                        // Emit the StorageRequestExpired event
                        Self::deposit_event(Event::StorageRequestExpired { file_key });
                    }
                    Some((msp_id, false)) => {
                        // If the MSP did not accept the file in time, treat the storage request as rejected. For that:
                        // Check if there are already BSPs who have confirmed to store the file.
                        if storage_request_metadata.bsps_confirmed
                            >= ReplicationTargetType::<T>::one()
                        {
                            // If there are, queue up a priority challenge for the file key with a remove mutation, forcing all BSPs to delete the file.
                            // This can error if the priority challenge queue is full. In that case, we emit an error event and continue. The
                            // priority challenge then should be enqueued manually at a later time.
                            let _ = <T::ProofDealer as shp_traits::ProofsDealerInterface>::challenge_with_priority(
									&file_key,
									true,
								).map_err(|e| {
									Self::deposit_event(Event::FailedToQueuePriorityChallenge {
										file_key,
										error: e,
									});
								});

                            // Emit the event of the priority challenge being queued.
                            Self::deposit_event(Event::PriorityChallengeForFileDeletionQueued {
                                issuer: EitherAccountIdOrMspId::MspId(msp_id),
                                file_key,
                            });
                        }

                        // Return the storage request creation deposit to the user, emitting an error event if it fails
                        // but continuing execution.
                        let storage_request_creation_deposit =
                            T::StorageRequestCreationDeposit::get();
                        let _ = T::Currency::release(
                            &HoldReason::StorageRequestCreationHold.into(),
                            &storage_request_metadata.owner,
                            storage_request_creation_deposit,
                            Precision::BestEffort,
                        )
                        .map_err(|e| {
                            Self::deposit_event(
                                Event::FailedToReleaseStorageRequestCreationDeposit {
                                    file_key,
                                    owner: storage_request_metadata.owner.clone(),
                                    amount_to_return: storage_request_creation_deposit,
                                    error: e,
                                },
                            );
                        });

                        // Remove the storage request from the active storage requests for the bucket
                        <BucketsWithStorageRequests<T>>::remove(
                            &storage_request_metadata.bucket_id,
                            &file_key,
                        );

                        // Emit the StorageRequestRejected event
                        Self::deposit_event(Event::StorageRequestRejected {
                            file_key,
                            reason: RejectedStorageRequestReason::RequestExpired,
                        });
                    }
                },
                None => {
                    // This should never happen, since it would mean the storage request was deleted on
                    // its own but the expiration item wasn't removed from the queue. Do nothing since
                    // the storage request is already gone.
                }
            }
        }

        fn process_expired_pending_file_deletion(
            expired_file_deletion_request: FileDeletionRequestExpirationItem<T>,
            meter: &mut WeightMeter,
        ) {
            let db_weight = T::DbWeight::get();
            let potential_weight = db_weight.reads_writes(2, 3);

            if !meter.can_consume(potential_weight) {
                return;
            }

            let requests =
                PendingFileDeletionRequests::<T>::get(&expired_file_deletion_request.user);

            // Check if the file key is still a pending deletion requests.
            let expired_item_index =
                match requests.iter().position(|pending_file_deletion_request| {
                    &pending_file_deletion_request.file_key
                        == &expired_file_deletion_request.file_key
                }) {
                    Some(i) => i,
                    None => return,
                };

            // Remove the file key from the pending deletion requests.
            PendingFileDeletionRequests::<T>::mutate(
                &expired_file_deletion_request.user,
                |requests| {
                    requests.remove(expired_item_index);
                },
            );

            let user = expired_file_deletion_request.user.clone();

            // Attempt to decrease the bucket size while also reducing the fixed rate payment stream between the user and the MSP
            if let Err(e) =
                <T::Providers as shp_traits::MutateBucketsInterface>::decrease_bucket_size(
                    &expired_file_deletion_request.bucket_id,
                    expired_file_deletion_request.file_size,
                )
            {
                Self::deposit_event(Event::FailedToDecreaseBucketSize {
                    user: user.clone(),
                    bucket_id: expired_file_deletion_request.bucket_id,
                    file_key: expired_file_deletion_request.file_key,
                    file_size: expired_file_deletion_request.file_size,
                    error: e,
                });

                if !<T::Providers as shp_traits::ReadBucketsInterface>::bucket_exists(
                    &expired_file_deletion_request.bucket_id,
                ) {
                    // Skip expired file deletion request if the bucket does not exist.
                    return;
                }
            }

            // Decrease the used capacity of the MSP.
            if let Ok(Some(msp_id)) =
                <T::Providers as shp_traits::ReadBucketsInterface>::get_msp_of_bucket(
                    &expired_file_deletion_request.bucket_id,
                )
                .map_err(|e| {
                    Self::deposit_event(Event::FailedToGetMspOfBucket {
                        bucket_id: expired_file_deletion_request.bucket_id,
                        error: e,
                    });
                })
            {
                let _ = <T::Providers as shp_traits::MutateStorageProvidersInterface>::decrease_capacity_used(
					&msp_id,
					expired_file_deletion_request.file_size,
				)
				.map_err(|e| {
					Self::deposit_event(Event::FailedToDecreaseMspUsedCapacity {
						user: user.clone(),
						msp_id: msp_id.clone(),
						file_key: expired_file_deletion_request.file_key,
						file_size: expired_file_deletion_request.file_size,
						error: e,
					});
				});
            }

            // Queue a priority challenge to remove the file key from all the providers.
            let _ = <T::ProofDealer as shp_traits::ProofsDealerInterface>::challenge_with_priority(
                &expired_file_deletion_request.file_key,
                true,
            )
            .map_err(|e| {
                Self::deposit_event(Event::FailedToQueuePriorityChallenge {
                    file_key: expired_file_deletion_request.file_key,
                    error: e,
                });
            });

            Self::deposit_event(Event::PriorityChallengeForFileDeletionQueued {
                issuer: EitherAccountIdOrMspId::<T>::AccountId(user.clone()),
                file_key: expired_file_deletion_request.file_key,
            });

            meter.consume(potential_weight);
        }

        pub(crate) fn process_expired_move_bucket_request(
            msp_id: ProviderIdFor<T>,
            bucket_id: BucketIdFor<T>,
            meter: &mut WeightMeter,
        ) {
            // Remove from storage the pending move bucket request.
            PendingMoveBucketRequests::<T>::remove(&msp_id, &bucket_id);
            PendingBucketsToMove::<T>::remove(&bucket_id);

            // Deposit the event of the expired move bucket request.
            Self::deposit_event(Event::MoveBucketRequestExpired { msp_id, bucket_id });

            // Consume the weight used by this function.
            meter.consume(T::WeightInfo::process_expired_move_bucket_request());
        }
    }
}<|MERGE_RESOLUTION|>--- conflicted
+++ resolved
@@ -2402,23 +2402,16 @@
         utils::{
             BucketIdFor, EitherAccountIdOrMspId, FileDeletionRequestExpirationItem, ProviderIdFor,
         },
-<<<<<<< HEAD
         weights::WeightInfo,
         Event, MaxReplicationTarget, NextStartingBlockToCleanUp, Pallet,
         PendingFileDeletionRequests, PendingMoveBucketRequests, StorageRequestBsps,
         StorageRequestExpirations, StorageRequests,
-    };
-    use crate::{
-        FileDeletionRequestExpirations, MoveBucketRequestExpirations, PendingBucketsToMove,
-    };
-=======
-        BucketsWithStorageRequests, Event, FileDeletionRequestExpirations, HoldReason,
-        MaxReplicationTarget, MoveBucketRequestExpirations, NextStartingBlockToCleanUp, Pallet,
-        PendingBucketsToMove, PendingFileDeletionRequests, PendingMoveBucketRequests,
-        StorageRequestBsps, StorageRequestExpirations, StorageRequests,
+        BucketsWithStorageRequests, FileDeletionRequestExpirations, HoldReason,
+         MoveBucketRequestExpirations,
+        PendingBucketsToMove,
+        ,
     };
     use frame_support::traits::{fungible::MutateHold, tokens::Precision};
->>>>>>> 4515110a
     use frame_system::pallet_prelude::BlockNumberFor;
     use sp_runtime::{
         traits::{Get, One},
@@ -2450,7 +2443,6 @@
             mut meter: &mut WeightMeter,
         ) -> &mut WeightMeter {
             let db_weight = T::DbWeight::get();
-<<<<<<< HEAD
 
             // If there's enough weight to get from storage the next block to clean up and possibly update it afterwards, continue
             if meter.can_consume(T::DbWeight::get().reads_writes(1, 1)) {
@@ -2477,41 +2469,18 @@
                     NextStartingBlockToCleanUp::<T>::put(block_to_clean);
                     meter.consume(db_weight.writes(1));
                 }
-=======
-            let mut block_to_clean = NextStartingBlockToCleanUp::<T>::get();
-            let initial_block_to_clean = block_to_clean;
-
-            while block_to_clean <= current_block && !meter.remaining().is_zero() {
-                Self::process_block_expired_items(block_to_clean, &mut meter, &db_weight);
-
-                if meter.remaining().is_zero() {
-                    break;
-                }
-
-                block_to_clean.saturating_accrue(BlockNumberFor::<T>::one());
-            }
-
-            // Update the next starting block for cleanup
-            if block_to_clean > initial_block_to_clean {
-                NextStartingBlockToCleanUp::<T>::put(block_to_clean);
-                meter.consume(db_weight.writes(1));
->>>>>>> 4515110a
             }
 
             meter
         }
 
-<<<<<<< HEAD
         // This function cleans up the expired items for the current block to cleanup.
         // It returns a boolean which indicates if the function had to exit early for this block because of weight limitations.
         // This is to allow the caller to know if it should continue processing the next block or stop.
-=======
->>>>>>> 4515110a
         fn process_block_expired_items(
             block: BlockNumberFor<T>,
             meter: &mut WeightMeter,
             db_weight: &RuntimeDbWeight,
-<<<<<<< HEAD
         ) -> bool {
             let mut ran_out_of_weight = false;
 
@@ -2537,18 +2506,6 @@
                             max_bsp_required as u32,
                         ),
                     );
-=======
-        ) {
-            let minimum_required_weight_processing_expired_items = db_weight.reads_writes(1, 1);
-
-            if !meter.can_consume(minimum_required_weight_processing_expired_items) {
-                return;
-            }
-
-            // Storage requests section
-            let mut expired_storage_requests = StorageRequestExpirations::<T>::take(&block);
-            meter.consume(minimum_required_weight_processing_expired_items);
->>>>>>> 4515110a
 
                 // While there's enough weight to process an expired storage request in its worst-case scenario AND re-insert the remaining storage requests to storage, continue.
                 while let Some(file_key) = expired_storage_requests.pop() {
