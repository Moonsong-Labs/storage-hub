use codec::Encode;
use frame_support::{
    ensure,
    pallet_prelude::DispatchResult,
    traits::{nonfungibles_v2::Create, Get},
};
use frame_system::pallet_prelude::BlockNumberFor;
use num_bigint::BigUint;
use sp_runtime::{
    traits::{
        Bounded, CheckedAdd, CheckedDiv, CheckedMul, CheckedSub, Convert, ConvertBack, Hash, One,
        Saturating, Zero,
    },
    ArithmeticError, BoundedVec, DispatchError,
};
use sp_std::{
    collections::{btree_map::BTreeMap, btree_set::BTreeSet},
    vec,
    vec::Vec,
};

use pallet_file_system_runtime_api::{
<<<<<<< HEAD
    QueryBspConfirmChunksToProveForFileError, QueryFileEarliestVolunteerBlockError,
    QueryMspConfirmChunksToProveForFileError,
=======
    QueryBspConfirmChunksToProveForFileError, QueryFileEarliestVolunteerTickError,
>>>>>>> 63c59188
};
use pallet_nfts::{CollectionConfig, CollectionSettings, ItemSettings, MintSettings, MintType};
use shp_file_metadata::ChunkId;
use shp_traits::{
    MutateBucketsInterface, MutateStorageProvidersInterface, PaymentStreamsInterface,
    ReadBucketsInterface, ReadProvidersInterface, ReadStorageProvidersInterface,
    ReadUserSolvencyInterface, TrieAddMutation, TrieRemoveMutation,
};

use crate::types::AcceptedStorageRequestParameters;
use crate::{
    pallet,
    types::{
<<<<<<< HEAD
        BatchResponses, BucketIdFor, BucketMoveRequestResponse, BucketNameFor, CollectionConfigFor,
        CollectionIdFor, EitherAccountIdOrProviderId, ExpirationItem, FileKeyHasher,
        FileKeyResponsesInput, FileLocation, Fingerprint, ForestProof, KeyProof,
        MaxBatchMspRespondStorageRequests, MaxBspsPerStorageRequest, MerkleHash,
        MoveBucketRequestMetadata, MspAcceptedBatchStorageRequests, MspFailedBatchStorageRequests,
        MspRejectedBatchStorageRequests, MspRespondStorageRequestsResult, MultiAddresses, PeerIds,
        ProviderIdFor, RejectedStorageRequestReason, ReplicationTargetType, StorageData,
        StorageRequestBspsMetadata, StorageRequestMetadata,
=======
        BucketIdFor, BucketMoveRequestResponse, BucketNameFor, CollectionConfigFor,
        CollectionIdFor, ExpirationItem, FileKeyHasher, FileLocation, Fingerprint, ForestProof,
        KeyProof, MaxBspsPerStorageRequest, MerkleHash, MoveBucketRequestMetadata, MultiAddresses,
        PeerIds, ProviderIdFor, ReplicationTargetType, StorageData, StorageRequestBspsMetadata,
        StorageRequestMetadata, TickNumber,
>>>>>>> 63c59188
    },
    BucketsWithStorageRequests, DataServersForMoveBucket, Error, Event, Pallet,
    PendingBucketsToMove, PendingFileDeletionRequests, PendingMoveBucketRequests,
    PendingStopStoringRequests, ReplicationTarget, StorageRequestBsps, StorageRequests,
    TickRangeToMaximumThreshold,
};

macro_rules! expect_or_err {
    // Handle Option type
    ($optional:expr, $error_msg:expr, $error_type:path) => {{
        match $optional {
            Some(value) => value,
            None => {
                #[cfg(test)]
                unreachable!($error_msg);

                #[allow(unreachable_code)]
                {
                    Err($error_type)?
                }
            }
        }
    }};
    // Handle boolean type
    ($condition:expr, $error_msg:expr, $error_type:path, bool) => {{
        if !$condition {
            #[cfg(test)]
            unreachable!($error_msg);

            #[allow(unreachable_code)]
            {
                Err($error_type)?
            }
        }
    }};
    // Handle Result type
    ($result:expr, $error_msg:expr, $error_type:path, result) => {{
        match $result {
            Ok(value) => value,
            Err(_) => {
                #[cfg(test)]
                unreachable!($error_msg);

                #[allow(unreachable_code)]
                {
                    Err($error_type)?
                }
            }
        }
    }};
}

impl<T> Pallet<T>
where
    T: pallet::Config,
{
    /// Compute the tick number at which the BSP is eligible to volunteer for a storage request.
    pub fn query_earliest_file_volunteer_tick(
        bsp_id: ProviderIdFor<T>,
        file_key: MerkleHash<T>,
    ) -> Result<TickNumber<T>, QueryFileEarliestVolunteerTickError>
    where
        T: frame_system::Config,
    {
        // Get the tick number at which the storage request was created.
        let (storage_request_tick, fingerprint) = match <StorageRequests<T>>::get(&file_key) {
            Some(storage_request) => (storage_request.requested_at, storage_request.fingerprint),
            None => {
                return Err(QueryFileEarliestVolunteerTickError::StorageRequestNotFound);
            }
        };

        // Get the threshold needed for the BSP to be able to volunteer for the storage request.
        let bsp_threshold = Self::get_threshold_for_bsp_request(&bsp_id, &fingerprint);

        // Compute the tick number at which the BSP should send the volunteer request.
        Self::compute_volunteer_tick_number(bsp_id, bsp_threshold, storage_request_tick)
            .map_err(|_| QueryFileEarliestVolunteerTickError::ThresholdArithmeticError)
    }

    fn compute_volunteer_tick_number(
        bsp_id: ProviderIdFor<T>,
        bsp_threshold: T::ThresholdType,
        storage_request_tick: TickNumber<T>,
    ) -> Result<TickNumber<T>, DispatchError>
    where
        T: frame_system::Config,
    {
        // Compute the threshold to succeed and the slope of the bsp.
        let (to_succeed, slope) =
            Self::compute_threshold_to_succeed(&bsp_id, storage_request_tick)?;

        let threshold_diff = match bsp_threshold.checked_sub(&to_succeed) {
            Some(diff) => diff,
            None => {
                // The BSP's threshold is less than the current threshold.
                let current_tick =
                    <T::ProofDealer as shp_traits::ProofsDealerInterface>::get_current_tick();
                return Ok(current_tick);
            }
        };

        // Calculate the number of ticks required to be below the threshold.
        let ticks_to_wait = match threshold_diff.checked_div(&slope) {
            Some(ticks) => ticks,
            None => {
                return Err(Error::<T>::ThresholdArithmeticError.into());
            }
        };

        // Compute the tick number at which the BSP should send the volunteer request.
        let volunteer_tick_number = storage_request_tick
            .saturating_add(T::ThresholdTypeToTickNumber::convert(ticks_to_wait));

        Ok(volunteer_tick_number)
    }

    pub fn query_bsp_confirm_chunks_to_prove_for_file(
        bsp_id: ProviderIdFor<T>,
        file_key: MerkleHash<T>,
    ) -> Result<Vec<ChunkId>, QueryBspConfirmChunksToProveForFileError> {
        // Get the storage request metadata.
        let storage_request_metadata = match <StorageRequests<T>>::get(&file_key) {
            Some(storage_request) => storage_request,
            None => {
                return Err(QueryBspConfirmChunksToProveForFileError::StorageRequestNotFound);
            }
        };

        // Generate the list of chunks to prove.
        let challenges = Self::generate_chunk_challenges_on_sp_confirm(
            bsp_id,
            file_key,
            &storage_request_metadata,
        );

        let chunks = storage_request_metadata.to_file_metadata().chunks_count();

        let chunks_to_prove = challenges
            .iter()
            .map(|challenge| {
                let challenged_chunk = BigUint::from_bytes_be(challenge.as_ref()) % chunks;
                let challenged_chunk: ChunkId = ChunkId::new(
                    challenged_chunk
                        .try_into()
                        .map_err(|_| QueryBspConfirmChunksToProveForFileError::InternalError)?,
                );

                Ok(challenged_chunk)
            })
            .collect::<Result<Vec<_>, _>>()?;

        Ok(chunks_to_prove)
    }

    pub fn query_msp_confirm_chunks_to_prove_for_file(
        msp_id: ProviderIdFor<T>,
        file_key: MerkleHash<T>,
    ) -> Result<Vec<ChunkId>, QueryMspConfirmChunksToProveForFileError> {
        // Get the storage request metadata.
        let storage_request_metadata = match <StorageRequests<T>>::get(&file_key) {
            Some(storage_request) => storage_request,
            None => {
                return Err(QueryMspConfirmChunksToProveForFileError::StorageRequestNotFound);
            }
        };

        // Generate the list of chunks to prove.
        let challenges = Self::generate_chunk_challenges_on_sp_confirm(
            msp_id,
            file_key,
            &storage_request_metadata,
        );

        let chunks = storage_request_metadata.to_file_metadata().chunks_count();

        let chunks_to_prove = challenges
            .iter()
            .map(|challenge| {
                let challenged_chunk = BigUint::from_bytes_be(challenge.as_ref()) % chunks;
                let challenged_chunk: ChunkId = ChunkId::new(
                    challenged_chunk
                        .try_into()
                        .map_err(|_| QueryMspConfirmChunksToProveForFileError::InternalError)?,
                );

                Ok(challenged_chunk)
            })
            .collect::<Result<Vec<_>, _>>()?;

        Ok(chunks_to_prove)
    }

    fn generate_chunk_challenges_on_sp_confirm(
        sp_id: ProviderIdFor<T>,
        file_key: MerkleHash<T>,
        storage_request_metadata: &StorageRequestMetadata<T>,
    ) -> Vec<<<T as pallet::Config>::Providers as ReadProvidersInterface>::MerkleHash> {
        let file_metadata = storage_request_metadata.clone().to_file_metadata();
        let chunks_to_check = file_metadata.chunks_to_check();

        let mut challenges =
            <T::ProofDealer as shp_traits::ProofsDealerInterface>::generate_challenges_from_seed(
                T::MerkleHashToRandomnessOutput::convert(file_key),
                &sp_id,
                chunks_to_check - 1,
            );

        let last_chunk_id = file_metadata.last_chunk_id();

        challenges.push(T::ChunkIdToMerkleHash::convert(last_chunk_id));

        challenges
    }

    /// Create a bucket for an owner (user) under a given MSP account.
    pub(crate) fn do_create_bucket(
        sender: T::AccountId,
        msp_id: ProviderIdFor<T>,
        name: BucketNameFor<T>,
        private: bool,
    ) -> Result<(BucketIdFor<T>, Option<CollectionIdFor<T>>), DispatchError> {
        // TODO: Hold user funds for the bucket creation.

        // Check if the MSP is indeed an MSP.
        ensure!(
            <T::Providers as ReadStorageProvidersInterface>::is_msp(&msp_id),
            Error::<T>::NotAMsp
        );

        // Create collection only if bucket is private
        let maybe_collection_id = if private {
            // The `owner` of the collection is also the admin of the collection since most operations require the sender to be the admin.
            Some(Self::create_collection(sender.clone())?)
        } else {
            None
        };

        let bucket_id = <T as crate::Config>::Providers::derive_bucket_id(&msp_id, &sender, name);

        <T::Providers as MutateBucketsInterface>::add_bucket(
            msp_id,
            sender,
            bucket_id,
            private,
            maybe_collection_id.clone(),
        )?;

        Ok((bucket_id, maybe_collection_id))
    }

    /// This does not guarantee that the MSP will have enough storage capacity to store the entire bucket. Therefore,
    /// between the creation of the request and its expiration, the MSP can increase its capacity before accepting the request.
    ///
    /// Forcing the MSP to have enough capacity before the request is created would not enable MSPs to automatically scale based on demand.
    pub(crate) fn do_request_move_bucket(
        sender: T::AccountId,
        bucket_id: BucketIdFor<T>,
        new_msp_id: ProviderIdFor<T>,
    ) -> Result<(), DispatchError> {
        // Check if the sender is the owner of the bucket.
        ensure!(
            <T::Providers as ReadBucketsInterface>::is_bucket_owner(&sender, &bucket_id)?,
            Error::<T>::NotBucketOwner
        );

        // Check if the new MSP is indeed an MSP.
        ensure!(
            <T::Providers as ReadStorageProvidersInterface>::is_msp(&new_msp_id),
            Error::<T>::NotAMsp
        );

        // Check if the bucket is already stored by the new MSP.
        ensure!(
            !<T::Providers as ReadBucketsInterface>::is_bucket_stored_by_msp(
                &new_msp_id,
                &bucket_id
            ),
            Error::<T>::MspAlreadyStoringBucket
        );

        if <PendingBucketsToMove<T>>::contains_key(&bucket_id) {
            return Err(Error::<T>::BucketIsBeingMoved.into());
        }

        // Check if there are any open storage requests for the bucket.
        // Do not allow any storage requests and move bucket requests to coexist for the same bucket.
        ensure!(
            !<BucketsWithStorageRequests<T>>::iter_prefix(bucket_id)
                .next()
                .is_some(),
            Error::<T>::StorageRequestExists
        );

        // Register the move bucket request.
        <PendingMoveBucketRequests<T>>::insert(
            &new_msp_id,
            bucket_id,
            MoveBucketRequestMetadata {
                requester: sender.clone(),
            },
        );
        <PendingBucketsToMove<T>>::insert(&bucket_id, ());

        let expiration_item = ExpirationItem::MoveBucketRequest((new_msp_id, bucket_id));
        Self::enqueue_expiration_item(expiration_item)?;

        Ok(())
    }

    pub(crate) fn do_bsp_add_data_server_for_move_bucket_request(
        sender: T::AccountId,
        bucket_id: BucketIdFor<T>,
    ) -> Result<ProviderIdFor<T>, DispatchError> {
        let bsp_id = <T::Providers as shp_traits::ReadProvidersInterface>::get_provider_id(sender)
            .ok_or(Error::<T>::NotABsp)?;

        // Check if the sender is a Storage Provider.
        ensure!(
            <T::Providers as ReadStorageProvidersInterface>::is_bsp(&bsp_id),
            Error::<T>::NotABsp
        );

        // Check if the move bucket request exists.
        ensure!(
            <PendingBucketsToMove<T>>::contains_key(&bucket_id),
            Error::<T>::MoveBucketRequestNotFound,
        );

        // Check if the BSP is already a data server for the move bucket request.
        ensure!(
            !DataServersForMoveBucket::<T>::contains_key(&bucket_id, &bsp_id),
            Error::<T>::BspAlreadyDataServer
        );

        // Add the data server to the move bucket request.
        DataServersForMoveBucket::<T>::insert(&bucket_id, &bsp_id, ());

        Ok(bsp_id)
    }

    pub(crate) fn do_msp_respond_move_bucket_request(
        sender: T::AccountId,
        bucket_id: BucketIdFor<T>,
        response: BucketMoveRequestResponse,
    ) -> Result<ProviderIdFor<T>, DispatchError> {
        let msp_id = <T::Providers as shp_traits::ReadProvidersInterface>::get_provider_id(sender)
            .ok_or(Error::<T>::NotAMsp)?;

        // Check if the sender is the MSP.
        ensure!(
            <T::Providers as ReadStorageProvidersInterface>::is_msp(&msp_id),
            Error::<T>::NotAMsp
        );

        // Check if the move bucket request exists for MSP and bucket.
        let move_bucket_requester = <PendingMoveBucketRequests<T>>::take(&msp_id, bucket_id);
        ensure!(
            move_bucket_requester.is_some(),
            Error::<T>::MoveBucketRequestNotFound
        );

        if response == BucketMoveRequestResponse::Rejected {
            <PendingBucketsToMove<T>>::remove(&bucket_id);
            <PendingMoveBucketRequests<T>>::remove(&msp_id, bucket_id);

            return Ok(msp_id);
        }

        let previous_msp_id = <T::Providers as ReadBucketsInterface>::get_msp_bucket(&bucket_id)?;

        // Decrease the used capacity of the current MSP.
        let bucket_size = <T::Providers as ReadBucketsInterface>::get_bucket_size(&bucket_id)?;

        // Check if MSP has enough available capacity to store the bucket.
        ensure!(
            <T::Providers as ReadStorageProvidersInterface>::available_capacity(&msp_id)
                >= bucket_size,
            Error::<T>::InsufficientAvailableCapacity
        );

        // Change the MSP that stores the bucket.
        <T::Providers as MutateBucketsInterface>::change_msp_bucket(&bucket_id, &msp_id)?;

        // Decrease the used capacity of the previous MSP.
        <T::Providers as MutateStorageProvidersInterface>::decrease_capacity_used(
            &previous_msp_id,
            bucket_size,
        )?;

        // Increase the used capacity of the new MSP.
        <T::Providers as MutateStorageProvidersInterface>::increase_capacity_used(
            &msp_id,
            bucket_size,
        )?;

        <PendingBucketsToMove<T>>::remove(&bucket_id);

        Self::deposit_event(Event::MoveBucketAccepted { bucket_id, msp_id });

        Ok(msp_id)
    }

    /// Update the privacy of a bucket.
    ///
    /// This function allows the owner of a bucket to update its privacy setting.
    /// If the bucket is set to private and no collection exists,
    /// a new collection will be created. If the bucket is set to public and
    /// an associated collection exists, the collection remains but the privacy setting is updated to public.
    /// If the bucket has an associated collection, and it does not exist in storage, a new collection will be created.
    pub(crate) fn do_update_bucket_privacy(
        sender: T::AccountId,
        bucket_id: BucketIdFor<T>,
        private: bool,
    ) -> Result<Option<CollectionIdFor<T>>, DispatchError> {
        // Ensure the sender is the owner of the bucket.
        ensure!(
            T::Providers::is_bucket_owner(&sender, &bucket_id)?,
            Error::<T>::NotBucketOwner
        );

        // Retrieve the collection ID associated with the bucket, if any.
        let maybe_collection_id = T::Providers::get_read_access_group_id_of_bucket(&bucket_id)?;

        // Determine the appropriate collection ID based on the new privacy setting.
        let collection_id = match (private, maybe_collection_id) {
            // Create a new collection if the bucket will be private and no collection exists.
            (true, None) => {
                Some(Self::do_create_and_associate_collection_with_bucket(sender.clone(), bucket_id)?)
            }
            // Handle case where the bucket has an existing collection.
            (_, Some(current_collection_id))
            if !<T::CollectionInspector as shp_traits::InspectCollections>::collection_exists(&current_collection_id) =>
                {
                    Some(Self::do_create_and_associate_collection_with_bucket(sender.clone(), bucket_id)?)
                }
            // Use the existing collection ID if it exists.
            (_, Some(current_collection_id)) => Some(current_collection_id),
            // No collection needed if the bucket is public and no collection exists.
            (false, None) => None,
        };

        // Update the privacy setting of the bucket.
        T::Providers::update_bucket_privacy(bucket_id, private)?;

        Ok(collection_id)
    }

    /// Create and associate collection with a bucket.
    ///
    /// *Callable only by the owner of the bucket. The bucket must be private.*
    ///
    /// It is possible to have a bucket that is private but does not have a collection associated with it. This can happen if
    /// a user destroys the collection associated with the bucket by calling the NFTs pallet directly.
    ///
    /// In any case, we will set a new collection the bucket even if there is an existing one associated with it.
    pub(crate) fn do_create_and_associate_collection_with_bucket(
        sender: T::AccountId,
        bucket_id: BucketIdFor<T>,
    ) -> Result<CollectionIdFor<T>, DispatchError> {
        // Check if sender is the owner of the bucket.
        ensure!(
            <T::Providers as ReadBucketsInterface>::is_bucket_owner(&sender, &bucket_id)?,
            Error::<T>::NotBucketOwner
        );

        let collection_id = Self::create_collection(sender)?;

        <T::Providers as MutateBucketsInterface>::update_bucket_read_access_group_id(
            bucket_id,
            Some(collection_id.clone()),
        )?;

        Ok(collection_id)
    }

    /// Request storage for a file.
    ///
    /// In the event that a storage request is created without any user multiaddresses (checkout `do_bsp_stop_storing`),
    /// it is expected that storage providers that do have this file in storage already, will be able to send a
    /// transaction to the chain to add themselves as a data server for the storage request.
    pub(crate) fn do_request_storage(
        sender: T::AccountId,
        bucket_id: BucketIdFor<T>,
        location: FileLocation<T>,
        fingerprint: Fingerprint<T>,
        size: StorageData<T>,
        msp_id: Option<ProviderIdFor<T>>,
        bsps_required: Option<ReplicationTargetType<T>>,
        user_peer_ids: Option<PeerIds<T>>,
        data_server_sps: BoundedVec<ProviderIdFor<T>, MaxBspsPerStorageRequest<T>>,
    ) -> Result<MerkleHash<T>, DispatchError> {
        // TODO: Check user funds and lock them for the storage request.

        // Check that the file size is greater than zero.
        ensure!(size > Zero::zero(), Error::<T>::FileSizeCannotBeZero);

        // Check that a bucket under the received ID exists and that the sender is the owner of the bucket.
        ensure!(
            <T::Providers as ReadBucketsInterface>::is_bucket_owner(&sender, &bucket_id)?,
            Error::<T>::NotBucketOwner
        );

        // Check that the bucket is not being moved.
        // Do not allow any storage requests and move bucket requests to coexist for the same bucket.
        ensure!(
            !<PendingBucketsToMove<T>>::contains_key(&bucket_id),
            Error::<T>::BucketIsBeingMoved
        );

        // If a specific MSP ID is provided, check that it is a valid MSP and that it has enough available capacity to store the file.
        let msp = if let Some(ref msp_id) = msp_id {
            // Check that the received Provider ID corresponds to a valid MSP.
            ensure!(
                <T::Providers as ReadStorageProvidersInterface>::is_msp(msp_id),
                Error::<T>::NotAMsp
            );

            // Check that the MSP received is the one storing the bucket.
            ensure!(
                <T::Providers as ReadBucketsInterface>::is_bucket_stored_by_msp(msp_id, &bucket_id),
                Error::<T>::MspNotStoringBucket
            );

            Some((*msp_id, false))
        } else {
            None
        };

        let bsps_required = bsps_required.unwrap_or(ReplicationTarget::<T>::get());

        if bsps_required.is_zero() {
            return Err(Error::<T>::ReplicationTargetCannotBeZero)?;
        }

        if bsps_required > ReplicationTarget::<T>::get().into() {
            return Err(Error::<T>::BspsRequiredExceedsTarget)?;
        }

        let current_tick =
            <T::ProofDealer as shp_traits::ProofsDealerInterface>::get_current_tick();
        let storage_request_metadata = StorageRequestMetadata::<T> {
            requested_at: current_tick,
            owner: sender.clone(),
            bucket_id,
            location: location.clone(),
            fingerprint,
            size,
            msp,
            user_peer_ids: user_peer_ids.unwrap_or_default(),
            data_server_sps,
            bsps_required,
            bsps_confirmed: ReplicationTargetType::<T>::zero(),
            bsps_volunteered: ReplicationTargetType::<T>::zero(),
        };

        // Compute the file key used throughout this file's lifespan.
        let file_key = Self::compute_file_key(
            sender.clone(),
            bucket_id,
            location.clone(),
            size,
            fingerprint,
        );

        // Check a storage request does not already exist for this file key.
        ensure!(
            !<StorageRequests<T>>::contains_key(&file_key),
            Error::<T>::StorageRequestAlreadyRegistered
        );

        // Register storage request.
        <StorageRequests<T>>::insert(&file_key, storage_request_metadata);

        <BucketsWithStorageRequests<T>>::insert(&bucket_id, &file_key, ());

        let expiration_item = ExpirationItem::StorageRequest(file_key);
        Self::enqueue_expiration_item(expiration_item)?;

        Ok(file_key)
    }

    pub(crate) fn do_msp_respond_storage_request(
        sender: T::AccountId,
        file_key_responses_input: FileKeyResponsesInput<T>,
    ) -> Result<MspRespondStorageRequestsResult<T>, DispatchError> {
        // Check that the sender is a Storage Provider and get its MSP ID
        let msp_id =
            <T::Providers as shp_traits::ReadProvidersInterface>::get_provider_id(sender.clone())
                .ok_or(Error::<T>::NotASp)?;

        // Check that the sender is an MSP
        ensure!(
            <T::Providers as ReadStorageProvidersInterface>::is_msp(&msp_id),
            Error::<T>::NotAMsp
        );

        // Initialize batch responses
        let mut batch_responses: BoundedVec<
            BatchResponses<T>,
            MaxBatchMspRespondStorageRequests<T>,
        > = BoundedVec::default();

        // Preliminary check to ensure that the MSP is the one storing each bucket in the responses
        for (bucket_id, _) in file_key_responses_input.iter() {
            ensure!(
                <T::Providers as ReadBucketsInterface>::is_bucket_stored_by_msp(
                    &msp_id, &bucket_id
                ),
                Error::<T>::MspNotStoringBucket
            );
        }

        // Process each bucket's responses
        for (bucket_id, file_key_responses) in file_key_responses_input {
            let mut failed: BoundedVec<
                (MerkleHash<T>, DispatchError),
                MaxBatchMspRespondStorageRequests<T>,
            > = BoundedVec::default();

            let owner = <T::Providers as ReadBucketsInterface>::get_bucket_owner(&bucket_id)
                .map_err(|_| Error::<T>::BucketNotFound)?;

            if let Some(accepted_file_keys) = file_key_responses.accept {
                // Call do_msp_accept_storage_request, which returns the new_bucket_root
                let (new_bucket_root, accepted_file_keys, failed_file_keys) =
                    Self::do_msp_accept_storage_request(
                        msp_id.clone(),
                        bucket_id.clone(),
                        accepted_file_keys,
                    )?;

                // Create batch responses
                if !accepted_file_keys.is_empty() {
                    let accepted_batch = MspAcceptedBatchStorageRequests {
                        file_keys: accepted_file_keys,
                        bucket_id: bucket_id.clone(),
                        new_bucket_root: new_bucket_root.clone(),
                        owner: owner.clone(),
                    };

                    batch_responses
                        .try_push(BatchResponses::Accepted(accepted_batch))
                        .map_err(|_| Error::<T>::TooManyBatchResponses)?;
                }

                if !failed_file_keys.is_empty() {
                    for rejected_file_key in failed_file_keys {
                        failed
                            .try_push(rejected_file_key)
                            .map_err(|_| Error::<T>::TooManyStorageRequestResponses)?;
                    }
                }
            }

            if let Some(rejected_file_keys) = file_key_responses.reject {
                let mut rejected: BoundedVec<
                    (MerkleHash<T>, RejectedStorageRequestReason),
                    MaxBatchMspRespondStorageRequests<T>,
                > = BoundedVec::default();

                for file_key in rejected_file_keys.iter() {
                    let storage_request_metadata = match <StorageRequests<T>>::get(&file_key.0) {
                        Some(metadata) => metadata,
                        None => {
                            failed
                                .try_push((file_key.0, Error::<T>::StorageRequestNotFound.into()))
                                .map_err(|_| Error::<T>::TooManyStorageRequestResponses)?;
                            continue;
                        }
                    };

                    if let Err(e) = Self::cleanup_storage_request(
                        EitherAccountIdOrProviderId::ProviderId(msp_id),
                        file_key.0,
                        &storage_request_metadata,
                    ) {
                        failed
                            .try_push((file_key.0, e))
                            .map_err(|_| Error::<T>::TooManyStorageRequestResponses)?;
                        continue;
                    }

                    rejected
                        .try_push((file_key.0, file_key.1.clone()))
                        .map_err(|_| Error::<T>::TooManyStorageRequestResponses)?;
                }

                if !rejected.is_empty() {
                    let rejected_batch = MspRejectedBatchStorageRequests {
                        file_keys: rejected,
                        bucket_id: bucket_id.clone(),
                        owner: owner.clone(),
                    };

                    batch_responses
                        .try_push(BatchResponses::Rejected(rejected_batch))
                        .map_err(|_| Error::<T>::TooManyBatchResponses)?;
                }
            }

            if !failed.is_empty() {
                let failed_batch = MspFailedBatchStorageRequests {
                    file_keys: failed,
                    bucket_id: bucket_id.clone(),
                    owner: owner.clone(),
                };

                batch_responses
                    .try_push(BatchResponses::Failed(failed_batch))
                    .map_err(|_| Error::<T>::TooManyBatchResponses)?;
            }
        }

        // Construct the result
        let result = MspRespondStorageRequestsResult {
            msp_id,
            responses: batch_responses,
        };

        Ok(result)
    }

    fn do_msp_accept_storage_request(
        msp_id: ProviderIdFor<T>,
        bucket_id: BucketIdFor<T>,
        accepted_file_keys: AcceptedStorageRequestParameters<T>,
    ) -> Result<
        (
            MerkleHash<T>,
            BoundedVec<MerkleHash<T>, T::MaxBatchMspRespondStorageRequests>,
            BoundedVec<
                (
                    <T::Providers as ReadProvidersInterface>::MerkleHash,
                    DispatchError,
                ),
                T::MaxBatchMspRespondStorageRequests,
            >,
        ),
        DispatchError,
    > {
        let file_keys = accepted_file_keys
            .file_keys_and_proofs
            .iter()
            .map(|(fk, _)| *fk)
            .collect::<Vec<_>>();

        // Get the Bucket's root
        let bucket_root =
            <T::Providers as shp_traits::ReadBucketsInterface>::get_root_bucket(&bucket_id)
                .ok_or(Error::<T>::BucketNotFound)?;

        // Verify the proof of non-inclusion.
        let proven_keys: BTreeSet<MerkleHash<T>> =
            <T::ProofDealer as shp_traits::ProofsDealerInterface>::verify_generic_forest_proof(
                &bucket_root,
                file_keys.as_slice(),
                &accepted_file_keys.non_inclusion_forest_proof,
            )?;

        // Initialize accepted, rejected, and failed file keys
        let mut accepted_file_keys_and_metadata = BTreeMap::new();
        let mut failed_file_keys: BoundedVec<
            (MerkleHash<T>, DispatchError),
            T::MaxBatchMspRespondStorageRequests,
        > = BoundedVec::default();

        for (file_key, key_proof) in accepted_file_keys.file_keys_and_proofs {
            let mut storage_request_metadata = match <StorageRequests<T>>::get(&file_key) {
                Some(metadata) => metadata,
                None => {
                    failed_file_keys
                        .try_push((file_key.clone(), Error::<T>::StorageRequestNotFound.into()))
                        .map_err(|_| Error::<T>::TooManyStorageRequestResponses)?;
                    continue;
                }
            };

            // Ensure that the file key IS NOT part of the bucket's forest.
            if proven_keys.contains(&file_key) {
                failed_file_keys
                    .try_push((
                        file_key.clone(),
                        Error::<T>::ExpectedNonInclusionProof.into(),
                    ))
                    .map_err(|_| Error::<T>::TooManyStorageRequestResponses)?;
                continue;
            }

            if storage_request_metadata.bucket_id != bucket_id {
                failed_file_keys
                    .try_push((
                        file_key.clone(),
                        Error::<T>::InvalidBucketIdFileKeyPair.into(),
                    ))
                    .map_err(|_| Error::<T>::TooManyStorageRequestResponses)?;
                continue;
            }

            // Check that the MSP is the one storing the bucket.
            if !<T::Providers as ReadBucketsInterface>::is_bucket_stored_by_msp(
                &msp_id,
                &storage_request_metadata.bucket_id,
            ) {
                failed_file_keys
                    .try_push((file_key.clone(), Error::<T>::MspNotStoringBucket.into()))
                    .map_err(|_| Error::<T>::TooManyStorageRequestResponses)?;
                continue;
            }

            // Check that the sender corresponds to the MSP in the storage request and that it hasn't yet confirmed storing the file.
            match storage_request_metadata.msp {
                Some((request_msp_id, confirm_status)) => {
                    if request_msp_id != msp_id {
                        failed_file_keys
                            .try_push((file_key.clone(), Error::<T>::NotSelectedMsp.into()))
                            .map_err(|_| Error::<T>::TooManyStorageRequestResponses)?;
                        continue;
                    }

                    if confirm_status {
                        failed_file_keys
                            .try_push((file_key.clone(), Error::<T>::MspAlreadyConfirmed.into()))
                            .map_err(|_| Error::<T>::TooManyStorageRequestResponses)?;
                        continue;
                    }
                }
                None => {
                    failed_file_keys
                        .try_push((file_key.clone(), Error::<T>::RequestWithoutMsp.into()))
                        .map_err(|_| Error::<T>::TooManyStorageRequestResponses)?;
                    continue;
                }
            }

            // Check that the MSP still has enough available capacity to store the file.
            if <T::Providers as ReadStorageProvidersInterface>::available_capacity(&msp_id)
                < storage_request_metadata.size
            {
                failed_file_keys
                    .try_push((
                        file_key.clone(),
                        Error::<T>::InsufficientAvailableCapacity.into(),
                    ))
                    .map_err(|_| Error::<T>::TooManyStorageRequestResponses)?;
                continue;
            }

            // Get the file metadata to insert into the bucket under the file key.
            let file_metadata = storage_request_metadata.clone().to_file_metadata();
            let encoded_trie_value = file_metadata.encode();

            // Skip any duplicates.
            if accepted_file_keys_and_metadata.contains_key(&file_key) {
                continue;
            }

            let chunk_challenges = Self::generate_chunk_challenges_on_sp_confirm(
                msp_id,
                file_key,
                &storage_request_metadata,
            );

            // Check that the key proof is valid.
            if let Err(e) = <T::ProofDealer as shp_traits::ProofsDealerInterface>::verify_key_proof(
                &file_key,
                &chunk_challenges,
                &key_proof,
            ) {
                failed_file_keys
                    .try_push((file_key.clone(), e))
                    .map_err(|_| Error::<T>::TooManyStorageRequestResponses)?;
                continue;
            }

            // Increase size of the bucket.
            if let Err(e) = <T::Providers as MutateBucketsInterface>::increase_bucket_size(
                &storage_request_metadata.bucket_id,
                storage_request_metadata.size,
            ) {
                failed_file_keys
                    .try_push((file_key.clone(), e))
                    .map_err(|_| Error::<T>::TooManyStorageRequestResponses)?;
                continue;
            }

            // Increase the used capacity of the MSP
            if let Err(e) =
                <T::Providers as MutateStorageProvidersInterface>::increase_capacity_used(
                    &msp_id,
                    storage_request_metadata.size,
                )
            {
                failed_file_keys
                    .try_push((file_key.clone(), e))
                    .map_err(|_| Error::<T>::TooManyStorageRequestResponses)?;
                continue;
            }

            // Check if all BSPs have confirmed storing the file.
            if storage_request_metadata.bsps_confirmed == storage_request_metadata.bsps_required {
                // Remove storage request metadata.
                <StorageRequests<T>>::remove(&file_key);
                <BucketsWithStorageRequests<T>>::remove(
                    &storage_request_metadata.bucket_id,
                    &file_key,
                );

                // Remove storage request bsps
                let removed =
                    <StorageRequestBsps<T>>::drain_prefix(&file_key).fold(0, |acc, _| acc + 1);

                // Make sure that the expected number of bsps were removed.
                expect_or_err!(
                    storage_request_metadata.bsps_volunteered == removed.into(),
                    "Number of volunteered bsps for storage request should have been removed",
                    Error::<T>::UnexpectedNumberOfRemovedVolunteeredBsps,
                    bool
                );

                // Notify that the storage request has been fulfilled.
                Self::deposit_event(Event::StorageRequestFulfilled { file_key });
            } else {
                // Set as confirmed the MSP in the storage request metadata.
                storage_request_metadata.msp = Some((msp_id, true));

                // Update storage request metadata.
                <StorageRequests<T>>::set(&file_key, Some(storage_request_metadata.clone()));
            }

            expect_or_err!(
                accepted_file_keys_and_metadata
                    .insert(file_key, encoded_trie_value)
                    .is_none(),
                "Failed to insert file key and metadata into accepted_file_keys_and_metadata",
                Error::<T>::InconsistentState,
                bool
            );
        }

        // Get the current root of the bucket where the file will be stored.
        let bucket_root = expect_or_err!(
            <T::Providers as shp_traits::ReadBucketsInterface>::get_root_bucket(&bucket_id),
            "Failed to get root for bucket, when it was already checked to exist",
            Error::<T>::BucketNotFound
        );

        // Compute the new bucket root after inserting new file key in its forest partial trie.
        let new_bucket_root =
            <T::ProofDealer as shp_traits::ProofsDealerInterface>::generic_apply_delta(
                &bucket_root,
                accepted_file_keys_and_metadata
                    .iter()
                    .map(|(fk, metadata)| (*fk, TrieAddMutation::new(metadata.clone()).into()))
                    .collect::<Vec<_>>()
                    .as_slice(),
                &accepted_file_keys.non_inclusion_forest_proof,
            )?;

        // Update root of the bucket.
        <T::Providers as shp_traits::MutateBucketsInterface>::change_root_bucket(
            bucket_id,
            new_bucket_root,
        )?;

        let accepted_file_keys: Vec<MerkleHash<T>> =
            accepted_file_keys_and_metadata.keys().cloned().collect();

        Ok((
            new_bucket_root,
            accepted_file_keys
                .try_into()
                .map_err(|_| Error::<T>::TooManyStorageRequestResponses)?,
            failed_file_keys,
        ))
    }

    /// Volunteer to store a file.
    ///
    /// *Callable only by BSP accounts*
    ///
    /// A BSP can only volunteer for a storage request if it is eligible based on the XOR of the `fingerprint` and the BSP's account ID and if it evaluates to a value
    /// less than the [globally computed threshold](BspsAssignmentThreshold). As the number of BSPs signed up increases, the threshold decreases, meaning there is a
    /// lower chance of a BSP being eligible to volunteer for a storage request.
    ///
    /// Though, as the storage request remains open, the threshold increases over time based on the number of ticks since the storage request was issued. This is to
    /// ensure that the storage request is fulfilled by opening up the opportunity for more BSPs to volunteer.
    ///
    /// For more information on what "ticks" are, see the [Proofs Dealer pallet](https://github.com/Moonsong-Labs/storage-hub/blob/main/pallets/proofs-dealer/README.md).
    pub(crate) fn do_bsp_volunteer(
        sender: T::AccountId,
        file_key: MerkleHash<T>,
    ) -> Result<
        (
            ProviderIdFor<T>,
            MultiAddresses<T>,
            StorageRequestMetadata<T>,
        ),
        DispatchError,
    > {
        let bsp_id =
            <T::Providers as shp_traits::ReadProvidersInterface>::get_provider_id(sender.clone())
                .ok_or(Error::<T>::NotABsp)?;

        // Check that the provider is indeed a BSP.
        ensure!(
            <T::Providers as ReadStorageProvidersInterface>::is_bsp(&bsp_id),
            Error::<T>::NotABsp
        );

        // Check that the storage request exists.
        let mut storage_request_metadata =
            <StorageRequests<T>>::get(&file_key).ok_or(Error::<T>::StorageRequestNotFound)?;

        expect_or_err!(
            storage_request_metadata.bsps_confirmed < storage_request_metadata.bsps_required,
            "Storage request should never have confirmed bsps equal to or greater than required bsps, since they are deleted when it is reached.",
            Error::<T>::StorageRequestBspsRequiredFulfilled,
            bool
        );

        let available_capacity =
            <T::Providers as ReadStorageProvidersInterface>::available_capacity(&bsp_id);

        // Check if the BSP has enough capacity to store the file.
        ensure!(
            available_capacity > storage_request_metadata.size,
            Error::<T>::InsufficientAvailableCapacity
        );

        // Check if the BSP is already volunteered for this storage request.
        ensure!(
            !<StorageRequestBsps<T>>::contains_key(&file_key, &bsp_id),
            Error::<T>::BspAlreadyVolunteered
        );

        // Get the threshold needed for the BSP to be able to volunteer for the storage request.
        let bsp_threshold =
            Self::get_threshold_for_bsp_request(&bsp_id, &storage_request_metadata.fingerprint);

        // Compute threshold for BSP to succeed.
        let (to_succeed, _slope) =
            Self::compute_threshold_to_succeed(&bsp_id, storage_request_metadata.requested_at)?;

        // Check that the BSP's threshold is under the threshold required to volunteer for the storage request.
        ensure!(bsp_threshold <= to_succeed, Error::<T>::AboveThreshold);

        // Add BSP to storage request metadata.
        <StorageRequestBsps<T>>::insert(
            &file_key,
            &bsp_id,
            StorageRequestBspsMetadata::<T> {
                confirmed: false,
                _phantom: Default::default(),
            },
        );

        // Increment the number of bsps volunteered.
        match storage_request_metadata
            .bsps_volunteered
            .checked_add(&ReplicationTargetType::<T>::one())
        {
            Some(inc_bsps_volunteered) => {
                storage_request_metadata.bsps_volunteered = inc_bsps_volunteered;
            }
            None => {
                return Err(ArithmeticError::Overflow.into());
            }
        }

        // Update storage request metadata.
        <StorageRequests<T>>::set(&file_key, Some(storage_request_metadata.clone()));

        let multiaddresses = T::Providers::get_bsp_multiaddresses(&bsp_id)?;

        Ok((bsp_id, multiaddresses, storage_request_metadata))
    }

    /// Confirm storing a file.
    ///
    /// *Callable only by BSP accounts*
    ///
    /// This function can only be called after a BSP has volunteered for the storage request. The BSP must provide a merkle proof of the file
    /// and a proof of inclusion of the `file_key` in their merkle patricia trie.
    ///
    /// If the proof is valid, the root of the BSP is updated to reflect the new root of the merkle patricia trie and the number of `bsps_confirmed` is
    /// incremented. If the number of `bsps_confirmed` reaches the number of `bsps_required`, the storage request is deleted. Finally, the BSP's data
    /// used is incremented by the size of the file.
    pub(crate) fn do_bsp_confirm_storing(
        sender: T::AccountId,
        non_inclusion_forest_proof: ForestProof<T>,
        file_keys_and_proofs: BoundedVec<
            (MerkleHash<T>, KeyProof<T>),
            T::MaxBatchConfirmStorageRequests,
        >,
    ) -> DispatchResult {
        let bsp_id =
            <T::Providers as shp_traits::ReadProvidersInterface>::get_provider_id(sender.clone())
                .ok_or(Error::<T>::NotABsp)?;

        // Check that the provider is indeed a BSP.
        ensure!(
            <T::Providers as ReadStorageProvidersInterface>::is_bsp(&bsp_id),
            Error::<T>::NotABsp
        );

        let file_keys = file_keys_and_proofs
            .iter()
            .map(|(fk, _)| *fk)
            .collect::<Vec<_>>();

        // Verify the proof of non-inclusion.
        let proven_keys: BTreeSet<MerkleHash<T>> =
            <T::ProofDealer as shp_traits::ProofsDealerInterface>::verify_forest_proof(
                &bsp_id,
                file_keys.as_slice(),
                &non_inclusion_forest_proof,
            )?;

        // Create a queue to store the file keys and metadata to be processed.
        let mut file_keys_and_metadatas: BoundedVec<
            (MerkleHash<T>, Vec<u8>),
            T::MaxBatchConfirmStorageRequests,
        > = BoundedVec::new();

        let mut seen_keys = BTreeSet::new();
        for file_key in file_keys_and_proofs.iter() {
            // Skip any duplicates.
            if !seen_keys.insert(file_key.0) {
                continue;
            }

            // Check that the storage request exists.
            let mut storage_request_metadata =
                <StorageRequests<T>>::get(&file_key.0).ok_or(Error::<T>::StorageRequestNotFound)?;

            if storage_request_metadata.bsps_confirmed == storage_request_metadata.bsps_required {
                // Since BSPs need to race one another to confirm storage requests, it is entirely possible that a BSP confirms a storage request
                // after the storage request has been fulfilled within the same block.
                // TODO: Accumulate a list of storage requests that have been skipped for the BSP to confirm what it can.
                continue;
            }

            expect_or_err!(
                storage_request_metadata.bsps_confirmed < storage_request_metadata.bsps_required,
                "Storage request should never have confirmed bsps equal to or greater than required bsps, since they are deleted when it is reached.",
                Error::<T>::StorageRequestBspsRequiredFulfilled,
                bool
            );

            // Check that the BSP has volunteered for the storage request.
            ensure!(
                <StorageRequestBsps<T>>::contains_key(&file_key.0, &bsp_id),
                Error::<T>::BspNotVolunteered
            );

            let requests = expect_or_err!(
                <StorageRequestBsps<T>>::get(&file_key.0, &bsp_id),
                "BSP should exist since we checked it above",
                Error::<T>::ImpossibleFailedToGetValue
            );

            // Check that the storage provider has not already confirmed storing the file.
            ensure!(!requests.confirmed, Error::<T>::BspAlreadyConfirmed);

            let available_capacity =
                <T::Providers as ReadStorageProvidersInterface>::available_capacity(&bsp_id);

            // Check if the BSP has enough capacity to store the file.
            ensure!(
                available_capacity > storage_request_metadata.size,
                Error::<T>::InsufficientAvailableCapacity
            );

            // Increment the number of bsps confirmed.
            match storage_request_metadata
                .bsps_confirmed
                .checked_add(&ReplicationTargetType::<T>::one())
            {
                Some(inc_bsps_confirmed) => {
                    storage_request_metadata.bsps_confirmed = inc_bsps_confirmed;
                }
                None => {
                    return Err(ArithmeticError::Overflow.into());
                }
            }

            // Ensure that the file key IS NOT part of the BSP's forest.
            // Note: The runtime is responsible for adding and removing keys, computing the new root and updating the BSP's root.
            ensure!(
                !proven_keys.contains(&file_key.0),
                Error::<T>::ExpectedNonInclusionProof
            );

            let chunk_challenges = Self::generate_chunk_challenges_on_sp_confirm(
                bsp_id,
                file_key.0,
                &storage_request_metadata,
            );

            // Check that the key proof is valid.
            <T::ProofDealer as shp_traits::ProofsDealerInterface>::verify_key_proof(
                &file_key.0,
                &chunk_challenges,
                &file_key.1,
            )?;

            // Add data to storage provider.
            <T::Providers as MutateStorageProvidersInterface>::increase_capacity_used(
                &bsp_id,
                storage_request_metadata.size,
            )?;

            // Check if a payment stream between the user and provider already exists.
            // If it does not, create it. If it does, update it.
            match <T::PaymentStreams as PaymentStreamsInterface>::get_dynamic_rate_payment_stream_amount_provided(&bsp_id, &storage_request_metadata.owner) {
				Some(previous_amount_provided) => {
					// Update the payment stream.
					<T::PaymentStreams as PaymentStreamsInterface>::update_dynamic_rate_payment_stream(
						&bsp_id,
						&storage_request_metadata.owner,
						&(previous_amount_provided + storage_request_metadata.size),
					)?;
				},
				None => {
					// Create the payment stream.
					<T::PaymentStreams as PaymentStreamsInterface>::create_dynamic_rate_payment_stream(
						&bsp_id,
						&storage_request_metadata.owner,
						&storage_request_metadata.size,
					)?;
				}
			}

            // Get the file metadata to insert into the Provider's trie under the file key.
            let file_metadata = storage_request_metadata.clone().to_file_metadata();
            let encoded_trie_value = file_metadata.encode();
            expect_or_err!(
                file_keys_and_metadatas.try_push((file_key.0, encoded_trie_value)),
                "Failed to push file key and metadata",
                Error::<T>::FileMetadataProcessingQueueFull,
                result
            );

            // Remove storage request if we reached the required number of bsps and the MSP has confirmed storing the file.
            if storage_request_metadata.bsps_confirmed == storage_request_metadata.bsps_required
                && storage_request_metadata
                    .msp
                    .map(|(_, confirmed)| confirmed)
                    .unwrap_or(true)
            {
                // Remove storage request metadata.
                <StorageRequests<T>>::remove(&file_key.0);
                <BucketsWithStorageRequests<T>>::remove(
                    &storage_request_metadata.bucket_id,
                    &file_key.0,
                );

                // Remove storage request bsps
                let removed =
                    <StorageRequestBsps<T>>::drain_prefix(&file_key.0).fold(0, |acc, _| acc + 1);

                // Make sure that the expected number of bsps were removed.
                expect_or_err!(
                    storage_request_metadata.bsps_volunteered == removed.into(),
                    "Number of volunteered bsps for storage request should have been removed",
                    Error::<T>::UnexpectedNumberOfRemovedVolunteeredBsps,
                    bool
                );

                // Notify that the storage request has been fulfilled.
                Self::deposit_event(Event::StorageRequestFulfilled {
                    file_key: file_key.0,
                });
            } else {
                // Update storage request metadata.
                <StorageRequests<T>>::set(&file_key.0, Some(storage_request_metadata.clone()));

                // Update bsp for storage request.
                <StorageRequestBsps<T>>::mutate(&file_key.0, &bsp_id, |bsp| {
                    if let Some(bsp) = bsp {
                        bsp.confirmed = true;
                    }
                });
            }
        }

        // Check if this is the first file added to the BSP's Forest. If so, initialise last tick proven by this BSP.
        let old_root = expect_or_err!(
            <T::Providers as shp_traits::ReadProvidersInterface>::get_root(bsp_id),
            "Failed to get root for BSP, when it was already checked to be a BSP",
            Error::<T>::NotABsp
        );

        if old_root == <T::Providers as shp_traits::ReadProvidersInterface>::get_default_root() {
            // This means that this is the first file added to the BSP's Forest.
            <T::ProofDealer as shp_traits::ProofsDealerInterface>::initialise_challenge_cycle(
                &bsp_id,
            )?;

            // Emit the corresponding event.
            Self::deposit_event(Event::<T>::BspChallengeCycleInitialised {
                who: sender.clone(),
                bsp_id,
            });
        }

        // Compute new root after inserting new file keys in forest partial trie.
        let new_root = <T::ProofDealer as shp_traits::ProofsDealerInterface>::apply_delta(
            &bsp_id,
            file_keys_and_metadatas
                .iter()
                .map(|(fk, metadata)| (*fk, TrieAddMutation::new(metadata.clone()).into()))
                .collect::<Vec<_>>()
                .as_slice(),
            &non_inclusion_forest_proof,
        )?;

        // Update root of BSP.
        <T::Providers as shp_traits::MutateProvidersInterface>::update_root(bsp_id, new_root)?;

        // Emit event.
        Self::deposit_event(Event::BspConfirmedStoring {
            who: sender,
            bsp_id,
            file_keys: file_keys.to_vec().try_into().unwrap(),
            new_root,
        });

        Ok(())
    }

    /// Revoke a storage request.
    ///
    /// *Callable by the owner of the storage request*
    pub(crate) fn do_revoke_storage_request(
        sender: T::AccountId,
        file_key: MerkleHash<T>,
    ) -> DispatchResult {
        // Check that the storage request exists.
        ensure!(
            <StorageRequests<T>>::contains_key(&file_key),
            Error::<T>::StorageRequestNotFound
        );

        // Get storage request metadata.
        let storage_request_metadata = expect_or_err!(
            <StorageRequests<T>>::get(&file_key),
            "Storage request should exist",
            Error::<T>::StorageRequestNotFound
        );

        // Check that the sender is the owner of the storage request.
        ensure!(
            storage_request_metadata.owner == sender,
            Error::<T>::StorageRequestNotAuthorized
        );

        Self::cleanup_storage_request(
            EitherAccountIdOrProviderId::AccountId(sender),
            file_key,
            &storage_request_metadata,
        )?;

        Ok(())
    }

    /// When a storage request is revoked and has already been confirmed by some BSPs, a challenge (with priority) is
    /// issued to force the BSPs to update their storage root to uninclude the file from their storage.
    ///
    /// All BSPs that have volunteered to store the file are removed from the storage request and the storage request is deleted.
    fn cleanup_storage_request(
        revoker: EitherAccountIdOrProviderId<T>,
        file_key: MerkleHash<T>,
        storage_request_metadata: &StorageRequestMetadata<T>,
    ) -> DispatchResult {
        // Check if there are already BSPs who have confirmed to store the file.
        if storage_request_metadata.bsps_confirmed >= ReplicationTargetType::<T>::one() {
            // Apply Remove mutation of the file key to the BSPs that have confirmed storing the file (proofs of inclusion).
            <T::ProofDealer as shp_traits::ProofsDealerInterface>::challenge_with_priority(
                &file_key,
                Some(TrieRemoveMutation),
            )?;

            // Emit event.
            Self::deposit_event(Event::PriorityChallengeForFileDeletionQueued {
                issuer: revoker,
                file_key,
            });
        }

        // Remove storage request bsps
        let removed = <StorageRequestBsps<T>>::drain_prefix(&file_key).fold(0, |acc, _| acc + 1);

        // Make sure that the expected number of bsps were removed.
        expect_or_err!(
            storage_request_metadata.bsps_volunteered == removed.into(),
            "Number of volunteered bsps for storage request should have been removed",
            Error::<T>::UnexpectedNumberOfRemovedVolunteeredBsps,
            bool
        );

        // Remove storage request.
        <StorageRequests<T>>::remove(&file_key);

        // A revoked storage request is not considered active anymore.
        <BucketsWithStorageRequests<T>>::remove(&storage_request_metadata.bucket_id, &file_key);

        Ok(())
    }

    /// BSP stops storing a file.
    ///
    /// *Callable only by BSP accounts*
    ///
    /// This function covers a few scenarios in which a BSP invokes this function to stop storing a file:
    ///
    /// 1. The BSP has volunteered and confirmed storing the file and wants to stop storing it while the storage request is still open.
    ///
    /// > In this case, the BSP has volunteered and confirmed storing the file for an existing storage request.
    ///     Therefore, we decrement the `bsps_confirmed` by 1.
    ///
    /// 2. The BSP stops storing a file that has an opened storage request but is not a volunteer.
    ///
    /// > In this case, the storage request was probably created by another BSP for some reason (e.g. that BSP lost the file)
    ///     and the current BSP is not a volunteer for this since it is already storing it. But since they to have stopped storing it,
    ///     we increment the `bsps_required` by 1.
    ///
    /// 3. The BSP stops storing a file that no longer has an opened storage request.
    ///
    /// > In this case, there is no storage request opened for the file they no longer are storing. Therefore, we
    ///     create a storage request with `bsps_required` set to 1.
    ///
    /// *This function does not give BSPs the possibility to remove themselves from being a __volunteer__ of a storage request.*
    ///
    /// A proof of inclusion is required to record the new root of the BSPs merkle patricia trie. First we validate the proof
    /// and ensure the `file_key` is indeed part of the merkle patricia trie. Then finally compute the new merkle patricia trie root
    /// by removing the `file_key` and update the root of the BSP.
    ///
    /// `can_serve`: A flag that indicates if the BSP can serve the file to other BSPs. If the BSP can serve the file, then
    /// they are added to the storage request as a data server.
    pub(crate) fn do_bsp_request_stop_storing(
        sender: T::AccountId,
        file_key: MerkleHash<T>,
        bucket_id: BucketIdFor<T>,
        location: FileLocation<T>,
        owner: T::AccountId,
        fingerprint: Fingerprint<T>,
        size: StorageData<T>,
        can_serve: bool,
        inclusion_forest_proof: ForestProof<T>,
    ) -> Result<ProviderIdFor<T>, DispatchError> {
        let bsp_id =
            <T::Providers as shp_traits::ReadProvidersInterface>::get_provider_id(sender.clone())
                .ok_or(Error::<T>::NotABsp)?;

        // Check that the provider is indeed a BSP.
        ensure!(
            <T::Providers as ReadStorageProvidersInterface>::is_bsp(&bsp_id),
            Error::<T>::NotABsp
        );

        // TODO: charge SP for this action.

        // Compute the file key hash.
        let computed_file_key = Self::compute_file_key(
            owner.clone(),
            bucket_id,
            location.clone(),
            size,
            fingerprint,
        );

        // Check that the metadata corresponds to the expected file key.
        ensure!(
            file_key == computed_file_key,
            Error::<T>::InvalidFileKeyMetadata
        );

        // Check that a pending stop storing request for that BSP and file does not exist yet.
        ensure!(
            !<PendingStopStoringRequests<T>>::contains_key(&bsp_id, &file_key),
            Error::<T>::PendingStopStoringRequestAlreadyExists
        );

        // Verify the proof of inclusion.
        let proven_keys =
            <T::ProofDealer as shp_traits::ProofsDealerInterface>::verify_forest_proof(
                &bsp_id,
                &[file_key],
                &inclusion_forest_proof,
            )?;

        // Ensure that the file key IS part of the BSP's forest.
        ensure!(
            proven_keys.contains(&file_key),
            Error::<T>::ExpectedInclusionProof
        );

        match <StorageRequests<T>>::get(&file_key) {
            Some(mut storage_request_metadata) => {
                match <StorageRequestBsps<T>>::get(&file_key, &bsp_id) {
                    // We hit scenario 1. The BSP is a volunteer and has confirmed storing the file.
                    // We need to decrement the number of bsps confirmed and volunteered and remove the BSP from the storage request.
                    Some(bsp) => {
                        expect_or_err!(
                            bsp.confirmed,
                            "BSP should have confirmed storing the file since we verify the proof and their root matches the one in storage",
                            Error::<T>::BspNotConfirmed,
                            bool
                        );

                        storage_request_metadata.bsps_confirmed = storage_request_metadata
                            .bsps_confirmed
                            .saturating_sub(ReplicationTargetType::<T>::one());

                        storage_request_metadata.bsps_volunteered = storage_request_metadata
                            .bsps_volunteered
                            .saturating_sub(ReplicationTargetType::<T>::one());

                        <StorageRequestBsps<T>>::remove(&file_key, &bsp_id);
                    }
                    // We hit scenario 2. There is an open storage request but the BSP is not a volunteer.
                    // We need to increment the number of bsps required.
                    None => {
                        storage_request_metadata.bsps_required = storage_request_metadata
                            .bsps_required
                            .saturating_add(ReplicationTargetType::<T>::one());
                    }
                }

                // Update storage request metadata.
                <StorageRequests<T>>::set(&file_key, Some(storage_request_metadata));
            }
            // We hit scenario 3. There is no storage request opened for the file.
            // We need to create a new storage request with a single bsp required.
            None => {
                Self::do_request_storage(
                    owner,
                    bucket_id,
                    location.clone(),
                    fingerprint,
                    size,
                    None,
                    Some(ReplicationTargetType::<T>::one()),
                    None,
                    if can_serve {
                        BoundedVec::try_from(vec![bsp_id]).unwrap()
                    } else {
                        BoundedVec::default()
                    },
                )?;
            }
        };

        // Add the pending stop storing request to storage.
        <PendingStopStoringRequests<T>>::insert(
            &bsp_id,
            &file_key,
            (frame_system::Pallet::<T>::block_number(), size),
        );

        Ok(bsp_id)
    }

    pub(crate) fn do_bsp_confirm_stop_storing(
        sender: T::AccountId,
        file_key: MerkleHash<T>,
        inclusion_forest_proof: ForestProof<T>,
    ) -> Result<(ProviderIdFor<T>, MerkleHash<T>), DispatchError> {
        // Get the BSP ID of the sender
        let bsp_id =
            <T::Providers as shp_traits::ReadProvidersInterface>::get_provider_id(sender.clone())
                .ok_or(Error::<T>::NotABsp)?;

        // Get the block when the pending stop storing request of the BSP for the file key was opened.
        let (block_when_opened, file_size) =
            <PendingStopStoringRequests<T>>::get(&bsp_id, &file_key)
                .ok_or(Error::<T>::PendingStopStoringRequestNotFound)?;

        // Check that enough time has passed since the pending stop storing request was opened.
        ensure!(
            frame_system::Pallet::<T>::block_number()
                >= block_when_opened + T::MinWaitForStopStoring::get(),
            Error::<T>::MinWaitForStopStoringNotReached
        );

        // Verify the proof of inclusion.
        let proven_keys =
            <T::ProofDealer as shp_traits::ProofsDealerInterface>::verify_forest_proof(
                &bsp_id,
                &[file_key],
                &inclusion_forest_proof,
            )?;

        // Ensure that the file key IS part of the BSP's forest.
        // The runtime is responsible for adding and removing keys, computing the new root and updating the BSP's root.
        ensure!(
            proven_keys.contains(&file_key),
            Error::<T>::ExpectedInclusionProof
        );

        // Compute new root after removing file key from forest partial trie.
        let new_root = <T::ProofDealer as shp_traits::ProofsDealerInterface>::apply_delta(
            &bsp_id,
            &[(file_key, TrieRemoveMutation::default().into())],
            &inclusion_forest_proof,
        )?;

        // Update root of BSP.
        <T::Providers as shp_traits::MutateProvidersInterface>::update_root(bsp_id, new_root)?;

        // Decrease data used by the BSP.
        <T::Providers as MutateStorageProvidersInterface>::decrease_capacity_used(
            &bsp_id, file_size,
        )?;

        // Remove the pending stop storing request from storage.
        <PendingStopStoringRequests<T>>::remove(&bsp_id, &file_key);

        Ok((bsp_id, new_root))
    }

    /// SP stops storing a file from a User that has been flagged as insolvent.
    ///
    /// *Callable only by SP accounts*
    ///
    /// A proof of inclusion is required to record the new root of the SPs merkle patricia trie. First we validate the proof
    /// and ensure the `file_key` is indeed part of the merkle patricia trie. Then finally compute the new merkle patricia trie root
    /// by removing the `file_key` and update the root of the SP.
    pub(crate) fn do_sp_stop_storing_for_insolvent_user(
        sender: T::AccountId,
        file_key: MerkleHash<T>,
        bucket_id: BucketIdFor<T>,
        location: FileLocation<T>,
        owner: T::AccountId,
        fingerprint: Fingerprint<T>,
        size: StorageData<T>,
        inclusion_forest_proof: ForestProof<T>,
    ) -> Result<(ProviderIdFor<T>, MerkleHash<T>), DispatchError> {
        // Get the SP ID
        let sp_id =
            <T::Providers as shp_traits::ReadProvidersInterface>::get_provider_id(sender.clone())
                .ok_or(Error::<T>::NotASp)?;

        // Check that the owner of the file has been flagged as insolvent OR that the Provider does not
        // have any active payment streams with the user. The rationale here is that if there is a
        // user who cannot pay, or is just not paying anymore, the SP has the right to stop storing files for them
        // without having to pay any penalty.
        ensure!(
            <T::UserSolvency as ReadUserSolvencyInterface>::is_user_insolvent(&owner)
                || !<T::PaymentStreams as PaymentStreamsInterface>::has_active_payment_stream(
                    &sp_id, &owner
                ),
            Error::<T>::UserNotInsolvent
        );

        // Compute the file key hash.
        let computed_file_key = Self::compute_file_key(
            owner.clone(),
            bucket_id,
            location.clone(),
            size,
            fingerprint,
        );

        // Check that the metadata corresponds to the expected file key.
        ensure!(
            file_key == computed_file_key,
            Error::<T>::InvalidFileKeyMetadata
        );

        // Verify the proof of inclusion.
        // If the Provider is a BSP, the proof is verified against the BSP's forest.
        let new_root = if <T::Providers as ReadStorageProvidersInterface>::is_bsp(&sp_id) {
            let proven_keys =
                <T::ProofDealer as shp_traits::ProofsDealerInterface>::verify_forest_proof(
                    &sp_id,
                    &[file_key],
                    &inclusion_forest_proof,
                )?;

            // Ensure that the file key IS part of the BSP's forest.
            ensure!(
                proven_keys.contains(&file_key),
                Error::<T>::ExpectedInclusionProof
            );

            // Compute new root after removing file key from forest partial trie.
            let new_root = <T::ProofDealer as shp_traits::ProofsDealerInterface>::apply_delta(
                &sp_id,
                &[(file_key, TrieRemoveMutation::default().into())],
                &inclusion_forest_proof,
            )?;

            // Update root of the BSP.
            <T::Providers as shp_traits::MutateProvidersInterface>::update_root(sp_id, new_root)?;

            new_root
        } else {
            // If the Provider is a MSP, the proof is verified against the Bucket's root.

            // Check that the Bucket is stored by the MSP
            ensure!(
                <T::Providers as shp_traits::ReadBucketsInterface>::is_bucket_stored_by_msp(
                    &sp_id, &bucket_id
                ),
                Error::<T>::MspNotStoringBucket
            );

            // Decrease size of the bucket.
            <T::Providers as MutateBucketsInterface>::decrease_bucket_size(&bucket_id, size)?;

            // Get the Bucket's root
            let bucket_root =
                <T::Providers as shp_traits::ReadBucketsInterface>::get_root_bucket(&bucket_id)
                    .ok_or(Error::<T>::BucketNotFound)?;

            let proven_keys =
                <T::ProofDealer as shp_traits::ProofsDealerInterface>::verify_generic_forest_proof(
                    &bucket_root,
                    &[file_key],
                    &inclusion_forest_proof,
                )?;

            // Ensure that the file key IS part of the Bucket's trie.
            ensure!(
                proven_keys.contains(&file_key),
                Error::<T>::ExpectedInclusionProof
            );

            // Compute new root after removing file key from forest partial trie.
            let new_root =
                <T::ProofDealer as shp_traits::ProofsDealerInterface>::generic_apply_delta(
                    &bucket_root,
                    &[(file_key, TrieRemoveMutation::default().into())],
                    &inclusion_forest_proof,
                )?;

            // Update root of the Bucket.
            <T::Providers as shp_traits::MutateBucketsInterface>::change_root_bucket(
                bucket_id, new_root,
            )?;

            new_root
        };

        // Decrease data used by the SP.
        <T::Providers as MutateStorageProvidersInterface>::decrease_capacity_used(&sp_id, size)?;

        Ok((sp_id, new_root))
    }

    pub(crate) fn do_delete_file(
        sender: T::AccountId,
        bucket_id: BucketIdFor<T>,
        file_key: MerkleHash<T>,
        location: FileLocation<T>,
        fingerprint: Fingerprint<T>,
        size: StorageData<T>,
        maybe_inclusion_forest_proof: Option<ForestProof<T>>,
    ) -> Result<(bool, ProviderIdFor<T>), DispatchError> {
        // Compute the file key hash.
        let computed_file_key = Self::compute_file_key(
            sender.clone(),
            bucket_id,
            location.clone(),
            size,
            fingerprint,
        );

        // Check that the metadata corresponds to the expected file key.
        ensure!(
            file_key == computed_file_key,
            Error::<T>::InvalidFileKeyMetadata
        );

        // Check if sender is the owner of the bucket.
        ensure!(
            <T::Providers as ReadBucketsInterface>::is_bucket_owner(&sender, &bucket_id)?,
            Error::<T>::NotBucketOwner
        );

        let msp_id = <T::Providers as ReadBucketsInterface>::get_msp_of_bucket(&bucket_id)
            .ok_or(Error::<T>::BucketNotFound)?;

        let file_key_included = match maybe_inclusion_forest_proof {
            // If the user did not supply a proof of inclusion, queue a pending deletion file request.
            // This will leave a window of time for the MSP to provide the proof of (non-)inclusion.
            // If the proof is not provided within the TTL, the hook will queue a priority challenge to remove the file key from all the providers.
            None => {
                let pending_file_deletion_requests = <PendingFileDeletionRequests<T>>::get(&sender);

                // Check if the file key is already in the pending deletion requests.
                ensure!(
                    !pending_file_deletion_requests.contains(&(file_key, bucket_id)),
                    Error::<T>::FileKeyAlreadyPendingDeletion
                );

                // Add the file key to the pending deletion requests.
                PendingFileDeletionRequests::<T>::try_append(&sender, (file_key, bucket_id))
                    .map_err(|_| Error::<T>::MaxUserPendingDeletionRequestsReached)?;

                // Queue the expiration item.
                let expiration_item =
                    ExpirationItem::PendingFileDeletionRequests((sender, file_key));
                Self::enqueue_expiration_item(expiration_item)?;

                false
            }
            // If the user supplied a proof of inclusion, verify the proof and queue a priority challenge to remove the file key from all the providers.
            Some(inclusion_forest_proof) => {
                // Get the root of the bucket.
                let bucket_root =
                    <T::Providers as shp_traits::ReadBucketsInterface>::get_root_bucket(&bucket_id)
                        .ok_or(Error::<T>::BucketNotFound)?;

                // Verify the proof of inclusion.
                let proven_keys =
                    <T::ProofDealer as shp_traits::ProofsDealerInterface>::verify_generic_forest_proof(
                        &bucket_root,
                        &[file_key],
                        &inclusion_forest_proof,
                    )?;

                // Ensure that the file key IS part of the owner's forest.
                ensure!(
                    proven_keys.contains(&file_key),
                    Error::<T>::ExpectedInclusionProof
                );

                // Initiate the priority challenge to remove the file key from all the providers.
                <T::ProofDealer as shp_traits::ProofsDealerInterface>::challenge_with_priority(
                    &file_key,
                    Some(TrieRemoveMutation),
                )?;

                // Decrease size of the bucket.
                <T::Providers as MutateBucketsInterface>::decrease_bucket_size(&bucket_id, size)?;

                // Emit event.
                Self::deposit_event(Event::PriorityChallengeForFileDeletionQueued {
                    issuer: EitherAccountIdOrProviderId::<T>::AccountId(sender.clone()),
                    file_key,
                });

                true
            }
        };

        Ok((file_key_included, msp_id))
    }

    pub(crate) fn do_pending_file_deletion_request_submit_proof(
        sender: T::AccountId,
        user: T::AccountId,
        file_key: MerkleHash<T>,
        bucket_id: BucketIdFor<T>,
        forest_proof: ForestProof<T>,
    ) -> Result<(bool, ProviderIdFor<T>), DispatchError> {
        let msp_id =
            <T::Providers as shp_traits::ReadProvidersInterface>::get_provider_id(sender.clone())
                .ok_or(Error::<T>::NotAMsp)?;

        // Check that the provider is indeed an MSP.
        ensure!(
            <T::Providers as ReadStorageProvidersInterface>::is_msp(&msp_id),
            Error::<T>::NotAMsp
        );

        ensure!(
            <T::Providers as ReadBucketsInterface>::is_bucket_stored_by_msp(&msp_id, &bucket_id),
            Error::<T>::MspNotStoringBucket
        );

        let pending_file_deletion_requests = <PendingFileDeletionRequests<T>>::get(&user);

        // Check if the file key is in the pending deletion requests.
        ensure!(
            pending_file_deletion_requests.contains(&(file_key, bucket_id)),
            Error::<T>::FileKeyNotPendingDeletion
        );

        // Get the root of the bucket.
        let bucket_root =
            <T::Providers as shp_traits::ReadBucketsInterface>::get_root_bucket(&bucket_id)
                .ok_or(Error::<T>::BucketNotFound)?;

        // Verify the proof of inclusion.
        let proven_keys =
            <T::ProofDealer as shp_traits::ProofsDealerInterface>::verify_generic_forest_proof(
                &bucket_root,
                &[file_key],
                &forest_proof,
            )?;

        let file_key_included = proven_keys.contains(&file_key);

        if file_key_included {
            // Initiate the priority challenge to remove the file key from all the providers.
            <T::ProofDealer as shp_traits::ProofsDealerInterface>::challenge_with_priority(
                &file_key,
                Some(TrieRemoveMutation),
            )?;

            // Emit event.
            Self::deposit_event(Event::PriorityChallengeForFileDeletionQueued {
                issuer: EitherAccountIdOrProviderId::<T>::ProviderId(msp_id),
                file_key,
            });
        }

        // Delete the pending deletion request.
        <PendingFileDeletionRequests<T>>::mutate(&user, |requests| {
            requests.retain(|(key, _)| key != &file_key);
        });

        Ok((file_key_included, msp_id))
    }

    /// Create a collection.
    fn create_collection(owner: T::AccountId) -> Result<CollectionIdFor<T>, DispatchError> {
        // TODO: Parametrize the collection settings.
        let config: CollectionConfigFor<T> = CollectionConfig {
            settings: CollectionSettings::all_enabled(),
            max_supply: None,
            mint_settings: MintSettings {
                mint_type: MintType::Issuer,
                price: None,
                start_block: None,
                end_block: None,
                default_item_settings: ItemSettings::all_enabled(),
            },
        };

        T::Nfts::create_collection(&owner, &owner, &config)
    }

    /// Compute the next block number to insert an expiring item, and insert it in the corresponding expiration queue.
    ///
    /// This function attempts to insert a the expiration item at the next available block starting from
    /// the current next available block.
    pub(crate) fn enqueue_expiration_item(
        expiration_item: ExpirationItem<T>,
    ) -> Result<BlockNumberFor<T>, DispatchError> {
        let expiration_block = expiration_item.get_next_expiration_block();
        let new_expiration_block = expiration_item.try_append(expiration_block)?;
        expiration_item.set_next_expiration_block(new_expiration_block);

        Ok(new_expiration_block)
    }

    pub fn compute_file_key(
        owner: T::AccountId,
        bucket_id: BucketIdFor<T>,
        location: FileLocation<T>,
        size: StorageData<T>,
        fingerprint: Fingerprint<T>,
    ) -> MerkleHash<T> {
        shp_file_metadata::FileMetadata::<
            { shp_constants::H_LENGTH },
            { shp_constants::FILE_CHUNK_SIZE },
            { shp_constants::FILE_SIZE_TO_CHALLENGES },
        > {
            owner: owner.encode(),
            bucket_id: bucket_id.as_ref().to_vec(),
            location: location.clone().to_vec(),
            file_size: size.into(),
            fingerprint: fingerprint.as_ref().into(),
        }
        .file_key::<FileKeyHasher<T>>()
    }

    pub fn get_threshold_for_bsp_request(
        bsp_id: &ProviderIdFor<T>,
        fingerprint: &Fingerprint<T>,
    ) -> T::ThresholdType {
        // Concatenate the BSP ID and the fingerprint and hash them to get the volunteering hash.
        let concatenated = sp_std::vec![bsp_id.encode(), fingerprint.encode()].concat();
        let volunteering_hash =
            <<T as frame_system::Config>::Hashing as Hash>::hash(concatenated.as_ref());

        // Return the threshold needed for the BSP to be able to volunteer for the storage request.
        T::HashToThresholdType::convert(volunteering_hash)
    }

    /// Compute the threshold for a BSP to succeed.
    ///
    /// Succeeding this threshold is required for the BSP to be eligible to volunteer for a storage request.
    /// The threshold is computed based on the global reputation weight and the BSP's reputation weight, giving
    /// an advantage to BSPs with higher reputation weights.
    ///
    /// The formalized formulas are documented in the [README](https://github.com/Moonsong-Labs/storage-hub/blob/main/pallets/file-system/README.md#volunteering-succeeding-threshold-checks).
    pub fn compute_threshold_to_succeed(
        bsp_id: &ProviderIdFor<T>,
        requested_at: TickNumber<T>,
    ) -> Result<(T::ThresholdType, T::ThresholdType), DispatchError> {
        let maximum_threshold = T::ThresholdType::max_value();

        let global_weight =
            T::ThresholdType::from(T::Providers::get_global_bsps_reputation_weight());

        if global_weight == T::ThresholdType::zero() {
            return Err(Error::<T>::NoGlobalReputationWeightSet.into());
        }

        // Global threshold starting point from which all BSPs begin their threshold slope. All BSPs start at this point
        // with the starting reputation weight.
        //
        // The calculation is designed to achieve the following:
        //
        // 1. In a regular scenario, `maximum_threshold` would be very large, and you'd start bringing it down with
        //    `global_weight`, also a large number. That way, when you multiply it by the replication target,
        //    you should still be within the numerical domain.
        //
        // 2. If `global_weight` is low still (in the early days of the network), when multiplying with
        //    replication target, you'll get at most `u32::MAX` and then the threshold would be
        //    u32::MAX / 2 (still pretty high).
        //
        // 3. If maximum_threshold is very low (like sometimes set in tests), the division would saturate to 1,
        //    and then the threshold would be replication target / 2 (still very low).
        let threshold_global_starting_point = maximum_threshold
            .checked_div(&global_weight)
            .unwrap_or(T::ThresholdType::one())
            .checked_mul(&ReplicationTarget::<T>::get().into()).unwrap_or({
                log::warn!("Global starting point is beyond MaximumThreshold. Setting it to half of the MaximumThreshold.");
                maximum_threshold
            })
            .checked_div(&T::ThresholdType::from(2u32))
            .unwrap_or(T::ThresholdType::one());

        // Get the BSP's reputation weight.
        let bsp_weight = T::ThresholdType::from(T::Providers::get_bsp_reputation_weight(&bsp_id)?);

        // Actual BSP's threshold starting point, taking into account their reputation weight.
        let threshold_weighted_starting_point =
            bsp_weight.saturating_mul(threshold_global_starting_point);

        // Rate of increase from the weighted threshold starting point up to the maximum threshold within a tick range.
        let base_slope = maximum_threshold
            .saturating_sub(threshold_global_starting_point)
            .checked_div(&T::ThresholdTypeToTickNumber::convert_back(
                TickRangeToMaximumThreshold::<T>::get(),
            ))
            .unwrap_or(T::ThresholdType::one());

        let threshold_slope = base_slope
            .checked_mul(&bsp_weight)
            .unwrap_or(maximum_threshold);

        // Since checked_div only returns None on a result of zero, there is the case when the result is between 0 and 1 and rounds down to 0.
        let threshold_slope = if threshold_slope.is_zero() {
            T::ThresholdType::one()
        } else {
            threshold_slope
        };

        let current_tick_number =
            <T::ProofDealer as shp_traits::ProofsDealerInterface>::get_current_tick();

        // Get number of ticks since the storage request was issued.
        let ticks_since_requested = current_tick_number.saturating_sub(requested_at);
        let ticks_since_requested =
            T::ThresholdTypeToTickNumber::convert_back(ticks_since_requested);

        let to_succeed = threshold_weighted_starting_point
            .saturating_add(threshold_slope.saturating_mul(ticks_since_requested));

        Ok((to_succeed, threshold_slope))
    }
}

mod hooks {
    use crate::{
        pallet,
        types::MerkleHash,
        utils::{BucketIdFor, EitherAccountIdOrProviderId, ProviderIdFor},
        DataServersForMoveBucket, Event, FileDeletionRequestExpirations,
        NextStartingBlockToCleanUp, Pallet, PendingFileDeletionRequests, PendingMoveBucketRequests,
        ReplicationTarget, StorageRequestBsps, StorageRequestExpirations, StorageRequests,
    };
    use crate::{MoveBucketRequestExpirations, PendingBucketsToMove};
    use frame_support::weights::Weight;
    use frame_system::pallet_prelude::BlockNumberFor;
    use shp_traits::TrieRemoveMutation;
    use sp_runtime::traits::{Get, One, Zero};
    use sp_runtime::Saturating;

    impl<T: pallet::Config> Pallet<T> {
        pub(crate) fn do_on_idle(
            current_block: BlockNumberFor<T>,
            mut remaining_weight: &mut Weight,
        ) -> &mut Weight {
            let db_weight = T::DbWeight::get();
            let mut block_to_clean = NextStartingBlockToCleanUp::<T>::get();

            while block_to_clean <= current_block && !remaining_weight.is_zero() {
                Self::process_block_expired_items(block_to_clean, &mut remaining_weight);

                if remaining_weight.is_zero() {
                    break;
                }

                block_to_clean.saturating_accrue(BlockNumberFor::<T>::one());
            }

            // Update the next starting block for cleanup
            if block_to_clean > NextStartingBlockToCleanUp::<T>::get() {
                NextStartingBlockToCleanUp::<T>::put(block_to_clean);
                remaining_weight.saturating_reduce(db_weight.writes(1));
            }

            remaining_weight
        }

        fn process_block_expired_items(block: BlockNumberFor<T>, remaining_weight: &mut Weight) {
            let db_weight = T::DbWeight::get();
            let minimum_required_weight_processing_expired_items = db_weight.reads_writes(1, 1);

            if !remaining_weight.all_gte(minimum_required_weight_processing_expired_items) {
                return;
            }

            // Remove expired storage requests if any existed and process them.
            let mut expired_storage_requests = StorageRequestExpirations::<T>::take(&block);
            remaining_weight.saturating_reduce(minimum_required_weight_processing_expired_items);

            // TODO: After benchmarking, we should check before this loop that there is enough remaining weight to
            // TODO: process all the expired storage requests. If not, we should return early.
            while let Some(file_key) = expired_storage_requests.pop() {
                Self::process_expired_storage_request(file_key, remaining_weight)
            }

            // If there are remaining items which were not processed, put them back in storage
            if !expired_storage_requests.is_empty() {
                StorageRequestExpirations::<T>::insert(&block, expired_storage_requests);
                remaining_weight.saturating_reduce(db_weight.writes(1));
            }

            // Check if there is enough remaining weight to process the expired file deletion requests.
            if !remaining_weight.all_gte(minimum_required_weight_processing_expired_items) {
                return;
            }

            // Remove expired file deletion requests if any existed and process them.
            let mut expired_file_deletion_requests =
                FileDeletionRequestExpirations::<T>::take(&block);
            remaining_weight.saturating_reduce(minimum_required_weight_processing_expired_items);

            // TODO: After benchmarking, we should check before this loop that there is enough remaining weight to
            // TODO: process all the expired file deletion requests. If not, we should return early.
            while let Some((user, file_key)) = expired_file_deletion_requests.pop() {
                Self::process_expired_pending_file_deletion(user, file_key, remaining_weight)
            }

            // If there are remaining items which were not processed, put them back in storage
            if !expired_file_deletion_requests.is_empty() {
                FileDeletionRequestExpirations::<T>::insert(&block, expired_file_deletion_requests);
                remaining_weight.saturating_reduce(db_weight.writes(1));
            }

            // Check if there is enough remaining weight to process expired move bucket requests
            if !remaining_weight.all_gte(minimum_required_weight_processing_expired_items) {
                return;
            }

            // Remove expired move bucket requests if any existed and process them.
            let mut expired_move_bucket_requests = MoveBucketRequestExpirations::<T>::take(&block);
            remaining_weight.saturating_reduce(minimum_required_weight_processing_expired_items);

            // TODO: After benchmarking, we should check before this loop that there is enough remaining weight to
            // TODO: process all the expired move bucket requests. If not, we should return early.
            while let Some((msp_id, bucket_id)) = expired_move_bucket_requests.pop() {
                Self::process_expired_move_bucket_request(msp_id, bucket_id, remaining_weight);
            }

            // If there are remaining items which were not processed, put them back in storage
            if !expired_move_bucket_requests.is_empty() {
                MoveBucketRequestExpirations::<T>::insert(&block, expired_move_bucket_requests);
                remaining_weight.saturating_reduce(db_weight.writes(1));
            }
        }

        fn process_expired_storage_request(file_key: MerkleHash<T>, remaining_weight: &mut Weight) {
            let db_weight = T::DbWeight::get();

            // As of right now, the upper bound limit to the number of BSPs required to fulfill a storage request is set by `ReplicationTarget`.
            // We could increase this potential weight to account for potentially more volunteers.
            let potential_weight =
                db_weight.writes(ReplicationTarget::<T>::get().saturating_plus_one().into());

            if !remaining_weight.all_gte(potential_weight) {
                return;
            }

            // Remove storage request and all bsps that volunteered for it.
            StorageRequests::<T>::remove(&file_key);
            let removed =
                StorageRequestBsps::<T>::drain_prefix(&file_key).fold(0, |acc, _| acc + 1u32);

            remaining_weight.saturating_reduce(db_weight.writes(1.saturating_add(removed.into())));

            Self::deposit_event(Event::StorageRequestExpired { file_key });
        }

        fn process_expired_pending_file_deletion(
            user: T::AccountId,
            file_key: MerkleHash<T>,
            remaining_weight: &mut Weight,
        ) {
            let db_weight = T::DbWeight::get();
            let potential_weight = db_weight.reads_writes(2, 3);

            if !remaining_weight.all_gte(potential_weight) {
                return;
            }

            let requests = PendingFileDeletionRequests::<T>::get(&user);

            // Check if the file key is still a pending deletion requests.
            let expired_item_index = match requests.iter().position(|(key, _)| key == &file_key) {
                Some(i) => i,
                None => return,
            };

            // Remove the file key from the pending deletion requests.
            PendingFileDeletionRequests::<T>::mutate(&user, |requests| {
                requests.remove(expired_item_index);
            });

            // Queue a priority challenge to remove the file key from all the providers.
            let _ = <T::ProofDealer as shp_traits::ProofsDealerInterface>::challenge_with_priority(
                &file_key,
                Some(TrieRemoveMutation),
            )
            .map_err(|_| {
                Self::deposit_event(Event::FailedToQueuePriorityChallenge {
                    user: user.clone(),
                    file_key,
                });
            });
            // Emit event.
            Self::deposit_event(Event::PriorityChallengeForFileDeletionQueued {
                issuer: EitherAccountIdOrProviderId::<T>::AccountId(user),
                file_key,
            });

            remaining_weight.saturating_reduce(potential_weight);
        }

        fn process_expired_move_bucket_request(
            msp_id: ProviderIdFor<T>,
            bucket_id: BucketIdFor<T>,
            remaining_weight: &mut Weight,
        ) {
            let db_weight = T::DbWeight::get();
            let potential_weight = db_weight.reads_writes(0, 2);

            if !remaining_weight.all_gte(potential_weight) {
                return;
            }

            PendingMoveBucketRequests::<T>::remove(&msp_id, &bucket_id);
            PendingBucketsToMove::<T>::remove(&bucket_id);
            DataServersForMoveBucket::<T>::drain_prefix(&bucket_id);

            remaining_weight.saturating_reduce(potential_weight);

            Self::deposit_event(Event::MoveBucketRequestExpired { msp_id, bucket_id });
        }
    }
}<|MERGE_RESOLUTION|>--- conflicted
+++ resolved
@@ -20,12 +20,8 @@
 };
 
 use pallet_file_system_runtime_api::{
-<<<<<<< HEAD
-    QueryBspConfirmChunksToProveForFileError, QueryFileEarliestVolunteerBlockError,
+    QueryBspConfirmChunksToProveForFileError, QueryFileEarliestVolunteerTickError,
     QueryMspConfirmChunksToProveForFileError,
-=======
-    QueryBspConfirmChunksToProveForFileError, QueryFileEarliestVolunteerTickError,
->>>>>>> 63c59188
 };
 use pallet_nfts::{CollectionConfig, CollectionSettings, ItemSettings, MintSettings, MintType};
 use shp_file_metadata::ChunkId;
@@ -39,7 +35,6 @@
 use crate::{
     pallet,
     types::{
-<<<<<<< HEAD
         BatchResponses, BucketIdFor, BucketMoveRequestResponse, BucketNameFor, CollectionConfigFor,
         CollectionIdFor, EitherAccountIdOrProviderId, ExpirationItem, FileKeyHasher,
         FileKeyResponsesInput, FileLocation, Fingerprint, ForestProof, KeyProof,
@@ -47,14 +42,7 @@
         MoveBucketRequestMetadata, MspAcceptedBatchStorageRequests, MspFailedBatchStorageRequests,
         MspRejectedBatchStorageRequests, MspRespondStorageRequestsResult, MultiAddresses, PeerIds,
         ProviderIdFor, RejectedStorageRequestReason, ReplicationTargetType, StorageData,
-        StorageRequestBspsMetadata, StorageRequestMetadata,
-=======
-        BucketIdFor, BucketMoveRequestResponse, BucketNameFor, CollectionConfigFor,
-        CollectionIdFor, ExpirationItem, FileKeyHasher, FileLocation, Fingerprint, ForestProof,
-        KeyProof, MaxBspsPerStorageRequest, MerkleHash, MoveBucketRequestMetadata, MultiAddresses,
-        PeerIds, ProviderIdFor, ReplicationTargetType, StorageData, StorageRequestBspsMetadata,
-        StorageRequestMetadata, TickNumber,
->>>>>>> 63c59188
+        StorageRequestBspsMetadata, StorageRequestMetadata, TickNumber,
     },
     BucketsWithStorageRequests, DataServersForMoveBucket, Error, Event, Pallet,
     PendingBucketsToMove, PendingFileDeletionRequests, PendingMoveBucketRequests,
