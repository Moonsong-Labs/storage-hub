use super::{types::*, *};
use frame_benchmarking::v2::*;
<<<<<<< HEAD
use frame_system::pallet_prelude::BlockNumberFor;
use sp_runtime::traits::One;

#[benchmarks(where
    T: crate::Config<Fingerprint = <T as frame_system::Config>::Hash, Providers = pallet_storage_providers::Pallet<T>>
  		+ pallet_storage_providers::Config<
  			ProviderId = <T as frame_system::Config>::Hash,
  			StorageDataUnit = u64
  		>,
    <T as crate::Config>::Providers: shp_traits::MutateStorageProvidersInterface<StorageDataUnit = u64>
        + shp_traits::ReadProvidersInterface<ProviderId = <T as frame_system::Config>::Hash>,
    // Ensure the ValuePropId from our Providers trait matches that from pallet_storage_providers:
    <T as crate::Config>::Providers: shp_traits::ReadBucketsInterface<AccountId = <T as frame_system::Config>::AccountId, ProviderId = <T as frame_system::Config>::Hash> + shp_traits::MutateBucketsInterface<ValuePropId = <T as pallet_storage_providers::Config>::ValuePropId>,
	<T as crate::Config>::ProofDealer: shp_traits::ProofsDealerInterface<TickNumber = BlockNumberFor<T>>,
=======

#[benchmarks(where
    T: crate::Config<Fingerprint = <T as frame_system::Config>::Hash, Providers = pallet_storage_providers::Pallet<T>>
		+ pallet_storage_providers::Config<
			ProviderId = <T as frame_system::Config>::Hash,
			StorageDataUnit = u64
		>
		+ pallet_nfts::Config
		+ pallet_proofs_dealer::Config,
    <T as crate::Config>::Providers: shp_traits::MutateStorageProvidersInterface<StorageDataUnit = u64>
        + shp_traits::ReadProvidersInterface<ProviderId = <T as frame_system::Config>::Hash>,
    // Ensure the ValuePropId from our Providers trait matches that from pallet_storage_providers:
    <T as crate::Config>::Providers: shp_traits::ReadBucketsInterface<AccountId = <T as frame_system::Config>::AccountId, ProviderId = <T as frame_system::Config>::Hash, ReadAccessGroupId = <T as pallet_nfts::Config>::CollectionId> + shp_traits::MutateBucketsInterface<ValuePropId = <T as pallet_storage_providers::Config>::ValuePropId>,
	<T as crate::Config>::ProofDealer: shp_traits::ProofsDealerInterface<TickNumber = BlockNumberFor<T>>,
	<T as crate::Config>::Nfts: frame_support::traits::nonfungibles_v2::Inspect<<T as frame_system::Config>::AccountId, CollectionId = <T as pallet_nfts::Config>::CollectionId>,
>>>>>>> b5d132df
)]
mod benchmarks {
    use super::*;
    use frame_support::{
        assert_ok,
        traits::{fungible::Mutate, Get, OnPoll},
        weights::WeightMeter,
        BoundedVec,
    };
    use frame_system::{pallet_prelude::BlockNumberFor, RawOrigin};
    use pallet_file_system_runtime_api::QueryFileEarliestVolunteerTickError;
    use pallet_storage_providers::types::ValueProposition;
    use shp_traits::{ReadBucketsInterface, ReadStorageProvidersInterface};
    use sp_core::Hasher;
    use sp_runtime::traits::{Hash, One};
    use sp_std::vec;

    #[benchmark]
    fn create_bucket() -> Result<(), BenchmarkError> {
        let user: T::AccountId = account("Alice", 0, 0);
        let signed_origin = RawOrigin::Signed(user.clone());
        mint_into_account::<T>(user.clone(), 1_000_000_000_000_000)?;

        let name: BucketNameFor<T> = vec![1; BucketNameLimitFor::<T>::get().try_into().unwrap()]
            .try_into()
            .unwrap();

        // Register MSP with value proposition
        let msp: T::AccountId = account("MSP", 0, 0);
        mint_into_account::<T>(msp.clone(), 1_000_000_000_000_000)?;
        let (msp_id, value_prop_id) = add_msp_to_provider_storage::<T>(&msp);

        #[extrinsic_call]
        _(
            signed_origin.clone(),
            Some(msp_id),
            name,
            true,
            Some(value_prop_id),
        );

        Ok(())
    }

    #[benchmark]
    fn request_move_bucket() -> Result<(), BenchmarkError> {
        /***********  Setup initial conditions: ***********/
        // Get a user account and mint some tokens into it
        let user: T::AccountId = account("Alice", 0, 0);
        let signed_origin = RawOrigin::Signed(user.clone());
        mint_into_account::<T>(user.clone(), 1_000_000_000_000_000)?;

        // Set up parameters for the bucket to use
        let name: BucketNameFor<T> = vec![1; BucketNameLimitFor::<T>::get().try_into().unwrap()]
            .try_into()
            .unwrap();
        let bucket_id = <<T as crate::Config>::Providers as ReadBucketsInterface>::derive_bucket_id(
            &user,
            name.clone(),
        );

        // Register a MSP with a value proposition
        let initial_msp_account: T::AccountId = account("MSP", 0, 0);
        mint_into_account::<T>(initial_msp_account.clone(), 1_000_000_000_000_000)?;
        let (initial_msp_id, initial_value_prop_id) =
            add_msp_to_provider_storage::<T>(&initial_msp_account);

        // Register another MSP with a value proposition
        let new_msp_account: T::AccountId = account("MSP", 0, 1);
        mint_into_account::<T>(new_msp_account.clone(), 1_000_000_000_000_000)?;
        let (new_msp_id, _) = add_msp_to_provider_storage::<T>(&new_msp_account);

        // Create the bucket, assigning it to the initial MSP
        Pallet::<T>::create_bucket(
            signed_origin.clone().into(),
            Some(initial_msp_id),
            name,
            true,
            Some(initial_value_prop_id),
        )?;

        /*********** Call the extrinsic to benchmark: ***********/
        #[extrinsic_call]
        _(signed_origin, bucket_id, new_msp_id);

        /*********** Post-benchmark checks: ***********/
        // Ensure the PendingMoveBucketRequests storage has the created request
        let pending_move_bucket_request =
            PendingMoveBucketRequests::<T>::get(&new_msp_id, &bucket_id);
        assert!(pending_move_bucket_request.is_some());
        assert_eq!(pending_move_bucket_request.unwrap().requester, user.clone());

        // Ensure the PendingBucketsToMove storage has the bucket
        assert!(PendingBucketsToMove::<T>::contains_key(&bucket_id));

        // Ensure the expected event was emitted.
        let expected_event =
            <T as pallet::Config>::RuntimeEvent::from(Event::<T>::MoveBucketRequested {
                who: user,
                bucket_id,
                new_msp_id,
            });
        frame_system::Pallet::<T>::assert_last_event(expected_event.into());

        Ok(())
    }

    #[benchmark]
    fn msp_respond_move_bucket_request() -> Result<(), BenchmarkError> {
        /***********  Setup initial conditions: ***********/
        // Get a user account and mint some tokens into it
        let user: T::AccountId = account("Alice", 0, 0);
        let signed_origin = RawOrigin::Signed(user.clone());
        mint_into_account::<T>(user.clone(), 1_000_000_000_000_000)?;

        // Set up parameters for the bucket to use
        let name: BucketNameFor<T> = vec![1; BucketNameLimitFor::<T>::get().try_into().unwrap()]
            .try_into()
            .unwrap();
        let bucket_id = <<T as crate::Config>::Providers as ReadBucketsInterface>::derive_bucket_id(
            &user,
            name.clone(),
        );

        // Register a MSP with a value proposition
        let initial_msp_account: T::AccountId = account("MSP", 0, 0);
        mint_into_account::<T>(initial_msp_account.clone(), 1_000_000_000_000_000)?;
        let (initial_msp_id, initial_value_prop_id) =
            add_msp_to_provider_storage::<T>(&initial_msp_account);

        // Register another MSP with a value proposition
        let new_msp_account: T::AccountId = account("MSP", 0, 1);
        mint_into_account::<T>(new_msp_account.clone(), 1_000_000_000_000_000)?;
        let (new_msp_id, _) = add_msp_to_provider_storage::<T>(&new_msp_account);

        // Create the bucket, assigning it to the initial MSP
        Pallet::<T>::create_bucket(
            signed_origin.clone().into(),
            Some(initial_msp_id),
            name,
            true,
            Some(initial_value_prop_id),
        )?;

        // Request the move of the bucket to the new MSP
        Pallet::<T>::request_move_bucket(signed_origin.clone().into(), bucket_id, new_msp_id)?;

        /*********** Call the extrinsic to benchmark: ***********/
        #[extrinsic_call]
        _(
            RawOrigin::Signed(new_msp_account.clone()),
            bucket_id,
            BucketMoveRequestResponse::Accepted,
        );

        /*********** Post-benchmark checks: ***********/
        // Ensure the bucket is now stored by the new MSP
        assert!(
            <<T as crate::Config>::Providers as ReadBucketsInterface>::is_bucket_stored_by_msp(
                &new_msp_id,
                &bucket_id
            )
        );

        // Ensure the expected event was emitted.
        let expected_event =
            <T as pallet::Config>::RuntimeEvent::from(Event::<T>::MoveBucketAccepted {
                bucket_id,
                msp_id: new_msp_id,
            });
        frame_system::Pallet::<T>::assert_last_event(expected_event.into());

        Ok(())
    }

    #[benchmark]
    fn update_bucket_privacy() -> Result<(), BenchmarkError> {
        /***********  Setup initial conditions: ***********/
        // Get a user account and mint some tokens into it
        let user: T::AccountId = account("Alice", 0, 0);
        let signed_origin = RawOrigin::Signed(user.clone());
        mint_into_account::<T>(user.clone(), 1_000_000_000_000_000)?;

        // Set up parameters for the bucket to use
        let name: BucketNameFor<T> = vec![1; BucketNameLimitFor::<T>::get().try_into().unwrap()]
            .try_into()
            .unwrap();
        let bucket_id = <<T as crate::Config>::Providers as ReadBucketsInterface>::derive_bucket_id(
            &user,
            name.clone(),
        );

        // Register a MSP with a value proposition
        let msp_account: T::AccountId = account("MSP", 0, 0);
        mint_into_account::<T>(msp_account.clone(), 1_000_000_000_000_000)?;
        let (msp_id, value_prop_id) = add_msp_to_provider_storage::<T>(&msp_account);

        // Create the bucket as private, creating the collection
        Pallet::<T>::create_bucket(
            signed_origin.clone().into(),
            Some(msp_id),
            name,
            true,
            Some(value_prop_id),
        )?;

        // The worst-case scenario is when the bucket has an associated collection but it doesn't exist in storage,
        // since it has to perform an extra check compared to the bucket being public from the start
        // So, we delete the collection from storage
        let collection_id = T::Providers::get_read_access_group_id_of_bucket(&bucket_id)?.unwrap();
        pallet_nfts::Collection::<T>::remove(collection_id);

        /*********** Call the extrinsic to benchmark: ***********/
        #[extrinsic_call]
        _(signed_origin, bucket_id, true);

        /*********** Post-benchmark checks: ***********/
        // Ensure the bucket is still private
        assert!(T::Providers::is_bucket_private(&bucket_id).unwrap());

        // Ensure it has a collection now, after we deleted the previous one
        let new_collection_id =
            T::Providers::get_read_access_group_id_of_bucket(&bucket_id)?.unwrap();
        assert!(pallet_nfts::Collection::<T>::contains_key(
            new_collection_id
        ));
        assert_ne!(collection_id, new_collection_id);

        // Ensure the expected event was emitted.
        let expected_event =
            <T as pallet::Config>::RuntimeEvent::from(Event::<T>::BucketPrivacyUpdated {
                who: user,
                bucket_id,
                private: true,
                collection_id: Some(new_collection_id),
            });
        frame_system::Pallet::<T>::assert_last_event(expected_event.into());

        Ok(())
    }

    #[benchmark]
    fn create_and_associate_collection_with_bucket() -> Result<(), BenchmarkError> {
        /***********  Setup initial conditions: ***********/
        // Get a user account and mint some tokens into it
        let user: T::AccountId = account("Alice", 0, 0);
        let signed_origin = RawOrigin::Signed(user.clone());
        mint_into_account::<T>(user.clone(), 1_000_000_000_000_000)?;

        // Set up parameters for the bucket to use
        let name: BucketNameFor<T> = vec![1; BucketNameLimitFor::<T>::get().try_into().unwrap()]
            .try_into()
            .unwrap();
        let bucket_id = <<T as crate::Config>::Providers as ReadBucketsInterface>::derive_bucket_id(
            &user,
            name.clone(),
        );

        // Register a MSP with a value proposition
        let msp_account: T::AccountId = account("MSP", 0, 0);
        mint_into_account::<T>(msp_account.clone(), 1_000_000_000_000_000)?;
        let (msp_id, value_prop_id) = add_msp_to_provider_storage::<T>(&msp_account);

        // Create the bucket as private, creating the collection
        Pallet::<T>::create_bucket(
            signed_origin.clone().into(),
            Some(msp_id),
            name,
            true,
            Some(value_prop_id),
        )?;

        // The worst-case scenario is when the bucket has an associated collection but it doesn't exist in storage,
        // since it has to perform an extra check compared to the bucket being public from the start
        // So, we delete the collection from storage
        let collection_id = T::Providers::get_read_access_group_id_of_bucket(&bucket_id)?.unwrap();
        pallet_nfts::Collection::<T>::remove(collection_id);

        /*********** Call the extrinsic to benchmark: ***********/
        #[extrinsic_call]
        _(signed_origin, bucket_id);

        /*********** Post-benchmark checks: ***********/
        // Ensure the bucket is still private
        assert!(T::Providers::is_bucket_private(&bucket_id).unwrap());

        // Ensure it has a collection now, after we deleted the previous one
        let new_collection_id =
            T::Providers::get_read_access_group_id_of_bucket(&bucket_id)?.unwrap();
        assert!(pallet_nfts::Collection::<T>::contains_key(
            new_collection_id
        ));
        assert_ne!(collection_id, new_collection_id);

        // Ensure the expected event was emitted.
        let expected_event =
            <T as pallet::Config>::RuntimeEvent::from(Event::<T>::NewCollectionAndAssociation {
                who: user,
                bucket_id,
                collection_id: new_collection_id,
            });
        frame_system::Pallet::<T>::assert_last_event(expected_event.into());

        Ok(())
    }

    #[benchmark]
    fn delete_bucket() -> Result<(), BenchmarkError> {
        /***********  Setup initial conditions: ***********/
        // Get a user account and mint some tokens into it
        let user: T::AccountId = account("Alice", 0, 0);
        let signed_origin = RawOrigin::Signed(user.clone());
        mint_into_account::<T>(user.clone(), 1_000_000_000_000_000)?;

        // Set up parameters for the bucket to use
        let name: BucketNameFor<T> = vec![1; BucketNameLimitFor::<T>::get().try_into().unwrap()]
            .try_into()
            .unwrap();
        let bucket_id = <<T as crate::Config>::Providers as ReadBucketsInterface>::derive_bucket_id(
            &user,
            name.clone(),
        );

        // Register a MSP with a value proposition
        let msp_account: T::AccountId = account("MSP", 0, 0);
        mint_into_account::<T>(msp_account.clone(), 1_000_000_000_000_000)?;
        let (msp_id, value_prop_id) = add_msp_to_provider_storage::<T>(&msp_account);

        // Create the bucket as private, creating the collection so it has to be deleted as well.
        Pallet::<T>::create_bucket(
            signed_origin.clone().into(),
            Some(msp_id),
            name,
            true,
            Some(value_prop_id),
        )?;

        // Get the collection ID of the bucket
        let collection_id = T::Providers::get_read_access_group_id_of_bucket(&bucket_id)?.unwrap();

        /*********** Call the extrinsic to benchmark: ***********/
        #[extrinsic_call]
        _(signed_origin, bucket_id);

        /*********** Post-benchmark checks: ***********/
        // The bucket should have been deleted.
        assert!(!T::Providers::bucket_exists(&bucket_id));

        // And the collection should have been deleted as well
        assert!(!pallet_nfts::Collection::<T>::contains_key(collection_id));

        // Ensure the expected event was emitted.
        let expected_event = <T as pallet::Config>::RuntimeEvent::from(Event::<T>::BucketDeleted {
            who: user,
            bucket_id,
            maybe_collection_id: Some(collection_id),
        });
        frame_system::Pallet::<T>::assert_last_event(expected_event.into());

        Ok(())
    }

    #[benchmark]
    fn issue_storage_request() -> Result<(), BenchmarkError> {
        let user: T::AccountId = account("Alice", 0, 0);
        let signed_origin = RawOrigin::Signed(user.clone());
        mint_into_account::<T>(user.clone(), 1_000_000_000_000_000)?;

        let name: BucketNameFor<T> = vec![1; BucketNameLimitFor::<T>::get().try_into().unwrap()]
            .try_into()
            .unwrap();
        let bucket_id = <<T as crate::Config>::Providers as ReadBucketsInterface>::derive_bucket_id(
            &user,
            name.clone(),
        );
        let location = vec![1; MaxFilePathSize::<T>::get().try_into().unwrap()]
            .try_into()
            .unwrap();
        let fingerprint =
            <<T as frame_system::Config>::Hashing as Hasher>::hash(b"benchmark_fingerprint");
        let size: StorageData<T> = 100;
        let peer_id: PeerId<T> = vec![1; MaxPeerIdSize::<T>::get().try_into().unwrap()]
            .try_into()
            .unwrap();
        let peer_ids: PeerIds<T> =
            vec![peer_id; MaxNumberOfPeerIds::<T>::get().try_into().unwrap()]
                .try_into()
                .unwrap();

        // Register MSP with value proposition
        let msp: T::AccountId = account("MSP", 0, 0);
        mint_into_account::<T>(msp.clone(), 1_000_000_000_000_000)?;
        let (msp_id, value_prop_id) = add_msp_to_provider_storage::<T>(&msp);

        Pallet::<T>::create_bucket(
            signed_origin.clone().into(),
            Some(msp_id),
            name,
            true,
            Some(value_prop_id),
        )?;

        #[extrinsic_call]
        _(
            signed_origin,
            bucket_id,
            location,
            fingerprint,
            size,
            Some(msp_id),
            peer_ids,
            None,
        );

        Ok(())
    }

    #[benchmark]
<<<<<<< HEAD
    fn revoke_storage_request(
        n: Linear<
            1,
            {
                Into::<u64>::into(MaxReplicationTarget::<T>::get())
                    .try_into()
                    .unwrap()
            },
        >,
    ) -> Result<(), BenchmarkError> {
=======
    fn bsp_volunteer() -> Result<(), BenchmarkError> {
        /***********  Setup initial conditions: ***********/
        // Get a user account and mint some tokens into it
>>>>>>> b5d132df
        let user: T::AccountId = account("Alice", 0, 0);
        let signed_origin = RawOrigin::Signed(user.clone());
        mint_into_account::<T>(user.clone(), 1_000_000_000_000_000)?;

<<<<<<< HEAD
=======
        // Register a MSP with a value proposition
        let msp_account: T::AccountId = account("MSP", 0, 0);
        mint_into_account::<T>(msp_account.clone(), 1_000_000_000_000_000)?;
        let (msp_id, value_prop_id) = add_msp_to_provider_storage::<T>(&msp_account);

        // Register the BSP which will volunteer for the file
        let bsp_account: T::AccountId = account("BSP", 0, 0);
        let bsp_signed_origin = RawOrigin::Signed(bsp_account.clone());
        mint_into_account::<T>(bsp_account.clone(), 1_000_000_000_000_000)?;
        let bsp_id = add_bsp_to_provider_storage::<T>(&bsp_account);
        let bsp_multiaddresses = <<T as crate::Config>::Providers as ReadStorageProvidersInterface>::get_bsp_multiaddresses(&bsp_id)?;

        // Create the bucket, assigning it to the MSP
>>>>>>> b5d132df
        let name: BucketNameFor<T> = vec![1; BucketNameLimitFor::<T>::get().try_into().unwrap()]
            .try_into()
            .unwrap();
        let bucket_id = <<T as crate::Config>::Providers as ReadBucketsInterface>::derive_bucket_id(
            &user,
            name.clone(),
        );
<<<<<<< HEAD
=======
        Pallet::<T>::create_bucket(
            signed_origin.clone().into(),
            Some(msp_id),
            name,
            true,
            Some(value_prop_id),
        )?;

        // Issue the storage request from the user
>>>>>>> b5d132df
        let location: FileLocation<T> = vec![1; MaxFilePathSize::<T>::get().try_into().unwrap()]
            .try_into()
            .unwrap();
        let fingerprint =
            <<T as frame_system::Config>::Hashing as Hasher>::hash(b"benchmark_fingerprint");
        let size: StorageData<T> = 100;
        let peer_id: PeerId<T> = vec![1; MaxPeerIdSize::<T>::get().try_into().unwrap()]
            .try_into()
            .unwrap();
        let peer_ids: PeerIds<T> =
            vec![peer_id; MaxNumberOfPeerIds::<T>::get().try_into().unwrap()]
                .try_into()
                .unwrap();
<<<<<<< HEAD

        // Register MSP with value proposition
        let msp: T::AccountId = account("MSP", 0, 0);
        mint_into_account::<T>(msp.clone(), 1_000_000_000_000_000)?;
        let (msp_id, value_prop_id) = add_msp_to_provider_storage::<T>(&msp);

        Pallet::<T>::create_bucket(
            signed_origin.clone().into(),
            Some(msp_id),
            name,
            true,
            Some(value_prop_id),
        )?;

=======
>>>>>>> b5d132df
        Pallet::<T>::issue_storage_request(
            signed_origin.clone().into(),
            bucket_id,
            location.clone(),
            fingerprint,
            size,
            Some(msp_id),
            peer_ids,
<<<<<<< HEAD
            Some(n.into()),
        )?;

        let file_key = Pallet::<T>::compute_file_key(user, bucket_id, location, size, fingerprint);

        // The `revoke_storage_request` executes the `drain_prefix` function to remove all sub keys including the primary key
        // from `StorageRequestBsps`.
        for i in 0..n {
            let bsp_user: T::AccountId = account("bsp", i as u32, i as u32);
            mint_into_account::<T>(bsp_user.clone(), 1_000_000_000_000_000)?;
            let bsp_id = add_bsp_to_provider_storage::<T>(&bsp_user.clone());

            StorageRequestBsps::<T>::insert(
                file_key,
                bsp_id,
                StorageRequestBspsMetadata::<T> {
                    confirmed: true,
                    _phantom: Default::default(),
                },
            );
        }

        // Mutate the storage request to have bsps_volunteered equal to MaxReplicationTarget
        StorageRequests::<T>::mutate(file_key, |storage_request| {
            storage_request.as_mut().unwrap().bsps_volunteered = n.into();
            // Setting this greater than 0 triggers a priority challenge
            storage_request.as_mut().unwrap().bsps_confirmed = n.into();
        });

        #[extrinsic_call]
        _(signed_origin, file_key);
=======
            None,
        )?;

        // Compute the file key
        let file_key = Pallet::<T>::compute_file_key(
            user.clone(),
            bucket_id,
            location.clone(),
            size,
            fingerprint,
        );

        // Query the earliest that this BSP can volunteer for this file
        let query_result = Pallet::<T>::query_earliest_file_volunteer_tick(bsp_id, file_key);

        // Check if an error was returned and, if so, which one
        let tick_to_advance_to = match query_result {
            Err(error) => match error {
                QueryFileEarliestVolunteerTickError::FailedToEncodeFingerprint => {
                    return Err(BenchmarkError::Stop("Failed to encode fingerprint."));
                }
                QueryFileEarliestVolunteerTickError::FailedToEncodeBsp => {
                    return Err(BenchmarkError::Stop("Failed to encode BSP."));
                }
                QueryFileEarliestVolunteerTickError::ThresholdArithmeticError => {
                    return Err(BenchmarkError::Stop("Threshold arithmetic error."));
                }
                QueryFileEarliestVolunteerTickError::StorageRequestNotFound => {
                    return Err(BenchmarkError::Stop("Storage request not found."));
                }
                QueryFileEarliestVolunteerTickError::InternalError => {
                    return Err(BenchmarkError::Stop("Internal runtime API error."));
                }
            },
            Ok(earliest_volunteer_tick) => earliest_volunteer_tick,
        };

        // Advance the block number to the earliest tick where the BSP can volunteer
        run_to_block::<T>(tick_to_advance_to);

        /*********** Call the extrinsic to benchmark: ***********/
        #[extrinsic_call]
        _(bsp_signed_origin, file_key);

        /*********** Post-benchmark checks: ***********/
        // Ensure the BSP has correctly volunteered for the file
        assert!(StorageRequestBsps::<T>::contains_key(&file_key, &bsp_id));

        // Ensure the expected event was emitted.
        let expected_event =
            <T as pallet::Config>::RuntimeEvent::from(Event::<T>::AcceptedBspVolunteer {
                bsp_id,
                multiaddresses: bsp_multiaddresses,
                bucket_id,
                location,
                fingerprint,
                owner: user,
                size,
            });
        frame_system::Pallet::<T>::assert_last_event(expected_event.into());
>>>>>>> b5d132df

        Ok(())
    }

<<<<<<< HEAD
    #[benchmark]
    fn msp_stop_storing_bucket() -> Result<(), BenchmarkError> {
=======
    // TODO: For the remaining extrinsics, we need a way to generate:
    // - Non-inclusion forest proofs for BSPs that have a decently high forest size (for the `bsp_confirm_storing` benchmark)
    // - Individual file key proofs
    // - Inclusion forest proofs for the aforementioned file keys (for all extrinsics related to file deletions)
    /* #[benchmark]
    fn bsp_confirm_storing() -> Result<(), BenchmarkError> {
        /***********  Setup initial conditions: ***********/
        // Get a user account and mint some tokens into it
>>>>>>> b5d132df
        let user: T::AccountId = account("Alice", 0, 0);
        let signed_origin = RawOrigin::Signed(user.clone());
        mint_into_account::<T>(user.clone(), 1_000_000_000_000_000)?;

<<<<<<< HEAD
=======
        // Register a MSP with a value proposition
        let msp_account: T::AccountId = account("MSP", 0, 0);
        mint_into_account::<T>(msp_account.clone(), 1_000_000_000_000_000)?;
        let (msp_id, value_prop_id) = add_msp_to_provider_storage::<T>(&msp_account);

        // Register the BSP which will volunteer for the file and confirm storing it
        let bsp_account: T::AccountId = account("BSP", 0, 0);
        let bsp_signed_origin = RawOrigin::Signed(bsp_account.clone());
        mint_into_account::<T>(bsp_account.clone(), 1_000_000_000_000_000)?;
        let bsp_id = add_bsp_to_provider_storage::<T>(&bsp_account);

        // Create the bucket, assigning it to the MSP
>>>>>>> b5d132df
        let name: BucketNameFor<T> = vec![1; BucketNameLimitFor::<T>::get().try_into().unwrap()]
            .try_into()
            .unwrap();
        let bucket_id = <<T as crate::Config>::Providers as ReadBucketsInterface>::derive_bucket_id(
            &user,
            name.clone(),
        );
<<<<<<< HEAD

        // Register MSP with value proposition
        let msp: T::AccountId = account("MSP", 0, 0);
        mint_into_account::<T>(msp.clone(), 1_000_000_000_000_000)?;
        let (msp_id, value_prop_id) = add_msp_to_provider_storage::<T>(&msp);

=======
>>>>>>> b5d132df
        Pallet::<T>::create_bucket(
            signed_origin.clone().into(),
            Some(msp_id),
            name,
            true,
            Some(value_prop_id),
        )?;

<<<<<<< HEAD
        #[extrinsic_call]
        _(RawOrigin::Signed(msp), bucket_id);

        Ok(())
=======
        // Issue the storage request from the user
        let location: FileLocation<T> = vec![1; MaxFilePathSize::<T>::get().try_into().unwrap()]
            .try_into()
            .unwrap();
        let fingerprint =
            <<T as frame_system::Config>::Hashing as Hasher>::hash(b"benchmark_fingerprint");
        let size: StorageData<T> = 100;
        let peer_id: PeerId<T> = vec![1; MaxPeerIdSize::<T>::get().try_into().unwrap()]
            .try_into()
            .unwrap();
        let peer_ids: PeerIds<T> =
            vec![peer_id; MaxNumberOfPeerIds::<T>::get().try_into().unwrap()]
                .try_into()
                .unwrap();
        Pallet::<T>::issue_storage_request(
            signed_origin.clone().into(),
            bucket_id,
            location.clone(),
            fingerprint,
            size,
            Some(msp_id),
            peer_ids,
        )?;

        // Compute the file key
        let file_key = Pallet::<T>::compute_file_key(
            user.clone(),
            bucket_id,
            location.clone(),
            size,
            fingerprint,
        );

        // Query the earliest that this BSP can volunteer for this file
        let query_result = Pallet::<T>::query_earliest_file_volunteer_tick(bsp_id, file_key);

        // Check if an error was returned and, if so, which one
        let tick_to_advance_to = match query_result {
            Err(error) => match error {
                QueryFileEarliestVolunteerTickError::FailedToEncodeFingerprint => {
                    return Err(BenchmarkError::Stop("Failed to encode fingerprint."));
                }
                QueryFileEarliestVolunteerTickError::FailedToEncodeBsp => {
                    return Err(BenchmarkError::Stop("Failed to encode BSP."));
                }
                QueryFileEarliestVolunteerTickError::ThresholdArithmeticError => {
                    return Err(BenchmarkError::Stop("Threshold arithmetic error."));
                }
                QueryFileEarliestVolunteerTickError::StorageRequestNotFound => {
                    return Err(BenchmarkError::Stop("Storage request not found."));
                }
                QueryFileEarliestVolunteerTickError::InternalError => {
                    return Err(BenchmarkError::Stop("Internal runtime API error."));
                }
            },
            Ok(earliest_volunteer_tick) => earliest_volunteer_tick,
        };

        // Advance the block number to the earliest tick where the BSP can volunteer
        run_to_block::<T>(tick_to_advance_to);

        // Volunteer for the file
        Pallet::<T>::bsp_volunteer(bsp_signed_origin.clone().into(), file_key)?;

        // Create the non-inclusion forest proof for the file

        // Create the file key proof

        /*********** Call the extrinsic to benchmark: ***********/
        #[extrinsic_call]
        _(bsp_signed_origin, file_key);

        /*********** Post-benchmark checks: ***********/
        // Ensure the BSP has correctly confirmed storing the file
        assert!(StorageRequestBsps::<T>::contains_key(&file_key, &bsp_id));

        Ok(())
    } */

    fn run_to_block<T: crate::Config + pallet_proofs_dealer::Config>(n: BlockNumberFor<T>) {
        assert!(
            n > frame_system::Pallet::<T>::block_number(),
            "Cannot go back in time"
        );

        while frame_system::Pallet::<T>::block_number() < n {
            frame_system::Pallet::<T>::set_block_number(
                frame_system::Pallet::<T>::block_number() + One::one(),
            );
            pallet_proofs_dealer::Pallet::<T>::on_poll(
                frame_system::Pallet::<T>::block_number(),
                &mut WeightMeter::new(),
            );
            Pallet::<T>::on_poll(
                frame_system::Pallet::<T>::block_number(),
                &mut WeightMeter::new(),
            );
        }
>>>>>>> b5d132df
    }

    fn mint_into_account<T: crate::Config>(
        account: T::AccountId,
        amount: u128,
    ) -> Result<(), BenchmarkError> {
        let user_balance = amount
            .try_into()
            .map_err(|_| BenchmarkError::Stop("Balance conversion failed."))?;
        assert_ok!(<T as crate::Config>::Currency::mint_into(
            &account,
            user_balance,
        ));
        Ok(())
    }

    fn add_msp_to_provider_storage<T>(msp: &T::AccountId) -> (ProviderIdFor<T>, ValuePropId<T>)
    where
        T: crate::Config<Fingerprint = <T as frame_system::Config>::Hash>,
        T: pallet_storage_providers::Config<
            ProviderId = <T as frame_system::Config>::Hash,
            StorageDataUnit = u64,
        >,
        <T as crate::Config>::Providers: shp_traits::MutateStorageProvidersInterface<StorageDataUnit = u64>
            + shp_traits::ReadProvidersInterface<ProviderId = <T as frame_system::Config>::Hash>,
        // Ensure the ValuePropId from our Providers trait matches that from pallet_storage_providers
        <T as crate::Config>::Providers: shp_traits::MutateBucketsInterface<
            ValuePropId = <T as pallet_storage_providers::Config>::ValuePropId,
        >,
    {
        let msp_hash = T::Hashing::hash_of(&msp);

        let capacity: StorageData<T> = 1024 * 1024 * 1024;
        let capacity_used: StorageData<T> = 0;

        let msp_info = pallet_storage_providers::types::MainStorageProvider {
            capacity,
            capacity_used,
            multiaddresses: BoundedVec::default(),
            last_capacity_change: frame_system::Pallet::<T>::block_number(),
            owner_account: msp.clone(),
            payment_account: msp.clone(),
            sign_up_block: frame_system::Pallet::<T>::block_number(),
        };

        pallet_storage_providers::MainStorageProviders::<T>::insert(msp_hash, msp_info);
        pallet_storage_providers::AccountIdToMainStorageProviderId::<T>::insert(
            msp.clone(),
            msp_hash,
        );

        let commitment = vec![
            1;
            <T as pallet_storage_providers::Config>::MaxCommitmentSize::get()
                .try_into()
                .unwrap()
        ]
        .try_into()
        .unwrap();

        let value_prop_storage: StorageData<T> = 1000;
        // Use One::one() or a conversion that matches the expected balance type:
        let value_prop = ValueProposition::<T>::new(One::one(), commitment, value_prop_storage);
        let value_prop_id = value_prop.derive_id();

        pallet_storage_providers::MainStorageProviderIdsToValuePropositions::<T>::insert(
            msp_hash,
            value_prop_id,
            value_prop,
        );

        (msp_hash, value_prop_id)
    }

    fn add_bsp_to_provider_storage<T>(bsp_account: &T::AccountId) -> ProviderIdFor<T>
    where
        T: crate::Config
            + pallet_storage_providers::Config<
                ProviderId = <T as frame_system::Config>::Hash,
                StorageDataUnit = u64,
            >,
        T: crate::Config<Providers = pallet_storage_providers::Pallet<T>>,
    {
        // Derive the BSP ID from the hash of its account
        let bsp_id = T::Hashing::hash_of(&bsp_account);

        // Create the BSP info
        let bsp_info = pallet_storage_providers::types::BackupStorageProvider {
            capacity: 1024 * 1024 * 1024,
            capacity_used: 0,
            multiaddresses: BoundedVec::default(),
            root: <T as pallet_storage_providers::Config>::DefaultMerkleRoot::get(),
            last_capacity_change: frame_system::Pallet::<T>::block_number(),
            owner_account: bsp_account.clone(),
            payment_account: bsp_account.clone(),
            reputation_weight:
                <T as pallet_storage_providers::Config>::StartingReputationWeight::get(),
            sign_up_block: frame_system::Pallet::<T>::block_number(),
        };

        // Insert the BSP info into storage
        pallet_storage_providers::BackupStorageProviders::<T>::insert(bsp_id, bsp_info);
        pallet_storage_providers::AccountIdToBackupStorageProviderId::<T>::insert(
            bsp_account.clone(),
            bsp_id,
        );

        // Update the Global Reputation Weight
        pallet_storage_providers::GlobalBspsReputationWeight::<T>::mutate(|reputation_weight| {
            *reputation_weight =
                <T as pallet_storage_providers::Config>::StartingReputationWeight::get();
        });

        bsp_id
    }
}<|MERGE_RESOLUTION|>--- conflicted
+++ resolved
@@ -1,21 +1,5 @@
 use super::{types::*, *};
 use frame_benchmarking::v2::*;
-<<<<<<< HEAD
-use frame_system::pallet_prelude::BlockNumberFor;
-use sp_runtime::traits::One;
-
-#[benchmarks(where
-    T: crate::Config<Fingerprint = <T as frame_system::Config>::Hash, Providers = pallet_storage_providers::Pallet<T>>
-  		+ pallet_storage_providers::Config<
-  			ProviderId = <T as frame_system::Config>::Hash,
-  			StorageDataUnit = u64
-  		>,
-    <T as crate::Config>::Providers: shp_traits::MutateStorageProvidersInterface<StorageDataUnit = u64>
-        + shp_traits::ReadProvidersInterface<ProviderId = <T as frame_system::Config>::Hash>,
-    // Ensure the ValuePropId from our Providers trait matches that from pallet_storage_providers:
-    <T as crate::Config>::Providers: shp_traits::ReadBucketsInterface<AccountId = <T as frame_system::Config>::AccountId, ProviderId = <T as frame_system::Config>::Hash> + shp_traits::MutateBucketsInterface<ValuePropId = <T as pallet_storage_providers::Config>::ValuePropId>,
-	<T as crate::Config>::ProofDealer: shp_traits::ProofsDealerInterface<TickNumber = BlockNumberFor<T>>,
-=======
 
 #[benchmarks(where
     T: crate::Config<Fingerprint = <T as frame_system::Config>::Hash, Providers = pallet_storage_providers::Pallet<T>>
@@ -31,7 +15,6 @@
     <T as crate::Config>::Providers: shp_traits::ReadBucketsInterface<AccountId = <T as frame_system::Config>::AccountId, ProviderId = <T as frame_system::Config>::Hash, ReadAccessGroupId = <T as pallet_nfts::Config>::CollectionId> + shp_traits::MutateBucketsInterface<ValuePropId = <T as pallet_storage_providers::Config>::ValuePropId>,
 	<T as crate::Config>::ProofDealer: shp_traits::ProofsDealerInterface<TickNumber = BlockNumberFor<T>>,
 	<T as crate::Config>::Nfts: frame_support::traits::nonfungibles_v2::Inspect<<T as frame_system::Config>::AccountId, CollectionId = <T as pallet_nfts::Config>::CollectionId>,
->>>>>>> b5d132df
 )]
 mod benchmarks {
     use super::*;
@@ -450,7 +433,6 @@
     }
 
     #[benchmark]
-<<<<<<< HEAD
     fn revoke_storage_request(
         n: Linear<
             1,
@@ -461,31 +443,10 @@
             },
         >,
     ) -> Result<(), BenchmarkError> {
-=======
-    fn bsp_volunteer() -> Result<(), BenchmarkError> {
-        /***********  Setup initial conditions: ***********/
-        // Get a user account and mint some tokens into it
->>>>>>> b5d132df
-        let user: T::AccountId = account("Alice", 0, 0);
-        let signed_origin = RawOrigin::Signed(user.clone());
-        mint_into_account::<T>(user.clone(), 1_000_000_000_000_000)?;
-
-<<<<<<< HEAD
-=======
-        // Register a MSP with a value proposition
-        let msp_account: T::AccountId = account("MSP", 0, 0);
-        mint_into_account::<T>(msp_account.clone(), 1_000_000_000_000_000)?;
-        let (msp_id, value_prop_id) = add_msp_to_provider_storage::<T>(&msp_account);
-
-        // Register the BSP which will volunteer for the file
-        let bsp_account: T::AccountId = account("BSP", 0, 0);
-        let bsp_signed_origin = RawOrigin::Signed(bsp_account.clone());
-        mint_into_account::<T>(bsp_account.clone(), 1_000_000_000_000_000)?;
-        let bsp_id = add_bsp_to_provider_storage::<T>(&bsp_account);
-        let bsp_multiaddresses = <<T as crate::Config>::Providers as ReadStorageProvidersInterface>::get_bsp_multiaddresses(&bsp_id)?;
-
-        // Create the bucket, assigning it to the MSP
->>>>>>> b5d132df
+        let user: T::AccountId = account("Alice", 0, 0);
+        let signed_origin = RawOrigin::Signed(user.clone());
+        mint_into_account::<T>(user.clone(), 1_000_000_000_000_000)?;
+
         let name: BucketNameFor<T> = vec![1; BucketNameLimitFor::<T>::get().try_into().unwrap()]
             .try_into()
             .unwrap();
@@ -493,18 +454,6 @@
             &user,
             name.clone(),
         );
-<<<<<<< HEAD
-=======
-        Pallet::<T>::create_bucket(
-            signed_origin.clone().into(),
-            Some(msp_id),
-            name,
-            true,
-            Some(value_prop_id),
-        )?;
-
-        // Issue the storage request from the user
->>>>>>> b5d132df
         let location: FileLocation<T> = vec![1; MaxFilePathSize::<T>::get().try_into().unwrap()]
             .try_into()
             .unwrap();
@@ -518,7 +467,6 @@
             vec![peer_id; MaxNumberOfPeerIds::<T>::get().try_into().unwrap()]
                 .try_into()
                 .unwrap();
-<<<<<<< HEAD
 
         // Register MSP with value proposition
         let msp: T::AccountId = account("MSP", 0, 0);
@@ -533,8 +481,6 @@
             Some(value_prop_id),
         )?;
 
-=======
->>>>>>> b5d132df
         Pallet::<T>::issue_storage_request(
             signed_origin.clone().into(),
             bucket_id,
@@ -543,7 +489,6 @@
             size,
             Some(msp_id),
             peer_ids,
-<<<<<<< HEAD
             Some(n.into()),
         )?;
 
@@ -575,7 +520,101 @@
 
         #[extrinsic_call]
         _(signed_origin, file_key);
-=======
+
+        Ok(())
+    }
+
+    #[benchmark]
+    fn msp_stop_storing_bucket() -> Result<(), BenchmarkError> {
+        let user: T::AccountId = account("Alice", 0, 0);
+        let signed_origin = RawOrigin::Signed(user.clone());
+        mint_into_account::<T>(user.clone(), 1_000_000_000_000_000)?;
+
+        let name: BucketNameFor<T> = vec![1; BucketNameLimitFor::<T>::get().try_into().unwrap()]
+            .try_into()
+            .unwrap();
+        let bucket_id = <<T as crate::Config>::Providers as ReadBucketsInterface>::derive_bucket_id(
+            &user,
+            name.clone(),
+        );
+
+        // Register MSP with value proposition
+        let msp: T::AccountId = account("MSP", 0, 0);
+        mint_into_account::<T>(msp.clone(), 1_000_000_000_000_000)?;
+        let (msp_id, value_prop_id) = add_msp_to_provider_storage::<T>(&msp);
+
+        Pallet::<T>::create_bucket(
+            signed_origin.clone().into(),
+            Some(msp_id),
+            name,
+            true,
+            Some(value_prop_id),
+        )?;
+
+        #[extrinsic_call]
+        _(RawOrigin::Signed(msp), bucket_id);
+
+        Ok(())
+    }
+
+    #[benchmark]
+    fn bsp_volunteer() -> Result<(), BenchmarkError> {
+        /***********  Setup initial conditions: ***********/
+        // Get a user account and mint some tokens into it
+        let user: T::AccountId = account("Alice", 0, 0);
+        let signed_origin = RawOrigin::Signed(user.clone());
+        mint_into_account::<T>(user.clone(), 1_000_000_000_000_000)?;
+
+        // Register a MSP with a value proposition
+        let msp_account: T::AccountId = account("MSP", 0, 0);
+        mint_into_account::<T>(msp_account.clone(), 1_000_000_000_000_000)?;
+        let (msp_id, value_prop_id) = add_msp_to_provider_storage::<T>(&msp_account);
+
+        // Register the BSP which will volunteer for the file
+        let bsp_account: T::AccountId = account("BSP", 0, 0);
+        let bsp_signed_origin = RawOrigin::Signed(bsp_account.clone());
+        mint_into_account::<T>(bsp_account.clone(), 1_000_000_000_000_000)?;
+        let bsp_id = add_bsp_to_provider_storage::<T>(&bsp_account);
+        let bsp_multiaddresses = <<T as crate::Config>::Providers as ReadStorageProvidersInterface>::get_bsp_multiaddresses(&bsp_id)?;
+
+        // Create the bucket, assigning it to the MSP
+        let name: BucketNameFor<T> = vec![1; BucketNameLimitFor::<T>::get().try_into().unwrap()]
+            .try_into()
+            .unwrap();
+        let bucket_id = <<T as crate::Config>::Providers as ReadBucketsInterface>::derive_bucket_id(
+            &user,
+            name.clone(),
+        );
+        Pallet::<T>::create_bucket(
+            signed_origin.clone().into(),
+            Some(msp_id),
+            name,
+            true,
+            Some(value_prop_id),
+        )?;
+
+        // Issue the storage request from the user
+        let location: FileLocation<T> = vec![1; MaxFilePathSize::<T>::get().try_into().unwrap()]
+            .try_into()
+            .unwrap();
+        let fingerprint =
+            <<T as frame_system::Config>::Hashing as Hasher>::hash(b"benchmark_fingerprint");
+        let size: StorageData<T> = 100;
+        let peer_id: PeerId<T> = vec![1; MaxPeerIdSize::<T>::get().try_into().unwrap()]
+            .try_into()
+            .unwrap();
+        let peer_ids: PeerIds<T> =
+            vec![peer_id; MaxNumberOfPeerIds::<T>::get().try_into().unwrap()]
+                .try_into()
+                .unwrap();
+        Pallet::<T>::issue_storage_request(
+            signed_origin.clone().into(),
+            bucket_id,
+            location.clone(),
+            fingerprint,
+            size,
+            Some(msp_id),
+            peer_ids,
             None,
         )?;
 
@@ -636,15 +675,10 @@
                 size,
             });
         frame_system::Pallet::<T>::assert_last_event(expected_event.into());
->>>>>>> b5d132df
-
-        Ok(())
-    }
-
-<<<<<<< HEAD
-    #[benchmark]
-    fn msp_stop_storing_bucket() -> Result<(), BenchmarkError> {
-=======
+
+        Ok(())
+    }
+
     // TODO: For the remaining extrinsics, we need a way to generate:
     // - Non-inclusion forest proofs for BSPs that have a decently high forest size (for the `bsp_confirm_storing` benchmark)
     // - Individual file key proofs
@@ -653,13 +687,10 @@
     fn bsp_confirm_storing() -> Result<(), BenchmarkError> {
         /***********  Setup initial conditions: ***********/
         // Get a user account and mint some tokens into it
->>>>>>> b5d132df
-        let user: T::AccountId = account("Alice", 0, 0);
-        let signed_origin = RawOrigin::Signed(user.clone());
-        mint_into_account::<T>(user.clone(), 1_000_000_000_000_000)?;
-
-<<<<<<< HEAD
-=======
+        let user: T::AccountId = account("Alice", 0, 0);
+        let signed_origin = RawOrigin::Signed(user.clone());
+        mint_into_account::<T>(user.clone(), 1_000_000_000_000_000)?;
+
         // Register a MSP with a value proposition
         let msp_account: T::AccountId = account("MSP", 0, 0);
         mint_into_account::<T>(msp_account.clone(), 1_000_000_000_000_000)?;
@@ -672,7 +703,6 @@
         let bsp_id = add_bsp_to_provider_storage::<T>(&bsp_account);
 
         // Create the bucket, assigning it to the MSP
->>>>>>> b5d132df
         let name: BucketNameFor<T> = vec![1; BucketNameLimitFor::<T>::get().try_into().unwrap()]
             .try_into()
             .unwrap();
@@ -680,15 +710,6 @@
             &user,
             name.clone(),
         );
-<<<<<<< HEAD
-
-        // Register MSP with value proposition
-        let msp: T::AccountId = account("MSP", 0, 0);
-        mint_into_account::<T>(msp.clone(), 1_000_000_000_000_000)?;
-        let (msp_id, value_prop_id) = add_msp_to_provider_storage::<T>(&msp);
-
-=======
->>>>>>> b5d132df
         Pallet::<T>::create_bucket(
             signed_origin.clone().into(),
             Some(msp_id),
@@ -697,12 +718,6 @@
             Some(value_prop_id),
         )?;
 
-<<<<<<< HEAD
-        #[extrinsic_call]
-        _(RawOrigin::Signed(msp), bucket_id);
-
-        Ok(())
-=======
         // Issue the storage request from the user
         let location: FileLocation<T> = vec![1; MaxFilePathSize::<T>::get().try_into().unwrap()]
             .try_into()
@@ -801,7 +816,6 @@
                 &mut WeightMeter::new(),
             );
         }
->>>>>>> b5d132df
     }
 
     fn mint_into_account<T: crate::Config>(
