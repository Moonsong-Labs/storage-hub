--- conflicted
+++ resolved
@@ -47,11 +47,7 @@
     };
     use sp_core::{Decode, Hasher};
     use sp_runtime::{
-<<<<<<< HEAD
-        traits::{Hash, One, Zero},
-=======
         traits::{Bounded, Hash, One, Zero},
->>>>>>> 0047d10b
         Saturating,
     };
     use sp_std::{vec, vec::Vec};
@@ -584,15 +580,9 @@
 
     #[benchmark]
     fn msp_respond_storage_requests_multiple_buckets(
-<<<<<<< HEAD
-        n: Linear<1, { T::MaxBatchMspRespondStorageRequests::get() }>,
-        m: Linear<1, { T::MaxBatchMspRespondStorageRequests::get() }>,
-        l: Linear<1, { T::MaxBatchMspRespondStorageRequests::get() }>,
-=======
         n: Linear<1, 10>,
         m: Linear<1, 10>,
         l: Linear<1, 10>,
->>>>>>> 0047d10b
     ) -> Result<(), BenchmarkError> {
         /***********  Setup initial conditions: ***********/
         // Get from the linear variables the amount of buckets to accept, the amount of file keys to accept per bucket and the amount to reject.
@@ -613,11 +603,7 @@
             .expect("Failed to decode provider ID from bytes.");
         let (_, value_prop_id) = add_msp_to_provider_storage::<T>(&msp_account, Some(msp_id));
 
-<<<<<<< HEAD
-        let mut msp_total_response: StorageRequestMspResponse<T> = BoundedVec::new();
-=======
         let mut msp_total_response: StorageRequestMspResponse<T> = Vec::new();
->>>>>>> 0047d10b
         // For each bucket to accept:
         for i in 1..amount_of_buckets_to_accept + 1 {
             // Create the bucket to store in the MSP
@@ -626,11 +612,7 @@
                 <T as frame_system::Config>::Hash::decode(&mut encoded_bucket_id.as_ref())
                     .expect("Bucket ID should be decodable as it is a hash");
             <<T as crate::Config>::Providers as MutateBucketsInterface>::add_bucket(
-<<<<<<< HEAD
-                Some(msp_id),
-=======
                 msp_id,
->>>>>>> 0047d10b
                 user_account.clone(),
                 bucket_id,
                 false,
@@ -653,14 +635,7 @@
             // Build the reject response for this bucket:
 
             // Create all the storage requests for the files to reject
-<<<<<<< HEAD
-            let mut file_keys_to_reject: BoundedVec<
-                MerkleHash<T>,
-                MaxBatchMspRespondStorageRequests<T>,
-            > = BoundedVec::new();
-=======
             let mut file_keys_to_reject: Vec<MerkleHash<T>> = Vec::new();
->>>>>>> 0047d10b
             for j in 0..amount_of_file_keys_to_reject_per_bucket {
                 let location: FileLocation<T> =
                     vec![j as u8; MaxFilePathSize::<T>::get().try_into().unwrap()]
@@ -673,10 +648,7 @@
                 let storage_request_metadata = StorageRequestMetadata::<T> {
                     requested_at:
                         <<T as crate::Config>::ProofDealer as shp_traits::ProofsDealerInterface>::get_current_tick(),
-<<<<<<< HEAD
-=======
 					expires_at: BlockNumberFor::<T>::max_value(),
->>>>>>> 0047d10b
                     owner: user_account.clone(),
                     bucket_id,
                     location: location.clone(),
@@ -700,17 +672,9 @@
 
                 <BucketsWithStorageRequests<T>>::insert(&bucket_id, &file_key, ());
 
-<<<<<<< HEAD
-                file_keys_to_reject
-                    .try_push(file_key)
-                    .expect("File key amounts is limited by the same value as the bounded vector");
-            }
-            let reject_vec = file_keys_to_reject
-=======
                 file_keys_to_reject.push(file_key);
             }
             let reject = file_keys_to_reject
->>>>>>> 0047d10b
                 .iter()
                 .map(|file_key| {
                     let reject_reason = RejectedStorageRequestReason::ReachedMaximumCapacity;
@@ -720,27 +684,11 @@
                     }
                 })
                 .collect::<Vec<RejectedStorageRequest<T>>>();
-<<<<<<< HEAD
-            let reject: BoundedVec<
-                RejectedStorageRequest<T>,
-                MaxBatchMspRespondStorageRequests<T>,
-            > = reject_vec
-                .try_into()
-                .expect("Reject amounts is limited by the same value as the bounded vector");
-=======
->>>>>>> 0047d10b
 
             // Build the accept response for this bucket:
 
             // Get the file keys to accept from the generated proofs.
-<<<<<<< HEAD
-            let mut file_keys_and_proofs: BoundedVec<
-                FileKeyWithProof<T>,
-                <T as Config>::MaxBatchMspRespondStorageRequests,
-            > = BoundedVec::new();
-=======
             let mut file_keys_and_proofs: Vec<FileKeyWithProof<T>> = Vec::new();
->>>>>>> 0047d10b
             let encoded_file_keys_to_accept =
                 fetch_file_keys_to_accept(amount_of_file_keys_to_accept_per_bucket, i as u32);
             let file_keys_to_accept = encoded_file_keys_to_accept
@@ -774,10 +722,7 @@
                 let storage_request_metadata = StorageRequestMetadata::<T> {
                     requested_at:
                         <<T as crate::Config>::ProofDealer as shp_traits::ProofsDealerInterface>::get_current_tick(),
-<<<<<<< HEAD
-=======
 					expires_at: BlockNumberFor::<T>::max_value(),
->>>>>>> 0047d10b
                     owner: user_account.clone(),
                     bucket_id,
                     location: location.clone().try_into().unwrap(),
@@ -799,13 +744,7 @@
                 };
 
                 // Push it to the file keys and proofs bounded vector
-<<<<<<< HEAD
-                file_keys_and_proofs
-                    .try_push(file_key_with_proof)
-                    .expect("File key amounts is limited by the same value as the bounded vector");
-=======
                 file_keys_and_proofs.push(file_key_with_proof);
->>>>>>> 0047d10b
             }
 
             // Get the non-inclusion forest proof for this amount of file keys
@@ -829,13 +768,7 @@
                 reject,
             };
 
-<<<<<<< HEAD
-            msp_total_response.try_push(response).expect(
-                "Amount of buckets to accept is limited by the same value as the bounded vector",
-            );
-=======
             msp_total_response.push(response);
->>>>>>> 0047d10b
         }
 
         /*********** Call the extrinsic to benchmark: ***********/
@@ -969,13 +902,7 @@
     }
 
     #[benchmark]
-<<<<<<< HEAD
-    fn bsp_confirm_storing(
-        n: Linear<1, { T::MaxBatchMspRespondStorageRequests::get() }>,
-    ) -> Result<(), BenchmarkError> {
-=======
     fn bsp_confirm_storing(n: Linear<1, 10>) -> Result<(), BenchmarkError> {
->>>>>>> 0047d10b
         /***********  Setup initial conditions: ***********/
         // Get from the linear variable the amount of files to confirm storing
         let amount_of_files_to_confirm_storing: u32 = n.into();
@@ -1016,11 +943,7 @@
         let bucket_id = <T as frame_system::Config>::Hash::decode(&mut encoded_bucket_id.as_ref())
             .expect("Bucket ID should be decodable as it is a hash");
         <<T as crate::Config>::Providers as MutateBucketsInterface>::add_bucket(
-<<<<<<< HEAD
-            Some(msp_id),
-=======
             msp_id,
->>>>>>> 0047d10b
             user_account.clone(),
             bucket_id,
             false,
@@ -1103,10 +1026,7 @@
             let storage_request_metadata = StorageRequestMetadata::<T> {
 				requested_at:
 					<<T as crate::Config>::ProofDealer as shp_traits::ProofsDealerInterface>::get_current_tick(),
-<<<<<<< HEAD
-=======
 				expires_at: BlockNumberFor::<T>::max_value(),
->>>>>>> 0047d10b
 				owner: user_account.clone(),
 				bucket_id,
 				location: location.clone().try_into().unwrap(),
@@ -1255,11 +1175,7 @@
 
         // Create the bucket to store in the MSP
         <<T as crate::Config>::Providers as MutateBucketsInterface>::add_bucket(
-<<<<<<< HEAD
-            Some(msp_id),
-=======
             msp_id,
->>>>>>> 0047d10b
             user_account.clone(),
             file_bucket_id,
             false,
@@ -1403,11 +1319,7 @@
 
         // Create the bucket to store in the MSP
         <<T as crate::Config>::Providers as MutateBucketsInterface>::add_bucket(
-<<<<<<< HEAD
-            Some(msp_id),
-=======
             msp_id,
->>>>>>> 0047d10b
             user_account.clone(),
             file_bucket_id,
             false,
@@ -1587,11 +1499,7 @@
 
         // Create the bucket to store in the MSP
         <<T as crate::Config>::Providers as MutateBucketsInterface>::add_bucket(
-<<<<<<< HEAD
-            Some(msp_id),
-=======
             msp_id,
->>>>>>> 0047d10b
             user_account.clone(),
             file_bucket_id,
             false,
@@ -1714,11 +1622,7 @@
 
         // Create the bucket to store in the MSP
         <<T as crate::Config>::Providers as MutateBucketsInterface>::add_bucket(
-<<<<<<< HEAD
-            Some(msp_id),
-=======
             msp_id,
->>>>>>> 0047d10b
             user_account.clone(),
             file_bucket_id,
             false,
@@ -1892,11 +1796,7 @@
 
         // Create the bucket to store in the MSP
         <<T as crate::Config>::Providers as MutateBucketsInterface>::add_bucket(
-<<<<<<< HEAD
-            Some(msp_id),
-=======
             msp_id,
->>>>>>> 0047d10b
             user_account.clone(),
             file_bucket_id,
             false,
@@ -2030,11 +1930,7 @@
 
         // Create the bucket to store in the MSP
         <<T as crate::Config>::Providers as MutateBucketsInterface>::add_bucket(
-<<<<<<< HEAD
-            Some(msp_id),
-=======
             msp_id,
->>>>>>> 0047d10b
             user_account.clone(),
             file_bucket_id,
             false,
@@ -2200,11 +2096,7 @@
 
         // Create the bucket to store in the MSP
         <<T as crate::Config>::Providers as MutateBucketsInterface>::add_bucket(
-<<<<<<< HEAD
-            Some(msp_id),
-=======
             msp_id,
->>>>>>> 0047d10b
             user_account.clone(),
             file_bucket_id,
             false,
@@ -2475,11 +2367,7 @@
         );
         Pallet::<T>::create_bucket(
             signed_origin.clone().into(),
-<<<<<<< HEAD
-            Some(msp_id),
-=======
             msp_id,
->>>>>>> 0047d10b
             name,
             true,
             Some(value_prop_id),
@@ -2505,11 +2393,7 @@
             location.clone(),
             fingerprint,
             size,
-<<<<<<< HEAD
-            Some(msp_id),
-=======
             msp_id,
->>>>>>> 0047d10b
             peer_ids,
             None,
         )?;
@@ -2599,11 +2483,7 @@
         );
         Pallet::<T>::create_bucket(
             signed_origin.clone().into(),
-<<<<<<< HEAD
-            Some(msp_id),
-=======
             msp_id,
->>>>>>> 0047d10b
             name,
             true,
             Some(value_prop_id),
@@ -2629,11 +2509,7 @@
             location.clone(),
             fingerprint,
             size,
-<<<<<<< HEAD
-            Some(msp_id),
-=======
             msp_id,
->>>>>>> 0047d10b
             peer_ids,
             None,
         )?;
@@ -2720,11 +2596,7 @@
         );
         Pallet::<T>::create_bucket(
             signed_origin.clone().into(),
-<<<<<<< HEAD
-            Some(msp_id),
-=======
             msp_id,
->>>>>>> 0047d10b
             name,
             true,
             Some(value_prop_id),
