--- conflicted
+++ resolved
@@ -47,11 +47,7 @@
     };
     use sp_core::{Decode, Hasher};
     use sp_runtime::{
-<<<<<<< HEAD
-        traits::{Hash, One, Zero},
-=======
         traits::{Bounded, Hash, One, Zero},
->>>>>>> 9c96a05f
         Saturating,
     };
     use sp_std::{vec, vec::Vec};
@@ -584,15 +580,9 @@
 
     #[benchmark]
     fn msp_respond_storage_requests_multiple_buckets(
-<<<<<<< HEAD
-        n: Linear<1, { T::MaxBatchMspRespondStorageRequests::get() }>,
-        m: Linear<1, { T::MaxBatchMspRespondStorageRequests::get() }>,
-        l: Linear<1, { T::MaxBatchMspRespondStorageRequests::get() }>,
-=======
         n: Linear<1, 10>,
         m: Linear<1, 10>,
         l: Linear<1, 10>,
->>>>>>> 9c96a05f
     ) -> Result<(), BenchmarkError> {
         /***********  Setup initial conditions: ***********/
         // Get from the linear variables the amount of buckets to accept, the amount of file keys to accept per bucket and the amount to reject.
@@ -613,11 +603,7 @@
             .expect("Failed to decode provider ID from bytes.");
         let (_, value_prop_id) = add_msp_to_provider_storage::<T>(&msp_account, Some(msp_id));
 
-<<<<<<< HEAD
-        let mut msp_total_response: StorageRequestMspResponse<T> = BoundedVec::new();
-=======
         let mut msp_total_response: StorageRequestMspResponse<T> = Vec::new();
->>>>>>> 9c96a05f
         // For each bucket to accept:
         for i in 1..amount_of_buckets_to_accept + 1 {
             // Create the bucket to store in the MSP
@@ -626,11 +612,7 @@
                 <T as frame_system::Config>::Hash::decode(&mut encoded_bucket_id.as_ref())
                     .expect("Bucket ID should be decodable as it is a hash");
             <<T as crate::Config>::Providers as MutateBucketsInterface>::add_bucket(
-<<<<<<< HEAD
-                Some(msp_id),
-=======
                 msp_id,
->>>>>>> 9c96a05f
                 user_account.clone(),
                 bucket_id,
                 false,
@@ -653,14 +635,7 @@
             // Build the reject response for this bucket:
 
             // Create all the storage requests for the files to reject
-<<<<<<< HEAD
-            let mut file_keys_to_reject: BoundedVec<
-                MerkleHash<T>,
-                MaxBatchMspRespondStorageRequests<T>,
-            > = BoundedVec::new();
-=======
             let mut file_keys_to_reject: Vec<MerkleHash<T>> = Vec::new();
->>>>>>> 9c96a05f
             for j in 0..amount_of_file_keys_to_reject_per_bucket {
                 let location: FileLocation<T> =
                     vec![j as u8; MaxFilePathSize::<T>::get().try_into().unwrap()]
@@ -673,10 +648,7 @@
                 let storage_request_metadata = StorageRequestMetadata::<T> {
                     requested_at:
                         <<T as crate::Config>::ProofDealer as shp_traits::ProofsDealerInterface>::get_current_tick(),
-<<<<<<< HEAD
-=======
 					expires_at: BlockNumberFor::<T>::max_value(),
->>>>>>> 9c96a05f
                     owner: user_account.clone(),
                     bucket_id,
                     location: location.clone(),
@@ -700,17 +672,9 @@
 
                 <BucketsWithStorageRequests<T>>::insert(&bucket_id, &file_key, ());
 
-<<<<<<< HEAD
-                file_keys_to_reject
-                    .try_push(file_key)
-                    .expect("File key amounts is limited by the same value as the bounded vector");
-            }
-            let reject_vec = file_keys_to_reject
-=======
                 file_keys_to_reject.push(file_key);
             }
             let reject = file_keys_to_reject
->>>>>>> 9c96a05f
                 .iter()
                 .map(|file_key| {
                     let reject_reason = RejectedStorageRequestReason::ReachedMaximumCapacity;
@@ -720,27 +684,11 @@
                     }
                 })
                 .collect::<Vec<RejectedStorageRequest<T>>>();
-<<<<<<< HEAD
-            let reject: BoundedVec<
-                RejectedStorageRequest<T>,
-                MaxBatchMspRespondStorageRequests<T>,
-            > = reject_vec
-                .try_into()
-                .expect("Reject amounts is limited by the same value as the bounded vector");
-=======
->>>>>>> 9c96a05f
 
             // Build the accept response for this bucket:
 
             // Get the file keys to accept from the generated proofs.
-<<<<<<< HEAD
-            let mut file_keys_and_proofs: BoundedVec<
-                FileKeyWithProof<T>,
-                <T as Config>::MaxBatchMspRespondStorageRequests,
-            > = BoundedVec::new();
-=======
             let mut file_keys_and_proofs: Vec<FileKeyWithProof<T>> = Vec::new();
->>>>>>> 9c96a05f
             let encoded_file_keys_to_accept =
                 fetch_file_keys_to_accept(amount_of_file_keys_to_accept_per_bucket, i as u32);
             let file_keys_to_accept = encoded_file_keys_to_accept
@@ -774,10 +722,7 @@
                 let storage_request_metadata = StorageRequestMetadata::<T> {
                     requested_at:
                         <<T as crate::Config>::ProofDealer as shp_traits::ProofsDealerInterface>::get_current_tick(),
-<<<<<<< HEAD
-=======
 					expires_at: BlockNumberFor::<T>::max_value(),
->>>>>>> 9c96a05f
                     owner: user_account.clone(),
                     bucket_id,
                     location: location.clone().try_into().unwrap(),
@@ -799,13 +744,7 @@
                 };
 
                 // Push it to the file keys and proofs bounded vector
-<<<<<<< HEAD
-                file_keys_and_proofs
-                    .try_push(file_key_with_proof)
-                    .expect("File key amounts is limited by the same value as the bounded vector");
-=======
                 file_keys_and_proofs.push(file_key_with_proof);
->>>>>>> 9c96a05f
             }
 
             // Get the non-inclusion forest proof for this amount of file keys
@@ -819,11 +758,7 @@
 
             let accept = StorageRequestMspAcceptedFileKeys {
                 file_keys_and_proofs,
-<<<<<<< HEAD
-                non_inclusion_forest_proof,
-=======
                 forest_proof: non_inclusion_forest_proof,
->>>>>>> 9c96a05f
             };
 
             // Finally, build the response for this bucket and push it to the responses bounded vector
@@ -833,13 +768,7 @@
                 reject,
             };
 
-<<<<<<< HEAD
-            msp_total_response.try_push(response).expect(
-                "Amount of buckets to accept is limited by the same value as the bounded vector",
-            );
-=======
             msp_total_response.push(response);
->>>>>>> 9c96a05f
         }
 
         /*********** Call the extrinsic to benchmark: ***********/
@@ -973,13 +902,7 @@
     }
 
     #[benchmark]
-<<<<<<< HEAD
-    fn bsp_confirm_storing(
-        n: Linear<1, { T::MaxBatchMspRespondStorageRequests::get() }>,
-    ) -> Result<(), BenchmarkError> {
-=======
     fn bsp_confirm_storing(n: Linear<1, 10>) -> Result<(), BenchmarkError> {
->>>>>>> 9c96a05f
         /***********  Setup initial conditions: ***********/
         // Get from the linear variable the amount of files to confirm storing
         let amount_of_files_to_confirm_storing: u32 = n.into();
@@ -1020,11 +943,7 @@
         let bucket_id = <T as frame_system::Config>::Hash::decode(&mut encoded_bucket_id.as_ref())
             .expect("Bucket ID should be decodable as it is a hash");
         <<T as crate::Config>::Providers as MutateBucketsInterface>::add_bucket(
-<<<<<<< HEAD
-            Some(msp_id),
-=======
             msp_id,
->>>>>>> 9c96a05f
             user_account.clone(),
             bucket_id,
             false,
@@ -1107,10 +1026,7 @@
             let storage_request_metadata = StorageRequestMetadata::<T> {
 				requested_at:
 					<<T as crate::Config>::ProofDealer as shp_traits::ProofsDealerInterface>::get_current_tick(),
-<<<<<<< HEAD
-=======
 				expires_at: BlockNumberFor::<T>::max_value(),
->>>>>>> 9c96a05f
 				owner: user_account.clone(),
 				bucket_id,
 				location: location.clone().try_into().unwrap(),
@@ -1259,11 +1175,7 @@
 
         // Create the bucket to store in the MSP
         <<T as crate::Config>::Providers as MutateBucketsInterface>::add_bucket(
-<<<<<<< HEAD
-            Some(msp_id),
-=======
             msp_id,
->>>>>>> 9c96a05f
             user_account.clone(),
             file_bucket_id,
             false,
@@ -1407,11 +1319,7 @@
 
         // Create the bucket to store in the MSP
         <<T as crate::Config>::Providers as MutateBucketsInterface>::add_bucket(
-<<<<<<< HEAD
-            Some(msp_id),
-=======
             msp_id,
->>>>>>> 9c96a05f
             user_account.clone(),
             file_bucket_id,
             false,
@@ -1591,11 +1499,7 @@
 
         // Create the bucket to store in the MSP
         <<T as crate::Config>::Providers as MutateBucketsInterface>::add_bucket(
-<<<<<<< HEAD
-            Some(msp_id),
-=======
             msp_id,
->>>>>>> 9c96a05f
             user_account.clone(),
             file_bucket_id,
             false,
@@ -1718,11 +1622,7 @@
 
         // Create the bucket to store in the MSP
         <<T as crate::Config>::Providers as MutateBucketsInterface>::add_bucket(
-<<<<<<< HEAD
-            Some(msp_id),
-=======
             msp_id,
->>>>>>> 9c96a05f
             user_account.clone(),
             file_bucket_id,
             false,
@@ -1896,11 +1796,7 @@
 
         // Create the bucket to store in the MSP
         <<T as crate::Config>::Providers as MutateBucketsInterface>::add_bucket(
-<<<<<<< HEAD
-            Some(msp_id),
-=======
             msp_id,
->>>>>>> 9c96a05f
             user_account.clone(),
             file_bucket_id,
             false,
@@ -1988,14 +1884,9 @@
             <T as pallet::Config>::RuntimeEvent::from(Event::FileDeletionRequest {
                 user: user_account.clone(),
                 file_key,
-<<<<<<< HEAD
-                bucket_id: file_bucket_id,
-                msp_id: Some(msp_id),
-=======
                 file_size,
                 bucket_id: file_bucket_id,
                 msp_id,
->>>>>>> 9c96a05f
                 proof_of_inclusion: false,
             });
         frame_system::Pallet::<T>::assert_last_event(expected_event.into());
@@ -2040,11 +1931,7 @@
 
         // Create the bucket to store in the MSP
         <<T as crate::Config>::Providers as MutateBucketsInterface>::add_bucket(
-<<<<<<< HEAD
-            Some(msp_id),
-=======
             msp_id,
->>>>>>> 9c96a05f
             user_account.clone(),
             file_bucket_id,
             false,
@@ -2139,14 +2026,9 @@
             <T as pallet::Config>::RuntimeEvent::from(Event::FileDeletionRequest {
                 user: user_account.clone(),
                 file_key,
-<<<<<<< HEAD
-                bucket_id: file_bucket_id,
-                msp_id: Some(msp_id),
-=======
                 file_size,
                 bucket_id: file_bucket_id,
                 msp_id,
->>>>>>> 9c96a05f
                 proof_of_inclusion: true,
             });
         frame_system::Pallet::<T>::assert_last_event(expected_event.into());
@@ -2216,11 +2098,7 @@
 
         // Create the bucket to store in the MSP
         <<T as crate::Config>::Providers as MutateBucketsInterface>::add_bucket(
-<<<<<<< HEAD
-            Some(msp_id),
-=======
             msp_id,
->>>>>>> 9c96a05f
             user_account.clone(),
             file_bucket_id,
             false,
@@ -2346,10 +2224,7 @@
             Event::ProofSubmittedForPendingFileDeletionRequest {
                 user: user_account.clone(),
                 file_key,
-<<<<<<< HEAD
-=======
                 file_size,
->>>>>>> 9c96a05f
                 bucket_id: file_bucket_id,
                 msp_id,
                 proof_of_inclusion: true,
@@ -2397,42 +2272,6 @@
     }
 
     #[benchmark]
-<<<<<<< HEAD
-    fn set_global_parameters() -> Result<(), BenchmarkError> {
-        /***********  Setup initial conditions: ***********/
-        let new_max_replication_target: T::ReplicationTargetType =
-            T::DefaultReplicationTarget::get().saturating_add(ReplicationTargetType::<T>::one());
-        let new_tick_range_to_maximum_threshold: TickNumber<T> = One::one();
-
-        /*********** Call the extrinsic to benchmark: ***********/
-        #[extrinsic_call]
-        _(
-            RawOrigin::Root,
-            Some(new_max_replication_target),
-            Some(new_tick_range_to_maximum_threshold),
-        );
-
-        /*********** Post-benchmark checks: ***********/
-        // Ensure the max replication target was updated
-        assert_eq!(
-            pallet::MaxReplicationTarget::<T>::get(),
-            new_max_replication_target,
-            "Max replication target should have been updated."
-        );
-
-        // Ensure the tick range to maximum threshold was updated
-        assert_eq!(
-            pallet::TickRangeToMaximumThreshold::<T>::get(),
-            new_tick_range_to_maximum_threshold,
-            "Tick range to maximum threshold should have been updated."
-        );
-
-        Ok(())
-    }
-
-    #[benchmark]
-=======
->>>>>>> 9c96a05f
     fn on_poll_hook() -> Result<(), BenchmarkError> {
         /***********  Setup initial conditions: ***********/
         // Set the total used capacity of the network to be the same as the total capacity of the network,
@@ -2469,11 +2308,7 @@
             0,
             {
                 <<T as pallet::Config>::ReplicationTargetType as Into<u64>>::into(
-<<<<<<< HEAD
-                    pallet::MaxReplicationTarget::<T>::get(),
-=======
                     T::MaxReplicationTarget::get(),
->>>>>>> 9c96a05f
                 ) as u32
             },
         >,
@@ -2502,11 +2337,7 @@
         );
         Pallet::<T>::create_bucket(
             signed_origin.clone().into(),
-<<<<<<< HEAD
-            Some(msp_id),
-=======
             msp_id,
->>>>>>> 9c96a05f
             name,
             true,
             Some(value_prop_id),
@@ -2532,11 +2363,7 @@
             location.clone(),
             fingerprint,
             size,
-<<<<<<< HEAD
-            Some(msp_id),
-=======
             msp_id,
->>>>>>> 9c96a05f
             peer_ids,
             None,
         )?;
@@ -2597,11 +2424,7 @@
             0,
             {
                 <<T as pallet::Config>::ReplicationTargetType as Into<u64>>::into(
-<<<<<<< HEAD
-                    pallet::MaxReplicationTarget::<T>::get(),
-=======
                     T::MaxReplicationTarget::get(),
->>>>>>> 9c96a05f
                 ) as u32
             },
         >,
@@ -2630,11 +2453,7 @@
         );
         Pallet::<T>::create_bucket(
             signed_origin.clone().into(),
-<<<<<<< HEAD
-            Some(msp_id),
-=======
             msp_id,
->>>>>>> 9c96a05f
             name,
             true,
             Some(value_prop_id),
@@ -2660,11 +2479,7 @@
             location.clone(),
             fingerprint,
             size,
-<<<<<<< HEAD
-            Some(msp_id),
-=======
             msp_id,
->>>>>>> 9c96a05f
             peer_ids,
             None,
         )?;
@@ -2751,11 +2566,7 @@
         );
         Pallet::<T>::create_bucket(
             signed_origin.clone().into(),
-<<<<<<< HEAD
-            Some(msp_id),
-=======
             msp_id,
->>>>>>> 9c96a05f
             name,
             true,
             Some(value_prop_id),
