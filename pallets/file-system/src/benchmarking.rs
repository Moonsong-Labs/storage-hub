--- conflicted
+++ resolved
@@ -454,7 +454,131 @@
     }
 
     #[benchmark]
-<<<<<<< HEAD
+    fn revoke_storage_request(
+        n: Linear<
+            1,
+            {
+                Into::<u64>::into(MaxReplicationTarget::<T>::get())
+                    .try_into()
+                    .unwrap()
+            },
+        >,
+    ) -> Result<(), BenchmarkError> {
+        let user: T::AccountId = account("Alice", 0, 0);
+        let signed_origin = RawOrigin::Signed(user.clone());
+        mint_into_account::<T>(user.clone(), 1_000_000_000_000_000)?;
+
+        let name: BucketNameFor<T> = vec![1; BucketNameLimitFor::<T>::get().try_into().unwrap()]
+            .try_into()
+            .unwrap();
+        let bucket_id = <<T as crate::Config>::Providers as ReadBucketsInterface>::derive_bucket_id(
+            &user,
+            name.clone(),
+        );
+        let location: FileLocation<T> = vec![1; MaxFilePathSize::<T>::get().try_into().unwrap()]
+            .try_into()
+            .unwrap();
+        let fingerprint =
+            <<T as frame_system::Config>::Hashing as Hasher>::hash(b"benchmark_fingerprint");
+        let size: StorageData<T> = 100;
+        let peer_id: PeerId<T> = vec![1; MaxPeerIdSize::<T>::get().try_into().unwrap()]
+            .try_into()
+            .unwrap();
+        let peer_ids: PeerIds<T> =
+            vec![peer_id; MaxNumberOfPeerIds::<T>::get().try_into().unwrap()]
+                .try_into()
+                .unwrap();
+
+        // Register MSP with value proposition
+        let msp: T::AccountId = account("MSP", 0, 0);
+        mint_into_account::<T>(msp.clone(), 1_000_000_000_000_000)?;
+        let (msp_id, value_prop_id) = add_msp_to_provider_storage::<T>(&msp);
+
+        Pallet::<T>::create_bucket(
+            signed_origin.clone().into(),
+            Some(msp_id),
+            name,
+            true,
+            Some(value_prop_id),
+        )?;
+
+        Pallet::<T>::issue_storage_request(
+            signed_origin.clone().into(),
+            bucket_id,
+            location.clone(),
+            fingerprint,
+            size,
+            Some(msp_id),
+            peer_ids,
+            Some(n.into()),
+        )?;
+
+        let file_key = Pallet::<T>::compute_file_key(user, bucket_id, location, size, fingerprint);
+
+        // The `revoke_storage_request` executes the `drain_prefix` function to remove all sub keys including the primary key
+        // from `StorageRequestBsps`.
+        for i in 0..n {
+            let bsp_user: T::AccountId = account("bsp", i as u32, i as u32);
+            mint_into_account::<T>(bsp_user.clone(), 1_000_000_000_000_000)?;
+            let bsp_id = add_bsp_to_provider_storage::<T>(&bsp_user.clone());
+
+            StorageRequestBsps::<T>::insert(
+                file_key,
+                bsp_id,
+                StorageRequestBspsMetadata::<T> {
+                    confirmed: true,
+                    _phantom: Default::default(),
+                },
+            );
+        }
+
+        // Mutate the storage request to have bsps_volunteered equal to MaxReplicationTarget
+        StorageRequests::<T>::mutate(file_key, |storage_request| {
+            storage_request.as_mut().unwrap().bsps_volunteered = n.into();
+            // Setting this greater than 0 triggers a priority challenge
+            storage_request.as_mut().unwrap().bsps_confirmed = n.into();
+        });
+
+        #[extrinsic_call]
+        _(signed_origin, file_key);
+
+        Ok(())
+    }
+
+    #[benchmark]
+    fn msp_stop_storing_bucket() -> Result<(), BenchmarkError> {
+        let user: T::AccountId = account("Alice", 0, 0);
+        let signed_origin = RawOrigin::Signed(user.clone());
+        mint_into_account::<T>(user.clone(), 1_000_000_000_000_000)?;
+
+        let name: BucketNameFor<T> = vec![1; BucketNameLimitFor::<T>::get().try_into().unwrap()]
+            .try_into()
+            .unwrap();
+        let bucket_id = <<T as crate::Config>::Providers as ReadBucketsInterface>::derive_bucket_id(
+            &user,
+            name.clone(),
+        );
+
+        // Register MSP with value proposition
+        let msp: T::AccountId = account("MSP", 0, 0);
+        mint_into_account::<T>(msp.clone(), 1_000_000_000_000_000)?;
+        let (msp_id, value_prop_id) = add_msp_to_provider_storage::<T>(&msp);
+
+        Pallet::<T>::create_bucket(
+            signed_origin.clone().into(),
+            Some(msp_id),
+            name,
+            true,
+            Some(value_prop_id),
+        )?;
+
+        #[extrinsic_call]
+        _(RawOrigin::Signed(msp), bucket_id);
+
+        Ok(())
+    }
+
+    #[benchmark]
     fn msp_respond_storage_requests_multiple_buckets(
         n: Linear<1, { T::MaxBatchMspRespondStorageRequests::get() }>,
         m: Linear<1, { T::MaxBatchMspRespondStorageRequests::get() }>,
@@ -668,129 +792,6 @@
         _(RawOrigin::Signed(msp_account.clone()), msp_total_response);
 
         /*********** Post-benchmark checks: ***********/
-=======
-    fn revoke_storage_request(
-        n: Linear<
-            1,
-            {
-                Into::<u64>::into(MaxReplicationTarget::<T>::get())
-                    .try_into()
-                    .unwrap()
-            },
-        >,
-    ) -> Result<(), BenchmarkError> {
-        let user: T::AccountId = account("Alice", 0, 0);
-        let signed_origin = RawOrigin::Signed(user.clone());
-        mint_into_account::<T>(user.clone(), 1_000_000_000_000_000)?;
-
-        let name: BucketNameFor<T> = vec![1; BucketNameLimitFor::<T>::get().try_into().unwrap()]
-            .try_into()
-            .unwrap();
-        let bucket_id = <<T as crate::Config>::Providers as ReadBucketsInterface>::derive_bucket_id(
-            &user,
-            name.clone(),
-        );
-        let location: FileLocation<T> = vec![1; MaxFilePathSize::<T>::get().try_into().unwrap()]
-            .try_into()
-            .unwrap();
-        let fingerprint =
-            <<T as frame_system::Config>::Hashing as Hasher>::hash(b"benchmark_fingerprint");
-        let size: StorageData<T> = 100;
-        let peer_id: PeerId<T> = vec![1; MaxPeerIdSize::<T>::get().try_into().unwrap()]
-            .try_into()
-            .unwrap();
-        let peer_ids: PeerIds<T> =
-            vec![peer_id; MaxNumberOfPeerIds::<T>::get().try_into().unwrap()]
-                .try_into()
-                .unwrap();
-
-        // Register MSP with value proposition
-        let msp: T::AccountId = account("MSP", 0, 0);
-        mint_into_account::<T>(msp.clone(), 1_000_000_000_000_000)?;
-        let (msp_id, value_prop_id) = add_msp_to_provider_storage::<T>(&msp);
-
-        Pallet::<T>::create_bucket(
-            signed_origin.clone().into(),
-            Some(msp_id),
-            name,
-            true,
-            Some(value_prop_id),
-        )?;
-
-        Pallet::<T>::issue_storage_request(
-            signed_origin.clone().into(),
-            bucket_id,
-            location.clone(),
-            fingerprint,
-            size,
-            Some(msp_id),
-            peer_ids,
-            Some(n.into()),
-        )?;
-
-        let file_key = Pallet::<T>::compute_file_key(user, bucket_id, location, size, fingerprint);
-
-        // The `revoke_storage_request` executes the `drain_prefix` function to remove all sub keys including the primary key
-        // from `StorageRequestBsps`.
-        for i in 0..n {
-            let bsp_user: T::AccountId = account("bsp", i as u32, i as u32);
-            mint_into_account::<T>(bsp_user.clone(), 1_000_000_000_000_000)?;
-            let bsp_id = add_bsp_to_provider_storage::<T>(&bsp_user.clone());
-
-            StorageRequestBsps::<T>::insert(
-                file_key,
-                bsp_id,
-                StorageRequestBspsMetadata::<T> {
-                    confirmed: true,
-                    _phantom: Default::default(),
-                },
-            );
-        }
-
-        // Mutate the storage request to have bsps_volunteered equal to MaxReplicationTarget
-        StorageRequests::<T>::mutate(file_key, |storage_request| {
-            storage_request.as_mut().unwrap().bsps_volunteered = n.into();
-            // Setting this greater than 0 triggers a priority challenge
-            storage_request.as_mut().unwrap().bsps_confirmed = n.into();
-        });
-
-        #[extrinsic_call]
-        _(signed_origin, file_key);
-
-        Ok(())
-    }
-
-    #[benchmark]
-    fn msp_stop_storing_bucket() -> Result<(), BenchmarkError> {
-        let user: T::AccountId = account("Alice", 0, 0);
-        let signed_origin = RawOrigin::Signed(user.clone());
-        mint_into_account::<T>(user.clone(), 1_000_000_000_000_000)?;
-
-        let name: BucketNameFor<T> = vec![1; BucketNameLimitFor::<T>::get().try_into().unwrap()]
-            .try_into()
-            .unwrap();
-        let bucket_id = <<T as crate::Config>::Providers as ReadBucketsInterface>::derive_bucket_id(
-            &user,
-            name.clone(),
-        );
-
-        // Register MSP with value proposition
-        let msp: T::AccountId = account("MSP", 0, 0);
-        mint_into_account::<T>(msp.clone(), 1_000_000_000_000_000)?;
-        let (msp_id, value_prop_id) = add_msp_to_provider_storage::<T>(&msp);
-
-        Pallet::<T>::create_bucket(
-            signed_origin.clone().into(),
-            Some(msp_id),
-            name,
-            true,
-            Some(value_prop_id),
-        )?;
-
-        #[extrinsic_call]
-        _(RawOrigin::Signed(msp), bucket_id);
-
->>>>>>> 3d35a72c
         Ok(())
     }
 
