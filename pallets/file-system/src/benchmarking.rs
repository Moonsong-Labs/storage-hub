use super::{types::*, *};
use frame_benchmarking::v2::*;

#[benchmarks(where
	// T is the runtime which has to be comprised of the following pallets:
    T: crate::Config<Fingerprint = <T as frame_system::Config>::Hash, Providers = pallet_storage_providers::Pallet<T>>
		+ pallet_storage_providers::Config<
			ProviderId = <T as frame_system::Config>::Hash,
			MerklePatriciaRoot = <T as frame_system::Config>::Hash,
			StorageDataUnit = u64
		>
		+ pallet_nfts::Config
		+ pallet_proofs_dealer::Config
		+ pallet_payment_streams::Config,
	// The Providers element of this pallet's config has to implement the `MutateStorageProvidersInterface`, `ReadProvidersInterface`, `ReadBucketsInterface` and `MutateBucketsInterface` traits with the following types:
    <T as crate::Config>::Providers: shp_traits::MutateStorageProvidersInterface<StorageDataUnit = u64>
        + shp_traits::ReadProvidersInterface<ProviderId = <T as frame_system::Config>::Hash, MerkleHash = <T as frame_system::Config>::Hash>
		+ shp_traits::ReadBucketsInterface<BucketId = <T as frame_system::Config>::Hash, AccountId = <T as frame_system::Config>::AccountId, ProviderId = <T as frame_system::Config>::Hash, ReadAccessGroupId = <T as pallet_nfts::Config>::CollectionId>
		+ shp_traits::MutateBucketsInterface<AccountId = <T as frame_system::Config>::AccountId, ProviderId = <T as frame_system::Config>::Hash ,ValuePropId = <T as pallet_storage_providers::Config>::ValuePropId, BucketId = <T as frame_system::Config>::Hash>,
    // The ProofDealer element of this pallet's config has to implement the `ProofsDealerInterface` trait with the following types:
	<T as crate::Config>::ProofDealer: shp_traits::ProofsDealerInterface<TickNumber = BlockNumberFor<T>, MerkleHash = <T as frame_system::Config>::Hash, KeyProof = shp_file_key_verifier::types::FileKeyProof<{shp_constants::H_LENGTH}, {shp_constants::FILE_CHUNK_SIZE}, {shp_constants::FILE_SIZE_TO_CHALLENGES}>>,
	// The Nfts element of this pallet's config has to implement the `Inspect` trait with the following types:
	<T as crate::Config>::Nfts: frame_support::traits::nonfungibles_v2::Inspect<<T as frame_system::Config>::AccountId, CollectionId = <T as pallet_nfts::Config>::CollectionId>,
	// The ProvidersPallet element of the Payment Streams pallet's config has to implement the `ReadProvidersInterface` trait with the following types:
	<T as pallet_payment_streams::Config>::ProvidersPallet: shp_traits::ReadProvidersInterface<ProviderId = <T as frame_system::Config>::Hash>,
	// The Storage Providers pallet's `HoldReason` type must be able to be converted into the Currency's `Reason`.
	pallet_payment_streams::HoldReason: Into<<<T as pallet::Config>::Currency as frame_support::traits::fungible::InspectHold<<T as frame_system::Config>::AccountId>>::Reason>,
)]
mod benchmarks {
    use super::*;
    use frame_support::{
        assert_ok,
        traits::{
            fungible::{Mutate, MutateHold},
            Get, OnPoll,
        },
        weights::WeightMeter,
        BoundedVec,
    };
    use frame_system::{pallet_prelude::BlockNumberFor, RawOrigin};
    use pallet_file_system_runtime_api::QueryFileEarliestVolunteerTickError;
    use pallet_payment_streams::types::DynamicRatePaymentStream;
    use pallet_storage_providers::types::ValueProposition;
    use shp_traits::{
        MutateBucketsInterface, ProofsDealerInterface, ReadBucketsInterface,
        ReadProvidersInterface, ReadStorageProvidersInterface,
    };
    use sp_core::{Decode, Hasher};
    use sp_runtime::{
        traits::{Hash, One, Zero},
        Saturating,
    };
    use sp_std::{vec, vec::Vec};

    use crate::benchmark_proofs::*;

    #[benchmark]
    fn create_bucket() -> Result<(), BenchmarkError> {
        let user: T::AccountId = account("Alice", 0, 0);
        let signed_origin = RawOrigin::Signed(user.clone());
        mint_into_account::<T>(user.clone(), 1_000_000_000_000_000)?;

        let name: BucketNameFor<T> = vec![1; BucketNameLimitFor::<T>::get().try_into().unwrap()]
            .try_into()
            .unwrap();

        // Register MSP with value proposition
        let msp: T::AccountId = account("MSP", 0, 0);
        mint_into_account::<T>(msp.clone(), 1_000_000_000_000_000)?;
        let (msp_id, value_prop_id) = add_msp_to_provider_storage::<T>(&msp, None);

        #[extrinsic_call]
        _(
            signed_origin.clone(),
            msp_id,
            name,
            true,
            Some(value_prop_id),
        );

        Ok(())
    }

    #[benchmark]
    fn request_move_bucket() -> Result<(), BenchmarkError> {
        /***********  Setup initial conditions: ***********/
        // Get a user account and mint some tokens into it
        let user: T::AccountId = account("Alice", 0, 0);
        let signed_origin = RawOrigin::Signed(user.clone());
        mint_into_account::<T>(user.clone(), 1_000_000_000_000_000)?;

        // Set up parameters for the bucket to use
        let name: BucketNameFor<T> = vec![1; BucketNameLimitFor::<T>::get().try_into().unwrap()]
            .try_into()
            .unwrap();
        let bucket_id = <<T as crate::Config>::Providers as ReadBucketsInterface>::derive_bucket_id(
            &user,
            name.clone(),
        );

        // Register a MSP with a value proposition
        let initial_msp_account: T::AccountId = account("MSP", 0, 0);
        mint_into_account::<T>(initial_msp_account.clone(), 1_000_000_000_000_000)?;
        let (initial_msp_id, initial_value_prop_id) =
            add_msp_to_provider_storage::<T>(&initial_msp_account, None);

        // Register another MSP with a value proposition
        let new_msp_account: T::AccountId = account("MSP", 0, 1);
        mint_into_account::<T>(new_msp_account.clone(), 1_000_000_000_000_000)?;
        let (new_msp_id, _) = add_msp_to_provider_storage::<T>(&new_msp_account, None);

        // Create the bucket, assigning it to the initial MSP
        Pallet::<T>::create_bucket(
            signed_origin.clone().into(),
            initial_msp_id,
            name,
            true,
            Some(initial_value_prop_id),
        )?;

        /*********** Call the extrinsic to benchmark: ***********/
        #[extrinsic_call]
        _(signed_origin, bucket_id, new_msp_id);

        /*********** Post-benchmark checks: ***********/
        // Ensure the PendingMoveBucketRequests storage has the created request
        let pending_move_bucket_request =
            PendingMoveBucketRequests::<T>::get(&new_msp_id, &bucket_id);
        assert!(pending_move_bucket_request.is_some());
        assert_eq!(pending_move_bucket_request.unwrap().requester, user.clone());

        // Ensure the PendingBucketsToMove storage has the bucket
        assert!(PendingBucketsToMove::<T>::contains_key(&bucket_id));

        // Ensure the expected event was emitted.
        let expected_event =
            <T as pallet::Config>::RuntimeEvent::from(Event::MoveBucketRequested {
                who: user,
                bucket_id,
                new_msp_id,
            });
        frame_system::Pallet::<T>::assert_last_event(expected_event.into());

        Ok(())
    }

    #[benchmark]
    fn msp_respond_move_bucket_request() -> Result<(), BenchmarkError> {
        /***********  Setup initial conditions: ***********/
        // Get a user account and mint some tokens into it
        let user: T::AccountId = account("Alice", 0, 0);
        let signed_origin = RawOrigin::Signed(user.clone());
        mint_into_account::<T>(user.clone(), 1_000_000_000_000_000)?;

        // Set up parameters for the bucket to use
        let name: BucketNameFor<T> = vec![1; BucketNameLimitFor::<T>::get().try_into().unwrap()]
            .try_into()
            .unwrap();
        let bucket_id = <<T as crate::Config>::Providers as ReadBucketsInterface>::derive_bucket_id(
            &user,
            name.clone(),
        );

        // Register a MSP with a value proposition
        let initial_msp_account: T::AccountId = account("MSP", 0, 0);
        mint_into_account::<T>(initial_msp_account.clone(), 1_000_000_000_000_000)?;
        let (initial_msp_id, initial_value_prop_id) =
            add_msp_to_provider_storage::<T>(&initial_msp_account, None);

        // Register another MSP with a value proposition
        let new_msp_account: T::AccountId = account("MSP", 0, 1);
        mint_into_account::<T>(new_msp_account.clone(), 1_000_000_000_000_000)?;
        let (new_msp_id, _) = add_msp_to_provider_storage::<T>(&new_msp_account, None);

        // Create the bucket, assigning it to the initial MSP
        Pallet::<T>::create_bucket(
            signed_origin.clone().into(),
            initial_msp_id,
            name,
            true,
            Some(initial_value_prop_id),
        )?;

        // Request the move of the bucket to the new MSP
        Pallet::<T>::request_move_bucket(signed_origin.clone().into(), bucket_id, new_msp_id)?;

        /*********** Call the extrinsic to benchmark: ***********/
        #[extrinsic_call]
        _(
            RawOrigin::Signed(new_msp_account.clone()),
            bucket_id,
            BucketMoveRequestResponse::Accepted,
        );

        /*********** Post-benchmark checks: ***********/
        // Ensure the bucket is now stored by the new MSP
        assert!(
            <<T as crate::Config>::Providers as ReadBucketsInterface>::is_bucket_stored_by_msp(
                &new_msp_id,
                &bucket_id
            )
        );

        // Ensure the expected event was emitted.
        let expected_event = <T as pallet::Config>::RuntimeEvent::from(Event::MoveBucketAccepted {
            bucket_id,
            msp_id: new_msp_id,
        });
        frame_system::Pallet::<T>::assert_last_event(expected_event.into());

        Ok(())
    }

    #[benchmark]
    fn update_bucket_privacy() -> Result<(), BenchmarkError> {
        /***********  Setup initial conditions: ***********/
        // Get a user account and mint some tokens into it
        let user: T::AccountId = account("Alice", 0, 0);
        let signed_origin = RawOrigin::Signed(user.clone());
        mint_into_account::<T>(user.clone(), 1_000_000_000_000_000)?;

        // Set up parameters for the bucket to use
        let name: BucketNameFor<T> = vec![1; BucketNameLimitFor::<T>::get().try_into().unwrap()]
            .try_into()
            .unwrap();
        let bucket_id = <<T as crate::Config>::Providers as ReadBucketsInterface>::derive_bucket_id(
            &user,
            name.clone(),
        );

        // Register a MSP with a value proposition
        let msp_account: T::AccountId = account("MSP", 0, 0);
        mint_into_account::<T>(msp_account.clone(), 1_000_000_000_000_000)?;
        let (msp_id, value_prop_id) = add_msp_to_provider_storage::<T>(&msp_account, None);

        // Create the bucket as private, creating the collection
        Pallet::<T>::create_bucket(
            signed_origin.clone().into(),
            msp_id,
            name,
            true,
            Some(value_prop_id),
        )?;

        // The worst-case scenario is when the bucket has an associated collection but it doesn't exist in storage,
        // since it has to perform an extra check compared to the bucket being public from the start
        // So, we delete the collection from storage
        let collection_id = T::Providers::get_read_access_group_id_of_bucket(&bucket_id)?.unwrap();
        pallet_nfts::Collection::<T>::remove(collection_id);

        /*********** Call the extrinsic to benchmark: ***********/
        #[extrinsic_call]
        _(signed_origin, bucket_id, true);

        /*********** Post-benchmark checks: ***********/
        // Ensure the bucket is still private
        assert!(T::Providers::is_bucket_private(&bucket_id).unwrap());

        // Ensure it has a collection now, after we deleted the previous one
        let new_collection_id =
            T::Providers::get_read_access_group_id_of_bucket(&bucket_id)?.unwrap();
        assert!(pallet_nfts::Collection::<T>::contains_key(
            new_collection_id
        ));
        assert_ne!(collection_id, new_collection_id);

        // Ensure the expected event was emitted.
        let expected_event =
            <T as pallet::Config>::RuntimeEvent::from(Event::BucketPrivacyUpdated {
                who: user,
                bucket_id,
                private: true,
                collection_id: Some(new_collection_id),
            });
        frame_system::Pallet::<T>::assert_last_event(expected_event.into());

        Ok(())
    }

    #[benchmark]
    fn create_and_associate_collection_with_bucket() -> Result<(), BenchmarkError> {
        /***********  Setup initial conditions: ***********/
        // Get a user account and mint some tokens into it
        let user: T::AccountId = account("Alice", 0, 0);
        let signed_origin = RawOrigin::Signed(user.clone());
        mint_into_account::<T>(user.clone(), 1_000_000_000_000_000)?;

        // Set up parameters for the bucket to use
        let name: BucketNameFor<T> = vec![1; BucketNameLimitFor::<T>::get().try_into().unwrap()]
            .try_into()
            .unwrap();
        let bucket_id = <<T as crate::Config>::Providers as ReadBucketsInterface>::derive_bucket_id(
            &user,
            name.clone(),
        );

        // Register a MSP with a value proposition
        let msp_account: T::AccountId = account("MSP", 0, 0);
        mint_into_account::<T>(msp_account.clone(), 1_000_000_000_000_000)?;
        let (msp_id, value_prop_id) = add_msp_to_provider_storage::<T>(&msp_account, None);

        // Create the bucket as private, creating the collection
        Pallet::<T>::create_bucket(
            signed_origin.clone().into(),
            msp_id,
            name,
            true,
            Some(value_prop_id),
        )?;

        // The worst-case scenario is when the bucket has an associated collection but it doesn't exist in storage,
        // since it has to perform an extra check compared to the bucket being public from the start
        // So, we delete the collection from storage
        let collection_id = T::Providers::get_read_access_group_id_of_bucket(&bucket_id)?.unwrap();
        pallet_nfts::Collection::<T>::remove(collection_id);

        /*********** Call the extrinsic to benchmark: ***********/
        #[extrinsic_call]
        _(signed_origin, bucket_id);

        /*********** Post-benchmark checks: ***********/
        // Ensure the bucket is still private
        assert!(T::Providers::is_bucket_private(&bucket_id).unwrap());

        // Ensure it has a collection now, after we deleted the previous one
        let new_collection_id =
            T::Providers::get_read_access_group_id_of_bucket(&bucket_id)?.unwrap();
        assert!(pallet_nfts::Collection::<T>::contains_key(
            new_collection_id
        ));
        assert_ne!(collection_id, new_collection_id);

        // Ensure the expected event was emitted.
        let expected_event =
            <T as pallet::Config>::RuntimeEvent::from(Event::NewCollectionAndAssociation {
                who: user,
                bucket_id,
                collection_id: new_collection_id,
            });
        frame_system::Pallet::<T>::assert_last_event(expected_event.into());

        Ok(())
    }

    #[benchmark]
    fn delete_bucket() -> Result<(), BenchmarkError> {
        /***********  Setup initial conditions: ***********/
        // Get a user account and mint some tokens into it
        let user: T::AccountId = account("Alice", 0, 0);
        let signed_origin = RawOrigin::Signed(user.clone());
        mint_into_account::<T>(user.clone(), 1_000_000_000_000_000)?;

        // Set up parameters for the bucket to use
        let name: BucketNameFor<T> = vec![1; BucketNameLimitFor::<T>::get().try_into().unwrap()]
            .try_into()
            .unwrap();
        let bucket_id = <<T as crate::Config>::Providers as ReadBucketsInterface>::derive_bucket_id(
            &user,
            name.clone(),
        );

        // Register a MSP with a value proposition
        let msp_account: T::AccountId = account("MSP", 0, 0);
        mint_into_account::<T>(msp_account.clone(), 1_000_000_000_000_000)?;
        let (msp_id, value_prop_id) = add_msp_to_provider_storage::<T>(&msp_account, None);

        // Create the bucket as private, creating the collection so it has to be deleted as well.
        Pallet::<T>::create_bucket(
            signed_origin.clone().into(),
            msp_id,
            name,
            true,
            Some(value_prop_id),
        )?;

        // Get the collection ID of the bucket
        let collection_id = T::Providers::get_read_access_group_id_of_bucket(&bucket_id)?.unwrap();

        /*********** Call the extrinsic to benchmark: ***********/
        #[extrinsic_call]
        _(signed_origin, bucket_id);

        /*********** Post-benchmark checks: ***********/
        // The bucket should have been deleted.
        assert!(!T::Providers::bucket_exists(&bucket_id));

        // And the collection should have been deleted as well
        assert!(!pallet_nfts::Collection::<T>::contains_key(collection_id));

        // Ensure the expected event was emitted.
        let expected_event = <T as pallet::Config>::RuntimeEvent::from(Event::BucketDeleted {
            who: user,
            bucket_id,
            maybe_collection_id: Some(collection_id),
        });
        frame_system::Pallet::<T>::assert_last_event(expected_event.into());

        Ok(())
    }

    #[benchmark]
    fn issue_storage_request() -> Result<(), BenchmarkError> {
        let user: T::AccountId = account("Alice", 0, 0);
        let signed_origin = RawOrigin::Signed(user.clone());
        mint_into_account::<T>(user.clone(), 1_000_000_000_000_000)?;

        let name: BucketNameFor<T> = vec![1; BucketNameLimitFor::<T>::get().try_into().unwrap()]
            .try_into()
            .unwrap();
        let bucket_id = <<T as crate::Config>::Providers as ReadBucketsInterface>::derive_bucket_id(
            &user,
            name.clone(),
        );
        let location = vec![1; MaxFilePathSize::<T>::get().try_into().unwrap()]
            .try_into()
            .unwrap();
        let fingerprint =
            <<T as frame_system::Config>::Hashing as Hasher>::hash(b"benchmark_fingerprint");
        let size: StorageData<T> = 100;
        let peer_id: PeerId<T> = vec![1; MaxPeerIdSize::<T>::get().try_into().unwrap()]
            .try_into()
            .unwrap();
        let peer_ids: PeerIds<T> =
            vec![peer_id; MaxNumberOfPeerIds::<T>::get().try_into().unwrap()]
                .try_into()
                .unwrap();

        // Register MSP with value proposition
        let msp: T::AccountId = account("MSP", 0, 0);
        mint_into_account::<T>(msp.clone(), 1_000_000_000_000_000)?;
        let (msp_id, value_prop_id) = add_msp_to_provider_storage::<T>(&msp, None);

        Pallet::<T>::create_bucket(
            signed_origin.clone().into(),
            msp_id,
            name,
            true,
            Some(value_prop_id),
        )?;

        #[extrinsic_call]
        _(
            signed_origin,
            bucket_id,
            location,
            fingerprint,
            size,
            msp_id,
            peer_ids,
            None,
        );

        Ok(())
    }

    #[benchmark]
    fn revoke_storage_request(
        n: Linear<
            1,
            {
                Into::<u64>::into(MaxReplicationTarget::<T>::get())
                    .try_into()
                    .unwrap()
            },
        >,
    ) -> Result<(), BenchmarkError> {
        let user: T::AccountId = account("Alice", 0, 0);
        let signed_origin = RawOrigin::Signed(user.clone());
        mint_into_account::<T>(user.clone(), 1_000_000_000_000_000)?;

        let name: BucketNameFor<T> = vec![1; BucketNameLimitFor::<T>::get().try_into().unwrap()]
            .try_into()
            .unwrap();
        let bucket_id = <<T as crate::Config>::Providers as ReadBucketsInterface>::derive_bucket_id(
            &user,
            name.clone(),
        );
        let location: FileLocation<T> = vec![1; MaxFilePathSize::<T>::get().try_into().unwrap()]
            .try_into()
            .unwrap();
        let fingerprint =
            <<T as frame_system::Config>::Hashing as Hasher>::hash(b"benchmark_fingerprint");
        let size: StorageData<T> = 100;
        let peer_id: PeerId<T> = vec![1; MaxPeerIdSize::<T>::get().try_into().unwrap()]
            .try_into()
            .unwrap();
        let peer_ids: PeerIds<T> =
            vec![peer_id; MaxNumberOfPeerIds::<T>::get().try_into().unwrap()]
                .try_into()
                .unwrap();

        // Register MSP with value proposition
        let msp: T::AccountId = account("MSP", 0, 0);
        mint_into_account::<T>(msp.clone(), 1_000_000_000_000_000)?;
        let (msp_id, value_prop_id) = add_msp_to_provider_storage::<T>(&msp, None);

        Pallet::<T>::create_bucket(
            signed_origin.clone().into(),
            msp_id,
            name,
            true,
            Some(value_prop_id),
        )?;

        Pallet::<T>::issue_storage_request(
            signed_origin.clone().into(),
            bucket_id,
            location.clone(),
            fingerprint,
            size,
            msp_id,
            peer_ids,
            Some(n.into()),
        )?;

        let file_key = Pallet::<T>::compute_file_key(user, bucket_id, location, size, fingerprint);

        // The `revoke_storage_request` executes the `drain_prefix` function to remove all sub keys including the primary key
        // from `StorageRequestBsps`.
        for i in 0..n {
            let bsp_user: T::AccountId = account("bsp", i as u32, i as u32);
            mint_into_account::<T>(bsp_user.clone(), 1_000_000_000_000_000)?;
            let bsp_id = add_bsp_to_provider_storage::<T>(&bsp_user.clone(), None);

            StorageRequestBsps::<T>::insert(
                file_key,
                bsp_id,
                StorageRequestBspsMetadata::<T> {
                    confirmed: true,
                    _phantom: Default::default(),
                },
            );
        }

        // Mutate the storage request to have bsps_volunteered equal to MaxReplicationTarget
        StorageRequests::<T>::mutate(file_key, |storage_request| {
            storage_request.as_mut().unwrap().bsps_volunteered = n.into();
            // Setting this greater than 0 triggers a priority challenge
            storage_request.as_mut().unwrap().bsps_confirmed = n.into();
        });

        #[extrinsic_call]
        _(signed_origin, file_key);

        Ok(())
    }

    #[benchmark]
    fn msp_stop_storing_bucket() -> Result<(), BenchmarkError> {
        let user: T::AccountId = account("Alice", 0, 0);
        let signed_origin = RawOrigin::Signed(user.clone());
        mint_into_account::<T>(user.clone(), 1_000_000_000_000_000)?;

        let name: BucketNameFor<T> = vec![1; BucketNameLimitFor::<T>::get().try_into().unwrap()]
            .try_into()
            .unwrap();
        let bucket_id = <<T as crate::Config>::Providers as ReadBucketsInterface>::derive_bucket_id(
            &user,
            name.clone(),
        );

        // Register MSP with value proposition
        let msp: T::AccountId = account("MSP", 0, 0);
        mint_into_account::<T>(msp.clone(), 1_000_000_000_000_000)?;
        let (msp_id, value_prop_id) = add_msp_to_provider_storage::<T>(&msp, None);

        Pallet::<T>::create_bucket(
            signed_origin.clone().into(),
            msp_id,
            name,
            true,
            Some(value_prop_id),
        )?;

        #[extrinsic_call]
        _(RawOrigin::Signed(msp), bucket_id);

        Ok(())
    }

    #[benchmark]
    fn msp_respond_storage_requests_multiple_buckets(
        n: Linear<1, { T::MaxBatchMspRespondStorageRequests::get() }>,
        m: Linear<1, { T::MaxBatchMspRespondStorageRequests::get() }>,
        l: Linear<1, { T::MaxBatchMspRespondStorageRequests::get() }>,
    ) -> Result<(), BenchmarkError> {
        /***********  Setup initial conditions: ***********/
        // Get from the linear variables the amount of buckets to accept, the amount of file keys to accept per bucket and the amount to reject.
        let amount_of_buckets_to_accept: u32 = n.into();
        let amount_of_file_keys_to_accept_per_bucket: u32 = m.into();
        let amount_of_file_keys_to_reject_per_bucket: u32 = l.into();

        // Get the user account for the generated proofs and load it up with some balance.
        let user_as_bytes: [u8; 32] = get_user_account().clone().try_into().unwrap();
        let user_account: T::AccountId = T::AccountId::decode(&mut &user_as_bytes[..]).unwrap();
        mint_into_account::<T>(user_account.clone(), 1_000_000_000_000_000_000_000)?;

        // Register an account as a MSP with the specific MSP ID from the generated proofs
        let msp_account: T::AccountId = whitelisted_caller();
        mint_into_account::<T>(msp_account.clone(), 1_000_000_000_000_000_000_000)?;
        let encoded_msp_id = get_msp_id();
        let msp_id = <T as frame_system::Config>::Hash::decode(&mut encoded_msp_id.as_ref())
            .expect("Failed to decode provider ID from bytes.");
        let (_, value_prop_id) = add_msp_to_provider_storage::<T>(&msp_account, Some(msp_id));

        let mut msp_total_response: StorageRequestMspResponse<T> = BoundedVec::new();
        // For each bucket to accept:
        for i in 1..amount_of_buckets_to_accept + 1 {
            // Create the bucket to store in the MSP
            let encoded_bucket_id = get_bucket_id(i);
            let bucket_id =
                <T as frame_system::Config>::Hash::decode(&mut encoded_bucket_id.as_ref())
                    .expect("Bucket ID should be decodable as it is a hash");
            <<T as crate::Config>::Providers as MutateBucketsInterface>::add_bucket(
                Some(msp_id),
                user_account.clone(),
                bucket_id,
                false,
                None,
                Some(value_prop_id),
            )?;

            // Update the bucket's size and root to match the generated proofs
            let bucket_size = 2 * 1024 * 1024;
            let encoded_bucket_root = get_bucket_root(i);
            let bucket_root =
                <T as frame_system::Config>::Hash::decode(&mut encoded_bucket_root.as_ref())
                    .expect("Bucket root should be decodable as it is a hash");
            pallet_storage_providers::Buckets::<T>::mutate(&bucket_id, |bucket| {
                let bucket = bucket.as_mut().expect("Bucket should exist.");
                bucket.size = bucket_size;
                bucket.root = bucket_root;
            });

            // Build the reject response for this bucket:

            // Create all the storage requests for the files to reject
            let mut file_keys_to_reject: BoundedVec<
                MerkleHash<T>,
                MaxBatchMspRespondStorageRequests<T>,
            > = BoundedVec::new();
            for j in 0..amount_of_file_keys_to_reject_per_bucket {
                let location: FileLocation<T> =
                    vec![j as u8; MaxFilePathSize::<T>::get().try_into().unwrap()]
                        .try_into()
                        .unwrap();
                let fingerprint = <<T as frame_system::Config>::Hashing as Hasher>::hash(
                    b"benchmark_fingerprint",
                );
                let size: StorageData<T> = 100;
                let storage_request_metadata = StorageRequestMetadata::<T> {
                    requested_at:
                        <<T as crate::Config>::ProofDealer as shp_traits::ProofsDealerInterface>::get_current_tick(),
                    owner: user_account.clone(),
                    bucket_id,
                    location: location.clone(),
                    fingerprint,
                    size,
                    msp: Some((msp_id, false)),
                    user_peer_ids: Default::default(),
                    bsps_required: T::DefaultReplicationTarget::get(),
                    bsps_confirmed: ReplicationTargetType::<T>::one(), // One BSP confirmed means the logic to enqueue a priority challenge is executed
                    bsps_volunteered: ReplicationTargetType::<T>::zero(),
                };
                let file_key = Pallet::<T>::compute_file_key(
                    user_account.clone(),
                    bucket_id,
                    location.clone(),
                    size,
                    fingerprint,
                );

                <StorageRequests<T>>::insert(&file_key, storage_request_metadata);

                <BucketsWithStorageRequests<T>>::insert(&bucket_id, &file_key, ());

                file_keys_to_reject
                    .try_push(file_key)
                    .expect("File key amounts is limited by the same value as the bounded vector");
            }
            let reject_vec = file_keys_to_reject
                .iter()
                .map(|file_key| {
                    let reject_reason = RejectedStorageRequestReason::ReachedMaximumCapacity;
                    RejectedStorageRequest {
                        file_key: file_key.clone(),
                        reason: reject_reason,
                    }
                })
                .collect::<Vec<RejectedStorageRequest<T>>>();
            let reject: BoundedVec<
                RejectedStorageRequest<T>,
                MaxBatchMspRespondStorageRequests<T>,
            > = reject_vec
                .try_into()
                .expect("Reject amounts is limited by the same value as the bounded vector");

            // Build the accept response for this bucket:

            // Get the file keys to accept from the generated proofs.
            let mut file_keys_and_proofs: BoundedVec<
                FileKeyWithProof<T>,
                <T as Config>::MaxBatchMspRespondStorageRequests,
            > = BoundedVec::new();
            let encoded_file_keys_to_accept =
                fetch_file_keys_to_accept(amount_of_file_keys_to_accept_per_bucket, i as u32);
            let file_keys_to_accept = encoded_file_keys_to_accept
                .iter()
                .map(|encoded_file_key| {
                    let file_key =
                        <T as frame_system::Config>::Hash::decode(&mut encoded_file_key.as_ref())
                            .expect("File key should be decodable as it is a hash");
                    file_key
                })
                .collect::<Vec<<T as frame_system::Config>::Hash>>();

            // For each file key to accept...
            for j in 0..file_keys_to_accept.len() {
                // Get its file key proof from the generated proofs.
                let encoded_file_key_proof = fetch_file_key_proof(
                    amount_of_file_keys_to_accept_per_bucket,
                    i as u32,
                    j as u32,
                );
                let file_key_proof = <KeyProof<T>>::decode(&mut encoded_file_key_proof.as_ref())
                    .expect("File key proof should be decodable");

                // Create the storage request for it:
                let location = file_key_proof.file_metadata.location.clone();
                let fingerprint_hash = file_key_proof.file_metadata.fingerprint.clone().as_hash();
                let fingerprint =
                    <T as frame_system::Config>::Hash::decode(&mut fingerprint_hash.as_ref())
                        .expect("Fingerprint should be decodable as it is a hash");
                let size = file_key_proof.file_metadata.file_size;
                let storage_request_metadata = StorageRequestMetadata::<T> {
                    requested_at:
                        <<T as crate::Config>::ProofDealer as shp_traits::ProofsDealerInterface>::get_current_tick(),
                    owner: user_account.clone(),
                    bucket_id,
                    location: location.clone().try_into().unwrap(),
                    fingerprint: fingerprint.into(),
                    size,
                    msp: Some((msp_id, false)),
                    user_peer_ids: Default::default(),
                    bsps_required: T::DefaultReplicationTarget::get(),
                    bsps_confirmed: T::DefaultReplicationTarget::get(), // All BSPs confirmed means the logic to delete the storage request is executed
                    bsps_volunteered: ReplicationTargetType::<T>::zero(),
                };
                <StorageRequests<T>>::insert(&file_keys_to_accept[j], storage_request_metadata);
                <BucketsWithStorageRequests<T>>::insert(&bucket_id, &file_keys_to_accept[j], ());

                // Create the FileKeyWithProof object
                let file_key_with_proof = FileKeyWithProof {
                    file_key: file_keys_to_accept[j],
                    proof: file_key_proof,
                };

                // Push it to the file keys and proofs bounded vector
                file_keys_and_proofs
                    .try_push(file_key_with_proof)
                    .expect("File key amounts is limited by the same value as the bounded vector");
            }

            // Get the non-inclusion forest proof for this amount of file keys
            let encoded_non_inclusion_forest_proof =
                fetch_non_inclusion_proofs(amount_of_file_keys_to_accept_per_bucket, i);
            let non_inclusion_forest_proof =
                <<<T as Config>::ProofDealer as ProofsDealerInterface>::ForestProof>::decode(
                    &mut encoded_non_inclusion_forest_proof.as_ref(),
                )
                .expect("Non-inclusion forest proof should be decodable");

            let accept = StorageRequestMspAcceptedFileKeys {
                file_keys_and_proofs,
                non_inclusion_forest_proof,
            };

            // Finally, build the response for this bucket and push it to the responses bounded vector
            let response = StorageRequestMspBucketResponse {
                bucket_id,
                accept: Some(accept),
                reject,
            };

            msp_total_response.try_push(response).expect(
                "Amount of buckets to accept is limited by the same value as the bounded vector",
            );
        }

        /*********** Call the extrinsic to benchmark: ***********/
        #[extrinsic_call]
        _(RawOrigin::Signed(msp_account.clone()), msp_total_response);

        /*********** Post-benchmark checks: ***********/
        Ok(())
    }

    #[benchmark]
    fn bsp_volunteer() -> Result<(), BenchmarkError> {
        /***********  Setup initial conditions: ***********/
        // Get a user account and mint some tokens into it
        let user: T::AccountId = account("Alice", 0, 0);
        let signed_origin = RawOrigin::Signed(user.clone());
        mint_into_account::<T>(user.clone(), 1_000_000_000_000_000)?;

        // Register a MSP with a value proposition
        let msp_account: T::AccountId = account("MSP", 0, 0);
        mint_into_account::<T>(msp_account.clone(), 1_000_000_000_000_000)?;
        let (msp_id, value_prop_id) = add_msp_to_provider_storage::<T>(&msp_account, None);

        // Register the BSP which will volunteer for the file
        let bsp_account: T::AccountId = account("BSP", 0, 0);
        let bsp_signed_origin = RawOrigin::Signed(bsp_account.clone());
        mint_into_account::<T>(bsp_account.clone(), 1_000_000_000_000_000)?;
        let bsp_id = add_bsp_to_provider_storage::<T>(&bsp_account, None);
        let bsp_multiaddresses = <<T as crate::Config>::Providers as ReadStorageProvidersInterface>::get_bsp_multiaddresses(&bsp_id)?;

        // Create the bucket, assigning it to the MSP
        let name: BucketNameFor<T> = vec![1; BucketNameLimitFor::<T>::get().try_into().unwrap()]
            .try_into()
            .unwrap();
        let bucket_id = <<T as crate::Config>::Providers as ReadBucketsInterface>::derive_bucket_id(
            &user,
            name.clone(),
        );
        Pallet::<T>::create_bucket(
            signed_origin.clone().into(),
            msp_id,
            name,
            true,
            Some(value_prop_id),
        )?;

        // Issue the storage request from the user
        let location: FileLocation<T> = vec![1; MaxFilePathSize::<T>::get().try_into().unwrap()]
            .try_into()
            .unwrap();
        let fingerprint =
            <<T as frame_system::Config>::Hashing as Hasher>::hash(b"benchmark_fingerprint");
        let size: StorageData<T> = 100;
        let peer_id: PeerId<T> = vec![1; MaxPeerIdSize::<T>::get().try_into().unwrap()]
            .try_into()
            .unwrap();
        let peer_ids: PeerIds<T> =
            vec![peer_id; MaxNumberOfPeerIds::<T>::get().try_into().unwrap()]
                .try_into()
                .unwrap();
        Pallet::<T>::issue_storage_request(
            signed_origin.clone().into(),
            bucket_id,
            location.clone(),
            fingerprint,
            size,
            msp_id,
            peer_ids,
            None,
        )?;

        // Compute the file key
        let file_key = Pallet::<T>::compute_file_key(
            user.clone(),
            bucket_id,
            location.clone(),
            size,
            fingerprint,
        );

        // Query the earliest that this BSP can volunteer for this file
        let query_result = Pallet::<T>::query_earliest_file_volunteer_tick(bsp_id, file_key);

        // Check if an error was returned and, if so, which one
        let tick_to_advance_to = match query_result {
            Err(error) => match error {
                QueryFileEarliestVolunteerTickError::FailedToEncodeFingerprint => {
                    return Err(BenchmarkError::Stop("Failed to encode fingerprint."));
                }
                QueryFileEarliestVolunteerTickError::FailedToEncodeBsp => {
                    return Err(BenchmarkError::Stop("Failed to encode BSP."));
                }
                QueryFileEarliestVolunteerTickError::ThresholdArithmeticError => {
                    return Err(BenchmarkError::Stop("Threshold arithmetic error."));
                }
                QueryFileEarliestVolunteerTickError::StorageRequestNotFound => {
                    return Err(BenchmarkError::Stop("Storage request not found."));
                }
                QueryFileEarliestVolunteerTickError::InternalError => {
                    return Err(BenchmarkError::Stop("Internal runtime API error."));
                }
            },
            Ok(earliest_volunteer_tick) => earliest_volunteer_tick,
        };

        // Advance the block number to the earliest tick where the BSP can volunteer
        run_to_block::<T>(tick_to_advance_to);

        /*********** Call the extrinsic to benchmark: ***********/
        #[extrinsic_call]
        _(bsp_signed_origin, file_key);

        /*********** Post-benchmark checks: ***********/
        // Ensure the BSP has correctly volunteered for the file
        assert!(StorageRequestBsps::<T>::contains_key(&file_key, &bsp_id));

        // Ensure the expected event was emitted.
        let expected_event =
            <T as pallet::Config>::RuntimeEvent::from(Event::AcceptedBspVolunteer {
                bsp_id,
                multiaddresses: bsp_multiaddresses,
                bucket_id,
                location,
                fingerprint,
                owner: user,
                size,
            });
        frame_system::Pallet::<T>::assert_last_event(expected_event.into());

        Ok(())
    }

    #[benchmark]
    fn bsp_confirm_storing(
        n: Linear<1, { T::MaxBatchMspRespondStorageRequests::get() }>,
    ) -> Result<(), BenchmarkError> {
        /***********  Setup initial conditions: ***********/
        // Get from the linear variable the amount of files to confirm storing
        let amount_of_files_to_confirm_storing: u32 = n.into();

        // Get the user account for the generated proofs and load it up with some balance.
        let user_as_bytes: [u8; 32] = get_user_account().clone().try_into().unwrap();
        let user_account: T::AccountId = T::AccountId::decode(&mut &user_as_bytes[..]).unwrap();
        mint_into_account::<T>(user_account.clone(), 1_000_000_000_000_000_000_000)?;

        // Register an account as a MSP with the specific MSP ID from the generated proofs
        let msp_account: T::AccountId = account("MSP", 0, 0);
        mint_into_account::<T>(msp_account.clone(), 1_000_000_000_000_000_000_000)?;
        let encoded_msp_id = get_msp_id();
        let msp_id = <T as frame_system::Config>::Hash::decode(&mut encoded_msp_id.as_ref())
            .expect("Failed to decode provider ID from bytes.");
        let (_, value_prop_id) = add_msp_to_provider_storage::<T>(&msp_account, Some(msp_id));

        // Register the BSP which will volunteer for the file and confirm storing it
        let bsp_account: T::AccountId = account("BSP", 0, 0);
        mint_into_account::<T>(bsp_account.clone(), 1_000_000_000_000_000)?;
        let encoded_bsp_id = get_bsp_id();
        let bsp_id = <T as frame_system::Config>::Hash::decode(&mut encoded_bsp_id.as_ref())
            .expect("Failed to decode provider ID from bytes.");
        let bsp_signed_origin = RawOrigin::Signed(bsp_account.clone());
        add_bsp_to_provider_storage::<T>(&bsp_account, Some(bsp_id));

        // Change the root of the BSP to match the non-inclusion forest proof.
        let encoded_bsp_root = get_bucket_root(1);
        let bsp_root = <T as frame_system::Config>::Hash::decode(&mut encoded_bsp_root.as_ref())
            .expect("BSP root should be decodable as it is a hash");
        pallet_storage_providers::BackupStorageProviders::<T>::mutate(&bsp_id, |bsp| {
            let bsp = bsp.as_mut().expect("BSP should exist.");
            bsp.root = bsp_root
        });

<<<<<<< HEAD
        // Create the bucket to store in the MSP
        let encoded_bucket_id = get_bucket_id(1);
        let bucket_id = <T as frame_system::Config>::Hash::decode(&mut encoded_bucket_id.as_ref())
            .expect("Bucket ID should be decodable as it is a hash");
        <<T as crate::Config>::Providers as MutateBucketsInterface>::add_bucket(
            Some(msp_id),
            user_account.clone(),
            bucket_id,
            false,
            None,
            Some(value_prop_id),
        )?;

        // Update the bucket's size and root to match the generated proofs
        let bucket_size = 2 * 1024 * 1024;
        let encoded_bucket_root = get_bucket_root(1);
        let bucket_root =
            <T as frame_system::Config>::Hash::decode(&mut encoded_bucket_root.as_ref())
                .expect("Bucket root should be decodable as it is a hash");
        pallet_storage_providers::Buckets::<T>::mutate(&bucket_id, |bucket| {
            let bucket = bucket.as_mut().expect("Bucket should exist.");
            bucket.size = bucket_size;
            bucket.root = bucket_root;
        });
=======
        // Create the bucket, assigning it to the MSP
        let name: BucketNameFor<T> = vec![1; BucketNameLimitFor::<T>::get().try_into().unwrap()]
            .try_into()
            .unwrap();
        let bucket_id = <<T as crate::Config>::Providers as ReadBucketsInterface>::derive_bucket_id(
            &user,
            name.clone(),
        );
        Pallet::<T>::create_bucket(
            signed_origin.clone().into(),
            msp_id,
            name,
            true,
            Some(value_prop_id),
        )?;

        // Issue the storage request from the user
        let location: FileLocation<T> = vec![1; MaxFilePathSize::<T>::get().try_into().unwrap()]
            .try_into()
            .unwrap();
        let fingerprint =
            <<T as frame_system::Config>::Hashing as Hasher>::hash(b"benchmark_fingerprint");
        let size: StorageData<T> = 100;
        let peer_id: PeerId<T> = vec![1; MaxPeerIdSize::<T>::get().try_into().unwrap()]
            .try_into()
            .unwrap();
        let peer_ids: PeerIds<T> =
            vec![peer_id; MaxNumberOfPeerIds::<T>::get().try_into().unwrap()]
                .try_into()
                .unwrap();
        Pallet::<T>::issue_storage_request(
            signed_origin.clone().into(),
            bucket_id,
            location.clone(),
            fingerprint,
            size,
            msp_id,
            peer_ids,
        )?;
>>>>>>> 04f44cc1

        // Create the dynamic-rate payment stream between the user and the BSP to account for the worst-case scenario
        // of updating it in the confirm
        pallet_payment_streams::DynamicRatePaymentStreams::<T>::insert(
            &bsp_id,
            &user_account,
            DynamicRatePaymentStream {
                amount_provided: 100u32.into(),
                price_index_when_last_charged: 0u32.into(),
                user_deposit: 100u32.into(),
                out_of_funds_tick: None,
            },
        );

        // Set the used capacity to the total capacity to simulate the worst-case scenario of treasury cut calculation when charging the payment stream.
        let total_capacity = pallet_storage_providers::TotalBspsCapacity::<T>::get();
        pallet_storage_providers::UsedBspsCapacity::<T>::put(total_capacity);

        // Update the last chargeable info of the BSP to make it actually charge the user
        pallet_payment_streams::LastChargeableInfo::<T>::insert(
            &bsp_id,
            pallet_payment_streams::types::ProviderLastChargeableInfo {
                last_chargeable_tick: frame_system::Pallet::<T>::block_number(),
                price_index: 100u32.into(),
            },
        );

        // Get the file keys to confirm from the generated proofs.
        let mut file_keys_and_proofs: BoundedVec<
            FileKeyWithProof<T>,
            <T as Config>::MaxBatchConfirmStorageRequests,
        > = BoundedVec::new();
        let encoded_file_keys_to_confirm =
            fetch_file_keys_for_bsp_confirm(amount_of_files_to_confirm_storing);
        let file_keys_to_confirm = encoded_file_keys_to_confirm
            .iter()
            .map(|encoded_file_key| {
                let file_key =
                    <T as frame_system::Config>::Hash::decode(&mut encoded_file_key.as_ref())
                        .expect("File key should be decodable as it is a hash");
                file_key
            })
            .collect::<Vec<<T as frame_system::Config>::Hash>>();

        // For each file key to confirm...
        for i in 0..file_keys_to_confirm.len() {
            // Get the file key to confirm
            let file_key = file_keys_to_confirm[i];

            // Get its file key proof from the generated proofs.
            let encoded_file_key_proof = fetch_file_key_proof_for_bsp_confirm(i as u32);
            let file_key_proof = <KeyProof<T>>::decode(&mut encoded_file_key_proof.as_ref())
                .expect("File key proof should be decodable");

            // Create the storage request for it:
            let location = file_key_proof.file_metadata.location.clone();
            let fingerprint_hash = file_key_proof.file_metadata.fingerprint.clone().as_hash();
            let fingerprint =
                <T as frame_system::Config>::Hash::decode(&mut fingerprint_hash.as_ref())
                    .expect("Fingerprint should be decodable as it is a hash");
            let size = file_key_proof.file_metadata.file_size;
            let storage_request_metadata = StorageRequestMetadata::<T> {
				requested_at:
					<<T as crate::Config>::ProofDealer as shp_traits::ProofsDealerInterface>::get_current_tick(),
				owner: user_account.clone(),
				bucket_id,
				location: location.clone().try_into().unwrap(),
				fingerprint: fingerprint.into(),
				size,
				msp: Some((msp_id, true)), // MSP accepted means the logic to delete the storage request is executed
				user_peer_ids: Default::default(),
				bsps_required: T::DefaultReplicationTarget::get(),
				bsps_confirmed: T::DefaultReplicationTarget::get().saturating_sub(ReplicationTargetType::<T>::one()), // All BSPs confirmed minus one means the logic to delete the storage request is executed
				bsps_volunteered: ReplicationTargetType::<T>::zero(),
			};
            <StorageRequests<T>>::insert(&file_key, storage_request_metadata);
            <BucketsWithStorageRequests<T>>::insert(&bucket_id, &file_key, ());

            // Create the FileKeyWithProof object
            let file_key_with_proof = FileKeyWithProof {
                file_key,
                proof: file_key_proof,
            };

            // Push it to the file keys and proofs bounded vector
            file_keys_and_proofs
                .try_push(file_key_with_proof)
                .expect("File key amounts is limited by the same value as the bounded vector");

            // Query the earliest that this BSP can volunteer for this file
            let query_result = Pallet::<T>::query_earliest_file_volunteer_tick(bsp_id, file_key);

            // Check if an error was returned and, if so, which one
            let tick_to_advance_to = match query_result {
                Err(error) => match error {
                    QueryFileEarliestVolunteerTickError::FailedToEncodeFingerprint => {
                        return Err(BenchmarkError::Stop("Failed to encode fingerprint."));
                    }
                    QueryFileEarliestVolunteerTickError::FailedToEncodeBsp => {
                        return Err(BenchmarkError::Stop("Failed to encode BSP."));
                    }
                    QueryFileEarliestVolunteerTickError::ThresholdArithmeticError => {
                        return Err(BenchmarkError::Stop("Threshold arithmetic error."));
                    }
                    QueryFileEarliestVolunteerTickError::StorageRequestNotFound => {
                        return Err(BenchmarkError::Stop("Storage request not found."));
                    }
                    QueryFileEarliestVolunteerTickError::InternalError => {
                        return Err(BenchmarkError::Stop("Internal runtime API error."));
                    }
                },
                Ok(earliest_volunteer_tick) => earliest_volunteer_tick,
            };

            // Advance the block number to the earliest tick where the BSP can volunteer, if it's not in the past
            if tick_to_advance_to > frame_system::Pallet::<T>::block_number() {
                run_to_block::<T>(tick_to_advance_to);
            }

            // Volunteer for the file
            Pallet::<T>::bsp_volunteer(bsp_signed_origin.clone().into(), file_key)?;
        }

        // Get the non-inclusion forest proof for this amount of file keys
        let encoded_non_inclusion_forest_proof =
            fetch_non_inclusion_proofs(amount_of_files_to_confirm_storing, 1);
        let non_inclusion_forest_proof =
            <<<T as Config>::ProofDealer as ProofsDealerInterface>::ForestProof>::decode(
                &mut encoded_non_inclusion_forest_proof.as_ref(),
            )
            .expect("Non-inclusion forest proof should be decodable");

        /*********** Call the extrinsic to benchmark: ***********/
        #[extrinsic_call]
        _(
            bsp_signed_origin,
            non_inclusion_forest_proof,
            file_keys_and_proofs,
        );

        /*********** Post-benchmark checks: ***********/
        // Ensure the expected events were emitted.
        for file_key in file_keys_to_confirm.clone() {
            let expected_event =
                <T as pallet::Config>::RuntimeEvent::from(Event::StorageRequestFulfilled {
                    file_key,
                });
            frame_system::Pallet::<T>::assert_has_event(expected_event.into());
        }

        let new_bsp_root = pallet_storage_providers::Pallet::<T>::get_root(bsp_id).unwrap();
        let expected_event =
            <T as pallet::Config>::RuntimeEvent::from(Event::BspConfirmedStoring {
                who: bsp_account,
                bsp_id,
                confirmed_file_keys: file_keys_to_confirm.try_into().unwrap(),
                skipped_file_keys: BoundedVec::default(),
                new_root: new_bsp_root,
            });
        frame_system::Pallet::<T>::assert_last_event(expected_event.into());

        Ok(())
    }

    #[benchmark]
    fn bsp_request_stop_storing() -> Result<(), BenchmarkError> {
        /***********  Setup initial conditions: ***********/
        // Get the user account for the generated proofs and load it up with some balance.
        let user_as_bytes: [u8; 32] = get_user_account().clone().try_into().unwrap();
        let user_account: T::AccountId = T::AccountId::decode(&mut &user_as_bytes[..]).unwrap();
        mint_into_account::<T>(user_account.clone(), 1_000_000_000_000_000_000_000)?;

        // Register an account as a MSP with the specific MSP ID from the generated proofs
        let msp_account: T::AccountId = account("MSP", 0, 0);
        mint_into_account::<T>(msp_account.clone(), 1_000_000_000_000_000_000_000)?;
        let encoded_msp_id = get_msp_id();
        let msp_id = <T as frame_system::Config>::Hash::decode(&mut encoded_msp_id.as_ref())
            .expect("Failed to decode provider ID from bytes.");
        let (_, value_prop_id) = add_msp_to_provider_storage::<T>(&msp_account, Some(msp_id));

        // Register the BSP which will request to stop storing the file
        let bsp_account: T::AccountId = account("BSP", 0, 0);
        mint_into_account::<T>(bsp_account.clone(), 1_000_000_000_000_000)?;
        let encoded_bsp_id = get_bsp_id();
        let bsp_id = <T as frame_system::Config>::Hash::decode(&mut encoded_bsp_id.as_ref())
            .expect("Failed to decode provider ID from bytes.");
        let bsp_signed_origin = RawOrigin::Signed(bsp_account.clone());
        add_bsp_to_provider_storage::<T>(&bsp_account, Some(bsp_id));

        // Change the root of the BSP to match the inclusion forest proof.
        let encoded_bsp_root = get_bsp_root();
        let bsp_root = <T as frame_system::Config>::Hash::decode(&mut encoded_bsp_root.as_ref())
            .expect("BSP root should be decodable as it is a hash");
        pallet_storage_providers::BackupStorageProviders::<T>::mutate(&bsp_id, |bsp| {
            let bsp = bsp.as_mut().expect("BSP should exist.");
            bsp.root = bsp_root
        });

        // Get the file's metadata
        let file_metadata = fetch_file_key_metadata_for_inclusion_proof();
        let file_fingerprint = <T as frame_system::Config>::Hash::decode(
            &mut file_metadata.fingerprint.as_hash().as_ref(),
        )
        .expect("Fingerprint should be decodable as it is a hash");
        let file_location: FileLocation<T> = file_metadata.location.try_into().unwrap();
        let file_size = file_metadata.file_size;
        let file_bucket_id =
            <T as frame_system::Config>::Hash::decode(&mut file_metadata.bucket_id.as_ref())
                .expect("Bucket ID should be decodable as it is a hash");

        // Create the bucket to store in the MSP
        <<T as crate::Config>::Providers as MutateBucketsInterface>::add_bucket(
            Some(msp_id),
            user_account.clone(),
            file_bucket_id,
            false,
            None,
            Some(value_prop_id),
        )?;

        // Get the file key for the BSP to request stop storing
        let encoded_file_key = fetch_file_key_for_inclusion_proof();
        let file_key = <T as frame_system::Config>::Hash::decode(&mut encoded_file_key.as_ref())
            .expect("File key should be decodable as it is a hash");

        // Get the inclusion proof for the file key
        let encoded_inclusion_proof = fetch_inclusion_proof();
        let inclusion_proof =
            <<<T as Config>::ProofDealer as ProofsDealerInterface>::ForestProof>::decode(
                &mut encoded_inclusion_proof.as_ref(),
            )
            .expect("Inclusion forest proof should be decodable");

        // Worst-case scenario is for the storage request to not exist previously (so it has to be created) and for the BSP
        // to be able to serve the file (since there's an extra write to storage):
        /*********** Call the extrinsic to benchmark: ***********/
        #[extrinsic_call]
        _(
            bsp_signed_origin,
            file_key,
            file_bucket_id,
            file_location.clone(),
            user_account.clone(),
            file_fingerprint,
            file_size,
            true,
            inclusion_proof,
        );

        /*********** Post-benchmark checks: ***********/
        // Ensure the expected event was emitted.
        let expected_event =
            <T as pallet::Config>::RuntimeEvent::from(Event::BspRequestedToStopStoring {
                bsp_id,
                file_key,
                owner: user_account,
                location: file_location,
            });
        frame_system::Pallet::<T>::assert_last_event(expected_event.into());

        // Ensure the storage request was opened for the file key
        assert!(StorageRequests::<T>::contains_key(&file_key));

        // Ensure the BSP was added to the BSPs of the storage request
        assert!(StorageRequestBsps::<T>::contains_key(&file_key, &bsp_id));

        // Ensure the pending stop storage request was added to storage
        assert!(PendingStopStoringRequests::<T>::contains_key(
            &bsp_id, &file_key
        ));

        Ok(())
    }

    #[benchmark]
    fn bsp_confirm_stop_storing() -> Result<(), BenchmarkError> {
        /***********  Setup initial conditions: ***********/
        // Get the user account for the generated proofs and load it up with some balance.
        let user_as_bytes: [u8; 32] = get_user_account().clone().try_into().unwrap();
        let user_account: T::AccountId = T::AccountId::decode(&mut &user_as_bytes[..]).unwrap();
        mint_into_account::<T>(user_account.clone(), 1_000_000_000_000_000_000_000)?;

        // Register an account as a MSP with the specific MSP ID from the generated proofs
        let msp_account: T::AccountId = account("MSP", 0, 0);
        mint_into_account::<T>(msp_account.clone(), 1_000_000_000_000_000_000_000)?;
        let encoded_msp_id = get_msp_id();
        let msp_id = <T as frame_system::Config>::Hash::decode(&mut encoded_msp_id.as_ref())
            .expect("Failed to decode provider ID from bytes.");
        let (_, value_prop_id) = add_msp_to_provider_storage::<T>(&msp_account, Some(msp_id));

        // Register the BSP which will confirm to stop storing the file
        let bsp_account: T::AccountId = account("BSP", 0, 0);
        mint_into_account::<T>(bsp_account.clone(), 1_000_000_000_000_000)?;
        let encoded_bsp_id = get_bsp_id();
        let bsp_id = <T as frame_system::Config>::Hash::decode(&mut encoded_bsp_id.as_ref())
            .expect("Failed to decode provider ID from bytes.");
        let bsp_signed_origin = RawOrigin::Signed(bsp_account.clone());
        add_bsp_to_provider_storage::<T>(&bsp_account, Some(bsp_id));

        // Get the file's metadata
        let file_metadata = fetch_file_key_metadata_for_inclusion_proof();
        let file_fingerprint = <T as frame_system::Config>::Hash::decode(
            &mut file_metadata.fingerprint.as_hash().as_ref(),
        )
        .expect("Fingerprint should be decodable as it is a hash");
        let file_location: FileLocation<T> = file_metadata.location.try_into().unwrap();
        let file_size = file_metadata.file_size;
        let file_bucket_id =
            <T as frame_system::Config>::Hash::decode(&mut file_metadata.bucket_id.as_ref())
                .expect("Bucket ID should be decodable as it is a hash");

        // Increase the used capacity of the BSP to match the file size, so its challenge and randomness cycles gets reset when confirming
        // to stop storing the file (worst-case scenario). Also, change the root of the BSP to match the inclusion forest proof.
        let encoded_bsp_root = get_bsp_root();
        let bsp_root = <T as frame_system::Config>::Hash::decode(&mut encoded_bsp_root.as_ref())
            .expect("BSP root should be decodable as it is a hash");
        pallet_storage_providers::BackupStorageProviders::<T>::mutate(&bsp_id, |bsp| {
            let bsp = bsp.as_mut().expect("BSP should exist.");
            bsp.root = bsp_root;
            bsp.capacity_used += file_size;
        });
        // Set the used capacity to the total capacity to simulate the worst-case scenario of treasury cut calculation when charging the payment stream.
        pallet_storage_providers::UsedBspsCapacity::<T>::set(file_size);
        pallet_storage_providers::TotalBspsCapacity::<T>::set(file_size);

        // Create the dynamic-rate payment stream between the user and the BSP to account for the worst-case scenario
        // of deleting it in the confirm stop storing
        pallet_payment_streams::DynamicRatePaymentStreams::<T>::insert(
            &bsp_id,
            &user_account,
            DynamicRatePaymentStream {
                amount_provided: (file_size as u32).into(), // This is so the payment stream gets deleted, worst-case scenario
                price_index_when_last_charged: 0u32.into(),
                user_deposit: 100u32.into(),
                out_of_funds_tick: None,
            },
        );

        // Hold some of the user's balance so it simulates it having a deposit for the payment stream.
        assert_ok!(<T as crate::Config>::Currency::hold(
            &pallet_payment_streams::HoldReason::PaymentStreamDeposit.into(),
            &user_account,
            100u32.into(),
        ));

        // Update the last chargeable info of the BSP to make it actually charge the user
        pallet_payment_streams::LastChargeableInfo::<T>::insert(
            &bsp_id,
            pallet_payment_streams::types::ProviderLastChargeableInfo {
                last_chargeable_tick: frame_system::Pallet::<T>::block_number(),
                price_index: 100u32.into(),
            },
        );

        // Create the bucket to store in the MSP
        <<T as crate::Config>::Providers as MutateBucketsInterface>::add_bucket(
            Some(msp_id),
            user_account.clone(),
            file_bucket_id,
            false,
            None,
            Some(value_prop_id),
        )?;

        // Get the file key for the BSP to request stop storing
        let encoded_file_key = fetch_file_key_for_inclusion_proof();
        let file_key = <T as frame_system::Config>::Hash::decode(&mut encoded_file_key.as_ref())
            .expect("File key should be decodable as it is a hash");

        // Get the inclusion proof for the file key
        let encoded_inclusion_proof = fetch_inclusion_proof();
        let inclusion_proof =
            <<<T as Config>::ProofDealer as ProofsDealerInterface>::ForestProof>::decode(
                &mut encoded_inclusion_proof.as_ref(),
            )
            .expect("Inclusion forest proof should be decodable");

        // The BSP requests to stop storing the file
        Pallet::<T>::bsp_request_stop_storing(
            bsp_signed_origin.clone().into(),
            file_key,
            file_bucket_id,
            file_location.clone(),
            user_account.clone(),
            file_fingerprint,
            file_size,
            true,
            inclusion_proof.clone(),
        )?;

        // Advance enough blocks so the BSP is allowed to confirm to stop storing the file
        run_to_block::<T>(
            frame_system::Pallet::<T>::block_number() + T::MinWaitForStopStoring::get(),
        );

        // Get some variables for comparison after the call
        let previous_bsp_capacity_used =
            <<T as crate::Config>::Providers as ReadStorageProvidersInterface>::get_used_capacity(
                &bsp_id,
            );
        let previous_bsp_root =
            <<T as crate::Config>::Providers as ReadProvidersInterface>::get_root(bsp_id).unwrap();

        /*********** Call the extrinsic to benchmark: ***********/
        #[extrinsic_call]
        _(bsp_signed_origin, file_key, inclusion_proof);

        /*********** Post-benchmark checks: ***********/
        // Get the new values after calling the extrinsic:
        let new_bsp_capacity_used =
            <<T as crate::Config>::Providers as ReadStorageProvidersInterface>::get_used_capacity(
                &bsp_id,
            );
        let new_bsp_root =
            <<T as crate::Config>::Providers as ReadProvidersInterface>::get_root(bsp_id).unwrap();

        // Ensure the expected event was emitted.
        let expected_event =
            <T as pallet::Config>::RuntimeEvent::from(Event::BspConfirmStoppedStoring {
                bsp_id,
                file_key,
                new_root: new_bsp_root,
            });
        frame_system::Pallet::<T>::assert_last_event(expected_event.into());

        // Ensure the pending stop storage request was removed from storage
        assert!(!PendingStopStoringRequests::<T>::contains_key(
            &bsp_id, &file_key
        ));

        // Ensure the new capacity used of the BSP is the previous one minus the file size
        assert_eq!(
            new_bsp_capacity_used,
            previous_bsp_capacity_used - file_size,
            "BSP capacity used should be the previous one minus the file size."
        );

        // Ensure the root of the BSP was updated
        assert_ne!(
            new_bsp_root, previous_bsp_root,
            "BSP root should have been updated."
        );

        // Ensure the payment stream between the user and the BSP has been deleted
        assert!(
            !pallet_payment_streams::DynamicRatePaymentStreams::<T>::contains_key(
                &bsp_id,
                &user_account
            )
        );

        Ok(())
    }

    #[benchmark]
    fn stop_storing_for_insolvent_user_bsp() -> Result<(), BenchmarkError> {
        /***********  Setup initial conditions: ***********/
        // Get the user account for the generated proofs and load it up with some balance.
        let user_as_bytes: [u8; 32] = get_user_account().clone().try_into().unwrap();
        let user_account: T::AccountId = T::AccountId::decode(&mut &user_as_bytes[..]).unwrap();
        mint_into_account::<T>(user_account.clone(), 1_000_000_000_000_000_000_000)?;

        // Register an account as a MSP with the specific MSP ID from the generated proofs
        let msp_account: T::AccountId = account("MSP", 0, 0);
        mint_into_account::<T>(msp_account.clone(), 1_000_000_000_000_000_000_000)?;
        let encoded_msp_id = get_msp_id();
        let msp_id = <T as frame_system::Config>::Hash::decode(&mut encoded_msp_id.as_ref())
            .expect("Failed to decode provider ID from bytes.");
        let (_, value_prop_id) = add_msp_to_provider_storage::<T>(&msp_account, Some(msp_id));

        // Register the BSP which will stop storing the file for the insolvent user
        let bsp_account: T::AccountId = account("BSP", 0, 0);
        mint_into_account::<T>(bsp_account.clone(), 1_000_000_000_000_000)?;
        let encoded_bsp_id = get_bsp_id();
        let bsp_id = <T as frame_system::Config>::Hash::decode(&mut encoded_bsp_id.as_ref())
            .expect("Failed to decode provider ID from bytes.");
        let bsp_signed_origin = RawOrigin::Signed(bsp_account.clone());
        add_bsp_to_provider_storage::<T>(&bsp_account, Some(bsp_id));

        // Get the file's metadata
        let file_metadata = fetch_file_key_metadata_for_inclusion_proof();
        let file_fingerprint = <T as frame_system::Config>::Hash::decode(
            &mut file_metadata.fingerprint.as_hash().as_ref(),
        )
        .expect("Fingerprint should be decodable as it is a hash");
        let file_location: FileLocation<T> = file_metadata.location.try_into().unwrap();
        let file_size = file_metadata.file_size;
        let file_bucket_id =
            <T as frame_system::Config>::Hash::decode(&mut file_metadata.bucket_id.as_ref())
                .expect("Bucket ID should be decodable as it is a hash");

        // Increase the used capacity of the BSP to match the file size, so its challenge and randomness cycles gets reset when confirming
        // to stop storing the file (worst-case scenario). Also, change the root of the BSP to match the inclusion forest proof.
        let encoded_bsp_root = get_bsp_root();
        let bsp_root = <T as frame_system::Config>::Hash::decode(&mut encoded_bsp_root.as_ref())
            .expect("BSP root should be decodable as it is a hash");
        pallet_storage_providers::BackupStorageProviders::<T>::mutate(&bsp_id, |bsp| {
            let bsp = bsp.as_mut().expect("BSP should exist.");
            bsp.root = bsp_root;
            bsp.capacity_used += file_size;
        });
        // Set the used capacity to the total capacity to simulate the worst-case scenario of treasury cut calculation when charging the payment stream.
        pallet_storage_providers::UsedBspsCapacity::<T>::set(file_size);
        pallet_storage_providers::TotalBspsCapacity::<T>::set(file_size);

        // Create the dynamic-rate payment stream between the user and the BSP to account for the worst-case scenario
        // of charging it and deleting it in the stop storing for insolvent user
        pallet_payment_streams::DynamicRatePaymentStreams::<T>::insert(
            &bsp_id,
            &user_account,
            DynamicRatePaymentStream {
                amount_provided: (file_size as u32).into(),
                price_index_when_last_charged: 0u32.into(),
                user_deposit: 100u32.into(),
                out_of_funds_tick: None,
            },
        );

        // Hold some of the user's balance so it simulates it having a deposit for the payment stream.
        assert_ok!(<T as crate::Config>::Currency::hold(
            &pallet_payment_streams::HoldReason::PaymentStreamDeposit.into(),
            &user_account,
            100u32.into(),
        ));

        // Update the last chargeable info of the BSP to make it actually charge the user
        pallet_payment_streams::LastChargeableInfo::<T>::insert(
            &bsp_id,
            pallet_payment_streams::types::ProviderLastChargeableInfo {
                last_chargeable_tick: frame_system::Pallet::<T>::block_number(),
                price_index: 100u32.into(),
            },
        );

        // Create the bucket to store in the MSP
        <<T as crate::Config>::Providers as MutateBucketsInterface>::add_bucket(
            Some(msp_id),
            user_account.clone(),
            file_bucket_id,
            false,
            None,
            Some(value_prop_id),
        )?;

        // Get the file key for the BSP to request stop storing
        let encoded_file_key = fetch_file_key_for_inclusion_proof();
        let file_key = <T as frame_system::Config>::Hash::decode(&mut encoded_file_key.as_ref())
            .expect("File key should be decodable as it is a hash");

        // Get the inclusion proof for the file key
        let encoded_inclusion_proof = fetch_inclusion_proof();
        let inclusion_proof =
            <<<T as Config>::ProofDealer as ProofsDealerInterface>::ForestProof>::decode(
                &mut encoded_inclusion_proof.as_ref(),
            )
            .expect("Inclusion forest proof should be decodable");

        // Flag the owner of the file as insolvent
        pallet_payment_streams::UsersWithoutFunds::<T>::insert(
            &user_account,
            frame_system::Pallet::<T>::block_number(),
        );

        // Get some variables for comparison after the call
        let previous_bsp_capacity_used =
            <<T as crate::Config>::Providers as ReadStorageProvidersInterface>::get_used_capacity(
                &bsp_id,
            );
        let previous_bsp_root =
            <<T as crate::Config>::Providers as ReadProvidersInterface>::get_root(bsp_id).unwrap();

        /*********** Call the extrinsic to benchmark: ***********/
        #[extrinsic_call]
        stop_storing_for_insolvent_user(
            bsp_signed_origin.clone(),
            file_key,
            file_bucket_id,
            file_location.clone(),
            user_account.clone(),
            file_fingerprint,
            file_size,
            inclusion_proof.clone(),
        );

        /*********** Post-benchmark checks: ***********/
        // Get the new values after calling the extrinsic:
        let new_bsp_capacity_used =
            <<T as crate::Config>::Providers as ReadStorageProvidersInterface>::get_used_capacity(
                &bsp_id,
            );
        let new_bsp_root =
            <<T as crate::Config>::Providers as ReadProvidersInterface>::get_root(bsp_id).unwrap();

        // Ensure the expected event was emitted.
        let expected_event =
            <T as pallet::Config>::RuntimeEvent::from(Event::SpStopStoringInsolventUser {
                sp_id: bsp_id,
                file_key,
                new_root: new_bsp_root,
                owner: user_account.clone(),
                location: file_location,
            });
        frame_system::Pallet::<T>::assert_last_event(expected_event.into());

        // Ensure the new capacity used of the BSP is the previous one minus the file size
        assert_eq!(
            new_bsp_capacity_used,
            previous_bsp_capacity_used - file_size,
            "BSP capacity used should be the previous one minus the file size."
        );

        // Ensure the root of the BSP was updated
        assert_ne!(
            new_bsp_root, previous_bsp_root,
            "BSP root should have been updated."
        );

        // Ensure the payment stream between the user and the BSP has been deleted
        assert!(
            !pallet_payment_streams::DynamicRatePaymentStreams::<T>::contains_key(
                &bsp_id,
                &user_account
            )
        );

        Ok(())
    }

    #[benchmark]
    fn stop_storing_for_insolvent_user_msp() -> Result<(), BenchmarkError> {
        /***********  Setup initial conditions: ***********/
        // Get the user account for the generated proofs and load it up with some balance.
        let user_as_bytes: [u8; 32] = get_user_account().clone().try_into().unwrap();
        let user_account: T::AccountId = T::AccountId::decode(&mut &user_as_bytes[..]).unwrap();
        mint_into_account::<T>(user_account.clone(), 1_000_000_000_000_000_000_000)?;

        // Register an account as a MSP with the specific MSP ID from the generated proofs
        let msp_account: T::AccountId = account("MSP", 0, 0);
        let msp_signed_origin = RawOrigin::Signed(msp_account.clone());
        mint_into_account::<T>(msp_account.clone(), 1_000_000_000_000_000_000_000)?;
        let encoded_msp_id = get_msp_id();
        let msp_id = <T as frame_system::Config>::Hash::decode(&mut encoded_msp_id.as_ref())
            .expect("Failed to decode provider ID from bytes.");
        let (_, value_prop_id) = add_msp_to_provider_storage::<T>(&msp_account, Some(msp_id));

        // Get the file's metadata
        let file_metadata = fetch_file_key_metadata_for_inclusion_proof();
        let file_fingerprint = <T as frame_system::Config>::Hash::decode(
            &mut file_metadata.fingerprint.as_hash().as_ref(),
        )
        .expect("Fingerprint should be decodable as it is a hash");
        let file_location: FileLocation<T> = file_metadata.location.try_into().unwrap();
        let file_size = file_metadata.file_size;
        let file_bucket_id =
            <T as frame_system::Config>::Hash::decode(&mut file_metadata.bucket_id.as_ref())
                .expect("Bucket ID should be decodable as it is a hash");

        // Create the bucket to store in the MSP
        <<T as crate::Config>::Providers as MutateBucketsInterface>::add_bucket(
            Some(msp_id),
            user_account.clone(),
            file_bucket_id,
            false,
            None,
            Some(value_prop_id),
        )?;

        // Increase the used capacity of the MSP to match the file size
        pallet_storage_providers::MainStorageProviders::<T>::mutate(&msp_id, |msp| {
            let msp = msp.as_mut().expect("MSP should exist.");
            msp.capacity_used += file_size;
        });

        // Update the fixed-rate payment stream between the user and the MSP to account for file being stored
        pallet_payment_streams::FixedRatePaymentStreams::<T>::mutate(
            &msp_id,
            &user_account,
            |payment_stream| {
                let payment_stream = payment_stream
                    .as_mut()
                    .expect("Payment stream should exist.");
                payment_stream.rate += 100_000u32.into();
            },
        );

        // Hold some of the user's balance so it simulates it having a deposit for the payment stream.
        assert_ok!(<T as crate::Config>::Currency::hold(
            &pallet_payment_streams::HoldReason::PaymentStreamDeposit.into(),
            &user_account,
            100u32.into(),
        ));

        // Set the bucket's root and size to match what's in the inclusion proof
        let encoded_bucket_root = get_bsp_root();
        let bucket_root =
            <T as frame_system::Config>::Hash::decode(&mut encoded_bucket_root.as_ref())
                .expect("Bucket root should be decodable as it is a hash");
        pallet_storage_providers::Buckets::<T>::mutate(&file_bucket_id, |bucket| {
            let bucket = bucket.as_mut().expect("Bucket should exist.");
            bucket.root = bucket_root;
            bucket.size += file_size;
        });

        // Get the file key for the MSP to stop storing
        let encoded_file_key = fetch_file_key_for_inclusion_proof();
        let file_key = <T as frame_system::Config>::Hash::decode(&mut encoded_file_key.as_ref())
            .expect("File key should be decodable as it is a hash");

        // Get the inclusion proof for the file key
        let encoded_inclusion_proof = fetch_inclusion_proof();
        let inclusion_proof =
            <<<T as Config>::ProofDealer as ProofsDealerInterface>::ForestProof>::decode(
                &mut encoded_inclusion_proof.as_ref(),
            )
            .expect("Inclusion forest proof should be decodable");

        // Flag the owner of the file as insolvent
        pallet_payment_streams::UsersWithoutFunds::<T>::insert(
            &user_account,
            frame_system::Pallet::<T>::block_number(),
        );

        // Get some variables for comparison after the call
        let previous_msp_capacity_used =
            <<T as crate::Config>::Providers as ReadStorageProvidersInterface>::get_used_capacity(
                &msp_id,
            );
        let previous_bucket_size = pallet_storage_providers::Buckets::<T>::get(&file_bucket_id)
            .unwrap()
            .size;
        let previous_bucket_root = pallet_storage_providers::Buckets::<T>::get(&file_bucket_id)
            .unwrap()
            .root;

        /*********** Call the extrinsic to benchmark: ***********/
        #[extrinsic_call]
        stop_storing_for_insolvent_user(
            msp_signed_origin.clone(),
            file_key,
            file_bucket_id,
            file_location.clone(),
            user_account.clone(),
            file_fingerprint,
            file_size,
            inclusion_proof.clone(),
        );

        /*********** Post-benchmark checks: ***********/
        // Get the new values after calling the extrinsic:
        let new_msp_capacity_used =
            <<T as crate::Config>::Providers as ReadStorageProvidersInterface>::get_used_capacity(
                &msp_id,
            );
        let new_bucket_size = pallet_storage_providers::Buckets::<T>::get(&file_bucket_id)
            .unwrap()
            .size;
        let new_bucket_root = pallet_storage_providers::Buckets::<T>::get(&file_bucket_id)
            .unwrap()
            .root;

        // Ensure the expected event was emitted.
        let expected_event =
            <T as pallet::Config>::RuntimeEvent::from(Event::SpStopStoringInsolventUser {
                sp_id: msp_id,
                file_key,
                new_root: new_bucket_root,
                owner: user_account.clone(),
                location: file_location,
            });
        frame_system::Pallet::<T>::assert_last_event(expected_event.into());

        // Ensure the new capacity used of the MSP is the previous one minus the file size
        assert_eq!(
            new_msp_capacity_used,
            previous_msp_capacity_used - file_size,
            "BSP capacity used should be the previous one minus the file size."
        );

        // Ensure the root of the Bucket was updated
        assert_ne!(
            new_bucket_root, previous_bucket_root,
            "BSP root should have been updated."
        );

        // Ensure the size of the Bucket was updated to the previous size minus the file size
        assert_eq!(
            new_bucket_size,
            previous_bucket_size - file_size,
            "Bucket size should have been updated."
        );

        // Ensure the payment stream between the user and the MSP has been deleted
        assert!(
            !pallet_payment_streams::FixedRatePaymentStreams::<T>::contains_key(
                &msp_id,
                &user_account
            )
        );

        Ok(())
    }

    #[benchmark]
    fn delete_file_without_inclusion_proof() -> Result<(), BenchmarkError> {
        /***********  Setup initial conditions: ***********/
        // Get the user account for the generated proofs and load it up with some balance.
        let user_as_bytes: [u8; 32] = get_user_account().clone().try_into().unwrap();
        let user_account: T::AccountId = T::AccountId::decode(&mut &user_as_bytes[..]).unwrap();
        let user_signed_origin = RawOrigin::Signed(user_account.clone());
        mint_into_account::<T>(user_account.clone(), 1_000_000_000_000_000_000_000)?;

        // Register an account as a MSP with the specific MSP ID from the generated proofs
        let msp_account: T::AccountId = account("MSP", 0, 0);
        mint_into_account::<T>(msp_account.clone(), 1_000_000_000_000_000_000_000)?;
        let encoded_msp_id = get_msp_id();
        let msp_id = <T as frame_system::Config>::Hash::decode(&mut encoded_msp_id.as_ref())
            .expect("Failed to decode provider ID from bytes.");
        let (_, value_prop_id) = add_msp_to_provider_storage::<T>(&msp_account, Some(msp_id));

        // Get the file's metadata
        let file_metadata = fetch_file_key_metadata_for_inclusion_proof();
        let file_fingerprint = <T as frame_system::Config>::Hash::decode(
            &mut file_metadata.fingerprint.as_hash().as_ref(),
        )
        .expect("Fingerprint should be decodable as it is a hash");
        let file_location: FileLocation<T> = file_metadata.location.try_into().unwrap();
        let file_size = file_metadata.file_size;
        let file_bucket_id =
            <T as frame_system::Config>::Hash::decode(&mut file_metadata.bucket_id.as_ref())
                .expect("Bucket ID should be decodable as it is a hash");

        // Create the bucket to store in the MSP
        <<T as crate::Config>::Providers as MutateBucketsInterface>::add_bucket(
            Some(msp_id),
            user_account.clone(),
            file_bucket_id,
            false,
            None,
            Some(value_prop_id),
        )?;

        // Increase the used capacity of the MSP to match the file size
        pallet_storage_providers::MainStorageProviders::<T>::mutate(&msp_id, |msp| {
            let msp = msp.as_mut().expect("MSP should exist.");
            msp.capacity_used += file_size;
        });

        // Update the fixed-rate payment stream between the user and the MSP to account for file being stored
        pallet_payment_streams::FixedRatePaymentStreams::<T>::mutate(
            &msp_id,
            &user_account,
            |payment_stream| {
                let payment_stream = payment_stream
                    .as_mut()
                    .expect("Payment stream should exist.");
                payment_stream.rate += 100_000u32.into();
            },
        );

        // Hold some of the user's balance so it simulates it having a deposit for the payment stream.
        assert_ok!(<T as crate::Config>::Currency::hold(
            &pallet_payment_streams::HoldReason::PaymentStreamDeposit.into(),
            &user_account,
            100u32.into(),
        ));

        // Set the bucket's root and size to match what's in the inclusion proof
        let encoded_bucket_root = get_bsp_root();
        let bucket_root =
            <T as frame_system::Config>::Hash::decode(&mut encoded_bucket_root.as_ref())
                .expect("Bucket root should be decodable as it is a hash");
        pallet_storage_providers::Buckets::<T>::mutate(&file_bucket_id, |bucket| {
            let bucket = bucket.as_mut().expect("Bucket should exist.");
            bucket.root = bucket_root;
            bucket.size += file_size;
        });

        // Get the file key for the MSP to stop storing
        let encoded_file_key = fetch_file_key_for_inclusion_proof();
        let file_key = <T as frame_system::Config>::Hash::decode(&mut encoded_file_key.as_ref())
            .expect("File key should be decodable as it is a hash");

        // Fill up the BoundedVec of pending file deletion requests up to the maximum size minus one for the user to account for the worst-case scenario
        let mut filled_up_pending_file_deletion_requests: BoundedVec<
            PendingFileDeletionRequest<T>,
            T::MaxUserPendingDeletionRequests,
        > = BoundedVec::default();

        for i in 0..T::MaxUserPendingDeletionRequests::get() - 1 {
            filled_up_pending_file_deletion_requests
                .try_push(PendingFileDeletionRequest {
                    user: user_account.clone(),
                    file_key: Default::default(),
                    bucket_id: Default::default(),
                    file_size: i.into(),
                })
                .unwrap_or_else(|_| panic!("Should be able to push to the BoundedVec since range is smaller than its size"));
        }
        PendingFileDeletionRequests::<T>::insert(
            &user_account,
            filled_up_pending_file_deletion_requests,
        );

        /*********** Call the extrinsic to benchmark: ***********/
        #[extrinsic_call]
        delete_file(
            user_signed_origin.clone(),
            file_bucket_id,
            file_key,
            file_location,
            file_size,
            file_fingerprint,
            None,
        );

        /*********** Post-benchmark checks: ***********/
        // Ensure the expected event was emitted.
        let expected_event =
            <T as pallet::Config>::RuntimeEvent::from(Event::FileDeletionRequest {
                user: user_account.clone(),
                file_key,
                bucket_id: file_bucket_id,
                msp_id: Some(msp_id),
                proof_of_inclusion: false,
            });
        frame_system::Pallet::<T>::assert_last_event(expected_event.into());

        // Ensure the pending file deletion request for this file key is in storage
        let pending_file_deletion_requests = PendingFileDeletionRequests::<T>::get(&user_account);
        assert!(pending_file_deletion_requests
            .iter()
            .any(|request| request.file_key == file_key));

        Ok(())
    }

    #[benchmark]
    fn delete_file_with_inclusion_proof() -> Result<(), BenchmarkError> {
        /***********  Setup initial conditions: ***********/
        // Get the user account for the generated proofs and load it up with some balance.
        let user_as_bytes: [u8; 32] = get_user_account().clone().try_into().unwrap();
        let user_account: T::AccountId = T::AccountId::decode(&mut &user_as_bytes[..]).unwrap();
        let user_signed_origin = RawOrigin::Signed(user_account.clone());
        mint_into_account::<T>(user_account.clone(), 1_000_000_000_000_000_000_000)?;

        // Register an account as a MSP with the specific MSP ID from the generated proofs
        let msp_account: T::AccountId = account("MSP", 0, 0);
        mint_into_account::<T>(msp_account.clone(), 1_000_000_000_000_000_000_000)?;
        let encoded_msp_id = get_msp_id();
        let msp_id = <T as frame_system::Config>::Hash::decode(&mut encoded_msp_id.as_ref())
            .expect("Failed to decode provider ID from bytes.");
        let (_, value_prop_id) = add_msp_to_provider_storage::<T>(&msp_account, Some(msp_id));

        // Get the file's metadata
        let file_metadata = fetch_file_key_metadata_for_inclusion_proof();
        let file_fingerprint = <T as frame_system::Config>::Hash::decode(
            &mut file_metadata.fingerprint.as_hash().as_ref(),
        )
        .expect("Fingerprint should be decodable as it is a hash");
        let file_location: FileLocation<T> = file_metadata.location.try_into().unwrap();
        let file_size = file_metadata.file_size;
        let file_bucket_id =
            <T as frame_system::Config>::Hash::decode(&mut file_metadata.bucket_id.as_ref())
                .expect("Bucket ID should be decodable as it is a hash");

        // Create the bucket to store in the MSP
        <<T as crate::Config>::Providers as MutateBucketsInterface>::add_bucket(
            Some(msp_id),
            user_account.clone(),
            file_bucket_id,
            false,
            None,
            Some(value_prop_id),
        )?;

        // Increase the used capacity of the MSP to match the file size
        pallet_storage_providers::MainStorageProviders::<T>::mutate(&msp_id, |msp| {
            let msp = msp.as_mut().expect("MSP should exist.");
            msp.capacity_used += file_size;
        });

        // Update the fixed-rate payment stream between the user and the MSP to account for file being stored
        pallet_payment_streams::FixedRatePaymentStreams::<T>::mutate(
            &msp_id,
            &user_account,
            |payment_stream| {
                let payment_stream = payment_stream
                    .as_mut()
                    .expect("Payment stream should exist.");
                payment_stream.rate += 100_000u32.into();
            },
        );

        // Hold some of the user's balance so it simulates it having a deposit for the payment stream.
        assert_ok!(<T as crate::Config>::Currency::hold(
            &pallet_payment_streams::HoldReason::PaymentStreamDeposit.into(),
            &user_account,
            100u32.into(),
        ));

        // Set the bucket's root and size to match what's in the inclusion proof
        let encoded_bucket_root = get_bsp_root();
        let bucket_root =
            <T as frame_system::Config>::Hash::decode(&mut encoded_bucket_root.as_ref())
                .expect("Bucket root should be decodable as it is a hash");
        pallet_storage_providers::Buckets::<T>::mutate(&file_bucket_id, |bucket| {
            let bucket = bucket.as_mut().expect("Bucket should exist.");
            bucket.root = bucket_root;
            bucket.size += file_size;
        });

        // Get the file key for the MSP to stop storing
        let encoded_file_key = fetch_file_key_for_inclusion_proof();
        let file_key = <T as frame_system::Config>::Hash::decode(&mut encoded_file_key.as_ref())
            .expect("File key should be decodable as it is a hash");

        // Get the inclusion proof for the file key
        let encoded_inclusion_proof = fetch_inclusion_proof();
        let inclusion_proof =
            <<<T as Config>::ProofDealer as ProofsDealerInterface>::ForestProof>::decode(
                &mut encoded_inclusion_proof.as_ref(),
            )
            .expect("Inclusion forest proof should be decodable");

        // Get some variables for comparison after the call
        let previous_msp_capacity_used =
            <<T as crate::Config>::Providers as ReadStorageProvidersInterface>::get_used_capacity(
                &msp_id,
            );
        let previous_bucket_size = pallet_storage_providers::Buckets::<T>::get(&file_bucket_id)
            .unwrap()
            .size;
        let previous_bucket_root = pallet_storage_providers::Buckets::<T>::get(&file_bucket_id)
            .unwrap()
            .root;

        /*********** Call the extrinsic to benchmark: ***********/
        #[extrinsic_call]
        delete_file(
            user_signed_origin.clone(),
            file_bucket_id,
            file_key,
            file_location,
            file_size,
            file_fingerprint,
            Some(inclusion_proof),
        );

        /*********** Post-benchmark checks: ***********/
        // Ensure the expected events were emitted.
        let challenge_event = <T as pallet::Config>::RuntimeEvent::from(
            Event::PriorityChallengeForFileDeletionQueued {
                issuer: EitherAccountIdOrMspId::<T>::AccountId(user_account.clone()),
                file_key,
            },
        );
        frame_system::Pallet::<T>::assert_has_event(challenge_event.into());

        let expected_event =
            <T as pallet::Config>::RuntimeEvent::from(Event::FileDeletionRequest {
                user: user_account.clone(),
                file_key,
                bucket_id: file_bucket_id,
                msp_id: Some(msp_id),
                proof_of_inclusion: true,
            });
        frame_system::Pallet::<T>::assert_last_event(expected_event.into());

        // Ensure the used capacity of the MSP was decreased by the file size.
        let new_msp_capacity_used =
            <<T as crate::Config>::Providers as ReadStorageProvidersInterface>::get_used_capacity(
                &msp_id,
            );
        assert_eq!(
            new_msp_capacity_used,
            previous_msp_capacity_used - file_size,
            "MSP capacity used should be the previous one minus the file size."
        );

        // Ensure the size of the Bucket was updated to the previous size minus the file size
        let new_bucket_size = pallet_storage_providers::Buckets::<T>::get(&file_bucket_id)
            .unwrap()
            .size;
        assert_eq!(
            new_bucket_size,
            previous_bucket_size - file_size,
            "Bucket size should have been updated."
        );

        // Ensure the root of the Bucket was updated
        let new_bucket_root = pallet_storage_providers::Buckets::<T>::get(&file_bucket_id)
            .unwrap()
            .root;
        assert_ne!(
            new_bucket_root, previous_bucket_root,
            "Bucket root should have been updated."
        );

        Ok(())
    }

    #[benchmark]
    fn pending_file_deletion_request_submit_proof() -> Result<(), BenchmarkError> {
        /***********  Setup initial conditions: ***********/
        // Get the user account for the generated proofs and load it up with some balance.
        let user_as_bytes: [u8; 32] = get_user_account().clone().try_into().unwrap();
        let user_account: T::AccountId = T::AccountId::decode(&mut &user_as_bytes[..]).unwrap();
        let user_signed_origin = RawOrigin::Signed(user_account.clone());
        mint_into_account::<T>(user_account.clone(), 1_000_000_000_000_000_000_000)?;

        // Register an account as a MSP with the specific MSP ID from the generated proofs
        let msp_account: T::AccountId = account("MSP", 0, 0);
        let msp_signed_origin = RawOrigin::Signed(msp_account.clone());
        mint_into_account::<T>(msp_account.clone(), 1_000_000_000_000_000_000_000)?;
        let encoded_msp_id = get_msp_id();
        let msp_id = <T as frame_system::Config>::Hash::decode(&mut encoded_msp_id.as_ref())
            .expect("Failed to decode provider ID from bytes.");
        let (_, value_prop_id) = add_msp_to_provider_storage::<T>(&msp_account, Some(msp_id));

        // Get the file's metadata
        let file_metadata = fetch_file_key_metadata_for_inclusion_proof();
        let file_fingerprint = <T as frame_system::Config>::Hash::decode(
            &mut file_metadata.fingerprint.as_hash().as_ref(),
        )
        .expect("Fingerprint should be decodable as it is a hash");
        let file_location: FileLocation<T> = file_metadata.location.try_into().unwrap();
        let file_size = file_metadata.file_size;
        let file_bucket_id =
            <T as frame_system::Config>::Hash::decode(&mut file_metadata.bucket_id.as_ref())
                .expect("Bucket ID should be decodable as it is a hash");

        // Create the bucket to store in the MSP
        <<T as crate::Config>::Providers as MutateBucketsInterface>::add_bucket(
            Some(msp_id),
            user_account.clone(),
            file_bucket_id,
            false,
            None,
            Some(value_prop_id),
        )?;

        // Increase the used capacity of the MSP to match the file size
        pallet_storage_providers::MainStorageProviders::<T>::mutate(&msp_id, |msp| {
            let msp = msp.as_mut().expect("MSP should exist.");
            msp.capacity_used += file_size;
        });

        // Update the fixed-rate payment stream between the user and the MSP to account for file being stored
        pallet_payment_streams::FixedRatePaymentStreams::<T>::mutate(
            &msp_id,
            &user_account,
            |payment_stream| {
                let payment_stream = payment_stream
                    .as_mut()
                    .expect("Payment stream should exist.");
                payment_stream.rate += 100_000u32.into();
            },
        );

        // Hold some of the user's balance so it simulates it having a deposit for the payment stream.
        assert_ok!(<T as crate::Config>::Currency::hold(
            &pallet_payment_streams::HoldReason::PaymentStreamDeposit.into(),
            &user_account,
            100u32.into(),
        ));

        // Set the bucket's root and size to match what's in the inclusion proof
        let encoded_bucket_root = get_bsp_root();
        let bucket_root =
            <T as frame_system::Config>::Hash::decode(&mut encoded_bucket_root.as_ref())
                .expect("Bucket root should be decodable as it is a hash");
        pallet_storage_providers::Buckets::<T>::mutate(&file_bucket_id, |bucket| {
            let bucket = bucket.as_mut().expect("Bucket should exist.");
            bucket.root = bucket_root;
            bucket.size += file_size;
        });

        // Get the file key for the MSP to stop storing
        let encoded_file_key = fetch_file_key_for_inclusion_proof();
        let file_key = <T as frame_system::Config>::Hash::decode(&mut encoded_file_key.as_ref())
            .expect("File key should be decodable as it is a hash");

        // Fill up the BoundedVec of pending file deletion requests up to the maximum size minus one for the user to account for the worst-case scenario
        let mut filled_up_pending_file_deletion_requests: BoundedVec<
            PendingFileDeletionRequest<T>,
            T::MaxUserPendingDeletionRequests,
        > = BoundedVec::default();

        for i in 0..T::MaxUserPendingDeletionRequests::get() - 1 {
            filled_up_pending_file_deletion_requests
                .try_push(PendingFileDeletionRequest {
                    user: user_account.clone(),
                    file_key: Default::default(),
                    bucket_id: Default::default(),
                    file_size: i.into(),
                })
                .unwrap_or_else(|_| panic!("Should be able to push to the BoundedVec since range is smaller than its size"));
        }
        PendingFileDeletionRequests::<T>::insert(
            &user_account,
            filled_up_pending_file_deletion_requests,
        );

        // Call the `delete_file` extrinsic to add the pending file deletion request to storage
        Pallet::<T>::delete_file(
            user_signed_origin.clone().into(),
            file_bucket_id,
            file_key,
            file_location,
            file_size,
            file_fingerprint,
            None,
        )?;

        // Get the inclusion proof for the file key
        let encoded_inclusion_proof = fetch_inclusion_proof();
        let inclusion_proof =
            <<<T as Config>::ProofDealer as ProofsDealerInterface>::ForestProof>::decode(
                &mut encoded_inclusion_proof.as_ref(),
            )
            .expect("Inclusion forest proof should be decodable");

        // Get some variables for comparison after the call
        let previous_msp_capacity_used =
            <<T as crate::Config>::Providers as ReadStorageProvidersInterface>::get_used_capacity(
                &msp_id,
            );
        let previous_bucket_size = pallet_storage_providers::Buckets::<T>::get(&file_bucket_id)
            .unwrap()
            .size;
        let previous_bucket_root = pallet_storage_providers::Buckets::<T>::get(&file_bucket_id)
            .unwrap()
            .root;

        /*********** Call the extrinsic to benchmark: ***********/
        #[extrinsic_call]
        _(
            msp_signed_origin.clone(),
            user_account.clone(),
            file_key,
            file_size,
            file_bucket_id,
            inclusion_proof,
        );

        /*********** Post-benchmark checks: ***********/
        // Ensure the expected events were emitted.
        let challenge_event = <T as pallet::Config>::RuntimeEvent::from(
            Event::PriorityChallengeForFileDeletionQueued {
                issuer: EitherAccountIdOrMspId::<T>::MspId(msp_id),
                file_key,
            },
        );
        frame_system::Pallet::<T>::assert_has_event(challenge_event.into());

        let expected_event = <T as pallet::Config>::RuntimeEvent::from(
            Event::ProofSubmittedForPendingFileDeletionRequest {
                user: user_account.clone(),
                file_key,
                bucket_id: file_bucket_id,
                msp_id,
                proof_of_inclusion: true,
            },
        );
        frame_system::Pallet::<T>::assert_last_event(expected_event.into());

        // Ensure the used capacity of the MSP was decreased by the file size.
        let new_msp_capacity_used =
            <<T as crate::Config>::Providers as ReadStorageProvidersInterface>::get_used_capacity(
                &msp_id,
            );
        assert_eq!(
            new_msp_capacity_used,
            previous_msp_capacity_used - file_size,
            "MSP capacity used should be the previous one minus the file size."
        );

        // Ensure the size of the Bucket was updated to the previous size minus the file size
        let new_bucket_size = pallet_storage_providers::Buckets::<T>::get(&file_bucket_id)
            .unwrap()
            .size;
        assert_eq!(
            new_bucket_size,
            previous_bucket_size - file_size,
            "Bucket size should have been updated."
        );

        // Ensure the root of the Bucket was updated
        let new_bucket_root = pallet_storage_providers::Buckets::<T>::get(&file_bucket_id)
            .unwrap()
            .root;
        assert_ne!(
            new_bucket_root, previous_bucket_root,
            "Bucket root should have been updated."
        );

        // Ensure the pending file deletion request was removed from storage for this file key
        let pending_file_deletion_requests = PendingFileDeletionRequests::<T>::get(&user_account);
        assert!(!pending_file_deletion_requests
            .iter()
            .any(|request| request.file_key == file_key));

        Ok(())
    }

    #[benchmark]
    fn set_global_parameters() -> Result<(), BenchmarkError> {
        /***********  Setup initial conditions: ***********/
        let new_max_replication_target: T::ReplicationTargetType =
            T::DefaultReplicationTarget::get().saturating_add(ReplicationTargetType::<T>::one());
        let new_tick_range_to_maximum_threshold: TickNumber<T> = One::one();

        /*********** Call the extrinsic to benchmark: ***********/
        #[extrinsic_call]
        _(
            RawOrigin::Root,
            Some(new_max_replication_target),
            Some(new_tick_range_to_maximum_threshold),
        );

        /*********** Post-benchmark checks: ***********/
        // Ensure the max replication target was updated
        assert_eq!(
            pallet::MaxReplicationTarget::<T>::get(),
            new_max_replication_target,
            "Max replication target should have been updated."
        );

        // Ensure the tick range to maximum threshold was updated
        assert_eq!(
            pallet::TickRangeToMaximumThreshold::<T>::get(),
            new_tick_range_to_maximum_threshold,
            "Tick range to maximum threshold should have been updated."
        );

        Ok(())
    }

    #[benchmark]
    fn on_poll_hook() -> Result<(), BenchmarkError> {
        /***********  Setup initial conditions: ***********/
        // Set the total used capacity of the network to be the same as the total capacity of the network,
        // since this makes the price updater use the second order Taylor series approximation, which
        // is the most computationally expensive.
        let total_capacity: StorageData<T> = 1024 * 1024 * 1024;
        pallet_storage_providers::UsedBspsCapacity::<T>::put(total_capacity);
        pallet_storage_providers::TotalBspsCapacity::<T>::put(total_capacity);

        // Get the current price per giga unit per tick before updating
        let current_price_per_giga_unit_per_tick =
            pallet_payment_streams::CurrentPricePerGigaUnitPerTick::<T>::get();

        /*********** Call the function to benchmark: ***********/
        #[block]
        {
            Pallet::<T>::do_on_poll(&mut WeightMeter::new());
        }

        /*********** Post-benchmark checks: ***********/
        // Ensure the price per giga unit per tick was updated
        assert_ne!(
            pallet_payment_streams::CurrentPricePerGigaUnitPerTick::<T>::get(),
            current_price_per_giga_unit_per_tick,
            "Price per giga unit per tick should have been updated."
        );

        Ok(())
    }

    #[benchmark]
    fn process_expired_storage_request_msp_accepted_or_no_msp(
        n: Linear<
            0,
            {
                <<T as pallet::Config>::ReplicationTargetType as Into<u64>>::into(
                    pallet::MaxReplicationTarget::<T>::get(),
                ) as u32
            },
        >,
    ) -> Result<(), BenchmarkError> {
        /***********  Setup initial conditions: ***********/
        // Get the amount of BSPs to add to the storage request
        let amount_of_bsps = n.into();

        // Get a user account and mint some tokens into it
        let user: T::AccountId = account("Alice", 0, 0);
        let signed_origin = RawOrigin::Signed(user.clone());
        mint_into_account::<T>(user.clone(), 1_000_000_000_000_000)?;

        // Register a MSP with a value proposition
        let msp_account: T::AccountId = account("MSP", 0, 0);
        mint_into_account::<T>(msp_account.clone(), 1_000_000_000_000_000)?;
        let (msp_id, value_prop_id) = add_msp_to_provider_storage::<T>(&msp_account, None);

        // Create the bucket, assigning it to the MSP
        let name: BucketNameFor<T> = vec![1; BucketNameLimitFor::<T>::get().try_into().unwrap()]
            .try_into()
            .unwrap();
        let bucket_id = <<T as crate::Config>::Providers as ReadBucketsInterface>::derive_bucket_id(
            &user,
            name.clone(),
        );
        Pallet::<T>::create_bucket(
            signed_origin.clone().into(),
            Some(msp_id),
            name,
            true,
            Some(value_prop_id),
        )?;

        // Issue the storage request from the user
        let location: FileLocation<T> = vec![1; MaxFilePathSize::<T>::get().try_into().unwrap()]
            .try_into()
            .unwrap();
        let fingerprint =
            <<T as frame_system::Config>::Hashing as Hasher>::hash(b"benchmark_fingerprint");
        let size: StorageData<T> = 100;
        let peer_id: PeerId<T> = vec![1; MaxPeerIdSize::<T>::get().try_into().unwrap()]
            .try_into()
            .unwrap();
        let peer_ids: PeerIds<T> =
            vec![peer_id; MaxNumberOfPeerIds::<T>::get().try_into().unwrap()]
                .try_into()
                .unwrap();
        Pallet::<T>::issue_storage_request(
            signed_origin.clone().into(),
            bucket_id,
            location.clone(),
            fingerprint,
            size,
            Some(msp_id),
            peer_ids,
            None,
        )?;

        // Compute the file key
        let file_key = Pallet::<T>::compute_file_key(
            user.clone(),
            bucket_id,
            location.clone(),
            size,
            fingerprint,
        );

        // Simulate the MSP accepting the storage request
        StorageRequests::<T>::mutate(file_key, |storage_request| {
            storage_request.as_mut().unwrap().msp = Some((msp_id, true));
        });

        // Add n BSPs to the StorageRequestBsps mapping since that's the one that is drained in the benchmarked function
        for i in 0..amount_of_bsps {
            let bsp_account: T::AccountId = account("BSP", i, 0);
            let bsp_id = T::Hashing::hash_of(&bsp_account);
            <StorageRequestBsps<T>>::insert(
                &file_key,
                &bsp_id,
                StorageRequestBspsMetadata::<T> {
                    confirmed: false,
                    _phantom: Default::default(),
                },
            )
        }

        /*********** Call the function to benchmark: ***********/
        #[block]
        {
            Pallet::<T>::process_expired_storage_request(file_key.clone(), &mut WeightMeter::new());
        }

        /*********** Post-benchmark checks: ***********/
        // Ensure the expected event was emitted
        let expected_event =
            <T as pallet::Config>::RuntimeEvent::from(Event::StorageRequestExpired { file_key });
        frame_system::Pallet::<T>::assert_last_event(expected_event.into());

        // Ensure the Storage Request no longer exists in storage
        assert!(!StorageRequests::<T>::contains_key(&file_key));

        // Ensure the StorageRequestBsps mapping is empty for this file key
        let mut storage_request_bsps_for_file_key = StorageRequestBsps::<T>::iter_prefix(&file_key);
        assert!(storage_request_bsps_for_file_key.next().is_none());

        Ok(())
    }

    #[benchmark]
    fn process_expired_storage_request_msp_rejected(
        n: Linear<
            0,
            {
                <<T as pallet::Config>::ReplicationTargetType as Into<u64>>::into(
                    pallet::MaxReplicationTarget::<T>::get(),
                ) as u32
            },
        >,
    ) -> Result<(), BenchmarkError> {
        /***********  Setup initial conditions: ***********/
        // Get the amount of BSPs to add to the storage request
        let amount_of_bsps = n.into();

        // Get a user account and mint some tokens into it
        let user: T::AccountId = account("Alice", 0, 0);
        let signed_origin = RawOrigin::Signed(user.clone());
        mint_into_account::<T>(user.clone(), 1_000_000_000_000_000)?;

        // Register a MSP with a value proposition
        let msp_account: T::AccountId = account("MSP", 0, 0);
        mint_into_account::<T>(msp_account.clone(), 1_000_000_000_000_000)?;
        let (msp_id, value_prop_id) = add_msp_to_provider_storage::<T>(&msp_account, None);

        // Create the bucket, assigning it to the MSP
        let name: BucketNameFor<T> = vec![1; BucketNameLimitFor::<T>::get().try_into().unwrap()]
            .try_into()
            .unwrap();
        let bucket_id = <<T as crate::Config>::Providers as ReadBucketsInterface>::derive_bucket_id(
            &user,
            name.clone(),
        );
        Pallet::<T>::create_bucket(
            signed_origin.clone().into(),
            Some(msp_id),
            name,
            true,
            Some(value_prop_id),
        )?;

        // Issue the storage request from the user
        let location: FileLocation<T> = vec![1; MaxFilePathSize::<T>::get().try_into().unwrap()]
            .try_into()
            .unwrap();
        let fingerprint =
            <<T as frame_system::Config>::Hashing as Hasher>::hash(b"benchmark_fingerprint");
        let size: StorageData<T> = 100;
        let peer_id: PeerId<T> = vec![1; MaxPeerIdSize::<T>::get().try_into().unwrap()]
            .try_into()
            .unwrap();
        let peer_ids: PeerIds<T> =
            vec![peer_id; MaxNumberOfPeerIds::<T>::get().try_into().unwrap()]
                .try_into()
                .unwrap();
        Pallet::<T>::issue_storage_request(
            signed_origin.clone().into(),
            bucket_id,
            location.clone(),
            fingerprint,
            size,
            Some(msp_id),
            peer_ids,
            None,
        )?;

        // Compute the file key
        let file_key = Pallet::<T>::compute_file_key(
            user.clone(),
            bucket_id,
            location.clone(),
            size,
            fingerprint,
        );

        // Simulate the MSP rejecting the storage request
        StorageRequests::<T>::mutate(file_key, |storage_request| {
            storage_request.as_mut().unwrap().msp = Some((msp_id, false));
        });

        // Add n BSPs to the StorageRequestBsps mapping since that's the one that is drained in the benchmarked function
        for i in 0..amount_of_bsps {
            let bsp_account: T::AccountId = account("BSP", i, 0);
            let bsp_id = T::Hashing::hash_of(&bsp_account);
            <StorageRequestBsps<T>>::insert(
                &file_key,
                &bsp_id,
                StorageRequestBspsMetadata::<T> {
                    confirmed: false,
                    _phantom: Default::default(),
                },
            )
        }

        // Simulate at least one BSP having confirmed the storage request so it has to queue up a priority challenge
        // when cleaning it up after expiration.
        StorageRequests::<T>::mutate(file_key, |storage_request| {
            storage_request.as_mut().unwrap().bsps_confirmed = ReplicationTargetType::<T>::one();
        });

        /*********** Call the function to benchmark: ***********/
        #[block]
        {
            Pallet::<T>::process_expired_storage_request(file_key.clone(), &mut WeightMeter::new());
        }

        /*********** Post-benchmark checks: ***********/
        // Ensure the expected event was emitted
        let expected_event =
            <T as pallet::Config>::RuntimeEvent::from(Event::StorageRequestRejected {
                file_key,
                reason: RejectedStorageRequestReason::RequestExpired,
            });
        frame_system::Pallet::<T>::assert_last_event(expected_event.into());

        // Ensure the Storage Request no longer exists in storage
        assert!(!StorageRequests::<T>::contains_key(&file_key));

        // Ensure the StorageRequestBsps mapping is empty for this file key
        let mut storage_request_bsps_for_file_key = StorageRequestBsps::<T>::iter_prefix(&file_key);
        assert!(storage_request_bsps_for_file_key.next().is_none());

        Ok(())
    }

    #[benchmark]
    fn process_expired_move_bucket_request() -> Result<(), BenchmarkError> {
        /***********  Setup initial conditions: ***********/
        // Get a user account and mint some tokens into it
        let user: T::AccountId = account("Alice", 0, 0);
        let signed_origin = RawOrigin::Signed(user.clone());
        mint_into_account::<T>(user.clone(), 1_000_000_000_000_000)?;

        // Register a MSP with a value proposition
        let msp_account: T::AccountId = account("MSP", 0, 0);
        mint_into_account::<T>(msp_account.clone(), 1_000_000_000_000_000)?;
        let (msp_id, value_prop_id) = add_msp_to_provider_storage::<T>(&msp_account, None);

        // Create the bucket, assigning it to the MSP
        let name: BucketNameFor<T> = vec![1; BucketNameLimitFor::<T>::get().try_into().unwrap()]
            .try_into()
            .unwrap();
        let bucket_id = <<T as crate::Config>::Providers as ReadBucketsInterface>::derive_bucket_id(
            &user,
            name.clone(),
        );
        Pallet::<T>::create_bucket(
            signed_origin.clone().into(),
            Some(msp_id),
            name,
            true,
            Some(value_prop_id),
        )?;

        // Add the bucket to the PendingBucketsToMove storage and to the PendingMoveBucketRequests storage
        PendingBucketsToMove::<T>::insert(&bucket_id, ());
        PendingMoveBucketRequests::<T>::insert(
            &msp_id,
            &bucket_id,
            MoveBucketRequestMetadata {
                requester: user.clone(),
            },
        );

        /*********** Call the function to benchmark: ***********/
        #[block]
        {
            Pallet::<T>::process_expired_move_bucket_request(
                msp_id,
                bucket_id,
                &mut WeightMeter::new(),
            );
        }

        /*********** Post-benchmark checks: ***********/
        // Ensure the expected event was emitted
        let expected_event =
            <T as pallet::Config>::RuntimeEvent::from(Event::MoveBucketRequestExpired {
                msp_id,
                bucket_id,
            });
        frame_system::Pallet::<T>::assert_last_event(expected_event.into());

        // Ensure the bucket was removed from the PendingBucketsToMove storage
        assert!(!PendingBucketsToMove::<T>::contains_key(&bucket_id));

        // Ensure the bucket was removed from the PendingMoveBucketRequests storage
        assert!(!PendingMoveBucketRequests::<T>::contains_key(
            &msp_id, &bucket_id
        ));

        Ok(())
    }

    fn run_to_block<T: crate::Config + pallet_proofs_dealer::Config>(n: BlockNumberFor<T>) {
        assert!(
            n > frame_system::Pallet::<T>::block_number(),
            "Cannot go back in time"
        );

        while frame_system::Pallet::<T>::block_number() < n {
            frame_system::Pallet::<T>::set_block_number(
                frame_system::Pallet::<T>::block_number() + One::one(),
            );
            pallet_proofs_dealer::Pallet::<T>::on_poll(
                frame_system::Pallet::<T>::block_number(),
                &mut WeightMeter::new(),
            );
            Pallet::<T>::on_poll(
                frame_system::Pallet::<T>::block_number(),
                &mut WeightMeter::new(),
            );
        }
    }

    fn mint_into_account<T: crate::Config>(
        account: T::AccountId,
        amount: u128,
    ) -> Result<(), BenchmarkError> {
        let user_balance = amount
            .try_into()
            .map_err(|_| BenchmarkError::Stop("Balance conversion failed."))?;
        assert_ok!(<T as crate::Config>::Currency::mint_into(
            &account,
            user_balance,
        ));
        Ok(())
    }

    fn add_msp_to_provider_storage<T>(
        msp: &T::AccountId,
        msp_id: Option<ProviderIdFor<T>>,
    ) -> (ProviderIdFor<T>, ValuePropId<T>)
    where
        T: crate::Config<Fingerprint = <T as frame_system::Config>::Hash>,
        T: pallet_storage_providers::Config<
            ProviderId = <T as frame_system::Config>::Hash,
            StorageDataUnit = u64,
        >,
        <T as crate::Config>::Providers: shp_traits::MutateStorageProvidersInterface<StorageDataUnit = u64>
            + shp_traits::ReadProvidersInterface<ProviderId = <T as frame_system::Config>::Hash>,
        // Ensure the ValuePropId from our Providers trait matches that from pallet_storage_providers
        <T as crate::Config>::Providers: shp_traits::MutateBucketsInterface<
            ValuePropId = <T as pallet_storage_providers::Config>::ValuePropId,
        >,
    {
        let msp_hash = if msp_id.is_some() {
            msp_id.unwrap()
        } else {
            T::Hashing::hash_of(&msp)
        };

        let capacity: StorageData<T> = 1024 * 1024 * 1024;
        let capacity_used: StorageData<T> = 0;

        let msp_info = pallet_storage_providers::types::MainStorageProvider {
            capacity,
            capacity_used,
            multiaddresses: BoundedVec::default(),
            last_capacity_change: frame_system::Pallet::<T>::block_number(),
            owner_account: msp.clone(),
            payment_account: msp.clone(),
            sign_up_block: frame_system::Pallet::<T>::block_number(),
        };

        pallet_storage_providers::MainStorageProviders::<T>::insert(msp_hash, msp_info);
        pallet_storage_providers::AccountIdToMainStorageProviderId::<T>::insert(
            msp.clone(),
            msp_hash,
        );

        let commitment = vec![
            1;
            <T as pallet_storage_providers::Config>::MaxCommitmentSize::get()
                .try_into()
                .unwrap()
        ]
        .try_into()
        .unwrap();

        let bucket_data_limit: StorageData<T> = capacity;
        // Use One::one() or a conversion that matches the expected balance type:
        let value_prop = ValueProposition::<T>::new(One::one(), commitment, bucket_data_limit);
        let value_prop_id = value_prop.derive_id();

        pallet_storage_providers::MainStorageProviderIdsToValuePropositions::<T>::insert(
            msp_hash,
            value_prop_id,
            value_prop,
        );

        (msp_hash, value_prop_id)
    }

    fn add_bsp_to_provider_storage<T>(
        bsp_account: &T::AccountId,
        bsp_id: Option<ProviderIdFor<T>>,
    ) -> ProviderIdFor<T>
    where
        T: crate::Config
            + pallet_storage_providers::Config<
                ProviderId = <T as frame_system::Config>::Hash,
                StorageDataUnit = u64,
            >,
        T: crate::Config<Providers = pallet_storage_providers::Pallet<T>>,
    {
        // Derive the BSP ID from the hash of its account
        let bsp_id = if bsp_id.is_some() {
            bsp_id.unwrap()
        } else {
            T::Hashing::hash_of(&bsp_account)
        };

        // Create the BSP info
        let bsp_info = pallet_storage_providers::types::BackupStorageProvider {
            capacity: 1024 * 1024 * 1024,
            capacity_used: 0,
            multiaddresses: BoundedVec::default(),
            root: <T as pallet_storage_providers::Config>::DefaultMerkleRoot::get(),
            last_capacity_change: frame_system::Pallet::<T>::block_number(),
            owner_account: bsp_account.clone(),
            payment_account: bsp_account.clone(),
            reputation_weight:
                <T as pallet_storage_providers::Config>::StartingReputationWeight::get(),
            sign_up_block: frame_system::Pallet::<T>::block_number(),
        };

        // Insert the BSP info into storage
        pallet_storage_providers::BackupStorageProviders::<T>::insert(bsp_id, bsp_info);
        pallet_storage_providers::AccountIdToBackupStorageProviderId::<T>::insert(
            bsp_account.clone(),
            bsp_id,
        );

        // Update the Global Reputation Weight
        pallet_storage_providers::GlobalBspsReputationWeight::<T>::mutate(|reputation_weight| {
            *reputation_weight =
                <T as pallet_storage_providers::Config>::StartingReputationWeight::get();
        });

        bsp_id
    }
}<|MERGE_RESOLUTION|>--- conflicted
+++ resolved
@@ -956,7 +956,6 @@
             bsp.root = bsp_root
         });
 
-<<<<<<< HEAD
         // Create the bucket to store in the MSP
         let encoded_bucket_id = get_bucket_id(1);
         let bucket_id = <T as frame_system::Config>::Hash::decode(&mut encoded_bucket_id.as_ref())
@@ -981,47 +980,6 @@
             bucket.size = bucket_size;
             bucket.root = bucket_root;
         });
-=======
-        // Create the bucket, assigning it to the MSP
-        let name: BucketNameFor<T> = vec![1; BucketNameLimitFor::<T>::get().try_into().unwrap()]
-            .try_into()
-            .unwrap();
-        let bucket_id = <<T as crate::Config>::Providers as ReadBucketsInterface>::derive_bucket_id(
-            &user,
-            name.clone(),
-        );
-        Pallet::<T>::create_bucket(
-            signed_origin.clone().into(),
-            msp_id,
-            name,
-            true,
-            Some(value_prop_id),
-        )?;
-
-        // Issue the storage request from the user
-        let location: FileLocation<T> = vec![1; MaxFilePathSize::<T>::get().try_into().unwrap()]
-            .try_into()
-            .unwrap();
-        let fingerprint =
-            <<T as frame_system::Config>::Hashing as Hasher>::hash(b"benchmark_fingerprint");
-        let size: StorageData<T> = 100;
-        let peer_id: PeerId<T> = vec![1; MaxPeerIdSize::<T>::get().try_into().unwrap()]
-            .try_into()
-            .unwrap();
-        let peer_ids: PeerIds<T> =
-            vec![peer_id; MaxNumberOfPeerIds::<T>::get().try_into().unwrap()]
-                .try_into()
-                .unwrap();
-        Pallet::<T>::issue_storage_request(
-            signed_origin.clone().into(),
-            bucket_id,
-            location.clone(),
-            fingerprint,
-            size,
-            msp_id,
-            peer_ids,
-        )?;
->>>>>>> 04f44cc1
 
         // Create the dynamic-rate payment stream between the user and the BSP to account for the worst-case scenario
         // of updating it in the confirm
@@ -2393,6 +2351,122 @@
 
     #[benchmark]
     fn process_expired_storage_request_msp_accepted_or_no_msp(
+        n: Linear<
+            0,
+            {
+                <<T as pallet::Config>::ReplicationTargetType as Into<u64>>::into(
+                    pallet::MaxReplicationTarget::<T>::get(),
+                ) as u32
+            },
+        >,
+    ) -> Result<(), BenchmarkError> {
+        /***********  Setup initial conditions: ***********/
+        // Get the amount of BSPs to add to the storage request
+        let amount_of_bsps = n.into();
+
+        // Get a user account and mint some tokens into it
+        let user: T::AccountId = account("Alice", 0, 0);
+        let signed_origin = RawOrigin::Signed(user.clone());
+        mint_into_account::<T>(user.clone(), 1_000_000_000_000_000)?;
+
+        // Register a MSP with a value proposition
+        let msp_account: T::AccountId = account("MSP", 0, 0);
+        mint_into_account::<T>(msp_account.clone(), 1_000_000_000_000_000)?;
+        let (msp_id, value_prop_id) = add_msp_to_provider_storage::<T>(&msp_account, None);
+
+        // Create the bucket, assigning it to the MSP
+        let name: BucketNameFor<T> = vec![1; BucketNameLimitFor::<T>::get().try_into().unwrap()]
+            .try_into()
+            .unwrap();
+        let bucket_id = <<T as crate::Config>::Providers as ReadBucketsInterface>::derive_bucket_id(
+            &user,
+            name.clone(),
+        );
+        Pallet::<T>::create_bucket(
+            signed_origin.clone().into(),
+            msp_id,
+            name,
+            true,
+            Some(value_prop_id),
+        )?;
+
+        // Issue the storage request from the user
+        let location: FileLocation<T> = vec![1; MaxFilePathSize::<T>::get().try_into().unwrap()]
+            .try_into()
+            .unwrap();
+        let fingerprint =
+            <<T as frame_system::Config>::Hashing as Hasher>::hash(b"benchmark_fingerprint");
+        let size: StorageData<T> = 100;
+        let peer_id: PeerId<T> = vec![1; MaxPeerIdSize::<T>::get().try_into().unwrap()]
+            .try_into()
+            .unwrap();
+        let peer_ids: PeerIds<T> =
+            vec![peer_id; MaxNumberOfPeerIds::<T>::get().try_into().unwrap()]
+                .try_into()
+                .unwrap();
+        Pallet::<T>::issue_storage_request(
+            signed_origin.clone().into(),
+            bucket_id,
+            location.clone(),
+            fingerprint,
+            size,
+            msp_id,
+            peer_ids,
+            None,
+        )?;
+
+        // Compute the file key
+        let file_key = Pallet::<T>::compute_file_key(
+            user.clone(),
+            bucket_id,
+            location.clone(),
+            size,
+            fingerprint,
+        );
+
+        // Simulate the MSP accepting the storage request
+        StorageRequests::<T>::mutate(file_key, |storage_request| {
+            storage_request.as_mut().unwrap().msp = Some((msp_id, true));
+        });
+
+        // Add n BSPs to the StorageRequestBsps mapping since that's the one that is drained in the benchmarked function
+        for i in 0..amount_of_bsps {
+            let bsp_account: T::AccountId = account("BSP", i, 0);
+            let bsp_id = T::Hashing::hash_of(&bsp_account);
+            <StorageRequestBsps<T>>::insert(
+                &file_key,
+                &bsp_id,
+                StorageRequestBspsMetadata::<T> {
+                    confirmed: false,
+                    _phantom: Default::default(),
+                },
+            )
+        }
+
+        /*********** Call the function to benchmark: ***********/
+        #[block]
+        {
+            Pallet::<T>::process_expired_storage_request(file_key.clone(), &mut WeightMeter::new());
+        }
+
+        /*********** Post-benchmark checks: ***********/
+        // Ensure the expected event was emitted
+        let expected_event =
+            <T as pallet::Config>::RuntimeEvent::from(Event::StorageRequestExpired { file_key });
+        frame_system::Pallet::<T>::assert_last_event(expected_event.into());
+
+        // Ensure the Storage Request no longer exists in storage
+        assert!(!StorageRequests::<T>::contains_key(&file_key));
+
+        // Ensure the StorageRequestBsps mapping is empty for this file key
+        let mut storage_request_bsps_for_file_key = StorageRequestBsps::<T>::iter_prefix(&file_key);
+        assert!(storage_request_bsps_for_file_key.next().is_none());
+
+        Ok(())
+    }
+
+    #[benchmark]
+    fn process_expired_storage_request_msp_rejected(
         n: Linear<
             0,
             {
@@ -2466,122 +2540,6 @@
             fingerprint,
         );
 
-        // Simulate the MSP accepting the storage request
-        StorageRequests::<T>::mutate(file_key, |storage_request| {
-            storage_request.as_mut().unwrap().msp = Some((msp_id, true));
-        });
-
-        // Add n BSPs to the StorageRequestBsps mapping since that's the one that is drained in the benchmarked function
-        for i in 0..amount_of_bsps {
-            let bsp_account: T::AccountId = account("BSP", i, 0);
-            let bsp_id = T::Hashing::hash_of(&bsp_account);
-            <StorageRequestBsps<T>>::insert(
-                &file_key,
-                &bsp_id,
-                StorageRequestBspsMetadata::<T> {
-                    confirmed: false,
-                    _phantom: Default::default(),
-                },
-            )
-        }
-
-        /*********** Call the function to benchmark: ***********/
-        #[block]
-        {
-            Pallet::<T>::process_expired_storage_request(file_key.clone(), &mut WeightMeter::new());
-        }
-
-        /*********** Post-benchmark checks: ***********/
-        // Ensure the expected event was emitted
-        let expected_event =
-            <T as pallet::Config>::RuntimeEvent::from(Event::StorageRequestExpired { file_key });
-        frame_system::Pallet::<T>::assert_last_event(expected_event.into());
-
-        // Ensure the Storage Request no longer exists in storage
-        assert!(!StorageRequests::<T>::contains_key(&file_key));
-
-        // Ensure the StorageRequestBsps mapping is empty for this file key
-        let mut storage_request_bsps_for_file_key = StorageRequestBsps::<T>::iter_prefix(&file_key);
-        assert!(storage_request_bsps_for_file_key.next().is_none());
-
-        Ok(())
-    }
-
-    #[benchmark]
-    fn process_expired_storage_request_msp_rejected(
-        n: Linear<
-            0,
-            {
-                <<T as pallet::Config>::ReplicationTargetType as Into<u64>>::into(
-                    pallet::MaxReplicationTarget::<T>::get(),
-                ) as u32
-            },
-        >,
-    ) -> Result<(), BenchmarkError> {
-        /***********  Setup initial conditions: ***********/
-        // Get the amount of BSPs to add to the storage request
-        let amount_of_bsps = n.into();
-
-        // Get a user account and mint some tokens into it
-        let user: T::AccountId = account("Alice", 0, 0);
-        let signed_origin = RawOrigin::Signed(user.clone());
-        mint_into_account::<T>(user.clone(), 1_000_000_000_000_000)?;
-
-        // Register a MSP with a value proposition
-        let msp_account: T::AccountId = account("MSP", 0, 0);
-        mint_into_account::<T>(msp_account.clone(), 1_000_000_000_000_000)?;
-        let (msp_id, value_prop_id) = add_msp_to_provider_storage::<T>(&msp_account, None);
-
-        // Create the bucket, assigning it to the MSP
-        let name: BucketNameFor<T> = vec![1; BucketNameLimitFor::<T>::get().try_into().unwrap()]
-            .try_into()
-            .unwrap();
-        let bucket_id = <<T as crate::Config>::Providers as ReadBucketsInterface>::derive_bucket_id(
-            &user,
-            name.clone(),
-        );
-        Pallet::<T>::create_bucket(
-            signed_origin.clone().into(),
-            Some(msp_id),
-            name,
-            true,
-            Some(value_prop_id),
-        )?;
-
-        // Issue the storage request from the user
-        let location: FileLocation<T> = vec![1; MaxFilePathSize::<T>::get().try_into().unwrap()]
-            .try_into()
-            .unwrap();
-        let fingerprint =
-            <<T as frame_system::Config>::Hashing as Hasher>::hash(b"benchmark_fingerprint");
-        let size: StorageData<T> = 100;
-        let peer_id: PeerId<T> = vec![1; MaxPeerIdSize::<T>::get().try_into().unwrap()]
-            .try_into()
-            .unwrap();
-        let peer_ids: PeerIds<T> =
-            vec![peer_id; MaxNumberOfPeerIds::<T>::get().try_into().unwrap()]
-                .try_into()
-                .unwrap();
-        Pallet::<T>::issue_storage_request(
-            signed_origin.clone().into(),
-            bucket_id,
-            location.clone(),
-            fingerprint,
-            size,
-            Some(msp_id),
-            peer_ids,
-            None,
-        )?;
-
-        // Compute the file key
-        let file_key = Pallet::<T>::compute_file_key(
-            user.clone(),
-            bucket_id,
-            location.clone(),
-            size,
-            fingerprint,
-        );
-
         // Simulate the MSP rejecting the storage request
         StorageRequests::<T>::mutate(file_key, |storage_request| {
             storage_request.as_mut().unwrap().msp = Some((msp_id, false));
