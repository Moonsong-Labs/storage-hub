use super::{types::*, *};
use frame_benchmarking::v2::*;

#[benchmarks(where
	// T is the runtime which has to be comprised of the following pallets:
    T: crate::Config<Fingerprint = <T as frame_system::Config>::Hash, Providers = pallet_storage_providers::Pallet<T>>
		+ pallet_storage_providers::Config<
			ProviderId = <T as frame_system::Config>::Hash,
			MerklePatriciaRoot = <T as frame_system::Config>::Hash,
			StorageDataUnit = u64
		>
		+ pallet_nfts::Config
		+ pallet_proofs_dealer::Config
		+ pallet_payment_streams::Config,
	// The Providers element of this pallet's config has to implement the `MutateStorageProvidersInterface`, `ReadProvidersInterface`, `ReadBucketsInterface` and `MutateBucketsInterface` traits with the following types:
    <T as crate::Config>::Providers: shp_traits::MutateStorageProvidersInterface<StorageDataUnit = u64>
        + shp_traits::ReadProvidersInterface<ProviderId = <T as frame_system::Config>::Hash, MerkleHash = <T as frame_system::Config>::Hash>
		+ shp_traits::ReadBucketsInterface<BucketId = <T as frame_system::Config>::Hash, AccountId = <T as frame_system::Config>::AccountId, ProviderId = <T as frame_system::Config>::Hash, ReadAccessGroupId = <T as pallet_nfts::Config>::CollectionId>
		+ shp_traits::MutateBucketsInterface<AccountId = <T as frame_system::Config>::AccountId, ProviderId = <T as frame_system::Config>::Hash ,ValuePropId = <T as pallet_storage_providers::Config>::ValuePropId, BucketId = <T as frame_system::Config>::Hash>,
    // The ProofDealer element of this pallet's config has to implement the `ProofsDealerInterface` trait with the following types:
	<T as crate::Config>::ProofDealer: shp_traits::ProofsDealerInterface<TickNumber = BlockNumberFor<T>, MerkleHash = <T as frame_system::Config>::Hash, KeyProof = shp_file_key_verifier::types::FileKeyProof<{shp_constants::H_LENGTH}, {shp_constants::FILE_CHUNK_SIZE}, {shp_constants::FILE_SIZE_TO_CHALLENGES}>>,
	// The Nfts element of this pallet's config has to implement the `Inspect` trait with the following types:
	<T as crate::Config>::Nfts: frame_support::traits::nonfungibles_v2::Inspect<<T as frame_system::Config>::AccountId, CollectionId = <T as pallet_nfts::Config>::CollectionId>,
	// The ProvidersPallet element of the Payment Streams pallet's config has to implement the `ReadProvidersInterface` trait with the following types:
	<T as pallet_payment_streams::Config>::ProvidersPallet: shp_traits::ReadProvidersInterface<ProviderId = <T as frame_system::Config>::Hash>,
	// The Storage Providers pallet's `HoldReason` type must be able to be converted into the Currency's `Reason`.
	pallet_payment_streams::HoldReason: Into<<<T as pallet::Config>::Currency as frame_support::traits::fungible::InspectHold<<T as frame_system::Config>::AccountId>>::Reason>,
)]
mod benchmarks {
    use super::*;
    use frame_support::{
        assert_ok,
        traits::{
            fungible::{Mutate, MutateHold},
            Get, OnFinalize, OnPoll,
        },
        weights::WeightMeter,
        BoundedVec,
    };
    use frame_system::{pallet_prelude::BlockNumberFor, RawOrigin};
    use pallet_file_system_runtime_api::QueryFileEarliestVolunteerTickError;
    use pallet_payment_streams::types::DynamicRatePaymentStream;
    use pallet_storage_providers::types::ValueProposition;
    use shp_traits::{
        MutateBucketsInterface, ProofsDealerInterface, ReadBucketsInterface,
        ReadProvidersInterface, ReadStorageProvidersInterface,
    };
    use sp_core::{Decode, Hasher};
    use sp_runtime::{
        traits::{Bounded, Hash, One, Zero},
        Saturating,
    };
    use sp_std::{vec, vec::Vec};

    use crate::benchmark_proofs::*;

    #[benchmark]
    fn create_bucket() -> Result<(), BenchmarkError> {
        let user: T::AccountId = account("Alice", 0, 0);
        let signed_origin = RawOrigin::Signed(user.clone());
        mint_into_account::<T>(user.clone(), 1_000_000_000_000_000)?;

        let name: BucketNameFor<T> = vec![1; BucketNameLimitFor::<T>::get().try_into().unwrap()]
            .try_into()
            .unwrap();

        // Register MSP with value proposition
        let msp: T::AccountId = account("MSP", 0, 0);
        mint_into_account::<T>(msp.clone(), 1_000_000_000_000_000)?;
        let (msp_id, value_prop_id) = add_msp_to_provider_storage::<T>(&msp, None);

        #[extrinsic_call]
        _(signed_origin.clone(), msp_id, name, true, value_prop_id);

        Ok(())
    }

    #[benchmark]
    fn request_move_bucket() -> Result<(), BenchmarkError> {
        /***********  Setup initial conditions: ***********/
        // Get a user account and mint some tokens into it
        let user: T::AccountId = account("Alice", 0, 0);
        let signed_origin = RawOrigin::Signed(user.clone());
        mint_into_account::<T>(user.clone(), 1_000_000_000_000_000)?;

        // Set up parameters for the bucket to use
        let name: BucketNameFor<T> = vec![1; BucketNameLimitFor::<T>::get().try_into().unwrap()]
            .try_into()
            .unwrap();
        let bucket_id = <<T as crate::Config>::Providers as ReadBucketsInterface>::derive_bucket_id(
            &user,
            name.clone(),
        );

        // Register a MSP with a value proposition
        let initial_msp_account: T::AccountId = account("MSP", 0, 0);
        mint_into_account::<T>(initial_msp_account.clone(), 1_000_000_000_000_000)?;
        let (initial_msp_id, initial_value_prop_id) =
            add_msp_to_provider_storage::<T>(&initial_msp_account, None);

        // Register another MSP with a value proposition
        let new_msp_account: T::AccountId = account("MSP", 0, 1);
        mint_into_account::<T>(new_msp_account.clone(), 1_000_000_000_000_000)?;
        let (new_msp_id, new_value_prop_id) =
            add_msp_to_provider_storage::<T>(&new_msp_account, None);

        // Create the bucket, assigning it to the initial MSP
        Pallet::<T>::create_bucket(
            signed_origin.clone().into(),
            initial_msp_id,
            name,
            true,
            initial_value_prop_id,
        )?;

        /*********** Call the extrinsic to benchmark: ***********/
        #[extrinsic_call]
        _(signed_origin, bucket_id, new_msp_id, new_value_prop_id);

        /*********** Post-benchmark checks: ***********/
        // Ensure the PendingMoveBucketRequests storage has the created request
        let pending_move_bucket_request = PendingMoveBucketRequests::<T>::get(&bucket_id);
        assert!(pending_move_bucket_request.is_some());
        let pending_move_bucket_request = pending_move_bucket_request.unwrap();
        assert_eq!(pending_move_bucket_request.requester, user.clone());
        assert_eq!(pending_move_bucket_request.new_msp_id, new_msp_id);
        assert_eq!(
            pending_move_bucket_request.new_value_prop_id,
            new_value_prop_id
        );

        // Ensure the expected event was emitted.
        let expected_event =
            <T as pallet::Config>::RuntimeEvent::from(Event::MoveBucketRequested {
                who: user,
                bucket_id,
                new_msp_id,
                new_value_prop_id,
            });
        frame_system::Pallet::<T>::assert_last_event(expected_event.into());

        Ok(())
    }

    #[benchmark]
    fn msp_respond_move_bucket_request() -> Result<(), BenchmarkError> {
        /***********  Setup initial conditions: ***********/
        // Get a user account and mint some tokens into it
        let user: T::AccountId = account("Alice", 0, 0);
        let signed_origin = RawOrigin::Signed(user.clone());
        mint_into_account::<T>(user.clone(), 1_000_000_000_000_000)?;

        // Set up parameters for the bucket to use
        let name: BucketNameFor<T> = vec![1; BucketNameLimitFor::<T>::get().try_into().unwrap()]
            .try_into()
            .unwrap();
        let bucket_id = <<T as crate::Config>::Providers as ReadBucketsInterface>::derive_bucket_id(
            &user,
            name.clone(),
        );

        // Register a MSP with a value proposition
        let initial_msp_account: T::AccountId = account("MSP", 0, 0);
        mint_into_account::<T>(initial_msp_account.clone(), 1_000_000_000_000_000)?;
        let (initial_msp_id, initial_value_prop_id) =
            add_msp_to_provider_storage::<T>(&initial_msp_account, None);

        // Register another MSP with a value proposition
        let new_msp_account: T::AccountId = account("MSP", 0, 1);
        mint_into_account::<T>(new_msp_account.clone(), 1_000_000_000_000_000)?;
        let (new_msp_id, new_value_prop_id) =
            add_msp_to_provider_storage::<T>(&new_msp_account, None);

        // Create the bucket, assigning it to the initial MSP
        Pallet::<T>::create_bucket(
            signed_origin.clone().into(),
            initial_msp_id,
            name,
            true,
            initial_value_prop_id,
        )?;

        // Request the move of the bucket to the new MSP
        Pallet::<T>::request_move_bucket(
            signed_origin.clone().into(),
            bucket_id,
            new_msp_id,
            new_value_prop_id,
        )?;

        /*********** Call the extrinsic to benchmark: ***********/
        #[extrinsic_call]
        _(
            RawOrigin::Signed(new_msp_account.clone()),
            bucket_id,
            BucketMoveRequestResponse::Accepted,
        );

        /*********** Post-benchmark checks: ***********/
        // Ensure the bucket is now stored by the new MSP
        assert!(
            <<T as crate::Config>::Providers as ReadBucketsInterface>::is_bucket_stored_by_msp(
                &new_msp_id,
                &bucket_id
            )
        );

        // Ensure the expected event was emitted.
        let expected_event = <T as pallet::Config>::RuntimeEvent::from(Event::MoveBucketAccepted {
            bucket_id,
            msp_id: new_msp_id,
            value_prop_id: new_value_prop_id,
        });
        frame_system::Pallet::<T>::assert_last_event(expected_event.into());

        Ok(())
    }

    #[benchmark]
    fn update_bucket_privacy() -> Result<(), BenchmarkError> {
        /***********  Setup initial conditions: ***********/
        // Get a user account and mint some tokens into it
        let user: T::AccountId = account("Alice", 0, 0);
        let signed_origin = RawOrigin::Signed(user.clone());
        mint_into_account::<T>(user.clone(), 1_000_000_000_000_000)?;

        // Set up parameters for the bucket to use
        let name: BucketNameFor<T> = vec![1; BucketNameLimitFor::<T>::get().try_into().unwrap()]
            .try_into()
            .unwrap();
        let bucket_id = <<T as crate::Config>::Providers as ReadBucketsInterface>::derive_bucket_id(
            &user,
            name.clone(),
        );

        // Register a MSP with a value proposition
        let msp_account: T::AccountId = account("MSP", 0, 0);
        mint_into_account::<T>(msp_account.clone(), 1_000_000_000_000_000)?;
        let (msp_id, value_prop_id) = add_msp_to_provider_storage::<T>(&msp_account, None);

        // Create the bucket as private, creating the collection
        Pallet::<T>::create_bucket(
            signed_origin.clone().into(),
            msp_id,
            name,
            true,
            value_prop_id,
        )?;

        // The worst-case scenario is when the bucket has an associated collection but it doesn't exist in storage,
        // since it has to perform an extra check compared to the bucket being public from the start
        // So, we delete the collection from storage
        let collection_id = T::Providers::get_read_access_group_id_of_bucket(&bucket_id)?.unwrap();
        pallet_nfts::Collection::<T>::remove(collection_id);

        /*********** Call the extrinsic to benchmark: ***********/
        #[extrinsic_call]
        _(signed_origin, bucket_id, true);

        /*********** Post-benchmark checks: ***********/
        // Ensure the bucket is still private
        assert!(T::Providers::is_bucket_private(&bucket_id).unwrap());

        // Ensure it has a collection now, after we deleted the previous one
        let new_collection_id =
            T::Providers::get_read_access_group_id_of_bucket(&bucket_id)?.unwrap();
        assert!(pallet_nfts::Collection::<T>::contains_key(
            new_collection_id
        ));
        assert_ne!(collection_id, new_collection_id);

        // Ensure the expected event was emitted.
        let expected_event =
            <T as pallet::Config>::RuntimeEvent::from(Event::BucketPrivacyUpdated {
                who: user,
                bucket_id,
                private: true,
                collection_id: Some(new_collection_id),
            });
        frame_system::Pallet::<T>::assert_last_event(expected_event.into());

        Ok(())
    }

    #[benchmark]
    fn create_and_associate_collection_with_bucket() -> Result<(), BenchmarkError> {
        /***********  Setup initial conditions: ***********/
        // Get a user account and mint some tokens into it
        let user: T::AccountId = account("Alice", 0, 0);
        let signed_origin = RawOrigin::Signed(user.clone());
        mint_into_account::<T>(user.clone(), 1_000_000_000_000_000)?;

        // Set up parameters for the bucket to use
        let name: BucketNameFor<T> = vec![1; BucketNameLimitFor::<T>::get().try_into().unwrap()]
            .try_into()
            .unwrap();
        let bucket_id = <<T as crate::Config>::Providers as ReadBucketsInterface>::derive_bucket_id(
            &user,
            name.clone(),
        );

        // Register a MSP with a value proposition
        let msp_account: T::AccountId = account("MSP", 0, 0);
        mint_into_account::<T>(msp_account.clone(), 1_000_000_000_000_000)?;
        let (msp_id, value_prop_id) = add_msp_to_provider_storage::<T>(&msp_account, None);

        // Create the bucket as private, creating the collection
        Pallet::<T>::create_bucket(
            signed_origin.clone().into(),
            msp_id,
            name,
            true,
            value_prop_id,
        )?;

        // The worst-case scenario is when the bucket has an associated collection but it doesn't exist in storage,
        // since it has to perform an extra check compared to the bucket being public from the start
        // So, we delete the collection from storage
        let collection_id = T::Providers::get_read_access_group_id_of_bucket(&bucket_id)?.unwrap();
        pallet_nfts::Collection::<T>::remove(collection_id);

        /*********** Call the extrinsic to benchmark: ***********/
        #[extrinsic_call]
        _(signed_origin, bucket_id);

        /*********** Post-benchmark checks: ***********/
        // Ensure the bucket is still private
        assert!(T::Providers::is_bucket_private(&bucket_id).unwrap());

        // Ensure it has a collection now, after we deleted the previous one
        let new_collection_id =
            T::Providers::get_read_access_group_id_of_bucket(&bucket_id)?.unwrap();
        assert!(pallet_nfts::Collection::<T>::contains_key(
            new_collection_id
        ));
        assert_ne!(collection_id, new_collection_id);

        // Ensure the expected event was emitted.
        let expected_event =
            <T as pallet::Config>::RuntimeEvent::from(Event::NewCollectionAndAssociation {
                who: user,
                bucket_id,
                collection_id: new_collection_id,
            });
        frame_system::Pallet::<T>::assert_last_event(expected_event.into());

        Ok(())
    }

    #[benchmark]
    fn delete_bucket() -> Result<(), BenchmarkError> {
        /***********  Setup initial conditions: ***********/
        // Get a user account and mint some tokens into it
        let user: T::AccountId = account("Alice", 0, 0);
        let signed_origin = RawOrigin::Signed(user.clone());
        mint_into_account::<T>(user.clone(), 1_000_000_000_000_000)?;

        // Set up parameters for the bucket to use
        let name: BucketNameFor<T> = vec![1; BucketNameLimitFor::<T>::get().try_into().unwrap()]
            .try_into()
            .unwrap();
        let bucket_id = <<T as crate::Config>::Providers as ReadBucketsInterface>::derive_bucket_id(
            &user,
            name.clone(),
        );

        // Register a MSP with a value proposition
        let msp_account: T::AccountId = account("MSP", 0, 0);
        mint_into_account::<T>(msp_account.clone(), 1_000_000_000_000_000)?;
        let (msp_id, value_prop_id) = add_msp_to_provider_storage::<T>(&msp_account, None);

        // Create the bucket as private, creating the collection so it has to be deleted as well.
        Pallet::<T>::create_bucket(
            signed_origin.clone().into(),
            msp_id,
            name,
            true,
            value_prop_id,
        )?;

        // Get the collection ID of the bucket
        let collection_id = T::Providers::get_read_access_group_id_of_bucket(&bucket_id)?.unwrap();

        /*********** Call the extrinsic to benchmark: ***********/
        #[extrinsic_call]
        _(signed_origin, bucket_id);

        /*********** Post-benchmark checks: ***********/
        // The bucket should have been deleted.
        assert!(!T::Providers::bucket_exists(&bucket_id));

        // And the collection should have been deleted as well
        assert!(!pallet_nfts::Collection::<T>::contains_key(collection_id));

        // Ensure the expected event was emitted.
        let expected_event = <T as pallet::Config>::RuntimeEvent::from(Event::BucketDeleted {
            who: user,
            bucket_id,
            maybe_collection_id: Some(collection_id),
        });
        frame_system::Pallet::<T>::assert_last_event(expected_event.into());

        Ok(())
    }

    #[benchmark]
    fn issue_storage_request() -> Result<(), BenchmarkError> {
        let user: T::AccountId = account("Alice", 0, 0);
        let signed_origin = RawOrigin::Signed(user.clone());
        mint_into_account::<T>(user.clone(), 1_000_000_000_000_000)?;

        let name: BucketNameFor<T> = vec![1; BucketNameLimitFor::<T>::get().try_into().unwrap()]
            .try_into()
            .unwrap();
        let bucket_id = <<T as crate::Config>::Providers as ReadBucketsInterface>::derive_bucket_id(
            &user,
            name.clone(),
        );
        let location = vec![1; MaxFilePathSize::<T>::get().try_into().unwrap()]
            .try_into()
            .unwrap();
        let fingerprint =
            <<T as frame_system::Config>::Hashing as Hasher>::hash(b"benchmark_fingerprint");
        let size: StorageDataUnit<T> = 100;
        let peer_id: PeerId<T> = vec![1; MaxPeerIdSize::<T>::get().try_into().unwrap()]
            .try_into()
            .unwrap();
        let peer_ids: PeerIds<T> =
            vec![peer_id; MaxNumberOfPeerIds::<T>::get().try_into().unwrap()]
                .try_into()
                .unwrap();

        // Register MSP with value proposition
        let msp: T::AccountId = account("MSP", 0, 0);
        mint_into_account::<T>(msp.clone(), 1_000_000_000_000_000)?;
        let (msp_id, value_prop_id) = add_msp_to_provider_storage::<T>(&msp, None);

        Pallet::<T>::create_bucket(
            signed_origin.clone().into(),
            msp_id,
            name,
            true,
            value_prop_id,
        )?;

        #[extrinsic_call]
        _(
            signed_origin,
            bucket_id,
            location,
            fingerprint,
            size,
            msp_id,
            peer_ids,
            ReplicationTarget::Standard,
        );

        Ok(())
    }

    #[benchmark]
    fn revoke_storage_request(
        n: Linear<
            1,
            {
                Into::<u64>::into(T::MaxReplicationTarget::get())
                    .try_into()
                    .unwrap()
            },
        >,
    ) -> Result<(), BenchmarkError> {
        let replication_target: u32 = n.into();
        let user: T::AccountId = account("Alice", 0, 0);
        let signed_origin = RawOrigin::Signed(user.clone());
        mint_into_account::<T>(user.clone(), 1_000_000_000_000_000)?;

        let name: BucketNameFor<T> = vec![1; BucketNameLimitFor::<T>::get().try_into().unwrap()]
            .try_into()
            .unwrap();
        let bucket_id = <<T as crate::Config>::Providers as ReadBucketsInterface>::derive_bucket_id(
            &user,
            name.clone(),
        );
        let location: FileLocation<T> = vec![1; MaxFilePathSize::<T>::get().try_into().unwrap()]
            .try_into()
            .unwrap();
        let fingerprint =
            <<T as frame_system::Config>::Hashing as Hasher>::hash(b"benchmark_fingerprint");
        let size: StorageDataUnit<T> = 100;
        let peer_id: PeerId<T> = vec![1; MaxPeerIdSize::<T>::get().try_into().unwrap()]
            .try_into()
            .unwrap();
        let peer_ids: PeerIds<T> =
            vec![peer_id; MaxNumberOfPeerIds::<T>::get().try_into().unwrap()]
                .try_into()
                .unwrap();

        // Register MSP with value proposition
        let msp: T::AccountId = account("MSP", 0, 0);
        mint_into_account::<T>(msp.clone(), 1_000_000_000_000_000)?;
        let (msp_id, value_prop_id) = add_msp_to_provider_storage::<T>(&msp, None);

        Pallet::<T>::create_bucket(
            signed_origin.clone().into(),
            msp_id,
            name,
            true,
            value_prop_id,
        )?;

        Pallet::<T>::issue_storage_request(
            signed_origin.clone().into(),
            bucket_id,
            location.clone(),
            fingerprint,
            size,
            msp_id,
            peer_ids,
            ReplicationTarget::Custom(replication_target.into()),
        )?;

        let file_key = Pallet::<T>::compute_file_key(user, bucket_id, location, size, fingerprint);

        // The `revoke_storage_request` executes the `drain_prefix` function to remove all sub keys including the primary key
        // from `StorageRequestBsps`.
        for i in 0..replication_target {
            let bsp_user: T::AccountId = account("bsp", i as u32, i as u32);
            mint_into_account::<T>(bsp_user.clone(), 1_000_000_000_000_000)?;
            let bsp_id = add_bsp_to_provider_storage::<T>(&bsp_user.clone(), None);

            StorageRequestBsps::<T>::insert(
                file_key,
                bsp_id,
                StorageRequestBspsMetadata::<T> {
                    confirmed: true,
                    _phantom: Default::default(),
                },
            );
        }

        // Mutate the storage request to have bsps_volunteered equal to MaxReplicationTarget
        StorageRequests::<T>::mutate(file_key, |storage_request| {
            storage_request.as_mut().unwrap().bsps_volunteered = n.into();
            // Setting this greater than 0 triggers a priority challenge
            storage_request.as_mut().unwrap().bsps_confirmed = n.into();
        });

        #[extrinsic_call]
        _(signed_origin, file_key);

        Ok(())
    }

    #[benchmark]
    fn msp_stop_storing_bucket() -> Result<(), BenchmarkError> {
        let user: T::AccountId = account("Alice", 0, 0);
        let signed_origin = RawOrigin::Signed(user.clone());
        mint_into_account::<T>(user.clone(), 1_000_000_000_000_000)?;

        let name: BucketNameFor<T> = vec![1; BucketNameLimitFor::<T>::get().try_into().unwrap()]
            .try_into()
            .unwrap();
        let bucket_id = <<T as crate::Config>::Providers as ReadBucketsInterface>::derive_bucket_id(
            &user,
            name.clone(),
        );

        // Register MSP with value proposition
        let msp: T::AccountId = account("MSP", 0, 0);
        mint_into_account::<T>(msp.clone(), 1_000_000_000_000_000)?;
        let (msp_id, value_prop_id) = add_msp_to_provider_storage::<T>(&msp, None);

        Pallet::<T>::create_bucket(
            signed_origin.clone().into(),
            msp_id,
            name,
            true,
            value_prop_id,
        )?;

        #[extrinsic_call]
        _(RawOrigin::Signed(msp), bucket_id);

        Ok(())
    }

    #[benchmark]
    fn msp_respond_storage_requests_multiple_buckets(
        n: Linear<1, 10>,
        m: Linear<1, 10>,
        l: Linear<1, 10>,
    ) -> Result<(), BenchmarkError> {
        /***********  Setup initial conditions: ***********/
        // Get from the linear variables the amount of buckets to accept, the amount of file keys to accept per bucket and the amount to reject.
        let amount_of_buckets_to_accept: u32 = n.into();
        let amount_of_file_keys_to_accept_per_bucket: u32 = m.into();
        let amount_of_file_keys_to_reject_per_bucket: u32 = l.into();

        // Get the user account for the generated proofs and load it up with some balance.
        let user_as_bytes: [u8; 32] = get_user_account().clone().try_into().unwrap();
        let user_account: T::AccountId = T::AccountId::decode(&mut &user_as_bytes[..]).unwrap();
        mint_into_account::<T>(user_account.clone(), 1_000_000_000_000_000_000_000)?;

        // Register an account as a MSP with the specific MSP ID from the generated proofs
        let msp_account: T::AccountId = whitelisted_caller();
        mint_into_account::<T>(msp_account.clone(), 1_000_000_000_000_000_000_000)?;
        let encoded_msp_id = get_msp_id();
        let msp_id = <T as frame_system::Config>::Hash::decode(&mut encoded_msp_id.as_ref())
            .expect("Failed to decode provider ID from bytes.");
        let (_, value_prop_id) = add_msp_to_provider_storage::<T>(&msp_account, Some(msp_id));

        let mut msp_total_response: StorageRequestMspResponse<T> = Vec::new();
        // For each bucket to accept:
        for i in 1..amount_of_buckets_to_accept + 1 {
            // Create the bucket to store in the MSP
            let encoded_bucket_id = get_bucket_id(i);
            let bucket_id =
                <T as frame_system::Config>::Hash::decode(&mut encoded_bucket_id.as_ref())
                    .expect("Bucket ID should be decodable as it is a hash");
            <<T as crate::Config>::Providers as MutateBucketsInterface>::add_bucket(
                msp_id,
                user_account.clone(),
                bucket_id,
                false,
                None,
                value_prop_id,
            )?;

            // Update the bucket's size and root to match the generated proofs
            let bucket_size = 2 * 1024 * 1024;
            let encoded_bucket_root = get_bucket_root(i);
            let bucket_root =
                <T as frame_system::Config>::Hash::decode(&mut encoded_bucket_root.as_ref())
                    .expect("Bucket root should be decodable as it is a hash");
            pallet_storage_providers::Buckets::<T>::mutate(&bucket_id, |bucket| {
                let bucket = bucket.as_mut().expect("Bucket should exist.");
                bucket.size = bucket_size;
                bucket.root = bucket_root;
            });

            // Build the reject response for this bucket:

            // Create all the storage requests for the files to reject
            let mut file_keys_to_reject: Vec<MerkleHash<T>> = Vec::new();
            for j in 0..amount_of_file_keys_to_reject_per_bucket {
                let location: FileLocation<T> =
                    vec![j as u8; MaxFilePathSize::<T>::get().try_into().unwrap()]
                        .try_into()
                        .unwrap();
                let fingerprint = <<T as frame_system::Config>::Hashing as Hasher>::hash(
                    b"benchmark_fingerprint",
                );
                let size: StorageDataUnit<T> = 100;
                let storage_request_metadata = StorageRequestMetadata::<T> {
                    requested_at:
                        <<T as crate::Config>::ProofDealer as shp_traits::ProofsDealerInterface>::get_current_tick(),
					expires_at: BlockNumberFor::<T>::max_value(),
                    owner: user_account.clone(),
                    bucket_id,
                    location: location.clone(),
                    fingerprint,
                    size,
                    msp: Some((msp_id, false)),
                    user_peer_ids: Default::default(),
                    bsps_required: T::StandardReplicationTarget::get(),
                    bsps_confirmed: ReplicationTargetType::<T>::one(), // One BSP confirmed means the logic to enqueue a priority challenge is executed
                    bsps_volunteered: ReplicationTargetType::<T>::zero(),
					deposit_paid: Default::default(),
                };
                let file_key = Pallet::<T>::compute_file_key(
                    user_account.clone(),
                    bucket_id,
                    location.clone(),
                    size,
                    fingerprint,
                );

                <StorageRequests<T>>::insert(&file_key, storage_request_metadata);

                <BucketsWithStorageRequests<T>>::insert(&bucket_id, &file_key, ());

                file_keys_to_reject.push(file_key);
            }
            let reject = file_keys_to_reject
                .iter()
                .map(|file_key| {
                    let reject_reason = RejectedStorageRequestReason::ReachedMaximumCapacity;
                    RejectedStorageRequest {
                        file_key: file_key.clone(),
                        reason: reject_reason,
                    }
                })
                .collect::<Vec<RejectedStorageRequest<T>>>();

            // Build the accept response for this bucket:

            // Get the file keys to accept from the generated proofs.
            let mut file_keys_and_proofs: Vec<FileKeyWithProof<T>> = Vec::new();
            let encoded_file_keys_to_accept =
                fetch_file_keys_to_accept(amount_of_file_keys_to_accept_per_bucket, i as u32);
            let file_keys_to_accept = encoded_file_keys_to_accept
                .iter()
                .map(|encoded_file_key| {
                    let file_key =
                        <T as frame_system::Config>::Hash::decode(&mut encoded_file_key.as_ref())
                            .expect("File key should be decodable as it is a hash");
                    file_key
                })
                .collect::<Vec<<T as frame_system::Config>::Hash>>();

            // For each file key to accept...
            for j in 0..file_keys_to_accept.len() {
                // Get its file key proof from the generated proofs.
                let encoded_file_key_proof = fetch_file_key_proof(
                    amount_of_file_keys_to_accept_per_bucket,
                    i as u32,
                    j as u32,
                );
                let file_key_proof = <KeyProof<T>>::decode(&mut encoded_file_key_proof.as_ref())
                    .expect("File key proof should be decodable");

                // Create the storage request for it:
                let location = file_key_proof.file_metadata.location.clone();
                let fingerprint_hash = file_key_proof.file_metadata.fingerprint.clone().as_hash();
                let fingerprint =
                    <T as frame_system::Config>::Hash::decode(&mut fingerprint_hash.as_ref())
                        .expect("Fingerprint should be decodable as it is a hash");
                let size = file_key_proof.file_metadata.file_size;
                let storage_request_metadata = StorageRequestMetadata::<T> {
                    requested_at:
                        <<T as crate::Config>::ProofDealer as shp_traits::ProofsDealerInterface>::get_current_tick(),
					expires_at: BlockNumberFor::<T>::max_value(),
                    owner: user_account.clone(),
                    bucket_id,
                    location: location.clone().try_into().unwrap(),
                    fingerprint: fingerprint.into(),
                    size,
                    msp: Some((msp_id, false)),
                    user_peer_ids: Default::default(),
                    bsps_required: T::StandardReplicationTarget::get(),
                    bsps_confirmed: T::StandardReplicationTarget::get(), // All BSPs confirmed means the logic to delete the storage request is executed
                    bsps_volunteered: T::MaxReplicationTarget::get(), // Maximize the BSPs volunteered since the logic has to drain them from storage
					deposit_paid: Default::default(),
                };
                <StorageRequests<T>>::insert(&file_keys_to_accept[j], storage_request_metadata);
                <BucketsWithStorageRequests<T>>::insert(&bucket_id, &file_keys_to_accept[j], ());
                // Add the volunteered BSPs to the StorageRequestBsps storage for this file key
                for i in 0u64..T::MaxReplicationTarget::get().into() {
                    let bsp_user: T::AccountId = account("bsp_volunteered", i as u32, i as u32);
                    mint_into_account::<T>(bsp_user.clone(), 1_000_000_000_000_000)?;
                    let bsp_id = add_bsp_to_provider_storage::<T>(&bsp_user.clone(), None);
                    StorageRequestBsps::<T>::insert(
                        file_keys_to_accept[j],
                        bsp_id,
                        StorageRequestBspsMetadata::<T> {
                            confirmed: false,
                            _phantom: Default::default(),
                        },
                    );
                }

                // Create the FileKeyWithProof object
                let file_key_with_proof = FileKeyWithProof {
                    file_key: file_keys_to_accept[j],
                    proof: file_key_proof,
                };

                // Push it to the file keys and proofs bounded vector
                file_keys_and_proofs.push(file_key_with_proof);
            }

            // Get the non-inclusion forest proof for this amount of file keys
            let encoded_non_inclusion_forest_proof =
                fetch_non_inclusion_proofs(amount_of_file_keys_to_accept_per_bucket, i);
            let non_inclusion_forest_proof =
                <<<T as Config>::ProofDealer as ProofsDealerInterface>::ForestProof>::decode(
                    &mut encoded_non_inclusion_forest_proof.as_ref(),
                )
                .expect("Non-inclusion forest proof should be decodable");

            let accept = StorageRequestMspAcceptedFileKeys {
                file_keys_and_proofs,
                forest_proof: non_inclusion_forest_proof,
            };

            // Finally, build the response for this bucket and push it to the responses bounded vector
            let response = StorageRequestMspBucketResponse {
                bucket_id,
                accept: Some(accept),
                reject,
            };

            msp_total_response.push(response);
        }

        /*********** Call the extrinsic to benchmark: ***********/
        #[extrinsic_call]
        _(RawOrigin::Signed(msp_account.clone()), msp_total_response);

        /*********** Post-benchmark checks: ***********/
        Ok(())
    }

    #[benchmark]
    fn bsp_volunteer() -> Result<(), BenchmarkError> {
        /***********  Setup initial conditions: ***********/
        // Get a user account and mint some tokens into it
        let user: T::AccountId = account("Alice", 0, 0);
        let signed_origin = RawOrigin::Signed(user.clone());
        mint_into_account::<T>(user.clone(), 1_000_000_000_000_000)?;

        // Register a MSP with a value proposition
        let msp_account: T::AccountId = account("MSP", 0, 0);
        mint_into_account::<T>(msp_account.clone(), 1_000_000_000_000_000)?;
        let (msp_id, value_prop_id) = add_msp_to_provider_storage::<T>(&msp_account, None);

        // Register the BSP which will volunteer for the file
        let bsp_account: T::AccountId = account("BSP", 0, 0);
        let bsp_signed_origin = RawOrigin::Signed(bsp_account.clone());
        mint_into_account::<T>(bsp_account.clone(), 1_000_000_000_000_000)?;
        let bsp_id = add_bsp_to_provider_storage::<T>(&bsp_account, None);
        let bsp_multiaddresses = <<T as crate::Config>::Providers as ReadStorageProvidersInterface>::get_bsp_multiaddresses(&bsp_id)?;

        // Create the bucket, assigning it to the MSP
        let name: BucketNameFor<T> = vec![1; BucketNameLimitFor::<T>::get().try_into().unwrap()]
            .try_into()
            .unwrap();
        let bucket_id = <<T as crate::Config>::Providers as ReadBucketsInterface>::derive_bucket_id(
            &user,
            name.clone(),
        );
        Pallet::<T>::create_bucket(
            signed_origin.clone().into(),
            msp_id,
            name,
            true,
            value_prop_id,
        )?;

        // Issue the storage request from the user
        let location: FileLocation<T> = vec![1; MaxFilePathSize::<T>::get().try_into().unwrap()]
            .try_into()
            .unwrap();
        let fingerprint =
            <<T as frame_system::Config>::Hashing as Hasher>::hash(b"benchmark_fingerprint");
        let size: StorageDataUnit<T> = 100;
        let peer_id: PeerId<T> = vec![1; MaxPeerIdSize::<T>::get().try_into().unwrap()]
            .try_into()
            .unwrap();
        let peer_ids: PeerIds<T> =
            vec![peer_id; MaxNumberOfPeerIds::<T>::get().try_into().unwrap()]
                .try_into()
                .unwrap();
        Pallet::<T>::issue_storage_request(
            signed_origin.clone().into(),
            bucket_id,
            location.clone(),
            fingerprint,
            size,
            msp_id,
            peer_ids,
            ReplicationTarget::Standard,
        )?;

        // Compute the file key
        let file_key = Pallet::<T>::compute_file_key(
            user.clone(),
            bucket_id,
            location.clone(),
            size,
            fingerprint,
        );

        // Query the earliest that this BSP can volunteer for this file
        let query_result = Pallet::<T>::query_earliest_file_volunteer_tick(bsp_id, file_key);

        // Check if an error was returned and, if so, which one
        let tick_to_advance_to = match query_result {
            Err(error) => match error {
                QueryFileEarliestVolunteerTickError::FailedToEncodeFingerprint => {
                    return Err(BenchmarkError::Stop("Failed to encode fingerprint."));
                }
                QueryFileEarliestVolunteerTickError::FailedToEncodeBsp => {
                    return Err(BenchmarkError::Stop("Failed to encode BSP."));
                }
                QueryFileEarliestVolunteerTickError::ThresholdArithmeticError => {
                    return Err(BenchmarkError::Stop("Threshold arithmetic error."));
                }
                QueryFileEarliestVolunteerTickError::StorageRequestNotFound => {
                    return Err(BenchmarkError::Stop("Storage request not found."));
                }
                QueryFileEarliestVolunteerTickError::FailedToComputeEligibilityCriteria => {
                    return Err(BenchmarkError::Stop(
                        "Failed to compute eligibility criteria for BSP.",
                    ));
                }
                QueryFileEarliestVolunteerTickError::InternalError => {
                    return Err(BenchmarkError::Stop("Internal runtime API error."));
                }
            },
            Ok(earliest_volunteer_tick) => earliest_volunteer_tick,
        };

        // Advance the block number to the earliest tick where the BSP can volunteer, only if
        // it's bigger than the current block number
        if tick_to_advance_to > frame_system::Pallet::<T>::block_number() {
            run_to_block::<T>(tick_to_advance_to);
        }

        /*********** Call the extrinsic to benchmark: ***********/
        #[extrinsic_call]
        _(bsp_signed_origin, file_key);

        /*********** Post-benchmark checks: ***********/
        // Ensure the BSP has correctly volunteered for the file
        assert!(StorageRequestBsps::<T>::contains_key(&file_key, &bsp_id));

        // Ensure the expected event was emitted.
        let expected_event =
            <T as pallet::Config>::RuntimeEvent::from(Event::AcceptedBspVolunteer {
                bsp_id,
                multiaddresses: bsp_multiaddresses,
                bucket_id,
                location,
                fingerprint,
                owner: user,
                size,
            });
        frame_system::Pallet::<T>::assert_last_event(expected_event.into());

        Ok(())
    }

    #[benchmark]
    fn bsp_confirm_storing(n: Linear<1, 10>) -> Result<(), BenchmarkError> {
        /***********  Setup initial conditions: ***********/
        // Get from the linear variable the amount of files to confirm storing
        let amount_of_files_to_confirm_storing: u32 = n.into();

        // Get the user account for the generated proofs and load it up with some balance.
        let user_as_bytes: [u8; 32] = get_user_account().clone().try_into().unwrap();
        let user_account: T::AccountId = T::AccountId::decode(&mut &user_as_bytes[..]).unwrap();
        mint_into_account::<T>(user_account.clone(), 1_000_000_000_000_000_000_000)?;

        // Register an account as a MSP with the specific MSP ID from the generated proofs
        let msp_account: T::AccountId = account("MSP", 0, 0);
        mint_into_account::<T>(msp_account.clone(), 1_000_000_000_000_000_000_000)?;
        let encoded_msp_id = get_msp_id();
        let msp_id = <T as frame_system::Config>::Hash::decode(&mut encoded_msp_id.as_ref())
            .expect("Failed to decode provider ID from bytes.");
        let (_, value_prop_id) = add_msp_to_provider_storage::<T>(&msp_account, Some(msp_id));

        // Register the BSP which will volunteer for the file and confirm storing it
        let bsp_account: T::AccountId = account("BSP", 0, 0);
        mint_into_account::<T>(bsp_account.clone(), 1_000_000_000_000_000)?;
        let encoded_bsp_id = get_bsp_id();
        let bsp_id = <T as frame_system::Config>::Hash::decode(&mut encoded_bsp_id.as_ref())
            .expect("Failed to decode provider ID from bytes.");
        let bsp_signed_origin = RawOrigin::Signed(bsp_account.clone());
        add_bsp_to_provider_storage::<T>(&bsp_account, Some(bsp_id));

        // Change the root of the BSP to match the non-inclusion forest proof.
        let encoded_bsp_root = get_bucket_root(1);
        let bsp_root = <T as frame_system::Config>::Hash::decode(&mut encoded_bsp_root.as_ref())
            .expect("BSP root should be decodable as it is a hash");
        pallet_storage_providers::BackupStorageProviders::<T>::mutate(&bsp_id, |bsp| {
            let bsp = bsp.as_mut().expect("BSP should exist.");
            bsp.root = bsp_root
        });

        // Create the bucket to store in the MSP
        let encoded_bucket_id = get_bucket_id(1);
        let bucket_id = <T as frame_system::Config>::Hash::decode(&mut encoded_bucket_id.as_ref())
            .expect("Bucket ID should be decodable as it is a hash");
        <<T as crate::Config>::Providers as MutateBucketsInterface>::add_bucket(
            msp_id,
            user_account.clone(),
            bucket_id,
            false,
            None,
            value_prop_id,
        )?;

        // Update the bucket's size and root to match the generated proofs
        let bucket_size = 2 * 1024 * 1024;
        let encoded_bucket_root = get_bucket_root(1);
        let bucket_root =
            <T as frame_system::Config>::Hash::decode(&mut encoded_bucket_root.as_ref())
                .expect("Bucket root should be decodable as it is a hash");
        pallet_storage_providers::Buckets::<T>::mutate(&bucket_id, |bucket| {
            let bucket = bucket.as_mut().expect("Bucket should exist.");
            bucket.size = bucket_size;
            bucket.root = bucket_root;
        });

        // Create the dynamic-rate payment stream between the user and the BSP to account for the worst-case scenario
        // of updating it in the confirm
        pallet_payment_streams::DynamicRatePaymentStreams::<T>::insert(
            &bsp_id,
            &user_account,
            DynamicRatePaymentStream {
                amount_provided: 100u32.into(),
                price_index_when_last_charged: 0u32.into(),
                user_deposit: 100u32.into(),
                out_of_funds_tick: None,
            },
        );

        // Set the used capacity to the total capacity to simulate the worst-case scenario of treasury cut calculation when charging the payment stream.
        let total_capacity = pallet_storage_providers::TotalBspsCapacity::<T>::get();
        pallet_storage_providers::UsedBspsCapacity::<T>::put(total_capacity);

        // Update the last chargeable info of the BSP to make it actually charge the user
        pallet_payment_streams::LastChargeableInfo::<T>::insert(
            &bsp_id,
            pallet_payment_streams::types::ProviderLastChargeableInfo {
                last_chargeable_tick: frame_system::Pallet::<T>::block_number(),
                price_index: 100u32.into(),
            },
        );

        // Get the file keys to confirm from the generated proofs.
        let mut file_keys_and_proofs: BoundedVec<
            FileKeyWithProof<T>,
            <T as Config>::MaxBatchConfirmStorageRequests,
        > = BoundedVec::new();
        let encoded_file_keys_to_confirm =
            fetch_file_keys_for_bsp_confirm(amount_of_files_to_confirm_storing);
        let file_keys_to_confirm = encoded_file_keys_to_confirm
            .iter()
            .map(|encoded_file_key| {
                let file_key =
                    <T as frame_system::Config>::Hash::decode(&mut encoded_file_key.as_ref())
                        .expect("File key should be decodable as it is a hash");
                file_key
            })
            .collect::<Vec<<T as frame_system::Config>::Hash>>();

        // For each file key to confirm...
        for i in 0..file_keys_to_confirm.len() {
            // Get the file key to confirm
            let file_key = file_keys_to_confirm[i];

            // Get its file key proof from the generated proofs.
            let encoded_file_key_proof = fetch_file_key_proof_for_bsp_confirm(i as u32);
            let file_key_proof = <KeyProof<T>>::decode(&mut encoded_file_key_proof.as_ref())
                .expect("File key proof should be decodable");

            // Create the storage request for it:
            let location = file_key_proof.file_metadata.location.clone();
            let fingerprint_hash = file_key_proof.file_metadata.fingerprint.clone().as_hash();
            let fingerprint =
                <T as frame_system::Config>::Hash::decode(&mut fingerprint_hash.as_ref())
                    .expect("Fingerprint should be decodable as it is a hash");
            let size = file_key_proof.file_metadata.file_size;
            let storage_request_metadata = StorageRequestMetadata::<T> {
				requested_at:
					<<T as crate::Config>::ProofDealer as shp_traits::ProofsDealerInterface>::get_current_tick(),
				expires_at: BlockNumberFor::<T>::max_value(),
				owner: user_account.clone(),
				bucket_id,
				location: location.clone().try_into().unwrap(),
				fingerprint: fingerprint.into(),
				size,
				msp: Some((msp_id, true)), // MSP accepted means the logic to delete the storage request is executed
				user_peer_ids: Default::default(),
				bsps_required: T::StandardReplicationTarget::get(),
				bsps_confirmed: T::StandardReplicationTarget::get().saturating_sub(ReplicationTargetType::<T>::one()), // All BSPs confirmed minus one means the logic to delete the storage request is executed
				bsps_volunteered: T::MaxReplicationTarget::get(), // Maximize the BSPs volunteered since the logic has to drain them from storage
				deposit_paid: Default::default(),
			};
            <StorageRequests<T>>::insert(&file_key, storage_request_metadata);
            <BucketsWithStorageRequests<T>>::insert(&bucket_id, &file_key, ());
            // Add the volunteered BSPs to the StorageRequestBsps storage for this file key
            for i in 0u64..T::MaxReplicationTarget::get().into() {
                let bsp_user: T::AccountId = account("bsp_volunteered", i as u32, i as u32);
                mint_into_account::<T>(bsp_user.clone(), 1_000_000_000_000_000)?;
                let bsp_id = add_bsp_to_provider_storage::<T>(&bsp_user.clone(), None);
                StorageRequestBsps::<T>::insert(
                    file_key,
                    bsp_id,
                    StorageRequestBspsMetadata::<T> {
                        confirmed: false,
                        _phantom: Default::default(),
                    },
                );
            }

            // Create the FileKeyWithProof object
            let file_key_with_proof = FileKeyWithProof {
                file_key,
                proof: file_key_proof,
            };

            // Push it to the file keys and proofs bounded vector
            file_keys_and_proofs
                .try_push(file_key_with_proof)
                .expect("File key amounts is limited by the same value as the bounded vector");

            // Query the earliest that this BSP can volunteer for this file
            let query_result = Pallet::<T>::query_earliest_file_volunteer_tick(bsp_id, file_key);

            // Check if an error was returned and, if so, which one
            let tick_to_advance_to = match query_result {
                Err(error) => match error {
                    QueryFileEarliestVolunteerTickError::FailedToEncodeFingerprint => {
                        return Err(BenchmarkError::Stop("Failed to encode fingerprint."));
                    }
                    QueryFileEarliestVolunteerTickError::FailedToEncodeBsp => {
                        return Err(BenchmarkError::Stop("Failed to encode BSP."));
                    }
                    QueryFileEarliestVolunteerTickError::ThresholdArithmeticError => {
                        return Err(BenchmarkError::Stop("Threshold arithmetic error."));
                    }
                    QueryFileEarliestVolunteerTickError::StorageRequestNotFound => {
                        return Err(BenchmarkError::Stop("Storage request not found."));
                    }
                    QueryFileEarliestVolunteerTickError::FailedToComputeEligibilityCriteria => {
                        return Err(BenchmarkError::Stop(
                            "Failed to compute eligibility criteria for BSP.",
                        ));
                    }
                    QueryFileEarliestVolunteerTickError::InternalError => {
                        return Err(BenchmarkError::Stop("Internal runtime API error."));
                    }
                },
                Ok(earliest_volunteer_tick) => earliest_volunteer_tick,
            };

            // Advance the block number to the earliest tick where the BSP can volunteer, if it's not in the past
            if tick_to_advance_to > frame_system::Pallet::<T>::block_number() {
                run_to_block::<T>(tick_to_advance_to);
            }

            // Volunteer for the file
            Pallet::<T>::bsp_volunteer(bsp_signed_origin.clone().into(), file_key)?;
        }

        // Get the non-inclusion forest proof for this amount of file keys
        let encoded_non_inclusion_forest_proof =
            fetch_non_inclusion_proofs(amount_of_files_to_confirm_storing, 1);
        let non_inclusion_forest_proof =
            <<<T as Config>::ProofDealer as ProofsDealerInterface>::ForestProof>::decode(
                &mut encoded_non_inclusion_forest_proof.as_ref(),
            )
            .expect("Non-inclusion forest proof should be decodable");

        /*********** Call the extrinsic to benchmark: ***********/
        #[extrinsic_call]
        _(
            bsp_signed_origin,
            non_inclusion_forest_proof,
            file_keys_and_proofs,
        );

        /*********** Post-benchmark checks: ***********/
        // Ensure the expected events were emitted.
        for file_key in file_keys_to_confirm.clone() {
            let expected_event =
                <T as pallet::Config>::RuntimeEvent::from(Event::StorageRequestFulfilled {
                    file_key,
                });
            frame_system::Pallet::<T>::assert_has_event(expected_event.into());
        }

        let new_bsp_root = pallet_storage_providers::Pallet::<T>::get_root(bsp_id).unwrap();
        let expected_event =
            <T as pallet::Config>::RuntimeEvent::from(Event::BspConfirmedStoring {
                who: bsp_account,
                bsp_id,
                confirmed_file_keys: file_keys_to_confirm.try_into().unwrap(),
                skipped_file_keys: BoundedVec::default(),
                new_root: new_bsp_root,
            });
        frame_system::Pallet::<T>::assert_last_event(expected_event.into());

        Ok(())
    }

    #[benchmark]
    fn bsp_request_stop_storing() -> Result<(), BenchmarkError> {
        /***********  Setup initial conditions: ***********/
        // Get the user account for the generated proofs and load it up with some balance.
        let user_as_bytes: [u8; 32] = get_user_account().clone().try_into().unwrap();
        let user_account: T::AccountId = T::AccountId::decode(&mut &user_as_bytes[..]).unwrap();
        mint_into_account::<T>(user_account.clone(), 1_000_000_000_000_000_000_000)?;

        // Register an account as a MSP with the specific MSP ID from the generated proofs
        let msp_account: T::AccountId = account("MSP", 0, 0);
        mint_into_account::<T>(msp_account.clone(), 1_000_000_000_000_000_000_000)?;
        let encoded_msp_id = get_msp_id();
        let msp_id = <T as frame_system::Config>::Hash::decode(&mut encoded_msp_id.as_ref())
            .expect("Failed to decode provider ID from bytes.");
        let (_, value_prop_id) = add_msp_to_provider_storage::<T>(&msp_account, Some(msp_id));

        // Register the BSP which will request to stop storing the file
        let bsp_account: T::AccountId = account("BSP", 0, 0);
        mint_into_account::<T>(bsp_account.clone(), 1_000_000_000_000_000)?;
        let encoded_bsp_id = get_bsp_id();
        let bsp_id = <T as frame_system::Config>::Hash::decode(&mut encoded_bsp_id.as_ref())
            .expect("Failed to decode provider ID from bytes.");
        let bsp_signed_origin = RawOrigin::Signed(bsp_account.clone());
        add_bsp_to_provider_storage::<T>(&bsp_account, Some(bsp_id));

        // Change the root of the BSP to match the inclusion forest proof.
        let encoded_bsp_root = get_bsp_root();
        let bsp_root = <T as frame_system::Config>::Hash::decode(&mut encoded_bsp_root.as_ref())
            .expect("BSP root should be decodable as it is a hash");
        pallet_storage_providers::BackupStorageProviders::<T>::mutate(&bsp_id, |bsp| {
            let bsp = bsp.as_mut().expect("BSP should exist.");
            bsp.root = bsp_root
        });

        // Get the file's metadata
        let file_metadata = fetch_file_key_metadata_for_inclusion_proof();
        let file_fingerprint = <T as frame_system::Config>::Hash::decode(
            &mut file_metadata.fingerprint.as_hash().as_ref(),
        )
        .expect("Fingerprint should be decodable as it is a hash");
        let file_location: FileLocation<T> = file_metadata.location.try_into().unwrap();
        let file_size = file_metadata.file_size;
        let file_bucket_id =
            <T as frame_system::Config>::Hash::decode(&mut file_metadata.bucket_id.as_ref())
                .expect("Bucket ID should be decodable as it is a hash");

        // Create the bucket to store in the MSP
        <<T as crate::Config>::Providers as MutateBucketsInterface>::add_bucket(
            msp_id,
            user_account.clone(),
            file_bucket_id,
            false,
            None,
            value_prop_id,
        )?;

        // Get the file key for the BSP to request stop storing
        let encoded_file_key = fetch_file_key_for_inclusion_proof();
        let file_key = <T as frame_system::Config>::Hash::decode(&mut encoded_file_key.as_ref())
            .expect("File key should be decodable as it is a hash");

        // Get the inclusion proof for the file key
        let encoded_inclusion_proof = fetch_inclusion_proof();
        let inclusion_proof =
            <<<T as Config>::ProofDealer as ProofsDealerInterface>::ForestProof>::decode(
                &mut encoded_inclusion_proof.as_ref(),
            )
            .expect("Inclusion forest proof should be decodable");

        // Worst-case scenario is for the storage request to not exist previously (so it has to be created) and for the BSP
        // to be able to serve the file (since there's an extra write to storage):
        /*********** Call the extrinsic to benchmark: ***********/
        #[extrinsic_call]
        _(
            bsp_signed_origin,
            file_key,
            file_bucket_id,
            file_location.clone(),
            user_account.clone(),
            file_fingerprint,
            file_size,
            true,
            inclusion_proof,
        );

        /*********** Post-benchmark checks: ***********/
        // Ensure the expected event was emitted.
        let expected_event =
            <T as pallet::Config>::RuntimeEvent::from(Event::BspRequestedToStopStoring {
                bsp_id,
                file_key,
                owner: user_account,
                location: file_location,
            });
        frame_system::Pallet::<T>::assert_last_event(expected_event.into());

        // Ensure the storage request was opened for the file key
        assert!(StorageRequests::<T>::contains_key(&file_key));

        // Ensure the BSP was added to the BSPs of the storage request
        assert!(StorageRequestBsps::<T>::contains_key(&file_key, &bsp_id));

        // Ensure the pending stop storage request was added to storage
        assert!(PendingStopStoringRequests::<T>::contains_key(
            &bsp_id, &file_key
        ));

        Ok(())
    }

    #[benchmark]
    fn bsp_confirm_stop_storing() -> Result<(), BenchmarkError> {
        /***********  Setup initial conditions: ***********/
        // Get the user account for the generated proofs and load it up with some balance.
        let user_as_bytes: [u8; 32] = get_user_account().clone().try_into().unwrap();
        let user_account: T::AccountId = T::AccountId::decode(&mut &user_as_bytes[..]).unwrap();
        mint_into_account::<T>(user_account.clone(), 1_000_000_000_000_000_000_000)?;

        // Register an account as a MSP with the specific MSP ID from the generated proofs
        let msp_account: T::AccountId = account("MSP", 0, 0);
        mint_into_account::<T>(msp_account.clone(), 1_000_000_000_000_000_000_000)?;
        let encoded_msp_id = get_msp_id();
        let msp_id = <T as frame_system::Config>::Hash::decode(&mut encoded_msp_id.as_ref())
            .expect("Failed to decode provider ID from bytes.");
        let (_, value_prop_id) = add_msp_to_provider_storage::<T>(&msp_account, Some(msp_id));

        // Register the BSP which will confirm to stop storing the file
        let bsp_account: T::AccountId = account("BSP", 0, 0);
        mint_into_account::<T>(bsp_account.clone(), 1_000_000_000_000_000)?;
        let encoded_bsp_id = get_bsp_id();
        let bsp_id = <T as frame_system::Config>::Hash::decode(&mut encoded_bsp_id.as_ref())
            .expect("Failed to decode provider ID from bytes.");
        let bsp_signed_origin = RawOrigin::Signed(bsp_account.clone());
        add_bsp_to_provider_storage::<T>(&bsp_account, Some(bsp_id));

        // Get the file's metadata
        let file_metadata = fetch_file_key_metadata_for_inclusion_proof();
        let file_fingerprint = <T as frame_system::Config>::Hash::decode(
            &mut file_metadata.fingerprint.as_hash().as_ref(),
        )
        .expect("Fingerprint should be decodable as it is a hash");
        let file_location: FileLocation<T> = file_metadata.location.try_into().unwrap();
        let file_size = file_metadata.file_size;
        let file_bucket_id =
            <T as frame_system::Config>::Hash::decode(&mut file_metadata.bucket_id.as_ref())
                .expect("Bucket ID should be decodable as it is a hash");

        // Increase the used capacity of the BSP to match the file size, so its challenge and randomness cycles gets reset when confirming
        // to stop storing the file (worst-case scenario). Also, change the root of the BSP to match the inclusion forest proof.
        let encoded_bsp_root = get_bsp_root();
        let bsp_root = <T as frame_system::Config>::Hash::decode(&mut encoded_bsp_root.as_ref())
            .expect("BSP root should be decodable as it is a hash");
        pallet_storage_providers::BackupStorageProviders::<T>::mutate(&bsp_id, |bsp| {
            let bsp = bsp.as_mut().expect("BSP should exist.");
            bsp.root = bsp_root;
            bsp.capacity_used += file_size;
        });
        // Set the used capacity to the total capacity to simulate the worst-case scenario of treasury cut calculation when charging the payment stream.
        pallet_storage_providers::UsedBspsCapacity::<T>::set(file_size);
        pallet_storage_providers::TotalBspsCapacity::<T>::set(file_size);

        // Create the dynamic-rate payment stream between the user and the BSP to account for the worst-case scenario
        // of deleting it in the confirm stop storing
        pallet_payment_streams::DynamicRatePaymentStreams::<T>::insert(
            &bsp_id,
            &user_account,
            DynamicRatePaymentStream {
                amount_provided: (file_size as u32).into(), // This is so the payment stream gets deleted, worst-case scenario
                price_index_when_last_charged: 0u32.into(),
                user_deposit: 100u32.into(),
                out_of_funds_tick: None,
            },
        );

        // Hold some of the user's balance so it simulates it having a deposit for the payment stream.
        assert_ok!(<T as crate::Config>::Currency::hold(
            &pallet_payment_streams::HoldReason::PaymentStreamDeposit.into(),
            &user_account,
            100u32.into(),
        ));

        // Update the last chargeable info of the BSP to make it actually charge the user
        pallet_payment_streams::LastChargeableInfo::<T>::insert(
            &bsp_id,
            pallet_payment_streams::types::ProviderLastChargeableInfo {
                last_chargeable_tick: frame_system::Pallet::<T>::block_number(),
                price_index: 100u32.into(),
            },
        );

        // Create the bucket to store in the MSP
        <<T as crate::Config>::Providers as MutateBucketsInterface>::add_bucket(
            msp_id,
            user_account.clone(),
            file_bucket_id,
            false,
            None,
            value_prop_id,
        )?;

        // Get the file key for the BSP to request stop storing
        let encoded_file_key = fetch_file_key_for_inclusion_proof();
        let file_key = <T as frame_system::Config>::Hash::decode(&mut encoded_file_key.as_ref())
            .expect("File key should be decodable as it is a hash");

        // Get the inclusion proof for the file key
        let encoded_inclusion_proof = fetch_inclusion_proof();
        let inclusion_proof =
            <<<T as Config>::ProofDealer as ProofsDealerInterface>::ForestProof>::decode(
                &mut encoded_inclusion_proof.as_ref(),
            )
            .expect("Inclusion forest proof should be decodable");

        // The BSP requests to stop storing the file
        Pallet::<T>::bsp_request_stop_storing(
            bsp_signed_origin.clone().into(),
            file_key,
            file_bucket_id,
            file_location.clone(),
            user_account.clone(),
            file_fingerprint,
            file_size,
            true,
            inclusion_proof.clone(),
        )?;

        // Advance enough blocks so the BSP is allowed to confirm to stop storing the file
        run_to_block::<T>(
            frame_system::Pallet::<T>::block_number() + T::MinWaitForStopStoring::get(),
        );

        // Get some variables for comparison after the call
        let previous_bsp_capacity_used =
            <<T as crate::Config>::Providers as ReadStorageProvidersInterface>::get_used_capacity(
                &bsp_id,
            );
        let previous_bsp_root =
            <<T as crate::Config>::Providers as ReadProvidersInterface>::get_root(bsp_id).unwrap();

        /*********** Call the extrinsic to benchmark: ***********/
        #[extrinsic_call]
        _(bsp_signed_origin, file_key, inclusion_proof);

        /*********** Post-benchmark checks: ***********/
        // Get the new values after calling the extrinsic:
        let new_bsp_capacity_used =
            <<T as crate::Config>::Providers as ReadStorageProvidersInterface>::get_used_capacity(
                &bsp_id,
            );
        let new_bsp_root =
            <<T as crate::Config>::Providers as ReadProvidersInterface>::get_root(bsp_id).unwrap();

        // Ensure the expected event was emitted.
        let expected_event =
            <T as pallet::Config>::RuntimeEvent::from(Event::BspConfirmStoppedStoring {
                bsp_id,
                file_key,
                new_root: new_bsp_root,
            });
        frame_system::Pallet::<T>::assert_last_event(expected_event.into());

        // Ensure the pending stop storage request was removed from storage
        assert!(!PendingStopStoringRequests::<T>::contains_key(
            &bsp_id, &file_key
        ));

        // Ensure the new capacity used of the BSP is the previous one minus the file size
        assert_eq!(
            new_bsp_capacity_used,
            previous_bsp_capacity_used - file_size,
            "BSP capacity used should be the previous one minus the file size."
        );

        // Ensure the root of the BSP was updated
        assert_ne!(
            new_bsp_root, previous_bsp_root,
            "BSP root should have been updated."
        );

        // Ensure the payment stream between the user and the BSP has been deleted
        assert!(
            !pallet_payment_streams::DynamicRatePaymentStreams::<T>::contains_key(
                &bsp_id,
                &user_account
            )
        );

        Ok(())
    }

    #[benchmark]
    fn stop_storing_for_insolvent_user_bsp() -> Result<(), BenchmarkError> {
        /***********  Setup initial conditions: ***********/
        // Get the user account for the generated proofs and load it up with some balance.
        let user_as_bytes: [u8; 32] = get_user_account().clone().try_into().unwrap();
        let user_account: T::AccountId = T::AccountId::decode(&mut &user_as_bytes[..]).unwrap();
        mint_into_account::<T>(user_account.clone(), 1_000_000_000_000_000_000_000)?;

        // Register an account as a MSP with the specific MSP ID from the generated proofs
        let msp_account: T::AccountId = account("MSP", 0, 0);
        mint_into_account::<T>(msp_account.clone(), 1_000_000_000_000_000_000_000)?;
        let encoded_msp_id = get_msp_id();
        let msp_id = <T as frame_system::Config>::Hash::decode(&mut encoded_msp_id.as_ref())
            .expect("Failed to decode provider ID from bytes.");
        let (_, value_prop_id) = add_msp_to_provider_storage::<T>(&msp_account, Some(msp_id));

        // Register the BSP which will stop storing the file for the insolvent user
        let bsp_account: T::AccountId = account("BSP", 0, 0);
        mint_into_account::<T>(bsp_account.clone(), 1_000_000_000_000_000)?;
        let encoded_bsp_id = get_bsp_id();
        let bsp_id = <T as frame_system::Config>::Hash::decode(&mut encoded_bsp_id.as_ref())
            .expect("Failed to decode provider ID from bytes.");
        let bsp_signed_origin = RawOrigin::Signed(bsp_account.clone());
        add_bsp_to_provider_storage::<T>(&bsp_account, Some(bsp_id));

        // Get the file's metadata
        let file_metadata = fetch_file_key_metadata_for_inclusion_proof();
        let file_fingerprint = <T as frame_system::Config>::Hash::decode(
            &mut file_metadata.fingerprint.as_hash().as_ref(),
        )
        .expect("Fingerprint should be decodable as it is a hash");
        let file_location: FileLocation<T> = file_metadata.location.try_into().unwrap();
        let file_size = file_metadata.file_size;
        let file_bucket_id =
            <T as frame_system::Config>::Hash::decode(&mut file_metadata.bucket_id.as_ref())
                .expect("Bucket ID should be decodable as it is a hash");

        // Increase the used capacity of the BSP to match the file size, so its challenge and randomness cycles gets reset when confirming
        // to stop storing the file (worst-case scenario). Also, change the root of the BSP to match the inclusion forest proof.
        let encoded_bsp_root = get_bsp_root();
        let bsp_root = <T as frame_system::Config>::Hash::decode(&mut encoded_bsp_root.as_ref())
            .expect("BSP root should be decodable as it is a hash");
        pallet_storage_providers::BackupStorageProviders::<T>::mutate(&bsp_id, |bsp| {
            let bsp = bsp.as_mut().expect("BSP should exist.");
            bsp.root = bsp_root;
            bsp.capacity_used += file_size;
        });
        // Set the used capacity to the total capacity to simulate the worst-case scenario of treasury cut calculation when charging the payment stream.
        pallet_storage_providers::UsedBspsCapacity::<T>::set(file_size);
        pallet_storage_providers::TotalBspsCapacity::<T>::set(file_size);

        // Create the dynamic-rate payment stream between the user and the BSP to account for the worst-case scenario
        // of charging it and deleting it in the stop storing for insolvent user
        pallet_payment_streams::DynamicRatePaymentStreams::<T>::insert(
            &bsp_id,
            &user_account,
            DynamicRatePaymentStream {
                amount_provided: (file_size as u32).into(),
                price_index_when_last_charged: 0u32.into(),
                user_deposit: 100u32.into(),
                out_of_funds_tick: None,
            },
        );

        // Hold some of the user's balance so it simulates it having a deposit for the payment stream.
        assert_ok!(<T as crate::Config>::Currency::hold(
            &pallet_payment_streams::HoldReason::PaymentStreamDeposit.into(),
            &user_account,
            100u32.into(),
        ));

        // Update the last chargeable info of the BSP to make it actually charge the user
        pallet_payment_streams::LastChargeableInfo::<T>::insert(
            &bsp_id,
            pallet_payment_streams::types::ProviderLastChargeableInfo {
                last_chargeable_tick: frame_system::Pallet::<T>::block_number(),
                price_index: 100u32.into(),
            },
        );

        // Create the bucket to store in the MSP
        <<T as crate::Config>::Providers as MutateBucketsInterface>::add_bucket(
            msp_id,
            user_account.clone(),
            file_bucket_id,
            false,
            None,
            value_prop_id,
        )?;

        // Get the file key for the BSP to request stop storing
        let encoded_file_key = fetch_file_key_for_inclusion_proof();
        let file_key = <T as frame_system::Config>::Hash::decode(&mut encoded_file_key.as_ref())
            .expect("File key should be decodable as it is a hash");

        // Get the inclusion proof for the file key
        let encoded_inclusion_proof = fetch_inclusion_proof();
        let inclusion_proof =
            <<<T as Config>::ProofDealer as ProofsDealerInterface>::ForestProof>::decode(
                &mut encoded_inclusion_proof.as_ref(),
            )
            .expect("Inclusion forest proof should be decodable");

        // Flag the owner of the file as insolvent
        pallet_payment_streams::UsersWithoutFunds::<T>::insert(
            &user_account,
            frame_system::Pallet::<T>::block_number(),
        );

        // Get some variables for comparison after the call
        let previous_bsp_capacity_used =
            <<T as crate::Config>::Providers as ReadStorageProvidersInterface>::get_used_capacity(
                &bsp_id,
            );
        let previous_bsp_root =
            <<T as crate::Config>::Providers as ReadProvidersInterface>::get_root(bsp_id).unwrap();

        /*********** Call the extrinsic to benchmark: ***********/
        #[extrinsic_call]
        stop_storing_for_insolvent_user(
            bsp_signed_origin.clone(),
            file_key,
            file_bucket_id,
            file_location.clone(),
            user_account.clone(),
            file_fingerprint,
            file_size,
            inclusion_proof.clone(),
        );

        /*********** Post-benchmark checks: ***********/
        // Get the new values after calling the extrinsic:
        let new_bsp_capacity_used =
            <<T as crate::Config>::Providers as ReadStorageProvidersInterface>::get_used_capacity(
                &bsp_id,
            );
        let new_bsp_root =
            <<T as crate::Config>::Providers as ReadProvidersInterface>::get_root(bsp_id).unwrap();

        // Ensure the expected event was emitted.
        let expected_event =
            <T as pallet::Config>::RuntimeEvent::from(Event::SpStopStoringInsolventUser {
                sp_id: bsp_id,
                file_key,
                new_root: new_bsp_root,
                owner: user_account.clone(),
                location: file_location,
            });
        frame_system::Pallet::<T>::assert_last_event(expected_event.into());

        // Ensure the new capacity used of the BSP is the previous one minus the file size
        assert_eq!(
            new_bsp_capacity_used,
            previous_bsp_capacity_used - file_size,
            "BSP capacity used should be the previous one minus the file size."
        );

        // Ensure the root of the BSP was updated
        assert_ne!(
            new_bsp_root, previous_bsp_root,
            "BSP root should have been updated."
        );

        // Ensure the payment stream between the user and the BSP has been deleted
        assert!(
            !pallet_payment_streams::DynamicRatePaymentStreams::<T>::contains_key(
                &bsp_id,
                &user_account
            )
        );

        Ok(())
    }

    #[benchmark]
    fn stop_storing_for_insolvent_user_msp() -> Result<(), BenchmarkError> {
        /***********  Setup initial conditions: ***********/
        // Get the user account for the generated proofs and load it up with some balance.
        let user_as_bytes: [u8; 32] = get_user_account().clone().try_into().unwrap();
        let user_account: T::AccountId = T::AccountId::decode(&mut &user_as_bytes[..]).unwrap();
        mint_into_account::<T>(user_account.clone(), 1_000_000_000_000_000_000_000)?;

        // Register an account as a MSP with the specific MSP ID from the generated proofs
        let msp_account: T::AccountId = account("MSP", 0, 0);
        let msp_signed_origin = RawOrigin::Signed(msp_account.clone());
        mint_into_account::<T>(msp_account.clone(), 1_000_000_000_000_000_000_000)?;
        let encoded_msp_id = get_msp_id();
        let msp_id = <T as frame_system::Config>::Hash::decode(&mut encoded_msp_id.as_ref())
            .expect("Failed to decode provider ID from bytes.");
        let (_, value_prop_id) = add_msp_to_provider_storage::<T>(&msp_account, Some(msp_id));

        // Get the file's metadata
        let file_metadata = fetch_file_key_metadata_for_inclusion_proof();
        let file_fingerprint = <T as frame_system::Config>::Hash::decode(
            &mut file_metadata.fingerprint.as_hash().as_ref(),
        )
        .expect("Fingerprint should be decodable as it is a hash");
        let file_location: FileLocation<T> = file_metadata.location.try_into().unwrap();
        let file_size = file_metadata.file_size;
        let file_bucket_id =
            <T as frame_system::Config>::Hash::decode(&mut file_metadata.bucket_id.as_ref())
                .expect("Bucket ID should be decodable as it is a hash");

        // Create the bucket to store in the MSP
        <<T as crate::Config>::Providers as MutateBucketsInterface>::add_bucket(
            msp_id,
            user_account.clone(),
            file_bucket_id,
            false,
            None,
            value_prop_id,
        )?;

        // Increase the used capacity of the MSP to match the file size
        pallet_storage_providers::MainStorageProviders::<T>::mutate(&msp_id, |msp| {
            let msp = msp.as_mut().expect("MSP should exist.");
            msp.capacity_used += file_size;
        });

        // Update the fixed-rate payment stream between the user and the MSP to account for file being stored
        pallet_payment_streams::FixedRatePaymentStreams::<T>::mutate(
            &msp_id,
            &user_account,
            |payment_stream| {
                let payment_stream = payment_stream
                    .as_mut()
                    .expect("Payment stream should exist.");
                payment_stream.rate += 100_000u32.into();
            },
        );

        // Hold some of the user's balance so it simulates it having a deposit for the payment stream.
        assert_ok!(<T as crate::Config>::Currency::hold(
            &pallet_payment_streams::HoldReason::PaymentStreamDeposit.into(),
            &user_account,
            100u32.into(),
        ));

        // Set the bucket's root and size to match what's in the inclusion proof
        let encoded_bucket_root = get_bsp_root();
        let bucket_root =
            <T as frame_system::Config>::Hash::decode(&mut encoded_bucket_root.as_ref())
                .expect("Bucket root should be decodable as it is a hash");
        pallet_storage_providers::Buckets::<T>::mutate(&file_bucket_id, |bucket| {
            let bucket = bucket.as_mut().expect("Bucket should exist.");
            bucket.root = bucket_root;
            bucket.size += file_size;
        });

        // Get the file key for the MSP to stop storing
        let encoded_file_key = fetch_file_key_for_inclusion_proof();
        let file_key = <T as frame_system::Config>::Hash::decode(&mut encoded_file_key.as_ref())
            .expect("File key should be decodable as it is a hash");

        // Get the inclusion proof for the file key
        let encoded_inclusion_proof = fetch_inclusion_proof();
        let inclusion_proof =
            <<<T as Config>::ProofDealer as ProofsDealerInterface>::ForestProof>::decode(
                &mut encoded_inclusion_proof.as_ref(),
            )
            .expect("Inclusion forest proof should be decodable");

        // Flag the owner of the file as insolvent
        pallet_payment_streams::UsersWithoutFunds::<T>::insert(
            &user_account,
            frame_system::Pallet::<T>::block_number(),
        );

        // Get some variables for comparison after the call
        let previous_msp_capacity_used =
            <<T as crate::Config>::Providers as ReadStorageProvidersInterface>::get_used_capacity(
                &msp_id,
            );
        let previous_bucket_size = pallet_storage_providers::Buckets::<T>::get(&file_bucket_id)
            .unwrap()
            .size;
        let previous_bucket_root = pallet_storage_providers::Buckets::<T>::get(&file_bucket_id)
            .unwrap()
            .root;

        /*********** Call the extrinsic to benchmark: ***********/
        #[extrinsic_call]
        stop_storing_for_insolvent_user(
            msp_signed_origin.clone(),
            file_key,
            file_bucket_id,
            file_location.clone(),
            user_account.clone(),
            file_fingerprint,
            file_size,
            inclusion_proof.clone(),
        );

        /*********** Post-benchmark checks: ***********/
        // Get the new values after calling the extrinsic:
        let new_msp_capacity_used =
            <<T as crate::Config>::Providers as ReadStorageProvidersInterface>::get_used_capacity(
                &msp_id,
            );
        let new_bucket_size = pallet_storage_providers::Buckets::<T>::get(&file_bucket_id)
            .unwrap()
            .size;
        let new_bucket_root = pallet_storage_providers::Buckets::<T>::get(&file_bucket_id)
            .unwrap()
            .root;

        // Ensure the expected event was emitted.
        let expected_event =
            <T as pallet::Config>::RuntimeEvent::from(Event::SpStopStoringInsolventUser {
                sp_id: msp_id,
                file_key,
                new_root: new_bucket_root,
                owner: user_account.clone(),
                location: file_location,
            });
        frame_system::Pallet::<T>::assert_last_event(expected_event.into());

        // Ensure the new capacity used of the MSP is the previous one minus the file size
        assert_eq!(
            new_msp_capacity_used,
            previous_msp_capacity_used - file_size,
            "BSP capacity used should be the previous one minus the file size."
        );

        // Ensure the root of the Bucket was updated
        assert_ne!(
            new_bucket_root, previous_bucket_root,
            "BSP root should have been updated."
        );

        // Ensure the size of the Bucket was updated to the previous size minus the file size
        assert_eq!(
            new_bucket_size,
            previous_bucket_size - file_size,
            "Bucket size should have been updated."
        );

        // Ensure the payment stream between the user and the MSP has been deleted
        assert!(
            !pallet_payment_streams::FixedRatePaymentStreams::<T>::contains_key(
                &msp_id,
                &user_account
            )
        );

        Ok(())
    }

    #[benchmark]
    fn msp_stop_storing_bucket_for_insolvent_user() -> Result<(), BenchmarkError> {
        /***********  Setup initial conditions: ***********/
        // Get a user account and mint some tokens into it.
        let user: T::AccountId = account("Alice", 0, 0);
        let signed_origin = RawOrigin::Signed(user.clone());
        mint_into_account::<T>(user.clone(), 1_000_000_000_000_000)?;

        // Set up parameters for the bucket to use.
        let name: BucketNameFor<T> = vec![1; BucketNameLimitFor::<T>::get().try_into().unwrap()]
            .try_into()
            .unwrap();
        let bucket_id = <<T as crate::Config>::Providers as ReadBucketsInterface>::derive_bucket_id(
            &user,
            name.clone(),
        );

        // Register a MSP with a value proposition.
        let msp: T::AccountId = account("MSP", 0, 0);
        let signed_msp_origin = RawOrigin::Signed(msp.clone());
        mint_into_account::<T>(msp.clone(), 1_000_000_000_000_000)?;
        let (msp_id, value_prop_id) = add_msp_to_provider_storage::<T>(&msp, None);

        // Create the bucket as private, creating the collection so it has to be deleted as well.
        Pallet::<T>::create_bucket(
            signed_origin.clone().into(),
            msp_id,
            name,
            true,
            value_prop_id,
        )?;

        // Get the collection ID of the bucket.
        let collection_id = T::Providers::get_read_access_group_id_of_bucket(&bucket_id)?.unwrap();

        // Increase the used capacity of the bucket and the MSP, to simulate it currently being used.
        let bucket_size = 100;
        pallet_storage_providers::Buckets::<T>::mutate(&bucket_id, |bucket| {
            let bucket = bucket.as_mut().expect("Bucket should exist.");
            bucket.size += bucket_size;
        });
        let previous_msp_capacity_used =
            pallet_storage_providers::MainStorageProviders::<T>::mutate(&msp_id, |msp| {
                let msp = msp.as_mut().expect("MSP should exist.");
                msp.capacity_used += bucket_size;
                msp.capacity_used
            });

        // Flag the owner of the file as insolvent.
        pallet_payment_streams::UsersWithoutFunds::<T>::insert(
            &user,
            frame_system::Pallet::<T>::block_number(),
        );

        /*********** Call the extrinsic to benchmark: ***********/
        #[extrinsic_call]
        _(signed_msp_origin, bucket_id);

        /*********** Post-benchmark checks: ***********/
        // Ensure the expected event was emitted.
        let expected_event =
            <T as pallet::Config>::RuntimeEvent::from(Event::MspStopStoringBucketInsolventUser {
                msp_id,
                owner: user.clone(),
                bucket_id,
            });
        frame_system::Pallet::<T>::assert_last_event(expected_event.into());

        // The bucket should have been deleted.
        assert!(!T::Providers::bucket_exists(&bucket_id));

        // And the collection should have been deleted as well.
        assert!(!pallet_nfts::Collection::<T>::contains_key(collection_id));

        // Ensure the payment stream between the user and the MSP has been deleted.
        assert!(
            !pallet_payment_streams::FixedRatePaymentStreams::<T>::contains_key(&msp_id, &user)
        );

        // Ensure the used capacity of the MSP has been updated.
        assert_eq!(
            pallet_storage_providers::MainStorageProviders::<T>::get(&msp_id)
                .unwrap()
                .capacity_used,
            previous_msp_capacity_used - bucket_size,
        );

        Ok(())
    }

    #[benchmark]
    fn delete_file_without_inclusion_proof() -> Result<(), BenchmarkError> {
        /***********  Setup initial conditions: ***********/
        // Get the user account for the generated proofs and load it up with some balance.
        let user_as_bytes: [u8; 32] = get_user_account().clone().try_into().unwrap();
        let user_account: T::AccountId = T::AccountId::decode(&mut &user_as_bytes[..]).unwrap();
        let user_signed_origin = RawOrigin::Signed(user_account.clone());
        mint_into_account::<T>(user_account.clone(), 1_000_000_000_000_000_000_000)?;

        // Register an account as a MSP with the specific MSP ID from the generated proofs
        let msp_account: T::AccountId = account("MSP", 0, 0);
        mint_into_account::<T>(msp_account.clone(), 1_000_000_000_000_000_000_000)?;
        let encoded_msp_id = get_msp_id();
        let msp_id = <T as frame_system::Config>::Hash::decode(&mut encoded_msp_id.as_ref())
            .expect("Failed to decode provider ID from bytes.");
        let (_, value_prop_id) = add_msp_to_provider_storage::<T>(&msp_account, Some(msp_id));

        // Get the file's metadata
        let file_metadata = fetch_file_key_metadata_for_inclusion_proof();
        let file_fingerprint = <T as frame_system::Config>::Hash::decode(
            &mut file_metadata.fingerprint.as_hash().as_ref(),
        )
        .expect("Fingerprint should be decodable as it is a hash");
        let file_location: FileLocation<T> = file_metadata.location.try_into().unwrap();
        let file_size = file_metadata.file_size;
        let file_bucket_id =
            <T as frame_system::Config>::Hash::decode(&mut file_metadata.bucket_id.as_ref())
                .expect("Bucket ID should be decodable as it is a hash");

        // Create the bucket to store in the MSP
        <<T as crate::Config>::Providers as MutateBucketsInterface>::add_bucket(
            msp_id,
            user_account.clone(),
            file_bucket_id,
            false,
            None,
            value_prop_id,
        )?;

        // Increase the used capacity of the MSP to match the file size
        pallet_storage_providers::MainStorageProviders::<T>::mutate(&msp_id, |msp| {
            let msp = msp.as_mut().expect("MSP should exist.");
            msp.capacity_used += file_size;
        });

        // Update the fixed-rate payment stream between the user and the MSP to account for file being stored
        pallet_payment_streams::FixedRatePaymentStreams::<T>::mutate(
            &msp_id,
            &user_account,
            |payment_stream| {
                let payment_stream = payment_stream
                    .as_mut()
                    .expect("Payment stream should exist.");
                payment_stream.rate += 100_000u32.into();
            },
        );

        // Hold some of the user's balance so it simulates it having a deposit for the payment stream.
        assert_ok!(<T as crate::Config>::Currency::hold(
            &pallet_payment_streams::HoldReason::PaymentStreamDeposit.into(),
            &user_account,
            100u32.into(),
        ));

        // Set the bucket's root and size to match what's in the inclusion proof
        let encoded_bucket_root = get_bsp_root();
        let bucket_root =
            <T as frame_system::Config>::Hash::decode(&mut encoded_bucket_root.as_ref())
                .expect("Bucket root should be decodable as it is a hash");
        pallet_storage_providers::Buckets::<T>::mutate(&file_bucket_id, |bucket| {
            let bucket = bucket.as_mut().expect("Bucket should exist.");
            bucket.root = bucket_root;
            bucket.size += file_size;
        });

        // Get the file key for the MSP to stop storing
        let encoded_file_key = fetch_file_key_for_inclusion_proof();
        let file_key = <T as frame_system::Config>::Hash::decode(&mut encoded_file_key.as_ref())
            .expect("File key should be decodable as it is a hash");

        // Fill up the BoundedVec of pending file deletion requests up to the maximum size minus one for the user to account for the worst-case scenario
        let mut filled_up_pending_file_deletion_requests: BoundedVec<
            PendingFileDeletionRequest<T>,
            T::MaxUserPendingDeletionRequests,
        > = BoundedVec::default();

        let file_deletion_request_deposit = <T as crate::Config>::FileDeletionRequestDeposit::get();
        for i in 0..T::MaxUserPendingDeletionRequests::get() - 1 {
            filled_up_pending_file_deletion_requests
                .try_push(PendingFileDeletionRequest {
                    user: user_account.clone(),
                    file_key: Default::default(),
                    bucket_id: Default::default(),
                    file_size: i.into(),
                    deposit_paid_for_creation: file_deletion_request_deposit,
                    queue_priority_challenge: true
                })
                .unwrap_or_else(|_| panic!("Should be able to push to the BoundedVec since range is smaller than its size"));
        }
        PendingFileDeletionRequests::<T>::insert(
            &user_account,
            filled_up_pending_file_deletion_requests,
        );

        /*********** Call the extrinsic to benchmark: ***********/
        #[extrinsic_call]
        delete_file(
            user_signed_origin.clone(),
            file_bucket_id,
            file_key,
            file_location,
            file_size,
            file_fingerprint,
            None,
        );

        /*********** Post-benchmark checks: ***********/
        // Ensure the expected event was emitted.
        let expected_event =
            <T as pallet::Config>::RuntimeEvent::from(Event::FileDeletionRequest {
                user: user_account.clone(),
                file_key,
                file_size,
                bucket_id: file_bucket_id,
                msp_id,
                proof_of_inclusion: false,
            });
        frame_system::Pallet::<T>::assert_last_event(expected_event.into());

        // Ensure the pending file deletion request for this file key is in storage
        let pending_file_deletion_requests = PendingFileDeletionRequests::<T>::get(&user_account);
        assert!(pending_file_deletion_requests
            .iter()
            .any(|request| request.file_key == file_key));

        Ok(())
    }

    #[benchmark]
    fn delete_file_with_inclusion_proof() -> Result<(), BenchmarkError> {
        /***********  Setup initial conditions: ***********/
        // Get the user account for the generated proofs and load it up with some balance.
        let user_as_bytes: [u8; 32] = get_user_account().clone().try_into().unwrap();
        let user_account: T::AccountId = T::AccountId::decode(&mut &user_as_bytes[..]).unwrap();
        let user_signed_origin = RawOrigin::Signed(user_account.clone());
        mint_into_account::<T>(user_account.clone(), 1_000_000_000_000_000_000_000)?;

        // Register an account as a MSP with the specific MSP ID from the generated proofs
        let msp_account: T::AccountId = account("MSP", 0, 0);
        mint_into_account::<T>(msp_account.clone(), 1_000_000_000_000_000_000_000)?;
        let encoded_msp_id = get_msp_id();
        let msp_id = <T as frame_system::Config>::Hash::decode(&mut encoded_msp_id.as_ref())
            .expect("Failed to decode provider ID from bytes.");
        let (_, value_prop_id) = add_msp_to_provider_storage::<T>(&msp_account, Some(msp_id));

        // Get the file's metadata
        let file_metadata = fetch_file_key_metadata_for_inclusion_proof();
        let file_fingerprint = <T as frame_system::Config>::Hash::decode(
            &mut file_metadata.fingerprint.as_hash().as_ref(),
        )
        .expect("Fingerprint should be decodable as it is a hash");
        let file_location: FileLocation<T> = file_metadata.location.try_into().unwrap();
        let file_size = file_metadata.file_size;
        let file_bucket_id =
            <T as frame_system::Config>::Hash::decode(&mut file_metadata.bucket_id.as_ref())
                .expect("Bucket ID should be decodable as it is a hash");

        // Create the bucket to store in the MSP
        <<T as crate::Config>::Providers as MutateBucketsInterface>::add_bucket(
            msp_id,
            user_account.clone(),
            file_bucket_id,
            false,
            None,
            value_prop_id,
        )?;

        // Increase the used capacity of the MSP to match the file size
        pallet_storage_providers::MainStorageProviders::<T>::mutate(&msp_id, |msp| {
            let msp = msp.as_mut().expect("MSP should exist.");
            msp.capacity_used += file_size;
        });

        // Update the fixed-rate payment stream between the user and the MSP to account for file being stored
        pallet_payment_streams::FixedRatePaymentStreams::<T>::mutate(
            &msp_id,
            &user_account,
            |payment_stream| {
                let payment_stream = payment_stream
                    .as_mut()
                    .expect("Payment stream should exist.");
                payment_stream.rate += 100_000u32.into();
            },
        );

        // Hold some of the user's balance so it simulates it having a deposit for the payment stream.
        assert_ok!(<T as crate::Config>::Currency::hold(
            &pallet_payment_streams::HoldReason::PaymentStreamDeposit.into(),
            &user_account,
            100u32.into(),
        ));

        // Set the bucket's root and size to match what's in the inclusion proof
        let encoded_bucket_root = get_bsp_root();
        let bucket_root =
            <T as frame_system::Config>::Hash::decode(&mut encoded_bucket_root.as_ref())
                .expect("Bucket root should be decodable as it is a hash");
        pallet_storage_providers::Buckets::<T>::mutate(&file_bucket_id, |bucket| {
            let bucket = bucket.as_mut().expect("Bucket should exist.");
            bucket.root = bucket_root;
            bucket.size += file_size;
        });

        // Get the file key for the MSP to stop storing
        let encoded_file_key = fetch_file_key_for_inclusion_proof();
        let file_key = <T as frame_system::Config>::Hash::decode(&mut encoded_file_key.as_ref())
            .expect("File key should be decodable as it is a hash");

        // Get the inclusion proof for the file key
        let encoded_inclusion_proof = fetch_inclusion_proof();
        let inclusion_proof =
            <<<T as Config>::ProofDealer as ProofsDealerInterface>::ForestProof>::decode(
                &mut encoded_inclusion_proof.as_ref(),
            )
            .expect("Inclusion forest proof should be decodable");

        // Get some variables for comparison after the call
        let previous_msp_capacity_used =
            <<T as crate::Config>::Providers as ReadStorageProvidersInterface>::get_used_capacity(
                &msp_id,
            );
        let previous_bucket_size = pallet_storage_providers::Buckets::<T>::get(&file_bucket_id)
            .unwrap()
            .size;
        let previous_bucket_root = pallet_storage_providers::Buckets::<T>::get(&file_bucket_id)
            .unwrap()
            .root;

        /*********** Call the extrinsic to benchmark: ***********/
        #[extrinsic_call]
        delete_file(
            user_signed_origin.clone(),
            file_bucket_id,
            file_key,
            file_location,
            file_size,
            file_fingerprint,
            Some(inclusion_proof),
        );

        /*********** Post-benchmark checks: ***********/
        // Ensure the expected events were emitted.
        let challenge_event = <T as pallet::Config>::RuntimeEvent::from(
            Event::PriorityChallengeForFileDeletionQueued {
                issuer: EitherAccountIdOrMspId::<T>::AccountId(user_account.clone()),
                file_key,
            },
        );
        frame_system::Pallet::<T>::assert_has_event(challenge_event.into());

        let expected_event =
            <T as pallet::Config>::RuntimeEvent::from(Event::FileDeletionRequest {
                user: user_account.clone(),
                file_key,
                file_size,
                bucket_id: file_bucket_id,
                msp_id,
                proof_of_inclusion: true,
            });
        frame_system::Pallet::<T>::assert_last_event(expected_event.into());

        // Ensure the used capacity of the MSP was decreased by the file size.
        let new_msp_capacity_used =
            <<T as crate::Config>::Providers as ReadStorageProvidersInterface>::get_used_capacity(
                &msp_id,
            );
        assert_eq!(
            new_msp_capacity_used,
            previous_msp_capacity_used - file_size,
            "MSP capacity used should be the previous one minus the file size."
        );

        // Ensure the size of the Bucket was updated to the previous size minus the file size
        let new_bucket_size = pallet_storage_providers::Buckets::<T>::get(&file_bucket_id)
            .unwrap()
            .size;
        assert_eq!(
            new_bucket_size,
            previous_bucket_size - file_size,
            "Bucket size should have been updated."
        );

        // Ensure the root of the Bucket was updated
        let new_bucket_root = pallet_storage_providers::Buckets::<T>::get(&file_bucket_id)
            .unwrap()
            .root;
        assert_ne!(
            new_bucket_root, previous_bucket_root,
            "Bucket root should have been updated."
        );

        Ok(())
    }

    #[benchmark]
    fn pending_file_deletion_request_submit_proof() -> Result<(), BenchmarkError> {
        /***********  Setup initial conditions: ***********/
        // Get the user account for the generated proofs and load it up with some balance.
        let user_as_bytes: [u8; 32] = get_user_account().clone().try_into().unwrap();
        let user_account: T::AccountId = T::AccountId::decode(&mut &user_as_bytes[..]).unwrap();
        let user_signed_origin = RawOrigin::Signed(user_account.clone());
        mint_into_account::<T>(user_account.clone(), 1_000_000_000_000_000_000_000)?;

        // Register an account as a MSP with the specific MSP ID from the generated proofs
        let msp_account: T::AccountId = account("MSP", 0, 0);
        let msp_signed_origin = RawOrigin::Signed(msp_account.clone());
        mint_into_account::<T>(msp_account.clone(), 1_000_000_000_000_000_000_000)?;
        let encoded_msp_id = get_msp_id();
        let msp_id = <T as frame_system::Config>::Hash::decode(&mut encoded_msp_id.as_ref())
            .expect("Failed to decode provider ID from bytes.");
        let (_, value_prop_id) = add_msp_to_provider_storage::<T>(&msp_account, Some(msp_id));

        // Get the file's metadata
        let file_metadata = fetch_file_key_metadata_for_inclusion_proof();
        let file_fingerprint = <T as frame_system::Config>::Hash::decode(
            &mut file_metadata.fingerprint.as_hash().as_ref(),
        )
        .expect("Fingerprint should be decodable as it is a hash");
        let file_location: FileLocation<T> = file_metadata.location.try_into().unwrap();
        let file_size = file_metadata.file_size;
        let file_bucket_id =
            <T as frame_system::Config>::Hash::decode(&mut file_metadata.bucket_id.as_ref())
                .expect("Bucket ID should be decodable as it is a hash");

        // Create the bucket to store in the MSP
        <<T as crate::Config>::Providers as MutateBucketsInterface>::add_bucket(
            msp_id,
            user_account.clone(),
            file_bucket_id,
            false,
            None,
            value_prop_id,
        )?;

        // Increase the used capacity of the MSP to match the file size
        pallet_storage_providers::MainStorageProviders::<T>::mutate(&msp_id, |msp| {
            let msp = msp.as_mut().expect("MSP should exist.");
            msp.capacity_used += file_size;
        });

        // Update the fixed-rate payment stream between the user and the MSP to account for file being stored
        pallet_payment_streams::FixedRatePaymentStreams::<T>::mutate(
            &msp_id,
            &user_account,
            |payment_stream| {
                let payment_stream = payment_stream
                    .as_mut()
                    .expect("Payment stream should exist.");
                payment_stream.rate += 100_000u32.into();
            },
        );

        // Hold some of the user's balance so it simulates it having a deposit for the payment stream.
        assert_ok!(<T as crate::Config>::Currency::hold(
            &pallet_payment_streams::HoldReason::PaymentStreamDeposit.into(),
            &user_account,
            100u32.into(),
        ));

        // Set the bucket's root and size to match what's in the inclusion proof
        let encoded_bucket_root = get_bsp_root();
        let bucket_root =
            <T as frame_system::Config>::Hash::decode(&mut encoded_bucket_root.as_ref())
                .expect("Bucket root should be decodable as it is a hash");
        pallet_storage_providers::Buckets::<T>::mutate(&file_bucket_id, |bucket| {
            let bucket = bucket.as_mut().expect("Bucket should exist.");
            bucket.root = bucket_root;
            bucket.size += file_size;
        });

        // Get the file key for the MSP to stop storing
        let encoded_file_key = fetch_file_key_for_inclusion_proof();
        let file_key = <T as frame_system::Config>::Hash::decode(&mut encoded_file_key.as_ref())
            .expect("File key should be decodable as it is a hash");

        // Fill up the BoundedVec of pending file deletion requests up to the maximum size minus one for the user to account for the worst-case scenario
        let mut filled_up_pending_file_deletion_requests: BoundedVec<
            PendingFileDeletionRequest<T>,
            T::MaxUserPendingDeletionRequests,
        > = BoundedVec::default();

        let file_deletion_request_deposit = <T as crate::Config>::FileDeletionRequestDeposit::get();
        for i in 0..T::MaxUserPendingDeletionRequests::get() - 1 {
            filled_up_pending_file_deletion_requests
                .try_push(PendingFileDeletionRequest {
                    user: user_account.clone(),
                    file_key: Default::default(),
                    bucket_id: Default::default(),
                    file_size: i.into(),
           					deposit_paid_for_creation: file_deletion_request_deposit,
           					queue_priority_challenge: true
                })
                .unwrap_or_else(|_| panic!("Should be able to push to the BoundedVec since range is smaller than its size"));
        }
        PendingFileDeletionRequests::<T>::insert(
            &user_account,
            filled_up_pending_file_deletion_requests,
        );

        // Call the `delete_file` extrinsic to add the pending file deletion request to storage
        Pallet::<T>::delete_file(
            user_signed_origin.clone().into(),
            file_bucket_id,
            file_key,
            file_location,
            file_size,
            file_fingerprint,
            None,
        )?;

        // Get the inclusion proof for the file key
        let encoded_inclusion_proof = fetch_inclusion_proof();
        let inclusion_proof =
            <<<T as Config>::ProofDealer as ProofsDealerInterface>::ForestProof>::decode(
                &mut encoded_inclusion_proof.as_ref(),
            )
            .expect("Inclusion forest proof should be decodable");

        // Get some variables for comparison after the call
        let previous_msp_capacity_used =
            <<T as crate::Config>::Providers as ReadStorageProvidersInterface>::get_used_capacity(
                &msp_id,
            );
        let previous_bucket_size = pallet_storage_providers::Buckets::<T>::get(&file_bucket_id)
            .unwrap()
            .size;
        let previous_bucket_root = pallet_storage_providers::Buckets::<T>::get(&file_bucket_id)
            .unwrap()
            .root;

        /*********** Call the extrinsic to benchmark: ***********/
        #[extrinsic_call]
        _(
            msp_signed_origin.clone(),
            user_account.clone(),
            file_key,
            file_size,
            file_bucket_id,
            inclusion_proof,
        );

        /*********** Post-benchmark checks: ***********/
        // Ensure the expected events were emitted.
        let challenge_event = <T as pallet::Config>::RuntimeEvent::from(
            Event::PriorityChallengeForFileDeletionQueued {
                issuer: EitherAccountIdOrMspId::<T>::MspId(msp_id),
                file_key,
            },
        );
        frame_system::Pallet::<T>::assert_has_event(challenge_event.into());

        let expected_event = <T as pallet::Config>::RuntimeEvent::from(
            Event::ProofSubmittedForPendingFileDeletionRequest {
                user: user_account.clone(),
                file_key,
                file_size,
                bucket_id: file_bucket_id,
                msp_id,
                proof_of_inclusion: true,
            },
        );
        frame_system::Pallet::<T>::assert_last_event(expected_event.into());

        // Ensure the used capacity of the MSP was decreased by the file size.
        let new_msp_capacity_used =
            <<T as crate::Config>::Providers as ReadStorageProvidersInterface>::get_used_capacity(
                &msp_id,
            );
        assert_eq!(
            new_msp_capacity_used,
            previous_msp_capacity_used - file_size,
            "MSP capacity used should be the previous one minus the file size."
        );

        // Ensure the size of the Bucket was updated to the previous size minus the file size
        let new_bucket_size = pallet_storage_providers::Buckets::<T>::get(&file_bucket_id)
            .unwrap()
            .size;
        assert_eq!(
            new_bucket_size,
            previous_bucket_size - file_size,
            "Bucket size should have been updated."
        );

        // Ensure the root of the Bucket was updated
        let new_bucket_root = pallet_storage_providers::Buckets::<T>::get(&file_bucket_id)
            .unwrap()
            .root;
        assert_ne!(
            new_bucket_root, previous_bucket_root,
            "Bucket root should have been updated."
        );

        // Ensure the pending file deletion request was removed from storage for this file key
        let pending_file_deletion_requests = PendingFileDeletionRequests::<T>::get(&user_account);
        assert!(!pending_file_deletion_requests
            .iter()
            .any(|request| request.file_key == file_key));

        Ok(())
    }

    #[benchmark]
    fn on_poll_hook() -> Result<(), BenchmarkError> {
        /***********  Setup initial conditions: ***********/
        // Set the total used capacity of the network to be the same as the total capacity of the network,
        // since this makes the price updater use the second order Taylor series approximation, which
        // is the most computationally expensive.
        let total_capacity: StorageDataUnit<T> = 1024 * 1024 * 1024;
        pallet_storage_providers::UsedBspsCapacity::<T>::put(total_capacity);
        pallet_storage_providers::TotalBspsCapacity::<T>::put(total_capacity);

        // Get the current price per giga unit per tick before updating
        let current_price_per_giga_unit_per_tick =
            pallet_payment_streams::CurrentPricePerGigaUnitPerTick::<T>::get();

        /*********** Call the function to benchmark: ***********/
        #[block]
        {
            Pallet::<T>::do_on_poll(&mut WeightMeter::new());
        }

        /*********** Post-benchmark checks: ***********/
        // Ensure the price per giga unit per tick was updated
        assert_ne!(
            pallet_payment_streams::CurrentPricePerGigaUnitPerTick::<T>::get(),
            current_price_per_giga_unit_per_tick,
            "Price per giga unit per tick should have been updated."
        );

        Ok(())
    }

    #[benchmark]
    fn process_expired_storage_request_msp_accepted_or_no_msp(
        n: Linear<
            0,
            {
                <<T as pallet::Config>::ReplicationTargetType as Into<u64>>::into(
                    T::MaxReplicationTarget::get(),
                ) as u32
            },
        >,
    ) -> Result<(), BenchmarkError> {
        /***********  Setup initial conditions: ***********/
        // Get the amount of BSPs to add to the storage request
        let amount_of_bsps = n.into();

        // Get a user account and mint some tokens into it
        let user: T::AccountId = account("Alice", 0, 0);
        let signed_origin = RawOrigin::Signed(user.clone());
        mint_into_account::<T>(user.clone(), 1_000_000_000_000_000)?;

        // Register a MSP with a value proposition
        let msp_account: T::AccountId = account("MSP", 0, 0);
        mint_into_account::<T>(msp_account.clone(), 1_000_000_000_000_000)?;
        let (msp_id, value_prop_id) = add_msp_to_provider_storage::<T>(&msp_account, None);

        // Create the bucket, assigning it to the MSP
        let name: BucketNameFor<T> = vec![1; BucketNameLimitFor::<T>::get().try_into().unwrap()]
            .try_into()
            .unwrap();
        let bucket_id = <<T as crate::Config>::Providers as ReadBucketsInterface>::derive_bucket_id(
            &user,
            name.clone(),
        );
        Pallet::<T>::create_bucket(
            signed_origin.clone().into(),
            msp_id,
            name,
            true,
            value_prop_id,
        )?;

        // Issue the storage request from the user
        let location: FileLocation<T> = vec![1; MaxFilePathSize::<T>::get().try_into().unwrap()]
            .try_into()
            .unwrap();
        let fingerprint =
            <<T as frame_system::Config>::Hashing as Hasher>::hash(b"benchmark_fingerprint");
        let size: StorageDataUnit<T> = 100;
        let peer_id: PeerId<T> = vec![1; MaxPeerIdSize::<T>::get().try_into().unwrap()]
            .try_into()
            .unwrap();
        let peer_ids: PeerIds<T> =
            vec![peer_id; MaxNumberOfPeerIds::<T>::get().try_into().unwrap()]
                .try_into()
                .unwrap();
        Pallet::<T>::issue_storage_request(
            signed_origin.clone().into(),
            bucket_id,
            location.clone(),
            fingerprint,
            size,
            msp_id,
            peer_ids,
            ReplicationTarget::Standard,
        )?;

        // Compute the file key
        let file_key = Pallet::<T>::compute_file_key(
            user.clone(),
            bucket_id,
            location.clone(),
            size,
            fingerprint,
        );

        // Simulate the MSP accepting the storage request
        StorageRequests::<T>::mutate(file_key, |storage_request| {
            storage_request.as_mut().unwrap().msp = Some((msp_id, true));
        });

        // Add n BSPs to the StorageRequestBsps mapping since that's the one that is drained in the benchmarked function
        for i in 0..amount_of_bsps {
            let bsp_account: T::AccountId = account("BSP", i, 0);
            let bsp_id = T::Hashing::hash_of(&bsp_account);
            <StorageRequestBsps<T>>::insert(
                &file_key,
                &bsp_id,
                StorageRequestBspsMetadata::<T> {
                    confirmed: false,
                    _phantom: Default::default(),
                },
            )
        }

        /*********** Call the function to benchmark: ***********/
        #[block]
        {
            Pallet::<T>::process_expired_storage_request(file_key.clone(), &mut WeightMeter::new());
        }

        /*********** Post-benchmark checks: ***********/
        // Ensure the expected event was emitted
        let expected_event =
            <T as pallet::Config>::RuntimeEvent::from(Event::StorageRequestExpired { file_key });
        frame_system::Pallet::<T>::assert_last_event(expected_event.into());

        // Ensure the Storage Request no longer exists in storage
        assert!(!StorageRequests::<T>::contains_key(&file_key));

        // Ensure the StorageRequestBsps mapping is empty for this file key
        let mut storage_request_bsps_for_file_key = StorageRequestBsps::<T>::iter_prefix(&file_key);
        assert!(storage_request_bsps_for_file_key.next().is_none());

        Ok(())
    }

    #[benchmark]
    fn process_expired_storage_request_msp_rejected(
        n: Linear<
            0,
            {
                <<T as pallet::Config>::ReplicationTargetType as Into<u64>>::into(
                    T::MaxReplicationTarget::get(),
                ) as u32
            },
        >,
    ) -> Result<(), BenchmarkError> {
        /***********  Setup initial conditions: ***********/
        // Get the amount of BSPs to add to the storage request
        let amount_of_bsps = n.into();

        // Get a user account and mint some tokens into it
        let user: T::AccountId = account("Alice", 0, 0);
        let signed_origin = RawOrigin::Signed(user.clone());
        mint_into_account::<T>(user.clone(), 1_000_000_000_000_000)?;

        // Register a MSP with a value proposition
        let msp_account: T::AccountId = account("MSP", 0, 0);
        mint_into_account::<T>(msp_account.clone(), 1_000_000_000_000_000)?;
        let (msp_id, value_prop_id) = add_msp_to_provider_storage::<T>(&msp_account, None);

        // Create the bucket, assigning it to the MSP
        let name: BucketNameFor<T> = vec![1; BucketNameLimitFor::<T>::get().try_into().unwrap()]
            .try_into()
            .unwrap();
        let bucket_id = <<T as crate::Config>::Providers as ReadBucketsInterface>::derive_bucket_id(
            &user,
            name.clone(),
        );
        Pallet::<T>::create_bucket(
            signed_origin.clone().into(),
            msp_id,
            name,
            true,
            value_prop_id,
        )?;

        // Issue the storage request from the user
        let location: FileLocation<T> = vec![1; MaxFilePathSize::<T>::get().try_into().unwrap()]
            .try_into()
            .unwrap();
        let fingerprint =
            <<T as frame_system::Config>::Hashing as Hasher>::hash(b"benchmark_fingerprint");
        let size: StorageDataUnit<T> = 100;
        let peer_id: PeerId<T> = vec![1; MaxPeerIdSize::<T>::get().try_into().unwrap()]
            .try_into()
            .unwrap();
        let peer_ids: PeerIds<T> =
            vec![peer_id; MaxNumberOfPeerIds::<T>::get().try_into().unwrap()]
                .try_into()
                .unwrap();
        Pallet::<T>::issue_storage_request(
            signed_origin.clone().into(),
            bucket_id,
            location.clone(),
            fingerprint,
            size,
            msp_id,
            peer_ids,
            ReplicationTarget::Standard,
        )?;

        // Compute the file key
        let file_key = Pallet::<T>::compute_file_key(
            user.clone(),
            bucket_id,
            location.clone(),
            size,
            fingerprint,
        );

        // Simulate the MSP rejecting the storage request
        StorageRequests::<T>::mutate(file_key, |storage_request| {
            storage_request.as_mut().unwrap().msp = Some((msp_id, false));
        });

        // Add n BSPs to the StorageRequestBsps mapping since that's the one that is drained in the benchmarked function
        for i in 0..amount_of_bsps {
            let bsp_account: T::AccountId = account("BSP", i, 0);
            let bsp_id = T::Hashing::hash_of(&bsp_account);
            <StorageRequestBsps<T>>::insert(
                &file_key,
                &bsp_id,
                StorageRequestBspsMetadata::<T> {
                    confirmed: false,
                    _phantom: Default::default(),
                },
            )
        }

        // Simulate at least one BSP having confirmed the storage request so it has to queue up a priority challenge
        // when cleaning it up after expiration.
        StorageRequests::<T>::mutate(file_key, |storage_request| {
            storage_request.as_mut().unwrap().bsps_confirmed = ReplicationTargetType::<T>::one();
        });

        /*********** Call the function to benchmark: ***********/
        #[block]
        {
            Pallet::<T>::process_expired_storage_request(file_key.clone(), &mut WeightMeter::new());
        }

        /*********** Post-benchmark checks: ***********/
        // Ensure the expected event was emitted
        let expected_event =
            <T as pallet::Config>::RuntimeEvent::from(Event::StorageRequestRejected {
                file_key,
                reason: RejectedStorageRequestReason::RequestExpired,
            });
        frame_system::Pallet::<T>::assert_last_event(expected_event.into());

        // Ensure the Storage Request no longer exists in storage
        assert!(!StorageRequests::<T>::contains_key(&file_key));

        // Ensure the StorageRequestBsps mapping is empty for this file key
        let mut storage_request_bsps_for_file_key = StorageRequestBsps::<T>::iter_prefix(&file_key);
        assert!(storage_request_bsps_for_file_key.next().is_none());

        Ok(())
    }

    #[benchmark]
    fn process_expired_move_bucket_request() -> Result<(), BenchmarkError> {
        /***********  Setup initial conditions: ***********/
        // Get a user account and mint some tokens into it
        let user: T::AccountId = account("Alice", 0, 0);
        let signed_origin = RawOrigin::Signed(user.clone());
        mint_into_account::<T>(user.clone(), 1_000_000_000_000_000)?;

        // Register a MSP with a value proposition
        let msp_account: T::AccountId = account("MSP", 0, 0);
        mint_into_account::<T>(msp_account.clone(), 1_000_000_000_000_000)?;
        let (msp_id, value_prop_id) = add_msp_to_provider_storage::<T>(&msp_account, None);

        // Create the bucket, assigning it to the MSP
        let name: BucketNameFor<T> = vec![1; BucketNameLimitFor::<T>::get().try_into().unwrap()]
            .try_into()
            .unwrap();
        let bucket_id = <<T as crate::Config>::Providers as ReadBucketsInterface>::derive_bucket_id(
            &user,
            name.clone(),
        );
        Pallet::<T>::create_bucket(
            signed_origin.clone().into(),
            msp_id,
            name,
            true,
            value_prop_id,
        )?;

        // Add the bucket to the PendingMoveBucketRequests storage
        PendingMoveBucketRequests::<T>::insert(
            &bucket_id,
            MoveBucketRequestMetadata {
                requester: user.clone(),
                new_msp_id: msp_id,
                new_value_prop_id: value_prop_id,
            },
        );

        /*********** Call the function to benchmark: ***********/
        #[block]
        {
            Pallet::<T>::process_expired_move_bucket_request(bucket_id, &mut WeightMeter::new());
        }

        /*********** Post-benchmark checks: ***********/
        // Ensure the expected event was emitted
        let expected_event =
            <T as pallet::Config>::RuntimeEvent::from(Event::MoveBucketRequestExpired {
                bucket_id,
            });
        frame_system::Pallet::<T>::assert_last_event(expected_event.into());

        // Ensure the bucket was removed from the PendingMoveBucketRequests storage
        assert!(!PendingMoveBucketRequests::<T>::contains_key(&bucket_id));

        Ok(())
    }

    fn run_to_block<T: crate::Config + pallet_proofs_dealer::Config>(n: BlockNumberFor<T>) {
        let mut current_block = frame_system::Pallet::<T>::block_number();
<<<<<<< HEAD

        if n == current_block {
            return;
        }

        assert!(n > current_block, "Cannot go back in time");

=======

        if n == current_block {
            return;
        }

        assert!(
            n > frame_system::Pallet::<T>::block_number(),
            "Cannot go back in time"
        );

>>>>>>> 54b74d14
        while current_block < n {
            pallet_proofs_dealer::Pallet::<T>::on_finalize(current_block);

            frame_system::Pallet::<T>::set_block_number(current_block + One::one());
            current_block = frame_system::Pallet::<T>::block_number();

            pallet_proofs_dealer::Pallet::<T>::on_poll(current_block, &mut WeightMeter::new());
            Pallet::<T>::on_poll(current_block, &mut WeightMeter::new());
        }
    }

    fn mint_into_account<T: crate::Config>(
        account: T::AccountId,
        amount: u128,
    ) -> Result<(), BenchmarkError> {
        let user_balance = amount
            .try_into()
            .map_err(|_| BenchmarkError::Stop("Balance conversion failed."))?;
        assert_ok!(<T as crate::Config>::Currency::mint_into(
            &account,
            user_balance,
        ));
        Ok(())
    }

    fn add_msp_to_provider_storage<T>(
        msp: &T::AccountId,
        msp_id: Option<ProviderIdFor<T>>,
    ) -> (ProviderIdFor<T>, ValuePropId<T>)
    where
        T: crate::Config<Fingerprint = <T as frame_system::Config>::Hash>,
        T: pallet_storage_providers::Config<
            ProviderId = <T as frame_system::Config>::Hash,
            StorageDataUnit = u64,
        >,
        <T as crate::Config>::Providers: shp_traits::MutateStorageProvidersInterface<StorageDataUnit = u64>
            + shp_traits::ReadProvidersInterface<ProviderId = <T as frame_system::Config>::Hash>,
        // Ensure the ValuePropId from our Providers trait matches that from pallet_storage_providers
        <T as crate::Config>::Providers: shp_traits::MutateBucketsInterface<
            ValuePropId = <T as pallet_storage_providers::Config>::ValuePropId,
        >,
    {
        let msp_hash = if msp_id.is_some() {
            msp_id.unwrap()
        } else {
            T::Hashing::hash_of(&msp)
        };

        let capacity: StorageDataUnit<T> = 1024 * 1024 * 1024;
        let capacity_used: StorageDataUnit<T> = 0;

        let msp_info = pallet_storage_providers::types::MainStorageProvider {
            capacity,
            capacity_used,
            multiaddresses: BoundedVec::default(),
            last_capacity_change: frame_system::Pallet::<T>::block_number(),
            owner_account: msp.clone(),
            payment_account: msp.clone(),
            sign_up_block: frame_system::Pallet::<T>::block_number(),
            amount_of_value_props: 1u32,
            amount_of_buckets: T::BucketCount::zero(),
        };

        pallet_storage_providers::MainStorageProviders::<T>::insert(msp_hash, msp_info);
        pallet_storage_providers::AccountIdToMainStorageProviderId::<T>::insert(
            msp.clone(),
            msp_hash,
        );

        let commitment = vec![
            1;
            <T as pallet_storage_providers::Config>::MaxCommitmentSize::get()
                .try_into()
                .unwrap()
        ]
        .try_into()
        .unwrap();

        let bucket_data_limit: StorageDataUnit<T> = capacity;
        // Use One::one() or a conversion that matches the expected balance type:
        let value_prop = ValueProposition::<T>::new(One::one(), commitment, bucket_data_limit);
        let value_prop_id = value_prop.derive_id();

        pallet_storage_providers::MainStorageProviderIdsToValuePropositions::<T>::insert(
            msp_hash,
            value_prop_id,
            value_prop,
        );

        (msp_hash, value_prop_id)
    }

    fn add_bsp_to_provider_storage<T>(
        bsp_account: &T::AccountId,
        bsp_id: Option<ProviderIdFor<T>>,
    ) -> ProviderIdFor<T>
    where
        T: crate::Config
            + pallet_storage_providers::Config<
                ProviderId = <T as frame_system::Config>::Hash,
                StorageDataUnit = u64,
            >,
        T: crate::Config<Providers = pallet_storage_providers::Pallet<T>>,
    {
        // Derive the BSP ID from the hash of its account
        let bsp_id = if bsp_id.is_some() {
            bsp_id.unwrap()
        } else {
            T::Hashing::hash_of(&bsp_account)
        };

        // Create the BSP info
        let bsp_info = pallet_storage_providers::types::BackupStorageProvider {
            capacity: 1024 * 1024 * 1024,
            capacity_used: 0,
            multiaddresses: BoundedVec::default(),
            root: <T as pallet_storage_providers::Config>::DefaultMerkleRoot::get(),
            last_capacity_change: frame_system::Pallet::<T>::block_number(),
            owner_account: bsp_account.clone(),
            payment_account: bsp_account.clone(),
            reputation_weight:
                <T as pallet_storage_providers::Config>::StartingReputationWeight::get(),
            sign_up_block: frame_system::Pallet::<T>::block_number(),
        };

        // Insert the BSP info into storage
        pallet_storage_providers::BackupStorageProviders::<T>::insert(bsp_id, bsp_info);
        pallet_storage_providers::AccountIdToBackupStorageProviderId::<T>::insert(
            bsp_account.clone(),
            bsp_id,
        );

        // Update the Global Reputation Weight
        pallet_storage_providers::GlobalBspsReputationWeight::<T>::mutate(|reputation_weight| {
            *reputation_weight =
                <T as pallet_storage_providers::Config>::StartingReputationWeight::get();
        });

        bsp_id
    }
}<|MERGE_RESOLUTION|>--- conflicted
+++ resolved
@@ -2750,7 +2750,6 @@
 
     fn run_to_block<T: crate::Config + pallet_proofs_dealer::Config>(n: BlockNumberFor<T>) {
         let mut current_block = frame_system::Pallet::<T>::block_number();
-<<<<<<< HEAD
 
         if n == current_block {
             return;
@@ -2758,18 +2757,6 @@
 
         assert!(n > current_block, "Cannot go back in time");
 
-=======
-
-        if n == current_block {
-            return;
-        }
-
-        assert!(
-            n > frame_system::Pallet::<T>::block_number(),
-            "Cannot go back in time"
-        );
-
->>>>>>> 54b74d14
         while current_block < n {
             pallet_proofs_dealer::Pallet::<T>::on_finalize(current_block);
 
