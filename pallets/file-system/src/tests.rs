use crate::{
    self as file_system,
    mock::*,
    types::{
        BucketIdFor, BucketMoveRequestResponse, BucketNameFor, FileKeyWithProof, FileLocation,
        MoveBucketRequestMetadata, PeerIds, PendingFileDeletionRequest, ProviderIdFor, StorageData,
        StorageRequestBspsMetadata, StorageRequestMetadata, StorageRequestMspAcceptedFileKeys,
        StorageRequestMspBucketResponse, StorageRequestTtl, ThresholdType, TickNumber, ValuePropId,
    },
    Config, Error, Event, NextAvailableStorageRequestExpirationTick, PendingBucketsToMove,
    PendingMoveBucketRequests, PendingStopStoringRequests, StorageRequestExpirations,
    StorageRequests,
};
use frame_support::{
    assert_noop, assert_ok,
    dispatch::DispatchResultWithPostInfo,
    traits::{
        fungible::{InspectHold, Mutate},
        nonfungibles_v2::Destroy,
        Hooks, OriginTrait,
    },
    weights::Weight,
};
use pallet_proofs_dealer::types::CustomChallenge;
use pallet_proofs_dealer::{PriorityChallengesQueue, ProviderToProofSubmissionRecord};
use pallet_storage_providers::types::{Bucket, StorageProviderId, ValueProposition};
use shp_traits::{
    MutateBucketsInterface, MutateStorageProvidersInterface, PaymentStreamsInterface,
    ReadBucketsInterface, ReadProvidersInterface, ReadStorageProvidersInterface,
};
use sp_core::{ByteArray, Hasher, H256};
use sp_keyring::sr25519::Keyring;
use sp_runtime::{
    bounded_vec,
    traits::{BlakeTwo256, Get},
    BoundedVec,
};
use sp_std::cmp::max;
use sp_trie::CompactProof;

mod create_bucket_tests {
    use super::*;

    mod failure {
        use crate::types::ValuePropId;

        use super::*;

        #[test]
        fn create_bucket_msp_not_provider_fail() {
            new_test_ext().execute_with(|| {
                let owner = Keyring::Alice.to_account_id();
                let origin = RuntimeOrigin::signed(owner.clone());
                let msp = Keyring::Charlie.to_account_id();
                let name = BoundedVec::try_from(b"bucket".to_vec()).unwrap();

                assert_noop!(
                    FileSystem::create_bucket(
                        origin,
                        H256::from_slice(&msp.as_slice()),
                        name,
                        true,
                        Some(ValuePropId::<Test>::default())
                    ),
                    Error::<Test>::NotAMsp
                );
            });
        }

        #[test]
        fn create_bucket_user_without_enough_funds_for_deposit_fail() {
            new_test_ext().execute_with(|| {
                let owner_without_balance = Keyring::Ferdie.to_account_id();
                let origin = RuntimeOrigin::signed(owner_without_balance.clone());
                let msp = Keyring::Charlie.to_account_id();
                let name = BoundedVec::try_from(b"bucket".to_vec()).unwrap();
                let private = false;

                let (msp_id, value_prop_id) = add_msp_to_provider_storage(&msp);

                assert_noop!(
                    FileSystem::create_bucket(
                        origin,
                        msp_id,
                        name.clone(),
                        private,
                        Some(value_prop_id)
                    ),
                    pallet_storage_providers::Error::<Test>::NotEnoughBalance
                );
            });
        }

        #[test]
        fn create_public_bucket_fails_with_insolvent_provider() {
            new_test_ext().execute_with(|| {
                let owner = Keyring::Alice.to_account_id();
                let origin = RuntimeOrigin::signed(owner.clone());
                let msp = Keyring::Charlie.to_account_id();
                let name = BoundedVec::try_from(b"bucket".to_vec()).unwrap();
                let private = false;

                let (msp_id, value_prop_id) = add_msp_to_provider_storage(&msp);

                // Simulate insolvent provider
                pallet_storage_providers::InsolventProviders::<Test>::insert(
                    StorageProviderId::<Test>::MainStorageProvider(msp_id),
                    (),
                );

                // Dispatch a signed extrinsic.
                assert_noop!(
                    FileSystem::create_bucket(
                        origin,
                        msp_id,
                        name.clone(),
                        private,
                        Some(value_prop_id)
                    ),
                    Error::<Test>::OperationNotAllowedForInsolventProvider
                );
            });
        }
    }

    mod success {
        use super::*;

        #[test]
        fn create_private_bucket_success() {
            new_test_ext().execute_with(|| {
                let owner = Keyring::Alice.to_account_id();
                let owner_initial_balance = <Test as Config>::Currency::free_balance(&owner);
                let bucket_creation_deposit =
                    <Test as pallet_storage_providers::Config>::BucketDeposit::get();
                let nft_collection_deposit: crate::types::BalanceOf<Test> =
                    <Test as pallet_nfts::Config>::CollectionDeposit::get();
                let origin = RuntimeOrigin::signed(owner.clone());
                let msp = Keyring::Charlie.to_account_id();
                let name = BoundedVec::try_from(b"bucket".to_vec()).unwrap();
                let private = true;

                let (msp_id, value_prop_id) = add_msp_to_provider_storage(&msp);

                let bucket_id = <Test as file_system::Config>::Providers::derive_bucket_id(
                    &owner,
                    name.clone(),
                );

                // Dispatch a signed extrinsic.
                assert_ok!(FileSystem::create_bucket(
                    origin,
                    msp_id,
                    name.clone(),
                    private,
                    Some(value_prop_id)
                ));

                // Check if collection was created
                assert!(
                    <Test as file_system::Config>::Providers::get_read_access_group_id_of_bucket(
                        &bucket_id
                    )
                    .unwrap()
                    .is_some()
                );

                // Check that the deposit was held from the owner's balance
                assert_eq!(
                    <Test as Config>::Currency::balance_on_hold(
                        &RuntimeHoldReason::Providers(
                            pallet_storage_providers::HoldReason::BucketDeposit
                        ),
                        &owner
                    ),
                    bucket_creation_deposit
                );

                let new_stream_deposit: u64 = <Test as pallet_payment_streams::Config>::NewStreamDeposit::get();
				let base_deposit: u128 = <Test as pallet_payment_streams::Config>::BaseDeposit::get();
                assert_eq!(
                    <Test as Config>::Currency::free_balance(&owner),
                    owner_initial_balance - bucket_creation_deposit - nft_collection_deposit - new_stream_deposit as u128 - base_deposit
                );

                // Assert that the correct event was deposited
                System::assert_last_event(
                    Event::NewBucket {
                        who: owner.clone(),
                        msp_id,
                        bucket_id,
                        name,
                        collection_id: Some(0),
                        private,
                        value_prop_id: Some(value_prop_id),
                        root: <<Test as Config>::ProofDealer as shp_traits::ProofsDealerInterface>::MerkleHash::default(),
                    }
                    .into(),
                );

                // Check fixed rate payment stream is created
                assert!(<<Test as crate::Config>::PaymentStreams as PaymentStreamsInterface>::fixed_rate_payment_stream_exists(&msp_id, &owner));
            });
        }

        #[test]
        fn create_public_bucket_success() {
            new_test_ext().execute_with(|| {
                let owner = Keyring::Alice.to_account_id();
                let origin = RuntimeOrigin::signed(owner.clone());
                let msp = Keyring::Charlie.to_account_id();
                let name = BoundedVec::try_from(b"bucket".to_vec()).unwrap();
                let private = false;

                let (msp_id, value_prop_id) = add_msp_to_provider_storage(&msp);

                let bucket_id = <Test as file_system::Config>::Providers::derive_bucket_id(
                    &owner,
                    name.clone(),
                );

                // Dispatch a signed extrinsic.
                assert_ok!(FileSystem::create_bucket(
                    origin,
                    msp_id,
                    name.clone(),
                    private,
                    Some(value_prop_id)
                ));

                // Check that the bucket does not have a corresponding collection
                assert!(
                    <Test as file_system::Config>::Providers::get_read_access_group_id_of_bucket(
                        &bucket_id
                    )
                    .unwrap()
                    .is_none()
                );

                // Assert that the correct event was deposited
                System::assert_last_event(
                    Event::NewBucket {
                        who: owner,
                        msp_id,
                        bucket_id,
                        name,
                        collection_id: None,
                        private,
                        value_prop_id: Some(value_prop_id),
                        root: <<Test as Config>::ProofDealer as shp_traits::ProofsDealerInterface>::MerkleHash::default(),
                    }
                    .into(),
                );
            });
        }
    }
}

mod delete_bucket_tests {
    use super::*;

    mod failure {
        use super::*;

        #[test]
        fn remove_bucket_bucket_not_found_fail() {
            new_test_ext().execute_with(|| {
                let owner = Keyring::Alice.to_account_id();
                let origin = RuntimeOrigin::signed(owner.clone());
                let msp = Keyring::Charlie.to_account_id();
                let name = BoundedVec::try_from(b"bucket".to_vec()).unwrap();

                let _ = add_msp_to_provider_storage(&msp);

                let bucket_id = <Test as file_system::Config>::Providers::derive_bucket_id(
                    &owner,
                    name.clone(),
                );

                assert_noop!(
                    FileSystem::delete_bucket(origin, bucket_id),
                    Error::<Test>::BucketNotFound
                );
            });
        }

        #[test]
        fn remove_bucket_not_bucket_owner_fail() {
            new_test_ext().execute_with(|| {
                let owner = Keyring::Alice.to_account_id();
                let not_owner = Keyring::Bob.to_account_id();
                let not_owner_origin = RuntimeOrigin::signed(not_owner.clone());
                let msp = Keyring::Charlie.to_account_id();
                let name = BoundedVec::try_from(b"bucket".to_vec()).unwrap();
                let private = false;

                let (msp_id, value_prop_id) = add_msp_to_provider_storage(&msp);

                let bucket_id = <Test as file_system::Config>::Providers::derive_bucket_id(
                    &owner,
                    name.clone(),
                );

                // Dispatch a signed extrinsic.
                assert_ok!(FileSystem::create_bucket(
                    RuntimeOrigin::signed(owner.clone()),
                    msp_id,
                    name.clone(),
                    private,
                    Some(value_prop_id)
                ));

                assert_noop!(
                    FileSystem::delete_bucket(not_owner_origin, bucket_id),
                    Error::<Test>::NotBucketOwner
                );
            });
        }

        #[test]
        fn remove_bucket_bucket_not_empty_fail() {
            new_test_ext().execute_with(|| {
                let owner = Keyring::Alice.to_account_id();
                let origin = RuntimeOrigin::signed(owner.clone());
                let msp = Keyring::Charlie.to_account_id();
                let name = BoundedVec::try_from(b"bucket".to_vec()).unwrap();
                let private = false;

                let (msp_id, value_prop_id) = add_msp_to_provider_storage(&msp);

                let bucket_id = <Test as file_system::Config>::Providers::derive_bucket_id(
                    &owner,
                    name.clone(),
                );

                // Create a new bucket.
                assert_ok!(FileSystem::create_bucket(
                    origin.clone(),
                    msp_id,
                    name.clone(),
                    private,
                    Some(value_prop_id)
                ));

                // Dispatch a signed extrinsic of a storage request.
                assert_ok!(FileSystem::issue_storage_request(
                    origin.clone(),
                    bucket_id,
                    FileLocation::<Test>::try_from(b"test".to_vec()).unwrap(),
                    BlakeTwo256::hash(&b"test".to_vec()),
                    4,
                    msp_id,
                    BoundedVec::try_from(vec![BoundedVec::try_from(vec![1]).unwrap()]).unwrap(),
                    None
                ));

                // Accept the storage request to store the file, so the bucket is not empty.
                assert_ok!(FileSystem::msp_respond_storage_requests_multiple_buckets(
                    RuntimeOrigin::signed(msp),
                    vec![StorageRequestMspBucketResponse {
                        bucket_id,
                        accept: Some(StorageRequestMspAcceptedFileKeys {
                            file_keys_and_proofs: vec![FileKeyWithProof {
                                file_key: FileSystem::compute_file_key(
                                    owner.clone(),
                                    bucket_id,
                                    FileLocation::<Test>::try_from(b"test".to_vec()).unwrap(),
                                    4,
                                    BlakeTwo256::hash(&b"test".to_vec())
                                ),
                                proof: CompactProof {
                                    encoded_nodes: vec![H256::default().as_ref().to_vec()],
                                }
                            }],
                            forest_proof: CompactProof {
                                encoded_nodes: vec![H256::default().as_ref().to_vec()],
                            },
                        }),
                        reject: vec![],
                    }],
                ));

                // Make sure the bucket is now not empty.
                assert!(
                    <<Test as crate::Config>::Providers as ReadBucketsInterface>::get_bucket_size(
                        &bucket_id
                    )
                    .unwrap()
                        != 0
                );

                // Ensure that the bucket cannot be deleted.
                assert_noop!(
                    FileSystem::delete_bucket(origin, bucket_id),
                    Error::<Test>::BucketNotEmpty
                );
            });
        }

        #[test]
        fn remove_bucket_bucket_provider_insolvent() {
            new_test_ext().execute_with(|| {
                let owner = Keyring::Alice.to_account_id();
                let origin = RuntimeOrigin::signed(owner.clone());
                let msp = Keyring::Charlie.to_account_id();
                let name = BoundedVec::try_from(b"bucket".to_vec()).unwrap();
                let private = false;

                let (msp_id, value_prop_id) = add_msp_to_provider_storage(&msp);

                let bucket_id = <Test as file_system::Config>::Providers::derive_bucket_id(
                    &owner,
                    name.clone(),
                );

                // Create a new bucket.
                assert_ok!(FileSystem::create_bucket(
                    origin.clone(),
                    msp_id,
                    name.clone(),
                    private,
                    Some(value_prop_id)
                ));

                // Dispatch a signed extrinsic of a storage request.
                assert_ok!(FileSystem::issue_storage_request(
                    origin.clone(),
                    bucket_id,
                    FileLocation::<Test>::try_from(b"test".to_vec()).unwrap(),
                    BlakeTwo256::hash(&b"test".to_vec()),
                    4,
                    msp_id,
                    BoundedVec::try_from(vec![BoundedVec::try_from(vec![1]).unwrap()]).unwrap(),
                    None
                ));

                // Simulate insolvent provider
                pallet_storage_providers::InsolventProviders::<Test>::insert(
                    StorageProviderId::<Test>::MainStorageProvider(msp_id),
                    (),
                );

                // Accept the storage request to store the file, so the bucket is not empty.
                assert_noop!(
                    FileSystem::msp_respond_storage_requests_multiple_buckets(
                        RuntimeOrigin::signed(msp),
                        vec![StorageRequestMspBucketResponse {
                            bucket_id,
                            accept: Some(StorageRequestMspAcceptedFileKeys {
                                file_keys_and_proofs: vec![FileKeyWithProof {
                                    file_key: FileSystem::compute_file_key(
                                        owner.clone(),
                                        bucket_id,
                                        FileLocation::<Test>::try_from(b"test".to_vec()).unwrap(),
                                        4,
                                        BlakeTwo256::hash(&b"test".to_vec())
                                    ),
                                    proof: CompactProof {
                                        encoded_nodes: vec![H256::default().as_ref().to_vec()],
                                    }
                                }],
                                forest_proof: CompactProof {
                                    encoded_nodes: vec![H256::default().as_ref().to_vec()],
                                },
                            }),
                            reject: vec![],
                        }],
                    ),
                    Error::<Test>::OperationNotAllowedForInsolventProvider
                );
            });
        }
    }

    mod success {
        use super::*;

        #[test]
        fn remove_bucket_success() {
            new_test_ext().execute_with(|| {
                let owner = Keyring::Alice.to_account_id();
                let origin = RuntimeOrigin::signed(owner.clone());
                let msp = Keyring::Charlie.to_account_id();
                let name = BoundedVec::try_from(b"bucket".to_vec()).unwrap();
                let private = false;

                let (msp_id, value_prop_id) = add_msp_to_provider_storage(&msp);

                let bucket_id = <Test as file_system::Config>::Providers::derive_bucket_id(
                    &owner,
                    name.clone(),
                );

                // Create a new bucket.
                assert_ok!(FileSystem::create_bucket(
                    origin.clone(),
                    msp_id,
                    name.clone(),
                    private,
                    Some(value_prop_id)
                ));

                // Dispatch a signed extrinsic.
                assert_ok!(FileSystem::delete_bucket(origin, bucket_id));

                // Check that the bucket was removed.
                assert!(
                    !<<Test as crate::Config>::Providers as ReadBucketsInterface>::bucket_exists(
                        &bucket_id
                    )
                );

                // Assert that the correct event was deposited
                System::assert_last_event(
                    Event::BucketDeleted {
                        who: owner,
                        bucket_id,
                        maybe_collection_id: None,
                    }
                    .into(),
                );
            });
        }

        #[test]
        fn remove_bucket_with_collection_success() {
            new_test_ext().execute_with(|| {
                let owner = Keyring::Alice.to_account_id();
                let origin = RuntimeOrigin::signed(owner.clone());
                let msp = Keyring::Charlie.to_account_id();
                let name = BoundedVec::try_from(b"bucket".to_vec()).unwrap();
                let private = true;

                let (msp_id, value_prop_id) = add_msp_to_provider_storage(&msp);

                let bucket_id = <Test as file_system::Config>::Providers::derive_bucket_id(
                    &owner,
                    name.clone(),
                );

                // Create a new bucket.
                assert_ok!(FileSystem::create_bucket(
                    origin.clone(),
                    msp_id,
                    name.clone(),
                    private,
                    Some(value_prop_id)
                ));

                // Get the bucket's collection ID.
                let collection_id =
                    <Test as file_system::Config>::Providers::get_read_access_group_id_of_bucket(
                        &bucket_id,
                    )
                    .unwrap()
                    .unwrap();

                // Dispatch a signed extrinsic.
                assert_ok!(FileSystem::delete_bucket(origin, bucket_id));

                // Check that the bucket was removed.
                assert!(
                    !<<Test as crate::Config>::Providers as ReadBucketsInterface>::bucket_exists(
                        &bucket_id
                    )
                );

                // Check that the associated collection was destroyed.
                assert!(pallet_nfts::Collection::<Test>::get(&collection_id).is_none());

                // Assert that the correct event was deposited
                System::assert_last_event(
                    Event::BucketDeleted {
                        who: owner,
                        bucket_id,
                        maybe_collection_id: Some(collection_id),
                    }
                    .into(),
                );
            });
        }

        #[test]
        fn remove_bucket_after_being_used_success() {
            new_test_ext().execute_with(|| {
				let owner = Keyring::Alice.to_account_id();
				let origin = RuntimeOrigin::signed(owner.clone());
				let msp = Keyring::Charlie.to_account_id();
				let name = BoundedVec::try_from(b"bucket".to_vec()).unwrap();
				let private = false;

				let (msp_id, value_prop_id) = add_msp_to_provider_storage(&msp);

				let bucket_id = <Test as file_system::Config>::Providers::derive_bucket_id(
					&owner,
					name.clone(),
				);

				// Create a new bucket.
				assert_ok!(FileSystem::create_bucket(
					origin.clone(),
					msp_id,
					name.clone(),
					private,
					Some(value_prop_id)
				));

				// Dispatch a signed extrinsic of a storage request.
				assert_ok!(FileSystem::issue_storage_request(
					origin.clone(),
					bucket_id,
					FileLocation::<Test>::try_from(b"test".to_vec()).unwrap(),
					BlakeTwo256::hash(&b"test".to_vec()),
					4,
					msp_id,
					BoundedVec::try_from(vec![BoundedVec::try_from(vec![1]).unwrap()]).unwrap(),
                    None
				));

				// Accept the storage request to store the file, so the bucket is not empty.
				assert_ok!(FileSystem::msp_respond_storage_requests_multiple_buckets(
					RuntimeOrigin::signed(msp),
					vec![StorageRequestMspBucketResponse {
						bucket_id,
						accept: Some(StorageRequestMspAcceptedFileKeys {
							file_keys_and_proofs: vec![FileKeyWithProof {
								file_key: FileSystem::compute_file_key(
									owner.clone(),
									bucket_id,
									FileLocation::<Test>::try_from(b"test".to_vec()).unwrap(),
									4,
									BlakeTwo256::hash(&b"test".to_vec())
								),
								proof: CompactProof {
									encoded_nodes: vec![H256::default().as_ref().to_vec()],
								}
							}],
							forest_proof: CompactProof {
								encoded_nodes: vec![H256::default().as_ref().to_vec()],
							},
						}),
						reject: vec![],
					}],
				));

				// Make sure the bucket is now not empty.
				assert!(
					<<Test as crate::Config>::Providers as ReadBucketsInterface>::get_bucket_size(
						&bucket_id
					)
					.unwrap()
						!= 0
				);

				// Issue a revoke storage request to remove the file from the bucket.
				assert_ok!(FileSystem::revoke_storage_request(
					origin.clone(),
					FileSystem::compute_file_key(
						owner.clone(),
						bucket_id,
						FileLocation::<Test>::try_from(b"test".to_vec()).unwrap(),
						4,
						BlakeTwo256::hash(&b"test".to_vec())
					)
				));

				// Remove the file from the bucket.
				assert_ok!(<<Test as crate::Config>::Providers as MutateBucketsInterface>::decrease_bucket_size(&bucket_id, 4));
				assert_ok!(<<Test as crate::Config>::Providers as MutateBucketsInterface>::change_root_bucket(bucket_id, <<Test as crate::Config>::Providers as ReadProvidersInterface>::get_default_root()));

				// Delete the bucket.
				assert_ok!(FileSystem::delete_bucket(origin, bucket_id));

				// Check that the bucket was removed.
				assert!(
					!<<Test as crate::Config>::Providers as ReadBucketsInterface>::bucket_exists(
						&bucket_id
					)
				);

				// Assert that the correct event was deposited
				System::assert_last_event(
					Event::BucketDeleted {
						who: owner,
						bucket_id,
						maybe_collection_id: None,
					}
					.into(),
				);
			});
        }
    }
}

mod request_move_bucket {
    use super::*;
    mod failure {
        use super::*;

        #[test]
        fn move_bucket_while_storage_request_opened() {
            new_test_ext().execute_with(|| {
                let owner = Keyring::Alice.to_account_id();
                let origin = RuntimeOrigin::signed(owner.clone());
                let msp_charlie = Keyring::Charlie.to_account_id();
                let msp_dave = Keyring::Dave.to_account_id();
                let location = FileLocation::<Test>::try_from(b"test".to_vec()).unwrap();
                let file_content = b"test".to_vec();
                let fingerprint = BlakeTwo256::hash(&file_content);
                let peer_id = BoundedVec::try_from(vec![1]).unwrap();
                let peer_ids: PeerIds<Test> = BoundedVec::try_from(vec![peer_id]).unwrap();

                let (msp_charlie_id, _) = add_msp_to_provider_storage(&msp_charlie);
                let (msp_dave_id, value_prop_id) = add_msp_to_provider_storage(&msp_dave);

                let name: BucketNameFor<Test> = BoundedVec::try_from(b"bucket".to_vec()).unwrap();
                let bucket_id = create_bucket(&owner, name.clone(), msp_charlie_id, value_prop_id);

                // Check bucket is stored by Charlie
                assert!(Providers::is_bucket_stored_by_msp(
                    &msp_charlie_id,
                    &bucket_id
                ));

                // Dispatch a signed extrinsic.
                assert_ok!(FileSystem::issue_storage_request(
                    origin.clone(),
                    bucket_id,
                    location.clone(),
                    fingerprint,
                    4,
                    msp_charlie_id,
                    peer_ids.clone(),
                    None
                ));

                assert_noop!(
                    FileSystem::request_move_bucket(origin, bucket_id, msp_dave_id),
                    Error::<Test>::StorageRequestExists
                );
            });
        }

        #[test]
        fn move_bucket_when_already_requested() {
            new_test_ext().execute_with(|| {
                let owner = Keyring::Alice.to_account_id();
                let origin = RuntimeOrigin::signed(owner.clone());
                let msp_charlie = Keyring::Charlie.to_account_id();
                let msp_dave = Keyring::Dave.to_account_id();

                let (msp_charlie_id, _) = add_msp_to_provider_storage(&msp_charlie);
                let (msp_dave_id, value_prop_id) = add_msp_to_provider_storage(&msp_dave);

                let name: BucketNameFor<Test> = BoundedVec::try_from(b"bucket".to_vec()).unwrap();
                let bucket_id = create_bucket(&owner, name.clone(), msp_charlie_id, value_prop_id);

                // Check bucket is stored by Charlie
                assert!(Providers::is_bucket_stored_by_msp(
                    &msp_charlie_id,
                    &bucket_id
                ));

                // Dispatch a signed extrinsic.
                assert_ok!(FileSystem::request_move_bucket(
                    origin.clone(),
                    bucket_id,
                    msp_dave_id
                ));

                assert_noop!(
                    FileSystem::request_move_bucket(origin, bucket_id, msp_dave_id),
                    Error::<Test>::BucketIsBeingMoved
                );
            });
        }

        #[test]
        fn move_bucket_request_to_msp_already_storing_it() {
            new_test_ext().execute_with(|| {
                let owner = Keyring::Alice.to_account_id();
                let origin = RuntimeOrigin::signed(owner.clone());
                let msp_charlie = Keyring::Charlie.to_account_id();

                let (msp_charlie_id, value_prop_id) = add_msp_to_provider_storage(&msp_charlie);

                let name: BucketNameFor<Test> = BoundedVec::try_from(b"bucket".to_vec()).unwrap();
                let bucket_id = create_bucket(&owner, name.clone(), msp_charlie_id, value_prop_id);

                // Check bucket is stored by Charlie
                assert!(Providers::is_bucket_stored_by_msp(
                    &msp_charlie_id,
                    &bucket_id
                ));

                assert_noop!(
                    FileSystem::request_move_bucket(origin, bucket_id, msp_charlie_id),
                    Error::<Test>::MspAlreadyStoringBucket
                );
            });
        }

        #[test]
        fn move_bucket_to_non_existent_msp() {
            new_test_ext().execute_with(|| {
                let owner = Keyring::Alice.to_account_id();
                let origin = RuntimeOrigin::signed(owner.clone());
                let msp_charlie = Keyring::Charlie.to_account_id();
                let msp_dave = Keyring::Dave.to_account_id();

                let (msp_charlie_id, value_prop_id) = add_msp_to_provider_storage(&msp_charlie);
                let msp_dave_id =
                    <<Test as frame_system::Config>::Hashing as Hasher>::hash(&msp_dave.as_slice());

                let name: BucketNameFor<Test> = BoundedVec::try_from(b"bucket".to_vec()).unwrap();
                let bucket_id = create_bucket(&owner, name.clone(), msp_charlie_id, value_prop_id);

                assert_noop!(
                    FileSystem::request_move_bucket(origin, bucket_id, msp_dave_id),
                    Error::<Test>::NotAMsp
                );
            });
        }

        #[test]
        fn move_bucket_not_bucket_owner() {
            new_test_ext().execute_with(|| {
                let owner = Keyring::Alice.to_account_id();
                let not_owner = Keyring::Bob.to_account_id();
                let origin = RuntimeOrigin::signed(not_owner.clone());
                let msp_charlie = Keyring::Charlie.to_account_id();
                let msp_dave = Keyring::Dave.to_account_id();

                let (msp_charlie_id, _) = add_msp_to_provider_storage(&msp_charlie);
                let (msp_dave_id, value_prop_id) = add_msp_to_provider_storage(&msp_dave);

                let name: BucketNameFor<Test> = BoundedVec::try_from(b"bucket".to_vec()).unwrap();
                let bucket_id = create_bucket(&owner, name.clone(), msp_charlie_id, value_prop_id);

                assert_noop!(
                    FileSystem::request_move_bucket(origin, bucket_id, msp_dave_id),
                    Error::<Test>::NotBucketOwner
                );
            });
        }

        #[test]
        fn move_bucket_request_accepted_msp_not_enough_capacity() {
            new_test_ext().execute_with(|| {
                let owner = Keyring::Alice.to_account_id();
                let origin = RuntimeOrigin::signed(owner.clone());
                let msp_charlie = Keyring::Charlie.to_account_id();
                let msp_dave = Keyring::Dave.to_account_id();

                let (msp_charlie_id, _) = add_msp_to_provider_storage(&msp_charlie);
                let (msp_dave_id, value_prop_id) = add_msp_to_provider_storage(&msp_dave);

                let name: BucketNameFor<Test> = BoundedVec::try_from(b"bucket".to_vec()).unwrap();
                let bucket_id = create_bucket(&owner, name.clone(), msp_charlie_id, value_prop_id);

                // Issue storage request with a big file size
                let location = FileLocation::<Test>::try_from(b"test".to_vec()).unwrap();
                let file_content = vec![0; 1000];
                let fingerprint = BlakeTwo256::hash(&file_content);
                let peer_id = BoundedVec::try_from(vec![1]).unwrap();
                let peer_ids: PeerIds<Test> = BoundedVec::try_from(vec![peer_id]).unwrap();
                let size = 1000;

                assert_ok!(FileSystem::issue_storage_request(
                    origin.clone(),
                    bucket_id,
                    location.clone(),
                    fingerprint,
                    size,
                    msp_charlie_id,
                    peer_ids.clone(),
                    Some(1)
                ));

                // Compute the file key.
                let file_key = FileSystem::compute_file_key(
                    owner.clone(),
                    bucket_id,
                    location.clone(),
                    size,
                    fingerprint,
                );

                // Check bucket is stored by Charlie
                assert!(Providers::is_bucket_stored_by_msp(
                    &msp_charlie_id,
                    &bucket_id
                ));

                // Manually set enough capacity for Charlie
                pallet_storage_providers::MainStorageProviders::<Test>::mutate(
                    msp_charlie_id,
                    |msp| {
                        if let Some(msp) = msp {
                            msp.capacity = 1000;
                        }
                    },
                );

                // Dispatch the MSP accept request.
                // This operation increases the bucket size.
                assert_ok!(FileSystem::msp_respond_storage_requests_multiple_buckets(
                    RuntimeOrigin::signed(msp_charlie),
                    vec![StorageRequestMspBucketResponse {
                        bucket_id,
                        accept: Some(StorageRequestMspAcceptedFileKeys {
                            file_keys_and_proofs: vec![FileKeyWithProof {
                                file_key,
                                proof: CompactProof {
                                    encoded_nodes: vec![H256::default().as_ref().to_vec()],
                                }
                            }],
                            forest_proof: CompactProof {
                                encoded_nodes: vec![H256::default().as_ref().to_vec()],
                            },
                        }),
                        reject: vec![],
                    }],
                ));

                // Check bucket size
                let bucket_size = Providers::get_bucket_size(&bucket_id).unwrap();
                assert_eq!(bucket_size, size);

                // BSP confirm storage request
                let bsp_account_id = Keyring::Bob.to_account_id();
                let bsp_signed = RuntimeOrigin::signed(bsp_account_id.clone());
                // Sign up account as a Backup Storage Provider
                assert_ok!(bsp_sign_up(bsp_signed.clone(), size * 2));

                assert_ok!(FileSystem::bsp_volunteer(bsp_signed.clone(), file_key));

                assert_ok!(FileSystem::bsp_confirm_storing(
                    bsp_signed.clone(),
                    CompactProof {
                        encoded_nodes: vec![H256::default().as_ref().to_vec()],
                    },
                    BoundedVec::try_from(vec![FileKeyWithProof {
                        file_key,
                        proof: CompactProof {
                            encoded_nodes: vec![H256::default().as_ref().to_vec()],
                        }
                    }])
                    .unwrap(),
                ));

                // Dispatch a signed extrinsic.
                assert_ok!(FileSystem::request_move_bucket(
                    origin.clone(),
                    bucket_id,
                    msp_dave_id
                ));

                let pending_move_bucket =
                    PendingMoveBucketRequests::<Test>::get(&msp_dave_id, bucket_id);
                assert_eq!(
                    pending_move_bucket,
                    Some(MoveBucketRequestMetadata {
                        requester: owner.clone()
                    })
                );

                assert!(PendingBucketsToMove::<Test>::contains_key(&bucket_id));

                // Assert that the correct event was deposited
                System::assert_last_event(
                    Event::MoveBucketRequested {
                        who: owner,
                        bucket_id,
                        new_msp_id: msp_dave_id,
                    }
                    .into(),
                );

                // Manually set low capacity for Dave
                pallet_storage_providers::MainStorageProviders::<Test>::mutate(
                    msp_dave_id,
                    |msp| {
                        if let Some(msp) = msp {
                            msp.capacity = 0;
                        }
                    },
                );

                // Dispatch a signed extrinsic.
                assert_noop!(
                    FileSystem::msp_respond_move_bucket_request(
                        RuntimeOrigin::signed(msp_dave),
                        bucket_id,
                        BucketMoveRequestResponse::Accepted
                    ),
                    Error::<Test>::InsufficientAvailableCapacity
                );
            });
        }

        #[test]
        fn move_bucket_request_fails_with_insolvent_provider() {
            new_test_ext().execute_with(|| {
                let owner = Keyring::Alice.to_account_id();
                let origin = RuntimeOrigin::signed(owner.clone());
                let msp_charlie = Keyring::Charlie.to_account_id();
                let msp_dave = Keyring::Dave.to_account_id();

                let (msp_charlie_id, _) = add_msp_to_provider_storage(&msp_charlie);
                let (msp_dave_id, value_prop_id) = add_msp_to_provider_storage(&msp_dave);

                let name: BucketNameFor<Test> = BoundedVec::try_from(b"bucket".to_vec()).unwrap();
                let bucket_id = create_bucket(&owner, name.clone(), msp_charlie_id, value_prop_id);

                // Check bucket is stored by Charlie
                assert!(Providers::is_bucket_stored_by_msp(
                    &msp_charlie_id,
                    &bucket_id
                ));

                // Simulate insolvent provider
                pallet_storage_providers::InsolventProviders::<Test>::insert(
                    StorageProviderId::<Test>::MainStorageProvider(msp_dave_id),
                    (),
                );

                // Dispatch a signed extrinsic.
                assert_noop!(
                    FileSystem::request_move_bucket(origin.clone(), bucket_id, msp_dave_id),
                    Error::<Test>::OperationNotAllowedForInsolventProvider
                );
            });
        }
    }

    mod success {
        use super::*;

        #[test]
        fn move_bucket_request_and_accepted_by_new_msp() {
            new_test_ext().execute_with(|| {
                let owner = Keyring::Alice.to_account_id();
                let origin = RuntimeOrigin::signed(owner.clone());
                let msp_charlie = Keyring::Charlie.to_account_id();
                let msp_dave = Keyring::Dave.to_account_id();

                let (msp_charlie_id, _) = add_msp_to_provider_storage(&msp_charlie);
                let (msp_dave_id, value_prop_id) = add_msp_to_provider_storage(&msp_dave);

                let name: BucketNameFor<Test> = BoundedVec::try_from(b"bucket".to_vec()).unwrap();
                let bucket_id = create_bucket(&owner, name.clone(), msp_charlie_id, value_prop_id);

                // Check bucket is stored by Charlie
                assert!(Providers::is_bucket_stored_by_msp(
                    &msp_charlie_id,
                    &bucket_id
                ));

                // Dispatch a signed extrinsic.
                assert_ok!(FileSystem::request_move_bucket(
                    origin.clone(),
                    bucket_id,
                    msp_dave_id
                ));

                let pending_move_bucket =
                    PendingMoveBucketRequests::<Test>::get(&msp_dave_id, bucket_id);
                assert_eq!(
                    pending_move_bucket,
                    Some(MoveBucketRequestMetadata {
                        requester: owner.clone()
                    })
                );

                assert!(PendingBucketsToMove::<Test>::contains_key(&bucket_id));

                // Assert that the correct event was deposited
                System::assert_last_event(
                    Event::MoveBucketRequested {
                        who: owner,
                        bucket_id,
                        new_msp_id: msp_dave_id,
                    }
                    .into(),
                );

                // Dispatch a signed extrinsic.
                assert_ok!(FileSystem::msp_respond_move_bucket_request(
                    RuntimeOrigin::signed(msp_dave),
                    bucket_id,
                    BucketMoveRequestResponse::Accepted
                ));

                // Assert that the correct event was deposited
                System::assert_last_event(
                    Event::MoveBucketAccepted {
                        msp_id: msp_dave_id,
                        bucket_id,
                    }
                    .into(),
                );

                // Check bucket is stored by Dave
                assert!(Providers::is_bucket_stored_by_msp(&msp_dave_id, &bucket_id));

                // Check pending bucket storages are cleared
                assert!(!PendingBucketsToMove::<Test>::contains_key(&bucket_id));
                assert!(!PendingMoveBucketRequests::<Test>::contains_key(
                    &msp_dave_id,
                    bucket_id
                ));
            });
        }

        #[test]
        fn move_bucket_request_and_rejected_by_new_msp() {
            new_test_ext().execute_with(|| {
                let owner = Keyring::Alice.to_account_id();
                let origin = RuntimeOrigin::signed(owner.clone());
                let msp_charlie = Keyring::Charlie.to_account_id();
                let msp_dave = Keyring::Dave.to_account_id();

                let (msp_charlie_id, _) = add_msp_to_provider_storage(&msp_charlie);
                let (msp_dave_id, value_prop_id) = add_msp_to_provider_storage(&msp_dave);

                let name: BucketNameFor<Test> = BoundedVec::try_from(b"bucket".to_vec()).unwrap();
                let bucket_id = create_bucket(&owner, name.clone(), msp_charlie_id, value_prop_id);

                // Check bucket is stored by Charlie
                assert!(Providers::is_bucket_stored_by_msp(
                    &msp_charlie_id,
                    &bucket_id
                ));

                // Dispatch a signed extrinsic.
                assert_ok!(FileSystem::request_move_bucket(
                    origin.clone(),
                    bucket_id,
                    msp_dave_id
                ));

                let pending_move_bucket =
                    PendingMoveBucketRequests::<Test>::get(&msp_dave_id, bucket_id);
                assert_eq!(
                    pending_move_bucket,
                    Some(MoveBucketRequestMetadata {
                        requester: owner.clone()
                    })
                );

                assert!(PendingBucketsToMove::<Test>::contains_key(&bucket_id));

                // Assert that the correct event was deposited
                System::assert_last_event(
                    Event::MoveBucketRequested {
                        who: owner,
                        bucket_id,
                        new_msp_id: msp_dave_id,
                    }
                    .into(),
                );

                // Dispatch a signed extrinsic.
                assert_ok!(FileSystem::msp_respond_move_bucket_request(
                    RuntimeOrigin::signed(msp_dave),
                    bucket_id,
                    BucketMoveRequestResponse::Rejected
                ));

                // Assert that the correct event was deposited
                System::assert_last_event(
                    Event::MoveBucketRejected {
                        msp_id: msp_dave_id,
                        bucket_id,
                    }
                    .into(),
                );

                // Check bucket is still stored by Charlie
                assert!(Providers::is_bucket_stored_by_msp(
                    &msp_charlie_id,
                    &bucket_id
                ));

                // Check pending bucket storages are cleared
                assert!(!PendingBucketsToMove::<Test>::contains_key(&bucket_id));
                assert!(!PendingMoveBucketRequests::<Test>::contains_key(
                    &msp_dave_id,
                    bucket_id
                ));
            });
        }

        #[test]
        fn move_bucket_request_and_expires() {
            new_test_ext().execute_with(|| {
                let owner = Keyring::Alice.to_account_id();
                let origin = RuntimeOrigin::signed(owner.clone());
                let msp_charlie = Keyring::Charlie.to_account_id();
                let msp_dave = Keyring::Dave.to_account_id();

                let (msp_charlie_id, _) = add_msp_to_provider_storage(&msp_charlie);
                let (msp_dave_id, value_prop_id) = add_msp_to_provider_storage(&msp_dave);

                let name: BucketNameFor<Test> = BoundedVec::try_from(b"bucket".to_vec()).unwrap();
                let bucket_id = create_bucket(&owner, name.clone(), msp_charlie_id, value_prop_id);

                // Check bucket is stored by Charlie
                assert!(Providers::is_bucket_stored_by_msp(
                    &msp_charlie_id,
                    &bucket_id
                ));

                // Dispatch a signed extrinsic.
                assert_ok!(FileSystem::request_move_bucket(
                    origin.clone(),
                    bucket_id,
                    msp_dave_id
                ));

                let pending_move_bucket =
                    PendingMoveBucketRequests::<Test>::get(&msp_dave_id, bucket_id);
                assert_eq!(
                    pending_move_bucket,
                    Some(MoveBucketRequestMetadata {
                        requester: owner.clone()
                    })
                );

                assert!(PendingBucketsToMove::<Test>::contains_key(&bucket_id));

                // Assert that the correct event was deposited
                System::assert_last_event(
                    Event::MoveBucketRequested {
                        who: owner,
                        bucket_id,
                        new_msp_id: msp_dave_id,
                    }
                    .into(),
                );

                // Check move bucket request expires after MoveBucketRequestTtl
                let move_bucket_request_ttl: u32 = <Test as Config>::MoveBucketRequestTtl::get();
                let move_bucket_request_ttl: TickNumber<Test> = move_bucket_request_ttl.into();
                let expiration = move_bucket_request_ttl + <<Test as crate::Config>::ProofDealer as shp_traits::ProofsDealerInterface>::get_current_tick();

                // Move tick number to expiration
                roll_to(expiration);

                assert!(!PendingBucketsToMove::<Test>::contains_key(&bucket_id));
                assert!(!PendingMoveBucketRequests::<Test>::contains_key(
                    &msp_dave_id,
                    bucket_id
                ));
            });
        }
    }
}

mod update_bucket_privacy_tests {
    use super::*;

    mod failure {
        use super::*;

        #[test]
        fn update_bucket_privacy_bucket_not_found_fail() {
            new_test_ext().execute_with(|| {
                let owner = Keyring::Alice.to_account_id();
                let origin = RuntimeOrigin::signed(owner.clone());
                let msp = Keyring::Charlie.to_account_id();
                let name = BoundedVec::try_from(b"bucket".to_vec()).unwrap();

                let _ = add_msp_to_provider_storage(&msp);

                let bucket_id = <Test as file_system::Config>::Providers::derive_bucket_id(
                    &owner,
                    name.clone(),
                );

                assert_noop!(
                    FileSystem::update_bucket_privacy(origin, bucket_id, false),
                    pallet_storage_providers::Error::<Test>::BucketNotFound
                );
            });
        }
    }

    mod success {
        use super::*;
        #[test]
        fn update_bucket_privacy_success() {
            new_test_ext().execute_with(|| {
                let owner = Keyring::Alice.to_account_id();
                let origin = RuntimeOrigin::signed(owner.clone());
                let msp = Keyring::Charlie.to_account_id();
                let name = BoundedVec::try_from(b"bucket".to_vec()).unwrap();
                let private = true;

                let (msp_id, value_prop_id) = add_msp_to_provider_storage(&msp);

                let bucket_id = <Test as file_system::Config>::Providers::derive_bucket_id(
                    &owner,
                    name.clone(),
                );

                // Dispatch a signed extrinsic.
                assert_ok!(FileSystem::create_bucket(
                    origin.clone(),
                    msp_id,
                    name.clone(),
                    private,
                    Some(value_prop_id)
                ));

                // Check if collection was created
                assert!(
                    <Test as file_system::Config>::Providers::get_read_access_group_id_of_bucket(
                        &bucket_id
                    )
                    .unwrap()
                    .is_some()
                );

                // Assert that the correct event was deposited
                System::assert_last_event(
                    Event::NewBucket {
                        who: owner.clone(),
                        msp_id,
                        bucket_id,
                        name,
                        collection_id: Some(0),
                        private,
                        value_prop_id: Some(value_prop_id),
                        root: <<Test as Config>::ProofDealer as shp_traits::ProofsDealerInterface>::MerkleHash::default(),
                    }
                    .into(),
                );

                // Dispatch a signed extrinsic.
                assert_ok!(FileSystem::update_bucket_privacy(origin, bucket_id, false));

                // Check that the bucket still has a corresponding collection
                assert!(
                    <Test as file_system::Config>::Providers::get_read_access_group_id_of_bucket(
                        &bucket_id
                    )
                    .unwrap()
                    .is_some()
                );

                // Assert that the correct event was deposited
                System::assert_last_event(
                    Event::BucketPrivacyUpdated {
                        who: owner,
                        bucket_id,
                        collection_id: Some(0),
                        private: false,
                    }
                    .into(),
                );
            });
        }

        #[test]
        fn update_bucket_privacy_collection_remains_after_many_privacy_updates_success() {
            new_test_ext().execute_with(|| {
                let owner = Keyring::Alice.to_account_id();
                let origin = RuntimeOrigin::signed(owner.clone());
                let msp = Keyring::Charlie.to_account_id();
                let name = BoundedVec::try_from(b"bucket".to_vec()).unwrap();
                let private = true;

                let (msp_id, value_prop_id) = add_msp_to_provider_storage(&msp);

                let bucket_id = <Test as file_system::Config>::Providers::derive_bucket_id(
                    &owner,
                    name.clone(),
                );

                // Dispatch a signed extrinsic.
                assert_ok!(FileSystem::create_bucket(
                    origin.clone(),
                    msp_id,
                    name.clone(),
                    private,
                    Some(value_prop_id)
                ));

                // Check if collection was created
                assert!(
                    <Test as file_system::Config>::Providers::get_read_access_group_id_of_bucket(
                        &bucket_id
                    )
                    .unwrap()
                    .is_some()
                );

                // Assert that the correct event was deposited
                System::assert_last_event(
                    Event::NewBucket {
                        who: owner.clone(),
                        msp_id,
                        bucket_id,
                        name,
                        collection_id: Some(0),
                        private,
                        value_prop_id: Some(value_prop_id),
                        root: <<Test as Config>::ProofDealer as shp_traits::ProofsDealerInterface>::MerkleHash::default(),
                    }
                    .into(),
                );

                // Dispatch a signed extrinsic.
                assert_ok!(FileSystem::update_bucket_privacy(
                    origin.clone(),
                    bucket_id,
                    false
                ));

                // Check that the bucket still has a corresponding collection
                assert!(
                    <Test as file_system::Config>::Providers::get_read_access_group_id_of_bucket(
                        &bucket_id
                    )
                    .unwrap()
                    .is_some()
                );

                // Assert that the correct event was deposited
                System::assert_last_event(
                    Event::BucketPrivacyUpdated {
                        who: owner.clone(),
                        bucket_id,
                        collection_id: Some(0),
                        private: false,
                    }
                    .into(),
                );

                // Dispatch a signed extrinsic.
                assert_ok!(FileSystem::update_bucket_privacy(origin, bucket_id, true));

                // Check that the bucket still has a corresponding collection
                assert!(
                    <Test as file_system::Config>::Providers::get_read_access_group_id_of_bucket(
                        &bucket_id
                    )
                    .unwrap()
                    .is_some()
                );

                // Assert that the correct event was deposited
                System::assert_last_event(
                    Event::BucketPrivacyUpdated {
                        who: owner,
                        bucket_id,
                        collection_id: Some(0),
                        private: true,
                    }
                    .into(),
                );
            });
        }

        #[test]
        fn update_bucket_privacy_delete_collection_before_going_from_public_to_private_success() {
            new_test_ext().execute_with(|| {
                let owner = Keyring::Alice.to_account_id();
                let origin = RuntimeOrigin::signed(owner.clone());
                let msp = Keyring::Charlie.to_account_id();
                let name = BoundedVec::try_from(b"bucket".to_vec()).unwrap();
                let private = true;

                let (msp_id, value_prop_id) = add_msp_to_provider_storage(&msp);

                let bucket_id = <Test as file_system::Config>::Providers::derive_bucket_id(
                    &owner,
                    name.clone(),
                );

                // Dispatch a signed extrinsic.
                assert_ok!(FileSystem::create_bucket(
                    origin.clone(),
                    msp_id,
                    name.clone(),
                    private,
                    Some(value_prop_id)
                ));

                // Check that the bucket does not have a corresponding collection
                assert!(
                    <Test as file_system::Config>::Providers::get_read_access_group_id_of_bucket(
                        &bucket_id
                    )
                    .unwrap()
                    .is_some()
                );

                // Assert that the correct event was deposited
                System::assert_last_event(
                    Event::NewBucket {
                        who: owner.clone(),
                        msp_id,
                        bucket_id,
                        name,
                        collection_id: Some(0),
                        private,
                        value_prop_id: Some(value_prop_id),
                        root: <<Test as Config>::ProofDealer as shp_traits::ProofsDealerInterface>::MerkleHash::default(),
                    }
                    .into(),
                );

                // Dispatch a signed extrinsic.
                assert_ok!(FileSystem::update_bucket_privacy(
                    origin.clone(),
                    bucket_id,
                    false
                ));

                // Check that the bucket still has a corresponding collection
                assert!(
                    <Test as file_system::Config>::Providers::get_read_access_group_id_of_bucket(
                        &bucket_id
                    )
                    .unwrap()
                    .is_some()
                );

                let collection_id =
                    <Test as file_system::Config>::Providers::get_read_access_group_id_of_bucket(
                        &bucket_id,
                    )
                    .unwrap()
                    .expect("Collection ID should exist");

                let w = Nfts::get_destroy_witness(&collection_id).unwrap();

                // Delete collection before going from public to private bucket
                assert_ok!(Nfts::destroy(origin.clone(), collection_id, w));

                // Update bucket privacy from public to private
                assert_ok!(FileSystem::update_bucket_privacy(origin, bucket_id, true));

                // Check that the bucket still has a corresponding collection
                assert!(
                    <Test as file_system::Config>::Providers::get_read_access_group_id_of_bucket(
                        &bucket_id
                    )
                    .unwrap()
                    .is_some()
                );

                // Assert that the correct event was deposited and that a new collection with index 1 has been created
                System::assert_last_event(
                    Event::BucketPrivacyUpdated {
                        who: owner,
                        bucket_id,
                        collection_id: Some(1),
                        private: true,
                    }
                    .into(),
                );
            });
        }
    }
}

mod create_and_associate_collection_with_bucket_tests {
    use super::*;

    mod failure {
        use super::*;

        #[test]
        fn create_and_associate_collection_with_bucket_bucket_not_found_fail() {
            new_test_ext().execute_with(|| {
                let owner = Keyring::Alice.to_account_id();
                let origin = RuntimeOrigin::signed(owner.clone());
                let msp = Keyring::Charlie.to_account_id();
                let name = BoundedVec::try_from(b"bucket".to_vec()).unwrap();

                let _ = add_msp_to_provider_storage(&msp);

                let bucket_id = <Test as file_system::Config>::Providers::derive_bucket_id(
                    &owner,
                    name.clone(),
                );

                assert_noop!(
                    FileSystem::create_and_associate_collection_with_bucket(origin, bucket_id),
                    pallet_storage_providers::Error::<Test>::BucketNotFound
                );
            });
        }
    }

    mod success {
        use super::*;

        #[test]
        fn create_and_associate_collection_with_bucket_success() {
            new_test_ext().execute_with(|| {
                let owner = Keyring::Alice.to_account_id();
                let origin = RuntimeOrigin::signed(owner.clone());
                let msp = Keyring::Charlie.to_account_id();
                let name = BoundedVec::try_from(b"bucket".to_vec()).unwrap();
                let private = true;

                let (msp_id, value_prop_id) = add_msp_to_provider_storage(&msp);

                let bucket_id = <Test as file_system::Config>::Providers::derive_bucket_id(
                    &owner,
                    name.clone(),
                );

                // Dispatch a signed extrinsic.
                assert_ok!(FileSystem::create_bucket(
                    origin.clone(),
                    msp_id,
                    name.clone(),
                    private,
                    Some(value_prop_id)
                ));

                // Check if collection was created
                assert!(
                    <Test as file_system::Config>::Providers::get_read_access_group_id_of_bucket(
                        &bucket_id
                    )
                    .unwrap()
                    .is_some()
                );

                let collection_id =
                    <Test as file_system::Config>::Providers::get_read_access_group_id_of_bucket(
                        &bucket_id,
                    )
                    .unwrap()
                    .expect("Collection ID should exist");

                assert_ok!(FileSystem::create_and_associate_collection_with_bucket(
                    origin, bucket_id
                ));

                // Check if collection was associated with the bucket
                assert_ne!(
                    <Test as file_system::Config>::Providers::get_read_access_group_id_of_bucket(
                        &bucket_id
                    )
                    .unwrap()
                    .expect("Collection ID should exist"),
                    collection_id
                );

                // Assert that the correct event was deposited
                System::assert_last_event(
                    Event::NewCollectionAndAssociation {
                        who: owner,
                        bucket_id,
                        collection_id: 1, // Collection ID should be incremented from 0
                    }
                    .into(),
                );
            });
        }
    }
}

mod request_storage {
    use super::*;
    mod failure {
        use super::*;

        #[test]
        fn request_storage_bucket_does_not_exist_fail() {
            new_test_ext().execute_with(|| {
                let owner = Keyring::Alice.to_account_id();
                let origin = RuntimeOrigin::signed(owner.clone());
                let msp = Keyring::Charlie.to_account_id();
                let location = FileLocation::<Test>::try_from(b"test".to_vec()).unwrap();
                let file_content = b"test".to_vec();
                let fingerprint = BlakeTwo256::hash(&file_content);
                let peer_id = BoundedVec::try_from(vec![1]).unwrap();
                let peer_ids: PeerIds<Test> = BoundedVec::try_from(vec![peer_id]).unwrap();

                let (msp_id, _) = add_msp_to_provider_storage(&msp);

                let name: BucketNameFor<Test> = BoundedVec::try_from([0u8; 32].to_vec()).unwrap();
                let bucket_id = H256::from_slice(&name);

                assert_noop!(
                    FileSystem::issue_storage_request(
                        origin,
                        bucket_id,
                        location.clone(),
                        fingerprint,
                        4,
                        msp_id,
                        peer_ids.clone(),
                        None
                    ),
                    pallet_storage_providers::Error::<Test>::BucketNotFound
                );
            });
        }

        #[test]
        fn request_storage_not_bucket_owner_fail() {
            new_test_ext().execute_with(|| {
                let owner = Keyring::Alice.to_account_id();
                let not_owner = Keyring::Bob.to_account_id();
                let origin = RuntimeOrigin::signed(not_owner.clone());
                let msp = Keyring::Charlie.to_account_id();
                let location = FileLocation::<Test>::try_from(b"test".to_vec()).unwrap();
                let file_content = b"test".to_vec();
                let fingerprint = BlakeTwo256::hash(&file_content);
                let peer_id = BoundedVec::try_from(vec![1]).unwrap();
                let peer_ids: PeerIds<Test> = BoundedVec::try_from(vec![peer_id]).unwrap();

                let (msp_id, value_prop_id) = add_msp_to_provider_storage(&msp);

                let name: BucketNameFor<Test> = BoundedVec::try_from(b"bucket".to_vec()).unwrap();
                let bucket_id = create_bucket(&owner, name.clone(), msp_id, value_prop_id);

                assert_noop!(
                    FileSystem::issue_storage_request(
                        origin,
                        bucket_id,
                        location.clone(),
                        fingerprint,
                        4,
                        msp_id,
                        peer_ids.clone(),
                        None
                    ),
                    Error::<Test>::NotBucketOwner
                );
            });
        }

        #[test]
        fn request_storage_while_pending_move_bucket() {
            new_test_ext().execute_with(|| {
                let owner = Keyring::Alice.to_account_id();
                let origin = RuntimeOrigin::signed(owner.clone());
                let msp_charlie = Keyring::Charlie.to_account_id();
                let msp_dave = Keyring::Dave.to_account_id();
                let location = FileLocation::<Test>::try_from(b"test".to_vec()).unwrap();
                let file_content = b"test".to_vec();
                let fingerprint = BlakeTwo256::hash(&file_content);
                let peer_id = BoundedVec::try_from(vec![1]).unwrap();
                let peer_ids: PeerIds<Test> = BoundedVec::try_from(vec![peer_id]).unwrap();

                let (msp_charlie_id, _) = add_msp_to_provider_storage(&msp_charlie);
                let (msp_dave_id, value_prop_id) = add_msp_to_provider_storage(&msp_dave);

                let name: BucketNameFor<Test> = BoundedVec::try_from(b"bucket".to_vec()).unwrap();
                let bucket_id = create_bucket(&owner, name.clone(), msp_charlie_id, value_prop_id);

                // Check bucket is stored by Charlie
                assert!(Providers::is_bucket_stored_by_msp(
                    &msp_charlie_id,
                    &bucket_id
                ));

                // Dispatch a signed extrinsic.
                assert_ok!(FileSystem::request_move_bucket(
                    origin.clone(),
                    bucket_id,
                    msp_dave_id
                ));

                let pending_move_bucket =
                    PendingMoveBucketRequests::<Test>::get(&msp_dave_id, bucket_id);
                assert_eq!(
                    pending_move_bucket,
                    Some(MoveBucketRequestMetadata {
                        requester: owner.clone()
                    })
                );

                assert_noop!(
                    FileSystem::issue_storage_request(
                        origin,
                        bucket_id,
                        location.clone(),
                        fingerprint,
                        4,
                        msp_charlie_id,
                        peer_ids.clone(),
                        None
                    ),
                    Error::<Test>::BucketIsBeingMoved
                );
            });
        }

        #[test]
        fn request_storage_not_enough_balance_for_deposit_fails() {
            new_test_ext().execute_with(|| {
                let owner_without_funds = Keyring::Ferdie.to_account_id();
                let user = RuntimeOrigin::signed(owner_without_funds.clone());
                let msp = Keyring::Charlie.to_account_id();
                let location = FileLocation::<Test>::try_from(b"test".to_vec()).unwrap();
                let size = 4;
                let file_content = b"test".to_vec();
                let fingerprint = BlakeTwo256::hash(&file_content);
                let peer_id = BoundedVec::try_from(vec![1]).unwrap();
                let peer_ids: PeerIds<Test> = BoundedVec::try_from(vec![peer_id]).unwrap();

                let (msp_id, value_prop_id) = add_msp_to_provider_storage(&msp);

                // Mint enough funds for the bucket deposit and existential deposit but not enough for the storage request deposit
                let new_stream_deposit: u64 =
                    <Test as pallet_payment_streams::Config>::NewStreamDeposit::get();
                let base_stream_deposit: u128 =
                    <Test as pallet_payment_streams::Config>::BaseDeposit::get();
                let balance_to_mint: crate::types::BalanceOf<Test> =
                    <<Test as pallet_storage_providers::Config>::BucketDeposit as Get<
                        crate::types::BalanceOf<Test>,
                    >>::get()
                    .saturating_add(new_stream_deposit as u128)
                    .saturating_add(base_stream_deposit)
                    .saturating_add(<Test as pallet_balances::Config>::ExistentialDeposit::get());
                <Test as file_system::Config>::Currency::mint_into(
                    &owner_without_funds,
                    balance_to_mint.into(),
                )
                .unwrap();
                let name = BoundedVec::try_from(b"bucket".to_vec()).unwrap();
                let bucket_id = create_bucket(
                    &owner_without_funds.clone(),
                    name.clone(),
                    msp_id,
                    value_prop_id,
                );

                // Dispatch a signed extrinsic.
                assert_noop!(
                    FileSystem::issue_storage_request(
                        user.clone(),
                        bucket_id,
                        location.clone(),
                        fingerprint,
                        size,
                        msp_id,
                        peer_ids.clone(),
                        None
                    ),
                    Error::<Test>::CannotHoldDeposit
                );

                let file_key = FileSystem::compute_file_key(
                    owner_without_funds.clone(),
                    bucket_id,
                    location.clone(),
                    size,
                    fingerprint,
                );

                // Assert that the storage was not updated
                assert_eq!(file_system::StorageRequests::<Test>::get(file_key), None);
            });
        }

        #[test]
        fn request_storage_replication_target_cannot_be_zero() {
            new_test_ext().execute_with(|| {
                let owner_without_funds = Keyring::Alice.to_account_id();
                let user = RuntimeOrigin::signed(owner_without_funds.clone());
                let msp = Keyring::Charlie.to_account_id();
                let location = FileLocation::<Test>::try_from(b"test".to_vec()).unwrap();
                let size = 4;
                let file_content = b"test".to_vec();
                let fingerprint = BlakeTwo256::hash(&file_content);
                let peer_id = BoundedVec::try_from(vec![1]).unwrap();
                let peer_ids: PeerIds<Test> = BoundedVec::try_from(vec![peer_id]).unwrap();

                let (msp_id, value_prop_id) = add_msp_to_provider_storage(&msp);

                let name = BoundedVec::try_from(b"bucket".to_vec()).unwrap();
                let bucket_id = create_bucket(
                    &owner_without_funds.clone(),
                    name.clone(),
                    msp_id,
                    value_prop_id,
                );

                // Dispatch a signed extrinsic.
                assert_noop!(
                    FileSystem::issue_storage_request(
                        user.clone(),
                        bucket_id,
                        location.clone(),
                        fingerprint,
                        size,
                        msp_id,
                        peer_ids.clone(),
                        Some(0)
                    ),
                    Error::<Test>::ReplicationTargetCannotBeZero
                );
            });
        }

        #[test]
        fn request_storage_replication_target_cannot_exceed_maximum() {
            new_test_ext().execute_with(|| {
                let owner_without_funds = Keyring::Alice.to_account_id();
                let user = RuntimeOrigin::signed(owner_without_funds.clone());
                let msp = Keyring::Charlie.to_account_id();
                let location = FileLocation::<Test>::try_from(b"test".to_vec()).unwrap();
                let size = 4;
                let file_content = b"test".to_vec();
                let fingerprint = BlakeTwo256::hash(&file_content);
                let peer_id = BoundedVec::try_from(vec![1]).unwrap();
                let peer_ids: PeerIds<Test> = BoundedVec::try_from(vec![peer_id]).unwrap();

                let (msp_id, value_prop_id) = add_msp_to_provider_storage(&msp);

                let name = BoundedVec::try_from(b"bucket".to_vec()).unwrap();
                let bucket_id = create_bucket(
                    &owner_without_funds.clone(),
                    name.clone(),
                    msp_id,
                    value_prop_id,
                );

                // Dispatch a signed extrinsic.
                assert_noop!(
                    FileSystem::issue_storage_request(
                        user.clone(),
                        bucket_id,
                        location.clone(),
                        fingerprint,
                        size,
                        msp_id,
                        peer_ids.clone(),
                        Some(
                            <<Test as crate::Config>::MaxReplicationTarget as Get<u32>>::get() + 1
                        )
                    ),
                    Error::<Test>::ReplicationTargetExceedsMaximum
                );
            });
        }

        #[test]
        fn request_storage_fails_with_insolvent_provider() {
            new_test_ext().execute_with(|| {
                let owner_account_id = Keyring::Alice.to_account_id();
                let user = RuntimeOrigin::signed(owner_account_id.clone());
                let msp = Keyring::Charlie.to_account_id();
                let location = FileLocation::<Test>::try_from(b"test".to_vec()).unwrap();
                let size = 4;
                let file_content = b"test".to_vec();
                let fingerprint = BlakeTwo256::hash(&file_content);
                let peer_id = BoundedVec::try_from(vec![1]).unwrap();
                let peer_ids: PeerIds<Test> = BoundedVec::try_from(vec![peer_id]).unwrap();

                let (msp_id, value_prop_id) = add_msp_to_provider_storage(&msp);

                let name = BoundedVec::try_from(b"bucket".to_vec()).unwrap();
                let bucket_id = create_bucket(
                    &owner_account_id.clone(),
                    name.clone(),
                    msp_id,
                    value_prop_id,
                );

                // Simulate insolvent provider
                pallet_storage_providers::InsolventProviders::<Test>::insert(
                    &StorageProviderId::<Test>::MainStorageProvider(msp_id),
                    (),
                );

                // Dispatch a signed extrinsic.
                assert_noop!(
                    FileSystem::issue_storage_request(
                        user.clone(),
                        bucket_id,
                        location.clone(),
                        fingerprint,
                        size,
                        msp_id,
                        peer_ids.clone(),
                        None
                    ),
                    Error::<Test>::OperationNotAllowedForInsolventProvider
                );
            });
        }
    }

    mod success {

        use super::*;

        #[test]
        fn request_storage_success() {
            new_test_ext().execute_with(|| {
                let owner_account_id = Keyring::Alice.to_account_id();
                let user = RuntimeOrigin::signed(owner_account_id.clone());
                let storage_request_deposit =
                    <Test as file_system::Config>::StorageRequestCreationDeposit::get();
                let msp = Keyring::Charlie.to_account_id();
                let location = FileLocation::<Test>::try_from(b"test".to_vec()).unwrap();
                let size = 4;
                let file_content = b"test".to_vec();
                let fingerprint = BlakeTwo256::hash(&file_content);
                let peer_id = BoundedVec::try_from(vec![1]).unwrap();
                let peer_ids: PeerIds<Test> = BoundedVec::try_from(vec![peer_id]).unwrap();

                let (msp_id, value_prop_id) = add_msp_to_provider_storage(&msp);

                let name = BoundedVec::try_from(b"bucket".to_vec()).unwrap();
                let bucket_id = create_bucket(
                    &owner_account_id.clone(),
                    name.clone(),
                    msp_id,
                    value_prop_id,
                );

                let owner_initial_balance =
                    <Test as file_system::Config>::Currency::free_balance(&owner_account_id);

				let current_tick = <<Test as crate::Config>::ProofDealer as shp_traits::ProofsDealerInterface>::get_current_tick();
                let current_tick_plus_storage_request_ttl =
                    current_tick
                        + <<Test as crate::Config>::StorageRequestTtl as Get<u32>>::get() as u64;
                let next_expiration_tick_storage_request = max(
                    NextAvailableStorageRequestExpirationTick::<Test>::get(),
                    current_tick_plus_storage_request_ttl,
                );

                // Dispatch a signed extrinsic.
                assert_ok!(FileSystem::issue_storage_request(
                    user.clone(),
                    bucket_id,
                    location.clone(),
                    fingerprint,
                    size,
                    msp_id,
                    peer_ids.clone(),
                    None
                ));

                let file_key = FileSystem::compute_file_key(
                    owner_account_id.clone(),
                    bucket_id,
                    location.clone(),
                    size,
                    fingerprint,
                );

                // Assert that the storage was updated
                assert_eq!(
                    file_system::StorageRequests::<Test>::get(file_key),
                    Some(StorageRequestMetadata {
                        requested_at: current_tick,
                        owner: owner_account_id.clone(),
                        bucket_id,
                        location: location.clone(),
                        fingerprint,
                        size,
                        msp: Some((msp_id, false)),
                        user_peer_ids: peer_ids.clone(),
                        bsps_required: <Test as Config>::DefaultReplicationTarget::get(),
                        bsps_confirmed: 0,
                        bsps_volunteered: 0,
                        expires_at: next_expiration_tick_storage_request
                    })
                );

                // Check that the deposit was held from the owner's balance
                assert_eq!(
                    <Test as Config>::Currency::balance_on_hold(
                        &RuntimeHoldReason::FileSystem(
                            file_system::HoldReason::StorageRequestCreationHold
                        ),
                        &owner_account_id
                    ),
                    storage_request_deposit
                );
                assert_eq!(
                    <Test as Config>::Currency::free_balance(&owner_account_id),
                    owner_initial_balance - storage_request_deposit
                );

                // Assert that the correct event was deposited
                System::assert_last_event(
                    Event::NewStorageRequest {
                        who: owner_account_id,
                        file_key,
                        bucket_id,
                        location: location.clone(),
                        fingerprint,
                        size: 4,
                        peer_ids,
                        expires_at: next_expiration_tick_storage_request,
                    }
                    .into(),
                );
            });
        }

        #[test]
        fn request_storage_with_maximum_replication_target() {
            new_test_ext().execute_with(|| {
                let owner_without_funds = Keyring::Alice.to_account_id();
                let user = RuntimeOrigin::signed(owner_without_funds.clone());
                let msp = Keyring::Charlie.to_account_id();
                let location = FileLocation::<Test>::try_from(b"test".to_vec()).unwrap();
                let size = 4;
                let file_content = b"test".to_vec();
                let fingerprint = BlakeTwo256::hash(&file_content);
                let peer_id = BoundedVec::try_from(vec![1]).unwrap();
                let peer_ids: PeerIds<Test> = BoundedVec::try_from(vec![peer_id]).unwrap();

                let (msp_id, value_prop_id) = add_msp_to_provider_storage(&msp);

                let name = BoundedVec::try_from(b"bucket".to_vec()).unwrap();
                let bucket_id = create_bucket(
                    &owner_without_funds.clone(),
                    name.clone(),
                    msp_id,
                    value_prop_id,
                );

                // Dispatch a signed extrinsic.
                assert_ok!(FileSystem::issue_storage_request(
                    user.clone(),
                    bucket_id,
                    location.clone(),
                    fingerprint,
                    size,
                    msp_id,
                    peer_ids.clone(),
                    Some(<Test as crate::Config>::MaxReplicationTarget::get())
                ),);
            });
        }

        #[test]
        fn two_request_storage_in_same_block() {
            new_test_ext().execute_with(|| {
                let owner_account_id = Keyring::Alice.to_account_id();
                let user = RuntimeOrigin::signed(owner_account_id.clone());
                let msp = Keyring::Charlie.to_account_id();
                let file_1_location = FileLocation::<Test>::try_from(b"test1".to_vec()).unwrap();
                let file_2_location = FileLocation::<Test>::try_from(b"test2".to_vec()).unwrap();
                let size = 4;
                let file_content = b"test".to_vec();
                let fingerprint = BlakeTwo256::hash(&file_content);
                let peer_id = BoundedVec::try_from(vec![1]).unwrap();
                let peer_ids: PeerIds<Test> = BoundedVec::try_from(vec![peer_id]).unwrap();

                let (msp_id, value_prop_id) = add_msp_to_provider_storage(&msp);

                let name = BoundedVec::try_from(b"bucket".to_vec()).unwrap();
                let bucket_id = create_bucket(
                    &owner_account_id.clone(),
                    name.clone(),
                    msp_id,
                    value_prop_id,
                );

				let current_tick = <<Test as crate::Config>::ProofDealer as shp_traits::ProofsDealerInterface>::get_current_tick();
                let current_tick_plus_storage_request_ttl =
                    current_tick
                        + <<Test as crate::Config>::StorageRequestTtl as Get<u32>>::get() as u64;
                let next_expiration_tick_storage_request = max(
                    NextAvailableStorageRequestExpirationTick::<Test>::get(),
                    current_tick_plus_storage_request_ttl,
                );

                // Dispatch a signed extrinsic.
                assert_ok!(FileSystem::issue_storage_request(
                    user.clone(),
                    bucket_id,
                    file_1_location.clone(),
                    fingerprint,
                    size,
                    msp_id,
                    peer_ids.clone(),
                    None
                ));

                let file_key = FileSystem::compute_file_key(
                    owner_account_id.clone(),
                    bucket_id,
                    file_1_location.clone(),
                    size,
                    fingerprint,
                );

                // Assert that the storage was updated
                assert_eq!(
                    file_system::StorageRequests::<Test>::get(file_key),
                    Some(StorageRequestMetadata {
                        requested_at: current_tick,
                        owner: owner_account_id.clone(),
                        bucket_id: bucket_id.clone(),
                        location: file_1_location.clone(),
                        fingerprint,
                        size,
                        msp: Some((msp_id, false)),
                        user_peer_ids: peer_ids.clone(),
                        bsps_required: <Test as Config>::DefaultReplicationTarget::get(),
                        bsps_confirmed: 0,
                        bsps_volunteered: 0,
                        expires_at: next_expiration_tick_storage_request
                    })
                );

                // Dispatch a signed extrinsic.
                assert_ok!(FileSystem::issue_storage_request(
                    user.clone(),
                    bucket_id,
                    file_2_location.clone(),
                    fingerprint,
                    size,
                    msp_id,
                    peer_ids.clone(),
                    None
                ));

                let file_key = FileSystem::compute_file_key(
                    owner_account_id.clone(),
                    bucket_id,
                    file_2_location.clone(),
                    size,
                    fingerprint,
                );

                // Assert that the storage was updated
                assert_eq!(
                    file_system::StorageRequests::<Test>::get(file_key),
                    Some(StorageRequestMetadata {
                        requested_at: current_tick,
                        owner: owner_account_id.clone(),
                        bucket_id,
                        location: file_2_location.clone(),
                        fingerprint,
                        size,
                        msp: Some((msp_id, false)),
                        user_peer_ids: peer_ids.clone(),
                        bsps_required: <Test as Config>::DefaultReplicationTarget::get(),
                        bsps_confirmed: 0,
                        bsps_volunteered: 0,
                        expires_at: next_expiration_tick_storage_request
                    })
                );

                // Assert that the correct event was deposited
                System::assert_last_event(
                    Event::NewStorageRequest {
                        who: owner_account_id,
                        file_key,
                        bucket_id,
                        location: file_2_location.clone(),
                        fingerprint,
                        size,
                        peer_ids,
                        expires_at: next_expiration_tick_storage_request,
                    }
                    .into(),
                );
            });
        }

        #[test]
        fn request_storage_failure_if_size_is_zero() {
            new_test_ext().execute_with(|| {
                let owner_account_id = Keyring::Alice.to_account_id();
                let user = RuntimeOrigin::signed(owner_account_id.clone());
                let msp = Keyring::Charlie.to_account_id();
                let location = FileLocation::<Test>::try_from(b"test".to_vec()).unwrap();
                let size = 0;
                let file_content = b"test".to_vec();
                let fingerprint = BlakeTwo256::hash(&file_content);
                let peer_id = BoundedVec::try_from(vec![1]).unwrap();
                let peer_ids: PeerIds<Test> = BoundedVec::try_from(vec![peer_id]).unwrap();

                let (msp_id, value_prop_id) = add_msp_to_provider_storage(&msp);

                let name = BoundedVec::try_from(b"bucket".to_vec()).unwrap();
                let bucket_id = create_bucket(
                    &owner_account_id.clone(),
                    name.clone(),
                    msp_id,
                    value_prop_id,
                );

                // Dispatch a signed extrinsic.
                assert_noop!(
                    FileSystem::issue_storage_request(
                        user.clone(),
                        bucket_id,
                        location.clone(),
                        fingerprint,
                        size,
                        msp_id,
                        peer_ids.clone(),
                        None
                    ),
                    Error::<Test>::FileSizeCannotBeZero
                );
            });
        }

        #[test]
        fn request_storage_expiration_clear_success() {
            new_test_ext().execute_with(|| {
                let owner_account_id = Keyring::Alice.to_account_id();
                let owner_signed = RuntimeOrigin::signed(owner_account_id.clone());
                let msp = Keyring::Charlie.to_account_id();
                let location = FileLocation::<Test>::try_from(b"test".to_vec()).unwrap();
                let file_content = b"test".to_vec();
                let fingerprint = BlakeTwo256::hash(&file_content);
                let peer_id = BoundedVec::try_from(vec![1]).unwrap();
                let peer_ids: PeerIds<Test> = BoundedVec::try_from(vec![peer_id]).unwrap();
                let size = 4;

                let (msp_id, value_prop_id) = add_msp_to_provider_storage(&msp);

                let name = BoundedVec::try_from(b"bucket".to_vec()).unwrap();
                let bucket_id = create_bucket(
                    &owner_account_id.clone(),
                    name.clone(),
                    msp_id,
                    value_prop_id,
                );

				let current_tick = <<Test as crate::Config>::ProofDealer as shp_traits::ProofsDealerInterface>::get_current_tick();
                let current_tick_plus_storage_request_ttl =
                    current_tick
                        + <<Test as crate::Config>::StorageRequestTtl as Get<u32>>::get() as u64;
                let next_expiration_tick_storage_request = max(
                    NextAvailableStorageRequestExpirationTick::<Test>::get(),
                    current_tick_plus_storage_request_ttl,
                );

                // Dispatch a signed extrinsic.
                assert_ok!(FileSystem::issue_storage_request(
                    owner_signed.clone(),
                    bucket_id,
                    location.clone(),
                    fingerprint,
                    size,
                    msp_id,
                    peer_ids.clone(),
                    None
                ));

                let file_key = FileSystem::compute_file_key(
                    owner_account_id.clone(),
                    bucket_id,
                    location.clone(),
                    size,
                    fingerprint,
                );

                // Assert that the storage was updated
                assert_eq!(
                    file_system::StorageRequests::<Test>::get(file_key),
                    Some(StorageRequestMetadata {
                        requested_at: current_tick,
                        owner: owner_account_id.clone(),
                        bucket_id,
                        location: location.clone(),
                        fingerprint,
                        size,
                        msp: Some((msp_id, false)),
                        user_peer_ids: peer_ids.clone(),
                        bsps_required: <Test as Config>::DefaultReplicationTarget::get(),
                        bsps_confirmed: 0,
                        bsps_volunteered: 0,
                        expires_at: next_expiration_tick_storage_request
                    })
                );

                let file_key = FileSystem::compute_file_key(
                    owner_account_id.clone(),
                    bucket_id,
                    location.clone(),
                    size,
                    fingerprint,
                );

                let storage_request_ttl: u32 = StorageRequestTtl::<Test>::get();
                let storage_request_ttl: TickNumber<Test> = storage_request_ttl.into();
                let expiration_tick = <<Test as crate::Config>::ProofDealer as shp_traits::ProofsDealerInterface>::get_current_tick() + storage_request_ttl;

                // Assert that the next expiration tick number is the storage request ttl since a single storage request was made
                assert_eq!(
                    file_system::NextAvailableStorageRequestExpirationTick::<Test>::get(),
                    expiration_tick
                );

                // Assert that the storage request expiration was appended to the list at `StorageRequestTtl`
                assert_eq!(
                    file_system::StorageRequestExpirations::<Test>::get(expiration_tick),
                    vec![file_key]
                );

                roll_to(expiration_tick + 1);

                // Assert that the storage request expiration was removed from the list at `StorageRequestTtl`
                assert_eq!(
                    file_system::StorageRequestExpirations::<Test>::get(expiration_tick),
                    vec![]
                );
            });
        }

        #[test]
        fn request_storage_expiration_current_tick_increment_success() {
            new_test_ext().execute_with(|| {
                let owner_account_id = Keyring::Alice.to_account_id();
                let owner = RuntimeOrigin::signed(owner_account_id.clone());
                let msp = Keyring::Charlie.to_account_id();
                let location = FileLocation::<Test>::try_from(b"test".to_vec()).unwrap();
                let file_content = b"test".to_vec();
                let fingerprint = BlakeTwo256::hash(&file_content);
                let peer_id = BoundedVec::try_from(vec![1]).unwrap();
                let peer_ids: PeerIds<Test> = BoundedVec::try_from(vec![peer_id]).unwrap();

                let (msp_id, value_prop_id) = add_msp_to_provider_storage(&msp);

                let name = BoundedVec::try_from(b"bucket".to_vec()).unwrap();
                let bucket_id = create_bucket(
                    &owner_account_id.clone(),
                    name.clone(),
                    msp_id,
                    value_prop_id,
                );

                let file_key = FileSystem::compute_file_key(
                    owner_account_id.clone(),
                    bucket_id,
                    location.clone(),
                    4,
                    fingerprint,
                );

                let expected_expiration_tick_number: u32 = StorageRequestTtl::<Test>::get();
                let expected_expiration_tick_number: TickNumber<Test> =
                    expected_expiration_tick_number.into();

                // Append storage request expiration to the list at `StorageRequestTtl`
                let max_expired_items_in_tick: u32 = <Test as Config>::MaxExpiredItemsInTick::get();
                for _ in 0..max_expired_items_in_tick {
                    assert_ok!(StorageRequestExpirations::<Test>::try_append(
                        expected_expiration_tick_number,
                        file_key
                    ));
                }

                // Dispatch a signed extrinsic.
                assert_ok!(FileSystem::issue_storage_request(
                    owner.clone(),
                    bucket_id,
                    location.clone(),
                    fingerprint,
                    4,
                    msp_id,
                    peer_ids,
                    None
                ));

                // Assert that the storage request expirations storage is at max capacity
                assert_eq!(
                    file_system::StorageRequestExpirations::<Test>::get(
                        expected_expiration_tick_number
                    )
                    .len(),
                    max_expired_items_in_tick as usize
                );

                // Go to tick number after which the storage request expirations should be removed
                roll_to(expected_expiration_tick_number);

                // Assert that the storage request expiration was removed from the list at `StorageRequestTtl`
                assert_eq!(
                    file_system::StorageRequestExpirations::<Test>::get(
                        expected_expiration_tick_number
                    ),
                    vec![]
                );
            });
        }

        #[test]
        fn request_storage_clear_old_expirations_success() {
            new_test_ext().execute_with(|| {
                let owner_account_id = Keyring::Alice.to_account_id();
                let owner = RuntimeOrigin::signed(owner_account_id.clone());
                let msp = Keyring::Charlie.to_account_id();
                let location = FileLocation::<Test>::try_from(b"test".to_vec()).unwrap();
                let file_content = b"test".to_vec();
                let fingerprint = BlakeTwo256::hash(&file_content);
                let peer_id = BoundedVec::try_from(vec![1]).unwrap();
                let peer_ids: PeerIds<Test> = BoundedVec::try_from(vec![peer_id]).unwrap();

                let (msp_id, value_prop_id) = add_msp_to_provider_storage(&msp);

                let name = BoundedVec::try_from(b"bucket".to_vec()).unwrap();
                let bucket_id = create_bucket(
                    &owner_account_id.clone(),
                    name.clone(),
                    msp_id,
                    value_prop_id,
                );

                // Append storage request expiration to the list at `StorageRequestTtl`
                let max_storage_request_expiry: u32 =
                    <Test as Config>::MaxExpiredItemsInTick::get();

                let file_key = FileSystem::compute_file_key(
                    owner_account_id.clone(),
                    bucket_id,
                    location.clone(),
                    4,
                    fingerprint,
                );

                let expected_expiration_tick_number: u32 = StorageRequestTtl::<Test>::get();
                let expected_expiration_tick_number: TickNumber<Test> =
                    expected_expiration_tick_number.into();

                for _ in 0..max_storage_request_expiry {
                    assert_ok!(StorageRequestExpirations::<Test>::try_append(
                        expected_expiration_tick_number,
                        file_key
                    ));
                }

                // Dispatch a signed extrinsic.
                assert_ok!(FileSystem::issue_storage_request(
                    owner.clone(),
                    bucket_id,
                    location.clone(),
                    fingerprint,
                    4,
                    msp_id,
                    peer_ids,
                    None
                ));

                let expected_expiration_tick_number: u32 = StorageRequestTtl::<Test>::get();
                let expected_expiration_tick_number: TickNumber<Test> =
                    expected_expiration_tick_number.into();

                // Assert that the storage request expirations storage is at max capacity
                assert_eq!(
                    file_system::StorageRequestExpirations::<Test>::get(
                        expected_expiration_tick_number
                    )
                    .len(),
                    max_storage_request_expiry as usize
                );

                let used_weight = FileSystem::on_idle(<<Test as crate::Config>::ProofDealer as shp_traits::ProofsDealerInterface>::get_current_tick(), Weight::zero());

                // Assert that the weight used is zero
                assert_eq!(used_weight, Weight::zero());

                // Assert that the storage request expirations storage is at max capacity
                assert_eq!(
                    file_system::StorageRequestExpirations::<Test>::get(
                        expected_expiration_tick_number
                    )
                    .len(),
                    max_storage_request_expiry as usize
                );

                // Go to tick number after which the storage request expirations should be removed
                roll_to(expected_expiration_tick_number + 1);

                // Assert that the storage request expiration was removed from the list at `StorageRequestTtl`
                assert_eq!(
                    file_system::StorageRequestExpirations::<Test>::get(
                        expected_expiration_tick_number
                    ),
                    vec![]
                );

                // Assert that the `NextExpirationInsertionTickNumber` storage is set to the next tick number
                assert_eq!(
                    file_system::NextStartingTickToCleanUp::<Test>::get(),
                    <<Test as crate::Config>::ProofDealer as shp_traits::ProofsDealerInterface>::get_current_tick() + 1
                );
            });
        }
    }
}

mod revoke_storage_request {
    use super::*;
    mod failure {
        use super::*;

        #[test]
        fn revoke_non_existing_storage_request_fail() {
            new_test_ext().execute_with(|| {
                let owner = RuntimeOrigin::signed(Keyring::Alice.to_account_id());
                let file_key = H256::zero();

                assert_noop!(
                    FileSystem::revoke_storage_request(owner.clone(), file_key),
                    Error::<Test>::StorageRequestNotFound
                );
            });
        }

        #[test]
        fn revoke_storage_request_not_owner_fail() {
            new_test_ext().execute_with(|| {
                let owner_account_id = Keyring::Alice.to_account_id();
                let owner = RuntimeOrigin::signed(owner_account_id.clone());
                let not_owner = RuntimeOrigin::signed(Keyring::Bob.to_account_id());
                let msp = Keyring::Charlie.to_account_id();
                let location = FileLocation::<Test>::try_from(b"test".to_vec()).unwrap();
                let file_content = b"test".to_vec();
                let fingerprint = BlakeTwo256::hash(&file_content);

                let (msp_id, value_prop_id) = add_msp_to_provider_storage(&msp);

                let name = BoundedVec::try_from(b"bucket".to_vec()).unwrap();
                let bucket_id = create_bucket(
                    &owner_account_id.clone(),
                    name.clone(),
                    msp_id,
                    value_prop_id,
                );

                // Dispatch a signed extrinsic.
                assert_ok!(FileSystem::issue_storage_request(
                    owner.clone(),
                    bucket_id,
                    location.clone(),
                    fingerprint,
                    4,
                    msp_id,
                    Default::default(),
                    None
                ));

                let file_key = FileSystem::compute_file_key(
                    owner_account_id.clone(),
                    bucket_id,
                    location.clone(),
                    4,
                    fingerprint,
                );

                assert_noop!(
                    FileSystem::revoke_storage_request(not_owner.clone(), file_key),
                    Error::<Test>::StorageRequestNotAuthorized
                );
            });
        }
    }

    mod success {
        use super::*;

        #[test]
        fn revoke_request_storage_success() {
            new_test_ext().execute_with(|| {
                let owner_account_id = Keyring::Alice.to_account_id();
                let owner = RuntimeOrigin::signed(owner_account_id.clone());
                let msp = Keyring::Charlie.to_account_id();
                let location = FileLocation::<Test>::try_from(b"test".to_vec()).unwrap();
                let file_content = b"test".to_vec();
                let fingerprint = BlakeTwo256::hash(&file_content);

                let (msp_id, value_prop_id) = add_msp_to_provider_storage(&msp);

                let name = BoundedVec::try_from(b"bucket".to_vec()).unwrap();
                let bucket_id = create_bucket(
                    &owner_account_id.clone(),
                    name.clone(),
                    msp_id,
                    value_prop_id,
                );

                // Dispatch a signed extrinsic.
                assert_ok!(FileSystem::issue_storage_request(
                    owner.clone(),
                    bucket_id,
                    location.clone(),
                    fingerprint,
                    4,
                    msp_id,
                    Default::default(),
                    None
                ));

                let file_key = FileSystem::compute_file_key(
                    owner_account_id.clone(),
                    bucket_id,
                    location.clone(),
                    4,
                    fingerprint,
                );

                let storage_request_ttl: u32 = StorageRequestTtl::<Test>::get();
                let storage_request_ttl: TickNumber<Test> = storage_request_ttl.into();
                let expiration_tick = <<Test as crate::Config>::ProofDealer as shp_traits::ProofsDealerInterface>::get_current_tick() + storage_request_ttl;

                // Assert that the storage request expiration was appended to the list at `StorageRequestTtl`
                assert_eq!(
                    file_system::StorageRequestExpirations::<Test>::get(expiration_tick),
                    vec![file_key]
                );

                assert_ok!(FileSystem::revoke_storage_request(owner.clone(), file_key));

                System::assert_last_event(Event::StorageRequestRevoked { file_key }.into());
            });
        }

        #[test]
        fn revoke_storage_request_with_volunteered_bsps_success() {
            new_test_ext().execute_with(|| {
                let owner_account = Keyring::Alice.to_account_id();
                let owner = RuntimeOrigin::signed(owner_account.clone());
                let msp = Keyring::Charlie.to_account_id();
                let location = FileLocation::<Test>::try_from(b"test".to_vec()).unwrap();
                let file_content = b"test".to_vec();
                let fingerprint = BlakeTwo256::hash(&file_content);
                let peer_id = BoundedVec::try_from(vec![1]).unwrap();
                let peer_ids: PeerIds<Test> = BoundedVec::try_from(vec![peer_id]).unwrap();

                let (msp_id, value_prop_id) = add_msp_to_provider_storage(&msp);

                let name = BoundedVec::try_from(b"bucket".to_vec()).unwrap();
                let bucket_id =
                    create_bucket(&owner_account.clone(), name.clone(), msp_id, value_prop_id);

                let bsp_account_id = Keyring::Bob.to_account_id();
                let bsp_signed = RuntimeOrigin::signed(bsp_account_id.clone());

                let storage_amount: StorageData<Test> = 100;

                assert_ok!(bsp_sign_up(bsp_signed.clone(), storage_amount));

                assert_ok!(FileSystem::issue_storage_request(
                    owner.clone(),
                    bucket_id,
                    location.clone(),
                    fingerprint,
                    4,
                    msp_id,
                    peer_ids.clone(),
                    None
                ));

                let bsp_id = Providers::get_provider_id(bsp_account_id.clone()).unwrap();

                let file_key = FileSystem::compute_file_key(
                    owner_account.clone(),
                    bucket_id,
                    location.clone(),
                    4,
                    fingerprint,
                );

                // Calculate in how many ticks the BSP can volunteer for the file
                let current_tick = ProofsDealer::get_current_tick();
                let tick_when_bsp_can_volunteer = FileSystem::query_earliest_file_volunteer_tick(
                    Providers::get_provider_id(bsp_account_id.clone()).unwrap(),
                    file_key,
                )
                .unwrap();
                if tick_when_bsp_can_volunteer > current_tick {
                    let ticks_to_advance = tick_when_bsp_can_volunteer - current_tick + 1;
                    let current_block = System::block_number();

                    // Advance by the number of ticks until this BSP can volunteer for the file.
                    roll_to(current_block + ticks_to_advance);
                }

                assert_ok!(FileSystem::bsp_volunteer(bsp_signed.clone(), file_key,));

                // Check StorageRequestBsps storage for confirmed BSPs
                assert_eq!(
                    file_system::StorageRequestBsps::<Test>::get(file_key, bsp_id)
                        .expect("BSP should exist in storage"),
                    StorageRequestBspsMetadata::<Test> {
                        confirmed: false,
                        _phantom: Default::default()
                    }
                );

                // Dispatch a signed extrinsic.
                assert_ok!(FileSystem::revoke_storage_request(owner.clone(), file_key));

                // Assert that the correct event was deposited
                System::assert_last_event(Event::StorageRequestRevoked { file_key }.into());
            });
        }

        #[test]
        fn revoke_storage_request_with_confirmed_bsps_success() {
            new_test_ext().execute_with(|| {
                let owner_account = Keyring::Alice.to_account_id();
                let owner = RuntimeOrigin::signed(owner_account.clone());
                let msp = Keyring::Charlie.to_account_id();
                let location = FileLocation::<Test>::try_from(b"test".to_vec()).unwrap();
                let file_content = b"test".to_vec();
                let fingerprint = BlakeTwo256::hash(&file_content);
                let peer_id = BoundedVec::try_from(vec![1]).unwrap();
                let peer_ids: PeerIds<Test> = BoundedVec::try_from(vec![peer_id]).unwrap();

                let (msp_id, value_prop_id) = add_msp_to_provider_storage(&msp);

                let name = BoundedVec::try_from(b"bucket".to_vec()).unwrap();
                let bucket_id =
                    create_bucket(&owner_account.clone(), name.clone(), msp_id, value_prop_id);

                let bsp_account_id = Keyring::Bob.to_account_id();
                let bsp_signed = RuntimeOrigin::signed(bsp_account_id.clone());

                let storage_amount: StorageData<Test> = 100;

                assert_ok!(bsp_sign_up(bsp_signed.clone(), storage_amount));

                // Dispatch a signed extrinsic.
                assert_ok!(FileSystem::issue_storage_request(
                    owner.clone(),
                    bucket_id,
                    location.clone(),
                    fingerprint,
                    4,
                    msp_id,
                    peer_ids.clone(),
                    None
                ));

                let file_key = FileSystem::compute_file_key(
                    owner_account.clone(),
                    bucket_id,
                    location.clone(),
                    4,
                    fingerprint,
                );

                // Calculate in how many ticks the BSP can volunteer for the file
                let current_tick = ProofsDealer::get_current_tick();
                let tick_when_bsp_can_volunteer = FileSystem::query_earliest_file_volunteer_tick(
                    Providers::get_provider_id(bsp_account_id.clone()).unwrap(),
                    file_key,
                )
                .unwrap();
                if tick_when_bsp_can_volunteer > current_tick {
                    let ticks_to_advance = tick_when_bsp_can_volunteer - current_tick + 1;
                    let current_block = System::block_number();

                    // Advance by the number of ticks until this BSP can volunteer for the file.
                    roll_to(current_block + ticks_to_advance);
                }

                assert_ok!(FileSystem::bsp_volunteer(bsp_signed.clone(), file_key,));

                assert_ok!(FileSystem::bsp_confirm_storing(
                    bsp_signed.clone(),
                    CompactProof {
                        encoded_nodes: vec![H256::default().as_ref().to_vec()],
                    },
                    BoundedVec::try_from(vec![FileKeyWithProof {
                        file_key,
                        proof: CompactProof {
                            encoded_nodes: vec![H256::default().as_ref().to_vec()],
                        }
                    }])
                    .unwrap(),
                ));

                // Dispatch a signed extrinsic.
                assert_ok!(FileSystem::revoke_storage_request(owner.clone(), file_key));

                // Check ProofsDealer pallet storage for queued custom challenges for remove trie mutation of file key
                let priority_challenges_queue = PriorityChallengesQueue::<Test>::get();

                assert!(priority_challenges_queue.contains(&CustomChallenge {
                    key: file_key,
                    should_remove_key: true
                }));

                // Assert that the correct event was deposited
                System::assert_last_event(Event::StorageRequestRevoked { file_key }.into());
            });
        }
    }
}

mod msp_respond_storage_request {
    use super::*;

    mod success {
        use super::*;

        #[test]
        fn msp_respond_storage_request_works() {
            new_test_ext().execute_with(|| {
                let owner_account_id = Keyring::Alice.to_account_id();
                let owner_signed = RuntimeOrigin::signed(owner_account_id.clone());
                let msp = Keyring::Charlie.to_account_id();
                let location = FileLocation::<Test>::try_from(b"test".to_vec()).unwrap();
                let size = 4;
                let fingerprint = H256::zero();
                let peer_id = BoundedVec::try_from(vec![1]).unwrap();
                let peer_ids: PeerIds<Test> = BoundedVec::try_from(vec![peer_id]).unwrap();

                // Register the MSP.
                let (msp_id, value_prop_id) = add_msp_to_provider_storage(&msp);

                // Create the bucket that will hold the file.
                let name = BoundedVec::try_from(b"bucket".to_vec()).unwrap();
                let bucket_id =
                    create_bucket(&owner_account_id.clone(), name, msp_id, value_prop_id);

                // Dispatch a storage request.
                assert_ok!(FileSystem::issue_storage_request(
                    owner_signed.clone(),
                    bucket_id,
                    location.clone(),
                    fingerprint,
                    size,
                    msp_id,
                    peer_ids.clone(),
                    Some(1)
                ));

                // Compute the file key.
                let file_key = FileSystem::compute_file_key(
                    owner_account_id.clone(),
                    bucket_id,
                    location.clone(),
                    size,
                    fingerprint,
                );

                // Simulate a BSP already confirming the storage request.
                StorageRequests::<Test>::mutate(file_key, |storage_request| {
                    storage_request.as_mut().unwrap().bsps_confirmed = 1;
                });

                // Dispatch the MSP accept request.
                assert_ok!(FileSystem::msp_respond_storage_requests_multiple_buckets(
                    RuntimeOrigin::signed(msp.clone()),
                    vec![StorageRequestMspBucketResponse {
                        bucket_id,
                        accept: Some(StorageRequestMspAcceptedFileKeys {
                            file_keys_and_proofs: vec![FileKeyWithProof {
                                file_key,
                                proof: CompactProof {
                                    encoded_nodes: vec![H256::default().as_ref().to_vec()],
                                }
                            }],
                            forest_proof: CompactProof {
                                encoded_nodes: vec![H256::default().as_ref().to_vec()],
                            },
                        }),
                        reject: vec![],
                    }],
                ));

                // Check that the storage request has been deleted since it is fulfilled.
                assert_eq!(StorageRequests::<Test>::get(file_key), None);

                // Get bucket root
                let bucket_root = <<Test as Config>::Providers as shp_traits::ReadBucketsInterface>::get_root_bucket(&bucket_id).unwrap();

                // Check that the bucket root is not default
                assert_ne!(bucket_root, <<Test as Config>::Providers as shp_traits::ReadProvidersInterface>::get_default_root());

                // Dispatch a storage request.
                assert_ok!(FileSystem::issue_storage_request(
                    owner_signed.clone(),
                    bucket_id,
                    location.clone(),
                    fingerprint,
                    size,
                    msp_id,
                    peer_ids.clone(),
                    Some(1)
                ));

                // Compute the file key.
                let file_key = FileSystem::compute_file_key(
                    owner_account_id.clone(),
                    bucket_id,
                    location.clone(),
                    size,
                    fingerprint,
                );

                // Simulate a BSP already confirming the storage request.
                StorageRequests::<Test>::mutate(file_key, |storage_request| {
                    storage_request.as_mut().unwrap().bsps_confirmed = 1;
                });

                // Dispatch the MSP accept request with the file key in the forest proof.
                assert_ok!(FileSystem::msp_respond_storage_requests_multiple_buckets(
                    RuntimeOrigin::signed(msp.clone()),
                    vec![StorageRequestMspBucketResponse {
                        bucket_id,
                        accept: Some(StorageRequestMspAcceptedFileKeys {
                            file_keys_and_proofs: vec![FileKeyWithProof {
                                file_key,
                                proof: CompactProof {
                                    encoded_nodes: vec![H256::default().as_ref().to_vec()],
                                }
                            }],
                            forest_proof: CompactProof {
                                encoded_nodes: vec![H256::default().as_ref().to_vec(), file_key.as_ref().to_vec()],
                            },
                        }),
                        reject: vec![],
                    }],
                ));

                let post_state_bucket_root = <<Test as Config>::Providers as shp_traits::ReadBucketsInterface>::get_root_bucket(&bucket_id).unwrap();

                // Bucket root should not have changed
                assert_eq!(bucket_root, post_state_bucket_root);
            });
        }

        #[test]
        fn msp_respond_storage_request_works_multiple_times_for_same_user_same_bucket() {
            new_test_ext().execute_with(|| {
                let owner_account_id = Keyring::Alice.to_account_id();
                let owner_signed = RuntimeOrigin::signed(owner_account_id.clone());
                let msp = Keyring::Charlie.to_account_id();
                let first_location = FileLocation::<Test>::try_from(b"test".to_vec()).unwrap();
                let second_location =
                    FileLocation::<Test>::try_from(b"never/go/to/a/second/location".to_vec())
                        .unwrap();
                let size = 4;
                let fingerprint = H256::zero();
                let peer_id = BoundedVec::try_from(vec![1]).unwrap();
                let peer_ids: PeerIds<Test> = BoundedVec::try_from(vec![peer_id]).unwrap();

                // Register the MSP.
                let (msp_id, value_prop_id) = add_msp_to_provider_storage(&msp);

                // Create the bucket that will hold both files.
                let name = BoundedVec::try_from(b"bucket".to_vec()).unwrap();
                let bucket_id =
                    create_bucket(&owner_account_id.clone(), name, msp_id, value_prop_id);

                // Compute the file key for the first file.
                let first_file_key = FileSystem::compute_file_key(
                    owner_account_id.clone(),
                    bucket_id,
                    first_location.clone(),
                    size,
                    fingerprint,
                );

                // Compute the file key for the second file.
                let second_file_key = FileSystem::compute_file_key(
                    owner_account_id.clone(),
                    bucket_id,
                    second_location.clone(),
                    size,
                    fingerprint,
                );

                // Dispatch a storage request for the first file.
                assert_ok!(FileSystem::issue_storage_request(
                    owner_signed.clone(),
                    bucket_id,
                    first_location.clone(),
                    fingerprint,
                    size,
                    msp_id,
                    peer_ids.clone(),
                    None
                ));

                // Dispatch a storage request for the second file.
                assert_ok!(FileSystem::issue_storage_request(
                    owner_signed.clone(),
                    bucket_id,
                    second_location.clone(),
                    fingerprint,
                    size,
                    msp_id,
                    peer_ids.clone(),
                    None
                ));

                // Dispatch the MSP accept request for the first file.
                assert_ok!(FileSystem::msp_respond_storage_requests_multiple_buckets(
                    RuntimeOrigin::signed(msp.clone()),
                    vec![StorageRequestMspBucketResponse {
                        bucket_id,
                        accept: Some(StorageRequestMspAcceptedFileKeys {
                            file_keys_and_proofs: bounded_vec![
                                FileKeyWithProof {
                                    file_key: first_file_key,
                                    proof: CompactProof {
                                        encoded_nodes: vec![H256::default().as_ref().to_vec()],
                                    }
                                },
                                FileKeyWithProof {
                                    file_key: second_file_key,
                                    proof: CompactProof {
                                        encoded_nodes: vec![H256::default().as_ref().to_vec()],
                                    }
                                }
                            ],
                            forest_proof: CompactProof {
                                encoded_nodes: vec![H256::default().as_ref().to_vec()],
                            },
                        }),
                        reject: vec![],
                    }],
                ));

                // Assert that the storage was updated
                assert_eq!(
                    file_system::StorageRequests::<Test>::get(first_file_key)
                        .unwrap()
                        .msp,
                    Some((msp_id, true))
                );

                assert_eq!(
                    file_system::StorageRequests::<Test>::get(second_file_key)
                        .unwrap()
                        .msp,
                    Some((msp_id, true))
                );

                // Assert that the MSP used capacity has been updated.
                assert_eq!(
                    <Providers as ReadStorageProvidersInterface>::get_used_capacity(&msp_id),
                    size * 2
                );
            });
        }

        #[test]
        fn msp_respond_storage_request_works_multiple_times_for_same_user_different_bucket() {
            new_test_ext().execute_with(|| {
                let owner_account_id = Keyring::Alice.to_account_id();
                let owner_signed = RuntimeOrigin::signed(owner_account_id.clone());
                let msp = Keyring::Charlie.to_account_id();
                let first_location = FileLocation::<Test>::try_from(b"test".to_vec()).unwrap();
                let second_location =
                    FileLocation::<Test>::try_from(b"never/go/to/a/second/location".to_vec())
                        .unwrap();
                let first_size = 4;
                let second_size = 8;
                let first_fingerprint = H256::zero();
                let second_fingerprint = H256::random();
                let peer_id = BoundedVec::try_from(vec![1]).unwrap();
                let peer_ids: PeerIds<Test> = BoundedVec::try_from(vec![peer_id]).unwrap();

                // Register the MSP.
                let (msp_id, value_prop_id) = add_msp_to_provider_storage(&msp);

                // Create the bucket that will hold the first file.
                let first_name = BoundedVec::try_from(b"first bucket".to_vec()).unwrap();
                let first_bucket_id =
                    create_bucket(&owner_account_id.clone(), first_name, msp_id, value_prop_id);

                // Create the bucket that will hold the second file.
                let second_name = BoundedVec::try_from(b"second bucket".to_vec()).unwrap();
                let second_bucket_id = create_bucket(
                    &owner_account_id.clone(),
                    second_name,
                    msp_id,
                    value_prop_id,
                );

                // Compute the file key for the first file.
                let first_file_key = FileSystem::compute_file_key(
                    owner_account_id.clone(),
                    first_bucket_id,
                    first_location.clone(),
                    first_size,
                    first_fingerprint,
                );

                // Compute the file key for the second file.
                let second_file_key = FileSystem::compute_file_key(
                    owner_account_id.clone(),
                    second_bucket_id,
                    second_location.clone(),
                    second_size,
                    second_fingerprint,
                );

                // Dispatch a storage request for the first file.
                assert_ok!(FileSystem::issue_storage_request(
                    owner_signed.clone(),
                    first_bucket_id,
                    first_location.clone(),
                    first_fingerprint,
                    first_size,
                    msp_id,
                    peer_ids.clone(),
                    None
                ));

                // Dispatch a storage request for the second file.
                assert_ok!(FileSystem::issue_storage_request(
                    owner_signed.clone(),
                    second_bucket_id,
                    second_location.clone(),
                    second_fingerprint,
                    second_size,
                    msp_id,
                    peer_ids.clone(),
                    None
                ));

                // Dispatch the MSP accept request for the second file.
                assert_ok!(FileSystem::msp_respond_storage_requests_multiple_buckets(
                    RuntimeOrigin::signed(msp.clone()),
                    bounded_vec![
                        StorageRequestMspBucketResponse {
                            bucket_id: first_bucket_id,
                            accept: Some(StorageRequestMspAcceptedFileKeys {
                                file_keys_and_proofs: vec![FileKeyWithProof {
                                    file_key: first_file_key,
                                    proof: CompactProof {
                                        encoded_nodes: vec![H256::default().as_ref().to_vec()],
                                    }
                                }],
                                forest_proof: CompactProof {
                                    encoded_nodes: vec![H256::default().as_ref().to_vec()],
                                },
                            }),
                            reject: vec![],
                        },
                        StorageRequestMspBucketResponse {
                            bucket_id: second_bucket_id,
                            accept: Some(StorageRequestMspAcceptedFileKeys {
                                file_keys_and_proofs: vec![FileKeyWithProof {
                                    file_key: second_file_key,
                                    proof: CompactProof {
                                        encoded_nodes: vec![H256::default().as_ref().to_vec()],
                                    }
                                }],
                                forest_proof: CompactProof {
                                    encoded_nodes: vec![H256::default().as_ref().to_vec()],
                                },
                            }),
                            reject: vec![],
                        }
                    ],
                ));

                // Assert that the storage was updated
                assert_eq!(
                    file_system::StorageRequests::<Test>::get(first_file_key)
                        .unwrap()
                        .msp,
                    Some((msp_id, true))
                );

                // Assert that the storage was updated
                assert_eq!(
                    file_system::StorageRequests::<Test>::get(second_file_key)
                        .unwrap()
                        .msp,
                    Some((msp_id, true))
                );

                // Assert that the MSP used capacity has been updated.
                assert_eq!(
                    <Providers as ReadStorageProvidersInterface>::get_used_capacity(&msp_id),
                    first_size + second_size
                );
            });
        }

        #[test]
        fn msp_respond_storage_request_works_multiple_times_for_different_users() {
            new_test_ext().execute_with(|| {
                let first_owner_account_id = Keyring::Alice.to_account_id();
                let first_owner_signed = RuntimeOrigin::signed(first_owner_account_id.clone());
                let second_owner_account_id = Keyring::Bob.to_account_id();
                let second_owner_signed = RuntimeOrigin::signed(second_owner_account_id.clone());
                let msp = Keyring::Charlie.to_account_id();
                let first_location = FileLocation::<Test>::try_from(b"test".to_vec()).unwrap();
                let second_location =
                    FileLocation::<Test>::try_from(b"never/go/to/a/second/location".to_vec())
                        .unwrap();
                let first_size = 4;
                let second_size = 8;
                let first_fingerprint = H256::zero();
                let second_fingerprint = H256::random();
                let first_peer_id = BoundedVec::try_from(vec![1]).unwrap();
                let first_peer_ids: PeerIds<Test> =
                    BoundedVec::try_from(vec![first_peer_id]).unwrap();
                let second_peer_id = BoundedVec::try_from(vec![2]).unwrap();
                let second_peer_ids: PeerIds<Test> =
                    BoundedVec::try_from(vec![second_peer_id]).unwrap();

                // Register the MSP.
                let (msp_id, value_prop_id) = add_msp_to_provider_storage(&msp);

                // Create the bucket that will hold the first file.
                let first_name = BoundedVec::try_from(b"first bucket".to_vec()).unwrap();
                let first_bucket_id = create_bucket(
                    &first_owner_account_id.clone(),
                    first_name,
                    msp_id,
                    value_prop_id,
                );

                // Create the bucket that will hold the second file.
                let second_name = BoundedVec::try_from(b"second bucket".to_vec()).unwrap();
                let second_bucket_id = create_bucket(
                    &second_owner_account_id.clone(),
                    second_name,
                    msp_id,
                    value_prop_id,
                );

                // Compute the file key for the first file.
                let first_file_key = FileSystem::compute_file_key(
                    first_owner_account_id.clone(),
                    first_bucket_id,
                    first_location.clone(),
                    first_size,
                    first_fingerprint,
                );

                // Compute the file key for the second file.
                let second_file_key = FileSystem::compute_file_key(
                    second_owner_account_id.clone(),
                    second_bucket_id,
                    second_location.clone(),
                    second_size,
                    second_fingerprint,
                );

                // Dispatch a storage request for the first file.
                assert_ok!(FileSystem::issue_storage_request(
                    first_owner_signed.clone(),
                    first_bucket_id,
                    first_location.clone(),
                    first_fingerprint,
                    first_size,
                    msp_id,
                    first_peer_ids.clone(),
                    None
                ));

                // Dispatch a storage request for the second file.
                assert_ok!(FileSystem::issue_storage_request(
                    second_owner_signed.clone(),
                    second_bucket_id,
                    second_location.clone(),
                    second_fingerprint,
                    second_size,
                    msp_id,
                    second_peer_ids.clone(),
                    None
                ));

                // Dispatch the MSP accept request for the second file.
                assert_ok!(FileSystem::msp_respond_storage_requests_multiple_buckets(
                    RuntimeOrigin::signed(msp.clone()),
                    bounded_vec![
                        StorageRequestMspBucketResponse {
                            bucket_id: first_bucket_id,
                            accept: Some(StorageRequestMspAcceptedFileKeys {
                                file_keys_and_proofs: vec![FileKeyWithProof {
                                    file_key: first_file_key,
                                    proof: CompactProof {
                                        encoded_nodes: vec![H256::default().as_ref().to_vec()],
                                    }
                                }],
                                forest_proof: CompactProof {
                                    encoded_nodes: vec![H256::default().as_ref().to_vec()],
                                },
                            }),
                            reject: vec![],
                        },
                        StorageRequestMspBucketResponse {
                            bucket_id: second_bucket_id,
                            accept: Some(StorageRequestMspAcceptedFileKeys {
                                file_keys_and_proofs: vec![FileKeyWithProof {
                                    file_key: second_file_key,
                                    proof: CompactProof {
                                        encoded_nodes: vec![H256::default().as_ref().to_vec()],
                                    }
                                }],
                                forest_proof: CompactProof {
                                    encoded_nodes: vec![H256::default().as_ref().to_vec()],
                                },
                            }),
                            reject: vec![],
                        }
                    ],
                ));

                // Assert that the storage was updated
                assert_eq!(
                    file_system::StorageRequests::<Test>::get(first_file_key)
                        .unwrap()
                        .msp,
                    Some((msp_id, true))
                );

                // Assert that the storage was updated
                assert_eq!(
                    file_system::StorageRequests::<Test>::get(second_file_key)
                        .unwrap()
                        .msp,
                    Some((msp_id, true))
                );

                // Assert that the MSP used capacity has been updated.
                assert_eq!(
                    <Providers as ReadStorageProvidersInterface>::get_used_capacity(&msp_id),
                    first_size + second_size
                );
            });
        }

        #[test]
        fn msp_respond_storage_request_fulfilled() {
            new_test_ext().execute_with(|| {
                let owner_account_id = Keyring::Alice.to_account_id();
                let owner_signed = RuntimeOrigin::signed(owner_account_id.clone());
                let msp = Keyring::Charlie.to_account_id();
                let location = FileLocation::<Test>::try_from(b"test".to_vec()).unwrap();
                let size = 4;
                let fingerprint = H256::zero();
                let peer_id = BoundedVec::try_from(vec![1]).unwrap();
                let peer_ids: PeerIds<Test> = BoundedVec::try_from(vec![peer_id]).unwrap();

                // Register the MSP.
                let (msp_id, value_prop_id) = add_msp_to_provider_storage(&msp);

                // Create the bucket that will hold the file.
                let name = BoundedVec::try_from(b"bucket".to_vec()).unwrap();
                let bucket_id =
                    create_bucket(&owner_account_id.clone(), name, msp_id, value_prop_id);

                let bsp_account_id = Keyring::Bob.to_account_id();
                let bsp_signed = RuntimeOrigin::signed(bsp_account_id.clone());

                let storage_amount: StorageData<Test> = 100;

                assert_ok!(bsp_sign_up(bsp_signed.clone(), storage_amount));

				let current_tick = <<Test as crate::Config>::ProofDealer as shp_traits::ProofsDealerInterface>::get_current_tick();
                let current_tick_plus_storage_request_ttl =
                    current_tick
                        + <<Test as crate::Config>::StorageRequestTtl as Get<u32>>::get() as u64;
                let next_expiration_tick_storage_request = max(
                    NextAvailableStorageRequestExpirationTick::<Test>::get(),
                    current_tick_plus_storage_request_ttl,
                );

                // Dispatch a storage request.
                assert_ok!(FileSystem::issue_storage_request(
                    owner_signed.clone(),
                    bucket_id,
                    location.clone(),
                    fingerprint,
                    size,
                    msp_id,
                    peer_ids.clone(),
                    Some(1)
                ));

                // Compute the file key.
                let file_key = FileSystem::compute_file_key(
                    owner_account_id.clone(),
                    bucket_id,
                    location.clone(),
                    size,
                    fingerprint,
                );

                // Ensure the storage request expiration item was added to the expiration queue
                assert!(file_system::StorageRequestExpirations::<Test>::get(
                    next_expiration_tick_storage_request
                )
                .contains(&file_key));

                // Calculate in how many ticks the BSP can volunteer for the file
                let current_tick = ProofsDealer::get_current_tick();
                let tick_when_bsp_can_volunteer = FileSystem::query_earliest_file_volunteer_tick(
                    Providers::get_provider_id(bsp_account_id.clone()).unwrap(),
                    file_key,
                )
                .unwrap();
                if tick_when_bsp_can_volunteer > current_tick {
                    let ticks_to_advance = tick_when_bsp_can_volunteer - current_tick + 1;
                    let current_block = System::block_number();

                    // Advance by the number of ticks until this BSP can volunteer for the file.
                    roll_to(current_block + ticks_to_advance);
                }

                // Dispatch the BSP volunteer
                assert_ok!(FileSystem::bsp_volunteer(bsp_signed.clone(), file_key,));

                // Dispatch the BSP confirm storing
                assert_ok!(FileSystem::bsp_confirm_storing(
                    bsp_signed,
                    CompactProof {
                        encoded_nodes: vec![H256::default().as_ref().to_vec()],
                    },
                    BoundedVec::try_from(vec![FileKeyWithProof {
                        file_key,
                        proof: CompactProof {
                            encoded_nodes: vec![H256::default().as_ref().to_vec()],
                        }
                    }])
                    .unwrap(),
                ));

                // Dispatch the MSP accept request.
                assert_ok!(FileSystem::msp_respond_storage_requests_multiple_buckets(
                    RuntimeOrigin::signed(msp.clone()),
                    vec![StorageRequestMspBucketResponse {
                        bucket_id,
                        accept: Some(StorageRequestMspAcceptedFileKeys {
                            file_keys_and_proofs: vec![FileKeyWithProof {
                                file_key,
                                proof: CompactProof {
                                    encoded_nodes: vec![H256::default().as_ref().to_vec()],
                                }
                            }],
                            forest_proof: CompactProof {
                                encoded_nodes: vec![H256::default().as_ref().to_vec()],
                            },
                        }),
                        reject: vec![],
                    }],
                ));

                System::assert_has_event(Event::StorageRequestFulfilled { file_key }.into());

                // Storage request should be removed
                assert!(file_system::StorageRequests::<Test>::get(file_key).is_none());
                assert!(
                    file_system::BucketsWithStorageRequests::<Test>::get(bucket_id, file_key)
                        .is_none()
                );

                // And the storage request expiration item should have been removed from the queue
                assert!(!file_system::StorageRequestExpirations::<Test>::get(
                    next_expiration_tick_storage_request
                )
                .contains(&file_key));
            });
        }
    }

    mod failure {
        use super::*;

        #[test]
        fn fails_if_storage_request_not_found() {
            new_test_ext().execute_with(|| {
                let msp = Keyring::Charlie.to_account_id();
                let msp_signed = RuntimeOrigin::signed(msp.clone());
                let (msp_id, value_prop_id) = add_msp_to_provider_storage(&msp);

                // create bucket
                let owner_account_id = Keyring::Alice.to_account_id();
                let name = BoundedVec::try_from(b"bucket".to_vec()).unwrap();
                let bucket_id =
                    create_bucket(&owner_account_id.clone(), name, msp_id, value_prop_id);

                let file_key = H256::zero();

                assert_noop!(
                    FileSystem::msp_respond_storage_requests_multiple_buckets(
                        msp_signed.clone(),
                        vec![StorageRequestMspBucketResponse {
                            bucket_id,
                            accept: Some(StorageRequestMspAcceptedFileKeys {
                                file_keys_and_proofs: vec![FileKeyWithProof {
                                    file_key,
                                    proof: CompactProof {
                                        encoded_nodes: vec![H256::default().as_ref().to_vec()],
                                    }
                                }],
                                forest_proof: CompactProof {
                                    encoded_nodes: vec![H256::default().as_ref().to_vec()],
                                },
                            }),
                            reject: vec![],
                        }],
                    ),
                    Error::<Test>::StorageRequestNotFound
                );
            });
        }

        #[test]
        fn fails_if_caller_not_a_provider() {
            new_test_ext().execute_with(|| {
                let owner_account_id = Keyring::Alice.to_account_id();
                let owner_signed = RuntimeOrigin::signed(owner_account_id.clone());
                let msp = Keyring::Charlie.to_account_id();
                let location = FileLocation::<Test>::try_from(b"test".to_vec()).unwrap();
                let size = 4;
                let fingerprint = H256::zero();
                let peer_id = BoundedVec::try_from(vec![1]).unwrap();
                let peer_ids: PeerIds<Test> = BoundedVec::try_from(vec![peer_id]).unwrap();

                let (msp_id, value_prop_id) = add_msp_to_provider_storage(&msp);

                let name = BoundedVec::try_from(b"bucket".to_vec()).unwrap();
                let bucket_id =
                    create_bucket(&owner_account_id.clone(), name, msp_id, value_prop_id);

                // Dispatch a storage request.
                assert_ok!(FileSystem::issue_storage_request(
                    owner_signed.clone(),
                    bucket_id,
                    location.clone(),
                    fingerprint,
                    size,
                    msp_id,
                    peer_ids.clone(),
                    None
                ));

                let file_key = FileSystem::compute_file_key(
                    owner_account_id.clone(),
                    bucket_id,
                    location.clone(),
                    size,
                    fingerprint,
                );

                let not_msp = Keyring::Bob.to_account_id();
                let not_msp_signed = RuntimeOrigin::signed(not_msp.clone());

                assert_noop!(
                    FileSystem::msp_respond_storage_requests_multiple_buckets(
                        not_msp_signed.clone(),
                        vec![StorageRequestMspBucketResponse {
                            bucket_id,
                            accept: Some(StorageRequestMspAcceptedFileKeys {
                                file_keys_and_proofs: vec![FileKeyWithProof {
                                    file_key,
                                    proof: CompactProof {
                                        encoded_nodes: vec![H256::default().as_ref().to_vec()],
                                    }
                                }],
                                forest_proof: CompactProof {
                                    encoded_nodes: vec![H256::default().as_ref().to_vec()],
                                },
                            }),
                            reject: vec![],
                        }],
                    ),
                    Error::<Test>::NotASp
                );
            });
        }

        #[test]
        fn fails_if_caller_not_a_msp() {
            new_test_ext().execute_with(|| {
                let owner_account_id = Keyring::Alice.to_account_id();
                let owner_signed = RuntimeOrigin::signed(owner_account_id.clone());
                let bsp_account_id = Keyring::Bob.to_account_id();
                let bsp_signed = RuntimeOrigin::signed(bsp_account_id.clone());
                let msp = Keyring::Charlie.to_account_id();
                let location = FileLocation::<Test>::try_from(b"test".to_vec()).unwrap();
                let size = 4;
                let fingerprint = H256::zero();
                let peer_id = BoundedVec::try_from(vec![1]).unwrap();
                let peer_ids: PeerIds<Test> = BoundedVec::try_from(vec![peer_id]).unwrap();
                let storage_amount = 100;

                let (msp_id, value_prop_id) = add_msp_to_provider_storage(&msp);

                let name = BoundedVec::try_from(b"bucket".to_vec()).unwrap();
                let bucket_id =
                    create_bucket(&owner_account_id.clone(), name, msp_id, value_prop_id);

                // Sign up account as a Backup Storage Provider
                assert_ok!(bsp_sign_up(bsp_signed.clone(), storage_amount));

                // Dispatch a storage request.
                assert_ok!(FileSystem::issue_storage_request(
                    owner_signed.clone(),
                    bucket_id,
                    location.clone(),
                    fingerprint,
                    size,
                    msp_id,
                    peer_ids.clone(),
                    None
                ));

                let file_key = FileSystem::compute_file_key(
                    owner_account_id.clone(),
                    bucket_id,
                    location.clone(),
                    size,
                    fingerprint,
                );

                assert_noop!(
                    FileSystem::msp_respond_storage_requests_multiple_buckets(
                        bsp_signed.clone(),
                        vec![StorageRequestMspBucketResponse {
                            bucket_id,
                            accept: Some(StorageRequestMspAcceptedFileKeys {
                                file_keys_and_proofs: vec![FileKeyWithProof {
                                    file_key,
                                    proof: CompactProof {
                                        encoded_nodes: vec![H256::default().as_ref().to_vec()],
                                    }
                                }],
                                forest_proof: CompactProof {
                                    encoded_nodes: vec![H256::default().as_ref().to_vec()],
                                },
                            }),
                            reject: vec![],
                        }],
                    ),
                    Error::<Test>::NotAMsp
                );
            });
        }

        #[test]
        fn fails_if_request_is_not_expecting_a_msp() {
            new_test_ext().execute_with(|| {
                let owner_account_id = Keyring::Alice.to_account_id();
                let msp = Keyring::Charlie.to_account_id();
                let msp_signed = RuntimeOrigin::signed(msp.clone());
                let location = FileLocation::<Test>::try_from(b"test".to_vec()).unwrap();
                let size = 4;
                let fingerprint = H256::zero();
                let peer_id = BoundedVec::try_from(vec![1]).unwrap();
                let peer_ids: PeerIds<Test> = BoundedVec::try_from(vec![peer_id]).unwrap();

                let (msp_id, value_prop_id) = add_msp_to_provider_storage(&msp);

                let name = BoundedVec::try_from(b"bucket".to_vec()).unwrap();
                let bucket_id =
                    create_bucket(&owner_account_id.clone(), name, msp_id, value_prop_id);

                let file_key = FileSystem::compute_file_key(
                    owner_account_id.clone(),
                    bucket_id,
                    location.clone(),
                    size,
                    fingerprint,
                );

                // Insert a storage request that is not expecting a MSP.
                StorageRequests::<Test>::insert(
                    file_key,
                    StorageRequestMetadata {
                        requested_at: <<Test as crate::Config>::ProofDealer as shp_traits::ProofsDealerInterface>::get_current_tick(),
                        owner: owner_account_id.clone(),
                        bucket_id,
                        location: location.clone(),
                        fingerprint,
                        size,
                        msp: None,
                        user_peer_ids: peer_ids.clone(),
                        bsps_required: <Test as Config>::DefaultReplicationTarget::get(),
                        bsps_confirmed: 0,
                        bsps_volunteered: 0,
                        expires_at: 100,
                    },
                );

                assert_noop!(
                    FileSystem::msp_respond_storage_requests_multiple_buckets(
                        msp_signed.clone(),
                        vec![StorageRequestMspBucketResponse {
                            bucket_id,
                            accept: Some(StorageRequestMspAcceptedFileKeys {
                                file_keys_and_proofs: vec![FileKeyWithProof {
                                    file_key,
                                    proof: CompactProof {
                                        encoded_nodes: vec![],
                                    }
                                }],
                                forest_proof: CompactProof {
                                    encoded_nodes: vec![H256::default().as_ref().to_vec()],
                                },
                            }),
                            reject: vec![],
                        }],
                    ),
                    Error::<Test>::RequestWithoutMsp
                );
            });
        }

        #[test]
        fn fails_if_request_with_insolvent_provider() {
            new_test_ext().execute_with(|| {
                let owner_account_id = Keyring::Alice.to_account_id();
                let msp = Keyring::Charlie.to_account_id();
                let msp_signed = RuntimeOrigin::signed(msp.clone());
                let location = FileLocation::<Test>::try_from(b"test".to_vec()).unwrap();
                let size = 4;
                let fingerprint = H256::zero();
                let peer_id = BoundedVec::try_from(vec![1]).unwrap();
                let peer_ids: PeerIds<Test> = BoundedVec::try_from(vec![peer_id]).unwrap();

                let (msp_id, value_prop_id) = add_msp_to_provider_storage(&msp);

                let name = BoundedVec::try_from(b"bucket".to_vec()).unwrap();
                let bucket_id =
                    create_bucket(&owner_account_id.clone(), name, msp_id, value_prop_id);

                let file_key = FileSystem::compute_file_key(
                    owner_account_id.clone(),
                    bucket_id,
                    location.clone(),
                    size,
                    fingerprint,
                );

                // Insert a storage request that is not expecting a MSP.
                StorageRequests::<Test>::insert(
                    file_key,
                    StorageRequestMetadata {
                        requested_at: <<Test as crate::Config>::ProofDealer as shp_traits::ProofsDealerInterface>::get_current_tick(),
                        owner: owner_account_id.clone(),
                        bucket_id,
                        location: location.clone(),
                        fingerprint,
                        size,
                        msp: None,
                        user_peer_ids: peer_ids.clone(),
                        bsps_required: <Test as Config>::DefaultReplicationTarget::get(),
                        bsps_confirmed: 0,
                        bsps_volunteered: 0,
                        expires_at: 100,
                    },
                );

                // Simulate insolvent provider
                pallet_storage_providers::InsolventProviders::<Test>::insert(
                    StorageProviderId::<Test>::MainStorageProvider(msp_id),
                    (),
                );

                assert_noop!(
                    FileSystem::msp_respond_storage_requests_multiple_buckets(
                        msp_signed.clone(),
                        vec![StorageRequestMspBucketResponse {
                            bucket_id,
                            accept: Some(StorageRequestMspAcceptedFileKeys {
                                file_keys_and_proofs: vec![FileKeyWithProof {
                                    file_key,
                                    proof: CompactProof {
                                        encoded_nodes: vec![],
                                    }
                                }],
                                forest_proof: CompactProof {
                                    encoded_nodes: vec![H256::default().as_ref().to_vec()],
                                },
                            }),
                            reject: vec![],
                        }],
                    ),
                    Error::<Test>::OperationNotAllowedForInsolventProvider
                );
            });
        }

        #[test]
        fn fails_if_caller_is_msp_but_not_assigned_one() {
            new_test_ext().execute_with(|| {
                let owner_account_id = Keyring::Alice.to_account_id();
                let owner_signed = RuntimeOrigin::signed(owner_account_id.clone());
                let expected_msp = Keyring::Charlie.to_account_id();
                let caller_msp = Keyring::Dave.to_account_id();
                let caller_msp_signed = RuntimeOrigin::signed(caller_msp.clone());
                let location = FileLocation::<Test>::try_from(b"test".to_vec()).unwrap();
                let size = 4;
                let fingerprint = H256::zero();
                let peer_id = BoundedVec::try_from(vec![1]).unwrap();
                let peer_ids: PeerIds<Test> = BoundedVec::try_from(vec![peer_id]).unwrap();

                let (expected_msp_id, value_prop_id) = add_msp_to_provider_storage(&expected_msp);
                let _caller_msp_id = add_msp_to_provider_storage(&caller_msp);

                let name = BoundedVec::try_from(b"bucket".to_vec()).unwrap();
                let bucket_id = create_bucket(
                    &owner_account_id.clone(),
                    name,
                    expected_msp_id,
                    value_prop_id,
                );

                // Dispatch a storage request.
                assert_ok!(FileSystem::issue_storage_request(
                    owner_signed.clone(),
                    bucket_id,
                    location.clone(),
                    fingerprint,
                    size,
                    expected_msp_id,
                    peer_ids.clone(),
                    None
                ));

                let file_key = FileSystem::compute_file_key(
                    owner_account_id.clone(),
                    bucket_id,
                    location.clone(),
                    size,
                    fingerprint,
                );

                // Try to accept storing a file with a MSP that is not the one assigned to the file.
                assert_noop!(
                    FileSystem::msp_respond_storage_requests_multiple_buckets(
                        caller_msp_signed.clone(),
                        vec![StorageRequestMspBucketResponse {
                            bucket_id,
                            accept: Some(StorageRequestMspAcceptedFileKeys {
                                file_keys_and_proofs: vec![FileKeyWithProof {
                                    file_key,
                                    proof: CompactProof {
                                        encoded_nodes: vec![H256::default().as_ref().to_vec()],
                                    }
                                }],
                                forest_proof: CompactProof {
                                    encoded_nodes: vec![H256::default().as_ref().to_vec()],
                                },
                            }),
                            reject: vec![],
                        }],
                    ),
                    Error::<Test>::MspNotStoringBucket
                );
            });
        }

        #[test]
        fn fails_if_msp_already_accepted_storing() {
            new_test_ext().execute_with(|| {
                let owner_account_id = Keyring::Alice.to_account_id();
                let owner_signed = RuntimeOrigin::signed(owner_account_id.clone());
                let msp = Keyring::Charlie.to_account_id();
                let msp_signed = RuntimeOrigin::signed(msp.clone());
                let location = FileLocation::<Test>::try_from(b"test".to_vec()).unwrap();
                let size = 4;
                let fingerprint = H256::zero();
                let peer_id = BoundedVec::try_from(vec![1]).unwrap();
                let peer_ids: PeerIds<Test> = BoundedVec::try_from(vec![peer_id]).unwrap();

                let (msp_id, value_prop_id) = add_msp_to_provider_storage(&msp);

                let name = BoundedVec::try_from(b"bucket".to_vec()).unwrap();
                let bucket_id =
                    create_bucket(&owner_account_id.clone(), name, msp_id, value_prop_id);

                // Dispatch a storage request.
                assert_ok!(FileSystem::issue_storage_request(
                    owner_signed.clone(),
                    bucket_id,
                    location.clone(),
                    fingerprint,
                    size,
                    msp_id,
                    peer_ids.clone(),
                    None
                ));

                let file_key = FileSystem::compute_file_key(
                    owner_account_id.clone(),
                    bucket_id,
                    location.clone(),
                    size,
                    fingerprint,
                );

                // Accept storing the file.
                assert_ok!(FileSystem::msp_respond_storage_requests_multiple_buckets(
                    msp_signed.clone(),
                    vec![StorageRequestMspBucketResponse {
                        bucket_id,
                        accept: Some(StorageRequestMspAcceptedFileKeys {
                            file_keys_and_proofs: vec![FileKeyWithProof {
                                file_key,
                                proof: CompactProof {
                                    encoded_nodes: vec![H256::default().as_ref().to_vec()],
                                }
                            }],
                            forest_proof: CompactProof {
                                encoded_nodes: vec![H256::default().as_ref().to_vec()],
                            },
                        }),
                        reject: vec![],
                    }],
                ));

                // Try to accept storing the file again.
                assert_noop!(
                    FileSystem::msp_respond_storage_requests_multiple_buckets(
                        msp_signed.clone(),
                        vec![StorageRequestMspBucketResponse {
                            bucket_id,
                            accept: Some(StorageRequestMspAcceptedFileKeys {
                                file_keys_and_proofs: vec![FileKeyWithProof {
                                    file_key,
                                    proof: CompactProof {
                                        encoded_nodes: vec![H256::default().as_ref().to_vec()],
                                    }
                                }],
                                forest_proof: CompactProof {
                                    encoded_nodes: vec![H256::default().as_ref().to_vec()],
                                },
                            }),
                            reject: vec![],
                        }],
                    ),
                    Error::<Test>::MspAlreadyConfirmed
                );
            });
        }

        #[test]
        fn fails_if_msp_is_not_the_one_storing_the_bucket() {
            new_test_ext().execute_with(|| {
                let owner_account_id = Keyring::Alice.to_account_id();
                let expected_msp = Keyring::Charlie.to_account_id();
                let expected_msp_signed = RuntimeOrigin::signed(expected_msp.clone());
                let other_msp = Keyring::Dave.to_account_id();
                let location = FileLocation::<Test>::try_from(b"test".to_vec()).unwrap();
                let size = 4;
                let fingerprint = H256::zero();
                let peer_id = BoundedVec::try_from(vec![1]).unwrap();
                let peer_ids: PeerIds<Test> = BoundedVec::try_from(vec![peer_id]).unwrap();

                let (expected_msp_id, _) = add_msp_to_provider_storage(&expected_msp);
                let (other_msp_id, value_prop_id) = add_msp_to_provider_storage(&other_msp);

                let name = BoundedVec::try_from(b"bucket".to_vec()).unwrap();
                let bucket_id =
                    create_bucket(&owner_account_id.clone(), name, other_msp_id, value_prop_id);

                let file_key = FileSystem::compute_file_key(
                    owner_account_id.clone(),
                    bucket_id,
                    location.clone(),
                    size,
                    fingerprint,
                );

                // Insert a storage request with the expected MSP but a bucket ID from another MSP.
                // Note: this should never happen since `issue_storage_request` checks that the bucket ID
                // belongs to the MSP, but we are testing it just in case.
                StorageRequests::<Test>::insert(
                    file_key,
                    StorageRequestMetadata {
                        requested_at: <<Test as crate::Config>::ProofDealer as shp_traits::ProofsDealerInterface>::get_current_tick(),
                        owner: owner_account_id.clone(),
                        bucket_id,
                        location: location.clone(),
                        fingerprint,
                        size,
                        msp: Some((expected_msp_id, false)),
                        user_peer_ids: peer_ids.clone(),
                        bsps_required: <Test as Config>::DefaultReplicationTarget::get(),
                        bsps_confirmed: 0,
                        bsps_volunteered: 0,
                        expires_at: 100,
                    },
                );

                // Try to accept storing a file with a MSP that is not the owner of the bucket ID
                assert_noop!(
                    FileSystem::msp_respond_storage_requests_multiple_buckets(
                        expected_msp_signed.clone(),
                        vec![StorageRequestMspBucketResponse {
                            bucket_id,
                            accept: Some(StorageRequestMspAcceptedFileKeys {
                                file_keys_and_proofs: vec![FileKeyWithProof {
                                    file_key,
                                    proof: CompactProof {
                                        encoded_nodes: vec![H256::default().as_ref().to_vec()],
                                    }
                                }],
                                forest_proof: CompactProof {
                                    encoded_nodes: vec![H256::default().as_ref().to_vec()],
                                },
                            }),
                            reject: vec![],
                        }],
                    ),
                    Error::<Test>::MspNotStoringBucket
                );
            });
        }

        #[test]
        fn fails_if_msp_does_not_have_enough_available_capacity() {
            new_test_ext().execute_with(|| {
                let owner_account_id = Keyring::Alice.to_account_id();
                let msp = Keyring::Charlie.to_account_id();
                let msp_signed = RuntimeOrigin::signed(msp.clone());
                let location = FileLocation::<Test>::try_from(b"test".to_vec()).unwrap();
                let size = 100 * 1024 * 1024 * 1024;
                let fingerprint = H256::zero();
                let peer_id = BoundedVec::try_from(vec![1]).unwrap();
                let peer_ids: PeerIds<Test> = BoundedVec::try_from(vec![peer_id]).unwrap();

                let (msp_id, value_prop_id) = add_msp_to_provider_storage(&msp);

                let name = BoundedVec::try_from(b"bucket".to_vec()).unwrap();
                let bucket_id =
                    create_bucket(&owner_account_id.clone(), name, msp_id, value_prop_id);

                let file_key = FileSystem::compute_file_key(
                    owner_account_id.clone(),
                    bucket_id,
                    location.clone(),
                    size,
                    fingerprint,
                );

                // Insert a storage request for a MSP with not enough available capacity.
                // Note: `issue_storage_request` checks that the MSP has enough available capacity, but it could happen
                // that when the storage request was initially created the MSP had enough available capacity but it
                // accepted other storage requests in the meantime and now it does not have enough available capacity.
                StorageRequests::<Test>::insert(
                    file_key,
                    StorageRequestMetadata {
                        requested_at: <<Test as crate::Config>::ProofDealer as shp_traits::ProofsDealerInterface>::get_current_tick(),
                        owner: owner_account_id.clone(),
                        bucket_id,
                        location: location.clone(),
                        fingerprint,
                        size,
                        msp: Some((msp_id, false)),
                        user_peer_ids: peer_ids.clone(),
                        bsps_required: <Test as Config>::DefaultReplicationTarget::get(),
                        bsps_confirmed: 0,
                        bsps_volunteered: 0,
                        expires_at: 100,
                    },
                );

                // Try to accept storing a file with a MSP that does not have enough available capacity
                assert_noop!(
                    FileSystem::msp_respond_storage_requests_multiple_buckets(
                        msp_signed.clone(),
                        vec![StorageRequestMspBucketResponse {
                            bucket_id,
                            accept: Some(StorageRequestMspAcceptedFileKeys {
                                file_keys_and_proofs: vec![FileKeyWithProof {
                                    file_key,
                                    proof: CompactProof {
                                        encoded_nodes: vec![H256::default().as_ref().to_vec()],
                                    }
                                }],
                                forest_proof: CompactProof {
                                    encoded_nodes: vec![H256::default().as_ref().to_vec()],
                                },
                            }),
                            reject: vec![],
                        }],
                    ),
                    Error::<Test>::InsufficientAvailableCapacity
                );
            });
        }
    }
}

mod bsp_volunteer {
    use super::*;
    mod failure {
        use super::*;
        use core::u32;

        #[test]
        fn bsp_actions_not_a_bsp_fail() {
            new_test_ext().execute_with(|| {
                let owner_account_id = Keyring::Alice.to_account_id();
                let bsp_account_id = Keyring::Bob.to_account_id();
                let bsp_signed = RuntimeOrigin::signed(bsp_account_id.clone());
                let msp = Keyring::Charlie.to_account_id();
                let location = FileLocation::<Test>::try_from(b"test".to_vec()).unwrap();
                let size = 4;
                let file_content = b"test".to_vec();
                let fingerprint = BlakeTwo256::hash(&file_content);
                let peer_id = BoundedVec::try_from(vec![1]).unwrap();
                let peer_ids: PeerIds<Test> = BoundedVec::try_from(vec![peer_id]).unwrap();

                let (msp_id, value_prop_id) = add_msp_to_provider_storage(&msp);

                let name = BoundedVec::try_from(vec![1]).unwrap();
                let bucket_id =
                    create_bucket(&owner_account_id.clone(), name, msp_id, value_prop_id);

                // Dispatch storage request.
                assert_ok!(FileSystem::issue_storage_request(
                    RuntimeOrigin::signed(owner_account_id.clone()),
                    bucket_id,
                    location.clone(),
                    fingerprint,
                    size,
                    msp_id,
                    peer_ids.clone(),
                    None
                ));

                let file_key = FileSystem::compute_file_key(
                    owner_account_id.clone(),
                    bucket_id,
                    location.clone(),
                    size,
                    fingerprint,
                );

                assert_noop!(
                    FileSystem::bsp_volunteer(bsp_signed.clone(), file_key),
                    Error::<Test>::NotABsp
                );
            });
        }

        #[test]
        fn bsp_volunteer_storage_request_not_found_fail() {
            new_test_ext().execute_with(|| {
                let bsp_account_id = Keyring::Bob.to_account_id();
                let bsp_signed = RuntimeOrigin::signed(bsp_account_id.clone());
                let location = FileLocation::<Test>::try_from(b"test".to_vec()).unwrap();
                let fingerprint = H256::zero();

                assert_ok!(bsp_sign_up(bsp_signed.clone(), 100,));

                let file_key = FileSystem::compute_file_key(
                    bsp_account_id.clone(),
                    H256::zero(),
                    location.clone(),
                    4,
                    fingerprint,
                );

                assert_noop!(
                    FileSystem::bsp_volunteer(bsp_signed.clone(), file_key),
                    Error::<Test>::StorageRequestNotFound
                );
            });
        }

        #[test]
        fn bsp_already_volunteered_failed() {
            new_test_ext().execute_with(|| {
                let owner_account_id = Keyring::Alice.to_account_id();
                let owner_signed = RuntimeOrigin::signed(owner_account_id.clone());
                let bsp_account_id = Keyring::Bob.to_account_id();
                let bsp_signed = RuntimeOrigin::signed(bsp_account_id.clone());
                let msp = Keyring::Charlie.to_account_id();
                let location = FileLocation::<Test>::try_from(b"test".to_vec()).unwrap();
                let size = 4;
                let file_content = b"test".to_vec();
                let fingerprint = BlakeTwo256::hash(&file_content);
                let peer_id = BoundedVec::try_from(vec![1]).unwrap();
                let peer_ids: PeerIds<Test> = BoundedVec::try_from(vec![peer_id]).unwrap();
                let storage_amount: StorageData<Test> = 100;

                let (msp_id, value_prop_id) = add_msp_to_provider_storage(&msp);

                let name = BoundedVec::try_from(b"bucket".to_vec()).unwrap();
                let bucket_id =
                    create_bucket(&owner_account_id.clone(), name, msp_id, value_prop_id);

                // Sign up account as a Backup Storage Provider
                assert_ok!(bsp_sign_up(bsp_signed.clone(), storage_amount,));

                // Dispatch storage request.
                assert_ok!(FileSystem::issue_storage_request(
                    owner_signed.clone(),
                    bucket_id,
                    location.clone(),
                    fingerprint,
                    size,
                    msp_id,
                    peer_ids.clone(),
                    None
                ));

                let file_key = FileSystem::compute_file_key(
                    owner_account_id.clone(),
                    bucket_id,
                    location.clone(),
                    size,
                    fingerprint,
                );

                // Calculate in how many ticks the BSP can volunteer for the file
                let current_tick = ProofsDealer::get_current_tick();
                let tick_when_bsp_can_volunteer = FileSystem::query_earliest_file_volunteer_tick(
                    Providers::get_provider_id(bsp_account_id.clone()).unwrap(),
                    file_key,
                )
                .unwrap();
                if tick_when_bsp_can_volunteer > current_tick {
                    let ticks_to_advance = tick_when_bsp_can_volunteer - current_tick + 1;
                    let current_block = System::block_number();

                    // Advance by the number of ticks until this BSP can volunteer for the file.
                    roll_to(current_block + ticks_to_advance);
                }

                // Dispatch BSP volunteer.
                assert_ok!(FileSystem::bsp_volunteer(bsp_signed.clone(), file_key));

                assert_noop!(
                    FileSystem::bsp_volunteer(bsp_signed.clone(), file_key),
                    Error::<Test>::BspAlreadyVolunteered
                );
            });
        }

        #[test]
        fn volunteer_fails_when_bsp_is_insolvent() {
            new_test_ext().execute_with(|| {
                let owner_account_id = Keyring::Alice.to_account_id();
                let owner_signed = RuntimeOrigin::signed(owner_account_id.clone());
                let bsp_account_id = Keyring::Bob.to_account_id();
                let bsp_signed = RuntimeOrigin::signed(bsp_account_id.clone());
                let msp = Keyring::Charlie.to_account_id();
                let location = FileLocation::<Test>::try_from(b"test".to_vec()).unwrap();
                let size = 4;
                let file_content = b"test".to_vec();
                let fingerprint = BlakeTwo256::hash(&file_content);
                let peer_id = BoundedVec::try_from(vec![1]).unwrap();
                let peer_ids: PeerIds<Test> = BoundedVec::try_from(vec![peer_id]).unwrap();
                let storage_amount: StorageData<Test> = 100;

                let (msp_id, value_prop_id) = add_msp_to_provider_storage(&msp);

                let name = BoundedVec::try_from(b"bucket".to_vec()).unwrap();
                let bucket_id =
                    create_bucket(&owner_account_id.clone(), name, msp_id, value_prop_id);

                // Sign up account as a Backup Storage Provider
                assert_ok!(bsp_sign_up(bsp_signed.clone(), storage_amount,));

                // Dispatch storage request.
                assert_ok!(FileSystem::issue_storage_request(
                    owner_signed.clone(),
                    bucket_id,
                    location.clone(),
                    fingerprint,
                    size,
                    msp_id,
                    peer_ids.clone(),
                    None
                ));

                let file_key = FileSystem::compute_file_key(
                    owner_account_id.clone(),
                    bucket_id,
                    location.clone(),
                    size,
                    fingerprint,
                );

                let bsp_id = Providers::get_provider_id(bsp_account_id.clone()).unwrap();

                // Simulate insolvent provider
                pallet_storage_providers::InsolventProviders::<Test>::insert(
                    StorageProviderId::<Test>::BackupStorageProvider(bsp_id),
                    (),
                );

                assert_noop!(
                    FileSystem::bsp_volunteer(bsp_signed.clone(), file_key),
                    Error::<Test>::OperationNotAllowedForInsolventProvider
                );
            });
        }

        #[test]
        fn bsp_volunteer_above_threshold_high_fail() {
            new_test_ext().execute_with(|| {
                let owner_account_id = Keyring::Alice.to_account_id();
                let owner_signed = RuntimeOrigin::signed(owner_account_id.clone());
                let bsp_account_id = Keyring::Bob.to_account_id();
                let bsp_signed = RuntimeOrigin::signed(bsp_account_id.clone());
                let msp = Keyring::Charlie.to_account_id();
                let location = FileLocation::<Test>::try_from(b"test".to_vec()).unwrap();
                let size = 4;
                let file_content = b"test".to_vec();
                let fingerprint = BlakeTwo256::hash(&file_content);
                let peer_id = BoundedVec::try_from(vec![1]).unwrap();
                let peer_ids: PeerIds<Test> = BoundedVec::try_from(vec![peer_id]).unwrap();
                let storage_amount: StorageData<Test> = 100;

                let (msp_id, value_prop_id) = add_msp_to_provider_storage(&msp);

                let name = BoundedVec::try_from(b"bucket".to_vec()).unwrap();
                let bucket_id =
                    create_bucket(&owner_account_id.clone(), name, msp_id, value_prop_id);

                // Sign up account as a Backup Storage Provider
                assert_ok!(bsp_sign_up(bsp_signed.clone(), storage_amount,));

                // Dispatch storage request.
                assert_ok!(FileSystem::issue_storage_request(
                    owner_signed.clone(),
                    bucket_id,
                    location.clone(),
                    fingerprint,
                    size,
                    msp_id,
                    peer_ids.clone(),
                    None
                ));

                let file_key = FileSystem::compute_file_key(
                    owner_account_id.clone(),
                    bucket_id,
                    location.clone(),
                    size,
                    fingerprint,
                );

                // Set very high global weight so BSP does not have priority
                pallet_storage_providers::GlobalBspsReputationWeight::<Test>::put(u32::MAX);

                // Dispatch BSP volunteer.
                assert_noop!(
                    FileSystem::bsp_volunteer(bsp_signed.clone(), file_key),
                    Error::<Test>::BspNotEligibleToVolunteer
                );
            });
        }

        #[test]
        fn bsp_volunteer_above_threshold_high_fail_even_with_spamming() {
            new_test_ext().execute_with(|| {
                let owner_account_id = Keyring::Alice.to_account_id();
                let owner_signed = RuntimeOrigin::signed(owner_account_id.clone());
                let bsp_account_id = Keyring::Bob.to_account_id();
                let bsp_signed = RuntimeOrigin::signed(bsp_account_id.clone());
                let msp = Keyring::Charlie.to_account_id();
                let location = FileLocation::<Test>::try_from(b"test".to_vec()).unwrap();
                let size = 4;
                let file_content = b"test".to_vec();
                let fingerprint = BlakeTwo256::hash(&file_content);
                let peer_id = BoundedVec::try_from(vec![1]).unwrap();
                let peer_ids: PeerIds<Test> = BoundedVec::try_from(vec![peer_id]).unwrap();
                let storage_amount: StorageData<Test> = 100;

                let (msp_id, value_prop_id) = add_msp_to_provider_storage(&msp);

                let name = BoundedVec::try_from(b"bucket".to_vec()).unwrap();
                let bucket_id =
                    create_bucket(&owner_account_id.clone(), name, msp_id, value_prop_id);

                // Sign up account as a Backup Storage Provider
                assert_ok!(bsp_sign_up(bsp_signed.clone(), storage_amount,));

                // Get BSP ID.
                let bsp_id = Providers::get_provider_id(bsp_account_id.clone()).unwrap();

                // Dispatch storage request.
                assert_ok!(FileSystem::issue_storage_request(
                    owner_signed.clone(),
                    bucket_id,
                    location.clone(),
                    fingerprint,
                    size,
                    msp_id,
                    peer_ids.clone(),
                    None
                ));

                // Compute the file key to volunteer for.
                let file_key = FileSystem::compute_file_key(
                    owner_account_id.clone(),
                    bucket_id,
                    location.clone(),
                    size,
                    fingerprint,
                );

                // Set a high enough global weight so BSP does not have priority
                pallet_storage_providers::GlobalBspsReputationWeight::<Test>::put(u32::MAX);

                // Calculate how many ticks until this BSP can volunteer for the file.
                let current_tick = ProofsDealer::get_current_tick();
                let tick_when_bsp_can_volunteer =
                    FileSystem::query_earliest_file_volunteer_tick(bsp_id, file_key).unwrap();
                let ticks_to_advance = tick_when_bsp_can_volunteer - current_tick + 1;
                let current_block = System::block_number();

                // Advance by the number of ticks until this BSP can volunteer for the file.
                // In the process, this BSP will spam the chain to prevent others from volunteering and confirming.
                roll_to_spammed(current_block + ticks_to_advance);

                // Dispatch BSP volunteer.
                assert_noop!(
                    FileSystem::bsp_volunteer(bsp_signed.clone(), file_key),
                    Error::<Test>::BspNotEligibleToVolunteer
                );
            });
        }

        #[test]
        fn bsp_volunteer_with_insufficient_capacity() {
            new_test_ext().execute_with(|| {
                let owner = Keyring::Alice.to_account_id();
                let origin = RuntimeOrigin::signed(owner.clone());
                let bsp_account_id = Keyring::Bob.to_account_id();
                let bsp_signed = RuntimeOrigin::signed(bsp_account_id.clone());
                let msp = Keyring::Charlie.to_account_id();
                let location = FileLocation::<Test>::try_from(b"test".to_vec()).unwrap();
                let fingerprint = H256::zero();
                let peer_id = BoundedVec::try_from(vec![1]).unwrap();
                let peer_ids: PeerIds<Test> = BoundedVec::try_from(vec![peer_id]).unwrap();
                let storage_amount: StorageData<Test> = 100;

                let (msp_id, value_prop_id) = add_msp_to_provider_storage(&msp);

                let name = BoundedVec::try_from(b"bucket".to_vec()).unwrap();
                let bucket_id = create_bucket(&owner.clone(), name.clone(), msp_id, value_prop_id);

                // Sign up account as a Backup Storage Provider
                assert_ok!(bsp_sign_up(bsp_signed.clone(), storage_amount));

                // Dispatch storage request.
                assert_ok!(FileSystem::issue_storage_request(
                    origin,
                    bucket_id,
                    location.clone(),
                    fingerprint,
                    4,
                    msp_id,
                    peer_ids.clone(),
                    None
                ));

                let bsp_id = Providers::get_provider_id(bsp_account_id.clone()).unwrap();

                pallet_storage_providers::BackupStorageProviders::<Test>::mutate(bsp_id, |bsp| {
                    assert!(bsp.is_some());
                    if let Some(bsp) = bsp {
                        bsp.capacity = 0;
                    }
                });

                let file_key = FileSystem::compute_file_key(
                    owner.clone(),
                    bucket_id,
                    location.clone(),
                    4,
                    fingerprint,
                );

                // Dispatch BSP volunteer.
                assert_noop!(
                    FileSystem::bsp_volunteer(bsp_signed.clone(), file_key),
                    Error::<Test>::InsufficientAvailableCapacity
                );
            });
        }
    }

    mod success {
        use super::*;

        #[test]
        fn bsp_volunteer_success() {
            new_test_ext().execute_with(|| {
                let owner = Keyring::Alice.to_account_id();
                let origin = RuntimeOrigin::signed(owner.clone());
                let bsp_account_id = Keyring::Bob.to_account_id();
                let bsp_signed = RuntimeOrigin::signed(bsp_account_id.clone());
                let msp = Keyring::Charlie.to_account_id();
                let location = FileLocation::<Test>::try_from(b"test".to_vec()).unwrap();
                let size = StorageData::<Test>::try_from(4).unwrap();
                let fingerprint = H256::zero();
                let peer_id = BoundedVec::try_from(vec![1]).unwrap();
                let peer_ids: PeerIds<Test> = BoundedVec::try_from(vec![peer_id]).unwrap();
                let storage_amount: StorageData<Test> = 100;

                let (msp_id, value_prop_id) = add_msp_to_provider_storage(&msp);

                let name = BoundedVec::try_from(b"bucket".to_vec()).unwrap();
                let bucket_id = create_bucket(&owner.clone(), name.clone(), msp_id, value_prop_id);

                // Sign up account as a Backup Storage Provider
                assert_ok!(bsp_sign_up(bsp_signed.clone(), storage_amount));

                // Dispatch storage request.
                assert_ok!(FileSystem::issue_storage_request(
                    origin,
                    bucket_id,
                    location.clone(),
                    fingerprint,
                    4,
                    msp_id,
                    peer_ids.clone(),
                    None
                ));

                let file_key = FileSystem::compute_file_key(
                    owner.clone(),
                    bucket_id,
                    location.clone(),
                    4,
                    fingerprint,
                );

                let bsp_id = Providers::get_provider_id(bsp_account_id.clone()).unwrap();

                // Calculate in how many ticks the BSP can volunteer for the file
                let current_tick = ProofsDealer::get_current_tick();
                let tick_when_bsp_can_volunteer = FileSystem::query_earliest_file_volunteer_tick(
                    Providers::get_provider_id(bsp_account_id.clone()).unwrap(),
                    file_key,
                )
                .unwrap();
                if tick_when_bsp_can_volunteer > current_tick {
                    let ticks_to_advance = tick_when_bsp_can_volunteer - current_tick + 1;
                    let current_block = System::block_number();

                    // Advance by the number of ticks until this BSP can volunteer for the file.
                    roll_to(current_block + ticks_to_advance);
                }

                // Dispatch BSP volunteer.
                assert_ok!(FileSystem::bsp_volunteer(bsp_signed.clone(), file_key));

                // Assert that the RequestStorageBsps has the correct value
                assert_eq!(
                    file_system::StorageRequestBsps::<Test>::get(file_key, bsp_id)
                        .expect("BSP should exist in storage"),
                    StorageRequestBspsMetadata::<Test> {
                        confirmed: false,
                        _phantom: Default::default()
                    }
                );

                // Assert that the correct event was deposited
                System::assert_last_event(
                    Event::AcceptedBspVolunteer {
                        bsp_id,
                        bucket_id,
                        location,
                        fingerprint,
                        multiaddresses: create_sp_multiaddresses(),
                        owner,
                        size,
                    }
                    .into(),
                );
            });
        }

        #[test]
        fn bsp_volunteer_succeeds_after_waiting_enough_ticks_without_spam() {
            new_test_ext().execute_with(|| {
                let owner_account_id = Keyring::Alice.to_account_id();
                let owner_signed = RuntimeOrigin::signed(owner_account_id.clone());
                let bsp_account_id = Keyring::Bob.to_account_id();
                let bsp_signed = RuntimeOrigin::signed(bsp_account_id.clone());
                let msp = Keyring::Charlie.to_account_id();
                let location = FileLocation::<Test>::try_from(b"test".to_vec()).unwrap();
                let size = 4;
                let file_content = b"test".to_vec();
                let fingerprint = BlakeTwo256::hash(&file_content);
                let peer_id = BoundedVec::try_from(vec![1]).unwrap();
                let peer_ids: PeerIds<Test> = BoundedVec::try_from(vec![peer_id]).unwrap();
                let storage_amount: StorageData<Test> = 100;

                let (msp_id, value_prop_id) = add_msp_to_provider_storage(&msp);

                let name = BoundedVec::try_from(b"bucket".to_vec()).unwrap();
                let bucket_id =
                    create_bucket(&owner_account_id.clone(), name, msp_id, value_prop_id);

                // Sign up account as a Backup Storage Provider
                assert_ok!(bsp_sign_up(bsp_signed.clone(), storage_amount,));

                // Get BSP ID.
                let bsp_id = Providers::get_provider_id(bsp_account_id.clone()).unwrap();

                // Dispatch storage request.
                assert_ok!(FileSystem::issue_storage_request(
                    owner_signed.clone(),
                    bucket_id,
                    location.clone(),
                    fingerprint,
                    size,
                    msp_id,
                    peer_ids.clone(),
                    None
                ));

                // Compute the file key to volunteer for.
                let file_key = FileSystem::compute_file_key(
                    owner_account_id.clone(),
                    bucket_id,
                    location.clone(),
                    size,
                    fingerprint,
                );

                // Set a high enough global weight so BSP does not have priority
                pallet_storage_providers::GlobalBspsReputationWeight::<Test>::put(u32::MAX / 2);

                // Calculate how many ticks until this BSP can volunteer for the file.
                let current_tick = ProofsDealer::get_current_tick();
                let tick_when_bsp_can_volunteer =
                    FileSystem::query_earliest_file_volunteer_tick(bsp_id, file_key).unwrap();
                let ticks_to_advance = tick_when_bsp_can_volunteer - current_tick + 1;
                let current_block = System::block_number();

                // Advance by the number of ticks until this BSP can volunteer for the file.
                roll_to(current_block + ticks_to_advance);

                // Dispatch BSP volunteer.
                assert_ok!(FileSystem::bsp_volunteer(bsp_signed.clone(), file_key));

                // Assert that the RequestStorageBsps has the correct value
                assert_eq!(
                    file_system::StorageRequestBsps::<Test>::get(file_key, bsp_id)
                        .expect("BSP should exist in storage"),
                    StorageRequestBspsMetadata::<Test> {
                        confirmed: false,
                        _phantom: Default::default()
                    }
                );

                // Assert that the correct event was deposited
                System::assert_last_event(
                    Event::AcceptedBspVolunteer {
                        bsp_id,
                        bucket_id,
                        location,
                        fingerprint,
                        multiaddresses: create_sp_multiaddresses(),
                        owner: owner_account_id,
                        size,
                    }
                    .into(),
                );
            });
        }
    }
}

mod bsp_confirm {
    use super::*;
    mod failure {
        use crate::types::FileKeyWithProof;

        use super::*;
        use pallet_storage_providers::types::ReputationWeightType;

        #[test]
        fn bsp_actions_not_a_bsp_fail() {
            new_test_ext().execute_with(|| {
                let owner_account_id = Keyring::Alice.to_account_id();
                let bsp_account_id = Keyring::Bob.to_account_id();
                let bsp_signed = RuntimeOrigin::signed(bsp_account_id.clone());
                let msp = Keyring::Charlie.to_account_id();
                let location = FileLocation::<Test>::try_from(b"test".to_vec()).unwrap();
                let size = 4;
                let file_content = b"test".to_vec();
                let fingerprint = BlakeTwo256::hash(&file_content);
                let peer_id = BoundedVec::try_from(vec![1]).unwrap();
                let peer_ids: PeerIds<Test> = BoundedVec::try_from(vec![peer_id]).unwrap();

                let (msp_id, value_prop_id) = add_msp_to_provider_storage(&msp);

                let name = BoundedVec::try_from(vec![1]).unwrap();
                let bucket_id =
                    create_bucket(&owner_account_id.clone(), name, msp_id, value_prop_id);

                // Dispatch storage request.
                assert_ok!(FileSystem::issue_storage_request(
                    RuntimeOrigin::signed(owner_account_id.clone()),
                    bucket_id,
                    location.clone(),
                    fingerprint,
                    size,
                    msp_id,
                    peer_ids.clone(),
                    None
                ));

                let file_key = FileSystem::compute_file_key(
                    owner_account_id.clone(),
                    bucket_id,
                    location.clone(),
                    size,
                    fingerprint,
                );

                assert_noop!(
                    FileSystem::bsp_confirm_storing(
                        bsp_signed.clone(),
                        CompactProof {
                            encoded_nodes: vec![H256::default().as_ref().to_vec()],
                        },
                        BoundedVec::try_from(vec![FileKeyWithProof {
                            file_key,
                            proof: CompactProof {
                                encoded_nodes: vec![H256::default().as_ref().to_vec()],
                            }
                        }])
                        .unwrap(),
                    ),
                    Error::<Test>::NotABsp
                );
            });
        }

        #[test]
        fn bsp_confirm_storing_storage_request_not_found_fail() {
            new_test_ext().execute_with(|| {
                let bsp_account_id = Keyring::Bob.to_account_id();
                let bsp_signed = RuntimeOrigin::signed(bsp_account_id.clone());
                let location = FileLocation::<Test>::try_from(b"test".to_vec()).unwrap();

                // Sign up account as a Backup Storage Provider
                assert_ok!(bsp_sign_up(bsp_signed.clone(), 100,));

                let file_key = FileSystem::compute_file_key(
                    bsp_account_id.clone(),
                    H256::zero(),
                    location.clone(),
                    4,
                    H256::zero(),
                );

                assert_noop!(
                    FileSystem::bsp_confirm_storing(
                        bsp_signed.clone(),
                        CompactProof {
                            encoded_nodes: vec![H256::default().as_ref().to_vec()],
                        },
                        BoundedVec::try_from(vec![FileKeyWithProof {
                            file_key,
                            proof: CompactProof {
                                encoded_nodes: vec![H256::default().as_ref().to_vec()],
                            }
                        }])
                        .unwrap(),
                    ),
                    Error::<Test>::NoFileKeysToConfirm
                );
            });
        }

        #[test]
        fn bsp_confirm_storing_not_volunteered_fail() {
            new_test_ext().execute_with(|| {
                let owner_account_id = Keyring::Alice.to_account_id();
                let owner_signed = RuntimeOrigin::signed(owner_account_id.clone());
                let bsp_account_id = Keyring::Bob.to_account_id();
                let bsp_signed = RuntimeOrigin::signed(bsp_account_id.clone());
                let msp = Keyring::Charlie.to_account_id();
                let location = FileLocation::<Test>::try_from(b"test".to_vec()).unwrap();
                let size = 4;
                let file_content = b"test".to_vec();
                let fingerprint = BlakeTwo256::hash(&file_content);
                let peer_id = BoundedVec::try_from(vec![1]).unwrap();
                let peer_ids: PeerIds<Test> = BoundedVec::try_from(vec![peer_id]).unwrap();
                let storage_amount: StorageData<Test> = 100;

                let (msp_id, value_prop_id) = add_msp_to_provider_storage(&msp);

                let name = BoundedVec::try_from(vec![1]).unwrap();
                let bucket_id =
                    create_bucket(&owner_account_id.clone(), name, msp_id, value_prop_id);

                // Sign up account as a Backup Storage Provider
                assert_ok!(bsp_sign_up(bsp_signed.clone(), storage_amount,));

                // Dispatch storage request.
                assert_ok!(FileSystem::issue_storage_request(
                    owner_signed.clone(),
                    bucket_id,
                    location.clone(),
                    fingerprint,
                    size,
                    msp_id,
                    peer_ids.clone(),
                    None
                ));

                let file_key = FileSystem::compute_file_key(
                    owner_account_id.clone(),
                    bucket_id,
                    location.clone(),
                    size,
                    fingerprint,
                );

                assert_noop!(
                    FileSystem::bsp_confirm_storing(
                        bsp_signed.clone(),
                        CompactProof {
                            encoded_nodes: vec![H256::default().as_ref().to_vec()],
                        },
                        BoundedVec::try_from(vec![FileKeyWithProof {
                            file_key,
                            proof: CompactProof {
                                encoded_nodes: vec![H256::default().as_ref().to_vec()],
                            }
                        }])
                        .unwrap(),
                    ),
                    Error::<Test>::BspNotVolunteered
                );
            });
        }

        #[test]
        fn bsp_confirming_for_non_existent_storage_request() {
            new_test_ext().execute_with(|| {
                let owner_account_id = Keyring::Alice.to_account_id();
                let owner_signed = RuntimeOrigin::signed(owner_account_id.clone());
                let bsp_bob_account_id = Keyring::Bob.to_account_id();
                let bsp_bob_signed = RuntimeOrigin::signed(bsp_bob_account_id.clone());
                let bsp_charlie_account_id = Keyring::Dave.to_account_id();
                let bsp_charlie_signed = RuntimeOrigin::signed(bsp_charlie_account_id.clone());
                let msp = Keyring::Charlie.to_account_id();
                let location = FileLocation::<Test>::try_from(b"test".to_vec()).unwrap();
                let size = 4;
                let file_content = b"test".to_vec();
                let fingerprint = BlakeTwo256::hash(&file_content);
                let peer_id = BoundedVec::try_from(vec![1]).unwrap();
                let peer_ids: PeerIds<Test> = BoundedVec::try_from(vec![peer_id]).unwrap();
                let storage_amount: StorageData<Test> = 100;

                let (msp_id, value_prop_id) = add_msp_to_provider_storage(&msp);

                // Sign up account as a Backup Storage Provider
                assert_ok!(bsp_sign_up(bsp_bob_signed.clone(), storage_amount,));
                assert_ok!(bsp_sign_up(bsp_charlie_signed.clone(), storage_amount,));

                let name = BoundedVec::try_from(vec![1]).unwrap();
                let bucket_id =
                    create_bucket(&owner_account_id.clone(), name, msp_id, value_prop_id);

                // Dispatch storage request.
                assert_ok!(FileSystem::issue_storage_request(
                    owner_signed.clone(),
                    bucket_id,
                    location.clone(),
                    fingerprint,
                    size,
                    msp_id,
                    peer_ids.clone(),
                    None
                ));

                let file_key = FileSystem::compute_file_key(
                    owner_account_id.clone(),
                    bucket_id,
                    location.clone(),
                    size,
                    fingerprint,
                );

                let msp_signed = RuntimeOrigin::signed(msp.clone());
                assert_ok!(FileSystem::msp_respond_storage_requests_multiple_buckets(
                    msp_signed.clone(),
                    vec![StorageRequestMspBucketResponse {
                        bucket_id,
                        accept: Some(StorageRequestMspAcceptedFileKeys {
                            file_keys_and_proofs: vec![FileKeyWithProof {
                                file_key,
                                proof: CompactProof {
                                    encoded_nodes: vec![H256::default().as_ref().to_vec()],
                                }
                            }],
                            forest_proof: CompactProof {
                                encoded_nodes: vec![H256::default().as_ref().to_vec()],
                            },
                        }),
                        reject: vec![],
                    }],
                ));

                // Assert that the storage was updated
                assert_eq!(
                    file_system::StorageRequests::<Test>::get(file_key)
                        .unwrap()
                        .msp,
                    Some((msp_id, true))
                );

                // Calculate in how many ticks the BSP can volunteer for the file
                let current_tick = ProofsDealer::get_current_tick();
                let tick_when_bsp_can_volunteer = FileSystem::query_earliest_file_volunteer_tick(
                    Providers::get_provider_id(bsp_bob_account_id.clone()).unwrap(),
                    file_key,
                )
                .unwrap();
                if tick_when_bsp_can_volunteer > current_tick {
                    let ticks_to_advance = tick_when_bsp_can_volunteer - current_tick + 1;
                    let current_block = System::block_number();

                    // Advance by the number of ticks until this BSP can volunteer for the file.
                    roll_to(current_block + ticks_to_advance);
                }

                // Dispatch BSP volunteer.
                assert_ok!(FileSystem::bsp_volunteer(bsp_bob_signed.clone(), file_key,));

                assert_ok!(FileSystem::bsp_confirm_storing(
                    bsp_bob_signed.clone(),
                    CompactProof {
                        encoded_nodes: vec![H256::default().as_ref().to_vec()],
                    },
                    BoundedVec::try_from(vec![FileKeyWithProof {
                        file_key,
                        proof: CompactProof {
                            encoded_nodes: vec![H256::default().as_ref().to_vec()],
                        }
                    }])
                    .unwrap(),
                ));

                assert_ok!(FileSystem::bsp_volunteer(
                    bsp_charlie_signed.clone(),
                    file_key,
                ));

                assert_ok!(FileSystem::bsp_confirm_storing(
                    bsp_charlie_signed.clone(),
                    CompactProof {
                        encoded_nodes: vec![H256::default().as_ref().to_vec()],
                    },
                    BoundedVec::try_from(vec![FileKeyWithProof {
                        file_key,
                        proof: CompactProof {
                            encoded_nodes: vec![H256::default().as_ref().to_vec()],
                        }
                    }])
                    .unwrap(),
                ));

                assert_noop!(
                    FileSystem::bsp_confirm_storing(
                        bsp_bob_signed.clone(),
                        CompactProof {
                            encoded_nodes: vec![H256::default().as_ref().to_vec()],
                        },
                        BoundedVec::try_from(vec![FileKeyWithProof {
                            file_key,
                            proof: CompactProof {
                                encoded_nodes: vec![H256::default().as_ref().to_vec()],
                            }
                        }])
                        .unwrap(),
                    ),
                    Error::<Test>::NoFileKeysToConfirm
                );
            });
        }

        #[test]
        fn bsp_failing_to_confirm_all_proofs_submitted_insufficient_capacity() {
            new_test_ext().execute_with(|| {
                let owner_account_id = Keyring::Alice.to_account_id();
                let owner = RuntimeOrigin::signed(owner_account_id.clone());
                let bsp_account_id = Keyring::Bob.to_account_id();
                let bsp_signed = RuntimeOrigin::signed(bsp_account_id.clone());
                let msp = Keyring::Charlie.to_account_id();
                let storage_amount: StorageData<Test> = 100;
                let size = 4;

                let (msp_id, value_prop_id) = add_msp_to_provider_storage(&msp);

                // Sign up account as a Backup Storage Provider
                assert_ok!(bsp_sign_up(bsp_signed.clone(), storage_amount));

                let bsp_id = Providers::get_provider_id(bsp_account_id.clone()).unwrap();

                // Force BSP to pass all threshold checks when volunteering.
                pallet_storage_providers::BackupStorageProviders::<Test>::mutate(&bsp_id, |bsp| {
                    if let Some(bsp) = bsp {
                        bsp.reputation_weight = ReputationWeightType::<Test>::max_value();
                    }
                });

                let mut file_keys = Vec::new();

                // Issue 5 storage requests and volunteer for each
                for i in 0..5 {
                    let location =
                        FileLocation::<Test>::try_from(format!("test{}", i).into_bytes()).unwrap();
                    let fingerprint = H256::repeat_byte(i as u8);
                    let name = BoundedVec::try_from(format!("bucket{}", i).into_bytes()).unwrap();
                    let bucket_id =
                        create_bucket(&owner_account_id.clone(), name, msp_id, value_prop_id);

                    // Issue storage request
                    assert_ok!(FileSystem::issue_storage_request(
                        owner.clone(),
                        bucket_id,
                        location.clone(),
                        fingerprint,
                        size,
                        msp_id,
                        Default::default(),
                        None
                    ));

                    let file_key = FileSystem::compute_file_key(
                        owner_account_id.clone(),
                        bucket_id,
                        location.clone(),
                        size,
                        fingerprint,
                    );

                    file_keys.push(file_key);

                    // Volunteer for storage
                    assert_ok!(FileSystem::bsp_volunteer(bsp_signed.clone(), file_key));
                }

                // Set BSP storage capacity to 0
                pallet_storage_providers::BackupStorageProviders::<Test>::mutate(&bsp_id, |bsp| {
                    if let Some(bsp) = bsp {
                        bsp.capacity = size * 2;
                    }
                });

                // Prepare proofs for all files
                let non_inclusion_forest_proof = CompactProof {
                    encoded_nodes: vec![H256::default().as_ref().to_vec()],
                };

                let file_keys_and_proofs: BoundedVec<
                    _,
                    <Test as file_system::Config>::MaxBatchConfirmStorageRequests,
                > = file_keys
                    .into_iter()
                    .map(|file_key| FileKeyWithProof {
                        file_key,
                        proof: CompactProof {
                            encoded_nodes: vec![file_key.as_ref().to_vec()],
                        },
                    })
                    .collect::<Vec<_>>()
                    .try_into()
                    .unwrap();

                // Attempt to confirm storing all files at once
                assert_noop!(
                    FileSystem::bsp_confirm_storing(
                        bsp_signed.clone(),
                        non_inclusion_forest_proof,
                        file_keys_and_proofs,
                    ),
                    Error::<Test>::InsufficientAvailableCapacity
                );
            });
        }

        #[test]
        fn bsp_confirm_storing_fails_with_no_file_keys_to_confirm() {
            new_test_ext().execute_with(|| {
                // Setup accounts
                let owner_account_id = Keyring::Alice.to_account_id();
                let owner_signed = RuntimeOrigin::signed(owner_account_id.clone());
                let bsp_account_id = Keyring::Bob.to_account_id();
                let bsp_signed = RuntimeOrigin::signed(bsp_account_id.clone());
                let msp = Keyring::Charlie.to_account_id();

                // Setup common test parameters
                let size = 4;
                let fingerprint = H256::zero();
                let peer_ids =
                    BoundedVec::try_from(vec![BoundedVec::try_from(vec![1]).unwrap()]).unwrap();
                let storage_amount: StorageData<Test> = 100;

                // Setup MSP and bucket
                let (msp_id, value_prop_id) = add_msp_to_provider_storage(&msp);
                let bucket_id = create_bucket(
                    &owner_account_id,
                    BoundedVec::try_from(b"bucket".to_vec()).unwrap(),
                    msp_id,
                    value_prop_id,
                );

                // Setup BSP
                assert_ok!(bsp_sign_up(bsp_signed.clone(), storage_amount));

                // Create file keys with different file locations
                let location =
                    FileLocation::<Test>::try_from(format!("test-location").into_bytes()).unwrap();

                assert_ok!(FileSystem::issue_storage_request(
                    owner_signed.clone(),
                    bucket_id,
                    location.clone(),
                    fingerprint,
                    size,
                    msp_id,
                    peer_ids.clone(),
                    Some(1)
                ));

                let file_key = FileSystem::compute_file_key(
                    owner_account_id.clone(),
                    bucket_id,
                    location.clone(),
                    size,
                    fingerprint,
                );

                // Calculate in how many ticks the BSP can volunteer for the file
                let current_tick = ProofsDealer::get_current_tick();
                let tick_when_bsp_can_volunteer = FileSystem::query_earliest_file_volunteer_tick(
                    Providers::get_provider_id(bsp_account_id.clone()).unwrap(),
                    file_key,
                )
                .unwrap();
                if tick_when_bsp_can_volunteer > current_tick {
                    let ticks_to_advance = tick_when_bsp_can_volunteer - current_tick + 1;
                    let current_block = System::block_number();

                    // Advance by the number of ticks until this BSP can volunteer for the file.
                    roll_to(current_block + ticks_to_advance);
                }

                // Dispatch BSP volunteer.
                assert_ok!(FileSystem::bsp_volunteer(bsp_signed.clone(), file_key));

                // Pre-confirm one file key to simulate a previous BSP already confirming it
                file_system::StorageRequests::<Test>::mutate(file_key, |maybe_metadata| {
                    if let Some(metadata) = maybe_metadata {
                        metadata.bsps_confirmed = 1;
                    }
                });

                assert_noop!(
                    FileSystem::bsp_confirm_storing(
                        bsp_signed,
                        CompactProof {
                            encoded_nodes: vec![H256::default().as_ref().to_vec()],
                        },
                        BoundedVec::try_from(vec![FileKeyWithProof {
                            file_key,
                            proof: CompactProof {
                                encoded_nodes: vec![H256::default().as_ref().to_vec()],
                            }
                        }])
                        .unwrap(),
                    ),
                    Error::<Test>::NoFileKeysToConfirm
                );
            });
        }

        #[test]
        fn bsp_confirm_storing_fails_with_insolvent_provider() {
            new_test_ext().execute_with(|| {
                let owner_account_id = Keyring::Alice.to_account_id();
                let owner_signed = RuntimeOrigin::signed(owner_account_id.clone());
                let bsp_account_id = Keyring::Bob.to_account_id();
                let bsp_signed = RuntimeOrigin::signed(bsp_account_id.clone());
                let msp = Keyring::Charlie.to_account_id();
                let location = FileLocation::<Test>::try_from(b"test".to_vec()).unwrap();
                let size = 4;
                let fingerprint = H256::zero();
                let peer_id = BoundedVec::try_from(vec![1]).unwrap();
                let peer_ids: PeerIds<Test> = BoundedVec::try_from(vec![peer_id]).unwrap();
                let storage_amount: StorageData<Test> = 100;

                let (msp_id, value_prop_id) = add_msp_to_provider_storage(&msp);

                let name = BoundedVec::try_from(b"bucket".to_vec()).unwrap();
                let bucket_id =
                    create_bucket(&owner_account_id.clone(), name, msp_id, value_prop_id);

                // Sign up account as a Backup Storage Provider
                assert_ok!(bsp_sign_up(bsp_signed.clone(), storage_amount));

                // Dispatch storage request.
                assert_ok!(FileSystem::issue_storage_request(
                    owner_signed.clone(),
                    bucket_id,
                    location.clone(),
                    fingerprint,
                    size,
                    msp_id,
                    peer_ids.clone(),
                    None
                ));

                let file_key = FileSystem::compute_file_key(
                    owner_account_id.clone(),
                    bucket_id,
                    location.clone(),
                    size,
                    fingerprint,
                );

                // Calculate in how many ticks the BSP can volunteer for the file
                let current_tick = ProofsDealer::get_current_tick();
                let tick_when_bsp_can_volunteer = FileSystem::query_earliest_file_volunteer_tick(
                    Providers::get_provider_id(bsp_account_id.clone()).unwrap(),
                    file_key,
                )
                .unwrap();
                if tick_when_bsp_can_volunteer > current_tick {
                    let ticks_to_advance = tick_when_bsp_can_volunteer - current_tick + 1;
                    let current_block = System::block_number();

                    // Advance by the number of ticks until this BSP can volunteer for the file.
                    roll_to(current_block + ticks_to_advance);
                }

                // Dispatch BSP volunteer.
                assert_ok!(FileSystem::bsp_volunteer(bsp_signed.clone(), file_key,));

                let bsp_id = Providers::get_provider_id(bsp_account_id.clone()).unwrap();

                // Simulate insolvent provider
                pallet_storage_providers::InsolventProviders::<Test>::insert(
                    StorageProviderId::<Test>::BackupStorageProvider(bsp_id),
                    (),
                );

                // Dispatch BSP confirm storing.
                assert_noop!(
                    FileSystem::bsp_confirm_storing(
                        bsp_signed.clone(),
                        CompactProof {
                            encoded_nodes: vec![H256::default().as_ref().to_vec()],
                        },
                        BoundedVec::try_from(vec![FileKeyWithProof {
                            file_key,
                            proof: CompactProof {
                                encoded_nodes: vec![H256::default().as_ref().to_vec()],
                            }
                        }])
                        .unwrap(),
                    ),
                    Error::<Test>::OperationNotAllowedForInsolventProvider
                );
            });
        }
    }

    mod success {
        use shp_traits::PaymentStreamsInterface;

        use super::*;

        #[test]
        fn bsp_confirm_storing_success() {
            new_test_ext().execute_with(|| {
                let owner_account_id = Keyring::Alice.to_account_id();
                let owner_signed = RuntimeOrigin::signed(owner_account_id.clone());
                let bsp_account_id = Keyring::Bob.to_account_id();
                let bsp_signed = RuntimeOrigin::signed(bsp_account_id.clone());
                let msp = Keyring::Charlie.to_account_id();
                let location = FileLocation::<Test>::try_from(b"test".to_vec()).unwrap();
                let size = 4;
                let fingerprint = H256::zero();
                let peer_id = BoundedVec::try_from(vec![1]).unwrap();
                let peer_ids: PeerIds<Test> = BoundedVec::try_from(vec![peer_id]).unwrap();
                let storage_amount: StorageData<Test> = 100;

                let (msp_id, value_prop_id) = add_msp_to_provider_storage(&msp);

                let name = BoundedVec::try_from(b"bucket".to_vec()).unwrap();
                let bucket_id =
                    create_bucket(&owner_account_id.clone(), name, msp_id, value_prop_id);

                // Sign up account as a Backup Storage Provider
                assert_ok!(bsp_sign_up(bsp_signed.clone(), storage_amount));

				let current_tick = <<Test as crate::Config>::ProofDealer as shp_traits::ProofsDealerInterface>::get_current_tick();
                let current_tick_plus_storage_request_ttl =
                    current_tick
                        + <<Test as crate::Config>::StorageRequestTtl as Get<u32>>::get() as u64;
                let next_expiration_tick_storage_request = max(
                    NextAvailableStorageRequestExpirationTick::<Test>::get(),
                    current_tick_plus_storage_request_ttl,
                );

                // Dispatch storage request.
                assert_ok!(FileSystem::issue_storage_request(
                    owner_signed.clone(),
                    bucket_id,
                    location.clone(),
                    fingerprint,
                    size,
                    msp_id,
                    peer_ids.clone(),
                    None
                ));

                let file_key = FileSystem::compute_file_key(
                    owner_account_id.clone(),
                    bucket_id,
                    location.clone(),
                    size,
                    fingerprint,
                );

                let bsp_id = Providers::get_provider_id(bsp_account_id.clone()).unwrap();

                // Calculate in how many ticks the BSP can volunteer for the file
                let current_tick = ProofsDealer::get_current_tick();
                let tick_when_bsp_can_volunteer = FileSystem::query_earliest_file_volunteer_tick(
                    Providers::get_provider_id(bsp_account_id.clone()).unwrap(),
                    file_key,
                )
                .unwrap();
                if tick_when_bsp_can_volunteer > current_tick {
                    let ticks_to_advance = tick_when_bsp_can_volunteer - current_tick + 1;
                    let current_block = System::block_number();

                    // Advance by the number of ticks until this BSP can volunteer for the file.
                    roll_to(current_block + ticks_to_advance);
                }

                // Dispatch BSP volunteer.
                assert_ok!(FileSystem::bsp_volunteer(bsp_signed.clone(), file_key,));

                // Get the current tick number.
                let tick_when_confirming = ProofsDealer::get_current_tick();

                // Dispatch BSP confirm storing.
                assert_ok!(FileSystem::bsp_confirm_storing(
                    bsp_signed.clone(),
                    CompactProof {
                        encoded_nodes: vec![H256::default().as_ref().to_vec()],
                    },
                    BoundedVec::try_from(vec![FileKeyWithProof {
                        file_key,
                        proof: CompactProof {
                            encoded_nodes: vec![H256::default().as_ref().to_vec()],
                        }
                    }])
                    .unwrap(),
                ));

                // Assert that the storage was updated
                assert_eq!(
                    file_system::StorageRequests::<Test>::get(file_key),
                    Some(StorageRequestMetadata {
                        requested_at: current_tick,
                        owner: owner_account_id.clone(),
                        bucket_id,
                        location: location.clone(),
                        fingerprint,
                        size,
                        msp: Some((msp_id, false)),
                        user_peer_ids: peer_ids.clone(),
                        bsps_required: <Test as Config>::DefaultReplicationTarget::get(),
                        bsps_confirmed: 1,
                        bsps_volunteered: 1,
                        expires_at: next_expiration_tick_storage_request,
                    })
                );

                // Assert that the RequestStorageBsps was updated
                assert_eq!(
                    file_system::StorageRequestBsps::<Test>::get(file_key, bsp_id)
                        .expect("BSP should exist in storage"),
                    StorageRequestBspsMetadata::<Test> {
                        confirmed: true,
                        _phantom: Default::default()
                    }
                );

                let file_key = FileSystem::compute_file_key(
                    owner_account_id.clone(),
                    bucket_id,
                    location.clone(),
                    size,
                    fingerprint,
                );

                let new_root = Providers::get_root(bsp_id).unwrap();

                // Assert that the correct event was deposited
                System::assert_last_event(
                    Event::BspConfirmedStoring {
                        who: bsp_account_id.clone(),
                        bsp_id,
                        confirmed_file_keys: BoundedVec::try_from(vec![file_key]).unwrap(),
                        skipped_file_keys: Default::default(),
                        new_root,
                    }
                    .into(),
                );

                // Assert that the proving cycle was initialised for this BSP.
                let proof_record = ProviderToProofSubmissionRecord::<Test>::get(&bsp_id).unwrap();
                assert_eq!(proof_record.last_tick_proven, tick_when_confirming);

                // Assert that the correct event was deposited.
                System::assert_has_event(
                    Event::BspChallengeCycleInitialised {
                        who: bsp_account_id,
                        bsp_id,
                    }
                    .into(),
                );

                // Assert that the randomness cycle was initialised for this BSP.
                let maybe_first_randomness_provider_deadline =
                    pallet_cr_randomness::ProvidersWithoutCommitment::<Test>::get(&bsp_id);
                assert!(maybe_first_randomness_provider_deadline.is_some());
                assert!(pallet_cr_randomness::ActiveProviders::<Test>::get(&bsp_id).is_some());

                // Assert that the correct event was deposited.
                let first_randomness_provider_deadline =
                    maybe_first_randomness_provider_deadline.unwrap();
                System::assert_has_event(
                    pallet_cr_randomness::Event::ProviderCycleInitialised {
                        provider_id: bsp_id,
                        first_seed_commitment_deadline_tick: first_randomness_provider_deadline,
                    }
                    .into(),
                );

                // Assert that the payment stream between the BSP and the user has been created
                assert!(PaymentStreams::has_active_payment_stream_with_user(
                    &bsp_id,
                    &owner_account_id
                ));
            });
        }

        #[test]
        fn bsp_confirm_storing_with_skipped_file_keys_success() {
            new_test_ext().execute_with(|| {
                // Setup accounts
                let owner_account_id = Keyring::Alice.to_account_id();
                let owner_signed = RuntimeOrigin::signed(owner_account_id.clone());
                let bsp_account_id = Keyring::Bob.to_account_id();
                let bsp_signed = RuntimeOrigin::signed(bsp_account_id.clone());
                let msp = Keyring::Charlie.to_account_id();

                // Setup common test parameters
                let size = 4;
                let fingerprint = H256::zero();
                let peer_ids =
                    BoundedVec::try_from(vec![BoundedVec::try_from(vec![1]).unwrap()]).unwrap();
                let storage_amount: StorageData<Test> = 100;

                // Setup MSP and bucket
                let (msp_id, value_prop_id) = add_msp_to_provider_storage(&msp);
                let bucket_id = create_bucket(
                    &owner_account_id,
                    BoundedVec::try_from(b"bucket".to_vec()).unwrap(),
                    msp_id,
                    value_prop_id,
                );

                // Setup BSP
                assert_ok!(bsp_sign_up(bsp_signed.clone(), storage_amount));
                let bsp_id = Providers::get_provider_id(bsp_account_id.clone()).unwrap();

                // Create file keys with different file locations
                let locations: Vec<FileLocation<Test>> = (0..3)
                    .map(|i| {
                        FileLocation::<Test>::try_from(format!("test{}", i).into_bytes()).unwrap()
                    })
                    .collect();

                // Issue storage requests for each file
                let file_keys: Vec<_> = locations
                    .iter()
                    .map(|location| {
                        // Set replication target to 1 so that the storage request would be skipped if the confirmed bsps are equal to 1.
                        assert_ok!(FileSystem::issue_storage_request(
                            owner_signed.clone(),
                            bucket_id,
                            location.clone(),
                            fingerprint,
                            size,
                            msp_id,
                            peer_ids.clone(),
                            Some(1)
                        ));

                        let file_key = FileSystem::compute_file_key(
                            owner_account_id.clone(),
                            bucket_id,
                            location.clone(),
                            size,
                            fingerprint,
                        );

                        file_key
                    })
                    .collect();

                // Calculate in how many ticks the BSP can volunteer for the files
                let current_tick = ProofsDealer::get_current_tick();
                let tick_when_bsp_can_volunteer = file_keys
                    .iter()
                    .map(|&file_key| {
                        FileSystem::query_earliest_file_volunteer_tick(
                            Providers::get_provider_id(bsp_account_id.clone()).unwrap(),
                            file_key,
                        )
                        .unwrap()
                    })
                    .max()
                    .unwrap();
                if tick_when_bsp_can_volunteer > current_tick {
                    let ticks_to_advance = tick_when_bsp_can_volunteer - current_tick + 1;
                    let current_block = System::block_number();

                    // Advance by the number of ticks until this BSP can volunteer for the file.
                    roll_to(current_block + ticks_to_advance);
                }

                // Volunteer for all files
                for &file_key in &file_keys {
                    assert_ok!(FileSystem::bsp_volunteer(bsp_signed.clone(), file_key));
                }

                // Pre-confirm one file key to simulate a previous BSP already confirming it
                let pre_confirmed_file_key = file_keys[0];
                file_system::StorageRequests::<Test>::mutate(
                    pre_confirmed_file_key,
                    |maybe_metadata| {
                        if let Some(metadata) = maybe_metadata {
                            metadata.bsps_confirmed = 1;
                        }
                    },
                );

                // Confirm storing for all files
                let file_keys_with_proofs: Vec<_> = file_keys
                    .iter()
                    .map(|&file_key| FileKeyWithProof {
                        file_key,
                        proof: CompactProof {
                            encoded_nodes: vec![H256::default().as_ref().to_vec()],
                        },
                    })
                    .collect();

                let old_root = Providers::get_root(bsp_id).unwrap();

                assert_ok!(FileSystem::bsp_confirm_storing(
                    bsp_signed,
                    CompactProof {
                        encoded_nodes: vec![H256::default().as_ref().to_vec()],
                    },
                    BoundedVec::try_from(file_keys_with_proofs).unwrap(),
                ));

                let successful_file_keys: Vec<_> = file_keys
                    .iter()
                    .filter(|&&file_key| file_key != pre_confirmed_file_key)
                    .copied()
                    .collect();

                let new_root = Providers::get_root(bsp_id).unwrap();

                System::assert_last_event(
                    Event::BspConfirmedStoring {
                        who: bsp_account_id,
                        bsp_id,
                        confirmed_file_keys: BoundedVec::try_from(successful_file_keys).unwrap(),
                        skipped_file_keys: BoundedVec::try_from(vec![pre_confirmed_file_key])
                            .unwrap(),
                        new_root,
                    }
                    .into(),
                );

                // Verify root was updated while there being a skipped file key
                assert_ne!(old_root, new_root);
            });
        }

        #[test]
        fn bsp_confirm_storing_correctly_updates_already_existing_payment_stream() {
            new_test_ext().execute_with(|| {
                let owner_account_id = Keyring::Alice.to_account_id();
                let owner_signed = RuntimeOrigin::signed(owner_account_id.clone());
                let bsp_account_id = Keyring::Bob.to_account_id();
                let bsp_signed = RuntimeOrigin::signed(bsp_account_id.clone());
                let msp = Keyring::Charlie.to_account_id();
                let location = FileLocation::<Test>::try_from(b"test".to_vec()).unwrap();
                let size = 4;
                let fingerprint = H256::zero();
                let peer_id = BoundedVec::try_from(vec![1]).unwrap();
                let peer_ids: PeerIds<Test> = BoundedVec::try_from(vec![peer_id]).unwrap();
                let storage_amount: StorageData<Test> = 100;

                let (msp_id, value_prop_id) = add_msp_to_provider_storage(&msp);

                let name = BoundedVec::try_from(b"bucket".to_vec()).unwrap();
                let bucket_id =
                    create_bucket(&owner_account_id.clone(), name, msp_id, value_prop_id);

                // Sign up account as a Backup Storage Provider
                assert_ok!(bsp_sign_up(bsp_signed.clone(), storage_amount));

				let current_tick = <<Test as crate::Config>::ProofDealer as shp_traits::ProofsDealerInterface>::get_current_tick();
                let current_tick_plus_storage_request_ttl =
                    current_tick
                        + <<Test as crate::Config>::StorageRequestTtl as Get<u32>>::get() as u64;
                let next_expiration_tick_storage_request = max(
                    NextAvailableStorageRequestExpirationTick::<Test>::get(),
                    current_tick_plus_storage_request_ttl,
                );

                // Dispatch storage request.
                assert_ok!(FileSystem::issue_storage_request(
                    owner_signed.clone(),
                    bucket_id,
                    location.clone(),
                    fingerprint,
                    size,
                    msp_id,
                    peer_ids.clone(),
                    None
                ));

                let file_key = FileSystem::compute_file_key(
                    owner_account_id.clone(),
                    bucket_id,
                    location.clone(),
                    size,
                    fingerprint,
                );

                let bsp_id = Providers::get_provider_id(bsp_account_id.clone()).unwrap();

                // Calculate in how many ticks the BSP can volunteer for the file
                let current_tick = ProofsDealer::get_current_tick();
                let tick_when_bsp_can_volunteer = FileSystem::query_earliest_file_volunteer_tick(
                    Providers::get_provider_id(bsp_account_id.clone()).unwrap(),
                    file_key,
                )
                .unwrap();
                if tick_when_bsp_can_volunteer > current_tick {
                    let ticks_to_advance = tick_when_bsp_can_volunteer - current_tick + 1;
                    let current_block = System::block_number();

                    // Advance by the number of ticks until this BSP can volunteer for the file.
                    roll_to(current_block + ticks_to_advance);
                }

                // Dispatch BSP volunteer.
                assert_ok!(FileSystem::bsp_volunteer(bsp_signed.clone(), file_key,));

                // Get the current tick number.
                let tick_when_confirming = ProofsDealer::get_current_tick();

                // Dispatch BSP confirm storing.
                assert_ok!(FileSystem::bsp_confirm_storing(
                    bsp_signed.clone(),
                    CompactProof {
                        encoded_nodes: vec![H256::default().as_ref().to_vec()],
                    },
                    BoundedVec::try_from(vec![FileKeyWithProof {
                        file_key,
                        proof: CompactProof {
                            encoded_nodes: vec![H256::default().as_ref().to_vec()],
                        }
                    }])
                    .unwrap(),
                ));

                // Assert that the storage was updated
                assert_eq!(
                    file_system::StorageRequests::<Test>::get(file_key),
                    Some(StorageRequestMetadata {
                        requested_at: current_tick,
                        owner: owner_account_id.clone(),
                        bucket_id,
                        location: location.clone(),
                        fingerprint,
                        size,
                        msp: Some((msp_id, false)),
                        user_peer_ids: peer_ids.clone(),
                        bsps_required: <Test as Config>::DefaultReplicationTarget::get(),
                        bsps_confirmed: 1,
                        bsps_volunteered: 1,
                        expires_at: next_expiration_tick_storage_request,
                    })
                );

                // Assert that the RequestStorageBsps was updated
                assert_eq!(
                    file_system::StorageRequestBsps::<Test>::get(file_key, bsp_id)
                        .expect("BSP should exist in storage"),
                    StorageRequestBspsMetadata::<Test> {
                        confirmed: true,
                        _phantom: Default::default()
                    }
                );

                let new_root = Providers::get_root(bsp_id).unwrap();

                // Assert that the correct event was deposited
                System::assert_last_event(
                    Event::BspConfirmedStoring {
                        who: bsp_account_id.clone(),
                        bsp_id,
                        confirmed_file_keys: BoundedVec::try_from(vec![file_key]).unwrap(),
                        skipped_file_keys: BoundedVec::default(),
                        new_root,
                    }
                    .into(),
                );

                // Assert that the proving cycle was initialised for this BSP.
                let proof_record = ProviderToProofSubmissionRecord::<Test>::get(&bsp_id).unwrap();
                assert_eq!(proof_record.last_tick_proven, tick_when_confirming);

                // Assert that the correct event was deposited.
                System::assert_has_event(
                    Event::BspChallengeCycleInitialised {
                        who: bsp_account_id.clone(),
                        bsp_id,
                    }
                    .into(),
                );

                // Assert that the randomness cycle was initialised for this BSP.
                let maybe_first_randomness_provider_deadline =
                    pallet_cr_randomness::ProvidersWithoutCommitment::<Test>::get(&bsp_id);
                assert!(maybe_first_randomness_provider_deadline.is_some());
                assert!(pallet_cr_randomness::ActiveProviders::<Test>::get(&bsp_id).is_some());

                // Assert that the correct event was deposited.
                let first_randomness_provider_deadline =
                    maybe_first_randomness_provider_deadline.unwrap();
                System::assert_has_event(
                    pallet_cr_randomness::Event::ProviderCycleInitialised {
                        provider_id: bsp_id,
                        first_seed_commitment_deadline_tick: first_randomness_provider_deadline,
                    }
                    .into(),
                );

                // Assert that the payment stream between the BSP and the user has been created and get its amount provided
                let amount_provided_payment_stream =
                    PaymentStreams::get_dynamic_rate_payment_stream_amount_provided(
                        &bsp_id,
                        &owner_account_id,
                    );
                assert!(amount_provided_payment_stream.is_some());
                assert_eq!(amount_provided_payment_stream.unwrap(), size);

				let current_tick = <<Test as crate::Config>::ProofDealer as shp_traits::ProofsDealerInterface>::get_current_tick();
                let current_tick_plus_storage_request_ttl =
                    current_tick
                        + <<Test as crate::Config>::StorageRequestTtl as Get<u32>>::get() as u64;
                let next_expiration_tick_storage_request = max(
                    NextAvailableStorageRequestExpirationTick::<Test>::get(),
                    current_tick_plus_storage_request_ttl,
                );

                // Dispatch another storage request.
                let new_size = 8;
                assert_ok!(FileSystem::issue_storage_request(
                    owner_signed.clone(),
                    bucket_id,
                    location.clone(),
                    fingerprint,
                    new_size,
                    msp_id,
                    peer_ids.clone(),
                    None
                ));

                let file_key = FileSystem::compute_file_key(
                    owner_account_id.clone(),
                    bucket_id,
                    location.clone(),
                    new_size,
                    fingerprint,
                );

                // Advance a few ticks and dispatch BSP volunteer.
                // Calculate in how many ticks the BSP can volunteer for the file
                let current_tick = ProofsDealer::get_current_tick();
                let tick_when_bsp_can_volunteer = FileSystem::query_earliest_file_volunteer_tick(
                    Providers::get_provider_id(bsp_account_id.clone()).unwrap(),
                    file_key,
                )
                .unwrap();
                if tick_when_bsp_can_volunteer > current_tick {
                    let ticks_to_advance = tick_when_bsp_can_volunteer - current_tick + 1;
                    let current_block = System::block_number();

                    // Advance by the number of ticks until this BSP can volunteer for the file.
                    roll_to(current_block + ticks_to_advance);
                }
                assert_ok!(FileSystem::bsp_volunteer(bsp_signed.clone(), file_key,));

                // Dispatch BSP confirm storing.
                assert_ok!(FileSystem::bsp_confirm_storing(
                    bsp_signed.clone(),
                    CompactProof {
                        encoded_nodes: vec![H256::default().as_ref().to_vec()],
                    },
                    BoundedVec::try_from(vec![FileKeyWithProof {
                        file_key,
                        proof: CompactProof {
                            encoded_nodes: vec![H256::default().as_ref().to_vec()],
                        }
                    }])
                    .unwrap(),
                ));

                // Assert that the storage was updated
                assert_eq!(
                    file_system::StorageRequests::<Test>::get(file_key),
                    Some(StorageRequestMetadata {
                        requested_at: current_tick,
                        owner: owner_account_id.clone(),
                        bucket_id,
                        location: location.clone(),
                        fingerprint,
                        size: new_size,
                        msp: Some((msp_id, false)),
                        user_peer_ids: peer_ids.clone(),
                        bsps_required: <Test as Config>::DefaultReplicationTarget::get(),
                        bsps_confirmed: 1,
                        bsps_volunteered: 1,
                        expires_at: next_expiration_tick_storage_request,
                    })
                );

                // Assert that the RequestStorageBsps was updated
                assert_eq!(
                    file_system::StorageRequestBsps::<Test>::get(file_key, bsp_id)
                        .expect("BSP should exist in storage"),
                    StorageRequestBspsMetadata::<Test> {
                        confirmed: true,
                        _phantom: Default::default()
                    }
                );

                let new_root = Providers::get_root(bsp_id).unwrap();

                // Assert that the correct event was deposited
                System::assert_last_event(
                    Event::BspConfirmedStoring {
                        who: bsp_account_id.clone(),
                        bsp_id,
                        confirmed_file_keys: BoundedVec::try_from(vec![file_key]).unwrap(),
                        skipped_file_keys: Default::default(),
                        new_root,
                    }
                    .into(),
                );

                // Assert that the payment stream between the BSP and the user has been correctly updated
                let new_amount_provided_payment_stream =
                    PaymentStreams::get_dynamic_rate_payment_stream_amount_provided(
                        &bsp_id,
                        &owner_account_id,
                    )
                    .unwrap();
                assert_eq!(
                    amount_provided_payment_stream.unwrap() + new_size,
                    new_amount_provided_payment_stream
                );
            });
        }

        #[test]
        fn bsp_confirm_storing_final_bsp_success() {
            new_test_ext().execute_with(|| {
                // Setup variables for the test.
                let owner_account_id = Keyring::Alice.to_account_id();
                let owner_signed = RuntimeOrigin::signed(owner_account_id.clone());
                let bsp_account_id = Keyring::Bob.to_account_id();
                let bsp_signed = RuntimeOrigin::signed(bsp_account_id.clone());
                let msp = Keyring::Charlie.to_account_id();
                let location = FileLocation::<Test>::try_from(b"test".to_vec()).unwrap();
                let size = 4;
                let fingerprint = H256::zero();
                let peer_id = BoundedVec::try_from(vec![1]).unwrap();
                let peer_ids: PeerIds<Test> = BoundedVec::try_from(vec![peer_id]).unwrap();
                let storage_amount: StorageData<Test> = 100;

                // Sign up the MSP that will be used in the test and create a bucket under it for the file.
                let (msp_id, value_prop_id) = add_msp_to_provider_storage(&msp);
                let name = BoundedVec::try_from(b"bucket".to_vec()).unwrap();
                let bucket_id =
                    create_bucket(&owner_account_id.clone(), name, msp_id, value_prop_id);

                // Sign up account as a Backup Storage Provider and get its ID.
                assert_ok!(bsp_sign_up(bsp_signed.clone(), storage_amount));
                let bsp_id = Providers::get_provider_id(bsp_account_id.clone()).unwrap();

                // Compute the file key of the storage request to issue.
                let file_key = FileSystem::compute_file_key(
                    owner_account_id.clone(),
                    bucket_id,
                    location.clone(),
                    size,
                    fingerprint,
                );

                // Compute the expiration tick for the storage request to issue.
				let current_tick = <<Test as crate::Config>::ProofDealer as shp_traits::ProofsDealerInterface>::get_current_tick();
                let current_tick_plus_storage_request_ttl =
                    current_tick
                        + <<Test as crate::Config>::StorageRequestTtl as Get<u32>>::get() as u64;
                let next_expiration_tick_storage_request = max(
                    NextAvailableStorageRequestExpirationTick::<Test>::get(),
                    current_tick_plus_storage_request_ttl,
                );

                // Dispatch the storage request.
                assert_ok!(FileSystem::issue_storage_request(
                    owner_signed.clone(),
                    bucket_id,
                    location.clone(),
                    fingerprint,
                    size,
                    msp_id,
                    peer_ids.clone(),
                    Some(1)
                ));

                // Ensure the storage request expiration item was added to the expiration queue.
                assert!(StorageRequestExpirations::<Test>::get(
                    next_expiration_tick_storage_request
                )
                .contains(&file_key));

                // Calculate in how many ticks the BSP can volunteer for the file
                let current_tick = ProofsDealer::get_current_tick();
                let tick_when_bsp_can_volunteer = FileSystem::query_earliest_file_volunteer_tick(
                    Providers::get_provider_id(bsp_account_id.clone()).unwrap(),
                    file_key,
                )
                .unwrap();
                if tick_when_bsp_can_volunteer > current_tick {
                    let ticks_to_advance = tick_when_bsp_can_volunteer - current_tick + 1;
                    let current_block = System::block_number();

                    // Advance by the number of ticks until this BSP can volunteer for the file.
                    roll_to(current_block + ticks_to_advance);
                }

                // Dispatch the BSP volunteer.
                assert_ok!(FileSystem::bsp_volunteer(bsp_signed.clone(), file_key,));

                // Modify the storage request to simulate the MSP having accepted it.
                file_system::StorageRequests::<Test>::mutate(file_key, |maybe_metadata| {
                    if let Some(metadata) = maybe_metadata {
                        metadata.msp = Some((msp_id, true))
                    }
                });

                // Get the current tick number.
                let tick_when_confirming = ProofsDealer::get_current_tick();

                // Dispatch BSP confirm storing.
                assert_ok!(FileSystem::bsp_confirm_storing(
                    bsp_signed.clone(),
                    CompactProof {
                        encoded_nodes: vec![H256::default().as_ref().to_vec()],
                    },
                    BoundedVec::try_from(vec![FileKeyWithProof {
                        file_key,
                        proof: CompactProof {
                            encoded_nodes: vec![H256::default().as_ref().to_vec()],
                        }
                    }])
                    .unwrap(),
                ));

                // Assert that the storage request was deleted since it has been fulfilled
                assert!(!file_system::StorageRequests::<Test>::contains_key(
                    &file_key
                ));

                // Assert that the StorageRequestBsps storage for this file key was drained
                assert!(
                    file_system::StorageRequestBsps::<Test>::iter_prefix(file_key)
                        .next()
                        .is_none()
                );

                // Assert that the storage request was removed from the expiration queue
                assert!(!StorageRequestExpirations::<Test>::get(
                    next_expiration_tick_storage_request
                )
                .contains(&file_key));

                // Get the new root of the BSP after confirming to store the file.
                let new_root = Providers::get_root(bsp_id).unwrap();

                // Assert that the correct events were deposited
                System::assert_last_event(
                    Event::BspConfirmedStoring {
                        who: bsp_account_id.clone(),
                        bsp_id,
                        confirmed_file_keys: BoundedVec::try_from(vec![file_key]).unwrap(),
                        skipped_file_keys: Default::default(),
                        new_root,
                    }
                    .into(),
                );
                System::assert_has_event(Event::StorageRequestFulfilled { file_key }.into());

                // Assert that the proving cycle was initialised for this BSP.
                let proof_record = ProviderToProofSubmissionRecord::<Test>::get(&bsp_id).unwrap();
                assert_eq!(proof_record.last_tick_proven, tick_when_confirming);

                // Assert that the correct event was deposited.
                System::assert_has_event(
                    Event::BspChallengeCycleInitialised {
                        who: bsp_account_id,
                        bsp_id,
                    }
                    .into(),
                );

                // Assert that the randomness cycle was initialised for this BSP.
                let maybe_first_randomness_provider_deadline =
                    pallet_cr_randomness::ProvidersWithoutCommitment::<Test>::get(&bsp_id);
                assert!(maybe_first_randomness_provider_deadline.is_some());
                assert!(pallet_cr_randomness::ActiveProviders::<Test>::get(&bsp_id).is_some());

                // Assert that the correct event was deposited.
                let first_randomness_provider_deadline =
                    maybe_first_randomness_provider_deadline.unwrap();
                System::assert_has_event(
                    pallet_cr_randomness::Event::ProviderCycleInitialised {
                        provider_id: bsp_id,
                        first_seed_commitment_deadline_tick: first_randomness_provider_deadline,
                    }
                    .into(),
                );

                // Assert that the payment stream between the BSP and the user has been created
                assert!(PaymentStreams::has_active_payment_stream_with_user(
                    &bsp_id,
                    &owner_account_id
                ));
            });
        }
    }
}

mod bsp_stop_storing {
    use super::*;
    mod failure {
        use super::*;
        #[test]
        fn bsp_actions_not_a_bsp_fail() {
            new_test_ext().execute_with(|| {
                let owner_account_id = Keyring::Alice.to_account_id();
                let bsp_account_id = Keyring::Bob.to_account_id();
                let bsp_signed = RuntimeOrigin::signed(bsp_account_id.clone());
                let msp = Keyring::Charlie.to_account_id();
                let location = FileLocation::<Test>::try_from(b"test".to_vec()).unwrap();
                let size = 4;
                let file_content = b"test".to_vec();
                let fingerprint = BlakeTwo256::hash(&file_content);
                let peer_id = BoundedVec::try_from(vec![1]).unwrap();
                let peer_ids: PeerIds<Test> = BoundedVec::try_from(vec![peer_id]).unwrap();

                let (msp_id, value_prop_id) = add_msp_to_provider_storage(&msp);

                let name = BoundedVec::try_from(vec![1]).unwrap();
                let bucket_id =
                    create_bucket(&owner_account_id.clone(), name, msp_id, value_prop_id);

                // Dispatch storage request.
                assert_ok!(FileSystem::issue_storage_request(
                    RuntimeOrigin::signed(owner_account_id.clone()),
                    bucket_id,
                    location.clone(),
                    fingerprint,
                    size,
                    msp_id,
                    peer_ids.clone(),
                    None
                ));

                let file_key = FileSystem::compute_file_key(
                    owner_account_id.clone(),
                    bucket_id,
                    location.clone(),
                    size,
                    fingerprint,
                );

                // Dispatch BSP stop storing.
                assert_noop!(
                    FileSystem::bsp_request_stop_storing(
                        bsp_signed.clone(),
                        file_key,
                        bucket_id,
                        location.clone(),
                        owner_account_id.clone(),
                        fingerprint,
                        size,
                        false,
                        CompactProof {
                            encoded_nodes: vec![file_key.as_ref().to_vec()],
                        },
                    ),
                    Error::<Test>::NotABsp
                );
            });
        }

        #[test]
        fn bsp_request_stop_storing_fails_if_file_key_does_not_match_metadata() {
            new_test_ext().execute_with(|| {
                let owner_account_id = Keyring::Alice.to_account_id();
                let owner = RuntimeOrigin::signed(owner_account_id.clone());
                let bsp_account_id = Keyring::Bob.to_account_id();
                let bsp_signed = RuntimeOrigin::signed(bsp_account_id.clone());
                let msp = Keyring::Charlie.to_account_id();
                let location = FileLocation::<Test>::try_from(b"test".to_vec()).unwrap();
                let size = 4;
                let fingerprint = H256::zero();
                let peer_id = BoundedVec::try_from(vec![1]).unwrap();
                let peer_ids: PeerIds<Test> = BoundedVec::try_from(vec![peer_id]).unwrap();
                let storage_amount: StorageData<Test> = 100;

                let (msp_id, value_prop_id) = add_msp_to_provider_storage(&msp);

                let name = BoundedVec::try_from(vec![1]).unwrap();
                let bucket_id =
                    create_bucket(&owner_account_id.clone(), name, msp_id, value_prop_id);

                // Sign up account as a Backup Storage Provider
                assert_ok!(bsp_sign_up(bsp_signed.clone(), storage_amount));

				let current_tick = <<Test as crate::Config>::ProofDealer as shp_traits::ProofsDealerInterface>::get_current_tick();
                let current_tick_plus_storage_request_ttl =
                    current_tick
                        + <<Test as crate::Config>::StorageRequestTtl as Get<u32>>::get() as u64;
                let next_expiration_tick_storage_request = max(
                    NextAvailableStorageRequestExpirationTick::<Test>::get(),
                    current_tick_plus_storage_request_ttl,
                );

                // Dispatch storage request.
                assert_ok!(FileSystem::issue_storage_request(
                    owner.clone(),
                    bucket_id,
                    location.clone(),
                    fingerprint,
                    size,
                    msp_id,
                    peer_ids.clone(),
                    None
                ));

                let file_key = FileSystem::compute_file_key(
                    owner_account_id.clone(),
                    bucket_id,
                    location.clone(),
                    size,
                    fingerprint,
                );

                let bsp_id = Providers::get_provider_id(bsp_account_id.clone()).unwrap();

                // Calculate in how many ticks the BSP can volunteer for the file
                let current_tick = ProofsDealer::get_current_tick();
                let tick_when_bsp_can_volunteer = FileSystem::query_earliest_file_volunteer_tick(
                    Providers::get_provider_id(bsp_account_id.clone()).unwrap(),
                    file_key,
                )
                .unwrap();
                if tick_when_bsp_can_volunteer > current_tick {
                    let ticks_to_advance = tick_when_bsp_can_volunteer - current_tick + 1;
                    let current_block = System::block_number();

                    // Advance by the number of ticks until this BSP can volunteer for the file.
                    roll_to(current_block + ticks_to_advance);
                }

                // Dispatch BSP volunteer.
                assert_ok!(FileSystem::bsp_volunteer(bsp_signed.clone(), file_key,));

                // Dispatch BSP confirm storing.
                assert_ok!(FileSystem::bsp_confirm_storing(
                    bsp_signed.clone(),
                    CompactProof {
                        encoded_nodes: vec![H256::default().as_ref().to_vec()],
                    },
                    BoundedVec::try_from(vec![FileKeyWithProof {
                        file_key,
                        proof: CompactProof {
                            encoded_nodes: vec![H256::default().as_ref().to_vec()],
                        }
                    }])
                    .unwrap(),
                ));

                // Assert that the RequestStorageBsps now contains the BSP under the location
                assert_eq!(
                    file_system::StorageRequestBsps::<Test>::get(file_key, bsp_id)
                        .expect("BSP should exist in storage"),
                    StorageRequestBspsMetadata::<Test> {
                        confirmed: true,
                        _phantom: Default::default()
                    }
                );

                // Assert that the storage was updated
                assert_eq!(
                    file_system::StorageRequests::<Test>::get(file_key),
                    Some(StorageRequestMetadata {
                        requested_at: current_tick,
                        owner: owner_account_id.clone(),
                        bucket_id,
                        location: location.clone(),
                        fingerprint,
                        size,
                        msp: Some((msp_id, false)),
                        user_peer_ids: peer_ids.clone(),
                        bsps_required: <Test as Config>::DefaultReplicationTarget::get(),
                        bsps_confirmed: 1,
                        bsps_volunteered: 1,
                        expires_at: next_expiration_tick_storage_request,
                    })
                );

                let file_key = FileSystem::compute_file_key(
                    owner_account_id.clone(),
                    bucket_id,
                    location.clone(),
                    size - 1, // We change the size so the file key doesn't match the file's metadata
                    fingerprint,
                );

                // Dispatch BSP stop storing.
                assert_noop!(
                    FileSystem::bsp_request_stop_storing(
                        bsp_signed.clone(),
                        file_key,
                        bucket_id,
                        location.clone(),
                        owner_account_id.clone(),
                        fingerprint,
                        size,
                        false,
                        CompactProof {
                            encoded_nodes: vec![file_key.as_ref().to_vec()],
                        },
                    ),
                    Error::<Test>::InvalidFileKeyMetadata
                );
            });
        }

        #[test]
        fn bsp_request_stop_storing_fails_if_cannot_pay_for_fee() {
            new_test_ext().execute_with(|| {
                let owner_account_id = Keyring::Alice.to_account_id();
                let owner = RuntimeOrigin::signed(owner_account_id.clone());
                let bsp_account_id = Keyring::Bob.to_account_id();
                let bsp_signed = RuntimeOrigin::signed(bsp_account_id.clone());
                let msp = Keyring::Charlie.to_account_id();
                let location = FileLocation::<Test>::try_from(b"test".to_vec()).unwrap();
                let size = 4;
                let fingerprint = H256::zero();
                let peer_id = BoundedVec::try_from(vec![1]).unwrap();
                let peer_ids: PeerIds<Test> = BoundedVec::try_from(vec![peer_id]).unwrap();
                let storage_amount: StorageData<Test> = 100;

                let (msp_id, value_prop_id) = add_msp_to_provider_storage(&msp);

                let name = BoundedVec::try_from(vec![1]).unwrap();
                let bucket_id =
                    create_bucket(&owner_account_id.clone(), name, msp_id, value_prop_id);

                // Sign up account as a Backup Storage Provider
                assert_ok!(bsp_sign_up(bsp_signed.clone(), storage_amount));

				let current_tick = <<Test as crate::Config>::ProofDealer as shp_traits::ProofsDealerInterface>::get_current_tick();
                let current_tick_plus_storage_request_ttl =
                    current_tick
                        + <<Test as crate::Config>::StorageRequestTtl as Get<u32>>::get() as u64;
                let next_expiration_tick_storage_request = max(
                    NextAvailableStorageRequestExpirationTick::<Test>::get(),
                    current_tick_plus_storage_request_ttl,
                );

                // Dispatch storage request.
                assert_ok!(FileSystem::issue_storage_request(
                    owner.clone(),
                    bucket_id,
                    location.clone(),
                    fingerprint,
                    size,
                    msp_id,
                    peer_ids.clone(),
                    None
                ));

                let file_key = FileSystem::compute_file_key(
                    owner_account_id.clone(),
                    bucket_id,
                    location.clone(),
                    size,
                    fingerprint,
                );

                let bsp_id = Providers::get_provider_id(bsp_account_id.clone()).unwrap();

                // Calculate in how many ticks the BSP can volunteer for the file
                let current_tick = ProofsDealer::get_current_tick();
                let tick_when_bsp_can_volunteer = FileSystem::query_earliest_file_volunteer_tick(
                    Providers::get_provider_id(bsp_account_id.clone()).unwrap(),
                    file_key,
                )
                .unwrap();
                if tick_when_bsp_can_volunteer > current_tick {
                    let ticks_to_advance = tick_when_bsp_can_volunteer - current_tick + 1;
                    let current_block = System::block_number();

                    // Advance by the number of ticks until this BSP can volunteer for the file.
                    roll_to(current_block + ticks_to_advance);
                }

                // Dispatch BSP volunteer.
                assert_ok!(FileSystem::bsp_volunteer(bsp_signed.clone(), file_key,));

                // Dispatch BSP confirm storing.
                assert_ok!(FileSystem::bsp_confirm_storing(
                    bsp_signed.clone(),
                    CompactProof {
                        encoded_nodes: vec![H256::default().as_ref().to_vec()],
                    },
                    BoundedVec::try_from(vec![FileKeyWithProof {
                        file_key,
                        proof: CompactProof {
                            encoded_nodes: vec![H256::default().as_ref().to_vec()],
                        }
                    }])
                    .unwrap(),
                ));

                // Assert that the RequestStorageBsps now contains the BSP under the location
                assert_eq!(
                    file_system::StorageRequestBsps::<Test>::get(file_key, bsp_id)
                        .expect("BSP should exist in storage"),
                    StorageRequestBspsMetadata::<Test> {
                        confirmed: true,
                        _phantom: Default::default()
                    }
                );

                // Assert that the storage was updated
                assert_eq!(
                    file_system::StorageRequests::<Test>::get(file_key),
                    Some(StorageRequestMetadata {
                        requested_at: current_tick,
                        owner: owner_account_id.clone(),
                        bucket_id,
                        location: location.clone(),
                        fingerprint,
                        size,
                        msp: Some((msp_id, false)),
                        user_peer_ids: peer_ids.clone(),
                        bsps_required: <Test as Config>::DefaultReplicationTarget::get(),
                        bsps_confirmed: 1,
                        bsps_volunteered: 1,
                        expires_at: next_expiration_tick_storage_request,
                    })
                );

                // Set BSPs free balance to existential deposit
                let existential_deposit = ExistentialDeposit::get();
                <Test as Config>::Currency::set_balance(&bsp_account_id, existential_deposit);

                // Dispatch BSP request stop storing.
                let error = FileSystem::bsp_request_stop_storing(
                    bsp_signed.clone(),
                    file_key,
                    bucket_id,
                    location.clone(),
                    owner_account_id.clone(),
                    fingerprint,
                    size,
                    false,
                    CompactProof {
                        encoded_nodes: vec![file_key.as_ref().to_vec()],
                    },
                )
                .unwrap_err();

                match error {
                    sp_runtime::DispatchError::Token(_) => {
                        assert!(true);
                    }
                    _ => {
                        panic!("Unexpected error: {:?}", error);
                    }
                }
            });
        }

        #[test]
        fn bsp_request_stop_storing_fails_if_pending_stop_storing_request_exists() {
            new_test_ext().execute_with(|| {
                let owner_account_id = Keyring::Alice.to_account_id();
                let owner = RuntimeOrigin::signed(owner_account_id.clone());
                let bsp_account_id = Keyring::Bob.to_account_id();
                let bsp_signed = RuntimeOrigin::signed(bsp_account_id.clone());
                let msp = Keyring::Charlie.to_account_id();
                let location = FileLocation::<Test>::try_from(b"test".to_vec()).unwrap();
                let size = 4;
                let fingerprint = H256::zero();
                let peer_id = BoundedVec::try_from(vec![1]).unwrap();
                let peer_ids: PeerIds<Test> = BoundedVec::try_from(vec![peer_id]).unwrap();
                let storage_amount: StorageData<Test> = 100;

                let (msp_id, value_prop_id) = add_msp_to_provider_storage(&msp);

                let name = BoundedVec::try_from(vec![1]).unwrap();
                let bucket_id =
                    create_bucket(&owner_account_id.clone(), name, msp_id, value_prop_id);

                // Sign up account as a Backup Storage Provider
                assert_ok!(bsp_sign_up(bsp_signed.clone(), storage_amount));

				let current_tick = <<Test as crate::Config>::ProofDealer as shp_traits::ProofsDealerInterface>::get_current_tick();
                let current_tick_plus_storage_request_ttl =
                    current_tick
                        + <<Test as crate::Config>::StorageRequestTtl as Get<u32>>::get() as u64;
                let next_expiration_tick_storage_request = max(
                    NextAvailableStorageRequestExpirationTick::<Test>::get(),
                    current_tick_plus_storage_request_ttl,
                );

                // Dispatch storage request.
                assert_ok!(FileSystem::issue_storage_request(
                    owner.clone(),
                    bucket_id,
                    location.clone(),
                    fingerprint,
                    size,
                    msp_id,
                    peer_ids.clone(),
                    None
                ));

                let file_key = FileSystem::compute_file_key(
                    owner_account_id.clone(),
                    bucket_id,
                    location.clone(),
                    size,
                    fingerprint,
                );

                let bsp_id = Providers::get_provider_id(bsp_account_id.clone()).unwrap();

                // Calculate in how many ticks the BSP can volunteer for the file
                let current_tick = ProofsDealer::get_current_tick();
                let tick_when_bsp_can_volunteer = FileSystem::query_earliest_file_volunteer_tick(
                    Providers::get_provider_id(bsp_account_id.clone()).unwrap(),
                    file_key,
                )
                .unwrap();
                if tick_when_bsp_can_volunteer > current_tick {
                    let ticks_to_advance = tick_when_bsp_can_volunteer - current_tick + 1;
                    let current_block = System::block_number();

                    // Advance by the number of ticks until this BSP can volunteer for the file.
                    roll_to(current_block + ticks_to_advance);
                }

                // Dispatch BSP volunteer.
                assert_ok!(FileSystem::bsp_volunteer(bsp_signed.clone(), file_key,));

                // Dispatch BSP confirm storing.
                assert_ok!(FileSystem::bsp_confirm_storing(
                    bsp_signed.clone(),
                    CompactProof {
                        encoded_nodes: vec![H256::default().as_ref().to_vec()],
                    },
                    BoundedVec::try_from(vec![FileKeyWithProof {
                        file_key,
                        proof: CompactProof {
                            encoded_nodes: vec![H256::default().as_ref().to_vec()],
                        }
                    }])
                    .unwrap(),
                ));

                // Assert that the RequestStorageBsps now contains the BSP under the location
                assert_eq!(
                    file_system::StorageRequestBsps::<Test>::get(file_key, bsp_id)
                        .expect("BSP should exist in storage"),
                    StorageRequestBspsMetadata::<Test> {
                        confirmed: true,
                        _phantom: Default::default()
                    }
                );

                // Assert that the storage was updated
                assert_eq!(
                    file_system::StorageRequests::<Test>::get(file_key),
                    Some(StorageRequestMetadata {
                        requested_at: current_tick,
                        owner: owner_account_id.clone(),
                        bucket_id,
                        location: location.clone(),
                        fingerprint,
                        size,
                        msp: Some((msp_id, false)),
                        user_peer_ids: peer_ids.clone(),
                        bsps_required: <Test as Config>::DefaultReplicationTarget::get(),
                        bsps_confirmed: 1,
                        bsps_volunteered: 1,
                        expires_at: next_expiration_tick_storage_request,
                    })
                );

                let file_key = FileSystem::compute_file_key(
                    owner_account_id.clone(),
                    bucket_id,
                    location.clone(),
                    size,
                    fingerprint,
                );

                // Dispatch BSP request stop storing.
                assert_ok!(FileSystem::bsp_request_stop_storing(
                    bsp_signed.clone(),
                    file_key,
                    bucket_id,
                    location.clone(),
                    owner_account_id.clone(),
                    fingerprint,
                    size,
                    false,
                    CompactProof {
                        encoded_nodes: vec![file_key.as_ref().to_vec()],
                    },
                ));

                // Check that the request now exists.
                assert!(PendingStopStoringRequests::<Test>::get(&bsp_id, &file_key).is_some());

                // Try sending the stop storing request again.
                assert_noop!(
                    FileSystem::bsp_request_stop_storing(
                        bsp_signed.clone(),
                        file_key,
                        bucket_id,
                        location.clone(),
                        owner_account_id.clone(),
                        fingerprint,
                        size,
                        false,
                        CompactProof {
                            encoded_nodes: vec![file_key.as_ref().to_vec()],
                        },
                    ),
                    Error::<Test>::PendingStopStoringRequestAlreadyExists
                );
            });
        }

        #[test]
        fn bsp_confirm_stop_storing_fails_if_not_enough_time_has_passed_since_request() {
            new_test_ext().execute_with(|| {
                let owner_account_id = Keyring::Alice.to_account_id();
                let owner = RuntimeOrigin::signed(owner_account_id.clone());
                let bsp_account_id = Keyring::Bob.to_account_id();
                let bsp_signed = RuntimeOrigin::signed(bsp_account_id.clone());
                let msp = Keyring::Charlie.to_account_id();
                let location = FileLocation::<Test>::try_from(b"test".to_vec()).unwrap();
                let size = 4;
                let fingerprint = H256::zero();
                let peer_id = BoundedVec::try_from(vec![1]).unwrap();
                let peer_ids: PeerIds<Test> = BoundedVec::try_from(vec![peer_id]).unwrap();
                let storage_amount: StorageData<Test> = 100;

                let (msp_id, value_prop_id) = add_msp_to_provider_storage(&msp);

                let name = BoundedVec::try_from(vec![1]).unwrap();
                let bucket_id =
                    create_bucket(&owner_account_id.clone(), name, msp_id, value_prop_id);

                // Sign up account as a Backup Storage Provider
                assert_ok!(bsp_sign_up(bsp_signed.clone(), storage_amount));

				let current_tick = <<Test as crate::Config>::ProofDealer as shp_traits::ProofsDealerInterface>::get_current_tick();
                let current_tick_plus_storage_request_ttl =
                    current_tick
                        + <<Test as crate::Config>::StorageRequestTtl as Get<u32>>::get() as u64;
                let next_expiration_tick_storage_request = max(
                    NextAvailableStorageRequestExpirationTick::<Test>::get(),
                    current_tick_plus_storage_request_ttl,
                );

                // Dispatch storage request.
                assert_ok!(FileSystem::issue_storage_request(
                    owner.clone(),
                    bucket_id,
                    location.clone(),
                    fingerprint,
                    size,
                    msp_id,
                    peer_ids.clone(),
                    None
                ));

                let file_key = FileSystem::compute_file_key(
                    owner_account_id.clone(),
                    bucket_id,
                    location.clone(),
                    size,
                    fingerprint,
                );

                let bsp_id = Providers::get_provider_id(bsp_account_id.clone()).unwrap();

                // Calculate in how many ticks the BSP can volunteer for the file
                let current_tick = ProofsDealer::get_current_tick();
                let tick_when_bsp_can_volunteer = FileSystem::query_earliest_file_volunteer_tick(
                    Providers::get_provider_id(bsp_account_id.clone()).unwrap(),
                    file_key,
                )
                .unwrap();
                if tick_when_bsp_can_volunteer > current_tick {
                    let ticks_to_advance = tick_when_bsp_can_volunteer - current_tick + 1;
                    let current_block = System::block_number();

                    // Advance by the number of ticks until this BSP can volunteer for the file.
                    roll_to(current_block + ticks_to_advance);
                }

                // Dispatch BSP volunteer.
                assert_ok!(FileSystem::bsp_volunteer(bsp_signed.clone(), file_key,));

                // Dispatch BSP confirm storing.
                assert_ok!(FileSystem::bsp_confirm_storing(
                    bsp_signed.clone(),
                    CompactProof {
                        encoded_nodes: vec![H256::default().as_ref().to_vec()],
                    },
                    BoundedVec::try_from(vec![FileKeyWithProof {
                        file_key,
                        proof: CompactProof {
                            encoded_nodes: vec![H256::default().as_ref().to_vec()],
                        }
                    }])
                    .unwrap(),
                ));

                // Assert that the RequestStorageBsps now contains the BSP under the location
                assert_eq!(
                    file_system::StorageRequestBsps::<Test>::get(file_key, bsp_id)
                        .expect("BSP should exist in storage"),
                    StorageRequestBspsMetadata::<Test> {
                        confirmed: true,
                        _phantom: Default::default()
                    }
                );

                // Assert that the storage was updated
                assert_eq!(
                    file_system::StorageRequests::<Test>::get(file_key),
                    Some(StorageRequestMetadata {
                        requested_at: current_tick,
                        owner: owner_account_id.clone(),
                        bucket_id,
                        location: location.clone(),
                        fingerprint,
                        size,
                        msp: Some((msp_id, false)),
                        user_peer_ids: peer_ids.clone(),
                        bsps_required: <Test as Config>::DefaultReplicationTarget::get(),
                        bsps_confirmed: 1,
                        bsps_volunteered: 1,
                        expires_at: next_expiration_tick_storage_request,
                    })
                );

                let file_key = FileSystem::compute_file_key(
                    owner_account_id.clone(),
                    bucket_id,
                    location.clone(),
                    size,
                    fingerprint,
                );

                // Dispatch BSP request stop storing.
                assert_ok!(FileSystem::bsp_request_stop_storing(
                    bsp_signed.clone(),
                    file_key,
                    bucket_id,
                    location.clone(),
                    owner_account_id.clone(),
                    fingerprint,
                    size,
                    false,
                    CompactProof {
                        encoded_nodes: vec![file_key.as_ref().to_vec()],
                    },
                ));

                // Assert that the RequestStorageBsps has the correct value
                assert!(file_system::StorageRequestBsps::<Test>::get(file_key, bsp_id).is_none());

                // Assert that the storage was updated
                assert_eq!(
                    file_system::StorageRequests::<Test>::get(file_key),
                    Some(StorageRequestMetadata {
                        requested_at: current_tick,
                        owner: owner_account_id.clone(),
                        bucket_id,
                        location: location.clone(),
                        fingerprint,
                        size,
                        msp: Some((msp_id, false)),
                        user_peer_ids: peer_ids.clone(),
                        bsps_required: <Test as Config>::DefaultReplicationTarget::get(),
                        bsps_confirmed: 0,
                        bsps_volunteered: 0,
                        expires_at: next_expiration_tick_storage_request,
                    })
                );

                // Assert that the request was added to the pending stop storing requests.
                assert!(PendingStopStoringRequests::<Test>::get(&bsp_id, &file_key).is_some());

                // Assert that the correct event was deposited
                System::assert_last_event(
                    Event::BspRequestedToStopStoring {
                        bsp_id,
                        file_key,
                        owner: owner_account_id,
                        location,
                    }
                    .into(),
                );

                // Dispatch BSP confirm stop storing.
                assert_noop!(
                    FileSystem::bsp_confirm_stop_storing(
                        bsp_signed.clone(),
                        file_key,
                        CompactProof {
                            encoded_nodes: vec![file_key.as_ref().to_vec()],
                        },
                    ),
                    Error::<Test>::MinWaitForStopStoringNotReached
                );

                // Assert that the pending stop storing request is still there.
                assert!(PendingStopStoringRequests::<Test>::get(&bsp_id, &file_key).is_some());
            });
        }
    }

    mod success {
        use super::*;

        #[test]
        fn bsp_request_stop_storing_success() {
            new_test_ext().execute_with(|| {
                let owner_account_id = Keyring::Alice.to_account_id();
                let owner = RuntimeOrigin::signed(owner_account_id.clone());
                let bsp_account_id = Keyring::Bob.to_account_id();
                let bsp_signed = RuntimeOrigin::signed(bsp_account_id.clone());
                let msp = Keyring::Charlie.to_account_id();
                let location = FileLocation::<Test>::try_from(b"test".to_vec()).unwrap();
                let size = 4;
                let fingerprint = H256::zero();
                let peer_id = BoundedVec::try_from(vec![1]).unwrap();
                let peer_ids: PeerIds<Test> = BoundedVec::try_from(vec![peer_id]).unwrap();
                let storage_amount: StorageData<Test> = 100;

                let (msp_id, value_prop_id) = add_msp_to_provider_storage(&msp);

                let name = BoundedVec::try_from(vec![1]).unwrap();
                let bucket_id =
                    create_bucket(&owner_account_id.clone(), name, msp_id, value_prop_id);

                // Sign up account as a Backup Storage Provider
                assert_ok!(bsp_sign_up(bsp_signed.clone(), storage_amount));

				let current_tick = <<Test as crate::Config>::ProofDealer as shp_traits::ProofsDealerInterface>::get_current_tick();
                let current_tick_plus_storage_request_ttl =
                    current_tick
                        + <<Test as crate::Config>::StorageRequestTtl as Get<u32>>::get() as u64;
                let next_expiration_tick_storage_request = max(
                    NextAvailableStorageRequestExpirationTick::<Test>::get(),
                    current_tick_plus_storage_request_ttl,
                );

                // Dispatch storage request.
                assert_ok!(FileSystem::issue_storage_request(
                    owner.clone(),
                    bucket_id,
                    location.clone(),
                    fingerprint,
                    size,
                    msp_id,
                    peer_ids.clone(),
                    None
                ));

                let file_key = FileSystem::compute_file_key(
                    owner_account_id.clone(),
                    bucket_id,
                    location.clone(),
                    size,
                    fingerprint,
                );

                let bsp_id = Providers::get_provider_id(bsp_account_id.clone()).unwrap();

                // Calculate in how many ticks the BSP can volunteer for the file
                let current_tick = ProofsDealer::get_current_tick();
                let tick_when_bsp_can_volunteer = FileSystem::query_earliest_file_volunteer_tick(
                    Providers::get_provider_id(bsp_account_id.clone()).unwrap(),
                    file_key,
                )
                .unwrap();
                if tick_when_bsp_can_volunteer > current_tick {
                    let ticks_to_advance = tick_when_bsp_can_volunteer - current_tick + 1;
                    let current_block = System::block_number();

                    // Advance by the number of ticks until this BSP can volunteer for the file.
                    roll_to(current_block + ticks_to_advance);
                }

                // Dispatch BSP volunteer.
                assert_ok!(FileSystem::bsp_volunteer(bsp_signed.clone(), file_key,));

                // Dispatch BSP confirm storing.
                assert_ok!(FileSystem::bsp_confirm_storing(
                    bsp_signed.clone(),
                    CompactProof {
                        encoded_nodes: vec![H256::default().as_ref().to_vec()],
                    },
                    BoundedVec::try_from(vec![FileKeyWithProof {
                        file_key,
                        proof: CompactProof {
                            encoded_nodes: vec![H256::default().as_ref().to_vec()],
                        }
                    }])
                    .unwrap(),
                ));

                // Assert that the RequestStorageBsps now contains the BSP under the location
                assert_eq!(
                    file_system::StorageRequestBsps::<Test>::get(file_key, bsp_id)
                        .expect("BSP should exist in storage"),
                    StorageRequestBspsMetadata::<Test> {
                        confirmed: true,
                        _phantom: Default::default()
                    }
                );

                // Assert that the storage was updated
                assert_eq!(
                    file_system::StorageRequests::<Test>::get(file_key),
                    Some(StorageRequestMetadata {
                        requested_at: current_tick,
                        owner: owner_account_id.clone(),
                        bucket_id,
                        location: location.clone(),
                        fingerprint,
                        size,
                        msp: Some((msp_id, false)),
                        user_peer_ids: peer_ids.clone(),
                        bsps_required: <Test as Config>::DefaultReplicationTarget::get(),
                        bsps_confirmed: 1,
                        bsps_volunteered: 1,
                        expires_at: next_expiration_tick_storage_request,
                    })
                );

                let file_key = FileSystem::compute_file_key(
                    owner_account_id.clone(),
                    bucket_id,
                    location.clone(),
                    size,
                    fingerprint,
                );

                <Test as Config>::Currency::mint_into(
                    &bsp_account_id,
                    <Test as Config>::BspStopStoringFilePenalty::get(),
                )
                .unwrap();

                // Dispatch BSP request stop storing.
                assert_ok!(FileSystem::bsp_request_stop_storing(
                    bsp_signed.clone(),
                    file_key,
                    bucket_id,
                    location.clone(),
                    owner_account_id.clone(),
                    fingerprint,
                    size,
                    false,
                    CompactProof {
                        encoded_nodes: vec![file_key.as_ref().to_vec()],
                    },
                ));

                // Assert that the RequestStorageBsps has the correct value
                assert!(file_system::StorageRequestBsps::<Test>::get(file_key, bsp_id).is_none());

                // Assert that the storage was updated
                assert_eq!(
                    file_system::StorageRequests::<Test>::get(file_key),
                    Some(StorageRequestMetadata {
                        requested_at: current_tick,
                        owner: owner_account_id.clone(),
                        bucket_id,
                        location: location.clone(),
                        fingerprint,
                        size,
                        msp: Some((msp_id, false)),
                        user_peer_ids: peer_ids.clone(),
                        bsps_required: <Test as Config>::DefaultReplicationTarget::get(),
                        bsps_confirmed: 0,
                        bsps_volunteered: 0,
                        expires_at: next_expiration_tick_storage_request,
                    })
                );

                // Assert that the request was added to the pending stop storing requests.
                assert!(PendingStopStoringRequests::<Test>::get(&bsp_id, &file_key).is_some());

                // Assert that the correct event was deposited
                System::assert_last_event(
                    Event::BspRequestedToStopStoring {
                        bsp_id,
                        file_key,
                        owner: owner_account_id,
                        location,
                    }
                    .into(),
                );
            });
        }

        #[test]
        fn bsp_confirm_stop_storing_success() {
            new_test_ext().execute_with(|| {
                let owner_account_id = Keyring::Alice.to_account_id();
                let owner = RuntimeOrigin::signed(owner_account_id.clone());
                let bsp_account_id = Keyring::Bob.to_account_id();
                let bsp_signed = RuntimeOrigin::signed(bsp_account_id.clone());
                let msp = Keyring::Charlie.to_account_id();
                let location = FileLocation::<Test>::try_from(b"test".to_vec()).unwrap();
                let size = 4;
                let fingerprint = H256::zero();
                let peer_id = BoundedVec::try_from(vec![1]).unwrap();
                let peer_ids: PeerIds<Test> = BoundedVec::try_from(vec![peer_id]).unwrap();
                let storage_amount: StorageData<Test> = 100;

                let (msp_id, value_prop_id) = add_msp_to_provider_storage(&msp);

                let name = BoundedVec::try_from(vec![1]).unwrap();
                let bucket_id =
                    create_bucket(&owner_account_id.clone(), name, msp_id, value_prop_id);

                // Sign up account as a Backup Storage Provider
                assert_ok!(bsp_sign_up(bsp_signed.clone(), storage_amount));

				let current_tick = <<Test as crate::Config>::ProofDealer as shp_traits::ProofsDealerInterface>::get_current_tick();
                let current_tick_plus_storage_request_ttl =
                    current_tick
                        + <<Test as crate::Config>::StorageRequestTtl as Get<u32>>::get() as u64;
                let next_expiration_tick_storage_request = max(
                    NextAvailableStorageRequestExpirationTick::<Test>::get(),
                    current_tick_plus_storage_request_ttl,
                );

                // Dispatch storage request.
                assert_ok!(FileSystem::issue_storage_request(
                    owner.clone(),
                    bucket_id,
                    location.clone(),
                    fingerprint,
                    size,
                    msp_id,
                    peer_ids.clone(),
                    None
                ));

                let file_key = FileSystem::compute_file_key(
                    owner_account_id.clone(),
                    bucket_id,
                    location.clone(),
                    size,
                    fingerprint,
                );

                let bsp_id = Providers::get_provider_id(bsp_account_id.clone()).unwrap();

                // Calculate in how many ticks the BSP can volunteer for the file
                let current_tick = ProofsDealer::get_current_tick();
                let tick_when_bsp_can_volunteer = FileSystem::query_earliest_file_volunteer_tick(
                    Providers::get_provider_id(bsp_account_id.clone()).unwrap(),
                    file_key,
                )
                .unwrap();
                if tick_when_bsp_can_volunteer > current_tick {
                    let ticks_to_advance = tick_when_bsp_can_volunteer - current_tick + 1;
                    let current_block = System::block_number();

                    // Advance by the number of ticks until this BSP can volunteer for the file.
                    roll_to(current_block + ticks_to_advance);
                }

                // Dispatch BSP volunteer.
                assert_ok!(FileSystem::bsp_volunteer(bsp_signed.clone(), file_key,));

                // Dispatch BSP confirm storing.
                assert_ok!(FileSystem::bsp_confirm_storing(
                    bsp_signed.clone(),
                    CompactProof {
                        encoded_nodes: vec![H256::default().as_ref().to_vec()],
                    },
                    BoundedVec::try_from(vec![FileKeyWithProof {
                        file_key,
                        proof: CompactProof {
                            encoded_nodes: vec![H256::default().as_ref().to_vec()],
                        }
                    }])
                    .unwrap(),
                ));

                // Assert that the RequestStorageBsps now contains the BSP under the location
                assert_eq!(
                    file_system::StorageRequestBsps::<Test>::get(file_key, bsp_id)
                        .expect("BSP should exist in storage"),
                    StorageRequestBspsMetadata::<Test> {
                        confirmed: true,
                        _phantom: Default::default()
                    }
                );

                // Assert that the storage was updated
                assert_eq!(
                    file_system::StorageRequests::<Test>::get(file_key),
                    Some(StorageRequestMetadata {
                        requested_at: current_tick,
                        owner: owner_account_id.clone(),
                        bucket_id,
                        location: location.clone(),
                        fingerprint,
                        size,
                        msp: Some((msp_id, false)),
                        user_peer_ids: peer_ids.clone(),
                        bsps_required: <Test as Config>::DefaultReplicationTarget::get(),
                        bsps_confirmed: 1,
                        bsps_volunteered: 1,
                        expires_at: next_expiration_tick_storage_request,
                    })
                );

                // Assert that the randomness cycle was initialised for this BSP.
                let maybe_first_randomness_provider_deadline =
                    pallet_cr_randomness::ProvidersWithoutCommitment::<Test>::get(&bsp_id);
                assert!(maybe_first_randomness_provider_deadline.is_some());
                assert!(pallet_cr_randomness::ActiveProviders::<Test>::get(&bsp_id).is_some());

                // Assert that the correct event was deposited.
                let first_randomness_provider_deadline =
                    maybe_first_randomness_provider_deadline.unwrap();
                System::assert_has_event(
                    pallet_cr_randomness::Event::ProviderCycleInitialised {
                        provider_id: bsp_id,
                        first_seed_commitment_deadline_tick: first_randomness_provider_deadline,
                    }
                    .into(),
                );

                let file_key = FileSystem::compute_file_key(
                    owner_account_id.clone(),
                    bucket_id,
                    location.clone(),
                    size,
                    fingerprint,
                );

                // Dispatch BSP request stop storing.
                assert_ok!(FileSystem::bsp_request_stop_storing(
                    bsp_signed.clone(),
                    file_key,
                    bucket_id,
                    location.clone(),
                    owner_account_id.clone(),
                    fingerprint,
                    size,
                    false,
                    CompactProof {
                        encoded_nodes: vec![file_key.as_ref().to_vec()],
                    },
                ));

                // Assert that the RequestStorageBsps has the correct value
                assert!(file_system::StorageRequestBsps::<Test>::get(file_key, bsp_id).is_none());

                // Assert that the storage was updated
                assert_eq!(
                    file_system::StorageRequests::<Test>::get(file_key),
                    Some(StorageRequestMetadata {
                        requested_at: current_tick,
                        owner: owner_account_id.clone(),
                        bucket_id,
                        location: location.clone(),
                        fingerprint,
                        size,
                        msp: Some((msp_id, false)),
                        user_peer_ids: peer_ids.clone(),
                        bsps_required: <Test as Config>::DefaultReplicationTarget::get(),
                        bsps_confirmed: 0,
                        bsps_volunteered: 0,
                        expires_at: next_expiration_tick_storage_request,
                    })
                );

                // Assert that the request was added to the pending stop storing requests.
                assert!(PendingStopStoringRequests::<Test>::get(&bsp_id, &file_key).is_some());

                // Assert that the correct event was deposited
                System::assert_last_event(
                    Event::BspRequestedToStopStoring {
                        bsp_id,
                        file_key,
                        owner: owner_account_id,
                        location,
                    }
                    .into(),
                );

                // Advance enough blocks to allow the BSP to confirm the stop storing request.
                roll_to(
                    frame_system::Pallet::<Test>::block_number() + MinWaitForStopStoring::get(),
                );

                // Dispatch BSP confirm stop storing.
                assert_ok!(FileSystem::bsp_confirm_stop_storing(
                    bsp_signed.clone(),
                    file_key,
                    CompactProof {
                        encoded_nodes: vec![file_key.as_ref().to_vec()],
                    },
                ));

                // Assert that the pending stop storing request was removed.
                assert!(PendingStopStoringRequests::<Test>::get(&bsp_id, &file_key).is_none());

                // Assert that the used capacity of this BSP is now 0
                assert_eq!(Providers::get_used_capacity(&bsp_id), 0);

                // Assert that the randomness cycle for this BSP has been stopped
                assert!(pallet_cr_randomness::ActiveProviders::<Test>::get(&bsp_id).is_none());

                // Assert that the correct event was deposited.
                System::assert_has_event(
                    pallet_cr_randomness::Event::ProviderCycleStopped {
                        provider_id: bsp_id,
                    }
                    .into(),
                );

                // Assert that the correct event was deposited.
                let new_root = Providers::get_root(bsp_id).unwrap();

                System::assert_last_event(
                    Event::BspConfirmStoppedStoring {
                        bsp_id,
                        file_key,
                        new_root,
                    }
                    .into(),
                );
            });
        }

        #[test]
        fn bsp_confirm_stop_storing_success_and_deletes_payment_stream_for_last_file() {
            new_test_ext().execute_with(|| {
                let owner_account_id = Keyring::Alice.to_account_id();
                let owner = RuntimeOrigin::signed(owner_account_id.clone());
                let bsp_account_id = Keyring::Bob.to_account_id();
                let bsp_signed = RuntimeOrigin::signed(bsp_account_id.clone());
                let msp = Keyring::Charlie.to_account_id();
                let location = FileLocation::<Test>::try_from(b"test".to_vec()).unwrap();
                let size = 4;
                let fingerprint = H256::zero();
                let peer_id = BoundedVec::try_from(vec![1]).unwrap();
                let peer_ids: PeerIds<Test> = BoundedVec::try_from(vec![peer_id]).unwrap();
                let storage_amount: StorageData<Test> = 100;

                let (msp_id, value_prop_id) = add_msp_to_provider_storage(&msp);

                let name = BoundedVec::try_from(vec![1]).unwrap();
                let bucket_id =
                    create_bucket(&owner_account_id.clone(), name, msp_id, value_prop_id);

                // Sign up account as a Backup Storage Provider
                assert_ok!(bsp_sign_up(bsp_signed.clone(), storage_amount));

				let current_tick = <<Test as crate::Config>::ProofDealer as shp_traits::ProofsDealerInterface>::get_current_tick();
				let current_tick_plus_storage_request_ttl = current_tick + <<Test as crate::Config>::StorageRequestTtl as Get<u32>>::get() as u64;
                let next_expiration_tick_storage_request = max(NextAvailableStorageRequestExpirationTick::<Test>::get(), current_tick_plus_storage_request_ttl);

                // Dispatch storage request.
                assert_ok!(FileSystem::issue_storage_request(
                    owner.clone(),
                    bucket_id,
                    location.clone(),
                    fingerprint,
                    size,
                    msp_id,
                    peer_ids.clone(),
					None
                ));


                let file_key = FileSystem::compute_file_key(
                    owner_account_id.clone(),
                    bucket_id,
                    location.clone(),
                    size,
                    fingerprint,
                );

                let bsp_id = Providers::get_provider_id(bsp_account_id.clone()).unwrap();

                // Check that the dynamic-rate payment stream between the user and the provider doesn't exist
                assert!(<<Test as crate::Config>::PaymentStreams as PaymentStreamsInterface>::get_dynamic_rate_payment_stream_info(
					&bsp_id,
					&owner_account_id
				).is_none());

				// Calculate in how many ticks the BSP can volunteer for the file
                let current_tick = ProofsDealer::get_current_tick();
                let tick_when_bsp_can_volunteer = FileSystem::query_earliest_file_volunteer_tick(
                    Providers::get_provider_id(bsp_account_id.clone()).unwrap(),
                    file_key,
                )
                .unwrap();
                if tick_when_bsp_can_volunteer > current_tick {
                    let ticks_to_advance = tick_when_bsp_can_volunteer - current_tick + 1;
                    let current_block = System::block_number();

                    // Advance by the number of ticks until this BSP can volunteer for the file.
                    roll_to(current_block + ticks_to_advance);
                }

                // Dispatch BSP volunteer.
                assert_ok!(FileSystem::bsp_volunteer(bsp_signed.clone(), file_key,));

                // Dispatch BSP confirm storing.
                assert_ok!(FileSystem::bsp_confirm_storing(
                    bsp_signed.clone(),
                    CompactProof {
                        encoded_nodes: vec![H256::default().as_ref().to_vec()],
                    },
                    BoundedVec::try_from(vec![FileKeyWithProof {
                        file_key,
                        proof: CompactProof {
                            encoded_nodes: vec![H256::default().as_ref().to_vec()],
                        }
                    }])
                    .unwrap(),
                ));

                // Check that a dynamic-rate payment stream between the user and the provider was created and get its amount provided
                assert!(
                    <<Test as crate::Config>::PaymentStreams as PaymentStreamsInterface>::get_dynamic_rate_payment_stream_info(
                        &bsp_id,
                        &owner_account_id
                    )
                    .is_some()
                );
                let maybe_amount_provided = <Test as crate::Config>::PaymentStreams::get_dynamic_rate_payment_stream_amount_provided(
					&bsp_id,
					&owner_account_id
				);
				assert!(maybe_amount_provided.is_some());
				let amount_provided = maybe_amount_provided.unwrap();
				assert_eq!(amount_provided, size);

                // Assert that the RequestStorageBsps now contains the BSP under the location
                assert_eq!(
                    file_system::StorageRequestBsps::<Test>::get(file_key, bsp_id)
                        .expect("BSP should exist in storage"),
                    StorageRequestBspsMetadata::<Test> {
                        confirmed: true,
                        _phantom: Default::default()
                    }
                );

                // Assert that the storage was updated
                assert_eq!(
                    file_system::StorageRequests::<Test>::get(file_key),
                    Some(StorageRequestMetadata {
                        requested_at: current_tick,
                        owner: owner_account_id.clone(),
                        bucket_id,
                        location: location.clone(),
                        fingerprint,
                        size,
                        msp: Some((msp_id, false)),
                        user_peer_ids: peer_ids.clone(),
                        bsps_required: <Test as Config>::DefaultReplicationTarget::get(),
                        bsps_confirmed: 1,
                        bsps_volunteered: 1,
						expires_at: next_expiration_tick_storage_request,
                    })
                );

                let file_key = FileSystem::compute_file_key(
                    owner_account_id.clone(),
                    bucket_id,
                    location.clone(),
                    size,
                    fingerprint,
                );

                // Dispatch BSP request stop storing.
                assert_ok!(FileSystem::bsp_request_stop_storing(
                    bsp_signed.clone(),
                    file_key,
                    bucket_id,
                    location.clone(),
                    owner_account_id.clone(),
                    fingerprint,
                    size,
                    false,
                    CompactProof {
                        encoded_nodes: vec![file_key.as_ref().to_vec()],
                    },
                ));

                // Assert that the RequestStorageBsps has the correct value
                assert!(file_system::StorageRequestBsps::<Test>::get(file_key, bsp_id).is_none());

                // Assert that the storage was updated
                assert_eq!(
                    file_system::StorageRequests::<Test>::get(file_key),
                    Some(StorageRequestMetadata {
                        requested_at: current_tick,
                        owner: owner_account_id.clone(),
                        bucket_id,
                        location: location.clone(),
                        fingerprint,
                        size,
                        msp: Some((msp_id, false)),
                        user_peer_ids: peer_ids.clone(),
                        bsps_required: <Test as Config>::DefaultReplicationTarget::get(),
                        bsps_confirmed: 0,
                        bsps_volunteered: 0,
						expires_at: next_expiration_tick_storage_request,
                    })
                );

                // Assert that the request was added to the pending stop storing requests.
                assert!(PendingStopStoringRequests::<Test>::get(&bsp_id, &file_key).is_some());

                // Assert that the correct event was deposited
                System::assert_last_event(
                    Event::BspRequestedToStopStoring {
                        bsp_id,
                        file_key,
                        owner: owner_account_id.clone(),
                        location,
                    }
                    .into(),
                );

                // Advance enough blocks to allow the BSP to confirm the stop storing request.
                roll_to(
                    frame_system::Pallet::<Test>::block_number() + MinWaitForStopStoring::get(),
                );

                // Dispatch BSP confirm stop storing.
                assert_ok!(FileSystem::bsp_confirm_stop_storing(
                    bsp_signed.clone(),
                    file_key,
                    CompactProof {
                        encoded_nodes: vec![file_key.as_ref().to_vec()],
                    },
                ));

                // Assert that the pending stop storing request was removed.
                assert!(PendingStopStoringRequests::<Test>::get(&bsp_id, &file_key).is_none());

                // Assert that the correct event was deposited.
                let new_root = Providers::get_root(bsp_id).unwrap();

                System::assert_last_event(
                    Event::BspConfirmStoppedStoring {
                        bsp_id,
                        file_key,
                        new_root,
                    }
                    .into(),
                );

				// Check that the dynamic-rate payment stream between the user and the provider doesn't exist
                assert!(<<Test as crate::Config>::PaymentStreams as PaymentStreamsInterface>::get_dynamic_rate_payment_stream_info(
					&bsp_id,
					&owner_account_id
				).is_none());
            });
        }

        #[test]
        fn bsp_confirm_stop_storing_success_and_updates_payment_streams_amount_provided() {
            new_test_ext().execute_with(|| {
                let owner_account_id = Keyring::Alice.to_account_id();
                let owner = RuntimeOrigin::signed(owner_account_id.clone());
                let bsp_account_id = Keyring::Bob.to_account_id();
                let bsp_signed = RuntimeOrigin::signed(bsp_account_id.clone());
                let msp = Keyring::Charlie.to_account_id();
                let first_file_location = FileLocation::<Test>::try_from(b"first_file_test".to_vec()).unwrap();
				let second_file_location = FileLocation::<Test>::try_from(b"second_file_test".to_vec()).unwrap();
                let size = 4;
                let first_file_fingerprint = H256::zero();
				let second_file_fingerprint = H256::random();
                let peer_id = BoundedVec::try_from(vec![1]).unwrap();
                let peer_ids: PeerIds<Test> = BoundedVec::try_from(vec![peer_id]).unwrap();
                let storage_amount: StorageData<Test> = 100;

                let (msp_id, value_prop_id) = add_msp_to_provider_storage(&msp);

                let name = BoundedVec::try_from(vec![1]).unwrap();
                let bucket_id =
                    create_bucket(&owner_account_id.clone(), name, msp_id, value_prop_id);

                // Sign up account as a Backup Storage Provider
                assert_ok!(bsp_sign_up(bsp_signed.clone(), storage_amount));

				let current_tick = <<Test as crate::Config>::ProofDealer as shp_traits::ProofsDealerInterface>::get_current_tick();
				let current_tick_plus_storage_request_ttl = current_tick + <<Test as crate::Config>::StorageRequestTtl as Get<u32>>::get() as u64;
				let next_expiration_tick_storage_request = max(NextAvailableStorageRequestExpirationTick::<Test>::get(), current_tick_plus_storage_request_ttl);

                // Dispatch first storage request.
                assert_ok!(FileSystem::issue_storage_request(
                    owner.clone(),
                    bucket_id,
                    first_file_location.clone(),
                    first_file_fingerprint,
                    size,
                    msp_id,
                    peer_ids.clone(),
					None
                ));

				// Dispatch second storage request.
                assert_ok!(FileSystem::issue_storage_request(
                    owner.clone(),
                    bucket_id,
                    second_file_location.clone(),
                    second_file_fingerprint,
                    size,
                    msp_id,
                    peer_ids.clone(),
					None
                ));

                let first_file_key = FileSystem::compute_file_key(
                    owner_account_id.clone(),
                    bucket_id,
                    first_file_location.clone(),
                    size,
                    first_file_fingerprint,
                );
				let second_file_key = FileSystem::compute_file_key(
					owner_account_id.clone(),
					bucket_id,
					second_file_location.clone(),
					size,
					second_file_fingerprint,
				);

                let bsp_id = Providers::get_provider_id(bsp_account_id.clone()).unwrap();

                // Check that the dynamic-rate payment stream between the user and the provider doesn't exist
                assert!(
					<<Test as crate::Config>::PaymentStreams as PaymentStreamsInterface>::get_dynamic_rate_payment_stream_info(
						&bsp_id,
						&owner_account_id
					)
					.is_none()
				);

				// Calculate in how many ticks the BSP can volunteer for the files
                let current_tick = ProofsDealer::get_current_tick();
                let tick_when_bsp_can_volunteer = max(FileSystem::query_earliest_file_volunteer_tick(
                    Providers::get_provider_id(bsp_account_id.clone()).unwrap(),
                    first_file_key,
                )
                .unwrap(), FileSystem::query_earliest_file_volunteer_tick(
					Providers::get_provider_id(bsp_account_id.clone()).unwrap(),
					second_file_key,
				)
				.unwrap());
                if tick_when_bsp_can_volunteer > current_tick {
                    let ticks_to_advance = tick_when_bsp_can_volunteer - current_tick + 1;
                    let current_block = System::block_number();

                    // Advance by the number of ticks until this BSP can volunteer for the file.
                    roll_to(current_block + ticks_to_advance);
                }

                // Dispatch BSP volunteers.
                assert_ok!(FileSystem::bsp_volunteer(bsp_signed.clone(), first_file_key,));
				assert_ok!(FileSystem::bsp_volunteer(bsp_signed.clone(), second_file_key,));

                // Dispatch first BSP confirm storing.
                assert_ok!(FileSystem::bsp_confirm_storing(
                    bsp_signed.clone(),
                    CompactProof {
                        encoded_nodes: vec![H256::default().as_ref().to_vec()],
                    },
                    BoundedVec::try_from(vec![FileKeyWithProof {
                        file_key: first_file_key,
                        proof: CompactProof {
                            encoded_nodes: vec![H256::default().as_ref().to_vec()],
                        }
                    }])
                    .unwrap(),
                ));

				// Dispatch second BSP confirm storing.
                assert_ok!(FileSystem::bsp_confirm_storing(
                    bsp_signed.clone(),
                    CompactProof {
                        encoded_nodes: vec![H256::default().as_ref().to_vec()],
                    },
                    BoundedVec::try_from(vec![FileKeyWithProof {
                        file_key: second_file_key,
                        proof: CompactProof {
                            encoded_nodes: vec![H256::default().as_ref().to_vec()],
                        }
                    }])
                    .unwrap(),
                ));

                // Check that a dynamic-rate payment stream between the user and the provider was created and get its amount provided
                assert!(
                    <<Test as crate::Config>::PaymentStreams as PaymentStreamsInterface>::get_dynamic_rate_payment_stream_info(
                        &bsp_id,
                        &owner_account_id
                    )
                    .is_some()
                );
                let maybe_amount_provided = <Test as crate::Config>::PaymentStreams::get_dynamic_rate_payment_stream_amount_provided(
					&bsp_id,
					&owner_account_id
				);
				assert!(maybe_amount_provided.is_some());
				let amount_provided = maybe_amount_provided.unwrap();
				assert_eq!(amount_provided, 2 * size);

                // Assert that the RequestStorageBsps now contains the BSP under both location
                assert_eq!(
                    file_system::StorageRequestBsps::<Test>::get(first_file_key, bsp_id)
                        .expect("BSP should exist in storage"),
                    StorageRequestBspsMetadata::<Test> {
                        confirmed: true,
                        _phantom: Default::default()
                    }
                );
				assert_eq!(
                    file_system::StorageRequestBsps::<Test>::get(second_file_key, bsp_id)
                        .expect("BSP should exist in storage"),
                    StorageRequestBspsMetadata::<Test> {
                        confirmed: true,
                        _phantom: Default::default()
                    }
                );

                // Assert that the storage was updated
                assert_eq!(
                    file_system::StorageRequests::<Test>::get(first_file_key),
                    Some(StorageRequestMetadata {
                        requested_at: current_tick,
                        owner: owner_account_id.clone(),
                        bucket_id,
                        location: first_file_location.clone(),
                        fingerprint: first_file_fingerprint,
                        size,
                        msp: Some((msp_id, false)),
                        user_peer_ids: peer_ids.clone(),
                        bsps_required: <Test as Config>::DefaultReplicationTarget::get(),
                        bsps_confirmed: 1,
                        bsps_volunteered: 1,
						expires_at: next_expiration_tick_storage_request,
                    })
                );
				assert_eq!(
                    file_system::StorageRequests::<Test>::get(second_file_key),
                    Some(StorageRequestMetadata {
                        requested_at: current_tick,
                        owner: owner_account_id.clone(),
                        bucket_id,
                        location: second_file_location.clone(),
                        fingerprint: second_file_fingerprint,
                        size,
                        msp: Some((msp_id, false)),
                        user_peer_ids: peer_ids.clone(),
                        bsps_required: <Test as Config>::DefaultReplicationTarget::get(),
                        bsps_confirmed: 1,
                        bsps_volunteered: 1,
						expires_at: next_expiration_tick_storage_request,
                    })
                );

                // Dispatch BSP request stop storing.
                assert_ok!(FileSystem::bsp_request_stop_storing(
                    bsp_signed.clone(),
                    first_file_key,
                    bucket_id,
                    first_file_location.clone(),
                    owner_account_id.clone(),
                    first_file_fingerprint,
                    size,
                    false,
                    CompactProof {
                        encoded_nodes: vec![first_file_key.as_ref().to_vec()],
                    },
                ));

                // Assert that the RequestStorageBsps has the correct value
                assert!(file_system::StorageRequestBsps::<Test>::get(first_file_key, bsp_id).is_none());

                // Assert that the storage was updated
                assert_eq!(
                    file_system::StorageRequests::<Test>::get(first_file_key),
                    Some(StorageRequestMetadata {
                        requested_at: current_tick,
                        owner: owner_account_id.clone(),
                        bucket_id,
                        location: first_file_location.clone(),
                        fingerprint: first_file_fingerprint,
                        size,
                        msp: Some((msp_id, false)),
                        user_peer_ids: peer_ids.clone(),
                        bsps_required: <Test as Config>::DefaultReplicationTarget::get(),
                        bsps_confirmed: 0,
                        bsps_volunteered: 0,
						expires_at: next_expiration_tick_storage_request,
                    })
                );

                // Assert that the request was added to the pending stop storing requests.
                assert!(PendingStopStoringRequests::<Test>::get(&bsp_id, &first_file_key).is_some());

                // Assert that the correct event was deposited
                System::assert_last_event(
                    Event::BspRequestedToStopStoring {
                        bsp_id,
                        file_key: first_file_key,
                        owner: owner_account_id.clone(),
                        location: first_file_location,
                    }
                    .into(),
                );

                // Advance enough blocks to allow the BSP to confirm the stop storing request.
                roll_to(
                    frame_system::Pallet::<Test>::block_number() + MinWaitForStopStoring::get(),
                );

                // Dispatch BSP confirm stop storing.
                assert_ok!(FileSystem::bsp_confirm_stop_storing(
                    bsp_signed.clone(),
                    first_file_key,
                    CompactProof {
                        encoded_nodes: vec![first_file_key.as_ref().to_vec()],
                    },
                ));

                // Assert that the pending stop storing request was removed.
                assert!(PendingStopStoringRequests::<Test>::get(&bsp_id, &first_file_key).is_none());

                // Assert that the correct event was deposited.
                let new_root = Providers::get_root(bsp_id).unwrap();

                System::assert_last_event(
                    Event::BspConfirmStoppedStoring {
                        bsp_id,
                        file_key: first_file_key,
                        new_root,
                    }
                    .into(),
                );

				// Check that the amount provided of the dynamic-rate payment stream between the user and the provider was updated
                assert!(
					<<Test as crate::Config>::PaymentStreams as PaymentStreamsInterface>::get_dynamic_rate_payment_stream_info(
						&bsp_id,
						&owner_account_id
					)
					.is_some()
				);
				let maybe_amount_provided = <Test as crate::Config>::PaymentStreams::get_dynamic_rate_payment_stream_amount_provided(
					&bsp_id,
					&owner_account_id
				);
				assert!(maybe_amount_provided.is_some());
				let amount_provided = maybe_amount_provided.unwrap();
				assert_eq!(amount_provided, size);
            });
        }

        #[test]
        fn bsp_request_stop_storing_while_storage_request_open_success() {
            new_test_ext().execute_with(|| {
                let owner_account_id = Keyring::Alice.to_account_id();
                let owner = RuntimeOrigin::signed(owner_account_id.clone());
                let bsp_account_id = Keyring::Bob.to_account_id();
                let bsp_signed = RuntimeOrigin::signed(bsp_account_id.clone());
                let msp = Keyring::Charlie.to_account_id();
                let location = FileLocation::<Test>::try_from(b"test".to_vec()).unwrap();
                let size = 4;
                let fingerprint = H256::zero();
                let storage_amount: StorageData<Test> = 100;

                let (msp_id, value_prop_id) = add_msp_to_provider_storage(&msp);

                let name = BoundedVec::try_from(vec![1]).unwrap();
                let bucket_id =
                    create_bucket(&owner_account_id.clone(), name, msp_id, value_prop_id);

                // Sign up account as a Backup Storage Provider
                assert_ok!(bsp_sign_up(bsp_signed.clone(), storage_amount));

				let current_tick = <<Test as crate::Config>::ProofDealer as shp_traits::ProofsDealerInterface>::get_current_tick();
                let current_tick_plus_storage_request_ttl =
                    current_tick
                        + <<Test as crate::Config>::StorageRequestTtl as Get<u32>>::get() as u64;
                let next_expiration_tick_storage_request = max(
                    NextAvailableStorageRequestExpirationTick::<Test>::get(),
                    current_tick_plus_storage_request_ttl,
                );

                // Dispatch storage request.
                assert_ok!(FileSystem::issue_storage_request(
                    owner.clone(),
                    bucket_id,
                    location.clone(),
                    fingerprint,
                    size,
                    msp_id,
                    Default::default(),
                    None,
                ));

                let file_key = FileSystem::compute_file_key(
                    owner_account_id.clone(),
                    bucket_id,
                    location.clone(),
                    size,
                    fingerprint,
                );

                let bsp_id = Providers::get_provider_id(bsp_account_id.clone()).unwrap();

                // Calculate in how many ticks the BSP can volunteer for the file
                let current_tick = ProofsDealer::get_current_tick();
                let tick_when_bsp_can_volunteer = FileSystem::query_earliest_file_volunteer_tick(
                    Providers::get_provider_id(bsp_account_id.clone()).unwrap(),
                    file_key,
                )
                .unwrap();
                if tick_when_bsp_can_volunteer > current_tick {
                    let ticks_to_advance = tick_when_bsp_can_volunteer - current_tick + 1;
                    let current_block = System::block_number();

                    // Advance by the number of ticks until this BSP can volunteer for the file.
                    roll_to(current_block + ticks_to_advance);
                }

                // Dispatch BSP volunteer.
                assert_ok!(FileSystem::bsp_volunteer(bsp_signed.clone(), file_key));

                // Dispatch BSP confirm storing.
                assert_ok!(FileSystem::bsp_confirm_storing(
                    bsp_signed.clone(),
                    CompactProof {
                        encoded_nodes: vec![H256::default().as_ref().to_vec()],
                    },
                    BoundedVec::try_from(vec![FileKeyWithProof {
                        file_key,
                        proof: CompactProof {
                            encoded_nodes: vec![H256::default().as_ref().to_vec()],
                        }
                    }])
                    .unwrap()
                ));

                let file_key = FileSystem::compute_file_key(
                    owner_account_id.clone(),
                    bucket_id,
                    location.clone(),
                    size,
                    fingerprint,
                );

                // Dispatch BSP stop storing.
                assert_ok!(FileSystem::bsp_request_stop_storing(
                    bsp_signed.clone(),
                    file_key,
                    bucket_id,
                    location.clone(),
                    owner_account_id.clone(),
                    H256::zero(),
                    size,
                    false,
                    CompactProof {
                        encoded_nodes: vec![file_key.as_ref().to_vec()],
                    },
                ));

                // Assert that the RequestStorageBsps has the correct value
                assert!(file_system::StorageRequestBsps::<Test>::get(file_key, bsp_id).is_none());

                // Assert that the storage was updated
                assert_eq!(
                    file_system::StorageRequests::<Test>::get(file_key),
                    Some(StorageRequestMetadata {
                        requested_at: current_tick,
                        owner: owner_account_id.clone(),
                        bucket_id,
                        location: location.clone(),
                        fingerprint: H256::zero(),
                        size,
                        msp: Some((msp_id, false)),
                        user_peer_ids: Default::default(),
                        bsps_required: <Test as Config>::DefaultReplicationTarget::get(),
                        bsps_confirmed: 0,
                        bsps_volunteered: 0,
                        expires_at: next_expiration_tick_storage_request,
                    })
                );

                // Assert that the correct event was deposited
                System::assert_last_event(
                    Event::BspRequestedToStopStoring {
                        bsp_id,
                        file_key,
                        owner: owner_account_id,
                        location,
                    }
                    .into(),
                );
            });
        }

        #[test]
        fn bsp_request_stop_storing_not_volunteered_success() {
            new_test_ext().execute_with(|| {
                let owner_account_id = Keyring::Alice.to_account_id();
                let owner = RuntimeOrigin::signed(owner_account_id.clone());
                let bsp_account_id = Keyring::Bob.to_account_id();
                let bsp_signed = RuntimeOrigin::signed(bsp_account_id.clone());
                let msp = Keyring::Charlie.to_account_id();
                let location = FileLocation::<Test>::try_from(b"test".to_vec()).unwrap();
                let size = 4;
                let fingerprint = H256::zero();
                let storage_amount: StorageData<Test> = 100;

                let (msp_id, value_prop_id) = add_msp_to_provider_storage(&msp);

                let name = BoundedVec::try_from(vec![1]).unwrap();
                let bucket_id =
                    create_bucket(&owner_account_id.clone(), name, msp_id, value_prop_id);

                // Sign up account as a Backup Storage Provider
                assert_ok!(bsp_sign_up(bsp_signed.clone(), storage_amount));

				let current_tick = <<Test as crate::Config>::ProofDealer as shp_traits::ProofsDealerInterface>::get_current_tick();
                let current_tick_plus_storage_request_ttl =
                    current_tick
                        + <<Test as crate::Config>::StorageRequestTtl as Get<u32>>::get() as u64;
                let next_expiration_tick_storage_request = max(
                    NextAvailableStorageRequestExpirationTick::<Test>::get(),
                    current_tick_plus_storage_request_ttl,
                );

                // Dispatch storage request.
                assert_ok!(FileSystem::issue_storage_request(
                    owner.clone(),
                    bucket_id,
                    location.clone(),
                    fingerprint,
                    size,
                    msp_id,
                    Default::default(),
                    None,
                ));

                let bsp_id = Providers::get_provider_id(bsp_account_id).unwrap();

                let file_key = FileSystem::compute_file_key(
                    owner_account_id.clone(),
                    bucket_id,
                    location.clone(),
                    size,
                    fingerprint,
                );

                // Increase the data used by the registered bsp, to simulate that it is indeed storing the file
                assert_ok!(Providers::increase_capacity_used(&bsp_id, size,));

                // Dispatch BSP stop storing.
                assert_ok!(FileSystem::bsp_request_stop_storing(
                    bsp_signed.clone(),
                    file_key,
                    bucket_id,
                    location.clone(),
                    owner_account_id.clone(),
                    fingerprint,
                    size,
                    false,
                    CompactProof {
                        encoded_nodes: vec![file_key.as_ref().to_vec()],
                    },
                ));

                let current_bsps_required: <Test as Config>::ReplicationTargetType =
                    <Test as Config>::DefaultReplicationTarget::get();

                // Assert that the storage request bsps_required was incremented
                assert_eq!(
                    file_system::StorageRequests::<Test>::get(file_key),
                    Some(StorageRequestMetadata {
                        requested_at: current_tick,
                        owner: owner_account_id.clone(),
                        bucket_id,
                        location: location.clone(),
                        fingerprint,
                        size,
                        msp: Some((msp_id, false)),
                        user_peer_ids: Default::default(),
                        bsps_required: current_bsps_required.checked_add(1).unwrap(),
                        bsps_confirmed: 0,
                        bsps_volunteered: 0,
                        expires_at: next_expiration_tick_storage_request,
                    })
                );

                // Assert that the correct event was deposited
                System::assert_last_event(
                    Event::BspRequestedToStopStoring {
                        bsp_id,
                        file_key,
                        owner: owner_account_id,
                        location,
                    }
                    .into(),
                );
            });
        }

        #[test]
        fn bsp_request_stop_storing_no_storage_request_success() {
            new_test_ext().execute_with(|| {
                let bsp_account_id = Keyring::Bob.to_account_id();
                let bsp_signed = RuntimeOrigin::signed(bsp_account_id.clone());
                let location = FileLocation::<Test>::try_from(b"test".to_vec()).unwrap();
                let owner_account_id = Keyring::Alice.to_account_id();
                let size = 4;
                let fingerprint = H256::zero();

                let (msp_id, value_prop_id) =
                    add_msp_to_provider_storage(&Keyring::Charlie.to_account_id());

                let bucket_id = create_bucket(
                    &owner_account_id,
                    BoundedVec::try_from(b"bucket".to_vec()).unwrap(),
                    msp_id,
                    value_prop_id,
                );

                // Sign up account as a Backup Storage Provider
                assert_ok!(bsp_sign_up(bsp_signed.clone(), 100));

                let bsp_id = Providers::get_provider_id(bsp_account_id).unwrap();

                let file_key = FileSystem::compute_file_key(
                    owner_account_id.clone(),
                    bucket_id,
                    location.clone(),
                    size,
                    fingerprint,
                );

                // Increase the data used by the registered bsp, to simulate that it is indeed storing the file
                assert_ok!(Providers::increase_capacity_used(&bsp_id, size,));

				let current_tick = <<Test as crate::Config>::ProofDealer as shp_traits::ProofsDealerInterface>::get_current_tick();
                let current_tick_plus_storage_request_ttl =
                    current_tick
                        + <<Test as crate::Config>::StorageRequestTtl as Get<u32>>::get() as u64;
                let next_expiration_tick_storage_request = max(
                    NextAvailableStorageRequestExpirationTick::<Test>::get(),
                    current_tick_plus_storage_request_ttl,
                );

                // Dispatch BSP stop storing.
                assert_ok!(FileSystem::bsp_request_stop_storing(
                    bsp_signed.clone(),
                    file_key,
                    bucket_id,
                    location.clone(),
                    owner_account_id.clone(),
                    fingerprint,
                    size,
                    false,
                    CompactProof {
                        encoded_nodes: vec![file_key.as_ref().to_vec()],
                    },
                ));

                // Assert that the storage request was created with one bsps_required
                assert_eq!(
                    file_system::StorageRequests::<Test>::get(file_key),
                    Some(StorageRequestMetadata {
                        requested_at: 5,
                        owner: owner_account_id.clone(),
                        bucket_id,
                        location: location.clone(),
                        fingerprint,
                        size,
                        msp: None,
                        user_peer_ids: Default::default(),
                        bsps_required: 1,
                        bsps_confirmed: 0,
                        bsps_volunteered: 0,
                        expires_at: next_expiration_tick_storage_request,
                    })
                );

                // Assert that the correct event was deposited
                System::assert_last_event(
                    Event::BspRequestedToStopStoring {
                        bsp_id,
                        file_key,
                        owner: owner_account_id,
                        location,
                    }
                    .into(),
                );
            });
        }
    }
}

mod delete_file_and_pending_deletions_tests {
    use super::*;

    mod failure {

        use super::*;

        #[test]
        fn delete_file_bucket_not_owned_by_user_fail() {
            new_test_ext().execute_with(|| {
                let owner_account_id = Keyring::Alice.to_account_id();
                let owner_signed = RuntimeOrigin::signed(owner_account_id.clone());
                let msp = Keyring::Charlie.to_account_id();
                let location = FileLocation::<Test>::try_from(b"test".to_vec()).unwrap();
                let size = 4;
                let file_content = b"test".to_vec();
                let fingerprint = BlakeTwo256::hash(&file_content);

                let (msp_id, value_prop_id) = add_msp_to_provider_storage(&msp);

                let name = BoundedVec::try_from(b"bucket".to_vec()).unwrap();
                let _ = create_bucket(
                    &owner_account_id.clone(),
                    name.clone(),
                    msp_id,
                    value_prop_id,
                );

                let other_user = Keyring::Bob.to_account_id();
                let bucket_id = create_bucket(&other_user.clone(), name, msp_id, value_prop_id);

                let file_key = FileSystem::compute_file_key(
                    owner_account_id.clone(),
                    bucket_id,
                    location.clone(),
                    size,
                    fingerprint,
                );

                let forest_proof = CompactProof {
                    encoded_nodes: vec![file_key.as_ref().to_vec()],
                };

                // Assert that the user does not own the bucket
                assert_noop!(
                    FileSystem::delete_file(
                        owner_signed,
                        bucket_id,
                        file_key,
                        location,
                        size,
                        fingerprint,
                        Some(forest_proof),
                    ),
                    Error::<Test>::NotBucketOwner
                );
            });
        }

        #[test]
        fn delete_file_beyond_maximum_limit_allowed_fail() {
            new_test_ext().execute_with(|| {
                let owner_account_id = Keyring::Alice.to_account_id();
                let owner_signed = RuntimeOrigin::signed(owner_account_id.clone());
                let msp = Keyring::Charlie.to_account_id();
                let location = FileLocation::<Test>::try_from(b"test".to_vec()).unwrap();
                let size = u64::MAX;
                let file_content = b"test".to_vec();
                let fingerprint = BlakeTwo256::hash(&file_content);

                let (msp_id, value_prop_id) = add_msp_to_provider_storage(&msp);

                let name = BoundedVec::try_from(b"bucket".to_vec()).unwrap();
                let bucket_id = create_bucket(
                    &owner_account_id.clone(),
                    name.clone(),
                    msp_id,
                    value_prop_id,
                );

                // For loop to create 1 over maximum of MaxUserPendingDeletionRequests
                for i in 0..<Test as file_system::Config>::MaxUserPendingDeletionRequests::get() {
                    let file_key = FileSystem::compute_file_key(
                        owner_account_id.clone(),
                        bucket_id,
                        location.clone(),
                        i as u64,
                        fingerprint,
                    );

                    assert_ok!(FileSystem::delete_file(
                        owner_signed.clone(),
                        bucket_id,
                        file_key,
                        location.clone(),
                        i as u64,
                        fingerprint,
                        None,
                    ));
                }

                let file_key = FileSystem::compute_file_key(
                    owner_account_id.clone(),
                    bucket_id,
                    location.clone(),
                    size,
                    fingerprint,
                );

                assert_noop!(
                    FileSystem::delete_file(
                        owner_signed,
                        bucket_id,
                        file_key,
                        location,
                        size,
                        fingerprint,
                        None
                    ),
                    Error::<Test>::MaxUserPendingDeletionRequestsReached
                );
            });
        }

        #[test]
        fn delete_file_pending_file_deletion_request_submit_proof_not_msp_of_bucket_fail() {
            new_test_ext().execute_with(|| {
                let owner_account_id = Keyring::Alice.to_account_id();
                let owner_signed = RuntimeOrigin::signed(owner_account_id.clone());
                let msp = Keyring::Charlie.to_account_id();
                let location = FileLocation::<Test>::try_from(b"test".to_vec()).unwrap();
                let size = 4;
                let file_content = b"test".to_vec();
                let fingerprint = BlakeTwo256::hash(&file_content);

                let (msp_id, value_prop_id) = add_msp_to_provider_storage(&msp);

                let name = BoundedVec::try_from(b"bucket".to_vec()).unwrap();
                let bucket_id = create_bucket(&owner_account_id.clone(), name, msp_id, value_prop_id);

                let file_key = FileSystem::compute_file_key(
                    owner_account_id.clone(),
                    bucket_id,
                    location.clone(),
                    size,
                    fingerprint,
                );

                // Delete file
                assert_ok!(FileSystem::delete_file(
					owner_signed.clone(),
					bucket_id,
					file_key,
					location,
					size,
					fingerprint,
					None,
				));

                // Assert that the pending file deletion request was added to storage
                assert_eq!(
                    file_system::PendingFileDeletionRequests::<Test>::get(owner_account_id.clone()),
                    BoundedVec::<_, <Test as file_system::Config>::MaxUserPendingDeletionRequests>::try_from(
                        vec![PendingFileDeletionRequest {
							file_key,
							user: owner_account_id.clone(),
							bucket_id,
							file_size: size,
						}]
                    )
                        .unwrap()
                );

                let forest_proof = CompactProof {
                    encoded_nodes: vec![vec![0]],
                };

                let msp_dave = Keyring::Dave.to_account_id();
                add_msp_to_provider_storage(&msp_dave);
                let msp_origin = RuntimeOrigin::signed(msp_dave.clone());

                assert_noop!(
					FileSystem::pending_file_deletion_request_submit_proof(
						msp_origin,
						owner_account_id.clone(),
						file_key,
						size,
						bucket_id,
						forest_proof
					),
					Error::<Test>::MspNotStoringBucket
				);

                // Assert that the pending file deletion request was not removed from storage
                assert_eq!(
                    file_system::PendingFileDeletionRequests::<Test>::get(owner_account_id.clone()),
                    BoundedVec::<_, <Test as file_system::Config>::MaxUserPendingDeletionRequests>::try_from(
                        vec![PendingFileDeletionRequest {
							file_key,
							user: owner_account_id,
							bucket_id,
							file_size: size,
						}]
                    )
                        .unwrap()
                );
            });
        }

        #[test]
        fn submit_proof_pending_file_deletion_not_found_fail() {
            new_test_ext().execute_with(|| {
                let owner_account_id = Keyring::Alice.to_account_id();

                let msp = Keyring::Charlie.to_account_id();
                let msp_origin = RuntimeOrigin::signed(msp.clone());

                let size = 4;
                let file_content = b"test".to_vec();
                let fingerprint = BlakeTwo256::hash(&file_content);
                let location = FileLocation::<Test>::try_from(b"test".to_vec()).unwrap();

                let (msp_id, value_prop_id) = add_msp_to_provider_storage(&msp);

                let name = BoundedVec::try_from(b"bucket".to_vec()).unwrap();
                let bucket_id =
                    create_bucket(&owner_account_id.clone(), name, msp_id, value_prop_id);

                let file_key = FileSystem::compute_file_key(
                    owner_account_id.clone(),
                    bucket_id,
                    location.clone(),
                    size,
                    fingerprint,
                );

                let forest_proof = CompactProof {
                    encoded_nodes: vec![vec![0]],
                };

                assert_noop!(
                    FileSystem::pending_file_deletion_request_submit_proof(
                        msp_origin,
                        owner_account_id.clone(),
                        file_key,
                        size,
                        bucket_id,
                        forest_proof
                    ),
                    Error::<Test>::FileKeyNotPendingDeletion
                );
            });
        }
<<<<<<< HEAD
=======

        #[test]
        fn delete_file_expired_pending_file_deletion_request_with_bucket_does_not_exist() {
            new_test_ext().execute_with(|| {
                let owner_account_id = Keyring::Alice.to_account_id();
                let owner_signed = RuntimeOrigin::signed(owner_account_id.clone());
                let msp = Keyring::Charlie.to_account_id();
                let location = FileLocation::<Test>::try_from(b"test".to_vec()).unwrap();
                let size = 4;
                let file_content = b"test".to_vec();
                let fingerprint = BlakeTwo256::hash(&file_content);
                let peer_id = BoundedVec::try_from(vec![1]).unwrap();
                let peer_ids: PeerIds<Test> = BoundedVec::try_from(vec![peer_id]).unwrap();

                let (msp_id, value_prop_id) = add_msp_to_provider_storage(&msp);

                let name = BoundedVec::try_from(b"bucket".to_vec()).unwrap();
                let bucket_id = create_bucket(&owner_account_id.clone(), name, msp_id, value_prop_id);

                let file_key = FileSystem::compute_file_key(
                    owner_account_id.clone(),
                    bucket_id,
                    location.clone(),
                    size,
                    fingerprint,
                );

                // Issue storage request
                assert_ok!(FileSystem::issue_storage_request(
                    owner_signed.clone(),
                    bucket_id,
                    location.clone(),
                    fingerprint,
                    size,
                    msp_id,
                    peer_ids,
                    None
                ));

                // Dispatch MSP confirm storing.
                assert_ok!(FileSystem::msp_respond_storage_requests_multiple_buckets(
                    RuntimeOrigin::signed(msp.clone()),
                    vec![StorageRequestMspBucketResponse {
                        bucket_id,
                        accept: Some(StorageRequestMspAcceptedFileKeys {
                            file_keys_and_proofs: vec![FileKeyWithProof {
                                file_key,
                                proof: CompactProof {
                                    encoded_nodes: vec![H256::default().as_ref().to_vec()],
                                }
                            }],
                            forest_proof: CompactProof {
                                encoded_nodes: vec![H256::default().as_ref().to_vec()],
                            },
                        }),
                        reject: vec![],
                    }],
                ));

                // Delete file
                assert_ok!(FileSystem::delete_file(
					owner_signed.clone(),
					bucket_id,
					file_key,
					location,
					size,
					fingerprint,
					None,
				));

                // Assert that the correct event was deposited
                System::assert_last_event(
                    Event::FileDeletionRequest {
                        user: owner_account_id.clone(),
                        file_key,
                        file_size: size,
                        bucket_id,
                        msp_id,
                        proof_of_inclusion: false,
                    }
                        .into(),
                );

                // Assert that the pending file deletion request was added to storage
                assert_eq!(
                    file_system::PendingFileDeletionRequests::<Test>::get(owner_account_id.clone()),
                    BoundedVec::<_, <Test as file_system::Config>::MaxUserPendingDeletionRequests>::try_from(
                        vec![PendingFileDeletionRequest {
							file_key,
							user: owner_account_id.clone(),
							bucket_id,
							file_size: size,
						}]
                    )
                        .unwrap()
                );

                let pending_file_deletion_request_ttl: u32 =
                    PendingFileDeletionRequestTtl::<Test>::get();
                let pending_file_deletion_request_ttl: TickNumber<Test> =
                    pending_file_deletion_request_ttl.into();
                let expiration_tick = pending_file_deletion_request_ttl + <<Test as crate::Config>::ProofDealer as shp_traits::ProofsDealerInterface>::get_current_tick();

                // Assert that the pending file deletion request was added to storage
                assert_eq!(
                    file_system::FileDeletionRequestExpirations::<Test>::get(expiration_tick),
                    vec![FileDeletionRequestExpirationItem {
                        user: owner_account_id.clone(),
                        file_key,
                        bucket_id,
                        file_size: size,
                    }]
                );

                // Delete the bucket manually
                pallet_storage_providers::Buckets::<Test>::remove(bucket_id);

                // Roll past the expiration tick
                roll_to(pending_file_deletion_request_ttl + 1);

                // Item expiration should be removed
                assert_eq!(
                    file_system::FileDeletionRequestExpirations::<Test>::get(expiration_tick),
                    vec![]
                );

                // Assert that the pending file deletion request was removed from storage
                assert_eq!(
                    file_system::PendingFileDeletionRequests::<Test>::get(owner_account_id.clone()),
                    BoundedVec::<_, <Test as file_system::Config>::MaxUserPendingDeletionRequests>::default()
                );

                // Assert that the bucket size was not decreased because the bucket was not found
                System::assert_has_event(Event::FailedToDecreaseBucketSize {
                    user: owner_account_id.clone(),
                    bucket_id,
                    file_key,
                    file_size: size,
                    error: pallet_storage_providers::Error::<Test>::BucketNotFound.into(),
                }.into());

                // Assert that there was no queued priority challenge for file key in proofs dealer pallet
                assert!(!pallet_proofs_dealer::PriorityChallengesQueue::<Test>::get()
                .iter()
                .any(|x| *x == CustomChallenge { key: file_key, should_remove_key: true }));
            });
        }
>>>>>>> 9c96a05f
    }

    mod success {
        use crate::MspsAmountOfPendingFileDeletionRequests;

        use super::*;
        #[test]
        fn delete_file_with_proof_of_inclusion_success() {
            new_test_ext().execute_with(|| {
                let owner_account_id = Keyring::Alice.to_account_id();
                let owner_signed = RuntimeOrigin::signed(owner_account_id.clone());
                let msp = Keyring::Charlie.to_account_id();
                let location = FileLocation::<Test>::try_from(b"test".to_vec()).unwrap();
                let size = 1024 * 1024 * 1024;
                let file_content = b"test".to_vec();
                let fingerprint = BlakeTwo256::hash(&file_content);
                let peer_id = BoundedVec::try_from(vec![1]).unwrap();
                let peer_ids: PeerIds<Test> = BoundedVec::try_from(vec![peer_id]).unwrap();

                let (msp_id, value_prop_id) = add_msp_to_provider_storage(&msp);

                let name = BoundedVec::try_from(b"bucket".to_vec()).unwrap();
                let bucket_id =
                    create_bucket(&owner_account_id.clone(), name, msp_id, value_prop_id);

				// Increase bucket size and payment stream rate to simulate it storing the file
				let initial_bucket_size = 2 * size;
				assert_ok!(<<Test as crate::Config>::Providers as MutateBucketsInterface>::increase_bucket_size(&bucket_id, initial_bucket_size));
                let file_key = FileSystem::compute_file_key(
                    owner_account_id.clone(),
                    bucket_id,
                    location.clone(),
                    size,
                    fingerprint,
                );

                // Issue storage request
                assert_ok!(FileSystem::issue_storage_request(
                    owner_signed.clone(),
                    bucket_id,
                    location.clone(),
                    fingerprint,
                    size,
                    msp_id,
                    peer_ids,
                    None
                ));

                // Dispatch MSP confirm storing.
                assert_ok!(FileSystem::msp_respond_storage_requests_multiple_buckets(
                    RuntimeOrigin::signed(msp.clone()),
                    vec![StorageRequestMspBucketResponse {
                        bucket_id,
                        accept: Some(StorageRequestMspAcceptedFileKeys {
                            file_keys_and_proofs: vec![FileKeyWithProof {
                                file_key,
                                proof: CompactProof {
                                    encoded_nodes: vec![H256::default().as_ref().to_vec()],
                                }
                            }],
                            forest_proof: CompactProof {
                                encoded_nodes: vec![H256::default().as_ref().to_vec()],
                            },
                        }),
                        reject: vec![],
                    }],
                ));

				let bucket_size_after_confirm = pallet_storage_providers::Buckets::<Test>::get(bucket_id).unwrap().size;
				let payment_stream_rate_after_confirm = <<Test as crate::Config>::PaymentStreams as PaymentStreamsInterface>::get_inner_fixed_rate_payment_stream_value(&msp_id, &owner_account_id).unwrap();
				let msp_used_capacity_after_confirm = <<Test as crate::Config>::Providers as ReadStorageProvidersInterface>::get_used_capacity(&msp_id);

                let forest_proof = CompactProof {
                    encoded_nodes: vec![file_key.as_ref().to_vec()],
                };

                // Delete file
                assert_ok!(FileSystem::delete_file(
                    owner_signed.clone(),
                    bucket_id,
                    file_key,
                    location,
                    size,
                    fingerprint,
                    Some(forest_proof),
                ));

                // Assert that there is a queued priority challenge for file key in proofs dealer pallet
                assert!(
                    // Find file key in vec of queued priority challenges
                    pallet_proofs_dealer::PriorityChallengesQueue::<Test>::get()
                        .iter()
                        .any(|x| *x == CustomChallenge { key: file_key, should_remove_key: true }),
                );

				// Assert that the Bucket root was correctly updated
				let bucket_info = pallet_storage_providers::Buckets::<Test>::get(bucket_id).unwrap();
				let bucket_root = bucket_info.root;
				assert_eq!(bucket_root, file_key); // This is because our mocked apply delta sets the root as the last mutation

				// Assert that the Bucket's size was decreased by the file size
				let new_bucket_size = bucket_info.size;
				assert_eq!(new_bucket_size, bucket_size_after_confirm - size);

				// Assert that the MSP's used capacity was decreased by the file size
				let new_msp_used_capacity = <<Test as crate::Config>::Providers as ReadStorageProvidersInterface>::get_used_capacity(&msp_id);
				assert_eq!(new_msp_used_capacity, msp_used_capacity_after_confirm - size);

				// Assert that the payment stream rate decrease
				let new_payment_stream_rate = <<Test as crate::Config>::PaymentStreams as PaymentStreamsInterface>::get_inner_fixed_rate_payment_stream_value(&msp_id, &owner_account_id).unwrap();
				assert!(new_payment_stream_rate < payment_stream_rate_after_confirm);

                // Assert that the correct event was deposited
                System::assert_last_event(
                    Event::FileDeletionRequest {
                        user: owner_account_id.clone(),
                        file_key,
                        file_size: size,
                        bucket_id,
                        msp_id,
                        proof_of_inclusion: true,
                    }
                    .into(),
                );
            });
        }

        #[test]
        fn delete_file_pending_file_deletion_request_submit_proof_of_inclusion_success() {
            new_test_ext().execute_with(|| {
                let owner_account_id = Keyring::Alice.to_account_id();
                let owner_signed = RuntimeOrigin::signed(owner_account_id.clone());
                let msp = Keyring::Charlie.to_account_id();
                let location = FileLocation::<Test>::try_from(b"test".to_vec()).unwrap();
                let size = 1024 * 1024 * 1024; // One gigabyte
                let file_content = b"test".to_vec();
                let fingerprint = BlakeTwo256::hash(&file_content);
				let peer_id = BoundedVec::try_from(vec![1]).unwrap();
                let peer_ids: PeerIds<Test> = BoundedVec::try_from(vec![peer_id]).unwrap();

                let (msp_id, value_prop_id) = add_msp_to_provider_storage(&msp);

                let name = BoundedVec::try_from(b"bucket".to_vec()).unwrap();
                let bucket_id = create_bucket(&owner_account_id.clone(), name, msp_id, value_prop_id);

				let file_key = FileSystem::compute_file_key(
                    owner_account_id.clone(),
                    bucket_id,
                    location.clone(),
                    size,
                    fingerprint,
                );

				// Issue storage request
                assert_ok!(FileSystem::issue_storage_request(
                    owner_signed.clone(),
                    bucket_id,
                    location.clone(),
                    fingerprint,
                    size,
                    msp_id,
                    peer_ids,
                    None
                ));

                // Dispatch MSP confirm storing.
                assert_ok!(FileSystem::msp_respond_storage_requests_multiple_buckets(
                    RuntimeOrigin::signed(msp.clone()),
                    vec![StorageRequestMspBucketResponse {
                        bucket_id,
                        accept: Some(StorageRequestMspAcceptedFileKeys {
                            file_keys_and_proofs: vec![FileKeyWithProof {
                                file_key,
                                proof: CompactProof {
                                    encoded_nodes: vec![H256::default().as_ref().to_vec()],
                                }
                            }],
                            forest_proof: CompactProof {
                                encoded_nodes: vec![H256::default().as_ref().to_vec()],
                            },
                        }),
                        reject: vec![],
                    }],
                ));

<<<<<<< HEAD
				// Get the initial bucket size, MSP's used capacity and payment stream rate
				let initial_bucket_size = pallet_storage_providers::Buckets::<Test>::get(bucket_id).unwrap().size;
				let initial_payment_stream_rate = <<Test as crate::Config>::PaymentStreams as PaymentStreamsInterface>::get_inner_fixed_rate_payment_stream_value(&msp_id, &owner_account_id).unwrap();
				let msp_used_capacity = <<Test as crate::Config>::Providers as ReadStorageProvidersInterface>::get_used_capacity(&msp_id);
=======
                // Query providers pallet Buckets storage and MSP's used capacity
                let bucket_size = Providers::get_bucket_size(&bucket_id).unwrap();
				let msp_used_capacity = <<Test as crate::Config>::Providers as ReadStorageProvidersInterface>::get_used_capacity(&msp_id);

                // Delete file
                assert_ok!(FileSystem::delete_file(
					owner_signed.clone(),
					bucket_id,
					file_key,
					location,
					size,
					fingerprint,
					None,
				));

                // Assert that the correct event was deposited
                System::assert_last_event(
                    Event::FileDeletionRequest {
                        user: owner_account_id.clone(),
                        file_key,
                        file_size: size,
                        bucket_id,
                        msp_id,
                        proof_of_inclusion: false,
                    }
                        .into(),
                );

                // Assert that the pending file deletion request was added to storage
                assert_eq!(
                    file_system::PendingFileDeletionRequests::<Test>::get(owner_account_id.clone()),
                    BoundedVec::<_, <Test as file_system::Config>::MaxUserPendingDeletionRequests>::try_from(
                        vec![PendingFileDeletionRequest {
							file_key,
							user: owner_account_id.clone(),
							bucket_id,
							file_size: size,
						}]
                    )
                        .unwrap()
                );

				// Assert that the MSP was removed from the privileged providers list.
				assert!(!pallet_payment_streams::PrivilegedProviders::<Test>::contains_key(&msp_id));

                let pending_file_deletion_request_ttl: u32 =
                    PendingFileDeletionRequestTtl::<Test>::get();
                let pending_file_deletion_request_ttl: TickNumber<Test> =
                    pending_file_deletion_request_ttl.into();
                let expiration_tick = pending_file_deletion_request_ttl + <<Test as crate::Config>::ProofDealer as shp_traits::ProofsDealerInterface>::get_current_tick();

                // Assert that the pending file deletion request was added to storage
                assert_eq!(
                    file_system::FileDeletionRequestExpirations::<Test>::get(expiration_tick),
                    vec![FileDeletionRequestExpirationItem {
                        user: owner_account_id.clone(),
                        file_key,
                        bucket_id,
                        file_size: size,
                    }]
                );

                // Roll past the expiration tick
                roll_to(pending_file_deletion_request_ttl + 1);

                // Item expiration should be removed
                assert_eq!(
                    file_system::FileDeletionRequestExpirations::<Test>::get(expiration_tick),
                    vec![]
                );

                // Asser that the pending file deletion request was removed from storage
                assert_eq!(
                    file_system::PendingFileDeletionRequests::<Test>::get(owner_account_id.clone()),
                    BoundedVec::<_, <Test as file_system::Config>::MaxUserPendingDeletionRequests>::default()
                );

                // Check that the bucket_size was reduced by the file size
                assert_eq!(
                    Providers::get_bucket_size(&bucket_id).unwrap(),
                    bucket_size - size
                );

				// Check that the MSP's used capacity was reduced by the file size
				assert_eq!(
					<<Test as crate::Config>::Providers as ReadStorageProvidersInterface>::get_used_capacity(&msp_id),
					msp_used_capacity - size
				);

                // Assert that there is a queued priority challenge for file key in proofs dealer pallet
                assert!(pallet_proofs_dealer::PriorityChallengesQueue::<Test>::get()
                .iter()
                .any(|x| *x == CustomChallenge { key: file_key, should_remove_key: true }),);
            });
        }

        #[test]
        fn delete_file_pending_file_deletion_request_submit_proof_of_inclusion_success() {
            new_test_ext().execute_with(|| {
                let owner_account_id = Keyring::Alice.to_account_id();
                let owner_signed = RuntimeOrigin::signed(owner_account_id.clone());
                let msp = Keyring::Charlie.to_account_id();
                let location = FileLocation::<Test>::try_from(b"test".to_vec()).unwrap();
                let size = 1024 * 1024 * 1024; // One gigabyte
                let file_content = b"test".to_vec();
                let fingerprint = BlakeTwo256::hash(&file_content);
				let peer_id = BoundedVec::try_from(vec![1]).unwrap();
                let peer_ids: PeerIds<Test> = BoundedVec::try_from(vec![peer_id]).unwrap();

                let (msp_id, value_prop_id) = add_msp_to_provider_storage(&msp);

                let name = BoundedVec::try_from(b"bucket".to_vec()).unwrap();
                let bucket_id = create_bucket(&owner_account_id.clone(), name, msp_id, value_prop_id);

				let file_key = FileSystem::compute_file_key(
                    owner_account_id.clone(),
                    bucket_id,
                    location.clone(),
                    size,
                    fingerprint,
                );
>>>>>>> 9c96a05f

				// Issue storage request
                assert_ok!(FileSystem::issue_storage_request(
                    owner_signed.clone(),
                    bucket_id,
                    location.clone(),
                    fingerprint,
                    size,
                    msp_id,
                    peer_ids,
                    None
                ));

                // Dispatch MSP confirm storing.
                assert_ok!(FileSystem::msp_respond_storage_requests_multiple_buckets(
                    RuntimeOrigin::signed(msp.clone()),
                    bounded_vec![StorageRequestMspBucketResponse {
                        bucket_id,
                        accept: Some(StorageRequestMspAcceptedFileKeys {
                            file_keys_and_proofs: bounded_vec![FileKeyWithProof {
                                file_key,
                                proof: CompactProof {
                                    encoded_nodes: vec![H256::default().as_ref().to_vec()],
                                }
                            }],
                            forest_proof: CompactProof {
                                encoded_nodes: vec![H256::default().as_ref().to_vec()],
                            },
                        }),
                        reject: bounded_vec![],
                    }],
                ));

				// Get the initial bucket size, MSP's used capacity and payment stream rate
				let initial_bucket_size = pallet_storage_providers::Buckets::<Test>::get(bucket_id).unwrap().size;
				let initial_payment_stream_rate = <<Test as crate::Config>::PaymentStreams as PaymentStreamsInterface>::get_inner_fixed_rate_payment_stream_value(&msp_id, &owner_account_id).unwrap();
				let msp_used_capacity = <<Test as crate::Config>::Providers as ReadStorageProvidersInterface>::get_used_capacity(&msp_id);

                // Delete file
                assert_ok!(FileSystem::delete_file(
					owner_signed.clone(),
					bucket_id,
					file_key,
					location,
					size,
					fingerprint,
					None,
				));

                // Assert that the pending file deletion request was added to storage
                assert_eq!(
                    file_system::PendingFileDeletionRequests::<Test>::get(owner_account_id.clone()),
                    BoundedVec::<_, <Test as file_system::Config>::MaxUserPendingDeletionRequests>::try_from(
                        vec![PendingFileDeletionRequest {
							file_key,
							user: owner_account_id.clone(),
							bucket_id,
							file_size: size,
						}]
                    )
                        .unwrap()
                );

<<<<<<< HEAD
				// Assert that the MSP was removed from the privileged providers list and that it has one pending file deletion request.
				assert!(!pallet_payment_streams::PrivilegedProviders::<Test>::contains_key(&msp_id));
				assert_eq!(MspsAmountOfPendingFileDeletionRequests::<Test>::get(&msp_id), 1);
=======
				// Assert that the MSP was removed from the privileged providers list.
				assert!(!pallet_payment_streams::PrivilegedProviders::<Test>::contains_key(&msp_id));
>>>>>>> 9c96a05f

                let forest_proof = CompactProof {
                    encoded_nodes: vec![file_key.as_ref().to_vec()],
                };

                let msp_origin = RuntimeOrigin::signed(msp.clone());

                assert_ok!(FileSystem::pending_file_deletion_request_submit_proof(
					msp_origin,
					owner_account_id.clone(),
					file_key,
					size,
					bucket_id,
					forest_proof
				));

				// Assert that the Bucket root was correctly updated
				let bucket_info = pallet_storage_providers::Buckets::<Test>::get(bucket_id).unwrap();
				let bucket_root = bucket_info.root;
				assert_eq!(bucket_root, file_key); // This is because our mocked apply delta sets the root as the last mutation

				// Assert that the Bucket's size was decreased by the file size
				let new_bucket_size = bucket_info.size;
				assert_eq!(new_bucket_size, initial_bucket_size - size);

				// Assert that the MSP's used capacity was decreased by the file size
				let new_msp_used_capacity = <<Test as crate::Config>::Providers as ReadStorageProvidersInterface>::get_used_capacity(&msp_id);
				assert_eq!(new_msp_used_capacity, msp_used_capacity - size);

				// Assert that the payment stream rate decrease
				let new_payment_stream_rate = <<Test as crate::Config>::PaymentStreams as PaymentStreamsInterface>::get_inner_fixed_rate_payment_stream_value(&msp_id, &owner_account_id).unwrap();
				assert!(new_payment_stream_rate < initial_payment_stream_rate);

<<<<<<< HEAD
				// Assert that the MSP was added back to the privileged providers list since it no longer has any pending file deletion requests.
				assert_eq!(MspsAmountOfPendingFileDeletionRequests::<Test>::get(&msp_id), 0);
=======
				// Assert that the MSP was added back to the privileged providers list.
>>>>>>> 9c96a05f
				assert!(pallet_payment_streams::PrivilegedProviders::<Test>::contains_key(&msp_id));

                // Assert that the correct event was deposited
                System::assert_last_event(
                    Event::ProofSubmittedForPendingFileDeletionRequest {
                        msp_id,
                        user: owner_account_id.clone(),
                        file_key,
                        file_size: size,
                        bucket_id,
                        proof_of_inclusion: true,
                    }
                        .into(),
                );

                // Assert that there is a queued priority challenge for file key in proofs dealer pallet
                assert!(pallet_proofs_dealer::PriorityChallengesQueue::<Test>::get()
                .iter()
                .any(|x| *x == CustomChallenge { key: file_key, should_remove_key: true }),);

                // Assert that the pending file deletion request was removed from storage
                assert_eq!(
                    file_system::PendingFileDeletionRequests::<Test>::get(owner_account_id),
                    BoundedVec::<_, <Test as file_system::Config>::MaxUserPendingDeletionRequests>::default()
                );
            });
        }

        #[test]
        fn delete_file_pending_file_deletion_request_submit_proof_of_non_inclusion_success() {
            new_test_ext().execute_with(|| {
                let owner_account_id = Keyring::Alice.to_account_id();
                let owner_signed = RuntimeOrigin::signed(owner_account_id.clone());
                let msp = Keyring::Charlie.to_account_id();
                let location = FileLocation::<Test>::try_from(b"test".to_vec()).unwrap();
                let size = 4;
                let file_content = b"test".to_vec();
                let fingerprint = BlakeTwo256::hash(&file_content);

                let (msp_id, value_prop_id) = add_msp_to_provider_storage(&msp);

                let name = BoundedVec::try_from(b"bucket".to_vec()).unwrap();
                let bucket_id = create_bucket(&owner_account_id.clone(), name, msp_id, value_prop_id);

                let file_key = FileSystem::compute_file_key(
                    owner_account_id.clone(),
                    bucket_id,
                    location.clone(),
                    size,
                    fingerprint,
                );

                // Delete file
                assert_ok!(FileSystem::delete_file(
					owner_signed.clone(),
					bucket_id,
					file_key,
					location,
					size,
					fingerprint,
					None,
				));

                // Assert that the pending file deletion request was added to storage
                assert_eq!(
                    file_system::PendingFileDeletionRequests::<Test>::get(owner_account_id.clone()),
                    BoundedVec::<_, <Test as file_system::Config>::MaxUserPendingDeletionRequests>::try_from(
                        vec![PendingFileDeletionRequest {
							file_key,
							user: owner_account_id.clone(),
							bucket_id,
							file_size: size,
						}]
                    )
                        .unwrap()
                );

<<<<<<< HEAD
				// Assert that the MSP was removed from the privileged providers list and that it has one pending file deletion request.
				assert!(!pallet_payment_streams::PrivilegedProviders::<Test>::contains_key(&msp_id));
				assert_eq!(MspsAmountOfPendingFileDeletionRequests::<Test>::get(&msp_id), 1);
=======
				// Assert that the MSP was removed from the privileged providers list.
				assert!(!pallet_payment_streams::PrivilegedProviders::<Test>::contains_key(&msp_id));
>>>>>>> 9c96a05f

                let forest_proof = CompactProof {
                    encoded_nodes: vec![H256::zero().as_bytes().to_vec()],
                };

                let msp_origin = RuntimeOrigin::signed(msp.clone());

                assert_ok!(FileSystem::pending_file_deletion_request_submit_proof(
					msp_origin,
					owner_account_id.clone(),
					file_key,
					size,
					bucket_id,
					forest_proof
				));

<<<<<<< HEAD
				// Assert that the MSP was added back to the privileged providers list since it no longer has any pending file deletion requests.
				assert_eq!(MspsAmountOfPendingFileDeletionRequests::<Test>::get(&msp_id), 0);
=======
				// Assert that the MSP was added back to the privileged providers list.
>>>>>>> 9c96a05f
				assert!(pallet_payment_streams::PrivilegedProviders::<Test>::contains_key(&msp_id));

                // Assert that the correct event was deposited
                System::assert_last_event(
                    Event::ProofSubmittedForPendingFileDeletionRequest {
                        msp_id,
                        user: owner_account_id.clone(),
                        file_key,
                        file_size: size,
                        bucket_id,
                        proof_of_inclusion: false,
                    }
                        .into(),
                );

                // Assert that there is a queued priority challenge for file key in proofs dealer pallet
                assert!(
					!pallet_proofs_dealer::PriorityChallengesQueue::<Test>::get()
						.iter()
						.any(|x| *x == CustomChallenge { key: file_key, should_remove_key: true }),
				);

                // Assert that the pending file deletion request was removed from storage
                assert_eq!(
                    file_system::PendingFileDeletionRequests::<Test>::get(owner_account_id),
                    BoundedVec::<_, <Test as file_system::Config>::MaxUserPendingDeletionRequests>::default()
                );
            });
        }

        #[test]
        fn delete_file_pending_file_deletion_request_submit_proof_does_not_add_msp_to_privileged_providers_if_it_has_more_pending_file_deletion_requests(
        ) {
            new_test_ext().execute_with(|| {
                let owner_account_id = Keyring::Alice.to_account_id();
                let owner_signed = RuntimeOrigin::signed(owner_account_id.clone());
                let msp = Keyring::Charlie.to_account_id();
                let location = FileLocation::<Test>::try_from(b"test".to_vec()).unwrap();
                let size = 1024 * 1024 * 1024; // One gigabyte
                let file_content = b"test".to_vec();
                let fingerprint = BlakeTwo256::hash(&file_content);
				let peer_id = BoundedVec::try_from(vec![1]).unwrap();
                let peer_ids: PeerIds<Test> = BoundedVec::try_from(vec![peer_id]).unwrap();

                let (msp_id, value_prop_id) = add_msp_to_provider_storage(&msp);

                let name = BoundedVec::try_from(b"bucket".to_vec()).unwrap();
                let bucket_id = create_bucket(&owner_account_id.clone(), name, msp_id, value_prop_id);

				let file_key = FileSystem::compute_file_key(
                    owner_account_id.clone(),
                    bucket_id,
                    location.clone(),
                    size,
                    fingerprint,
                );

				// Issue storage request
                assert_ok!(FileSystem::issue_storage_request(
                    owner_signed.clone(),
                    bucket_id,
                    location.clone(),
                    fingerprint,
                    size,
<<<<<<< HEAD
                    Some(msp_id),
                    peer_ids.clone(),
                    None
                ));

				// Issue another storage request
				let other_fingerprint = BlakeTwo256::hash(&b"other".to_vec());
				let other_file_key = FileSystem::compute_file_key(
					owner_account_id.clone(),
					bucket_id,
					location.clone(),
					size,
					other_fingerprint,
				);
                assert_ok!(FileSystem::issue_storage_request(
                    owner_signed.clone(),
                    bucket_id,
                    location.clone(),
                    other_fingerprint,
                    size,
                    Some(msp_id),
=======
                    msp_id,
>>>>>>> 9c96a05f
                    peer_ids,
                    None
                ));

                // Dispatch the MSP accept storing for both files
                assert_ok!(FileSystem::msp_respond_storage_requests_multiple_buckets(
                    RuntimeOrigin::signed(msp.clone()),
                    vec![StorageRequestMspBucketResponse {
                        bucket_id,
                        accept: Some(StorageRequestMspAcceptedFileKeys {
<<<<<<< HEAD
                            file_keys_and_proofs: bounded_vec![
								FileKeyWithProof {
                                	file_key,
                                	proof: CompactProof {
                                    	encoded_nodes: vec![H256::default().as_ref().to_vec()],
                                	}
                            	},
								FileKeyWithProof {
									file_key: other_file_key,
									proof: CompactProof {
										encoded_nodes: vec![H256::default().as_ref().to_vec()],
									}
								},
							],
                            non_inclusion_forest_proof: CompactProof {
=======
                            file_keys_and_proofs: vec![FileKeyWithProof {
                                file_key,
                                proof: CompactProof {
                                    encoded_nodes: vec![H256::default().as_ref().to_vec()],
                                }
                            }],
                            forest_proof: CompactProof {
>>>>>>> 9c96a05f
                                encoded_nodes: vec![H256::default().as_ref().to_vec()],
                            },
                        }),
                        reject: vec![],
                    }],
                ));

<<<<<<< HEAD
				// Get the initial bucket size, MSP's used capacity and payment stream rate
				let initial_bucket_size = pallet_storage_providers::Buckets::<Test>::get(bucket_id).unwrap().size;
				let initial_payment_stream_rate = <<Test as crate::Config>::PaymentStreams as PaymentStreamsInterface>::get_inner_fixed_rate_payment_stream_value(&msp_id, &owner_account_id).unwrap();
				let msp_used_capacity = <<Test as crate::Config>::Providers as ReadStorageProvidersInterface>::get_used_capacity(&msp_id);

                // Request to delete the first file
=======
				// Get the bucket's size and MSP's used capacity after the file was stored
				let bucket_size_after_confirm = pallet_storage_providers::Buckets::<Test>::get(bucket_id).unwrap().size;
				let msp_used_capacity_after_confirm = <<Test as crate::Config>::Providers as ReadStorageProvidersInterface>::get_used_capacity(&msp_id);

                // Delete file
>>>>>>> 9c96a05f
                assert_ok!(FileSystem::delete_file(
					owner_signed.clone(),
					bucket_id,
					file_key,
					location.clone(),
					size,
					fingerprint,
					None,
				));

<<<<<<< HEAD
=======
                // Assert that the correct event was deposited
                System::assert_last_event(
                    Event::FileDeletionRequest {
                        user: owner_account_id.clone(),
                        file_key,
                        bucket_id,
                        file_size: size,
                        msp_id,
                        proof_of_inclusion: false,
                    }
                        .into(),
                );

>>>>>>> 9c96a05f
                // Assert that the pending file deletion request was added to storage
                assert_eq!(
                    file_system::PendingFileDeletionRequests::<Test>::get(owner_account_id.clone()),
                    BoundedVec::<_, <Test as file_system::Config>::MaxUserPendingDeletionRequests>::try_from(
                        vec![PendingFileDeletionRequest {
							file_key,
							user: owner_account_id.clone(),
							bucket_id,
							file_size: size,
						}]
                    )
                        .unwrap()
                );

<<<<<<< HEAD
				// Assert that the MSP was removed from the privileged providers list and that it has one pending file deletion request.
				assert!(!pallet_payment_streams::PrivilegedProviders::<Test>::contains_key(&msp_id));
				assert_eq!(MspsAmountOfPendingFileDeletionRequests::<Test>::get(&msp_id), 1);

				// Request to delete the second file
				assert_ok!(FileSystem::delete_file(
					owner_signed.clone(),
					bucket_id,
					other_file_key,
					location,
					size,
					other_fingerprint,
					None,
				));

				// Assert that the pending file deletion request was added to storage
				assert!(
					file_system::PendingFileDeletionRequests::<Test>::get(owner_account_id.clone()).iter().any(|x| x.file_key == other_file_key)
				);

				// Assert that the MSP is still not in the privileged providers list and that it has two pending file deletion requests.
				assert!(!pallet_payment_streams::PrivilegedProviders::<Test>::contains_key(&msp_id));
				assert_eq!(MspsAmountOfPendingFileDeletionRequests::<Test>::get(&msp_id), 2);


                let forest_proof = CompactProof {
                    encoded_nodes: vec![file_key.as_ref().to_vec()],
                };

                let msp_origin = RuntimeOrigin::signed(msp.clone());

				// Submit an inclusion proof for the first file to be deleted
                assert_ok!(FileSystem::pending_file_deletion_request_submit_proof(
					msp_origin.clone(),
					owner_account_id.clone(),
					file_key,
					size,
					bucket_id,
					forest_proof
				));

				// Assert that the Bucket root was correctly updated
				let bucket_info = pallet_storage_providers::Buckets::<Test>::get(bucket_id).unwrap();
				let bucket_root = bucket_info.root;
				assert_eq!(bucket_root, file_key); // This is because our mocked apply delta sets the root as the last mutation

				// Assert that the Bucket's size was decreased by the file size
				let new_bucket_size = bucket_info.size;
				assert_eq!(new_bucket_size, initial_bucket_size - size);

				// Assert that the MSP's used capacity was decreased by the file size
				let new_msp_used_capacity = <<Test as crate::Config>::Providers as ReadStorageProvidersInterface>::get_used_capacity(&msp_id);
				assert_eq!(new_msp_used_capacity, msp_used_capacity - size);

				// Assert that the payment stream rate decreased
				let new_payment_stream_rate = <<Test as crate::Config>::PaymentStreams as PaymentStreamsInterface>::get_inner_fixed_rate_payment_stream_value(&msp_id, &owner_account_id).unwrap();
				assert!(new_payment_stream_rate < initial_payment_stream_rate);

				// Assert that the MSP was NOT added back to the privileged providers list since it still has one pending file deletion request.
				assert_eq!(MspsAmountOfPendingFileDeletionRequests::<Test>::get(&msp_id), 1);
				assert!(!pallet_payment_streams::PrivilegedProviders::<Test>::contains_key(&msp_id));

                // Assert that the correct event was deposited
                System::assert_last_event(
                    Event::ProofSubmittedForPendingFileDeletionRequest {
                        msp_id,
=======
				// Assert that the MSP was removed from the privileged providers list.
				assert!(!pallet_payment_streams::PrivilegedProviders::<Test>::contains_key(&msp_id));

                let pending_file_deletion_request_ttl: u32 =
                    PendingFileDeletionRequestTtl::<Test>::get();
                let pending_file_deletion_request_ttl: TickNumber<Test> =
                    pending_file_deletion_request_ttl.into();
                let expiration_tick = pending_file_deletion_request_ttl + <<Test as crate::Config>::ProofDealer as shp_traits::ProofsDealerInterface>::get_current_tick();

                // Assert that the pending file deletion request was added to storage
                assert_eq!(
                    file_system::FileDeletionRequestExpirations::<Test>::get(expiration_tick),
                    vec![FileDeletionRequestExpirationItem {
>>>>>>> 9c96a05f
                        user: owner_account_id.clone(),
                        file_key,
                        bucket_id,
                        proof_of_inclusion: true,
                    }
                        .into(),
                );

<<<<<<< HEAD
                // Assert that there is a queued priority challenge for file key in proofs dealer pallet
                assert!(pallet_proofs_dealer::PriorityChallengesQueue::<Test>::get()
                .iter()
                .any(|x| *x == CustomChallenge { key: file_key, should_remove_key: true } ));
=======
                pallet_payment_streams::UsersWithoutFunds::<Test>::insert(owner_account_id.clone(), System::block_number());

                // Roll past the expiration tick
                roll_to(pending_file_deletion_request_ttl + 1);

                // Item expiration should be removed
                assert_eq!(
                    file_system::FileDeletionRequestExpirations::<Test>::get(expiration_tick),
                    vec![]
                );
>>>>>>> 9c96a05f

                // Assert that the pending file deletion request was removed from storage
                assert!(
                    file_system::PendingFileDeletionRequests::<Test>::get(owner_account_id.clone())
						.iter()
						.all(|x| x.file_key != file_key)
                );

<<<<<<< HEAD
				// Submit an inclusion proof for the second file to be deleted
				let other_forest_proof = CompactProof {
					encoded_nodes: vec![other_file_key.as_ref().to_vec()],
				};
				assert_ok!(FileSystem::pending_file_deletion_request_submit_proof(
					msp_origin,
					owner_account_id.clone(),
					other_file_key,
					size,
					bucket_id,
					other_forest_proof
				));
=======
				// Assert that the Bucket's size was decreased by the file size
				let new_bucket_size = pallet_storage_providers::Buckets::<Test>::get(bucket_id).unwrap().size;
				assert_eq!(new_bucket_size, bucket_size_after_confirm - size);

				// Assert that the MSP's used capacity was decreased by the file size
				let new_msp_used_capacity = <<Test as crate::Config>::Providers as ReadStorageProvidersInterface>::get_used_capacity(&msp_id);
				assert_eq!(new_msp_used_capacity, msp_used_capacity_after_confirm - size);

                // Assert that the payment stream was correctly deleted since the user is without funds
                assert!(pallet_payment_streams::FixedRatePaymentStreams::<Test>::get(msp_id, owner_account_id.clone()).is_none());
>>>>>>> 9c96a05f

				// Assert that the Bucket root was correctly updated
				let bucket_info = pallet_storage_providers::Buckets::<Test>::get(bucket_id).unwrap();
				let bucket_root = bucket_info.root;
				assert_eq!(bucket_root, other_file_key); // This is because our mocked apply delta sets the root as the last mutation

				// Assert that the Bucket's size was decreased by the file size
				let new_bucket_size_after_second_deletion = bucket_info.size;
				assert_eq!(new_bucket_size_after_second_deletion, new_bucket_size - size);

				// Assert that the MSP's used capacity was decreased by the file size
				let new_msp_used_capacity_after_second_deletion = <<Test as crate::Config>::Providers as ReadStorageProvidersInterface>::get_used_capacity(&msp_id);
				assert_eq!(new_msp_used_capacity_after_second_deletion, new_msp_used_capacity - size);

				// Assert that the payment stream rate decreased
				let new_payment_stream_rate_after_second_deletion = <<Test as crate::Config>::PaymentStreams as PaymentStreamsInterface>::get_inner_fixed_rate_payment_stream_value(&msp_id, &owner_account_id).unwrap();
				assert!(new_payment_stream_rate_after_second_deletion < new_payment_stream_rate);

				// Assert that the MSP was added back to the privileged providers list since it no longer has any pending file deletion requests.
				assert_eq!(MspsAmountOfPendingFileDeletionRequests::<Test>::get(&msp_id), 0);
				assert!(pallet_payment_streams::PrivilegedProviders::<Test>::contains_key(&msp_id));

				// Assert that the correct event was deposited
				System::assert_last_event(
					Event::ProofSubmittedForPendingFileDeletionRequest {
						msp_id,
						user: owner_account_id.clone(),
						file_key: other_file_key,
						bucket_id,
						proof_of_inclusion: true,
					}
						.into(),
				);

				// Assert that there is a queued priority challenge for file key in proofs dealer pallet
				assert!(
					pallet_proofs_dealer::PriorityChallengesQueue::<Test>::get()
						.iter()
						.any(|x| *x == CustomChallenge { key: other_file_key, should_remove_key: true }),
				);

				// Assert that the last pending file deletion request was removed from storage
				assert_eq!(
					file_system::PendingFileDeletionRequests::<Test>::get(owner_account_id),
					BoundedVec::<_, <Test as file_system::Config>::MaxUserPendingDeletionRequests>::default()
				);
            });
        }
    }
}

mod compute_threshold {
    use super::*;
    mod success {
        use super::*;
        #[test]
        fn query_earliest_file_volunteer_tick() {
            new_test_ext().execute_with(|| {
                let owner_account_id = Keyring::Alice.to_account_id();
                let user = RuntimeOrigin::signed(owner_account_id.clone());
                let msp = Keyring::Charlie.to_account_id();
                let location = FileLocation::<Test>::try_from(b"test".to_vec()).unwrap();
                let size = 4;
                let file_content = b"test".to_vec();
                let fingerprint = BlakeTwo256::hash(&file_content);
                let peer_id = BoundedVec::try_from(vec![1]).unwrap();
                let peer_ids: PeerIds<Test> = BoundedVec::try_from(vec![peer_id]).unwrap();

                let (msp_id, value_prop_id) = add_msp_to_provider_storage(&msp);

                let name = BoundedVec::try_from(b"bucket".to_vec()).unwrap();
                let bucket_id = create_bucket(
                    &owner_account_id.clone(),
                    name.clone(),
                    msp_id,
                    value_prop_id,
                );

                // Dispatch a signed extrinsic.
                assert_ok!(FileSystem::issue_storage_request(
                    user.clone(),
                    bucket_id,
                    location.clone(),
                    fingerprint,
                    size,
                    msp_id,
                    peer_ids.clone(),
                    None
                ));

                let file_key = FileSystem::compute_file_key(
                    owner_account_id.clone(),
                    bucket_id,
                    location.clone(),
                    size,
                    fingerprint,
                );

                let bsp_account_id = Keyring::Bob.to_account_id();
                let bsp_signed = RuntimeOrigin::signed(bsp_account_id.clone());

                let storage_amount: StorageData<Test> = 100;

                assert_ok!(bsp_sign_up(bsp_signed.clone(), storage_amount));

                let bsp_id = Providers::get_provider_id(bsp_account_id).unwrap();

                let tick_number =
                    FileSystem::query_earliest_file_volunteer_tick(bsp_id, file_key).unwrap();

                assert!(<<Test as crate::Config>::ProofDealer as shp_traits::ProofsDealerInterface>::get_current_tick() <= tick_number);
            });
        }

        #[test]
        fn compute_threshold_to_succeed() {
            new_test_ext().execute_with(|| {
                let owner_account_id = Keyring::Alice.to_account_id();
                let user = RuntimeOrigin::signed(owner_account_id.clone());
                let msp = Keyring::Charlie.to_account_id();
                let location = FileLocation::<Test>::try_from(b"test".to_vec()).unwrap();
                let size = 4;
                let file_content = b"test".to_vec();
                let fingerprint = BlakeTwo256::hash(&file_content);
                let peer_id = BoundedVec::try_from(vec![1]).unwrap();
                let peer_ids: PeerIds<Test> = BoundedVec::try_from(vec![peer_id]).unwrap();

                let (msp_id, value_prop_id) = add_msp_to_provider_storage(&msp);

                let name = BoundedVec::try_from(b"bucket".to_vec()).unwrap();
                let bucket_id = create_bucket(
                    &owner_account_id.clone(),
                    name.clone(),
                    msp_id,
                    value_prop_id,
                );

                // Dispatch a signed extrinsic.
                assert_ok!(FileSystem::issue_storage_request(
                    user.clone(),
                    bucket_id,
                    location.clone(),
                    fingerprint,
                    size,
                    msp_id,
                    peer_ids.clone(),
                    None
                ));

                let file_key = FileSystem::compute_file_key(
                    owner_account_id.clone(),
                    bucket_id,
                    location.clone(),
                    size,
                    fingerprint,
                );

                let bsp_account_id = Keyring::Bob.to_account_id();
                let bsp_signed = RuntimeOrigin::signed(bsp_account_id.clone());

                let storage_amount: StorageData<Test> = 100;

                assert_ok!(bsp_sign_up(bsp_signed.clone(), storage_amount));

                let bsp_id = Providers::get_provider_id(bsp_account_id).unwrap();

                let storage_request = file_system::StorageRequests::<Test>::get(file_key).unwrap();

                let (threshold_to_succeed, slope) =
                    FileSystem::compute_threshold_to_succeed(&bsp_id, storage_request.requested_at)
                        .unwrap();

                assert!(
                    threshold_to_succeed > 0
                        && threshold_to_succeed <= ThresholdType::<Test>::max_value()
                );
                assert!(slope > 0);

                let volunteer_tick_number_only_bsp =
                    FileSystem::query_earliest_file_volunteer_tick(bsp_id, file_key).unwrap();

                // BSP should be able to volunteer either this block or in the future.
                assert!(
                    volunteer_tick_number_only_bsp >= frame_system::Pallet::<Test>::block_number()
                );

                // Simulate there being many BSPs in the network with high reputation weight
                pallet_storage_providers::GlobalBspsReputationWeight::<Test>::set(u32::MAX);

                let (threshold_to_succeed, slope) =
                    FileSystem::compute_threshold_to_succeed(&bsp_id, storage_request.requested_at)
                        .unwrap();

                assert!(
                    threshold_to_succeed > 0
                        && threshold_to_succeed <= ThresholdType::<Test>::max_value()
                );
                assert!(slope > 0);

                let volunteer_tick_number_many_bsps =
                    FileSystem::query_earliest_file_volunteer_tick(bsp_id, file_key).unwrap();

                // BSP can only volunteer after some number of blocks have passed.
                assert!(
                    volunteer_tick_number_many_bsps > frame_system::Pallet::<Test>::block_number()
                );

                // BSP can volunteer further in the future compared to when it was the only BSP.
                assert!(volunteer_tick_number_many_bsps > volunteer_tick_number_only_bsp);

                // Set reputation weight of BSP to max
                pallet_storage_providers::BackupStorageProviders::<Test>::mutate(&bsp_id, |bsp| {
                    match bsp {
                        Some(bsp) => {
                            bsp.reputation_weight = u32::MAX;
                        }
                        None => {
                            panic!("BSP should exits");
                        }
                    }
                });

                let (threshold_to_succeed, slope) =
                    FileSystem::compute_threshold_to_succeed(&bsp_id, storage_request.requested_at)
                        .unwrap();

                assert!(
                    threshold_to_succeed > 0
                        && threshold_to_succeed <= ThresholdType::<Test>::max_value()
                );
                assert!(slope > 0);

                let tick_number =
                    FileSystem::query_earliest_file_volunteer_tick(bsp_id, file_key).unwrap();

                // BSP should be able to volunteer immediately for the storage request since its reputation weight is so high.
                assert_eq!(tick_number, <<Test as crate::Config>::ProofDealer as shp_traits::ProofsDealerInterface>::get_current_tick());
            });
        }

        #[test]
        fn compute_threshold_to_succeed_returns_max_when_bsp_weight_max() {
            new_test_ext().execute_with(|| {
                let owner_account_id = Keyring::Alice.to_account_id();
                let user = RuntimeOrigin::signed(owner_account_id.clone());
                let msp = Keyring::Charlie.to_account_id();
                let location = FileLocation::<Test>::try_from(b"test".to_vec()).unwrap();
                let size = 4;
                let file_content = b"test".to_vec();
                let fingerprint = BlakeTwo256::hash(&file_content);
                let peer_id = BoundedVec::try_from(vec![1]).unwrap();
                let peer_ids: PeerIds<Test> = BoundedVec::try_from(vec![peer_id]).unwrap();

                let (msp_id, value_prop_id) = add_msp_to_provider_storage(&msp);

                let name = BoundedVec::try_from(b"bucket".to_vec()).unwrap();
                let bucket_id = create_bucket(
                    &owner_account_id.clone(),
                    name.clone(),
                    msp_id,
                    value_prop_id,
                );

                // Dispatch a signed extrinsic.
                assert_ok!(FileSystem::issue_storage_request(
                    user.clone(),
                    bucket_id,
                    location.clone(),
                    fingerprint,
                    size,
                    msp_id,
                    peer_ids.clone(),
                    None
                ));

                let file_key = FileSystem::compute_file_key(
                    owner_account_id.clone(),
                    bucket_id,
                    location.clone(),
                    size,
                    fingerprint,
                );

                let bsp_account_id = Keyring::Bob.to_account_id();
                let bsp_signed = RuntimeOrigin::signed(bsp_account_id.clone());

                let storage_amount: StorageData<Test> = 100;

                assert_ok!(bsp_sign_up(bsp_signed.clone(), storage_amount));

                let bsp_id = Providers::get_provider_id(bsp_account_id).unwrap();

                // Set reputation weight of BSP to max
                pallet_storage_providers::BackupStorageProviders::<Test>::mutate(&bsp_id, |bsp| {
                    match bsp {
                        Some(bsp) => {
                            bsp.reputation_weight = u32::MAX;
                        }
                        None => {
                            panic!("BSP should exits");
                        }
                    }
                });

                let (threshold_to_succeed, slope) =
                    FileSystem::compute_threshold_to_succeed(&bsp_id, 0).unwrap();

                assert_eq!(threshold_to_succeed, ThresholdType::<Test>::max_value());
                assert!(slope > 0);

                let tick_number =
                    FileSystem::query_earliest_file_volunteer_tick(bsp_id, file_key).unwrap();

                // BSP should be able to volunteer immediately for the storage request since the reputation weight is so high.
                assert_eq!(tick_number, <<Test as crate::Config>::ProofDealer as shp_traits::ProofsDealerInterface>::get_current_tick());
            });
        }
        #[test]
        fn compute_threshold_to_succeed_fails_when_global_weight_zero() {
            new_test_ext().execute_with(|| {
                // Setup: create a BSP
                let bsp_account_id = Keyring::Bob.to_account_id();
                let bsp_signed = RuntimeOrigin::signed(bsp_account_id.clone());
                let storage_amount: StorageData<Test> = 100;
                assert_ok!(bsp_sign_up(bsp_signed.clone(), storage_amount));
                let bsp_id = Providers::get_provider_id(bsp_account_id).unwrap();

                // Set global_weight to zero
                pallet_storage_providers::GlobalBspsReputationWeight::<Test>::set(0);

                let requested_at = <<Test as crate::Config>::ProofDealer as shp_traits::ProofsDealerInterface>::get_current_tick();

                let result = FileSystem::compute_threshold_to_succeed(&bsp_id, requested_at);

                assert_noop!(result, Error::<Test>::NoGlobalReputationWeightSet);
            });
        }

        #[test]
        fn compute_threshold_to_succeed_with_max_slope() {
            new_test_ext().execute_with(|| {
                // Setup: create a BSP
                let bsp_account_id = Keyring::Bob.to_account_id();
                let bsp_signed = RuntimeOrigin::signed(bsp_account_id.clone());
                let storage_amount: StorageData<Test> = 100;
                assert_ok!(bsp_sign_up(bsp_signed.clone(), storage_amount));
                let bsp_id = Providers::get_provider_id(bsp_account_id).unwrap();

                // Set global_weight to 1
                pallet_storage_providers::GlobalBspsReputationWeight::<Test>::set(1);

                // Set max reputation weight
                pallet_storage_providers::BackupStorageProviders::<Test>::mutate(&bsp_id, |bsp| {
                    match bsp {
                        Some(bsp) => {
                            bsp.reputation_weight = u32::MAX;
                        }
                        None => {
                            panic!("BSP should exist");
                        }
                    }
                });

                let requested_at = <<Test as crate::Config>::ProofDealer as shp_traits::ProofsDealerInterface>::get_current_tick();

                let (_threshold_to_succeed, slope) =
                    FileSystem::compute_threshold_to_succeed(&bsp_id, requested_at).unwrap();

                assert_eq!(slope, ThresholdType::<Test>::max_value());
            });
        }

        #[test]
        fn bsp_with_higher_weight_should_have_higher_slope() {
            new_test_ext().execute_with(|| {
                // Setup: create a BSP
                let bsp_account_id = Keyring::Bob.to_account_id();
                let bsp_signed = RuntimeOrigin::signed(bsp_account_id.clone());
                let storage_amount: StorageData<Test> = 100;
                assert_ok!(bsp_sign_up(bsp_signed.clone(), storage_amount));
                let bsp_bob_id = Providers::get_provider_id(bsp_account_id).unwrap();

                // Create another BSP with higher weight
                let bsp_account_id = Keyring::Charlie.to_account_id();
                let bsp_signed = RuntimeOrigin::signed(bsp_account_id.clone());
                let storage_amount: StorageData<Test> = 100;
                assert_ok!(bsp_sign_up(bsp_signed.clone(), storage_amount));
                let bsp_charlie_id = Providers::get_provider_id(bsp_account_id).unwrap();

                // Set global_weight to the sum of the two BSPs reputation weights
                pallet_storage_providers::GlobalBspsReputationWeight::<Test>::set(10 + 1);

                let requested_at = <<Test as crate::Config>::ProofDealer as shp_traits::ProofsDealerInterface>::get_current_tick();

                let (_threshold_to_succeed, slope_bsp_1) =
                    FileSystem::compute_threshold_to_succeed(&bsp_bob_id, requested_at).unwrap();

                // Set BSP's reputation weight to 10 (10 times higher than the other BSP)
                pallet_storage_providers::BackupStorageProviders::<Test>::mutate(
                    &bsp_charlie_id,
                    |bsp| match bsp {
                        Some(bsp) => {
                            bsp.reputation_weight = 10;
                        }
                        None => {
                            panic!("BSP should exist");
                        }
                    },
                );

                let (_threshold_to_succeed, slope_bsp_2) =
                    FileSystem::compute_threshold_to_succeed(&bsp_charlie_id, requested_at)
                        .unwrap();

                // BSP with higher weight should have higher slope
                assert!(slope_bsp_2 > slope_bsp_1);
            });
        }

        #[test]
        fn compute_threshold_to_succeed_slope_should_be_equal_for_all_starting_weight() {
            new_test_ext().execute_with(|| {
                // Setup: create a BSP
                let bsp_account_id = Keyring::Bob.to_account_id();
                let bsp_signed = RuntimeOrigin::signed(bsp_account_id.clone());
                let storage_amount: StorageData<Test> = 100;
                assert_ok!(bsp_sign_up(bsp_signed.clone(), storage_amount));
                let bsp_bob_id = Providers::get_provider_id(bsp_account_id).unwrap();
                // Create another BSP
                let bsp_account_id = Keyring::Charlie.to_account_id();
                let bsp_signed = RuntimeOrigin::signed(bsp_account_id.clone());
                let storage_amount: StorageData<Test> = 100;
                assert_ok!(bsp_sign_up(bsp_signed.clone(), storage_amount));
                let bsp_charlie_id = Providers::get_provider_id(bsp_account_id).unwrap();

                // Set global_weight to the sum of the weights of the BSPs
                pallet_storage_providers::GlobalBspsReputationWeight::<Test>::set(1 + 1);

                let requested_at = <<Test as crate::Config>::ProofDealer as shp_traits::ProofsDealerInterface>::get_current_tick();

                let (_threshold_to_succeed, slope_bsp_1) =
                    FileSystem::compute_threshold_to_succeed(&bsp_bob_id, requested_at).unwrap();

                let (_threshold_to_succeed, slope_bsp_2) =
                    FileSystem::compute_threshold_to_succeed(&bsp_charlie_id, requested_at)
                        .unwrap();

                // BSPs with equal weight should have equal slope
                assert_eq!(slope_bsp_2, slope_bsp_1);
            });
        }
    }
}

mod stop_storing_for_insolvent_user {
    use super::*;

    mod success {

        use shp_traits::PaymentStreamsInterface;

        use super::*;

        #[test]
        fn stop_storing_for_insolvent_user_works_for_bsps() {
            new_test_ext().execute_with(|| {
                let owner_account_id = Keyring::Eve.to_account_id();
                let owner_signed = RuntimeOrigin::signed(owner_account_id.clone());
                let bsp_account_id = Keyring::Bob.to_account_id();
                let bsp_signed = RuntimeOrigin::signed(bsp_account_id.clone());
                let msp = Keyring::Charlie.to_account_id();
                let location = FileLocation::<Test>::try_from(b"test".to_vec()).unwrap();
                let size = 4;
                let fingerprint = H256::zero();
                let peer_id = BoundedVec::try_from(vec![1]).unwrap();
                let peer_ids: PeerIds<Test> = BoundedVec::try_from(vec![peer_id]).unwrap();
                let storage_amount: StorageData<Test> = 100;

                let (msp_id, value_prop_id) = add_msp_to_provider_storage(&msp);

                let name = BoundedVec::try_from(b"bucket".to_vec()).unwrap();
                let bucket_id =
                    create_bucket(&owner_account_id.clone(), name, msp_id, value_prop_id);

                // Sign up account as a Backup Storage Provider
                assert_ok!(bsp_sign_up(bsp_signed.clone(), storage_amount));

				let current_tick = <<Test as crate::Config>::ProofDealer as shp_traits::ProofsDealerInterface>::get_current_tick();
                let current_tick_plus_storage_request_ttl =
                    current_tick
                        + <<Test as crate::Config>::StorageRequestTtl as Get<u32>>::get() as u64;
                let next_expiration_tick_storage_request = max(
                    NextAvailableStorageRequestExpirationTick::<Test>::get(),
                    current_tick_plus_storage_request_ttl,
                );

                // Dispatch storage request.
                assert_ok!(FileSystem::issue_storage_request(
                    owner_signed.clone(),
                    bucket_id,
                    location.clone(),
                    fingerprint,
                    size,
                    msp_id,
                    peer_ids.clone(),
                    None
                ));

                let file_key = FileSystem::compute_file_key(
                    owner_account_id.clone(),
                    bucket_id,
                    location.clone(),
                    size,
                    fingerprint,
                );

                let bsp_id = Providers::get_provider_id(bsp_account_id.clone()).unwrap();

                // Calculate in how many ticks the BSP can volunteer for the file
                let current_tick = ProofsDealer::get_current_tick();
                let tick_when_bsp_can_volunteer = FileSystem::query_earliest_file_volunteer_tick(
                    Providers::get_provider_id(bsp_account_id.clone()).unwrap(),
                    file_key,
                )
                .unwrap();
                if tick_when_bsp_can_volunteer > current_tick {
                    let ticks_to_advance = tick_when_bsp_can_volunteer - current_tick + 1;
                    let current_block = System::block_number();

                    // Advance by the number of ticks until this BSP can volunteer for the file.
                    roll_to(current_block + ticks_to_advance);
                }

                // Dispatch BSP volunteer.
                assert_ok!(FileSystem::bsp_volunteer(bsp_signed.clone(), file_key,));

                // Get the current tick number.
                let tick_when_confirming = ProofsDealer::get_current_tick();

                // Dispatch BSP confirm storing.
                assert_ok!(FileSystem::bsp_confirm_storing(
                    bsp_signed.clone(),
                    CompactProof {
                        encoded_nodes: vec![H256::default().as_ref().to_vec()],
                    },
                    BoundedVec::try_from(vec![FileKeyWithProof {
                        file_key,
                        proof: CompactProof {
                            encoded_nodes: vec![H256::default().as_ref().to_vec()],
                        }
                    }])
                    .unwrap(),
                ));

                // Assert that the storage was updated
                assert_eq!(
                    file_system::StorageRequests::<Test>::get(file_key),
                    Some(StorageRequestMetadata {
                        requested_at: current_tick,
                        owner: owner_account_id.clone(),
                        bucket_id,
                        location: location.clone(),
                        fingerprint,
                        size,
                        msp: Some((msp_id, false)),
                        user_peer_ids: peer_ids.clone(),
                        bsps_required: <Test as Config>::DefaultReplicationTarget::get(),
                        bsps_confirmed: 1,
                        bsps_volunteered: 1,
                        expires_at: next_expiration_tick_storage_request,
                    })
                );

                // Assert that the RequestStorageBsps was updated
                assert_eq!(
                    file_system::StorageRequestBsps::<Test>::get(file_key, bsp_id)
                        .expect("BSP should exist in storage"),
                    StorageRequestBspsMetadata::<Test> {
                        confirmed: true,
                        _phantom: Default::default()
                    }
                );

                let file_key = FileSystem::compute_file_key(
                    owner_account_id.clone(),
                    bucket_id,
                    location.clone(),
                    size,
                    fingerprint,
                );

                let new_root = Providers::get_root(bsp_id).unwrap();

                // Assert that the correct event was deposited
                System::assert_last_event(
                    Event::BspConfirmedStoring {
                        who: bsp_account_id.clone(),
                        bsp_id,
                        confirmed_file_keys: BoundedVec::try_from(vec![file_key]).unwrap(),
                        skipped_file_keys: Default::default(),
                        new_root,
                    }
                    .into(),
                );

                // Assert that the proving cycle was initialised for this BSP.
                let proof_record = ProviderToProofSubmissionRecord::<Test>::get(&bsp_id).unwrap();
                assert_eq!(proof_record.last_tick_proven, tick_when_confirming);

                // Assert that the correct event was deposited.
                System::assert_has_event(
                    Event::BspChallengeCycleInitialised {
                        who: bsp_account_id,
                        bsp_id,
                    }
                    .into(),
                );

                // Assert that the randomness cycle was initialised for this BSP.
                let maybe_first_randomness_provider_deadline =
                    pallet_cr_randomness::ProvidersWithoutCommitment::<Test>::get(&bsp_id);
                assert!(maybe_first_randomness_provider_deadline.is_some());
                assert!(pallet_cr_randomness::ActiveProviders::<Test>::get(&bsp_id).is_some());

                // Assert that the correct event was deposited.
                let first_randomness_provider_deadline =
                    maybe_first_randomness_provider_deadline.unwrap();
                System::assert_has_event(
                    pallet_cr_randomness::Event::ProviderCycleInitialised {
                        provider_id: bsp_id,
                        first_seed_commitment_deadline_tick: first_randomness_provider_deadline,
                    }
                    .into(),
                );

                // Assert that the capacity used by the BSP was updated
                assert_eq!(
                    pallet_storage_providers::BackupStorageProviders::<Test>::get(bsp_id)
                        .expect("BSP should exist in storage")
                        .capacity_used,
                    size
                );

                // Now that the BSP has confirmed storing, we can simulate the user being insolvent
                // and the BSP stopping storing for the user.
                // Try to stop storing for the insolvent user.
                assert_ok!(FileSystem::stop_storing_for_insolvent_user(
                    bsp_signed.clone(),
                    file_key,
                    bucket_id,
                    location.clone(),
                    owner_account_id.clone(),
                    fingerprint,
                    size,
                    CompactProof {
                        encoded_nodes: vec![file_key.as_ref().to_vec()],
                    },
                ));

                // Assert that the correct event was deposited
                System::assert_last_event(
                    Event::SpStopStoringInsolventUser {
                        sp_id: bsp_id,
                        file_key,
                        owner: owner_account_id,
                        location,
                        new_root,
                    }
                    .into(),
                );

                // Assert that the capacity used by the BSP was updated
                assert_eq!(
                    pallet_storage_providers::BackupStorageProviders::<Test>::get(bsp_id)
                        .expect("BSP should exist in storage")
                        .capacity_used,
                    0
                );
            });
        }

        #[test]
        fn stop_storing_for_insolvent_user_works_for_msps() {
            new_test_ext().execute_with(|| {
                let owner_account_id = Keyring::Eve.to_account_id();
                let owner_signed = RuntimeOrigin::signed(owner_account_id.clone());
                let bsp_account_id = Keyring::Bob.to_account_id();
                let bsp_signed = RuntimeOrigin::signed(bsp_account_id.clone());
                let msp = Keyring::Charlie.to_account_id();
                let msp_signed = RuntimeOrigin::signed(msp.clone());
                let location = FileLocation::<Test>::try_from(b"test".to_vec()).unwrap();
                let size = 4;
                let fingerprint = H256::zero();
                let peer_id = BoundedVec::try_from(vec![1]).unwrap();
                let peer_ids: PeerIds<Test> = BoundedVec::try_from(vec![peer_id]).unwrap();
                let storage_amount: StorageData<Test> = 50;

                let (msp_id, value_prop_id) = add_msp_to_provider_storage(&msp);

                let name = BoundedVec::try_from(b"bucket".to_vec()).unwrap();
                let bucket_id =
                    create_bucket(&owner_account_id.clone(), name, msp_id, value_prop_id);

                // Sign up account as a Backup Storage Provider
                assert_ok!(bsp_sign_up(bsp_signed.clone(), storage_amount));

				let current_tick = <<Test as crate::Config>::ProofDealer as shp_traits::ProofsDealerInterface>::get_current_tick();
                let current_tick_plus_storage_request_ttl =
                    current_tick
                        + <<Test as crate::Config>::StorageRequestTtl as Get<u32>>::get() as u64;
                let next_expiration_tick_storage_request = max(
                    NextAvailableStorageRequestExpirationTick::<Test>::get(),
                    current_tick_plus_storage_request_ttl,
                );

                // Dispatch storage request.
                assert_ok!(FileSystem::issue_storage_request(
                    owner_signed.clone(),
                    bucket_id,
                    location.clone(),
                    fingerprint,
                    size,
                    msp_id,
                    peer_ids.clone(),
                    None
                ));

                let file_key = FileSystem::compute_file_key(
                    owner_account_id.clone(),
                    bucket_id,
                    location.clone(),
                    size,
                    fingerprint,
                );

                // Calculate in how many ticks the BSP can volunteer for the file
                let current_tick = ProofsDealer::get_current_tick();
                let tick_when_bsp_can_volunteer = FileSystem::query_earliest_file_volunteer_tick(
                    Providers::get_provider_id(bsp_account_id.clone()).unwrap(),
                    file_key,
                )
                .unwrap();
                if tick_when_bsp_can_volunteer > current_tick {
                    let ticks_to_advance = tick_when_bsp_can_volunteer - current_tick + 1;
                    let current_block = System::block_number();

                    // Advance by the number of ticks until this BSP can volunteer for the file.
                    roll_to(current_block + ticks_to_advance);
                }

                // Dispatch BSP volunteer.
                assert_ok!(FileSystem::bsp_volunteer(bsp_signed.clone(), file_key,));

                // Dispatch BSP confirm storing.
                assert_ok!(FileSystem::bsp_confirm_storing(
                    bsp_signed.clone(),
                    CompactProof {
                        encoded_nodes: vec![H256::default().as_ref().to_vec()],
                    },
                    BoundedVec::try_from(vec![FileKeyWithProof {
                        file_key,
                        proof: CompactProof {
                            encoded_nodes: vec![H256::default().as_ref().to_vec()],
                        }
                    }])
                    .unwrap(),
                ));

                // Dispatch MSP confirm storing.
                assert_ok!(FileSystem::msp_respond_storage_requests_multiple_buckets(
                    RuntimeOrigin::signed(msp.clone()),
                    vec![StorageRequestMspBucketResponse {
                        bucket_id,
                        accept: Some(StorageRequestMspAcceptedFileKeys {
                            file_keys_and_proofs: vec![FileKeyWithProof {
                                file_key,
                                proof: CompactProof {
                                    encoded_nodes: vec![H256::default().as_ref().to_vec()],
                                }
                            }],
                            forest_proof: CompactProof {
                                encoded_nodes: vec![H256::default().as_ref().to_vec()],
                            },
                        }),
                        reject: vec![],
                    }],
                ));

                // TODO: Fix the
                // TODO: Uncommenting this would result in test failing with the error `UserWithoutFunds`
                // pallet_payment_streams::UsersWithoutFunds::<Test>::insert(
                //     owner_account_id.clone(),
                //     System::block_number(),
                // );

                // Assert that the storage was updated
                assert_eq!(
                    file_system::StorageRequests::<Test>::get(file_key),
                    Some(StorageRequestMetadata {
                        requested_at: current_tick,
                        owner: owner_account_id.clone(),
                        bucket_id,
                        location: location.clone(),
                        fingerprint,
                        size,
                        msp: Some((msp_id, true)),
                        user_peer_ids: peer_ids.clone(),
                        bsps_required: <Test as Config>::DefaultReplicationTarget::get(),
                        bsps_confirmed: 1,
                        bsps_volunteered: 1,
                        expires_at: next_expiration_tick_storage_request,
                    })
                );

                let file_key = FileSystem::compute_file_key(
                    owner_account_id.clone(),
                    bucket_id,
                    location.clone(),
                    size,
                    fingerprint,
                );

                // Assert that the capacity used by the MSP was updated
                assert_eq!(
                    pallet_storage_providers::MainStorageProviders::<Test>::get(msp_id)
                        .expect("MSP should exist in storage")
                        .capacity_used,
                    size
                );

                // Now that the MSP has accepted storing, we can simulate the user being insolvent
                // and the MSP stopping storing for the user.
                // Try to stop storing for the insolvent user.
                assert_ok!(FileSystem::stop_storing_for_insolvent_user(
                    msp_signed.clone(),
                    file_key,
                    bucket_id,
                    location.clone(),
                    owner_account_id.clone(),
                    fingerprint,
                    size,
                    CompactProof {
                        encoded_nodes: vec![file_key.as_ref().to_vec()],
                    },
                ));

                // Get the new bucket root after deletion
                let new_bucket_root_after_deletion =
                    Providers::get_root_bucket(&bucket_id).unwrap();

                // Assert that the correct event was deposited
                System::assert_last_event(
                    Event::SpStopStoringInsolventUser {
                        sp_id: msp_id,
                        file_key,
                        owner: owner_account_id,
                        location,
                        new_root: new_bucket_root_after_deletion,
                    }
                    .into(),
                );

                // Assert that the capacity used by the MSP was updated
                assert_eq!(
                    pallet_storage_providers::MainStorageProviders::<Test>::get(msp_id)
                        .expect("MSP should exist in storage")
                        .capacity_used,
                    0
                );
            });
        }

        #[test]
        fn stop_storing_for_insolvent_user_works_if_user_does_not_have_payment_stream_with_sp() {
            new_test_ext().execute_with(|| {
                let owner_account_id = Keyring::Alice.to_account_id();
                let owner_signed = RuntimeOrigin::signed(owner_account_id.clone());
                let bsp_account_id = Keyring::Bob.to_account_id();
                let bsp_signed = RuntimeOrigin::signed(bsp_account_id.clone());
                let msp = Keyring::Charlie.to_account_id();
                let location = FileLocation::<Test>::try_from(b"test".to_vec()).unwrap();
                let size = 4;
                let fingerprint = H256::zero();
                let peer_id = BoundedVec::try_from(vec![1]).unwrap();
                let peer_ids: PeerIds<Test> = BoundedVec::try_from(vec![peer_id]).unwrap();
                let storage_amount: StorageData<Test> = 100;

                let (msp_id, value_prop_id) = add_msp_to_provider_storage(&msp);

                let name = BoundedVec::try_from(b"bucket".to_vec()).unwrap();
                let bucket_id =
                    create_bucket(&owner_account_id.clone(), name, msp_id, value_prop_id);

                // Sign up account as a Backup Storage Provider
                assert_ok!(bsp_sign_up(bsp_signed.clone(), storage_amount));

				let current_tick = <<Test as crate::Config>::ProofDealer as shp_traits::ProofsDealerInterface>::get_current_tick();
                let current_tick_plus_storage_request_ttl =
                    current_tick
                        + <<Test as crate::Config>::StorageRequestTtl as Get<u32>>::get() as u64;
                let next_expiration_tick_storage_request = max(
                    NextAvailableStorageRequestExpirationTick::<Test>::get(),
                    current_tick_plus_storage_request_ttl,
                );

                // Dispatch storage request.
                assert_ok!(FileSystem::issue_storage_request(
                    owner_signed.clone(),
                    bucket_id,
                    location.clone(),
                    fingerprint,
                    size,
                    msp_id,
                    peer_ids.clone(),
                    None
                ));

                let file_key = FileSystem::compute_file_key(
                    owner_account_id.clone(),
                    bucket_id,
                    location.clone(),
                    size,
                    fingerprint,
                );

                let bsp_id = Providers::get_provider_id(bsp_account_id.clone()).unwrap();

                // Calculate in how many ticks the BSP can volunteer for the file
                let current_tick = ProofsDealer::get_current_tick();
                let tick_when_bsp_can_volunteer = FileSystem::query_earliest_file_volunteer_tick(
                    Providers::get_provider_id(bsp_account_id.clone()).unwrap(),
                    file_key,
                )
                .unwrap();
                if tick_when_bsp_can_volunteer > current_tick {
                    let ticks_to_advance = tick_when_bsp_can_volunteer - current_tick + 1;
                    let current_block = System::block_number();

                    // Advance by the number of ticks until this BSP can volunteer for the file.
                    roll_to(current_block + ticks_to_advance);
                }

                // Dispatch BSP volunteer.
                assert_ok!(FileSystem::bsp_volunteer(bsp_signed.clone(), file_key,));

                // Get the current tick number.
                let tick_when_confirming = ProofsDealer::get_current_tick();

                // Dispatch BSP confirm storing.
                assert_ok!(FileSystem::bsp_confirm_storing(
                    bsp_signed.clone(),
                    CompactProof {
                        encoded_nodes: vec![H256::default().as_ref().to_vec()],
                    },
                    BoundedVec::try_from(vec![FileKeyWithProof {
                        file_key,
                        proof: CompactProof {
                            encoded_nodes: vec![H256::default().as_ref().to_vec()],
                        }
                    }])
                    .unwrap(),
                ));

                // Assert that the storage was updated
                assert_eq!(
                    file_system::StorageRequests::<Test>::get(file_key),
                    Some(StorageRequestMetadata {
                        requested_at: current_tick,
                        owner: owner_account_id.clone(),
                        bucket_id,
                        location: location.clone(),
                        fingerprint,
                        size,
                        msp: Some((msp_id, false)),
                        user_peer_ids: peer_ids.clone(),
                        bsps_required: <Test as Config>::DefaultReplicationTarget::get(),
                        bsps_confirmed: 1,
                        bsps_volunteered: 1,
                        expires_at: next_expiration_tick_storage_request,
                    })
                );

                // Assert that the RequestStorageBsps was updated
                assert_eq!(
                    file_system::StorageRequestBsps::<Test>::get(file_key, bsp_id)
                        .expect("BSP should exist in storage"),
                    StorageRequestBspsMetadata::<Test> {
                        confirmed: true,
                        _phantom: Default::default()
                    }
                );

                let new_root = Providers::get_root(bsp_id).unwrap();

                // Assert that the correct event was deposited
                System::assert_last_event(
                    Event::BspConfirmedStoring {
                        who: bsp_account_id.clone(),
                        bsp_id,
                        confirmed_file_keys: BoundedVec::try_from(vec![file_key]).unwrap(),
                        skipped_file_keys: Default::default(),
                        new_root,
                    }
                    .into(),
                );

                // Assert that the proving cycle was initialised for this BSP.
                let proof_record = ProviderToProofSubmissionRecord::<Test>::get(&bsp_id).unwrap();
                assert_eq!(proof_record.last_tick_proven, tick_when_confirming);

                // Assert that the correct event was deposited.
                System::assert_has_event(
                    Event::BspChallengeCycleInitialised {
                        who: bsp_account_id,
                        bsp_id,
                    }
                    .into(),
                );

                // Assert that the randomness cycle was initialised for this BSP.
                let maybe_first_randomness_provider_deadline =
                    pallet_cr_randomness::ProvidersWithoutCommitment::<Test>::get(&bsp_id);
                assert!(maybe_first_randomness_provider_deadline.is_some());
                assert!(pallet_cr_randomness::ActiveProviders::<Test>::get(&bsp_id).is_some());

                // Assert that the correct event was deposited.
                let first_randomness_provider_deadline =
                    maybe_first_randomness_provider_deadline.unwrap();
                System::assert_has_event(
                    pallet_cr_randomness::Event::ProviderCycleInitialised {
                        provider_id: bsp_id,
                        first_seed_commitment_deadline_tick: first_randomness_provider_deadline,
                    }
                    .into(),
                );

                // Assert that the capacity used by the BSP was updated
                assert_eq!(
                    pallet_storage_providers::BackupStorageProviders::<Test>::get(bsp_id)
                        .expect("BSP should exist in storage")
                        .capacity_used,
                    size
                );

                // Now that the BSP has confirmed storing, we can simulate the payment stream being deleted
                // and the BSP stopping storing for the user. Note that we use Alice as a user for this test,
                // which is NOT an insolvent user. This simulates the case where the user has correctly paid all
                // its debt but a lagging SP has not updated its storage state yet.

                // Delete the payment stream between the user and the BSP.
                assert_ok!(
                    <PaymentStreams as PaymentStreamsInterface>::delete_dynamic_rate_payment_stream(
                        &bsp_id,
                        &owner_account_id,
                    )
                );
                // Try to stop storing the user's file as the BSP.
                assert_ok!(FileSystem::stop_storing_for_insolvent_user(
                    bsp_signed.clone(),
                    file_key,
                    bucket_id,
                    location.clone(),
                    owner_account_id.clone(),
                    fingerprint,
                    size,
                    CompactProof {
                        encoded_nodes: vec![file_key.as_ref().to_vec()],
                    },
                ));

                // Assert that the correct event was deposited
                System::assert_last_event(
                    Event::SpStopStoringInsolventUser {
                        sp_id: bsp_id,
                        file_key,
                        owner: owner_account_id,
                        location,
                        new_root,
                    }
                    .into(),
                );

                // Assert that the capacity used by the BSP was updated
                assert_eq!(
                    pallet_storage_providers::BackupStorageProviders::<Test>::get(bsp_id)
                        .expect("BSP should exist in storage")
                        .capacity_used,
                    0
                );
            });
        }
    }

    mod failure {

        use super::*;

        #[test]
        fn stop_storing_for_insolvent_user_fails_if_caller_not_a_sp() {
            new_test_ext().execute_with(|| {
                let owner_account_id = Keyring::Eve.to_account_id();
                let bsp_account_id = Keyring::Bob.to_account_id();
                let bsp_signed = RuntimeOrigin::signed(bsp_account_id.clone());
                let msp = Keyring::Charlie.to_account_id();
                let location = FileLocation::<Test>::try_from(b"test".to_vec()).unwrap();
                let size = 4;
                let fingerprint = H256::zero();

                let (msp_id, value_prop_id) = add_msp_to_provider_storage(&msp);

                let name = BoundedVec::try_from(b"bucket".to_vec()).unwrap();
                let bucket_id =
                    create_bucket(&owner_account_id.clone(), name, msp_id, value_prop_id);

                // Try to stop storing for the insolvent user.
                assert_noop!(
                    FileSystem::stop_storing_for_insolvent_user(
                        bsp_signed.clone(),
                        H256::zero(),
                        bucket_id,
                        location.clone(),
                        owner_account_id.clone(),
                        fingerprint,
                        size,
                        CompactProof {
                            encoded_nodes: vec![H256::zero().as_ref().to_vec()],
                        },
                    ),
                    Error::<Test>::NotASp
                );
            });
        }

        #[test]
        fn stop_storing_for_insolvent_user_fails_if_user_not_insolvent() {
            new_test_ext().execute_with(|| {
                let owner_account_id = Keyring::Alice.to_account_id();
                let owner_signed = RuntimeOrigin::signed(owner_account_id.clone());
                let bsp_account_id = Keyring::Bob.to_account_id();
                let bsp_signed = RuntimeOrigin::signed(bsp_account_id.clone());
                let msp = Keyring::Charlie.to_account_id();
                let location = FileLocation::<Test>::try_from(b"test".to_vec()).unwrap();
                let size = 4;
                let fingerprint = H256::zero();
                let peer_id = BoundedVec::try_from(vec![1]).unwrap();
                let peer_ids: PeerIds<Test> = BoundedVec::try_from(vec![peer_id]).unwrap();
                let storage_amount: StorageData<Test> = 100;

                let (msp_id, value_prop_id) = add_msp_to_provider_storage(&msp);

                let name = BoundedVec::try_from(b"bucket".to_vec()).unwrap();
                let bucket_id =
                    create_bucket(&owner_account_id.clone(), name, msp_id, value_prop_id);

                // Sign up account as a Backup Storage Provider
                assert_ok!(bsp_sign_up(bsp_signed.clone(), storage_amount));

				let current_tick = <<Test as crate::Config>::ProofDealer as shp_traits::ProofsDealerInterface>::get_current_tick();
                let current_tick_plus_storage_request_ttl =
                    current_tick
                        + <<Test as crate::Config>::StorageRequestTtl as Get<u32>>::get() as u64;
                let next_expiration_tick_storage_request = max(
                    NextAvailableStorageRequestExpirationTick::<Test>::get(),
                    current_tick_plus_storage_request_ttl,
                );

                // Dispatch storage request.
                assert_ok!(FileSystem::issue_storage_request(
                    owner_signed.clone(),
                    bucket_id,
                    location.clone(),
                    fingerprint,
                    size,
                    msp_id,
                    peer_ids.clone(),
                    None
                ));

                let file_key = FileSystem::compute_file_key(
                    owner_account_id.clone(),
                    bucket_id,
                    location.clone(),
                    size,
                    fingerprint,
                );

                let bsp_id = Providers::get_provider_id(bsp_account_id.clone()).unwrap();

                // Calculate in how many ticks the BSP can volunteer for the file
                let current_tick = ProofsDealer::get_current_tick();
                let tick_when_bsp_can_volunteer = FileSystem::query_earliest_file_volunteer_tick(
                    Providers::get_provider_id(bsp_account_id.clone()).unwrap(),
                    file_key,
                )
                .unwrap();
                if tick_when_bsp_can_volunteer > current_tick {
                    let ticks_to_advance = tick_when_bsp_can_volunteer - current_tick + 1;
                    let current_block = System::block_number();

                    // Advance by the number of ticks until this BSP can volunteer for the file.
                    roll_to(current_block + ticks_to_advance);
                }

                // Dispatch BSP volunteer.
                assert_ok!(FileSystem::bsp_volunteer(bsp_signed.clone(), file_key,));

                // Get the current tick number.
                let tick_when_confirming = ProofsDealer::get_current_tick();

                // Dispatch BSP confirm storing.
                assert_ok!(FileSystem::bsp_confirm_storing(
                    bsp_signed.clone(),
                    CompactProof {
                        encoded_nodes: vec![H256::default().as_ref().to_vec()],
                    },
                    BoundedVec::try_from(vec![FileKeyWithProof {
                        file_key,
                        proof: CompactProof {
                            encoded_nodes: vec![H256::default().as_ref().to_vec()],
                        }
                    }])
                    .unwrap(),
                ));

                // Assert that the storage was updated
                assert_eq!(
                    file_system::StorageRequests::<Test>::get(file_key),
                    Some(StorageRequestMetadata {
                        requested_at: current_tick,
                        owner: owner_account_id.clone(),
                        bucket_id,
                        location: location.clone(),
                        fingerprint,
                        size,
                        msp: Some((msp_id, false)),
                        user_peer_ids: peer_ids.clone(),
                        bsps_required: <Test as Config>::DefaultReplicationTarget::get(),
                        bsps_confirmed: 1,
                        bsps_volunteered: 1,
                        expires_at: next_expiration_tick_storage_request,
                    })
                );

                // Assert that the RequestStorageBsps was updated
                assert_eq!(
                    file_system::StorageRequestBsps::<Test>::get(file_key, bsp_id)
                        .expect("BSP should exist in storage"),
                    StorageRequestBspsMetadata::<Test> {
                        confirmed: true,
                        _phantom: Default::default()
                    }
                );

                let file_key = FileSystem::compute_file_key(
                    owner_account_id.clone(),
                    bucket_id,
                    location.clone(),
                    size,
                    fingerprint,
                );

                let new_root = Providers::get_root(bsp_id).unwrap();

                // Assert that the correct event was deposited
                System::assert_last_event(
                    Event::BspConfirmedStoring {
                        who: bsp_account_id.clone(),
                        bsp_id,
                        confirmed_file_keys: BoundedVec::try_from(vec![file_key]).unwrap(),
                        skipped_file_keys: Default::default(),
                        new_root,
                    }
                    .into(),
                );

                // Assert that the proving cycle was initialised for this BSP.
                let proof_record = ProviderToProofSubmissionRecord::<Test>::get(&bsp_id).unwrap();
                assert_eq!(proof_record.last_tick_proven, tick_when_confirming);

                // Assert that the correct event was deposited.
                System::assert_has_event(
                    Event::BspChallengeCycleInitialised {
                        who: bsp_account_id,
                        bsp_id,
                    }
                    .into(),
                );

                // Assert that the randomness cycle was initialised for this BSP.
                let maybe_first_randomness_provider_deadline =
                    pallet_cr_randomness::ProvidersWithoutCommitment::<Test>::get(&bsp_id);
                assert!(maybe_first_randomness_provider_deadline.is_some());
                assert!(pallet_cr_randomness::ActiveProviders::<Test>::get(&bsp_id).is_some());

                // Assert that the correct event was deposited.
                let first_randomness_provider_deadline =
                    maybe_first_randomness_provider_deadline.unwrap();
                System::assert_has_event(
                    pallet_cr_randomness::Event::ProviderCycleInitialised {
                        provider_id: bsp_id,
                        first_seed_commitment_deadline_tick: first_randomness_provider_deadline,
                    }
                    .into(),
                );

                // Now that the BSP has confirmed storing, we can simulate the user being not insolvent
                // and the BSP trying to stop storing a file for the user using the stop_storing_for_insolvent_user function.
                assert_noop!(
                    FileSystem::stop_storing_for_insolvent_user(
                        bsp_signed.clone(),
                        file_key,
                        bucket_id,
                        location.clone(),
                        owner_account_id.clone(),
                        fingerprint,
                        size,
                        CompactProof {
                            encoded_nodes: vec![file_key.as_ref().to_vec()],
                        },
                    ),
                    Error::<Test>::UserNotInsolvent
                );
            });
        }

        #[test]
        fn stop_storing_for_insolvent_user_fails_if_caller_not_owner_of_bucket() {
            new_test_ext().execute_with(|| {
                let owner_account_id = Keyring::Eve.to_account_id();
                let msp = Keyring::Charlie.to_account_id();
                let another_msp = Keyring::Dave.to_account_id();
                let location = FileLocation::<Test>::try_from(b"test".to_vec()).unwrap();
                let size = 4;
                let fingerprint = H256::zero();

                let (msp_id, value_prop_id) = add_msp_to_provider_storage(&msp);
                add_msp_to_provider_storage(&another_msp);

                let name = BoundedVec::try_from(b"bucket".to_vec()).unwrap();
                let bucket_id =
                    create_bucket(&owner_account_id.clone(), name, msp_id, value_prop_id);

                let file_key = FileSystem::compute_file_key(
                    owner_account_id.clone(),
                    bucket_id,
                    location.clone(),
                    size,
                    fingerprint,
                );

                // Try to stop storing for the insolvent user using another MSP account.
                assert_noop!(
                    FileSystem::stop_storing_for_insolvent_user(
                        RuntimeOrigin::signed(another_msp.clone()),
                        file_key,
                        bucket_id,
                        location.clone(),
                        owner_account_id.clone(),
                        fingerprint,
                        size,
                        CompactProof {
                            encoded_nodes: vec![file_key.as_ref().to_vec()],
                        },
                    ),
                    Error::<Test>::MspNotStoringBucket
                );
            });
        }

        #[test]
        fn stop_storing_for_insolvent_user_fails_if_proof_does_not_contain_file_key() {
            new_test_ext().execute_with(|| {
                let owner_account_id = Keyring::Eve.to_account_id();
                let owner_signed = RuntimeOrigin::signed(owner_account_id.clone());
                let bsp_account_id = Keyring::Bob.to_account_id();
                let bsp_signed = RuntimeOrigin::signed(bsp_account_id.clone());
                let msp = Keyring::Charlie.to_account_id();
                let location = FileLocation::<Test>::try_from(b"test".to_vec()).unwrap();
                let size = 4;
                let fingerprint = H256::zero();
                let peer_id = BoundedVec::try_from(vec![1]).unwrap();
                let peer_ids: PeerIds<Test> = BoundedVec::try_from(vec![peer_id]).unwrap();
                let storage_amount: StorageData<Test> = 100;

                let (msp_id, value_prop_id) = add_msp_to_provider_storage(&msp);

                let name = BoundedVec::try_from(b"bucket".to_vec()).unwrap();
                let bucket_id =
                    create_bucket(&owner_account_id.clone(), name, msp_id, value_prop_id);

                // Sign up account as a Backup Storage Provider
                assert_ok!(bsp_sign_up(bsp_signed.clone(), storage_amount));

				let current_tick = <<Test as crate::Config>::ProofDealer as shp_traits::ProofsDealerInterface>::get_current_tick();
                let current_tick_plus_storage_request_ttl =
                    current_tick
                        + <<Test as crate::Config>::StorageRequestTtl as Get<u32>>::get() as u64;
                let next_expiration_tick_storage_request = max(
                    NextAvailableStorageRequestExpirationTick::<Test>::get(),
                    current_tick_plus_storage_request_ttl,
                );

                // Dispatch storage request.
                assert_ok!(FileSystem::issue_storage_request(
                    owner_signed.clone(),
                    bucket_id,
                    location.clone(),
                    fingerprint,
                    size,
                    msp_id,
                    peer_ids.clone(),
                    None
                ));

                let file_key = FileSystem::compute_file_key(
                    owner_account_id.clone(),
                    bucket_id,
                    location.clone(),
                    size,
                    fingerprint,
                );

                let bsp_id = Providers::get_provider_id(bsp_account_id.clone()).unwrap();

                // Calculate in how many ticks the BSP can volunteer for the file
                let current_tick = ProofsDealer::get_current_tick();
                let tick_when_bsp_can_volunteer = FileSystem::query_earliest_file_volunteer_tick(
                    Providers::get_provider_id(bsp_account_id.clone()).unwrap(),
                    file_key,
                )
                .unwrap();
                if tick_when_bsp_can_volunteer > current_tick {
                    let ticks_to_advance = tick_when_bsp_can_volunteer - current_tick + 1;
                    let current_block = System::block_number();

                    // Advance by the number of ticks until this BSP can volunteer for the file.
                    roll_to(current_block + ticks_to_advance);
                }

                // Dispatch BSP volunteer.
                assert_ok!(FileSystem::bsp_volunteer(bsp_signed.clone(), file_key,));

                // Get the current tick number.
                let tick_when_confirming = ProofsDealer::get_current_tick();

                // Dispatch BSP confirm storing.
                assert_ok!(FileSystem::bsp_confirm_storing(
                    bsp_signed.clone(),
                    CompactProof {
                        encoded_nodes: vec![H256::default().as_ref().to_vec()],
                    },
                    BoundedVec::try_from(vec![FileKeyWithProof {
                        file_key,
                        proof: CompactProof {
                            encoded_nodes: vec![H256::default().as_ref().to_vec()],
                        }
                    }])
                    .unwrap(),
                ));

                // Assert that the storage was updated
                assert_eq!(
                    file_system::StorageRequests::<Test>::get(file_key),
                    Some(StorageRequestMetadata {
                        requested_at: current_tick,
                        owner: owner_account_id.clone(),
                        bucket_id,
                        location: location.clone(),
                        fingerprint,
                        size,
                        msp: Some((msp_id, false)),
                        user_peer_ids: peer_ids.clone(),
                        bsps_required: <Test as Config>::DefaultReplicationTarget::get(),
                        bsps_confirmed: 1,
                        bsps_volunteered: 1,
                        expires_at: next_expiration_tick_storage_request,
                    })
                );

                // Assert that the RequestStorageBsps was updated
                assert_eq!(
                    file_system::StorageRequestBsps::<Test>::get(file_key, bsp_id)
                        .expect("BSP should exist in storage"),
                    StorageRequestBspsMetadata::<Test> {
                        confirmed: true,
                        _phantom: Default::default()
                    }
                );

                let file_key = FileSystem::compute_file_key(
                    owner_account_id.clone(),
                    bucket_id,
                    location.clone(),
                    size,
                    fingerprint,
                );

                let new_root = Providers::get_root(bsp_id).unwrap();

                // Assert that the correct event was deposited
                System::assert_last_event(
                    Event::BspConfirmedStoring {
                        who: bsp_account_id.clone(),
                        bsp_id,
                        confirmed_file_keys: BoundedVec::try_from(vec![file_key]).unwrap(),
                        skipped_file_keys: Default::default(),
                        new_root,
                    }
                    .into(),
                );

                // Assert that the proving cycle was initialised for this BSP.
                let proof_record = ProviderToProofSubmissionRecord::<Test>::get(&bsp_id).unwrap();
                assert_eq!(proof_record.last_tick_proven, tick_when_confirming);

                // Assert that the correct event was deposited.
                System::assert_has_event(
                    Event::BspChallengeCycleInitialised {
                        who: bsp_account_id,
                        bsp_id,
                    }
                    .into(),
                );

                // Assert that the randomness cycle was initialised for this BSP.
                let maybe_first_randomness_provider_deadline =
                    pallet_cr_randomness::ProvidersWithoutCommitment::<Test>::get(&bsp_id);
                assert!(maybe_first_randomness_provider_deadline.is_some());
                assert!(pallet_cr_randomness::ActiveProviders::<Test>::get(&bsp_id).is_some());

                // Assert that the correct event was deposited.
                let first_randomness_provider_deadline =
                    maybe_first_randomness_provider_deadline.unwrap();
                System::assert_has_event(
                    pallet_cr_randomness::Event::ProviderCycleInitialised {
                        provider_id: bsp_id,
                        first_seed_commitment_deadline_tick: first_randomness_provider_deadline,
                    }
                    .into(),
                );

                // Now that the BSP has confirmed storing, we can simulate the user being insolvent
                // and the BSP trying to stop storing for that user with an incorrect inclusion proof.
                assert_noop!(
                    FileSystem::stop_storing_for_insolvent_user(
                        bsp_signed.clone(),
                        file_key,
                        bucket_id,
                        location.clone(),
                        owner_account_id.clone(),
                        fingerprint,
                        size,
                        CompactProof {
                            encoded_nodes: vec![H256::zero().as_ref().to_vec()],
                        },
                    ),
                    Error::<Test>::ExpectedInclusionProof
                );
            });
        }
    }
}

mod msp_stop_storing_bucket {
    use super::*;
    mod failure {
        use super::*;

        #[test]
        fn msp_not_registered() {
            new_test_ext().execute_with(|| {
                let msp = Keyring::Charlie.to_account_id();
                let owner_account_id = Keyring::Alice.to_account_id();

                let (msp_id, value_prop_id) = add_msp_to_provider_storage(&msp);

                let name = BoundedVec::try_from(b"bucket".to_vec()).unwrap();
                let bucket_id =
                    create_bucket(&owner_account_id.clone(), name, msp_id, value_prop_id);

                let none_registered_msp = Keyring::Dave.to_account_id();
                let none_registered_msp_signed = RuntimeOrigin::signed(none_registered_msp.clone());

                // Try to stop storing for the bucket.
                assert_noop!(
                    FileSystem::msp_stop_storing_bucket(none_registered_msp_signed, bucket_id),
                    Error::<Test>::NotAMsp
                );
            });
        }

        #[test]
        fn msp_not_storing_bucket() {
            new_test_ext().execute_with(|| {
                let msp = Keyring::Charlie.to_account_id();
                let owner_account_id = Keyring::Alice.to_account_id();

                let (msp_id, value_prop_id) = add_msp_to_provider_storage(&msp);

                let name = BoundedVec::try_from(b"bucket".to_vec()).unwrap();
                let bucket_id =
                    create_bucket(&owner_account_id.clone(), name, msp_id, value_prop_id);

                let another_msp = Keyring::Dave.to_account_id();
                add_msp_to_provider_storage(&another_msp);
                let another_msp_signed = RuntimeOrigin::signed(another_msp.clone());

                // Try to stop storing for the bucket.
                assert_noop!(
                    FileSystem::msp_stop_storing_bucket(another_msp_signed, bucket_id),
                    Error::<Test>::MspNotStoringBucket
                );
            });
        }
    }

    mod success {
        use super::*;

        #[test]
        fn msp_stop_storing_bucket_works_payment_stream_deleted() {
            new_test_ext().execute_with(|| {
                let msp = Keyring::Charlie.to_account_id();
                let msp_signed = RuntimeOrigin::signed(msp.clone());
                let (msp_id, value_prop_id) = add_msp_to_provider_storage(&msp);

                let owner_account_id = Keyring::Alice.to_account_id();

                let name = BoundedVec::try_from(b"bucket".to_vec()).unwrap();
                let bucket_id = create_bucket(&owner_account_id.clone(), name, msp_id, value_prop_id);

                // Dispatch MSP stop storing bucket.
                assert_ok!(FileSystem::msp_stop_storing_bucket(msp_signed, bucket_id));

                // Assert that the correct event was deposited
                System::assert_last_event(
                    Event::MspStoppedStoringBucket {
                        msp_id,
                        bucket_id,
                        owner: owner_account_id.clone(),
                    }
                    .into(),
                );

                // Check that the payment stream between the user and the MSP was deleted since there are no more buckets stored by the MSP for the user.
                assert!(!<<Test as crate::Config>::PaymentStreams as PaymentStreamsInterface>::fixed_rate_payment_stream_exists(&msp_id, &owner_account_id));
            });
        }

        #[test]
        fn msp_stop_storing_bucket_works_payment_stream_updated() {
            new_test_ext().execute_with(|| {
                let msp = Keyring::Charlie.to_account_id();
                let msp_signed = RuntimeOrigin::signed(msp.clone());
                let (msp_id, value_prop_id) = add_msp_to_provider_storage(&msp);

                let owner_account_id = Keyring::Alice.to_account_id();

                let name = BoundedVec::try_from(b"bucket".to_vec()).unwrap();
                let bucket_id = create_bucket(&owner_account_id.clone(), name, msp_id, value_prop_id);

                let another_name = BoundedVec::try_from(b"another_bucket".to_vec()).unwrap();
                create_bucket(&owner_account_id.clone(), another_name, msp_id, value_prop_id);

                // Dispatch MSP stop storing bucket.
                assert_ok!(FileSystem::msp_stop_storing_bucket(msp_signed, bucket_id));

                // Assert that the correct event was deposited
                System::assert_last_event(
                    Event::MspStoppedStoringBucket {
                        msp_id,
                        bucket_id,
                        owner: owner_account_id.clone(),
                    }
                    .into(),
                );

                // Check that the payment stream between the user and the MSP was updated since there are still buckets stored by the MSP for the user.
                assert!(
                    <<Test as crate::Config>::PaymentStreams as PaymentStreamsInterface>::fixed_rate_payment_stream_exists(&msp_id, &owner_account_id)
                );
            });
        }
    }
}

/// Helper function that registers an account as a Backup Storage Provider
fn bsp_sign_up(
    bsp_signed: RuntimeOrigin,
    storage_amount: StorageData<Test>,
) -> DispatchResultWithPostInfo {
    let multiaddresses = create_sp_multiaddresses();

    // Request to sign up the account as a Backup Storage Provider
    assert_ok!(Providers::request_bsp_sign_up(
        bsp_signed.clone(),
        storage_amount,
        multiaddresses,
        bsp_signed.clone().into_signer().unwrap()
    ));

    // Advance enough blocks for randomness to be valid
    roll_to(frame_system::Pallet::<Test>::block_number() + 4);

    // Confirm the sign up of the account as a Backup Storage Provider
    assert_ok!(Providers::confirm_sign_up(bsp_signed.clone(), None));

    Ok(().into())
}

fn create_sp_multiaddresses(
) -> BoundedVec<BoundedVec<u8, MaxMultiAddressSize>, MaxMultiAddressAmount> {
    let mut multiaddresses: BoundedVec<BoundedVec<u8, MaxMultiAddressSize>, MaxMultiAddressAmount> =
        BoundedVec::new();
    multiaddresses.force_push(
        "/ip4/127.0.0.1/udp/1234"
            .as_bytes()
            .to_vec()
            .try_into()
            .unwrap(),
    );
    multiaddresses
}

fn add_msp_to_provider_storage(
    msp: &sp_runtime::AccountId32,
) -> (ProviderIdFor<Test>, ValuePropId<Test>) {
    let msp_hash = <<Test as frame_system::Config>::Hashing as Hasher>::hash(msp.as_slice());

    let msp_info = pallet_storage_providers::types::MainStorageProvider {
        capacity: 10 * 1024 * 1024 * 1024,
        capacity_used: 0,
        multiaddresses: BoundedVec::default(),
        last_capacity_change: frame_system::Pallet::<Test>::block_number(),
        owner_account: msp.clone(),
        payment_account: msp.clone(),
        sign_up_block: frame_system::Pallet::<Test>::block_number(),
    };

    pallet_storage_providers::MainStorageProviders::<Test>::insert(msp_hash, msp_info);
    pallet_storage_providers::AccountIdToMainStorageProviderId::<Test>::insert(
        msp.clone(),
        msp_hash,
    );

    let value_prop = ValueProposition::<Test>::new(1, bounded_vec![], 10 * 1024 * 1024 * 1024);
    let value_prop_id = value_prop.derive_id();
    pallet_storage_providers::MainStorageProviderIdsToValuePropositions::<Test>::insert(
        msp_hash,
        value_prop_id,
        value_prop,
    );

    (msp_hash, value_prop_id)
}

fn create_bucket(
    owner: &sp_runtime::AccountId32,
    name: BucketNameFor<Test>,
    msp_id: ProviderIdFor<Test>,
    value_prop_id: ValuePropId<Test>,
) -> BucketIdFor<Test> {
    let bucket_id =
        <Test as file_system::Config>::Providers::derive_bucket_id(&owner, name.clone());

    let origin = RuntimeOrigin::signed(owner.clone());

    // Dispatch a signed extrinsic.
    assert_ok!(FileSystem::create_bucket(
        origin,
        msp_id,
        name.clone(),
        false,
        Some(value_prop_id)
    ));

    // Assert bucket was created
    assert_eq!(
        pallet_storage_providers::Buckets::<Test>::get(bucket_id),
        Some(Bucket {
            root: <Test as pallet_storage_providers::pallet::Config>::DefaultMerkleRoot::get(),
            user_id: owner.clone(),
            msp_id: Some(msp_id),
            private: false,
            read_access_group_id: None,
            size: 0,
            value_prop_id: Some(value_prop_id),
        })
    );

    assert!(<<Test as crate::Config>::PaymentStreams as PaymentStreamsInterface>::fixed_rate_payment_stream_exists(&msp_id, &owner));
    assert!(
        <<Test as crate::Config>::PaymentStreams as PaymentStreamsInterface>::get_inner_fixed_rate_payment_stream_value(&msp_id, &owner).is_some()
    );

    bucket_id
}<|MERGE_RESOLUTION|>--- conflicted
+++ resolved
@@ -8445,17 +8445,20 @@
                 );
             });
         }
-<<<<<<< HEAD
-=======
-
-        #[test]
-        fn delete_file_expired_pending_file_deletion_request_with_bucket_does_not_exist() {
+    }
+
+    mod success {
+        use crate::MspsAmountOfPendingFileDeletionRequests;
+
+        use super::*;
+        #[test]
+        fn delete_file_with_proof_of_inclusion_success() {
             new_test_ext().execute_with(|| {
                 let owner_account_id = Keyring::Alice.to_account_id();
                 let owner_signed = RuntimeOrigin::signed(owner_account_id.clone());
                 let msp = Keyring::Charlie.to_account_id();
                 let location = FileLocation::<Test>::try_from(b"test".to_vec()).unwrap();
-                let size = 4;
+                let size = 1024 * 1024 * 1024;
                 let file_content = b"test".to_vec();
                 let fingerprint = BlakeTwo256::hash(&file_content);
                 let peer_id = BoundedVec::try_from(vec![1]).unwrap();
@@ -8464,8 +8467,12 @@
                 let (msp_id, value_prop_id) = add_msp_to_provider_storage(&msp);
 
                 let name = BoundedVec::try_from(b"bucket".to_vec()).unwrap();
-                let bucket_id = create_bucket(&owner_account_id.clone(), name, msp_id, value_prop_id);
-
+                let bucket_id =
+                    create_bucket(&owner_account_id.clone(), name, msp_id, value_prop_id);
+
+				// Increase bucket size and payment stream rate to simulate it storing the file
+				let initial_bucket_size = 2 * size;
+				assert_ok!(<<Test as crate::Config>::Providers as MutateBucketsInterface>::increase_bucket_size(&bucket_id, initial_bucket_size));
                 let file_key = FileSystem::compute_file_key(
                     owner_account_id.clone(),
                     bucket_id,
@@ -8506,16 +8513,49 @@
                     }],
                 ));
 
+				let bucket_size_after_confirm = pallet_storage_providers::Buckets::<Test>::get(bucket_id).unwrap().size;
+				let payment_stream_rate_after_confirm = <<Test as crate::Config>::PaymentStreams as PaymentStreamsInterface>::get_inner_fixed_rate_payment_stream_value(&msp_id, &owner_account_id).unwrap();
+				let msp_used_capacity_after_confirm = <<Test as crate::Config>::Providers as ReadStorageProvidersInterface>::get_used_capacity(&msp_id);
+
+                let forest_proof = CompactProof {
+                    encoded_nodes: vec![file_key.as_ref().to_vec()],
+                };
+
                 // Delete file
                 assert_ok!(FileSystem::delete_file(
-					owner_signed.clone(),
-					bucket_id,
-					file_key,
-					location,
-					size,
-					fingerprint,
-					None,
-				));
+                    owner_signed.clone(),
+                    bucket_id,
+                    file_key,
+                    location,
+                    size,
+                    fingerprint,
+                    Some(forest_proof),
+                ));
+
+                // Assert that there is a queued priority challenge for file key in proofs dealer pallet
+                assert!(
+                    // Find file key in vec of queued priority challenges
+                    pallet_proofs_dealer::PriorityChallengesQueue::<Test>::get()
+                        .iter()
+                        .any(|x| *x == CustomChallenge { key: file_key, should_remove_key: true }),
+                );
+
+				// Assert that the Bucket root was correctly updated
+				let bucket_info = pallet_storage_providers::Buckets::<Test>::get(bucket_id).unwrap();
+				let bucket_root = bucket_info.root;
+				assert_eq!(bucket_root, file_key); // This is because our mocked apply delta sets the root as the last mutation
+
+				// Assert that the Bucket's size was decreased by the file size
+				let new_bucket_size = bucket_info.size;
+				assert_eq!(new_bucket_size, bucket_size_after_confirm - size);
+
+				// Assert that the MSP's used capacity was decreased by the file size
+				let new_msp_used_capacity = <<Test as crate::Config>::Providers as ReadStorageProvidersInterface>::get_used_capacity(&msp_id);
+				assert_eq!(new_msp_used_capacity, msp_used_capacity_after_confirm - size);
+
+				// Assert that the payment stream rate decrease
+				let new_payment_stream_rate = <<Test as crate::Config>::PaymentStreams as PaymentStreamsInterface>::get_inner_fixed_rate_payment_stream_value(&msp_id, &owner_account_id).unwrap();
+				assert!(new_payment_stream_rate < payment_stream_rate_after_confirm);
 
                 // Assert that the correct event was deposited
                 System::assert_last_event(
@@ -8525,105 +8565,32 @@
                         file_size: size,
                         bucket_id,
                         msp_id,
-                        proof_of_inclusion: false,
+                        proof_of_inclusion: true,
                     }
-                        .into(),
-                );
-
-                // Assert that the pending file deletion request was added to storage
-                assert_eq!(
-                    file_system::PendingFileDeletionRequests::<Test>::get(owner_account_id.clone()),
-                    BoundedVec::<_, <Test as file_system::Config>::MaxUserPendingDeletionRequests>::try_from(
-                        vec![PendingFileDeletionRequest {
-							file_key,
-							user: owner_account_id.clone(),
-							bucket_id,
-							file_size: size,
-						}]
-                    )
-                        .unwrap()
-                );
-
-                let pending_file_deletion_request_ttl: u32 =
-                    PendingFileDeletionRequestTtl::<Test>::get();
-                let pending_file_deletion_request_ttl: TickNumber<Test> =
-                    pending_file_deletion_request_ttl.into();
-                let expiration_tick = pending_file_deletion_request_ttl + <<Test as crate::Config>::ProofDealer as shp_traits::ProofsDealerInterface>::get_current_tick();
-
-                // Assert that the pending file deletion request was added to storage
-                assert_eq!(
-                    file_system::FileDeletionRequestExpirations::<Test>::get(expiration_tick),
-                    vec![FileDeletionRequestExpirationItem {
-                        user: owner_account_id.clone(),
-                        file_key,
-                        bucket_id,
-                        file_size: size,
-                    }]
-                );
-
-                // Delete the bucket manually
-                pallet_storage_providers::Buckets::<Test>::remove(bucket_id);
-
-                // Roll past the expiration tick
-                roll_to(pending_file_deletion_request_ttl + 1);
-
-                // Item expiration should be removed
-                assert_eq!(
-                    file_system::FileDeletionRequestExpirations::<Test>::get(expiration_tick),
-                    vec![]
-                );
-
-                // Assert that the pending file deletion request was removed from storage
-                assert_eq!(
-                    file_system::PendingFileDeletionRequests::<Test>::get(owner_account_id.clone()),
-                    BoundedVec::<_, <Test as file_system::Config>::MaxUserPendingDeletionRequests>::default()
-                );
-
-                // Assert that the bucket size was not decreased because the bucket was not found
-                System::assert_has_event(Event::FailedToDecreaseBucketSize {
-                    user: owner_account_id.clone(),
-                    bucket_id,
-                    file_key,
-                    file_size: size,
-                    error: pallet_storage_providers::Error::<Test>::BucketNotFound.into(),
-                }.into());
-
-                // Assert that there was no queued priority challenge for file key in proofs dealer pallet
-                assert!(!pallet_proofs_dealer::PriorityChallengesQueue::<Test>::get()
-                .iter()
-                .any(|x| *x == CustomChallenge { key: file_key, should_remove_key: true }));
-            });
-        }
->>>>>>> 9c96a05f
-    }
-
-    mod success {
-        use crate::MspsAmountOfPendingFileDeletionRequests;
-
-        use super::*;
-        #[test]
-        fn delete_file_with_proof_of_inclusion_success() {
+                    .into(),
+                );
+            });
+        }
+
+        #[test]
+        fn delete_file_pending_file_deletion_request_submit_proof_of_inclusion_success() {
             new_test_ext().execute_with(|| {
                 let owner_account_id = Keyring::Alice.to_account_id();
                 let owner_signed = RuntimeOrigin::signed(owner_account_id.clone());
                 let msp = Keyring::Charlie.to_account_id();
                 let location = FileLocation::<Test>::try_from(b"test".to_vec()).unwrap();
-                let size = 1024 * 1024 * 1024;
+                let size = 1024 * 1024 * 1024; // One gigabyte
                 let file_content = b"test".to_vec();
                 let fingerprint = BlakeTwo256::hash(&file_content);
-                let peer_id = BoundedVec::try_from(vec![1]).unwrap();
+				let peer_id = BoundedVec::try_from(vec![1]).unwrap();
                 let peer_ids: PeerIds<Test> = BoundedVec::try_from(vec![peer_id]).unwrap();
 
                 let (msp_id, value_prop_id) = add_msp_to_provider_storage(&msp);
 
                 let name = BoundedVec::try_from(b"bucket".to_vec()).unwrap();
-                let bucket_id =
-                    create_bucket(&owner_account_id.clone(), name, msp_id, value_prop_id);
-
-				// Increase bucket size and payment stream rate to simulate it storing the file
-				let initial_bucket_size = 2 * size;
-				assert_ok!(<<Test as crate::Config>::Providers as MutateBucketsInterface>::increase_bucket_size(&bucket_id, initial_bucket_size));
-                let file_key = FileSystem::compute_file_key(
+                let bucket_id = create_bucket(&owner_account_id.clone(), name, msp_id, value_prop_id);
+
+				let file_key = FileSystem::compute_file_key(
                     owner_account_id.clone(),
                     bucket_id,
                     location.clone(),
@@ -8631,7 +8598,7 @@
                     fingerprint,
                 );
 
-                // Issue storage request
+				// Issue storage request
                 assert_ok!(FileSystem::issue_storage_request(
                     owner_signed.clone(),
                     bucket_id,
@@ -8663,32 +8630,54 @@
                     }],
                 ));
 
-				let bucket_size_after_confirm = pallet_storage_providers::Buckets::<Test>::get(bucket_id).unwrap().size;
-				let payment_stream_rate_after_confirm = <<Test as crate::Config>::PaymentStreams as PaymentStreamsInterface>::get_inner_fixed_rate_payment_stream_value(&msp_id, &owner_account_id).unwrap();
-				let msp_used_capacity_after_confirm = <<Test as crate::Config>::Providers as ReadStorageProvidersInterface>::get_used_capacity(&msp_id);
+				// Get the initial bucket size, MSP's used capacity and payment stream rate
+				let initial_bucket_size = pallet_storage_providers::Buckets::<Test>::get(bucket_id).unwrap().size;
+				let initial_payment_stream_rate = <<Test as crate::Config>::PaymentStreams as PaymentStreamsInterface>::get_inner_fixed_rate_payment_stream_value(&msp_id, &owner_account_id).unwrap();
+				let msp_used_capacity = <<Test as crate::Config>::Providers as ReadStorageProvidersInterface>::get_used_capacity(&msp_id);
+
+                // Delete file
+                assert_ok!(FileSystem::delete_file(
+					owner_signed.clone(),
+					bucket_id,
+					file_key,
+					location,
+					size,
+					fingerprint,
+					None,
+				));
+
+                // Assert that the pending file deletion request was added to storage
+                assert_eq!(
+                    file_system::PendingFileDeletionRequests::<Test>::get(owner_account_id.clone()),
+                    BoundedVec::<_, <Test as file_system::Config>::MaxUserPendingDeletionRequests>::try_from(
+                        vec![PendingFileDeletionRequest {
+							file_key,
+							user: owner_account_id.clone(),
+							bucket_id,
+							file_size: size,
+						}]
+                    )
+                        .unwrap()
+                );
+
+				// Assert that the MSP was removed from the privileged providers list and that it has one pending file deletion request.
+				assert!(!pallet_payment_streams::PrivilegedProviders::<Test>::contains_key(&msp_id));
+				assert_eq!(MspsAmountOfPendingFileDeletionRequests::<Test>::get(&msp_id), 1);
 
                 let forest_proof = CompactProof {
                     encoded_nodes: vec![file_key.as_ref().to_vec()],
                 };
 
-                // Delete file
-                assert_ok!(FileSystem::delete_file(
-                    owner_signed.clone(),
-                    bucket_id,
-                    file_key,
-                    location,
-                    size,
-                    fingerprint,
-                    Some(forest_proof),
-                ));
-
-                // Assert that there is a queued priority challenge for file key in proofs dealer pallet
-                assert!(
-                    // Find file key in vec of queued priority challenges
-                    pallet_proofs_dealer::PriorityChallengesQueue::<Test>::get()
-                        .iter()
-                        .any(|x| *x == CustomChallenge { key: file_key, should_remove_key: true }),
-                );
+                let msp_origin = RuntimeOrigin::signed(msp.clone());
+
+                assert_ok!(FileSystem::pending_file_deletion_request_submit_proof(
+					msp_origin,
+					owner_account_id.clone(),
+					file_key,
+					size,
+					bucket_id,
+					forest_proof
+				));
 
 				// Assert that the Bucket root was correctly updated
 				let bucket_info = pallet_storage_providers::Buckets::<Test>::get(bucket_id).unwrap();
@@ -8697,33 +8686,149 @@
 
 				// Assert that the Bucket's size was decreased by the file size
 				let new_bucket_size = bucket_info.size;
-				assert_eq!(new_bucket_size, bucket_size_after_confirm - size);
+				assert_eq!(new_bucket_size, initial_bucket_size - size);
 
 				// Assert that the MSP's used capacity was decreased by the file size
 				let new_msp_used_capacity = <<Test as crate::Config>::Providers as ReadStorageProvidersInterface>::get_used_capacity(&msp_id);
-				assert_eq!(new_msp_used_capacity, msp_used_capacity_after_confirm - size);
+				assert_eq!(new_msp_used_capacity, msp_used_capacity - size);
 
 				// Assert that the payment stream rate decrease
 				let new_payment_stream_rate = <<Test as crate::Config>::PaymentStreams as PaymentStreamsInterface>::get_inner_fixed_rate_payment_stream_value(&msp_id, &owner_account_id).unwrap();
-				assert!(new_payment_stream_rate < payment_stream_rate_after_confirm);
+				assert!(new_payment_stream_rate < initial_payment_stream_rate);
+
+				// Assert that the MSP was added back to the privileged providers list since it no longer has any pending file deletion requests.
+				assert_eq!(MspsAmountOfPendingFileDeletionRequests::<Test>::get(&msp_id), 0);
+				assert!(pallet_payment_streams::PrivilegedProviders::<Test>::contains_key(&msp_id));
 
                 // Assert that the correct event was deposited
                 System::assert_last_event(
-                    Event::FileDeletionRequest {
+                    Event::ProofSubmittedForPendingFileDeletionRequest {
+                        msp_id,
                         user: owner_account_id.clone(),
                         file_key,
                         file_size: size,
                         bucket_id,
-                        msp_id,
                         proof_of_inclusion: true,
                     }
-                    .into(),
-                );
-            });
-        }
-
-        #[test]
-        fn delete_file_pending_file_deletion_request_submit_proof_of_inclusion_success() {
+                        .into(),
+                );
+
+                // Assert that there is a queued priority challenge for file key in proofs dealer pallet
+                assert!(pallet_proofs_dealer::PriorityChallengesQueue::<Test>::get()
+                .iter()
+                .any(|x| *x == CustomChallenge { key: file_key, should_remove_key: true }),);
+
+                // Assert that the pending file deletion request was removed from storage
+                assert_eq!(
+                    file_system::PendingFileDeletionRequests::<Test>::get(owner_account_id),
+                    BoundedVec::<_, <Test as file_system::Config>::MaxUserPendingDeletionRequests>::default()
+                );
+            });
+        }
+
+        #[test]
+        fn delete_file_pending_file_deletion_request_submit_proof_of_non_inclusion_success() {
+            new_test_ext().execute_with(|| {
+                let owner_account_id = Keyring::Alice.to_account_id();
+                let owner_signed = RuntimeOrigin::signed(owner_account_id.clone());
+                let msp = Keyring::Charlie.to_account_id();
+                let location = FileLocation::<Test>::try_from(b"test".to_vec()).unwrap();
+                let size = 4;
+                let file_content = b"test".to_vec();
+                let fingerprint = BlakeTwo256::hash(&file_content);
+
+                let (msp_id, value_prop_id) = add_msp_to_provider_storage(&msp);
+
+                let name = BoundedVec::try_from(b"bucket".to_vec()).unwrap();
+                let bucket_id = create_bucket(&owner_account_id.clone(), name, msp_id, value_prop_id);
+
+                let file_key = FileSystem::compute_file_key(
+                    owner_account_id.clone(),
+                    bucket_id,
+                    location.clone(),
+                    size,
+                    fingerprint,
+                );
+
+                // Delete file
+                assert_ok!(FileSystem::delete_file(
+					owner_signed.clone(),
+					bucket_id,
+					file_key,
+					location,
+					size,
+					fingerprint,
+					None,
+				));
+
+                // Assert that the pending file deletion request was added to storage
+                assert_eq!(
+                    file_system::PendingFileDeletionRequests::<Test>::get(owner_account_id.clone()),
+                    BoundedVec::<_, <Test as file_system::Config>::MaxUserPendingDeletionRequests>::try_from(
+                        vec![PendingFileDeletionRequest {
+							file_key,
+							user: owner_account_id.clone(),
+							bucket_id,
+							file_size: size,
+						}]
+                    )
+                        .unwrap()
+                );
+
+				// Assert that the MSP was removed from the privileged providers list and that it has one pending file deletion request.
+				assert!(!pallet_payment_streams::PrivilegedProviders::<Test>::contains_key(&msp_id));
+				assert_eq!(MspsAmountOfPendingFileDeletionRequests::<Test>::get(&msp_id), 1);
+
+                let forest_proof = CompactProof {
+                    encoded_nodes: vec![H256::zero().as_bytes().to_vec()],
+                };
+
+                let msp_origin = RuntimeOrigin::signed(msp.clone());
+
+                assert_ok!(FileSystem::pending_file_deletion_request_submit_proof(
+					msp_origin,
+					owner_account_id.clone(),
+					file_key,
+					size,
+					bucket_id,
+					forest_proof
+				));
+
+				// Assert that the MSP was added back to the privileged providers list since it no longer has any pending file deletion requests.
+				assert_eq!(MspsAmountOfPendingFileDeletionRequests::<Test>::get(&msp_id), 0);
+				assert!(pallet_payment_streams::PrivilegedProviders::<Test>::contains_key(&msp_id));
+
+                // Assert that the correct event was deposited
+                System::assert_last_event(
+                    Event::ProofSubmittedForPendingFileDeletionRequest {
+                        msp_id,
+                        user: owner_account_id.clone(),
+                        file_key,
+                        file_size: size,
+                        bucket_id,
+                        proof_of_inclusion: false,
+                    }
+                        .into(),
+                );
+
+                // Assert that there is a queued priority challenge for file key in proofs dealer pallet
+                assert!(
+					!pallet_proofs_dealer::PriorityChallengesQueue::<Test>::get()
+						.iter()
+						.any(|x| *x == CustomChallenge { key: file_key, should_remove_key: true }),
+				);
+
+                // Assert that the pending file deletion request was removed from storage
+                assert_eq!(
+                    file_system::PendingFileDeletionRequests::<Test>::get(owner_account_id),
+                    BoundedVec::<_, <Test as file_system::Config>::MaxUserPendingDeletionRequests>::default()
+                );
+            });
+        }
+
+        #[test]
+        fn delete_file_pending_file_deletion_request_submit_proof_does_not_add_msp_to_privileged_providers_if_it_has_more_pending_file_deletion_requests(
+        ) {
             new_test_ext().execute_with(|| {
                 let owner_account_id = Keyring::Alice.to_account_id();
                 let owner_signed = RuntimeOrigin::signed(owner_account_id.clone());
@@ -8756,8 +8861,975 @@
                     fingerprint,
                     size,
                     msp_id,
+                    peer_ids.clone(),
+                    None
+                ));
+
+				// Issue another storage request
+				let other_fingerprint = BlakeTwo256::hash(&b"other".to_vec());
+				let other_file_key = FileSystem::compute_file_key(
+					owner_account_id.clone(),
+					bucket_id,
+					location.clone(),
+					size,
+					other_fingerprint,
+				);
+                assert_ok!(FileSystem::issue_storage_request(
+                    owner_signed.clone(),
+                    bucket_id,
+                    location.clone(),
+                    other_fingerprint,
+                    size,
+                    msp_id,
+                    peer_ids.clone(),
+                    None
+                ));
+
+				// Issue another storage request
+				let other_fingerprint = BlakeTwo256::hash(&b"other".to_vec());
+				let other_file_key = FileSystem::compute_file_key(
+					owner_account_id.clone(),
+					bucket_id,
+					location.clone(),
+					size,
+					other_fingerprint,
+				);
+                assert_ok!(FileSystem::issue_storage_request(
+                    owner_signed.clone(),
+                    bucket_id,
+                    location.clone(),
+                    other_fingerprint,
+                    size,
+                    msp_id,
                     peer_ids,
                     None
+                ));
+
+                // Dispatch the MSP accept storing for both files
+                assert_ok!(FileSystem::msp_respond_storage_requests_multiple_buckets(
+                    RuntimeOrigin::signed(msp.clone()),
+                    vec![StorageRequestMspBucketResponse {
+                        bucket_id,
+                        accept: Some(StorageRequestMspAcceptedFileKeys {
+                            file_keys_and_proofs: bounded_vec![
+								FileKeyWithProof {
+                                	file_key,
+                                	proof: CompactProof {
+                                    	encoded_nodes: vec![H256::default().as_ref().to_vec()],
+                                	}
+                            	},
+								FileKeyWithProof {
+									file_key: other_file_key,
+									proof: CompactProof {
+										encoded_nodes: vec![H256::default().as_ref().to_vec()],
+									}
+								},
+							],
+                            forest_proof: CompactProof {
+                                encoded_nodes: vec![H256::default().as_ref().to_vec()],
+                            },
+                        }),
+                        reject: vec![],
+                    }],
+                ));
+
+                // Get the initial bucket size, MSP's used capacity and payment stream rate
+				let initial_bucket_size = pallet_storage_providers::Buckets::<Test>::get(bucket_id).unwrap().size;
+				let initial_payment_stream_rate = <<Test as crate::Config>::PaymentStreams as PaymentStreamsInterface>::get_inner_fixed_rate_payment_stream_value(&msp_id, &owner_account_id).unwrap();
+				let msp_used_capacity = <<Test as crate::Config>::Providers as ReadStorageProvidersInterface>::get_used_capacity(&msp_id);
+
+                // Request to delete the first file
+                assert_ok!(FileSystem::delete_file(
+					owner_signed.clone(),
+					bucket_id,
+					file_key,
+					location.clone(),
+					size,
+					fingerprint,
+					None,
+				));
+
+                // Assert that the pending file deletion request was added to storage
+                assert_eq!(
+                    file_system::PendingFileDeletionRequests::<Test>::get(owner_account_id.clone()),
+                    BoundedVec::<_, <Test as file_system::Config>::MaxUserPendingDeletionRequests>::try_from(
+                        vec![PendingFileDeletionRequest {
+							file_key,
+							user: owner_account_id.clone(),
+							bucket_id,
+							file_size: size,
+						}]
+                    )
+                        .unwrap()
+                );
+
+
+				// Assert that the MSP was removed from the privileged providers list and that it has one pending file deletion request.
+				assert!(!pallet_payment_streams::PrivilegedProviders::<Test>::contains_key(&msp_id));
+				assert_eq!(MspsAmountOfPendingFileDeletionRequests::<Test>::get(&msp_id), 1);
+
+				// Request to delete the second file
+				assert_ok!(FileSystem::delete_file(
+					owner_signed.clone(),
+					bucket_id,
+					other_file_key,
+					location,
+					size,
+					other_fingerprint,
+					None,
+				));
+
+				// Assert that the pending file deletion request was added to storage
+				assert!(
+					file_system::PendingFileDeletionRequests::<Test>::get(owner_account_id.clone()).iter().any(|x| x.file_key == other_file_key)
+				);
+
+				// Assert that the MSP is still not in the privileged providers list and that it has two pending file deletion requests.
+				assert!(!pallet_payment_streams::PrivilegedProviders::<Test>::contains_key(&msp_id));
+				assert_eq!(MspsAmountOfPendingFileDeletionRequests::<Test>::get(&msp_id), 2);
+
+
+                let forest_proof = CompactProof {
+                    encoded_nodes: vec![file_key.as_ref().to_vec()],
+                };
+
+                let msp_origin = RuntimeOrigin::signed(msp.clone());
+
+				// Submit an inclusion proof for the first file to be deleted
+                assert_ok!(FileSystem::pending_file_deletion_request_submit_proof(
+					msp_origin.clone(),
+					owner_account_id.clone(),
+					file_key,
+					size,
+					bucket_id,
+					forest_proof
+				));
+
+				// Assert that the Bucket root was correctly updated
+				let bucket_info = pallet_storage_providers::Buckets::<Test>::get(bucket_id).unwrap();
+				let bucket_root = bucket_info.root;
+				assert_eq!(bucket_root, file_key); // This is because our mocked apply delta sets the root as the last mutation
+
+				// Assert that the Bucket's size was decreased by the file size
+				let new_bucket_size = bucket_info.size;
+				assert_eq!(new_bucket_size, initial_bucket_size - size);
+
+				// Assert that the MSP's used capacity was decreased by the file size
+				let new_msp_used_capacity = <<Test as crate::Config>::Providers as ReadStorageProvidersInterface>::get_used_capacity(&msp_id);
+				assert_eq!(new_msp_used_capacity, msp_used_capacity - size);
+
+				// Assert that the payment stream rate decreased
+				let new_payment_stream_rate = <<Test as crate::Config>::PaymentStreams as PaymentStreamsInterface>::get_inner_fixed_rate_payment_stream_value(&msp_id, &owner_account_id).unwrap();
+				assert!(new_payment_stream_rate < initial_payment_stream_rate);
+
+				// Assert that the MSP was NOT added back to the privileged providers list since it still has one pending file deletion request.
+				assert_eq!(MspsAmountOfPendingFileDeletionRequests::<Test>::get(&msp_id), 1);
+				assert!(!pallet_payment_streams::PrivilegedProviders::<Test>::contains_key(&msp_id));
+
+                // Assert that the correct event was deposited
+                System::assert_last_event(
+                    Event::ProofSubmittedForPendingFileDeletionRequest {
+                        msp_id,
+                        user: owner_account_id.clone(),
+                        file_key,
+						file_size: size,
+                        bucket_id,
+                        proof_of_inclusion: true,
+                    }
+                        .into(),
+                );
+
+                // Assert that there is a queued priority challenge for file key in proofs dealer pallet
+                assert!(pallet_proofs_dealer::PriorityChallengesQueue::<Test>::get()
+                .iter()
+                .any(|x| *x == CustomChallenge { key: file_key, should_remove_key: true } ));
+
+                // Assert that the pending file deletion request was removed from storage
+                assert!(
+                    file_system::PendingFileDeletionRequests::<Test>::get(owner_account_id.clone())
+						.iter()
+						.all(|x| x.file_key != file_key)
+                );
+
+				// Submit an inclusion proof for the second file to be deleted
+				let other_forest_proof = CompactProof {
+					encoded_nodes: vec![other_file_key.as_ref().to_vec()],
+				};
+				assert_ok!(FileSystem::pending_file_deletion_request_submit_proof(
+					msp_origin,
+					owner_account_id.clone(),
+					other_file_key,
+					size,
+					bucket_id,
+					other_forest_proof
+				));
+
+				// Assert that the Bucket root was correctly updated
+				let bucket_info = pallet_storage_providers::Buckets::<Test>::get(bucket_id).unwrap();
+				let bucket_root = bucket_info.root;
+				assert_eq!(bucket_root, other_file_key); // This is because our mocked apply delta sets the root as the last mutation
+
+				// Assert that the Bucket's size was decreased by the file size
+				let new_bucket_size_after_second_deletion = bucket_info.size;
+				assert_eq!(new_bucket_size_after_second_deletion, new_bucket_size - size);
+
+				// Assert that the MSP's used capacity was decreased by the file size
+				let new_msp_used_capacity_after_second_deletion = <<Test as crate::Config>::Providers as ReadStorageProvidersInterface>::get_used_capacity(&msp_id);
+				assert_eq!(new_msp_used_capacity_after_second_deletion, new_msp_used_capacity - size);
+
+				// Assert that the payment stream rate decreased
+				let new_payment_stream_rate_after_second_deletion = <<Test as crate::Config>::PaymentStreams as PaymentStreamsInterface>::get_inner_fixed_rate_payment_stream_value(&msp_id, &owner_account_id).unwrap();
+				assert!(new_payment_stream_rate_after_second_deletion < new_payment_stream_rate);
+
+				// Assert that the MSP was added back to the privileged providers list since it no longer has any pending file deletion requests.
+				assert_eq!(MspsAmountOfPendingFileDeletionRequests::<Test>::get(&msp_id), 0);
+				assert!(pallet_payment_streams::PrivilegedProviders::<Test>::contains_key(&msp_id));
+
+				// Assert that the correct event was deposited
+				System::assert_last_event(
+					Event::ProofSubmittedForPendingFileDeletionRequest {
+						msp_id,
+						user: owner_account_id.clone(),
+						file_key: other_file_key,
+						file_size: size,
+						bucket_id,
+						proof_of_inclusion: true,
+					}
+						.into(),
+				);
+
+				// Assert that there is a queued priority challenge for file key in proofs dealer pallet
+				assert!(
+					pallet_proofs_dealer::PriorityChallengesQueue::<Test>::get()
+						.iter()
+						.any(|x| *x == CustomChallenge { key: other_file_key, should_remove_key: true }),
+				);
+
+				// Assert that the last pending file deletion request was removed from storage
+				assert_eq!(
+					file_system::PendingFileDeletionRequests::<Test>::get(owner_account_id),
+					BoundedVec::<_, <Test as file_system::Config>::MaxUserPendingDeletionRequests>::default()
+				);
+            });
+        }
+    }
+}
+
+mod compute_threshold {
+    use super::*;
+    mod success {
+        use super::*;
+        #[test]
+        fn query_earliest_file_volunteer_tick() {
+            new_test_ext().execute_with(|| {
+                let owner_account_id = Keyring::Alice.to_account_id();
+                let user = RuntimeOrigin::signed(owner_account_id.clone());
+                let msp = Keyring::Charlie.to_account_id();
+                let location = FileLocation::<Test>::try_from(b"test".to_vec()).unwrap();
+                let size = 4;
+                let file_content = b"test".to_vec();
+                let fingerprint = BlakeTwo256::hash(&file_content);
+                let peer_id = BoundedVec::try_from(vec![1]).unwrap();
+                let peer_ids: PeerIds<Test> = BoundedVec::try_from(vec![peer_id]).unwrap();
+
+                let (msp_id, value_prop_id) = add_msp_to_provider_storage(&msp);
+
+                let name = BoundedVec::try_from(b"bucket".to_vec()).unwrap();
+                let bucket_id = create_bucket(
+                    &owner_account_id.clone(),
+                    name.clone(),
+                    msp_id,
+                    value_prop_id,
+                );
+
+                // Dispatch a signed extrinsic.
+                assert_ok!(FileSystem::issue_storage_request(
+                    user.clone(),
+                    bucket_id,
+                    location.clone(),
+                    fingerprint,
+                    size,
+                    msp_id,
+                    peer_ids.clone(),
+                    None
+                ));
+
+                let file_key = FileSystem::compute_file_key(
+                    owner_account_id.clone(),
+                    bucket_id,
+                    location.clone(),
+                    size,
+                    fingerprint,
+                );
+
+                let bsp_account_id = Keyring::Bob.to_account_id();
+                let bsp_signed = RuntimeOrigin::signed(bsp_account_id.clone());
+
+                let storage_amount: StorageData<Test> = 100;
+
+                assert_ok!(bsp_sign_up(bsp_signed.clone(), storage_amount));
+
+                let bsp_id = Providers::get_provider_id(bsp_account_id).unwrap();
+
+                let tick_number =
+                    FileSystem::query_earliest_file_volunteer_tick(bsp_id, file_key).unwrap();
+
+                assert!(<<Test as crate::Config>::ProofDealer as shp_traits::ProofsDealerInterface>::get_current_tick() <= tick_number);
+            });
+        }
+
+        #[test]
+        fn compute_threshold_to_succeed() {
+            new_test_ext().execute_with(|| {
+                let owner_account_id = Keyring::Alice.to_account_id();
+                let user = RuntimeOrigin::signed(owner_account_id.clone());
+                let msp = Keyring::Charlie.to_account_id();
+                let location = FileLocation::<Test>::try_from(b"test".to_vec()).unwrap();
+                let size = 4;
+                let file_content = b"test".to_vec();
+                let fingerprint = BlakeTwo256::hash(&file_content);
+                let peer_id = BoundedVec::try_from(vec![1]).unwrap();
+                let peer_ids: PeerIds<Test> = BoundedVec::try_from(vec![peer_id]).unwrap();
+
+                let (msp_id, value_prop_id) = add_msp_to_provider_storage(&msp);
+
+                let name = BoundedVec::try_from(b"bucket".to_vec()).unwrap();
+                let bucket_id = create_bucket(
+                    &owner_account_id.clone(),
+                    name.clone(),
+                    msp_id,
+                    value_prop_id,
+                );
+
+                // Dispatch a signed extrinsic.
+                assert_ok!(FileSystem::issue_storage_request(
+                    user.clone(),
+                    bucket_id,
+                    location.clone(),
+                    fingerprint,
+                    size,
+                    msp_id,
+                    peer_ids.clone(),
+                    None
+                ));
+
+                let file_key = FileSystem::compute_file_key(
+                    owner_account_id.clone(),
+                    bucket_id,
+                    location.clone(),
+                    size,
+                    fingerprint,
+                );
+
+                let bsp_account_id = Keyring::Bob.to_account_id();
+                let bsp_signed = RuntimeOrigin::signed(bsp_account_id.clone());
+
+                let storage_amount: StorageData<Test> = 100;
+
+                assert_ok!(bsp_sign_up(bsp_signed.clone(), storage_amount));
+
+                let bsp_id = Providers::get_provider_id(bsp_account_id).unwrap();
+
+                let storage_request = file_system::StorageRequests::<Test>::get(file_key).unwrap();
+
+                let (threshold_to_succeed, slope) =
+                    FileSystem::compute_threshold_to_succeed(&bsp_id, storage_request.requested_at)
+                        .unwrap();
+
+                assert!(
+                    threshold_to_succeed > 0
+                        && threshold_to_succeed <= ThresholdType::<Test>::max_value()
+                );
+                assert!(slope > 0);
+
+                let volunteer_tick_number_only_bsp =
+                    FileSystem::query_earliest_file_volunteer_tick(bsp_id, file_key).unwrap();
+
+                // BSP should be able to volunteer either this block or in the future.
+                assert!(
+                    volunteer_tick_number_only_bsp >= frame_system::Pallet::<Test>::block_number()
+                );
+
+                // Simulate there being many BSPs in the network with high reputation weight
+                pallet_storage_providers::GlobalBspsReputationWeight::<Test>::set(u32::MAX);
+
+                let (threshold_to_succeed, slope) =
+                    FileSystem::compute_threshold_to_succeed(&bsp_id, storage_request.requested_at)
+                        .unwrap();
+
+                assert!(
+                    threshold_to_succeed > 0
+                        && threshold_to_succeed <= ThresholdType::<Test>::max_value()
+                );
+                assert!(slope > 0);
+
+                let volunteer_tick_number_many_bsps =
+                    FileSystem::query_earliest_file_volunteer_tick(bsp_id, file_key).unwrap();
+
+                // BSP can only volunteer after some number of blocks have passed.
+                assert!(
+                    volunteer_tick_number_many_bsps > frame_system::Pallet::<Test>::block_number()
+                );
+
+                // BSP can volunteer further in the future compared to when it was the only BSP.
+                assert!(volunteer_tick_number_many_bsps > volunteer_tick_number_only_bsp);
+
+                // Set reputation weight of BSP to max
+                pallet_storage_providers::BackupStorageProviders::<Test>::mutate(&bsp_id, |bsp| {
+                    match bsp {
+                        Some(bsp) => {
+                            bsp.reputation_weight = u32::MAX;
+                        }
+                        None => {
+                            panic!("BSP should exits");
+                        }
+                    }
+                });
+
+                let (threshold_to_succeed, slope) =
+                    FileSystem::compute_threshold_to_succeed(&bsp_id, storage_request.requested_at)
+                        .unwrap();
+
+                assert!(
+                    threshold_to_succeed > 0
+                        && threshold_to_succeed <= ThresholdType::<Test>::max_value()
+                );
+                assert!(slope > 0);
+
+                let tick_number =
+                    FileSystem::query_earliest_file_volunteer_tick(bsp_id, file_key).unwrap();
+
+                // BSP should be able to volunteer immediately for the storage request since its reputation weight is so high.
+                assert_eq!(tick_number, <<Test as crate::Config>::ProofDealer as shp_traits::ProofsDealerInterface>::get_current_tick());
+            });
+        }
+
+        #[test]
+        fn compute_threshold_to_succeed_returns_max_when_bsp_weight_max() {
+            new_test_ext().execute_with(|| {
+                let owner_account_id = Keyring::Alice.to_account_id();
+                let user = RuntimeOrigin::signed(owner_account_id.clone());
+                let msp = Keyring::Charlie.to_account_id();
+                let location = FileLocation::<Test>::try_from(b"test".to_vec()).unwrap();
+                let size = 4;
+                let file_content = b"test".to_vec();
+                let fingerprint = BlakeTwo256::hash(&file_content);
+                let peer_id = BoundedVec::try_from(vec![1]).unwrap();
+                let peer_ids: PeerIds<Test> = BoundedVec::try_from(vec![peer_id]).unwrap();
+
+                let (msp_id, value_prop_id) = add_msp_to_provider_storage(&msp);
+
+                let name = BoundedVec::try_from(b"bucket".to_vec()).unwrap();
+                let bucket_id = create_bucket(
+                    &owner_account_id.clone(),
+                    name.clone(),
+                    msp_id,
+                    value_prop_id,
+                );
+
+                // Dispatch a signed extrinsic.
+                assert_ok!(FileSystem::issue_storage_request(
+                    user.clone(),
+                    bucket_id,
+                    location.clone(),
+                    fingerprint,
+                    size,
+                    msp_id,
+                    peer_ids.clone(),
+                    None
+                ));
+
+                let file_key = FileSystem::compute_file_key(
+                    owner_account_id.clone(),
+                    bucket_id,
+                    location.clone(),
+                    size,
+                    fingerprint,
+                );
+
+                let bsp_account_id = Keyring::Bob.to_account_id();
+                let bsp_signed = RuntimeOrigin::signed(bsp_account_id.clone());
+
+                let storage_amount: StorageData<Test> = 100;
+
+                assert_ok!(bsp_sign_up(bsp_signed.clone(), storage_amount));
+
+                let bsp_id = Providers::get_provider_id(bsp_account_id).unwrap();
+
+                // Set reputation weight of BSP to max
+                pallet_storage_providers::BackupStorageProviders::<Test>::mutate(&bsp_id, |bsp| {
+                    match bsp {
+                        Some(bsp) => {
+                            bsp.reputation_weight = u32::MAX;
+                        }
+                        None => {
+                            panic!("BSP should exits");
+                        }
+                    }
+                });
+
+                let (threshold_to_succeed, slope) =
+                    FileSystem::compute_threshold_to_succeed(&bsp_id, 0).unwrap();
+
+                assert_eq!(threshold_to_succeed, ThresholdType::<Test>::max_value());
+                assert!(slope > 0);
+
+                let tick_number =
+                    FileSystem::query_earliest_file_volunteer_tick(bsp_id, file_key).unwrap();
+
+                // BSP should be able to volunteer immediately for the storage request since the reputation weight is so high.
+                assert_eq!(tick_number, <<Test as crate::Config>::ProofDealer as shp_traits::ProofsDealerInterface>::get_current_tick());
+            });
+        }
+        #[test]
+        fn compute_threshold_to_succeed_fails_when_global_weight_zero() {
+            new_test_ext().execute_with(|| {
+                // Setup: create a BSP
+                let bsp_account_id = Keyring::Bob.to_account_id();
+                let bsp_signed = RuntimeOrigin::signed(bsp_account_id.clone());
+                let storage_amount: StorageData<Test> = 100;
+                assert_ok!(bsp_sign_up(bsp_signed.clone(), storage_amount));
+                let bsp_id = Providers::get_provider_id(bsp_account_id).unwrap();
+
+                // Set global_weight to zero
+                pallet_storage_providers::GlobalBspsReputationWeight::<Test>::set(0);
+
+                let requested_at = <<Test as crate::Config>::ProofDealer as shp_traits::ProofsDealerInterface>::get_current_tick();
+
+                let result = FileSystem::compute_threshold_to_succeed(&bsp_id, requested_at);
+
+                assert_noop!(result, Error::<Test>::NoGlobalReputationWeightSet);
+            });
+        }
+
+        #[test]
+        fn compute_threshold_to_succeed_with_max_slope() {
+            new_test_ext().execute_with(|| {
+                // Setup: create a BSP
+                let bsp_account_id = Keyring::Bob.to_account_id();
+                let bsp_signed = RuntimeOrigin::signed(bsp_account_id.clone());
+                let storage_amount: StorageData<Test> = 100;
+                assert_ok!(bsp_sign_up(bsp_signed.clone(), storage_amount));
+                let bsp_id = Providers::get_provider_id(bsp_account_id).unwrap();
+
+                // Set global_weight to 1
+                pallet_storage_providers::GlobalBspsReputationWeight::<Test>::set(1);
+
+                // Set max reputation weight
+                pallet_storage_providers::BackupStorageProviders::<Test>::mutate(&bsp_id, |bsp| {
+                    match bsp {
+                        Some(bsp) => {
+                            bsp.reputation_weight = u32::MAX;
+                        }
+                        None => {
+                            panic!("BSP should exist");
+                        }
+                    }
+                });
+
+                let requested_at = <<Test as crate::Config>::ProofDealer as shp_traits::ProofsDealerInterface>::get_current_tick();
+
+                let (_threshold_to_succeed, slope) =
+                    FileSystem::compute_threshold_to_succeed(&bsp_id, requested_at).unwrap();
+
+                assert_eq!(slope, ThresholdType::<Test>::max_value());
+            });
+        }
+
+        #[test]
+        fn bsp_with_higher_weight_should_have_higher_slope() {
+            new_test_ext().execute_with(|| {
+                // Setup: create a BSP
+                let bsp_account_id = Keyring::Bob.to_account_id();
+                let bsp_signed = RuntimeOrigin::signed(bsp_account_id.clone());
+                let storage_amount: StorageData<Test> = 100;
+                assert_ok!(bsp_sign_up(bsp_signed.clone(), storage_amount));
+                let bsp_bob_id = Providers::get_provider_id(bsp_account_id).unwrap();
+
+                // Create another BSP with higher weight
+                let bsp_account_id = Keyring::Charlie.to_account_id();
+                let bsp_signed = RuntimeOrigin::signed(bsp_account_id.clone());
+                let storage_amount: StorageData<Test> = 100;
+                assert_ok!(bsp_sign_up(bsp_signed.clone(), storage_amount));
+                let bsp_charlie_id = Providers::get_provider_id(bsp_account_id).unwrap();
+
+                // Set global_weight to the sum of the two BSPs reputation weights
+                pallet_storage_providers::GlobalBspsReputationWeight::<Test>::set(10 + 1);
+
+                let requested_at = <<Test as crate::Config>::ProofDealer as shp_traits::ProofsDealerInterface>::get_current_tick();
+
+                let (_threshold_to_succeed, slope_bsp_1) =
+                    FileSystem::compute_threshold_to_succeed(&bsp_bob_id, requested_at).unwrap();
+
+                // Set BSP's reputation weight to 10 (10 times higher than the other BSP)
+                pallet_storage_providers::BackupStorageProviders::<Test>::mutate(
+                    &bsp_charlie_id,
+                    |bsp| match bsp {
+                        Some(bsp) => {
+                            bsp.reputation_weight = 10;
+                        }
+                        None => {
+                            panic!("BSP should exist");
+                        }
+                    },
+                );
+
+                let (_threshold_to_succeed, slope_bsp_2) =
+                    FileSystem::compute_threshold_to_succeed(&bsp_charlie_id, requested_at)
+                        .unwrap();
+
+                // BSP with higher weight should have higher slope
+                assert!(slope_bsp_2 > slope_bsp_1);
+            });
+        }
+
+        #[test]
+        fn compute_threshold_to_succeed_slope_should_be_equal_for_all_starting_weight() {
+            new_test_ext().execute_with(|| {
+                // Setup: create a BSP
+                let bsp_account_id = Keyring::Bob.to_account_id();
+                let bsp_signed = RuntimeOrigin::signed(bsp_account_id.clone());
+                let storage_amount: StorageData<Test> = 100;
+                assert_ok!(bsp_sign_up(bsp_signed.clone(), storage_amount));
+                let bsp_bob_id = Providers::get_provider_id(bsp_account_id).unwrap();
+                // Create another BSP
+                let bsp_account_id = Keyring::Charlie.to_account_id();
+                let bsp_signed = RuntimeOrigin::signed(bsp_account_id.clone());
+                let storage_amount: StorageData<Test> = 100;
+                assert_ok!(bsp_sign_up(bsp_signed.clone(), storage_amount));
+                let bsp_charlie_id = Providers::get_provider_id(bsp_account_id).unwrap();
+
+                // Set global_weight to the sum of the weights of the BSPs
+                pallet_storage_providers::GlobalBspsReputationWeight::<Test>::set(1 + 1);
+
+                let requested_at = <<Test as crate::Config>::ProofDealer as shp_traits::ProofsDealerInterface>::get_current_tick();
+
+                let (_threshold_to_succeed, slope_bsp_1) =
+                    FileSystem::compute_threshold_to_succeed(&bsp_bob_id, requested_at).unwrap();
+
+                let (_threshold_to_succeed, slope_bsp_2) =
+                    FileSystem::compute_threshold_to_succeed(&bsp_charlie_id, requested_at)
+                        .unwrap();
+
+                // BSPs with equal weight should have equal slope
+                assert_eq!(slope_bsp_2, slope_bsp_1);
+            });
+        }
+    }
+}
+
+mod stop_storing_for_insolvent_user {
+    use super::*;
+
+    mod success {
+
+        use shp_traits::PaymentStreamsInterface;
+
+        use super::*;
+
+        #[test]
+        fn stop_storing_for_insolvent_user_works_for_bsps() {
+            new_test_ext().execute_with(|| {
+                let owner_account_id = Keyring::Eve.to_account_id();
+                let owner_signed = RuntimeOrigin::signed(owner_account_id.clone());
+                let bsp_account_id = Keyring::Bob.to_account_id();
+                let bsp_signed = RuntimeOrigin::signed(bsp_account_id.clone());
+                let msp = Keyring::Charlie.to_account_id();
+                let location = FileLocation::<Test>::try_from(b"test".to_vec()).unwrap();
+                let size = 4;
+                let fingerprint = H256::zero();
+                let peer_id = BoundedVec::try_from(vec![1]).unwrap();
+                let peer_ids: PeerIds<Test> = BoundedVec::try_from(vec![peer_id]).unwrap();
+                let storage_amount: StorageData<Test> = 100;
+
+                let (msp_id, value_prop_id) = add_msp_to_provider_storage(&msp);
+
+                let name = BoundedVec::try_from(b"bucket".to_vec()).unwrap();
+                let bucket_id =
+                    create_bucket(&owner_account_id.clone(), name, msp_id, value_prop_id);
+
+                // Sign up account as a Backup Storage Provider
+                assert_ok!(bsp_sign_up(bsp_signed.clone(), storage_amount));
+
+				let current_tick = <<Test as crate::Config>::ProofDealer as shp_traits::ProofsDealerInterface>::get_current_tick();
+                let current_tick_plus_storage_request_ttl =
+                    current_tick
+                        + <<Test as crate::Config>::StorageRequestTtl as Get<u32>>::get() as u64;
+                let next_expiration_tick_storage_request = max(
+                    NextAvailableStorageRequestExpirationTick::<Test>::get(),
+                    current_tick_plus_storage_request_ttl,
+                );
+
+                // Dispatch storage request.
+                assert_ok!(FileSystem::issue_storage_request(
+                    owner_signed.clone(),
+                    bucket_id,
+                    location.clone(),
+                    fingerprint,
+                    size,
+                    msp_id,
+                    peer_ids.clone(),
+                    None
+                ));
+
+                let file_key = FileSystem::compute_file_key(
+                    owner_account_id.clone(),
+                    bucket_id,
+                    location.clone(),
+                    size,
+                    fingerprint,
+                );
+
+                let bsp_id = Providers::get_provider_id(bsp_account_id.clone()).unwrap();
+
+                // Calculate in how many ticks the BSP can volunteer for the file
+                let current_tick = ProofsDealer::get_current_tick();
+                let tick_when_bsp_can_volunteer = FileSystem::query_earliest_file_volunteer_tick(
+                    Providers::get_provider_id(bsp_account_id.clone()).unwrap(),
+                    file_key,
+                )
+                .unwrap();
+                if tick_when_bsp_can_volunteer > current_tick {
+                    let ticks_to_advance = tick_when_bsp_can_volunteer - current_tick + 1;
+                    let current_block = System::block_number();
+
+                    // Advance by the number of ticks until this BSP can volunteer for the file.
+                    roll_to(current_block + ticks_to_advance);
+                }
+
+                // Dispatch BSP volunteer.
+                assert_ok!(FileSystem::bsp_volunteer(bsp_signed.clone(), file_key,));
+
+                // Get the current tick number.
+                let tick_when_confirming = ProofsDealer::get_current_tick();
+
+                // Dispatch BSP confirm storing.
+                assert_ok!(FileSystem::bsp_confirm_storing(
+                    bsp_signed.clone(),
+                    CompactProof {
+                        encoded_nodes: vec![H256::default().as_ref().to_vec()],
+                    },
+                    BoundedVec::try_from(vec![FileKeyWithProof {
+                        file_key,
+                        proof: CompactProof {
+                            encoded_nodes: vec![H256::default().as_ref().to_vec()],
+                        }
+                    }])
+                    .unwrap(),
+                ));
+
+                // Assert that the storage was updated
+                assert_eq!(
+                    file_system::StorageRequests::<Test>::get(file_key),
+                    Some(StorageRequestMetadata {
+                        requested_at: current_tick,
+                        owner: owner_account_id.clone(),
+                        bucket_id,
+                        location: location.clone(),
+                        fingerprint,
+                        size,
+                        msp: Some((msp_id, false)),
+                        user_peer_ids: peer_ids.clone(),
+                        bsps_required: <Test as Config>::DefaultReplicationTarget::get(),
+                        bsps_confirmed: 1,
+                        bsps_volunteered: 1,
+                        expires_at: next_expiration_tick_storage_request,
+                    })
+                );
+
+                // Assert that the RequestStorageBsps was updated
+                assert_eq!(
+                    file_system::StorageRequestBsps::<Test>::get(file_key, bsp_id)
+                        .expect("BSP should exist in storage"),
+                    StorageRequestBspsMetadata::<Test> {
+                        confirmed: true,
+                        _phantom: Default::default()
+                    }
+                );
+
+                let file_key = FileSystem::compute_file_key(
+                    owner_account_id.clone(),
+                    bucket_id,
+                    location.clone(),
+                    size,
+                    fingerprint,
+                );
+
+                let new_root = Providers::get_root(bsp_id).unwrap();
+
+                // Assert that the correct event was deposited
+                System::assert_last_event(
+                    Event::BspConfirmedStoring {
+                        who: bsp_account_id.clone(),
+                        bsp_id,
+                        confirmed_file_keys: BoundedVec::try_from(vec![file_key]).unwrap(),
+                        skipped_file_keys: Default::default(),
+                        new_root,
+                    }
+                    .into(),
+                );
+
+                // Assert that the proving cycle was initialised for this BSP.
+                let proof_record = ProviderToProofSubmissionRecord::<Test>::get(&bsp_id).unwrap();
+                assert_eq!(proof_record.last_tick_proven, tick_when_confirming);
+
+                // Assert that the correct event was deposited.
+                System::assert_has_event(
+                    Event::BspChallengeCycleInitialised {
+                        who: bsp_account_id,
+                        bsp_id,
+                    }
+                    .into(),
+                );
+
+                // Assert that the randomness cycle was initialised for this BSP.
+                let maybe_first_randomness_provider_deadline =
+                    pallet_cr_randomness::ProvidersWithoutCommitment::<Test>::get(&bsp_id);
+                assert!(maybe_first_randomness_provider_deadline.is_some());
+                assert!(pallet_cr_randomness::ActiveProviders::<Test>::get(&bsp_id).is_some());
+
+                // Assert that the correct event was deposited.
+                let first_randomness_provider_deadline =
+                    maybe_first_randomness_provider_deadline.unwrap();
+                System::assert_has_event(
+                    pallet_cr_randomness::Event::ProviderCycleInitialised {
+                        provider_id: bsp_id,
+                        first_seed_commitment_deadline_tick: first_randomness_provider_deadline,
+                    }
+                    .into(),
+                );
+
+                // Assert that the capacity used by the BSP was updated
+                assert_eq!(
+                    pallet_storage_providers::BackupStorageProviders::<Test>::get(bsp_id)
+                        .expect("BSP should exist in storage")
+                        .capacity_used,
+                    size
+                );
+
+                // Now that the BSP has confirmed storing, we can simulate the user being insolvent
+                // and the BSP stopping storing for the user.
+                // Try to stop storing for the insolvent user.
+                assert_ok!(FileSystem::stop_storing_for_insolvent_user(
+                    bsp_signed.clone(),
+                    file_key,
+                    bucket_id,
+                    location.clone(),
+                    owner_account_id.clone(),
+                    fingerprint,
+                    size,
+                    CompactProof {
+                        encoded_nodes: vec![file_key.as_ref().to_vec()],
+                    },
+                ));
+
+                // Assert that the correct event was deposited
+                System::assert_last_event(
+                    Event::SpStopStoringInsolventUser {
+                        sp_id: bsp_id,
+                        file_key,
+                        owner: owner_account_id,
+                        location,
+                        new_root,
+                    }
+                    .into(),
+                );
+
+                // Assert that the capacity used by the BSP was updated
+                assert_eq!(
+                    pallet_storage_providers::BackupStorageProviders::<Test>::get(bsp_id)
+                        .expect("BSP should exist in storage")
+                        .capacity_used,
+                    0
+                );
+            });
+        }
+
+        #[test]
+        fn stop_storing_for_insolvent_user_works_for_msps() {
+            new_test_ext().execute_with(|| {
+                let owner_account_id = Keyring::Eve.to_account_id();
+                let owner_signed = RuntimeOrigin::signed(owner_account_id.clone());
+                let bsp_account_id = Keyring::Bob.to_account_id();
+                let bsp_signed = RuntimeOrigin::signed(bsp_account_id.clone());
+                let msp = Keyring::Charlie.to_account_id();
+                let msp_signed = RuntimeOrigin::signed(msp.clone());
+                let location = FileLocation::<Test>::try_from(b"test".to_vec()).unwrap();
+                let size = 4;
+                let fingerprint = H256::zero();
+                let peer_id = BoundedVec::try_from(vec![1]).unwrap();
+                let peer_ids: PeerIds<Test> = BoundedVec::try_from(vec![peer_id]).unwrap();
+                let storage_amount: StorageData<Test> = 50;
+
+                let (msp_id, value_prop_id) = add_msp_to_provider_storage(&msp);
+
+                let name = BoundedVec::try_from(b"bucket".to_vec()).unwrap();
+                let bucket_id =
+                    create_bucket(&owner_account_id.clone(), name, msp_id, value_prop_id);
+
+                // Sign up account as a Backup Storage Provider
+                assert_ok!(bsp_sign_up(bsp_signed.clone(), storage_amount));
+
+				let current_tick = <<Test as crate::Config>::ProofDealer as shp_traits::ProofsDealerInterface>::get_current_tick();
+                let current_tick_plus_storage_request_ttl =
+                    current_tick
+                        + <<Test as crate::Config>::StorageRequestTtl as Get<u32>>::get() as u64;
+                let next_expiration_tick_storage_request = max(
+                    NextAvailableStorageRequestExpirationTick::<Test>::get(),
+                    current_tick_plus_storage_request_ttl,
+                );
+
+                // Dispatch storage request.
+                assert_ok!(FileSystem::issue_storage_request(
+                    owner_signed.clone(),
+                    bucket_id,
+                    location.clone(),
+                    fingerprint,
+                    size,
+                    msp_id,
+                    peer_ids.clone(),
+                    None
+                ));
+
+                let file_key = FileSystem::compute_file_key(
+                    owner_account_id.clone(),
+                    bucket_id,
+                    location.clone(),
+                    size,
+                    fingerprint,
+                );
+
+                // Calculate in how many ticks the BSP can volunteer for the file
+                let current_tick = ProofsDealer::get_current_tick();
+                let tick_when_bsp_can_volunteer = FileSystem::query_earliest_file_volunteer_tick(
+                    Providers::get_provider_id(bsp_account_id.clone()).unwrap(),
+                    file_key,
+                )
+                .unwrap();
+                if tick_when_bsp_can_volunteer > current_tick {
+                    let ticks_to_advance = tick_when_bsp_can_volunteer - current_tick + 1;
+                    let current_block = System::block_number();
+
+                    // Advance by the number of ticks until this BSP can volunteer for the file.
+                    roll_to(current_block + ticks_to_advance);
+                }
+
+                // Dispatch BSP volunteer.
+                assert_ok!(FileSystem::bsp_volunteer(bsp_signed.clone(), file_key,));
+
+                // Dispatch BSP confirm storing.
+                assert_ok!(FileSystem::bsp_confirm_storing(
+                    bsp_signed.clone(),
+                    CompactProof {
+                        encoded_nodes: vec![H256::default().as_ref().to_vec()],
+                    },
+                    BoundedVec::try_from(vec![FileKeyWithProof {
+                        file_key,
+                        proof: CompactProof {
+                            encoded_nodes: vec![H256::default().as_ref().to_vec()],
+                        }
+                    }])
+                    .unwrap(),
                 ));
 
                 // Dispatch MSP confirm storing.
@@ -8780,1143 +9852,94 @@
                     }],
                 ));
 
-<<<<<<< HEAD
-				// Get the initial bucket size, MSP's used capacity and payment stream rate
-				let initial_bucket_size = pallet_storage_providers::Buckets::<Test>::get(bucket_id).unwrap().size;
-				let initial_payment_stream_rate = <<Test as crate::Config>::PaymentStreams as PaymentStreamsInterface>::get_inner_fixed_rate_payment_stream_value(&msp_id, &owner_account_id).unwrap();
-				let msp_used_capacity = <<Test as crate::Config>::Providers as ReadStorageProvidersInterface>::get_used_capacity(&msp_id);
-=======
-                // Query providers pallet Buckets storage and MSP's used capacity
-                let bucket_size = Providers::get_bucket_size(&bucket_id).unwrap();
-				let msp_used_capacity = <<Test as crate::Config>::Providers as ReadStorageProvidersInterface>::get_used_capacity(&msp_id);
-
-                // Delete file
-                assert_ok!(FileSystem::delete_file(
-					owner_signed.clone(),
-					bucket_id,
-					file_key,
-					location,
-					size,
-					fingerprint,
-					None,
-				));
+                // TODO: Fix the
+                // TODO: Uncommenting this would result in test failing with the error `UserWithoutFunds`
+                // pallet_payment_streams::UsersWithoutFunds::<Test>::insert(
+                //     owner_account_id.clone(),
+                //     System::block_number(),
+                // );
+
+                // Assert that the storage was updated
+                assert_eq!(
+                    file_system::StorageRequests::<Test>::get(file_key),
+                    Some(StorageRequestMetadata {
+                        requested_at: current_tick,
+                        owner: owner_account_id.clone(),
+                        bucket_id,
+                        location: location.clone(),
+                        fingerprint,
+                        size,
+                        msp: Some((msp_id, true)),
+                        user_peer_ids: peer_ids.clone(),
+                        bsps_required: <Test as Config>::DefaultReplicationTarget::get(),
+                        bsps_confirmed: 1,
+                        bsps_volunteered: 1,
+                        expires_at: next_expiration_tick_storage_request,
+                    })
+                );
+
+                let file_key = FileSystem::compute_file_key(
+                    owner_account_id.clone(),
+                    bucket_id,
+                    location.clone(),
+                    size,
+                    fingerprint,
+                );
+
+                // Assert that the capacity used by the MSP was updated
+                assert_eq!(
+                    pallet_storage_providers::MainStorageProviders::<Test>::get(msp_id)
+                        .expect("MSP should exist in storage")
+                        .capacity_used,
+                    size
+                );
+
+                // Now that the MSP has accepted storing, we can simulate the user being insolvent
+                // and the MSP stopping storing for the user.
+                // Try to stop storing for the insolvent user.
+                assert_ok!(FileSystem::stop_storing_for_insolvent_user(
+                    msp_signed.clone(),
+                    file_key,
+                    bucket_id,
+                    location.clone(),
+                    owner_account_id.clone(),
+                    fingerprint,
+                    size,
+                    CompactProof {
+                        encoded_nodes: vec![file_key.as_ref().to_vec()],
+                    },
+                ));
+
+                // Get the new bucket root after deletion
+                let new_bucket_root_after_deletion =
+                    Providers::get_root_bucket(&bucket_id).unwrap();
 
                 // Assert that the correct event was deposited
                 System::assert_last_event(
-                    Event::FileDeletionRequest {
-                        user: owner_account_id.clone(),
+                    Event::SpStopStoringInsolventUser {
+                        sp_id: msp_id,
                         file_key,
-                        file_size: size,
-                        bucket_id,
-                        msp_id,
-                        proof_of_inclusion: false,
+                        owner: owner_account_id,
+                        location,
+                        new_root: new_bucket_root_after_deletion,
                     }
-                        .into(),
-                );
-
-                // Assert that the pending file deletion request was added to storage
+                    .into(),
+                );
+
+                // Assert that the capacity used by the MSP was updated
                 assert_eq!(
-                    file_system::PendingFileDeletionRequests::<Test>::get(owner_account_id.clone()),
-                    BoundedVec::<_, <Test as file_system::Config>::MaxUserPendingDeletionRequests>::try_from(
-                        vec![PendingFileDeletionRequest {
-							file_key,
-							user: owner_account_id.clone(),
-							bucket_id,
-							file_size: size,
-						}]
-                    )
-                        .unwrap()
-                );
-
-				// Assert that the MSP was removed from the privileged providers list.
-				assert!(!pallet_payment_streams::PrivilegedProviders::<Test>::contains_key(&msp_id));
-
-                let pending_file_deletion_request_ttl: u32 =
-                    PendingFileDeletionRequestTtl::<Test>::get();
-                let pending_file_deletion_request_ttl: TickNumber<Test> =
-                    pending_file_deletion_request_ttl.into();
-                let expiration_tick = pending_file_deletion_request_ttl + <<Test as crate::Config>::ProofDealer as shp_traits::ProofsDealerInterface>::get_current_tick();
-
-                // Assert that the pending file deletion request was added to storage
-                assert_eq!(
-                    file_system::FileDeletionRequestExpirations::<Test>::get(expiration_tick),
-                    vec![FileDeletionRequestExpirationItem {
-                        user: owner_account_id.clone(),
-                        file_key,
-                        bucket_id,
-                        file_size: size,
-                    }]
-                );
-
-                // Roll past the expiration tick
-                roll_to(pending_file_deletion_request_ttl + 1);
-
-                // Item expiration should be removed
-                assert_eq!(
-                    file_system::FileDeletionRequestExpirations::<Test>::get(expiration_tick),
-                    vec![]
-                );
-
-                // Asser that the pending file deletion request was removed from storage
-                assert_eq!(
-                    file_system::PendingFileDeletionRequests::<Test>::get(owner_account_id.clone()),
-                    BoundedVec::<_, <Test as file_system::Config>::MaxUserPendingDeletionRequests>::default()
-                );
-
-                // Check that the bucket_size was reduced by the file size
-                assert_eq!(
-                    Providers::get_bucket_size(&bucket_id).unwrap(),
-                    bucket_size - size
-                );
-
-				// Check that the MSP's used capacity was reduced by the file size
-				assert_eq!(
-					<<Test as crate::Config>::Providers as ReadStorageProvidersInterface>::get_used_capacity(&msp_id),
-					msp_used_capacity - size
-				);
-
-                // Assert that there is a queued priority challenge for file key in proofs dealer pallet
-                assert!(pallet_proofs_dealer::PriorityChallengesQueue::<Test>::get()
-                .iter()
-                .any(|x| *x == CustomChallenge { key: file_key, should_remove_key: true }),);
-            });
-        }
-
-        #[test]
-        fn delete_file_pending_file_deletion_request_submit_proof_of_inclusion_success() {
+                    pallet_storage_providers::MainStorageProviders::<Test>::get(msp_id)
+                        .expect("MSP should exist in storage")
+                        .capacity_used,
+                    0
+                );
+            });
+        }
+
+        #[test]
+        fn stop_storing_for_insolvent_user_works_if_user_does_not_have_payment_stream_with_sp() {
             new_test_ext().execute_with(|| {
                 let owner_account_id = Keyring::Alice.to_account_id();
-                let owner_signed = RuntimeOrigin::signed(owner_account_id.clone());
-                let msp = Keyring::Charlie.to_account_id();
-                let location = FileLocation::<Test>::try_from(b"test".to_vec()).unwrap();
-                let size = 1024 * 1024 * 1024; // One gigabyte
-                let file_content = b"test".to_vec();
-                let fingerprint = BlakeTwo256::hash(&file_content);
-				let peer_id = BoundedVec::try_from(vec![1]).unwrap();
-                let peer_ids: PeerIds<Test> = BoundedVec::try_from(vec![peer_id]).unwrap();
-
-                let (msp_id, value_prop_id) = add_msp_to_provider_storage(&msp);
-
-                let name = BoundedVec::try_from(b"bucket".to_vec()).unwrap();
-                let bucket_id = create_bucket(&owner_account_id.clone(), name, msp_id, value_prop_id);
-
-				let file_key = FileSystem::compute_file_key(
-                    owner_account_id.clone(),
-                    bucket_id,
-                    location.clone(),
-                    size,
-                    fingerprint,
-                );
->>>>>>> 9c96a05f
-
-				// Issue storage request
-                assert_ok!(FileSystem::issue_storage_request(
-                    owner_signed.clone(),
-                    bucket_id,
-                    location.clone(),
-                    fingerprint,
-                    size,
-                    msp_id,
-                    peer_ids,
-                    None
-                ));
-
-                // Dispatch MSP confirm storing.
-                assert_ok!(FileSystem::msp_respond_storage_requests_multiple_buckets(
-                    RuntimeOrigin::signed(msp.clone()),
-                    bounded_vec![StorageRequestMspBucketResponse {
-                        bucket_id,
-                        accept: Some(StorageRequestMspAcceptedFileKeys {
-                            file_keys_and_proofs: bounded_vec![FileKeyWithProof {
-                                file_key,
-                                proof: CompactProof {
-                                    encoded_nodes: vec![H256::default().as_ref().to_vec()],
-                                }
-                            }],
-                            forest_proof: CompactProof {
-                                encoded_nodes: vec![H256::default().as_ref().to_vec()],
-                            },
-                        }),
-                        reject: bounded_vec![],
-                    }],
-                ));
-
-				// Get the initial bucket size, MSP's used capacity and payment stream rate
-				let initial_bucket_size = pallet_storage_providers::Buckets::<Test>::get(bucket_id).unwrap().size;
-				let initial_payment_stream_rate = <<Test as crate::Config>::PaymentStreams as PaymentStreamsInterface>::get_inner_fixed_rate_payment_stream_value(&msp_id, &owner_account_id).unwrap();
-				let msp_used_capacity = <<Test as crate::Config>::Providers as ReadStorageProvidersInterface>::get_used_capacity(&msp_id);
-
-                // Delete file
-                assert_ok!(FileSystem::delete_file(
-					owner_signed.clone(),
-					bucket_id,
-					file_key,
-					location,
-					size,
-					fingerprint,
-					None,
-				));
-
-                // Assert that the pending file deletion request was added to storage
-                assert_eq!(
-                    file_system::PendingFileDeletionRequests::<Test>::get(owner_account_id.clone()),
-                    BoundedVec::<_, <Test as file_system::Config>::MaxUserPendingDeletionRequests>::try_from(
-                        vec![PendingFileDeletionRequest {
-							file_key,
-							user: owner_account_id.clone(),
-							bucket_id,
-							file_size: size,
-						}]
-                    )
-                        .unwrap()
-                );
-
-<<<<<<< HEAD
-				// Assert that the MSP was removed from the privileged providers list and that it has one pending file deletion request.
-				assert!(!pallet_payment_streams::PrivilegedProviders::<Test>::contains_key(&msp_id));
-				assert_eq!(MspsAmountOfPendingFileDeletionRequests::<Test>::get(&msp_id), 1);
-=======
-				// Assert that the MSP was removed from the privileged providers list.
-				assert!(!pallet_payment_streams::PrivilegedProviders::<Test>::contains_key(&msp_id));
->>>>>>> 9c96a05f
-
-                let forest_proof = CompactProof {
-                    encoded_nodes: vec![file_key.as_ref().to_vec()],
-                };
-
-                let msp_origin = RuntimeOrigin::signed(msp.clone());
-
-                assert_ok!(FileSystem::pending_file_deletion_request_submit_proof(
-					msp_origin,
-					owner_account_id.clone(),
-					file_key,
-					size,
-					bucket_id,
-					forest_proof
-				));
-
-				// Assert that the Bucket root was correctly updated
-				let bucket_info = pallet_storage_providers::Buckets::<Test>::get(bucket_id).unwrap();
-				let bucket_root = bucket_info.root;
-				assert_eq!(bucket_root, file_key); // This is because our mocked apply delta sets the root as the last mutation
-
-				// Assert that the Bucket's size was decreased by the file size
-				let new_bucket_size = bucket_info.size;
-				assert_eq!(new_bucket_size, initial_bucket_size - size);
-
-				// Assert that the MSP's used capacity was decreased by the file size
-				let new_msp_used_capacity = <<Test as crate::Config>::Providers as ReadStorageProvidersInterface>::get_used_capacity(&msp_id);
-				assert_eq!(new_msp_used_capacity, msp_used_capacity - size);
-
-				// Assert that the payment stream rate decrease
-				let new_payment_stream_rate = <<Test as crate::Config>::PaymentStreams as PaymentStreamsInterface>::get_inner_fixed_rate_payment_stream_value(&msp_id, &owner_account_id).unwrap();
-				assert!(new_payment_stream_rate < initial_payment_stream_rate);
-
-<<<<<<< HEAD
-				// Assert that the MSP was added back to the privileged providers list since it no longer has any pending file deletion requests.
-				assert_eq!(MspsAmountOfPendingFileDeletionRequests::<Test>::get(&msp_id), 0);
-=======
-				// Assert that the MSP was added back to the privileged providers list.
->>>>>>> 9c96a05f
-				assert!(pallet_payment_streams::PrivilegedProviders::<Test>::contains_key(&msp_id));
-
-                // Assert that the correct event was deposited
-                System::assert_last_event(
-                    Event::ProofSubmittedForPendingFileDeletionRequest {
-                        msp_id,
-                        user: owner_account_id.clone(),
-                        file_key,
-                        file_size: size,
-                        bucket_id,
-                        proof_of_inclusion: true,
-                    }
-                        .into(),
-                );
-
-                // Assert that there is a queued priority challenge for file key in proofs dealer pallet
-                assert!(pallet_proofs_dealer::PriorityChallengesQueue::<Test>::get()
-                .iter()
-                .any(|x| *x == CustomChallenge { key: file_key, should_remove_key: true }),);
-
-                // Assert that the pending file deletion request was removed from storage
-                assert_eq!(
-                    file_system::PendingFileDeletionRequests::<Test>::get(owner_account_id),
-                    BoundedVec::<_, <Test as file_system::Config>::MaxUserPendingDeletionRequests>::default()
-                );
-            });
-        }
-
-        #[test]
-        fn delete_file_pending_file_deletion_request_submit_proof_of_non_inclusion_success() {
-            new_test_ext().execute_with(|| {
-                let owner_account_id = Keyring::Alice.to_account_id();
-                let owner_signed = RuntimeOrigin::signed(owner_account_id.clone());
-                let msp = Keyring::Charlie.to_account_id();
-                let location = FileLocation::<Test>::try_from(b"test".to_vec()).unwrap();
-                let size = 4;
-                let file_content = b"test".to_vec();
-                let fingerprint = BlakeTwo256::hash(&file_content);
-
-                let (msp_id, value_prop_id) = add_msp_to_provider_storage(&msp);
-
-                let name = BoundedVec::try_from(b"bucket".to_vec()).unwrap();
-                let bucket_id = create_bucket(&owner_account_id.clone(), name, msp_id, value_prop_id);
-
-                let file_key = FileSystem::compute_file_key(
-                    owner_account_id.clone(),
-                    bucket_id,
-                    location.clone(),
-                    size,
-                    fingerprint,
-                );
-
-                // Delete file
-                assert_ok!(FileSystem::delete_file(
-					owner_signed.clone(),
-					bucket_id,
-					file_key,
-					location,
-					size,
-					fingerprint,
-					None,
-				));
-
-                // Assert that the pending file deletion request was added to storage
-                assert_eq!(
-                    file_system::PendingFileDeletionRequests::<Test>::get(owner_account_id.clone()),
-                    BoundedVec::<_, <Test as file_system::Config>::MaxUserPendingDeletionRequests>::try_from(
-                        vec![PendingFileDeletionRequest {
-							file_key,
-							user: owner_account_id.clone(),
-							bucket_id,
-							file_size: size,
-						}]
-                    )
-                        .unwrap()
-                );
-
-<<<<<<< HEAD
-				// Assert that the MSP was removed from the privileged providers list and that it has one pending file deletion request.
-				assert!(!pallet_payment_streams::PrivilegedProviders::<Test>::contains_key(&msp_id));
-				assert_eq!(MspsAmountOfPendingFileDeletionRequests::<Test>::get(&msp_id), 1);
-=======
-				// Assert that the MSP was removed from the privileged providers list.
-				assert!(!pallet_payment_streams::PrivilegedProviders::<Test>::contains_key(&msp_id));
->>>>>>> 9c96a05f
-
-                let forest_proof = CompactProof {
-                    encoded_nodes: vec![H256::zero().as_bytes().to_vec()],
-                };
-
-                let msp_origin = RuntimeOrigin::signed(msp.clone());
-
-                assert_ok!(FileSystem::pending_file_deletion_request_submit_proof(
-					msp_origin,
-					owner_account_id.clone(),
-					file_key,
-					size,
-					bucket_id,
-					forest_proof
-				));
-
-<<<<<<< HEAD
-				// Assert that the MSP was added back to the privileged providers list since it no longer has any pending file deletion requests.
-				assert_eq!(MspsAmountOfPendingFileDeletionRequests::<Test>::get(&msp_id), 0);
-=======
-				// Assert that the MSP was added back to the privileged providers list.
->>>>>>> 9c96a05f
-				assert!(pallet_payment_streams::PrivilegedProviders::<Test>::contains_key(&msp_id));
-
-                // Assert that the correct event was deposited
-                System::assert_last_event(
-                    Event::ProofSubmittedForPendingFileDeletionRequest {
-                        msp_id,
-                        user: owner_account_id.clone(),
-                        file_key,
-                        file_size: size,
-                        bucket_id,
-                        proof_of_inclusion: false,
-                    }
-                        .into(),
-                );
-
-                // Assert that there is a queued priority challenge for file key in proofs dealer pallet
-                assert!(
-					!pallet_proofs_dealer::PriorityChallengesQueue::<Test>::get()
-						.iter()
-						.any(|x| *x == CustomChallenge { key: file_key, should_remove_key: true }),
-				);
-
-                // Assert that the pending file deletion request was removed from storage
-                assert_eq!(
-                    file_system::PendingFileDeletionRequests::<Test>::get(owner_account_id),
-                    BoundedVec::<_, <Test as file_system::Config>::MaxUserPendingDeletionRequests>::default()
-                );
-            });
-        }
-
-        #[test]
-        fn delete_file_pending_file_deletion_request_submit_proof_does_not_add_msp_to_privileged_providers_if_it_has_more_pending_file_deletion_requests(
-        ) {
-            new_test_ext().execute_with(|| {
-                let owner_account_id = Keyring::Alice.to_account_id();
-                let owner_signed = RuntimeOrigin::signed(owner_account_id.clone());
-                let msp = Keyring::Charlie.to_account_id();
-                let location = FileLocation::<Test>::try_from(b"test".to_vec()).unwrap();
-                let size = 1024 * 1024 * 1024; // One gigabyte
-                let file_content = b"test".to_vec();
-                let fingerprint = BlakeTwo256::hash(&file_content);
-				let peer_id = BoundedVec::try_from(vec![1]).unwrap();
-                let peer_ids: PeerIds<Test> = BoundedVec::try_from(vec![peer_id]).unwrap();
-
-                let (msp_id, value_prop_id) = add_msp_to_provider_storage(&msp);
-
-                let name = BoundedVec::try_from(b"bucket".to_vec()).unwrap();
-                let bucket_id = create_bucket(&owner_account_id.clone(), name, msp_id, value_prop_id);
-
-				let file_key = FileSystem::compute_file_key(
-                    owner_account_id.clone(),
-                    bucket_id,
-                    location.clone(),
-                    size,
-                    fingerprint,
-                );
-
-				// Issue storage request
-                assert_ok!(FileSystem::issue_storage_request(
-                    owner_signed.clone(),
-                    bucket_id,
-                    location.clone(),
-                    fingerprint,
-                    size,
-<<<<<<< HEAD
-                    Some(msp_id),
-                    peer_ids.clone(),
-                    None
-                ));
-
-				// Issue another storage request
-				let other_fingerprint = BlakeTwo256::hash(&b"other".to_vec());
-				let other_file_key = FileSystem::compute_file_key(
-					owner_account_id.clone(),
-					bucket_id,
-					location.clone(),
-					size,
-					other_fingerprint,
-				);
-                assert_ok!(FileSystem::issue_storage_request(
-                    owner_signed.clone(),
-                    bucket_id,
-                    location.clone(),
-                    other_fingerprint,
-                    size,
-                    Some(msp_id),
-=======
-                    msp_id,
->>>>>>> 9c96a05f
-                    peer_ids,
-                    None
-                ));
-
-                // Dispatch the MSP accept storing for both files
-                assert_ok!(FileSystem::msp_respond_storage_requests_multiple_buckets(
-                    RuntimeOrigin::signed(msp.clone()),
-                    vec![StorageRequestMspBucketResponse {
-                        bucket_id,
-                        accept: Some(StorageRequestMspAcceptedFileKeys {
-<<<<<<< HEAD
-                            file_keys_and_proofs: bounded_vec![
-								FileKeyWithProof {
-                                	file_key,
-                                	proof: CompactProof {
-                                    	encoded_nodes: vec![H256::default().as_ref().to_vec()],
-                                	}
-                            	},
-								FileKeyWithProof {
-									file_key: other_file_key,
-									proof: CompactProof {
-										encoded_nodes: vec![H256::default().as_ref().to_vec()],
-									}
-								},
-							],
-                            non_inclusion_forest_proof: CompactProof {
-=======
-                            file_keys_and_proofs: vec![FileKeyWithProof {
-                                file_key,
-                                proof: CompactProof {
-                                    encoded_nodes: vec![H256::default().as_ref().to_vec()],
-                                }
-                            }],
-                            forest_proof: CompactProof {
->>>>>>> 9c96a05f
-                                encoded_nodes: vec![H256::default().as_ref().to_vec()],
-                            },
-                        }),
-                        reject: vec![],
-                    }],
-                ));
-
-<<<<<<< HEAD
-				// Get the initial bucket size, MSP's used capacity and payment stream rate
-				let initial_bucket_size = pallet_storage_providers::Buckets::<Test>::get(bucket_id).unwrap().size;
-				let initial_payment_stream_rate = <<Test as crate::Config>::PaymentStreams as PaymentStreamsInterface>::get_inner_fixed_rate_payment_stream_value(&msp_id, &owner_account_id).unwrap();
-				let msp_used_capacity = <<Test as crate::Config>::Providers as ReadStorageProvidersInterface>::get_used_capacity(&msp_id);
-
-                // Request to delete the first file
-=======
-				// Get the bucket's size and MSP's used capacity after the file was stored
-				let bucket_size_after_confirm = pallet_storage_providers::Buckets::<Test>::get(bucket_id).unwrap().size;
-				let msp_used_capacity_after_confirm = <<Test as crate::Config>::Providers as ReadStorageProvidersInterface>::get_used_capacity(&msp_id);
-
-                // Delete file
->>>>>>> 9c96a05f
-                assert_ok!(FileSystem::delete_file(
-					owner_signed.clone(),
-					bucket_id,
-					file_key,
-					location.clone(),
-					size,
-					fingerprint,
-					None,
-				));
-
-<<<<<<< HEAD
-=======
-                // Assert that the correct event was deposited
-                System::assert_last_event(
-                    Event::FileDeletionRequest {
-                        user: owner_account_id.clone(),
-                        file_key,
-                        bucket_id,
-                        file_size: size,
-                        msp_id,
-                        proof_of_inclusion: false,
-                    }
-                        .into(),
-                );
-
->>>>>>> 9c96a05f
-                // Assert that the pending file deletion request was added to storage
-                assert_eq!(
-                    file_system::PendingFileDeletionRequests::<Test>::get(owner_account_id.clone()),
-                    BoundedVec::<_, <Test as file_system::Config>::MaxUserPendingDeletionRequests>::try_from(
-                        vec![PendingFileDeletionRequest {
-							file_key,
-							user: owner_account_id.clone(),
-							bucket_id,
-							file_size: size,
-						}]
-                    )
-                        .unwrap()
-                );
-
-<<<<<<< HEAD
-				// Assert that the MSP was removed from the privileged providers list and that it has one pending file deletion request.
-				assert!(!pallet_payment_streams::PrivilegedProviders::<Test>::contains_key(&msp_id));
-				assert_eq!(MspsAmountOfPendingFileDeletionRequests::<Test>::get(&msp_id), 1);
-
-				// Request to delete the second file
-				assert_ok!(FileSystem::delete_file(
-					owner_signed.clone(),
-					bucket_id,
-					other_file_key,
-					location,
-					size,
-					other_fingerprint,
-					None,
-				));
-
-				// Assert that the pending file deletion request was added to storage
-				assert!(
-					file_system::PendingFileDeletionRequests::<Test>::get(owner_account_id.clone()).iter().any(|x| x.file_key == other_file_key)
-				);
-
-				// Assert that the MSP is still not in the privileged providers list and that it has two pending file deletion requests.
-				assert!(!pallet_payment_streams::PrivilegedProviders::<Test>::contains_key(&msp_id));
-				assert_eq!(MspsAmountOfPendingFileDeletionRequests::<Test>::get(&msp_id), 2);
-
-
-                let forest_proof = CompactProof {
-                    encoded_nodes: vec![file_key.as_ref().to_vec()],
-                };
-
-                let msp_origin = RuntimeOrigin::signed(msp.clone());
-
-				// Submit an inclusion proof for the first file to be deleted
-                assert_ok!(FileSystem::pending_file_deletion_request_submit_proof(
-					msp_origin.clone(),
-					owner_account_id.clone(),
-					file_key,
-					size,
-					bucket_id,
-					forest_proof
-				));
-
-				// Assert that the Bucket root was correctly updated
-				let bucket_info = pallet_storage_providers::Buckets::<Test>::get(bucket_id).unwrap();
-				let bucket_root = bucket_info.root;
-				assert_eq!(bucket_root, file_key); // This is because our mocked apply delta sets the root as the last mutation
-
-				// Assert that the Bucket's size was decreased by the file size
-				let new_bucket_size = bucket_info.size;
-				assert_eq!(new_bucket_size, initial_bucket_size - size);
-
-				// Assert that the MSP's used capacity was decreased by the file size
-				let new_msp_used_capacity = <<Test as crate::Config>::Providers as ReadStorageProvidersInterface>::get_used_capacity(&msp_id);
-				assert_eq!(new_msp_used_capacity, msp_used_capacity - size);
-
-				// Assert that the payment stream rate decreased
-				let new_payment_stream_rate = <<Test as crate::Config>::PaymentStreams as PaymentStreamsInterface>::get_inner_fixed_rate_payment_stream_value(&msp_id, &owner_account_id).unwrap();
-				assert!(new_payment_stream_rate < initial_payment_stream_rate);
-
-				// Assert that the MSP was NOT added back to the privileged providers list since it still has one pending file deletion request.
-				assert_eq!(MspsAmountOfPendingFileDeletionRequests::<Test>::get(&msp_id), 1);
-				assert!(!pallet_payment_streams::PrivilegedProviders::<Test>::contains_key(&msp_id));
-
-                // Assert that the correct event was deposited
-                System::assert_last_event(
-                    Event::ProofSubmittedForPendingFileDeletionRequest {
-                        msp_id,
-=======
-				// Assert that the MSP was removed from the privileged providers list.
-				assert!(!pallet_payment_streams::PrivilegedProviders::<Test>::contains_key(&msp_id));
-
-                let pending_file_deletion_request_ttl: u32 =
-                    PendingFileDeletionRequestTtl::<Test>::get();
-                let pending_file_deletion_request_ttl: TickNumber<Test> =
-                    pending_file_deletion_request_ttl.into();
-                let expiration_tick = pending_file_deletion_request_ttl + <<Test as crate::Config>::ProofDealer as shp_traits::ProofsDealerInterface>::get_current_tick();
-
-                // Assert that the pending file deletion request was added to storage
-                assert_eq!(
-                    file_system::FileDeletionRequestExpirations::<Test>::get(expiration_tick),
-                    vec![FileDeletionRequestExpirationItem {
->>>>>>> 9c96a05f
-                        user: owner_account_id.clone(),
-                        file_key,
-                        bucket_id,
-                        proof_of_inclusion: true,
-                    }
-                        .into(),
-                );
-
-<<<<<<< HEAD
-                // Assert that there is a queued priority challenge for file key in proofs dealer pallet
-                assert!(pallet_proofs_dealer::PriorityChallengesQueue::<Test>::get()
-                .iter()
-                .any(|x| *x == CustomChallenge { key: file_key, should_remove_key: true } ));
-=======
-                pallet_payment_streams::UsersWithoutFunds::<Test>::insert(owner_account_id.clone(), System::block_number());
-
-                // Roll past the expiration tick
-                roll_to(pending_file_deletion_request_ttl + 1);
-
-                // Item expiration should be removed
-                assert_eq!(
-                    file_system::FileDeletionRequestExpirations::<Test>::get(expiration_tick),
-                    vec![]
-                );
->>>>>>> 9c96a05f
-
-                // Assert that the pending file deletion request was removed from storage
-                assert!(
-                    file_system::PendingFileDeletionRequests::<Test>::get(owner_account_id.clone())
-						.iter()
-						.all(|x| x.file_key != file_key)
-                );
-
-<<<<<<< HEAD
-				// Submit an inclusion proof for the second file to be deleted
-				let other_forest_proof = CompactProof {
-					encoded_nodes: vec![other_file_key.as_ref().to_vec()],
-				};
-				assert_ok!(FileSystem::pending_file_deletion_request_submit_proof(
-					msp_origin,
-					owner_account_id.clone(),
-					other_file_key,
-					size,
-					bucket_id,
-					other_forest_proof
-				));
-=======
-				// Assert that the Bucket's size was decreased by the file size
-				let new_bucket_size = pallet_storage_providers::Buckets::<Test>::get(bucket_id).unwrap().size;
-				assert_eq!(new_bucket_size, bucket_size_after_confirm - size);
-
-				// Assert that the MSP's used capacity was decreased by the file size
-				let new_msp_used_capacity = <<Test as crate::Config>::Providers as ReadStorageProvidersInterface>::get_used_capacity(&msp_id);
-				assert_eq!(new_msp_used_capacity, msp_used_capacity_after_confirm - size);
-
-                // Assert that the payment stream was correctly deleted since the user is without funds
-                assert!(pallet_payment_streams::FixedRatePaymentStreams::<Test>::get(msp_id, owner_account_id.clone()).is_none());
->>>>>>> 9c96a05f
-
-				// Assert that the Bucket root was correctly updated
-				let bucket_info = pallet_storage_providers::Buckets::<Test>::get(bucket_id).unwrap();
-				let bucket_root = bucket_info.root;
-				assert_eq!(bucket_root, other_file_key); // This is because our mocked apply delta sets the root as the last mutation
-
-				// Assert that the Bucket's size was decreased by the file size
-				let new_bucket_size_after_second_deletion = bucket_info.size;
-				assert_eq!(new_bucket_size_after_second_deletion, new_bucket_size - size);
-
-				// Assert that the MSP's used capacity was decreased by the file size
-				let new_msp_used_capacity_after_second_deletion = <<Test as crate::Config>::Providers as ReadStorageProvidersInterface>::get_used_capacity(&msp_id);
-				assert_eq!(new_msp_used_capacity_after_second_deletion, new_msp_used_capacity - size);
-
-				// Assert that the payment stream rate decreased
-				let new_payment_stream_rate_after_second_deletion = <<Test as crate::Config>::PaymentStreams as PaymentStreamsInterface>::get_inner_fixed_rate_payment_stream_value(&msp_id, &owner_account_id).unwrap();
-				assert!(new_payment_stream_rate_after_second_deletion < new_payment_stream_rate);
-
-				// Assert that the MSP was added back to the privileged providers list since it no longer has any pending file deletion requests.
-				assert_eq!(MspsAmountOfPendingFileDeletionRequests::<Test>::get(&msp_id), 0);
-				assert!(pallet_payment_streams::PrivilegedProviders::<Test>::contains_key(&msp_id));
-
-				// Assert that the correct event was deposited
-				System::assert_last_event(
-					Event::ProofSubmittedForPendingFileDeletionRequest {
-						msp_id,
-						user: owner_account_id.clone(),
-						file_key: other_file_key,
-						bucket_id,
-						proof_of_inclusion: true,
-					}
-						.into(),
-				);
-
-				// Assert that there is a queued priority challenge for file key in proofs dealer pallet
-				assert!(
-					pallet_proofs_dealer::PriorityChallengesQueue::<Test>::get()
-						.iter()
-						.any(|x| *x == CustomChallenge { key: other_file_key, should_remove_key: true }),
-				);
-
-				// Assert that the last pending file deletion request was removed from storage
-				assert_eq!(
-					file_system::PendingFileDeletionRequests::<Test>::get(owner_account_id),
-					BoundedVec::<_, <Test as file_system::Config>::MaxUserPendingDeletionRequests>::default()
-				);
-            });
-        }
-    }
-}
-
-mod compute_threshold {
-    use super::*;
-    mod success {
-        use super::*;
-        #[test]
-        fn query_earliest_file_volunteer_tick() {
-            new_test_ext().execute_with(|| {
-                let owner_account_id = Keyring::Alice.to_account_id();
-                let user = RuntimeOrigin::signed(owner_account_id.clone());
-                let msp = Keyring::Charlie.to_account_id();
-                let location = FileLocation::<Test>::try_from(b"test".to_vec()).unwrap();
-                let size = 4;
-                let file_content = b"test".to_vec();
-                let fingerprint = BlakeTwo256::hash(&file_content);
-                let peer_id = BoundedVec::try_from(vec![1]).unwrap();
-                let peer_ids: PeerIds<Test> = BoundedVec::try_from(vec![peer_id]).unwrap();
-
-                let (msp_id, value_prop_id) = add_msp_to_provider_storage(&msp);
-
-                let name = BoundedVec::try_from(b"bucket".to_vec()).unwrap();
-                let bucket_id = create_bucket(
-                    &owner_account_id.clone(),
-                    name.clone(),
-                    msp_id,
-                    value_prop_id,
-                );
-
-                // Dispatch a signed extrinsic.
-                assert_ok!(FileSystem::issue_storage_request(
-                    user.clone(),
-                    bucket_id,
-                    location.clone(),
-                    fingerprint,
-                    size,
-                    msp_id,
-                    peer_ids.clone(),
-                    None
-                ));
-
-                let file_key = FileSystem::compute_file_key(
-                    owner_account_id.clone(),
-                    bucket_id,
-                    location.clone(),
-                    size,
-                    fingerprint,
-                );
-
-                let bsp_account_id = Keyring::Bob.to_account_id();
-                let bsp_signed = RuntimeOrigin::signed(bsp_account_id.clone());
-
-                let storage_amount: StorageData<Test> = 100;
-
-                assert_ok!(bsp_sign_up(bsp_signed.clone(), storage_amount));
-
-                let bsp_id = Providers::get_provider_id(bsp_account_id).unwrap();
-
-                let tick_number =
-                    FileSystem::query_earliest_file_volunteer_tick(bsp_id, file_key).unwrap();
-
-                assert!(<<Test as crate::Config>::ProofDealer as shp_traits::ProofsDealerInterface>::get_current_tick() <= tick_number);
-            });
-        }
-
-        #[test]
-        fn compute_threshold_to_succeed() {
-            new_test_ext().execute_with(|| {
-                let owner_account_id = Keyring::Alice.to_account_id();
-                let user = RuntimeOrigin::signed(owner_account_id.clone());
-                let msp = Keyring::Charlie.to_account_id();
-                let location = FileLocation::<Test>::try_from(b"test".to_vec()).unwrap();
-                let size = 4;
-                let file_content = b"test".to_vec();
-                let fingerprint = BlakeTwo256::hash(&file_content);
-                let peer_id = BoundedVec::try_from(vec![1]).unwrap();
-                let peer_ids: PeerIds<Test> = BoundedVec::try_from(vec![peer_id]).unwrap();
-
-                let (msp_id, value_prop_id) = add_msp_to_provider_storage(&msp);
-
-                let name = BoundedVec::try_from(b"bucket".to_vec()).unwrap();
-                let bucket_id = create_bucket(
-                    &owner_account_id.clone(),
-                    name.clone(),
-                    msp_id,
-                    value_prop_id,
-                );
-
-                // Dispatch a signed extrinsic.
-                assert_ok!(FileSystem::issue_storage_request(
-                    user.clone(),
-                    bucket_id,
-                    location.clone(),
-                    fingerprint,
-                    size,
-                    msp_id,
-                    peer_ids.clone(),
-                    None
-                ));
-
-                let file_key = FileSystem::compute_file_key(
-                    owner_account_id.clone(),
-                    bucket_id,
-                    location.clone(),
-                    size,
-                    fingerprint,
-                );
-
-                let bsp_account_id = Keyring::Bob.to_account_id();
-                let bsp_signed = RuntimeOrigin::signed(bsp_account_id.clone());
-
-                let storage_amount: StorageData<Test> = 100;
-
-                assert_ok!(bsp_sign_up(bsp_signed.clone(), storage_amount));
-
-                let bsp_id = Providers::get_provider_id(bsp_account_id).unwrap();
-
-                let storage_request = file_system::StorageRequests::<Test>::get(file_key).unwrap();
-
-                let (threshold_to_succeed, slope) =
-                    FileSystem::compute_threshold_to_succeed(&bsp_id, storage_request.requested_at)
-                        .unwrap();
-
-                assert!(
-                    threshold_to_succeed > 0
-                        && threshold_to_succeed <= ThresholdType::<Test>::max_value()
-                );
-                assert!(slope > 0);
-
-                let volunteer_tick_number_only_bsp =
-                    FileSystem::query_earliest_file_volunteer_tick(bsp_id, file_key).unwrap();
-
-                // BSP should be able to volunteer either this block or in the future.
-                assert!(
-                    volunteer_tick_number_only_bsp >= frame_system::Pallet::<Test>::block_number()
-                );
-
-                // Simulate there being many BSPs in the network with high reputation weight
-                pallet_storage_providers::GlobalBspsReputationWeight::<Test>::set(u32::MAX);
-
-                let (threshold_to_succeed, slope) =
-                    FileSystem::compute_threshold_to_succeed(&bsp_id, storage_request.requested_at)
-                        .unwrap();
-
-                assert!(
-                    threshold_to_succeed > 0
-                        && threshold_to_succeed <= ThresholdType::<Test>::max_value()
-                );
-                assert!(slope > 0);
-
-                let volunteer_tick_number_many_bsps =
-                    FileSystem::query_earliest_file_volunteer_tick(bsp_id, file_key).unwrap();
-
-                // BSP can only volunteer after some number of blocks have passed.
-                assert!(
-                    volunteer_tick_number_many_bsps > frame_system::Pallet::<Test>::block_number()
-                );
-
-                // BSP can volunteer further in the future compared to when it was the only BSP.
-                assert!(volunteer_tick_number_many_bsps > volunteer_tick_number_only_bsp);
-
-                // Set reputation weight of BSP to max
-                pallet_storage_providers::BackupStorageProviders::<Test>::mutate(&bsp_id, |bsp| {
-                    match bsp {
-                        Some(bsp) => {
-                            bsp.reputation_weight = u32::MAX;
-                        }
-                        None => {
-                            panic!("BSP should exits");
-                        }
-                    }
-                });
-
-                let (threshold_to_succeed, slope) =
-                    FileSystem::compute_threshold_to_succeed(&bsp_id, storage_request.requested_at)
-                        .unwrap();
-
-                assert!(
-                    threshold_to_succeed > 0
-                        && threshold_to_succeed <= ThresholdType::<Test>::max_value()
-                );
-                assert!(slope > 0);
-
-                let tick_number =
-                    FileSystem::query_earliest_file_volunteer_tick(bsp_id, file_key).unwrap();
-
-                // BSP should be able to volunteer immediately for the storage request since its reputation weight is so high.
-                assert_eq!(tick_number, <<Test as crate::Config>::ProofDealer as shp_traits::ProofsDealerInterface>::get_current_tick());
-            });
-        }
-
-        #[test]
-        fn compute_threshold_to_succeed_returns_max_when_bsp_weight_max() {
-            new_test_ext().execute_with(|| {
-                let owner_account_id = Keyring::Alice.to_account_id();
-                let user = RuntimeOrigin::signed(owner_account_id.clone());
-                let msp = Keyring::Charlie.to_account_id();
-                let location = FileLocation::<Test>::try_from(b"test".to_vec()).unwrap();
-                let size = 4;
-                let file_content = b"test".to_vec();
-                let fingerprint = BlakeTwo256::hash(&file_content);
-                let peer_id = BoundedVec::try_from(vec![1]).unwrap();
-                let peer_ids: PeerIds<Test> = BoundedVec::try_from(vec![peer_id]).unwrap();
-
-                let (msp_id, value_prop_id) = add_msp_to_provider_storage(&msp);
-
-                let name = BoundedVec::try_from(b"bucket".to_vec()).unwrap();
-                let bucket_id = create_bucket(
-                    &owner_account_id.clone(),
-                    name.clone(),
-                    msp_id,
-                    value_prop_id,
-                );
-
-                // Dispatch a signed extrinsic.
-                assert_ok!(FileSystem::issue_storage_request(
-                    user.clone(),
-                    bucket_id,
-                    location.clone(),
-                    fingerprint,
-                    size,
-                    msp_id,
-                    peer_ids.clone(),
-                    None
-                ));
-
-                let file_key = FileSystem::compute_file_key(
-                    owner_account_id.clone(),
-                    bucket_id,
-                    location.clone(),
-                    size,
-                    fingerprint,
-                );
-
-                let bsp_account_id = Keyring::Bob.to_account_id();
-                let bsp_signed = RuntimeOrigin::signed(bsp_account_id.clone());
-
-                let storage_amount: StorageData<Test> = 100;
-
-                assert_ok!(bsp_sign_up(bsp_signed.clone(), storage_amount));
-
-                let bsp_id = Providers::get_provider_id(bsp_account_id).unwrap();
-
-                // Set reputation weight of BSP to max
-                pallet_storage_providers::BackupStorageProviders::<Test>::mutate(&bsp_id, |bsp| {
-                    match bsp {
-                        Some(bsp) => {
-                            bsp.reputation_weight = u32::MAX;
-                        }
-                        None => {
-                            panic!("BSP should exits");
-                        }
-                    }
-                });
-
-                let (threshold_to_succeed, slope) =
-                    FileSystem::compute_threshold_to_succeed(&bsp_id, 0).unwrap();
-
-                assert_eq!(threshold_to_succeed, ThresholdType::<Test>::max_value());
-                assert!(slope > 0);
-
-                let tick_number =
-                    FileSystem::query_earliest_file_volunteer_tick(bsp_id, file_key).unwrap();
-
-                // BSP should be able to volunteer immediately for the storage request since the reputation weight is so high.
-                assert_eq!(tick_number, <<Test as crate::Config>::ProofDealer as shp_traits::ProofsDealerInterface>::get_current_tick());
-            });
-        }
-        #[test]
-        fn compute_threshold_to_succeed_fails_when_global_weight_zero() {
-            new_test_ext().execute_with(|| {
-                // Setup: create a BSP
-                let bsp_account_id = Keyring::Bob.to_account_id();
-                let bsp_signed = RuntimeOrigin::signed(bsp_account_id.clone());
-                let storage_amount: StorageData<Test> = 100;
-                assert_ok!(bsp_sign_up(bsp_signed.clone(), storage_amount));
-                let bsp_id = Providers::get_provider_id(bsp_account_id).unwrap();
-
-                // Set global_weight to zero
-                pallet_storage_providers::GlobalBspsReputationWeight::<Test>::set(0);
-
-                let requested_at = <<Test as crate::Config>::ProofDealer as shp_traits::ProofsDealerInterface>::get_current_tick();
-
-                let result = FileSystem::compute_threshold_to_succeed(&bsp_id, requested_at);
-
-                assert_noop!(result, Error::<Test>::NoGlobalReputationWeightSet);
-            });
-        }
-
-        #[test]
-        fn compute_threshold_to_succeed_with_max_slope() {
-            new_test_ext().execute_with(|| {
-                // Setup: create a BSP
-                let bsp_account_id = Keyring::Bob.to_account_id();
-                let bsp_signed = RuntimeOrigin::signed(bsp_account_id.clone());
-                let storage_amount: StorageData<Test> = 100;
-                assert_ok!(bsp_sign_up(bsp_signed.clone(), storage_amount));
-                let bsp_id = Providers::get_provider_id(bsp_account_id).unwrap();
-
-                // Set global_weight to 1
-                pallet_storage_providers::GlobalBspsReputationWeight::<Test>::set(1);
-
-                // Set max reputation weight
-                pallet_storage_providers::BackupStorageProviders::<Test>::mutate(&bsp_id, |bsp| {
-                    match bsp {
-                        Some(bsp) => {
-                            bsp.reputation_weight = u32::MAX;
-                        }
-                        None => {
-                            panic!("BSP should exist");
-                        }
-                    }
-                });
-
-                let requested_at = <<Test as crate::Config>::ProofDealer as shp_traits::ProofsDealerInterface>::get_current_tick();
-
-                let (_threshold_to_succeed, slope) =
-                    FileSystem::compute_threshold_to_succeed(&bsp_id, requested_at).unwrap();
-
-                assert_eq!(slope, ThresholdType::<Test>::max_value());
-            });
-        }
-
-        #[test]
-        fn bsp_with_higher_weight_should_have_higher_slope() {
-            new_test_ext().execute_with(|| {
-                // Setup: create a BSP
-                let bsp_account_id = Keyring::Bob.to_account_id();
-                let bsp_signed = RuntimeOrigin::signed(bsp_account_id.clone());
-                let storage_amount: StorageData<Test> = 100;
-                assert_ok!(bsp_sign_up(bsp_signed.clone(), storage_amount));
-                let bsp_bob_id = Providers::get_provider_id(bsp_account_id).unwrap();
-
-                // Create another BSP with higher weight
-                let bsp_account_id = Keyring::Charlie.to_account_id();
-                let bsp_signed = RuntimeOrigin::signed(bsp_account_id.clone());
-                let storage_amount: StorageData<Test> = 100;
-                assert_ok!(bsp_sign_up(bsp_signed.clone(), storage_amount));
-                let bsp_charlie_id = Providers::get_provider_id(bsp_account_id).unwrap();
-
-                // Set global_weight to the sum of the two BSPs reputation weights
-                pallet_storage_providers::GlobalBspsReputationWeight::<Test>::set(10 + 1);
-
-                let requested_at = <<Test as crate::Config>::ProofDealer as shp_traits::ProofsDealerInterface>::get_current_tick();
-
-                let (_threshold_to_succeed, slope_bsp_1) =
-                    FileSystem::compute_threshold_to_succeed(&bsp_bob_id, requested_at).unwrap();
-
-                // Set BSP's reputation weight to 10 (10 times higher than the other BSP)
-                pallet_storage_providers::BackupStorageProviders::<Test>::mutate(
-                    &bsp_charlie_id,
-                    |bsp| match bsp {
-                        Some(bsp) => {
-                            bsp.reputation_weight = 10;
-                        }
-                        None => {
-                            panic!("BSP should exist");
-                        }
-                    },
-                );
-
-                let (_threshold_to_succeed, slope_bsp_2) =
-                    FileSystem::compute_threshold_to_succeed(&bsp_charlie_id, requested_at)
-                        .unwrap();
-
-                // BSP with higher weight should have higher slope
-                assert!(slope_bsp_2 > slope_bsp_1);
-            });
-        }
-
-        #[test]
-        fn compute_threshold_to_succeed_slope_should_be_equal_for_all_starting_weight() {
-            new_test_ext().execute_with(|| {
-                // Setup: create a BSP
-                let bsp_account_id = Keyring::Bob.to_account_id();
-                let bsp_signed = RuntimeOrigin::signed(bsp_account_id.clone());
-                let storage_amount: StorageData<Test> = 100;
-                assert_ok!(bsp_sign_up(bsp_signed.clone(), storage_amount));
-                let bsp_bob_id = Providers::get_provider_id(bsp_account_id).unwrap();
-                // Create another BSP
-                let bsp_account_id = Keyring::Charlie.to_account_id();
-                let bsp_signed = RuntimeOrigin::signed(bsp_account_id.clone());
-                let storage_amount: StorageData<Test> = 100;
-                assert_ok!(bsp_sign_up(bsp_signed.clone(), storage_amount));
-                let bsp_charlie_id = Providers::get_provider_id(bsp_account_id).unwrap();
-
-                // Set global_weight to the sum of the weights of the BSPs
-                pallet_storage_providers::GlobalBspsReputationWeight::<Test>::set(1 + 1);
-
-                let requested_at = <<Test as crate::Config>::ProofDealer as shp_traits::ProofsDealerInterface>::get_current_tick();
-
-                let (_threshold_to_succeed, slope_bsp_1) =
-                    FileSystem::compute_threshold_to_succeed(&bsp_bob_id, requested_at).unwrap();
-
-                let (_threshold_to_succeed, slope_bsp_2) =
-                    FileSystem::compute_threshold_to_succeed(&bsp_charlie_id, requested_at)
-                        .unwrap();
-
-                // BSPs with equal weight should have equal slope
-                assert_eq!(slope_bsp_2, slope_bsp_1);
-            });
-        }
-    }
-}
-
-mod stop_storing_for_insolvent_user {
-    use super::*;
-
-    mod success {
-
-        use shp_traits::PaymentStreamsInterface;
-
-        use super::*;
-
-        #[test]
-        fn stop_storing_for_insolvent_user_works_for_bsps() {
-            new_test_ext().execute_with(|| {
-                let owner_account_id = Keyring::Eve.to_account_id();
                 let owner_signed = RuntimeOrigin::signed(owner_account_id.clone());
                 let bsp_account_id = Keyring::Bob.to_account_id();
                 let bsp_signed = RuntimeOrigin::signed(bsp_account_id.clone());
@@ -10033,14 +10056,6 @@
                     }
                 );
 
-                let file_key = FileSystem::compute_file_key(
-                    owner_account_id.clone(),
-                    bucket_id,
-                    location.clone(),
-                    size,
-                    fingerprint,
-                );
-
                 let new_root = Providers::get_root(bsp_id).unwrap();
 
                 // Assert that the correct event was deposited
@@ -10093,9 +10108,19 @@
                     size
                 );
 
-                // Now that the BSP has confirmed storing, we can simulate the user being insolvent
-                // and the BSP stopping storing for the user.
-                // Try to stop storing for the insolvent user.
+                // Now that the BSP has confirmed storing, we can simulate the payment stream being deleted
+                // and the BSP stopping storing for the user. Note that we use Alice as a user for this test,
+                // which is NOT an insolvent user. This simulates the case where the user has correctly paid all
+                // its debt but a lagging SP has not updated its storage state yet.
+
+                // Delete the payment stream between the user and the BSP.
+                assert_ok!(
+                    <PaymentStreams as PaymentStreamsInterface>::delete_dynamic_rate_payment_stream(
+                        &bsp_id,
+                        &owner_account_id,
+                    )
+                );
+                // Try to stop storing the user's file as the BSP.
                 assert_ok!(FileSystem::stop_storing_for_insolvent_user(
                     bsp_signed.clone(),
                     file_key,
@@ -10130,22 +10155,22 @@
                 );
             });
         }
-
-        #[test]
-        fn stop_storing_for_insolvent_user_works_for_msps() {
+    }
+
+    mod failure {
+
+        use super::*;
+
+        #[test]
+        fn stop_storing_for_insolvent_user_fails_if_caller_not_a_sp() {
             new_test_ext().execute_with(|| {
                 let owner_account_id = Keyring::Eve.to_account_id();
-                let owner_signed = RuntimeOrigin::signed(owner_account_id.clone());
                 let bsp_account_id = Keyring::Bob.to_account_id();
                 let bsp_signed = RuntimeOrigin::signed(bsp_account_id.clone());
                 let msp = Keyring::Charlie.to_account_id();
-                let msp_signed = RuntimeOrigin::signed(msp.clone());
                 let location = FileLocation::<Test>::try_from(b"test".to_vec()).unwrap();
                 let size = 4;
                 let fingerprint = H256::zero();
-                let peer_id = BoundedVec::try_from(vec![1]).unwrap();
-                let peer_ids: PeerIds<Test> = BoundedVec::try_from(vec![peer_id]).unwrap();
-                let storage_amount: StorageData<Test> = 50;
 
                 let (msp_id, value_prop_id) = add_msp_to_provider_storage(&msp);
 
@@ -10153,177 +10178,27 @@
                 let bucket_id =
                     create_bucket(&owner_account_id.clone(), name, msp_id, value_prop_id);
 
-                // Sign up account as a Backup Storage Provider
-                assert_ok!(bsp_sign_up(bsp_signed.clone(), storage_amount));
-
-				let current_tick = <<Test as crate::Config>::ProofDealer as shp_traits::ProofsDealerInterface>::get_current_tick();
-                let current_tick_plus_storage_request_ttl =
-                    current_tick
-                        + <<Test as crate::Config>::StorageRequestTtl as Get<u32>>::get() as u64;
-                let next_expiration_tick_storage_request = max(
-                    NextAvailableStorageRequestExpirationTick::<Test>::get(),
-                    current_tick_plus_storage_request_ttl,
-                );
-
-                // Dispatch storage request.
-                assert_ok!(FileSystem::issue_storage_request(
-                    owner_signed.clone(),
-                    bucket_id,
-                    location.clone(),
-                    fingerprint,
-                    size,
-                    msp_id,
-                    peer_ids.clone(),
-                    None
-                ));
-
-                let file_key = FileSystem::compute_file_key(
-                    owner_account_id.clone(),
-                    bucket_id,
-                    location.clone(),
-                    size,
-                    fingerprint,
-                );
-
-                // Calculate in how many ticks the BSP can volunteer for the file
-                let current_tick = ProofsDealer::get_current_tick();
-                let tick_when_bsp_can_volunteer = FileSystem::query_earliest_file_volunteer_tick(
-                    Providers::get_provider_id(bsp_account_id.clone()).unwrap(),
-                    file_key,
-                )
-                .unwrap();
-                if tick_when_bsp_can_volunteer > current_tick {
-                    let ticks_to_advance = tick_when_bsp_can_volunteer - current_tick + 1;
-                    let current_block = System::block_number();
-
-                    // Advance by the number of ticks until this BSP can volunteer for the file.
-                    roll_to(current_block + ticks_to_advance);
-                }
-
-                // Dispatch BSP volunteer.
-                assert_ok!(FileSystem::bsp_volunteer(bsp_signed.clone(), file_key,));
-
-                // Dispatch BSP confirm storing.
-                assert_ok!(FileSystem::bsp_confirm_storing(
-                    bsp_signed.clone(),
-                    CompactProof {
-                        encoded_nodes: vec![H256::default().as_ref().to_vec()],
-                    },
-                    BoundedVec::try_from(vec![FileKeyWithProof {
-                        file_key,
-                        proof: CompactProof {
-                            encoded_nodes: vec![H256::default().as_ref().to_vec()],
-                        }
-                    }])
-                    .unwrap(),
-                ));
-
-                // Dispatch MSP confirm storing.
-                assert_ok!(FileSystem::msp_respond_storage_requests_multiple_buckets(
-                    RuntimeOrigin::signed(msp.clone()),
-                    vec![StorageRequestMspBucketResponse {
+                // Try to stop storing for the insolvent user.
+                assert_noop!(
+                    FileSystem::stop_storing_for_insolvent_user(
+                        bsp_signed.clone(),
+                        H256::zero(),
                         bucket_id,
-                        accept: Some(StorageRequestMspAcceptedFileKeys {
-                            file_keys_and_proofs: vec![FileKeyWithProof {
-                                file_key,
-                                proof: CompactProof {
-                                    encoded_nodes: vec![H256::default().as_ref().to_vec()],
-                                }
-                            }],
-                            forest_proof: CompactProof {
-                                encoded_nodes: vec![H256::default().as_ref().to_vec()],
-                            },
-                        }),
-                        reject: vec![],
-                    }],
-                ));
-
-                // TODO: Fix the
-                // TODO: Uncommenting this would result in test failing with the error `UserWithoutFunds`
-                // pallet_payment_streams::UsersWithoutFunds::<Test>::insert(
-                //     owner_account_id.clone(),
-                //     System::block_number(),
-                // );
-
-                // Assert that the storage was updated
-                assert_eq!(
-                    file_system::StorageRequests::<Test>::get(file_key),
-                    Some(StorageRequestMetadata {
-                        requested_at: current_tick,
-                        owner: owner_account_id.clone(),
-                        bucket_id,
-                        location: location.clone(),
+                        location.clone(),
+                        owner_account_id.clone(),
                         fingerprint,
                         size,
-                        msp: Some((msp_id, true)),
-                        user_peer_ids: peer_ids.clone(),
-                        bsps_required: <Test as Config>::DefaultReplicationTarget::get(),
-                        bsps_confirmed: 1,
-                        bsps_volunteered: 1,
-                        expires_at: next_expiration_tick_storage_request,
-                    })
-                );
-
-                let file_key = FileSystem::compute_file_key(
-                    owner_account_id.clone(),
-                    bucket_id,
-                    location.clone(),
-                    size,
-                    fingerprint,
-                );
-
-                // Assert that the capacity used by the MSP was updated
-                assert_eq!(
-                    pallet_storage_providers::MainStorageProviders::<Test>::get(msp_id)
-                        .expect("MSP should exist in storage")
-                        .capacity_used,
-                    size
-                );
-
-                // Now that the MSP has accepted storing, we can simulate the user being insolvent
-                // and the MSP stopping storing for the user.
-                // Try to stop storing for the insolvent user.
-                assert_ok!(FileSystem::stop_storing_for_insolvent_user(
-                    msp_signed.clone(),
-                    file_key,
-                    bucket_id,
-                    location.clone(),
-                    owner_account_id.clone(),
-                    fingerprint,
-                    size,
-                    CompactProof {
-                        encoded_nodes: vec![file_key.as_ref().to_vec()],
-                    },
-                ));
-
-                // Get the new bucket root after deletion
-                let new_bucket_root_after_deletion =
-                    Providers::get_root_bucket(&bucket_id).unwrap();
-
-                // Assert that the correct event was deposited
-                System::assert_last_event(
-                    Event::SpStopStoringInsolventUser {
-                        sp_id: msp_id,
-                        file_key,
-                        owner: owner_account_id,
-                        location,
-                        new_root: new_bucket_root_after_deletion,
-                    }
-                    .into(),
-                );
-
-                // Assert that the capacity used by the MSP was updated
-                assert_eq!(
-                    pallet_storage_providers::MainStorageProviders::<Test>::get(msp_id)
-                        .expect("MSP should exist in storage")
-                        .capacity_used,
-                    0
-                );
-            });
-        }
-
-        #[test]
-        fn stop_storing_for_insolvent_user_works_if_user_does_not_have_payment_stream_with_sp() {
+                        CompactProof {
+                            encoded_nodes: vec![H256::zero().as_ref().to_vec()],
+                        },
+                    ),
+                    Error::<Test>::NotASp
+                );
+            });
+        }
+
+        #[test]
+        fn stop_storing_for_insolvent_user_fails_if_user_not_insolvent() {
             new_test_ext().execute_with(|| {
                 let owner_account_id = Keyring::Alice.to_account_id();
                 let owner_signed = RuntimeOrigin::signed(owner_account_id.clone());
@@ -10442,6 +10317,14 @@
                     }
                 );
 
+                let file_key = FileSystem::compute_file_key(
+                    owner_account_id.clone(),
+                    bucket_id,
+                    location.clone(),
+                    size,
+                    fingerprint,
+                );
+
                 let new_root = Providers::get_root(bsp_id).unwrap();
 
                 // Assert that the correct event was deposited
@@ -10486,107 +10369,74 @@
                     .into(),
                 );
 
-                // Assert that the capacity used by the BSP was updated
-                assert_eq!(
-                    pallet_storage_providers::BackupStorageProviders::<Test>::get(bsp_id)
-                        .expect("BSP should exist in storage")
-                        .capacity_used,
-                    size
-                );
-
-                // Now that the BSP has confirmed storing, we can simulate the payment stream being deleted
-                // and the BSP stopping storing for the user. Note that we use Alice as a user for this test,
-                // which is NOT an insolvent user. This simulates the case where the user has correctly paid all
-                // its debt but a lagging SP has not updated its storage state yet.
-
-                // Delete the payment stream between the user and the BSP.
-                assert_ok!(
-                    <PaymentStreams as PaymentStreamsInterface>::delete_dynamic_rate_payment_stream(
-                        &bsp_id,
-                        &owner_account_id,
-                    )
-                );
-                // Try to stop storing the user's file as the BSP.
-                assert_ok!(FileSystem::stop_storing_for_insolvent_user(
-                    bsp_signed.clone(),
-                    file_key,
-                    bucket_id,
-                    location.clone(),
-                    owner_account_id.clone(),
-                    fingerprint,
-                    size,
-                    CompactProof {
-                        encoded_nodes: vec![file_key.as_ref().to_vec()],
-                    },
-                ));
-
-                // Assert that the correct event was deposited
-                System::assert_last_event(
-                    Event::SpStopStoringInsolventUser {
-                        sp_id: bsp_id,
-                        file_key,
-                        owner: owner_account_id,
-                        location,
-                        new_root,
-                    }
-                    .into(),
-                );
-
-                // Assert that the capacity used by the BSP was updated
-                assert_eq!(
-                    pallet_storage_providers::BackupStorageProviders::<Test>::get(bsp_id)
-                        .expect("BSP should exist in storage")
-                        .capacity_used,
-                    0
-                );
-            });
-        }
-    }
-
-    mod failure {
-
-        use super::*;
-
-        #[test]
-        fn stop_storing_for_insolvent_user_fails_if_caller_not_a_sp() {
-            new_test_ext().execute_with(|| {
-                let owner_account_id = Keyring::Eve.to_account_id();
-                let bsp_account_id = Keyring::Bob.to_account_id();
-                let bsp_signed = RuntimeOrigin::signed(bsp_account_id.clone());
-                let msp = Keyring::Charlie.to_account_id();
-                let location = FileLocation::<Test>::try_from(b"test".to_vec()).unwrap();
-                let size = 4;
-                let fingerprint = H256::zero();
-
-                let (msp_id, value_prop_id) = add_msp_to_provider_storage(&msp);
-
-                let name = BoundedVec::try_from(b"bucket".to_vec()).unwrap();
-                let bucket_id =
-                    create_bucket(&owner_account_id.clone(), name, msp_id, value_prop_id);
-
-                // Try to stop storing for the insolvent user.
+                // Now that the BSP has confirmed storing, we can simulate the user being not insolvent
+                // and the BSP trying to stop storing a file for the user using the stop_storing_for_insolvent_user function.
                 assert_noop!(
                     FileSystem::stop_storing_for_insolvent_user(
                         bsp_signed.clone(),
-                        H256::zero(),
+                        file_key,
                         bucket_id,
                         location.clone(),
                         owner_account_id.clone(),
                         fingerprint,
                         size,
                         CompactProof {
-                            encoded_nodes: vec![H256::zero().as_ref().to_vec()],
+                            encoded_nodes: vec![file_key.as_ref().to_vec()],
                         },
                     ),
-                    Error::<Test>::NotASp
-                );
-            });
-        }
-
-        #[test]
-        fn stop_storing_for_insolvent_user_fails_if_user_not_insolvent() {
-            new_test_ext().execute_with(|| {
-                let owner_account_id = Keyring::Alice.to_account_id();
+                    Error::<Test>::UserNotInsolvent
+                );
+            });
+        }
+
+        #[test]
+        fn stop_storing_for_insolvent_user_fails_if_caller_not_owner_of_bucket() {
+            new_test_ext().execute_with(|| {
+                let owner_account_id = Keyring::Eve.to_account_id();
+                let msp = Keyring::Charlie.to_account_id();
+                let another_msp = Keyring::Dave.to_account_id();
+                let location = FileLocation::<Test>::try_from(b"test".to_vec()).unwrap();
+                let size = 4;
+                let fingerprint = H256::zero();
+
+                let (msp_id, value_prop_id) = add_msp_to_provider_storage(&msp);
+                add_msp_to_provider_storage(&another_msp);
+
+                let name = BoundedVec::try_from(b"bucket".to_vec()).unwrap();
+                let bucket_id =
+                    create_bucket(&owner_account_id.clone(), name, msp_id, value_prop_id);
+
+                let file_key = FileSystem::compute_file_key(
+                    owner_account_id.clone(),
+                    bucket_id,
+                    location.clone(),
+                    size,
+                    fingerprint,
+                );
+
+                // Try to stop storing for the insolvent user using another MSP account.
+                assert_noop!(
+                    FileSystem::stop_storing_for_insolvent_user(
+                        RuntimeOrigin::signed(another_msp.clone()),
+                        file_key,
+                        bucket_id,
+                        location.clone(),
+                        owner_account_id.clone(),
+                        fingerprint,
+                        size,
+                        CompactProof {
+                            encoded_nodes: vec![file_key.as_ref().to_vec()],
+                        },
+                    ),
+                    Error::<Test>::MspNotStoringBucket
+                );
+            });
+        }
+
+        #[test]
+        fn stop_storing_for_insolvent_user_fails_if_proof_does_not_contain_file_key() {
+            new_test_ext().execute_with(|| {
+                let owner_account_id = Keyring::Eve.to_account_id();
                 let owner_signed = RuntimeOrigin::signed(owner_account_id.clone());
                 let bsp_account_id = Keyring::Bob.to_account_id();
                 let bsp_signed = RuntimeOrigin::signed(bsp_account_id.clone());
@@ -10755,242 +10605,6 @@
                     .into(),
                 );
 
-                // Now that the BSP has confirmed storing, we can simulate the user being not insolvent
-                // and the BSP trying to stop storing a file for the user using the stop_storing_for_insolvent_user function.
-                assert_noop!(
-                    FileSystem::stop_storing_for_insolvent_user(
-                        bsp_signed.clone(),
-                        file_key,
-                        bucket_id,
-                        location.clone(),
-                        owner_account_id.clone(),
-                        fingerprint,
-                        size,
-                        CompactProof {
-                            encoded_nodes: vec![file_key.as_ref().to_vec()],
-                        },
-                    ),
-                    Error::<Test>::UserNotInsolvent
-                );
-            });
-        }
-
-        #[test]
-        fn stop_storing_for_insolvent_user_fails_if_caller_not_owner_of_bucket() {
-            new_test_ext().execute_with(|| {
-                let owner_account_id = Keyring::Eve.to_account_id();
-                let msp = Keyring::Charlie.to_account_id();
-                let another_msp = Keyring::Dave.to_account_id();
-                let location = FileLocation::<Test>::try_from(b"test".to_vec()).unwrap();
-                let size = 4;
-                let fingerprint = H256::zero();
-
-                let (msp_id, value_prop_id) = add_msp_to_provider_storage(&msp);
-                add_msp_to_provider_storage(&another_msp);
-
-                let name = BoundedVec::try_from(b"bucket".to_vec()).unwrap();
-                let bucket_id =
-                    create_bucket(&owner_account_id.clone(), name, msp_id, value_prop_id);
-
-                let file_key = FileSystem::compute_file_key(
-                    owner_account_id.clone(),
-                    bucket_id,
-                    location.clone(),
-                    size,
-                    fingerprint,
-                );
-
-                // Try to stop storing for the insolvent user using another MSP account.
-                assert_noop!(
-                    FileSystem::stop_storing_for_insolvent_user(
-                        RuntimeOrigin::signed(another_msp.clone()),
-                        file_key,
-                        bucket_id,
-                        location.clone(),
-                        owner_account_id.clone(),
-                        fingerprint,
-                        size,
-                        CompactProof {
-                            encoded_nodes: vec![file_key.as_ref().to_vec()],
-                        },
-                    ),
-                    Error::<Test>::MspNotStoringBucket
-                );
-            });
-        }
-
-        #[test]
-        fn stop_storing_for_insolvent_user_fails_if_proof_does_not_contain_file_key() {
-            new_test_ext().execute_with(|| {
-                let owner_account_id = Keyring::Eve.to_account_id();
-                let owner_signed = RuntimeOrigin::signed(owner_account_id.clone());
-                let bsp_account_id = Keyring::Bob.to_account_id();
-                let bsp_signed = RuntimeOrigin::signed(bsp_account_id.clone());
-                let msp = Keyring::Charlie.to_account_id();
-                let location = FileLocation::<Test>::try_from(b"test".to_vec()).unwrap();
-                let size = 4;
-                let fingerprint = H256::zero();
-                let peer_id = BoundedVec::try_from(vec![1]).unwrap();
-                let peer_ids: PeerIds<Test> = BoundedVec::try_from(vec![peer_id]).unwrap();
-                let storage_amount: StorageData<Test> = 100;
-
-                let (msp_id, value_prop_id) = add_msp_to_provider_storage(&msp);
-
-                let name = BoundedVec::try_from(b"bucket".to_vec()).unwrap();
-                let bucket_id =
-                    create_bucket(&owner_account_id.clone(), name, msp_id, value_prop_id);
-
-                // Sign up account as a Backup Storage Provider
-                assert_ok!(bsp_sign_up(bsp_signed.clone(), storage_amount));
-
-				let current_tick = <<Test as crate::Config>::ProofDealer as shp_traits::ProofsDealerInterface>::get_current_tick();
-                let current_tick_plus_storage_request_ttl =
-                    current_tick
-                        + <<Test as crate::Config>::StorageRequestTtl as Get<u32>>::get() as u64;
-                let next_expiration_tick_storage_request = max(
-                    NextAvailableStorageRequestExpirationTick::<Test>::get(),
-                    current_tick_plus_storage_request_ttl,
-                );
-
-                // Dispatch storage request.
-                assert_ok!(FileSystem::issue_storage_request(
-                    owner_signed.clone(),
-                    bucket_id,
-                    location.clone(),
-                    fingerprint,
-                    size,
-                    msp_id,
-                    peer_ids.clone(),
-                    None
-                ));
-
-                let file_key = FileSystem::compute_file_key(
-                    owner_account_id.clone(),
-                    bucket_id,
-                    location.clone(),
-                    size,
-                    fingerprint,
-                );
-
-                let bsp_id = Providers::get_provider_id(bsp_account_id.clone()).unwrap();
-
-                // Calculate in how many ticks the BSP can volunteer for the file
-                let current_tick = ProofsDealer::get_current_tick();
-                let tick_when_bsp_can_volunteer = FileSystem::query_earliest_file_volunteer_tick(
-                    Providers::get_provider_id(bsp_account_id.clone()).unwrap(),
-                    file_key,
-                )
-                .unwrap();
-                if tick_when_bsp_can_volunteer > current_tick {
-                    let ticks_to_advance = tick_when_bsp_can_volunteer - current_tick + 1;
-                    let current_block = System::block_number();
-
-                    // Advance by the number of ticks until this BSP can volunteer for the file.
-                    roll_to(current_block + ticks_to_advance);
-                }
-
-                // Dispatch BSP volunteer.
-                assert_ok!(FileSystem::bsp_volunteer(bsp_signed.clone(), file_key,));
-
-                // Get the current tick number.
-                let tick_when_confirming = ProofsDealer::get_current_tick();
-
-                // Dispatch BSP confirm storing.
-                assert_ok!(FileSystem::bsp_confirm_storing(
-                    bsp_signed.clone(),
-                    CompactProof {
-                        encoded_nodes: vec![H256::default().as_ref().to_vec()],
-                    },
-                    BoundedVec::try_from(vec![FileKeyWithProof {
-                        file_key,
-                        proof: CompactProof {
-                            encoded_nodes: vec![H256::default().as_ref().to_vec()],
-                        }
-                    }])
-                    .unwrap(),
-                ));
-
-                // Assert that the storage was updated
-                assert_eq!(
-                    file_system::StorageRequests::<Test>::get(file_key),
-                    Some(StorageRequestMetadata {
-                        requested_at: current_tick,
-                        owner: owner_account_id.clone(),
-                        bucket_id,
-                        location: location.clone(),
-                        fingerprint,
-                        size,
-                        msp: Some((msp_id, false)),
-                        user_peer_ids: peer_ids.clone(),
-                        bsps_required: <Test as Config>::DefaultReplicationTarget::get(),
-                        bsps_confirmed: 1,
-                        bsps_volunteered: 1,
-                        expires_at: next_expiration_tick_storage_request,
-                    })
-                );
-
-                // Assert that the RequestStorageBsps was updated
-                assert_eq!(
-                    file_system::StorageRequestBsps::<Test>::get(file_key, bsp_id)
-                        .expect("BSP should exist in storage"),
-                    StorageRequestBspsMetadata::<Test> {
-                        confirmed: true,
-                        _phantom: Default::default()
-                    }
-                );
-
-                let file_key = FileSystem::compute_file_key(
-                    owner_account_id.clone(),
-                    bucket_id,
-                    location.clone(),
-                    size,
-                    fingerprint,
-                );
-
-                let new_root = Providers::get_root(bsp_id).unwrap();
-
-                // Assert that the correct event was deposited
-                System::assert_last_event(
-                    Event::BspConfirmedStoring {
-                        who: bsp_account_id.clone(),
-                        bsp_id,
-                        confirmed_file_keys: BoundedVec::try_from(vec![file_key]).unwrap(),
-                        skipped_file_keys: Default::default(),
-                        new_root,
-                    }
-                    .into(),
-                );
-
-                // Assert that the proving cycle was initialised for this BSP.
-                let proof_record = ProviderToProofSubmissionRecord::<Test>::get(&bsp_id).unwrap();
-                assert_eq!(proof_record.last_tick_proven, tick_when_confirming);
-
-                // Assert that the correct event was deposited.
-                System::assert_has_event(
-                    Event::BspChallengeCycleInitialised {
-                        who: bsp_account_id,
-                        bsp_id,
-                    }
-                    .into(),
-                );
-
-                // Assert that the randomness cycle was initialised for this BSP.
-                let maybe_first_randomness_provider_deadline =
-                    pallet_cr_randomness::ProvidersWithoutCommitment::<Test>::get(&bsp_id);
-                assert!(maybe_first_randomness_provider_deadline.is_some());
-                assert!(pallet_cr_randomness::ActiveProviders::<Test>::get(&bsp_id).is_some());
-
-                // Assert that the correct event was deposited.
-                let first_randomness_provider_deadline =
-                    maybe_first_randomness_provider_deadline.unwrap();
-                System::assert_has_event(
-                    pallet_cr_randomness::Event::ProviderCycleInitialised {
-                        provider_id: bsp_id,
-                        first_seed_commitment_deadline_tick: first_randomness_provider_deadline,
-                    }
-                    .into(),
-                );
-
                 // Now that the BSP has confirmed storing, we can simulate the user being insolvent
                 // and the BSP trying to stop storing for that user with an incorrect inclusion proof.
                 assert_noop!(
