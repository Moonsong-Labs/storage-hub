use crate::{
    self as file_system,
    mock::*,
    types::{
<<<<<<< HEAD
        BucketIdFor, BucketMoveRequestResponse, BucketNameFor, FileDeletionRequestExpirationItem,
        FileKeyWithProof, FileLocation, MoveBucketRequestMetadata, PeerIds,
        PendingFileDeletionRequest, PendingFileDeletionRequestTtl, ProviderIdFor,
        ReplicationTarget, StorageData, StorageRequestBspsMetadata, StorageRequestMetadata,
        StorageRequestMspAcceptedFileKeys, StorageRequestMspBucketResponse, StorageRequestTtl,
        ThresholdType, TickNumber, ValuePropId,
=======
        BucketIdFor, BucketMoveRequestResponse, BucketNameFor, FileKeyWithProof, FileLocation,
        MoveBucketRequestMetadata, PeerIds, PendingFileDeletionRequest, ProviderIdFor, StorageData,
        StorageRequestBspsMetadata, StorageRequestMetadata, StorageRequestMspAcceptedFileKeys,
        StorageRequestMspBucketResponse, StorageRequestTtl, ThresholdType, TickNumber, ValuePropId,
>>>>>>> b54ab9f3
    },
    Config, Error, Event, NextAvailableStorageRequestExpirationTick, PendingBucketsToMove,
    PendingMoveBucketRequests, PendingStopStoringRequests, StorageRequestExpirations,
    StorageRequests,
};
use frame_support::{
    assert_noop, assert_ok,
    dispatch::DispatchResultWithPostInfo,
    traits::{
        fungible::{Inspect, InspectHold, Mutate},
        nonfungibles_v2::Destroy,
        tokens::{Fortitude, Preservation},
        Hooks, OriginTrait,
    },
    weights::Weight,
};
use pallet_proofs_dealer::types::CustomChallenge;
use pallet_proofs_dealer::{PriorityChallengesQueue, ProviderToProofSubmissionRecord};
use pallet_storage_providers::types::{Bucket, StorageProviderId, ValueProposition};
use shp_traits::{
    MutateBucketsInterface, MutateStorageProvidersInterface, PaymentStreamsInterface,
    ReadBucketsInterface, ReadProvidersInterface, ReadStorageProvidersInterface,
};
use sp_core::{ByteArray, Hasher, H256};
use sp_keyring::sr25519::Keyring;
use sp_runtime::{
    bounded_vec,
    traits::{BlakeTwo256, Get},
    BoundedVec,
};
use sp_std::cmp::max;
use sp_trie::CompactProof;

mod create_bucket_tests {
    use super::*;

    mod failure {
        use crate::types::ValuePropId;

        use super::*;

        #[test]
        fn create_bucket_msp_not_provider_fail() {
            new_test_ext().execute_with(|| {
                let owner = Keyring::Alice.to_account_id();
                let origin = RuntimeOrigin::signed(owner.clone());
                let msp = Keyring::Charlie.to_account_id();
                let name = BoundedVec::try_from(b"bucket".to_vec()).unwrap();

                assert_noop!(
                    FileSystem::create_bucket(
                        origin,
                        H256::from_slice(&msp.as_slice()),
                        name,
                        true,
                        Some(ValuePropId::<Test>::default())
                    ),
                    Error::<Test>::NotAMsp
                );
            });
        }

        #[test]
        fn create_bucket_user_without_enough_funds_for_deposit_fail() {
            new_test_ext().execute_with(|| {
                let owner_without_balance = Keyring::Ferdie.to_account_id();
                let origin = RuntimeOrigin::signed(owner_without_balance.clone());
                let msp = Keyring::Charlie.to_account_id();
                let name = BoundedVec::try_from(b"bucket".to_vec()).unwrap();
                let private = false;

                let (msp_id, value_prop_id) = add_msp_to_provider_storage(&msp);

                assert_noop!(
                    FileSystem::create_bucket(
                        origin,
                        msp_id,
                        name.clone(),
                        private,
                        Some(value_prop_id)
                    ),
                    pallet_storage_providers::Error::<Test>::NotEnoughBalance
                );
            });
        }

        #[test]
        fn create_public_bucket_fails_with_insolvent_provider() {
            new_test_ext().execute_with(|| {
                let owner = Keyring::Alice.to_account_id();
                let origin = RuntimeOrigin::signed(owner.clone());
                let msp = Keyring::Charlie.to_account_id();
                let name = BoundedVec::try_from(b"bucket".to_vec()).unwrap();
                let private = false;

                let (msp_id, value_prop_id) = add_msp_to_provider_storage(&msp);

                // Simulate insolvent provider
                pallet_storage_providers::InsolventProviders::<Test>::insert(
                    StorageProviderId::<Test>::MainStorageProvider(msp_id),
                    (),
                );

                // Dispatch a signed extrinsic.
                assert_noop!(
                    FileSystem::create_bucket(
                        origin,
                        msp_id,
                        name.clone(),
                        private,
                        Some(value_prop_id)
                    ),
                    Error::<Test>::OperationNotAllowedForInsolventProvider
                );
            });
        }
    }

    mod success {
        use super::*;

        #[test]
        fn create_private_bucket_success() {
            new_test_ext().execute_with(|| {
                let owner = Keyring::Alice.to_account_id();
                let owner_initial_balance = <Test as Config>::Currency::free_balance(&owner);
                let bucket_creation_deposit =
                    <Test as pallet_storage_providers::Config>::BucketDeposit::get();
                let nft_collection_deposit: crate::types::BalanceOf<Test> =
                    <Test as pallet_nfts::Config>::CollectionDeposit::get();
                let origin = RuntimeOrigin::signed(owner.clone());
                let msp = Keyring::Charlie.to_account_id();
                let name = BoundedVec::try_from(b"bucket".to_vec()).unwrap();
                let private = true;

                let (msp_id, value_prop_id) = add_msp_to_provider_storage(&msp);

                let bucket_id = <Test as file_system::Config>::Providers::derive_bucket_id(
                    &owner,
                    name.clone(),
                );

                // Dispatch a signed extrinsic.
                assert_ok!(FileSystem::create_bucket(
                    origin,
                    msp_id,
                    name.clone(),
                    private,
                    Some(value_prop_id)
                ));

                // Check if collection was created
                assert!(
                    <Test as file_system::Config>::Providers::get_read_access_group_id_of_bucket(
                        &bucket_id
                    )
                    .unwrap()
                    .is_some()
                );

                // Check that the deposit was held from the owner's balance
                assert_eq!(
                    <Test as Config>::Currency::balance_on_hold(
                        &RuntimeHoldReason::Providers(
                            pallet_storage_providers::HoldReason::BucketDeposit
                        ),
                        &owner
                    ),
                    bucket_creation_deposit
                );

                let new_stream_deposit: u64 = <Test as pallet_payment_streams::Config>::NewStreamDeposit::get();
				let base_deposit: u128 = <Test as pallet_payment_streams::Config>::BaseDeposit::get();
                assert_eq!(
                    <Test as Config>::Currency::free_balance(&owner),
                    owner_initial_balance - bucket_creation_deposit - nft_collection_deposit - new_stream_deposit as u128 - base_deposit
                );

                // Assert that the correct event was deposited
                System::assert_last_event(
                    Event::NewBucket {
                        who: owner.clone(),
                        msp_id,
                        bucket_id,
                        name,
                        collection_id: Some(0),
                        private,
                        value_prop_id: Some(value_prop_id),
                        root: <<Test as Config>::ProofDealer as shp_traits::ProofsDealerInterface>::MerkleHash::default(),
                    }
                    .into(),
                );

                // Check fixed rate payment stream is created
                assert!(<<Test as crate::Config>::PaymentStreams as PaymentStreamsInterface>::fixed_rate_payment_stream_exists(&msp_id, &owner));
            });
        }

        #[test]
        fn create_public_bucket_success() {
            new_test_ext().execute_with(|| {
                let owner = Keyring::Alice.to_account_id();
                let origin = RuntimeOrigin::signed(owner.clone());
                let msp = Keyring::Charlie.to_account_id();
                let name = BoundedVec::try_from(b"bucket".to_vec()).unwrap();
                let private = false;

                let (msp_id, value_prop_id) = add_msp_to_provider_storage(&msp);

                let bucket_id = <Test as file_system::Config>::Providers::derive_bucket_id(
                    &owner,
                    name.clone(),
                );

                // Dispatch a signed extrinsic.
                assert_ok!(FileSystem::create_bucket(
                    origin,
                    msp_id,
                    name.clone(),
                    private,
                    Some(value_prop_id)
                ));

                // Check that the bucket does not have a corresponding collection
                assert!(
                    <Test as file_system::Config>::Providers::get_read_access_group_id_of_bucket(
                        &bucket_id
                    )
                    .unwrap()
                    .is_none()
                );

                // Assert that the correct event was deposited
                System::assert_last_event(
                    Event::NewBucket {
                        who: owner,
                        msp_id,
                        bucket_id,
                        name,
                        collection_id: None,
                        private,
                        value_prop_id: Some(value_prop_id),
                        root: <<Test as Config>::ProofDealer as shp_traits::ProofsDealerInterface>::MerkleHash::default(),
                    }
                    .into(),
                );
            });
        }
    }
}

mod delete_bucket_tests {
    use super::*;

    mod failure {
        use super::*;

        #[test]
        fn remove_bucket_bucket_not_found_fail() {
            new_test_ext().execute_with(|| {
                let owner = Keyring::Alice.to_account_id();
                let origin = RuntimeOrigin::signed(owner.clone());
                let msp = Keyring::Charlie.to_account_id();
                let name = BoundedVec::try_from(b"bucket".to_vec()).unwrap();

                let _ = add_msp_to_provider_storage(&msp);

                let bucket_id = <Test as file_system::Config>::Providers::derive_bucket_id(
                    &owner,
                    name.clone(),
                );

                assert_noop!(
                    FileSystem::delete_bucket(origin, bucket_id),
                    Error::<Test>::BucketNotFound
                );
            });
        }

        #[test]
        fn remove_bucket_not_bucket_owner_fail() {
            new_test_ext().execute_with(|| {
                let owner = Keyring::Alice.to_account_id();
                let not_owner = Keyring::Bob.to_account_id();
                let not_owner_origin = RuntimeOrigin::signed(not_owner.clone());
                let msp = Keyring::Charlie.to_account_id();
                let name = BoundedVec::try_from(b"bucket".to_vec()).unwrap();
                let private = false;

                let (msp_id, value_prop_id) = add_msp_to_provider_storage(&msp);

                let bucket_id = <Test as file_system::Config>::Providers::derive_bucket_id(
                    &owner,
                    name.clone(),
                );

                // Dispatch a signed extrinsic.
                assert_ok!(FileSystem::create_bucket(
                    RuntimeOrigin::signed(owner.clone()),
                    msp_id,
                    name.clone(),
                    private,
                    Some(value_prop_id)
                ));

                assert_noop!(
                    FileSystem::delete_bucket(not_owner_origin, bucket_id),
                    Error::<Test>::NotBucketOwner
                );
            });
        }

        #[test]
        fn remove_bucket_bucket_not_empty_fail() {
            new_test_ext().execute_with(|| {
                let owner = Keyring::Alice.to_account_id();
                let origin = RuntimeOrigin::signed(owner.clone());
                let msp = Keyring::Charlie.to_account_id();
                let name = BoundedVec::try_from(b"bucket".to_vec()).unwrap();
                let private = false;

                let (msp_id, value_prop_id) = add_msp_to_provider_storage(&msp);

                let bucket_id = <Test as file_system::Config>::Providers::derive_bucket_id(
                    &owner,
                    name.clone(),
                );

                // Create a new bucket.
                assert_ok!(FileSystem::create_bucket(
                    origin.clone(),
                    msp_id,
                    name.clone(),
                    private,
                    Some(value_prop_id)
                ));

                // Dispatch a signed extrinsic of a storage request.
                assert_ok!(FileSystem::issue_storage_request(
                    origin.clone(),
                    bucket_id,
                    FileLocation::<Test>::try_from(b"test".to_vec()).unwrap(),
                    BlakeTwo256::hash(&b"test".to_vec()),
                    4,
                    msp_id,
                    BoundedVec::try_from(vec![BoundedVec::try_from(vec![1]).unwrap()]).unwrap(),
                    ReplicationTarget::Standard
                ));

                // Accept the storage request to store the file, so the bucket is not empty.
                assert_ok!(FileSystem::msp_respond_storage_requests_multiple_buckets(
                    RuntimeOrigin::signed(msp),
                    vec![StorageRequestMspBucketResponse {
                        bucket_id,
                        accept: Some(StorageRequestMspAcceptedFileKeys {
                            file_keys_and_proofs: vec![FileKeyWithProof {
                                file_key: FileSystem::compute_file_key(
                                    owner.clone(),
                                    bucket_id,
                                    FileLocation::<Test>::try_from(b"test".to_vec()).unwrap(),
                                    4,
                                    BlakeTwo256::hash(&b"test".to_vec())
                                ),
                                proof: CompactProof {
                                    encoded_nodes: vec![H256::default().as_ref().to_vec()],
                                }
                            }],
                            forest_proof: CompactProof {
                                encoded_nodes: vec![H256::default().as_ref().to_vec()],
                            },
                        }),
                        reject: vec![],
                    }],
                ));

                // Make sure the bucket is now not empty.
                assert!(
                    <<Test as crate::Config>::Providers as ReadBucketsInterface>::get_bucket_size(
                        &bucket_id
                    )
                    .unwrap()
                        != 0
                );

                // Ensure that the bucket cannot be deleted.
                assert_noop!(
                    FileSystem::delete_bucket(origin, bucket_id),
                    Error::<Test>::BucketNotEmpty
                );
            });
        }

        #[test]
        fn remove_bucket_bucket_provider_insolvent() {
            new_test_ext().execute_with(|| {
                let owner = Keyring::Alice.to_account_id();
                let origin = RuntimeOrigin::signed(owner.clone());
                let msp = Keyring::Charlie.to_account_id();
                let name = BoundedVec::try_from(b"bucket".to_vec()).unwrap();
                let private = false;

                let (msp_id, value_prop_id) = add_msp_to_provider_storage(&msp);

                let bucket_id = <Test as file_system::Config>::Providers::derive_bucket_id(
                    &owner,
                    name.clone(),
                );

                // Create a new bucket.
                assert_ok!(FileSystem::create_bucket(
                    origin.clone(),
                    msp_id,
                    name.clone(),
                    private,
                    Some(value_prop_id)
                ));

                // Dispatch a signed extrinsic of a storage request.
                assert_ok!(FileSystem::issue_storage_request(
                    origin.clone(),
                    bucket_id,
                    FileLocation::<Test>::try_from(b"test".to_vec()).unwrap(),
                    BlakeTwo256::hash(&b"test".to_vec()),
                    4,
                    msp_id,
                    BoundedVec::try_from(vec![BoundedVec::try_from(vec![1]).unwrap()]).unwrap(),
                    ReplicationTarget::Standard
                ));

                // Simulate insolvent provider
                pallet_storage_providers::InsolventProviders::<Test>::insert(
                    StorageProviderId::<Test>::MainStorageProvider(msp_id),
                    (),
                );

                // Accept the storage request to store the file, so the bucket is not empty.
                assert_noop!(
                    FileSystem::msp_respond_storage_requests_multiple_buckets(
                        RuntimeOrigin::signed(msp),
                        vec![StorageRequestMspBucketResponse {
                            bucket_id,
                            accept: Some(StorageRequestMspAcceptedFileKeys {
                                file_keys_and_proofs: vec![FileKeyWithProof {
                                    file_key: FileSystem::compute_file_key(
                                        owner.clone(),
                                        bucket_id,
                                        FileLocation::<Test>::try_from(b"test".to_vec()).unwrap(),
                                        4,
                                        BlakeTwo256::hash(&b"test".to_vec())
                                    ),
                                    proof: CompactProof {
                                        encoded_nodes: vec![H256::default().as_ref().to_vec()],
                                    }
                                }],
                                forest_proof: CompactProof {
                                    encoded_nodes: vec![H256::default().as_ref().to_vec()],
                                },
                            }),
                            reject: vec![],
                        }],
                    ),
                    Error::<Test>::OperationNotAllowedForInsolventProvider
                );
            });
        }
    }

    mod success {
        use super::*;

        #[test]
        fn remove_bucket_success() {
            new_test_ext().execute_with(|| {
                let owner = Keyring::Alice.to_account_id();
                let origin = RuntimeOrigin::signed(owner.clone());
                let msp = Keyring::Charlie.to_account_id();
                let name = BoundedVec::try_from(b"bucket".to_vec()).unwrap();
                let private = false;

                let (msp_id, value_prop_id) = add_msp_to_provider_storage(&msp);

                let bucket_id = <Test as file_system::Config>::Providers::derive_bucket_id(
                    &owner,
                    name.clone(),
                );

                // Create a new bucket.
                assert_ok!(FileSystem::create_bucket(
                    origin.clone(),
                    msp_id,
                    name.clone(),
                    private,
                    Some(value_prop_id)
                ));

                // Dispatch a signed extrinsic.
                assert_ok!(FileSystem::delete_bucket(origin, bucket_id));

                // Check that the bucket was removed.
                assert!(
                    !<<Test as crate::Config>::Providers as ReadBucketsInterface>::bucket_exists(
                        &bucket_id
                    )
                );

                // Assert that the correct event was deposited
                System::assert_last_event(
                    Event::BucketDeleted {
                        who: owner,
                        bucket_id,
                        maybe_collection_id: None,
                    }
                    .into(),
                );
            });
        }

        #[test]
        fn remove_bucket_with_collection_success() {
            new_test_ext().execute_with(|| {
                let owner = Keyring::Alice.to_account_id();
                let origin = RuntimeOrigin::signed(owner.clone());
                let msp = Keyring::Charlie.to_account_id();
                let name = BoundedVec::try_from(b"bucket".to_vec()).unwrap();
                let private = true;

                let (msp_id, value_prop_id) = add_msp_to_provider_storage(&msp);

                let bucket_id = <Test as file_system::Config>::Providers::derive_bucket_id(
                    &owner,
                    name.clone(),
                );

                // Create a new bucket.
                assert_ok!(FileSystem::create_bucket(
                    origin.clone(),
                    msp_id,
                    name.clone(),
                    private,
                    Some(value_prop_id)
                ));

                // Get the bucket's collection ID.
                let collection_id =
                    <Test as file_system::Config>::Providers::get_read_access_group_id_of_bucket(
                        &bucket_id,
                    )
                    .unwrap()
                    .unwrap();

                // Dispatch a signed extrinsic.
                assert_ok!(FileSystem::delete_bucket(origin, bucket_id));

                // Check that the bucket was removed.
                assert!(
                    !<<Test as crate::Config>::Providers as ReadBucketsInterface>::bucket_exists(
                        &bucket_id
                    )
                );

                // Check that the associated collection was destroyed.
                assert!(pallet_nfts::Collection::<Test>::get(&collection_id).is_none());

                // Assert that the correct event was deposited
                System::assert_last_event(
                    Event::BucketDeleted {
                        who: owner,
                        bucket_id,
                        maybe_collection_id: Some(collection_id),
                    }
                    .into(),
                );
            });
        }

        #[test]
        fn remove_bucket_after_being_used_success() {
            new_test_ext().execute_with(|| {
				let owner = Keyring::Alice.to_account_id();
				let origin = RuntimeOrigin::signed(owner.clone());
				let msp = Keyring::Charlie.to_account_id();
				let name = BoundedVec::try_from(b"bucket".to_vec()).unwrap();
				let private = false;

				let (msp_id, value_prop_id) = add_msp_to_provider_storage(&msp);

				let bucket_id = <Test as file_system::Config>::Providers::derive_bucket_id(
					&owner,
					name.clone(),
				);

				// Create a new bucket.
				assert_ok!(FileSystem::create_bucket(
					origin.clone(),
					msp_id,
					name.clone(),
					private,
					Some(value_prop_id)
				));

				// Dispatch a signed extrinsic of a storage request.
				assert_ok!(FileSystem::issue_storage_request(
					origin.clone(),
					bucket_id,
					FileLocation::<Test>::try_from(b"test".to_vec()).unwrap(),
					BlakeTwo256::hash(&b"test".to_vec()),
					4,
					msp_id,
					BoundedVec::try_from(vec![BoundedVec::try_from(vec![1]).unwrap()]).unwrap(),
                    ReplicationTarget::Standard
				));

				// Accept the storage request to store the file, so the bucket is not empty.
				assert_ok!(FileSystem::msp_respond_storage_requests_multiple_buckets(
					RuntimeOrigin::signed(msp),
					vec![StorageRequestMspBucketResponse {
						bucket_id,
						accept: Some(StorageRequestMspAcceptedFileKeys {
							file_keys_and_proofs: vec![FileKeyWithProof {
								file_key: FileSystem::compute_file_key(
									owner.clone(),
									bucket_id,
									FileLocation::<Test>::try_from(b"test".to_vec()).unwrap(),
									4,
									BlakeTwo256::hash(&b"test".to_vec())
								),
								proof: CompactProof {
									encoded_nodes: vec![H256::default().as_ref().to_vec()],
								}
							}],
							forest_proof: CompactProof {
								encoded_nodes: vec![H256::default().as_ref().to_vec()],
							},
						}),
						reject: vec![],
					}],
				));

				// Make sure the bucket is now not empty.
				assert!(
					<<Test as crate::Config>::Providers as ReadBucketsInterface>::get_bucket_size(
						&bucket_id
					)
					.unwrap()
						!= 0
				);

				// Issue a revoke storage request to remove the file from the bucket.
				assert_ok!(FileSystem::revoke_storage_request(
					origin.clone(),
					FileSystem::compute_file_key(
						owner.clone(),
						bucket_id,
						FileLocation::<Test>::try_from(b"test".to_vec()).unwrap(),
						4,
						BlakeTwo256::hash(&b"test".to_vec())
					)
				));

				// Remove the file from the bucket.
				assert_ok!(<<Test as crate::Config>::Providers as MutateBucketsInterface>::decrease_bucket_size(&bucket_id, 4));
				assert_ok!(<<Test as crate::Config>::Providers as MutateBucketsInterface>::change_root_bucket(bucket_id, <<Test as crate::Config>::Providers as ReadProvidersInterface>::get_default_root()));

				// Delete the bucket.
				assert_ok!(FileSystem::delete_bucket(origin, bucket_id));

				// Check that the bucket was removed.
				assert!(
					!<<Test as crate::Config>::Providers as ReadBucketsInterface>::bucket_exists(
						&bucket_id
					)
				);

				// Assert that the correct event was deposited
				System::assert_last_event(
					Event::BucketDeleted {
						who: owner,
						bucket_id,
						maybe_collection_id: None,
					}
					.into(),
				);
			});
        }
    }
}

mod request_move_bucket {
    use super::*;
    mod failure {
        use super::*;

        #[test]
        fn move_bucket_while_storage_request_opened() {
            new_test_ext().execute_with(|| {
                let owner = Keyring::Alice.to_account_id();
                let origin = RuntimeOrigin::signed(owner.clone());
                let msp_charlie = Keyring::Charlie.to_account_id();
                let msp_dave = Keyring::Dave.to_account_id();
                let location = FileLocation::<Test>::try_from(b"test".to_vec()).unwrap();
                let file_content = b"test".to_vec();
                let fingerprint = BlakeTwo256::hash(&file_content);
                let peer_id = BoundedVec::try_from(vec![1]).unwrap();
                let peer_ids: PeerIds<Test> = BoundedVec::try_from(vec![peer_id]).unwrap();

                let (msp_charlie_id, _) = add_msp_to_provider_storage(&msp_charlie);
                let (msp_dave_id, value_prop_id) = add_msp_to_provider_storage(&msp_dave);

                let name: BucketNameFor<Test> = BoundedVec::try_from(b"bucket".to_vec()).unwrap();
                let bucket_id = create_bucket(&owner, name.clone(), msp_charlie_id, value_prop_id);

                // Check bucket is stored by Charlie
                assert!(Providers::is_bucket_stored_by_msp(
                    &msp_charlie_id,
                    &bucket_id
                ));

                // Dispatch a signed extrinsic.
                assert_ok!(FileSystem::issue_storage_request(
                    origin.clone(),
                    bucket_id,
                    location.clone(),
                    fingerprint,
                    4,
                    msp_charlie_id,
                    peer_ids.clone(),
                    ReplicationTarget::Standard
                ));

                assert_noop!(
                    FileSystem::request_move_bucket(origin, bucket_id, msp_dave_id),
                    Error::<Test>::StorageRequestExists
                );
            });
        }

        #[test]
        fn move_bucket_when_already_requested() {
            new_test_ext().execute_with(|| {
                let owner = Keyring::Alice.to_account_id();
                let origin = RuntimeOrigin::signed(owner.clone());
                let msp_charlie = Keyring::Charlie.to_account_id();
                let msp_dave = Keyring::Dave.to_account_id();

                let (msp_charlie_id, _) = add_msp_to_provider_storage(&msp_charlie);
                let (msp_dave_id, value_prop_id) = add_msp_to_provider_storage(&msp_dave);

                let name: BucketNameFor<Test> = BoundedVec::try_from(b"bucket".to_vec()).unwrap();
                let bucket_id = create_bucket(&owner, name.clone(), msp_charlie_id, value_prop_id);

                // Check bucket is stored by Charlie
                assert!(Providers::is_bucket_stored_by_msp(
                    &msp_charlie_id,
                    &bucket_id
                ));

                // Dispatch a signed extrinsic.
                assert_ok!(FileSystem::request_move_bucket(
                    origin.clone(),
                    bucket_id,
                    msp_dave_id
                ));

                assert_noop!(
                    FileSystem::request_move_bucket(origin, bucket_id, msp_dave_id),
                    Error::<Test>::BucketIsBeingMoved
                );
            });
        }

        #[test]
        fn move_bucket_request_to_msp_already_storing_it() {
            new_test_ext().execute_with(|| {
                let owner = Keyring::Alice.to_account_id();
                let origin = RuntimeOrigin::signed(owner.clone());
                let msp_charlie = Keyring::Charlie.to_account_id();

                let (msp_charlie_id, value_prop_id) = add_msp_to_provider_storage(&msp_charlie);

                let name: BucketNameFor<Test> = BoundedVec::try_from(b"bucket".to_vec()).unwrap();
                let bucket_id = create_bucket(&owner, name.clone(), msp_charlie_id, value_prop_id);

                // Check bucket is stored by Charlie
                assert!(Providers::is_bucket_stored_by_msp(
                    &msp_charlie_id,
                    &bucket_id
                ));

                assert_noop!(
                    FileSystem::request_move_bucket(origin, bucket_id, msp_charlie_id),
                    Error::<Test>::MspAlreadyStoringBucket
                );
            });
        }

        #[test]
        fn move_bucket_to_non_existent_msp() {
            new_test_ext().execute_with(|| {
                let owner = Keyring::Alice.to_account_id();
                let origin = RuntimeOrigin::signed(owner.clone());
                let msp_charlie = Keyring::Charlie.to_account_id();
                let msp_dave = Keyring::Dave.to_account_id();

                let (msp_charlie_id, value_prop_id) = add_msp_to_provider_storage(&msp_charlie);
                let msp_dave_id =
                    <<Test as frame_system::Config>::Hashing as Hasher>::hash(&msp_dave.as_slice());

                let name: BucketNameFor<Test> = BoundedVec::try_from(b"bucket".to_vec()).unwrap();
                let bucket_id = create_bucket(&owner, name.clone(), msp_charlie_id, value_prop_id);

                assert_noop!(
                    FileSystem::request_move_bucket(origin, bucket_id, msp_dave_id),
                    Error::<Test>::NotAMsp
                );
            });
        }

        #[test]
        fn move_bucket_not_bucket_owner() {
            new_test_ext().execute_with(|| {
                let owner = Keyring::Alice.to_account_id();
                let not_owner = Keyring::Bob.to_account_id();
                let origin = RuntimeOrigin::signed(not_owner.clone());
                let msp_charlie = Keyring::Charlie.to_account_id();
                let msp_dave = Keyring::Dave.to_account_id();

                let (msp_charlie_id, _) = add_msp_to_provider_storage(&msp_charlie);
                let (msp_dave_id, value_prop_id) = add_msp_to_provider_storage(&msp_dave);

                let name: BucketNameFor<Test> = BoundedVec::try_from(b"bucket".to_vec()).unwrap();
                let bucket_id = create_bucket(&owner, name.clone(), msp_charlie_id, value_prop_id);

                assert_noop!(
                    FileSystem::request_move_bucket(origin, bucket_id, msp_dave_id),
                    Error::<Test>::NotBucketOwner
                );
            });
        }

        #[test]
        fn move_bucket_request_accepted_msp_not_enough_capacity() {
            new_test_ext().execute_with(|| {
                let owner = Keyring::Alice.to_account_id();
                let origin = RuntimeOrigin::signed(owner.clone());
                let msp_charlie = Keyring::Charlie.to_account_id();
                let msp_dave = Keyring::Dave.to_account_id();

                let (msp_charlie_id, _) = add_msp_to_provider_storage(&msp_charlie);
                let (msp_dave_id, value_prop_id) = add_msp_to_provider_storage(&msp_dave);

                let name: BucketNameFor<Test> = BoundedVec::try_from(b"bucket".to_vec()).unwrap();
                let bucket_id = create_bucket(&owner, name.clone(), msp_charlie_id, value_prop_id);

                // Issue storage request with a big file size
                let location = FileLocation::<Test>::try_from(b"test".to_vec()).unwrap();
                let file_content = vec![0; 1000];
                let fingerprint = BlakeTwo256::hash(&file_content);
                let peer_id = BoundedVec::try_from(vec![1]).unwrap();
                let peer_ids: PeerIds<Test> = BoundedVec::try_from(vec![peer_id]).unwrap();
                let size = 1000;

                assert_ok!(FileSystem::issue_storage_request(
                    origin.clone(),
                    bucket_id,
                    location.clone(),
                    fingerprint,
                    size,
                    msp_charlie_id,
                    peer_ids.clone(),
                    ReplicationTarget::Custom(1)
                ));

                // Compute the file key.
                let file_key = FileSystem::compute_file_key(
                    owner.clone(),
                    bucket_id,
                    location.clone(),
                    size,
                    fingerprint,
                );

                // Check bucket is stored by Charlie
                assert!(Providers::is_bucket_stored_by_msp(
                    &msp_charlie_id,
                    &bucket_id
                ));

                // Manually set enough capacity for Charlie
                pallet_storage_providers::MainStorageProviders::<Test>::mutate(
                    msp_charlie_id,
                    |msp| {
                        if let Some(msp) = msp {
                            msp.capacity = 1000;
                        }
                    },
                );

                // Dispatch the MSP accept request.
                // This operation increases the bucket size.
                assert_ok!(FileSystem::msp_respond_storage_requests_multiple_buckets(
                    RuntimeOrigin::signed(msp_charlie),
                    vec![StorageRequestMspBucketResponse {
                        bucket_id,
                        accept: Some(StorageRequestMspAcceptedFileKeys {
                            file_keys_and_proofs: vec![FileKeyWithProof {
                                file_key,
                                proof: CompactProof {
                                    encoded_nodes: vec![H256::default().as_ref().to_vec()],
                                }
                            }],
                            forest_proof: CompactProof {
                                encoded_nodes: vec![H256::default().as_ref().to_vec()],
                            },
                        }),
                        reject: vec![],
                    }],
                ));

                // Check bucket size
                let bucket_size = Providers::get_bucket_size(&bucket_id).unwrap();
                assert_eq!(bucket_size, size);

                // BSP confirm storage request
                let bsp_account_id = Keyring::Bob.to_account_id();
                let bsp_signed = RuntimeOrigin::signed(bsp_account_id.clone());
                // Sign up account as a Backup Storage Provider
                assert_ok!(bsp_sign_up(bsp_signed.clone(), size * 2));

                assert_ok!(FileSystem::bsp_volunteer(bsp_signed.clone(), file_key));

                assert_ok!(FileSystem::bsp_confirm_storing(
                    bsp_signed.clone(),
                    CompactProof {
                        encoded_nodes: vec![H256::default().as_ref().to_vec()],
                    },
                    BoundedVec::try_from(vec![FileKeyWithProof {
                        file_key,
                        proof: CompactProof {
                            encoded_nodes: vec![H256::default().as_ref().to_vec()],
                        }
                    }])
                    .unwrap(),
                ));

                // Dispatch a signed extrinsic.
                assert_ok!(FileSystem::request_move_bucket(
                    origin.clone(),
                    bucket_id,
                    msp_dave_id
                ));

                let pending_move_bucket =
                    PendingMoveBucketRequests::<Test>::get(&msp_dave_id, bucket_id);
                assert_eq!(
                    pending_move_bucket,
                    Some(MoveBucketRequestMetadata {
                        requester: owner.clone()
                    })
                );

                assert!(PendingBucketsToMove::<Test>::contains_key(&bucket_id));

                // Assert that the correct event was deposited
                System::assert_last_event(
                    Event::MoveBucketRequested {
                        who: owner,
                        bucket_id,
                        new_msp_id: msp_dave_id,
                    }
                    .into(),
                );

                // Manually set low capacity for Dave
                pallet_storage_providers::MainStorageProviders::<Test>::mutate(
                    msp_dave_id,
                    |msp| {
                        if let Some(msp) = msp {
                            msp.capacity = 0;
                        }
                    },
                );

                // Dispatch a signed extrinsic.
                assert_noop!(
                    FileSystem::msp_respond_move_bucket_request(
                        RuntimeOrigin::signed(msp_dave),
                        bucket_id,
                        BucketMoveRequestResponse::Accepted
                    ),
                    Error::<Test>::InsufficientAvailableCapacity
                );
            });
        }

        #[test]
        fn move_bucket_request_fails_with_insolvent_provider() {
            new_test_ext().execute_with(|| {
                let owner = Keyring::Alice.to_account_id();
                let origin = RuntimeOrigin::signed(owner.clone());
                let msp_charlie = Keyring::Charlie.to_account_id();
                let msp_dave = Keyring::Dave.to_account_id();

                let (msp_charlie_id, _) = add_msp_to_provider_storage(&msp_charlie);
                let (msp_dave_id, value_prop_id) = add_msp_to_provider_storage(&msp_dave);

                let name: BucketNameFor<Test> = BoundedVec::try_from(b"bucket".to_vec()).unwrap();
                let bucket_id = create_bucket(&owner, name.clone(), msp_charlie_id, value_prop_id);

                // Check bucket is stored by Charlie
                assert!(Providers::is_bucket_stored_by_msp(
                    &msp_charlie_id,
                    &bucket_id
                ));

                // Simulate insolvent provider
                pallet_storage_providers::InsolventProviders::<Test>::insert(
                    StorageProviderId::<Test>::MainStorageProvider(msp_dave_id),
                    (),
                );

                // Dispatch a signed extrinsic.
                assert_noop!(
                    FileSystem::request_move_bucket(origin.clone(), bucket_id, msp_dave_id),
                    Error::<Test>::OperationNotAllowedForInsolventProvider
                );
            });
        }
    }

    mod success {
        use super::*;

        #[test]
        fn move_bucket_request_and_accepted_by_new_msp() {
            new_test_ext().execute_with(|| {
                let owner = Keyring::Alice.to_account_id();
                let origin = RuntimeOrigin::signed(owner.clone());
                let msp_charlie = Keyring::Charlie.to_account_id();
                let msp_dave = Keyring::Dave.to_account_id();

                let (msp_charlie_id, _) = add_msp_to_provider_storage(&msp_charlie);
                let (msp_dave_id, value_prop_id) = add_msp_to_provider_storage(&msp_dave);

                let name: BucketNameFor<Test> = BoundedVec::try_from(b"bucket".to_vec()).unwrap();
                let bucket_id = create_bucket(&owner, name.clone(), msp_charlie_id, value_prop_id);

                // Check bucket is stored by Charlie
                assert!(Providers::is_bucket_stored_by_msp(
                    &msp_charlie_id,
                    &bucket_id
                ));

                // Dispatch a signed extrinsic.
                assert_ok!(FileSystem::request_move_bucket(
                    origin.clone(),
                    bucket_id,
                    msp_dave_id
                ));

                let pending_move_bucket =
                    PendingMoveBucketRequests::<Test>::get(&msp_dave_id, bucket_id);
                assert_eq!(
                    pending_move_bucket,
                    Some(MoveBucketRequestMetadata {
                        requester: owner.clone()
                    })
                );

                assert!(PendingBucketsToMove::<Test>::contains_key(&bucket_id));

                // Assert that the correct event was deposited
                System::assert_last_event(
                    Event::MoveBucketRequested {
                        who: owner,
                        bucket_id,
                        new_msp_id: msp_dave_id,
                    }
                    .into(),
                );

                // Dispatch a signed extrinsic.
                assert_ok!(FileSystem::msp_respond_move_bucket_request(
                    RuntimeOrigin::signed(msp_dave),
                    bucket_id,
                    BucketMoveRequestResponse::Accepted
                ));

                // Assert that the correct event was deposited
                System::assert_last_event(
                    Event::MoveBucketAccepted {
                        msp_id: msp_dave_id,
                        bucket_id,
                    }
                    .into(),
                );

                // Check bucket is stored by Dave
                assert!(Providers::is_bucket_stored_by_msp(&msp_dave_id, &bucket_id));

                // Check pending bucket storages are cleared
                assert!(!PendingBucketsToMove::<Test>::contains_key(&bucket_id));
                assert!(!PendingMoveBucketRequests::<Test>::contains_key(
                    &msp_dave_id,
                    bucket_id
                ));
            });
        }

        #[test]
        fn move_bucket_request_and_rejected_by_new_msp() {
            new_test_ext().execute_with(|| {
                let owner = Keyring::Alice.to_account_id();
                let origin = RuntimeOrigin::signed(owner.clone());
                let msp_charlie = Keyring::Charlie.to_account_id();
                let msp_dave = Keyring::Dave.to_account_id();

                let (msp_charlie_id, _) = add_msp_to_provider_storage(&msp_charlie);
                let (msp_dave_id, value_prop_id) = add_msp_to_provider_storage(&msp_dave);

                let name: BucketNameFor<Test> = BoundedVec::try_from(b"bucket".to_vec()).unwrap();
                let bucket_id = create_bucket(&owner, name.clone(), msp_charlie_id, value_prop_id);

                // Check bucket is stored by Charlie
                assert!(Providers::is_bucket_stored_by_msp(
                    &msp_charlie_id,
                    &bucket_id
                ));

                // Dispatch a signed extrinsic.
                assert_ok!(FileSystem::request_move_bucket(
                    origin.clone(),
                    bucket_id,
                    msp_dave_id
                ));

                let pending_move_bucket =
                    PendingMoveBucketRequests::<Test>::get(&msp_dave_id, bucket_id);
                assert_eq!(
                    pending_move_bucket,
                    Some(MoveBucketRequestMetadata {
                        requester: owner.clone()
                    })
                );

                assert!(PendingBucketsToMove::<Test>::contains_key(&bucket_id));

                // Assert that the correct event was deposited
                System::assert_last_event(
                    Event::MoveBucketRequested {
                        who: owner,
                        bucket_id,
                        new_msp_id: msp_dave_id,
                    }
                    .into(),
                );

                // Dispatch a signed extrinsic.
                assert_ok!(FileSystem::msp_respond_move_bucket_request(
                    RuntimeOrigin::signed(msp_dave),
                    bucket_id,
                    BucketMoveRequestResponse::Rejected
                ));

                // Assert that the correct event was deposited
                System::assert_last_event(
                    Event::MoveBucketRejected {
                        msp_id: msp_dave_id,
                        bucket_id,
                    }
                    .into(),
                );

                // Check bucket is still stored by Charlie
                assert!(Providers::is_bucket_stored_by_msp(
                    &msp_charlie_id,
                    &bucket_id
                ));

                // Check pending bucket storages are cleared
                assert!(!PendingBucketsToMove::<Test>::contains_key(&bucket_id));
                assert!(!PendingMoveBucketRequests::<Test>::contains_key(
                    &msp_dave_id,
                    bucket_id
                ));
            });
        }

        #[test]
        fn move_bucket_request_and_expires() {
            new_test_ext().execute_with(|| {
                let owner = Keyring::Alice.to_account_id();
                let origin = RuntimeOrigin::signed(owner.clone());
                let msp_charlie = Keyring::Charlie.to_account_id();
                let msp_dave = Keyring::Dave.to_account_id();

                let (msp_charlie_id, _) = add_msp_to_provider_storage(&msp_charlie);
                let (msp_dave_id, value_prop_id) = add_msp_to_provider_storage(&msp_dave);

                let name: BucketNameFor<Test> = BoundedVec::try_from(b"bucket".to_vec()).unwrap();
                let bucket_id = create_bucket(&owner, name.clone(), msp_charlie_id, value_prop_id);

                // Check bucket is stored by Charlie
                assert!(Providers::is_bucket_stored_by_msp(
                    &msp_charlie_id,
                    &bucket_id
                ));

                // Dispatch a signed extrinsic.
                assert_ok!(FileSystem::request_move_bucket(
                    origin.clone(),
                    bucket_id,
                    msp_dave_id
                ));

                let pending_move_bucket =
                    PendingMoveBucketRequests::<Test>::get(&msp_dave_id, bucket_id);
                assert_eq!(
                    pending_move_bucket,
                    Some(MoveBucketRequestMetadata {
                        requester: owner.clone()
                    })
                );

                assert!(PendingBucketsToMove::<Test>::contains_key(&bucket_id));

                // Assert that the correct event was deposited
                System::assert_last_event(
                    Event::MoveBucketRequested {
                        who: owner,
                        bucket_id,
                        new_msp_id: msp_dave_id,
                    }
                    .into(),
                );

                // Check move bucket request expires after MoveBucketRequestTtl
                let move_bucket_request_ttl: u32 = <Test as Config>::MoveBucketRequestTtl::get();
                let move_bucket_request_ttl: TickNumber<Test> = move_bucket_request_ttl.into();
                let expiration = move_bucket_request_ttl + <<Test as crate::Config>::ProofDealer as shp_traits::ProofsDealerInterface>::get_current_tick();

                // Move tick number to expiration
                roll_to(expiration);

                assert!(!PendingBucketsToMove::<Test>::contains_key(&bucket_id));
                assert!(!PendingMoveBucketRequests::<Test>::contains_key(
                    &msp_dave_id,
                    bucket_id
                ));
            });
        }
    }
}

mod update_bucket_privacy_tests {
    use super::*;

    mod failure {
        use super::*;

        #[test]
        fn update_bucket_privacy_bucket_not_found_fail() {
            new_test_ext().execute_with(|| {
                let owner = Keyring::Alice.to_account_id();
                let origin = RuntimeOrigin::signed(owner.clone());
                let msp = Keyring::Charlie.to_account_id();
                let name = BoundedVec::try_from(b"bucket".to_vec()).unwrap();

                let _ = add_msp_to_provider_storage(&msp);

                let bucket_id = <Test as file_system::Config>::Providers::derive_bucket_id(
                    &owner,
                    name.clone(),
                );

                assert_noop!(
                    FileSystem::update_bucket_privacy(origin, bucket_id, false),
                    pallet_storage_providers::Error::<Test>::BucketNotFound
                );
            });
        }
    }

    mod success {
        use super::*;
        #[test]
        fn update_bucket_privacy_success() {
            new_test_ext().execute_with(|| {
                let owner = Keyring::Alice.to_account_id();
                let origin = RuntimeOrigin::signed(owner.clone());
                let msp = Keyring::Charlie.to_account_id();
                let name = BoundedVec::try_from(b"bucket".to_vec()).unwrap();
                let private = true;

                let (msp_id, value_prop_id) = add_msp_to_provider_storage(&msp);

                let bucket_id = <Test as file_system::Config>::Providers::derive_bucket_id(
                    &owner,
                    name.clone(),
                );

                // Dispatch a signed extrinsic.
                assert_ok!(FileSystem::create_bucket(
                    origin.clone(),
                    msp_id,
                    name.clone(),
                    private,
                    Some(value_prop_id)
                ));

                // Check if collection was created
                assert!(
                    <Test as file_system::Config>::Providers::get_read_access_group_id_of_bucket(
                        &bucket_id
                    )
                    .unwrap()
                    .is_some()
                );

                // Assert that the correct event was deposited
                System::assert_last_event(
                    Event::NewBucket {
                        who: owner.clone(),
                        msp_id,
                        bucket_id,
                        name,
                        collection_id: Some(0),
                        private,
                        value_prop_id: Some(value_prop_id),
                        root: <<Test as Config>::ProofDealer as shp_traits::ProofsDealerInterface>::MerkleHash::default(),
                    }
                    .into(),
                );

                // Dispatch a signed extrinsic.
                assert_ok!(FileSystem::update_bucket_privacy(origin, bucket_id, false));

                // Check that the bucket still has a corresponding collection
                assert!(
                    <Test as file_system::Config>::Providers::get_read_access_group_id_of_bucket(
                        &bucket_id
                    )
                    .unwrap()
                    .is_some()
                );

                // Assert that the correct event was deposited
                System::assert_last_event(
                    Event::BucketPrivacyUpdated {
                        who: owner,
                        bucket_id,
                        collection_id: Some(0),
                        private: false,
                    }
                    .into(),
                );
            });
        }

        #[test]
        fn update_bucket_privacy_collection_remains_after_many_privacy_updates_success() {
            new_test_ext().execute_with(|| {
                let owner = Keyring::Alice.to_account_id();
                let origin = RuntimeOrigin::signed(owner.clone());
                let msp = Keyring::Charlie.to_account_id();
                let name = BoundedVec::try_from(b"bucket".to_vec()).unwrap();
                let private = true;

                let (msp_id, value_prop_id) = add_msp_to_provider_storage(&msp);

                let bucket_id = <Test as file_system::Config>::Providers::derive_bucket_id(
                    &owner,
                    name.clone(),
                );

                // Dispatch a signed extrinsic.
                assert_ok!(FileSystem::create_bucket(
                    origin.clone(),
                    msp_id,
                    name.clone(),
                    private,
                    Some(value_prop_id)
                ));

                // Check if collection was created
                assert!(
                    <Test as file_system::Config>::Providers::get_read_access_group_id_of_bucket(
                        &bucket_id
                    )
                    .unwrap()
                    .is_some()
                );

                // Assert that the correct event was deposited
                System::assert_last_event(
                    Event::NewBucket {
                        who: owner.clone(),
                        msp_id,
                        bucket_id,
                        name,
                        collection_id: Some(0),
                        private,
                        value_prop_id: Some(value_prop_id),
                        root: <<Test as Config>::ProofDealer as shp_traits::ProofsDealerInterface>::MerkleHash::default(),
                    }
                    .into(),
                );

                // Dispatch a signed extrinsic.
                assert_ok!(FileSystem::update_bucket_privacy(
                    origin.clone(),
                    bucket_id,
                    false
                ));

                // Check that the bucket still has a corresponding collection
                assert!(
                    <Test as file_system::Config>::Providers::get_read_access_group_id_of_bucket(
                        &bucket_id
                    )
                    .unwrap()
                    .is_some()
                );

                // Assert that the correct event was deposited
                System::assert_last_event(
                    Event::BucketPrivacyUpdated {
                        who: owner.clone(),
                        bucket_id,
                        collection_id: Some(0),
                        private: false,
                    }
                    .into(),
                );

                // Dispatch a signed extrinsic.
                assert_ok!(FileSystem::update_bucket_privacy(origin, bucket_id, true));

                // Check that the bucket still has a corresponding collection
                assert!(
                    <Test as file_system::Config>::Providers::get_read_access_group_id_of_bucket(
                        &bucket_id
                    )
                    .unwrap()
                    .is_some()
                );

                // Assert that the correct event was deposited
                System::assert_last_event(
                    Event::BucketPrivacyUpdated {
                        who: owner,
                        bucket_id,
                        collection_id: Some(0),
                        private: true,
                    }
                    .into(),
                );
            });
        }

        #[test]
        fn update_bucket_privacy_delete_collection_before_going_from_public_to_private_success() {
            new_test_ext().execute_with(|| {
                let owner = Keyring::Alice.to_account_id();
                let origin = RuntimeOrigin::signed(owner.clone());
                let msp = Keyring::Charlie.to_account_id();
                let name = BoundedVec::try_from(b"bucket".to_vec()).unwrap();
                let private = true;

                let (msp_id, value_prop_id) = add_msp_to_provider_storage(&msp);

                let bucket_id = <Test as file_system::Config>::Providers::derive_bucket_id(
                    &owner,
                    name.clone(),
                );

                // Dispatch a signed extrinsic.
                assert_ok!(FileSystem::create_bucket(
                    origin.clone(),
                    msp_id,
                    name.clone(),
                    private,
                    Some(value_prop_id)
                ));

                // Check that the bucket does not have a corresponding collection
                assert!(
                    <Test as file_system::Config>::Providers::get_read_access_group_id_of_bucket(
                        &bucket_id
                    )
                    .unwrap()
                    .is_some()
                );

                // Assert that the correct event was deposited
                System::assert_last_event(
                    Event::NewBucket {
                        who: owner.clone(),
                        msp_id,
                        bucket_id,
                        name,
                        collection_id: Some(0),
                        private,
                        value_prop_id: Some(value_prop_id),
                        root: <<Test as Config>::ProofDealer as shp_traits::ProofsDealerInterface>::MerkleHash::default(),
                    }
                    .into(),
                );

                // Dispatch a signed extrinsic.
                assert_ok!(FileSystem::update_bucket_privacy(
                    origin.clone(),
                    bucket_id,
                    false
                ));

                // Check that the bucket still has a corresponding collection
                assert!(
                    <Test as file_system::Config>::Providers::get_read_access_group_id_of_bucket(
                        &bucket_id
                    )
                    .unwrap()
                    .is_some()
                );

                let collection_id =
                    <Test as file_system::Config>::Providers::get_read_access_group_id_of_bucket(
                        &bucket_id,
                    )
                    .unwrap()
                    .expect("Collection ID should exist");

                let w = Nfts::get_destroy_witness(&collection_id).unwrap();

                // Delete collection before going from public to private bucket
                assert_ok!(Nfts::destroy(origin.clone(), collection_id, w));

                // Update bucket privacy from public to private
                assert_ok!(FileSystem::update_bucket_privacy(origin, bucket_id, true));

                // Check that the bucket still has a corresponding collection
                assert!(
                    <Test as file_system::Config>::Providers::get_read_access_group_id_of_bucket(
                        &bucket_id
                    )
                    .unwrap()
                    .is_some()
                );

                // Assert that the correct event was deposited and that a new collection with index 1 has been created
                System::assert_last_event(
                    Event::BucketPrivacyUpdated {
                        who: owner,
                        bucket_id,
                        collection_id: Some(1),
                        private: true,
                    }
                    .into(),
                );
            });
        }
    }
}

mod create_and_associate_collection_with_bucket_tests {
    use super::*;

    mod failure {
        use super::*;

        #[test]
        fn create_and_associate_collection_with_bucket_bucket_not_found_fail() {
            new_test_ext().execute_with(|| {
                let owner = Keyring::Alice.to_account_id();
                let origin = RuntimeOrigin::signed(owner.clone());
                let msp = Keyring::Charlie.to_account_id();
                let name = BoundedVec::try_from(b"bucket".to_vec()).unwrap();

                let _ = add_msp_to_provider_storage(&msp);

                let bucket_id = <Test as file_system::Config>::Providers::derive_bucket_id(
                    &owner,
                    name.clone(),
                );

                assert_noop!(
                    FileSystem::create_and_associate_collection_with_bucket(origin, bucket_id),
                    pallet_storage_providers::Error::<Test>::BucketNotFound
                );
            });
        }
    }

    mod success {
        use super::*;

        #[test]
        fn create_and_associate_collection_with_bucket_success() {
            new_test_ext().execute_with(|| {
                let owner = Keyring::Alice.to_account_id();
                let origin = RuntimeOrigin::signed(owner.clone());
                let msp = Keyring::Charlie.to_account_id();
                let name = BoundedVec::try_from(b"bucket".to_vec()).unwrap();
                let private = true;

                let (msp_id, value_prop_id) = add_msp_to_provider_storage(&msp);

                let bucket_id = <Test as file_system::Config>::Providers::derive_bucket_id(
                    &owner,
                    name.clone(),
                );

                // Dispatch a signed extrinsic.
                assert_ok!(FileSystem::create_bucket(
                    origin.clone(),
                    msp_id,
                    name.clone(),
                    private,
                    Some(value_prop_id)
                ));

                // Check if collection was created
                assert!(
                    <Test as file_system::Config>::Providers::get_read_access_group_id_of_bucket(
                        &bucket_id
                    )
                    .unwrap()
                    .is_some()
                );

                let collection_id =
                    <Test as file_system::Config>::Providers::get_read_access_group_id_of_bucket(
                        &bucket_id,
                    )
                    .unwrap()
                    .expect("Collection ID should exist");

                assert_ok!(FileSystem::create_and_associate_collection_with_bucket(
                    origin, bucket_id
                ));

                // Check if collection was associated with the bucket
                assert_ne!(
                    <Test as file_system::Config>::Providers::get_read_access_group_id_of_bucket(
                        &bucket_id
                    )
                    .unwrap()
                    .expect("Collection ID should exist"),
                    collection_id
                );

                // Assert that the correct event was deposited
                System::assert_last_event(
                    Event::NewCollectionAndAssociation {
                        who: owner,
                        bucket_id,
                        collection_id: 1, // Collection ID should be incremented from 0
                    }
                    .into(),
                );
            });
        }
    }
}

mod request_storage {
    use super::*;
    mod failure {
        use super::*;

        #[test]
        fn request_storage_bucket_does_not_exist_fail() {
            new_test_ext().execute_with(|| {
                let owner = Keyring::Alice.to_account_id();
                let origin = RuntimeOrigin::signed(owner.clone());
                let msp = Keyring::Charlie.to_account_id();
                let location = FileLocation::<Test>::try_from(b"test".to_vec()).unwrap();
                let file_content = b"test".to_vec();
                let fingerprint = BlakeTwo256::hash(&file_content);
                let peer_id = BoundedVec::try_from(vec![1]).unwrap();
                let peer_ids: PeerIds<Test> = BoundedVec::try_from(vec![peer_id]).unwrap();

                let (msp_id, _) = add_msp_to_provider_storage(&msp);

                let name: BucketNameFor<Test> = BoundedVec::try_from([0u8; 32].to_vec()).unwrap();
                let bucket_id = H256::from_slice(&name);

                assert_noop!(
                    FileSystem::issue_storage_request(
                        origin,
                        bucket_id,
                        location.clone(),
                        fingerprint,
                        4,
                        msp_id,
                        peer_ids.clone(),
                        ReplicationTarget::Standard
                    ),
                    pallet_storage_providers::Error::<Test>::BucketNotFound
                );
            });
        }

        #[test]
        fn request_storage_not_bucket_owner_fail() {
            new_test_ext().execute_with(|| {
                let owner = Keyring::Alice.to_account_id();
                let not_owner = Keyring::Bob.to_account_id();
                let origin = RuntimeOrigin::signed(not_owner.clone());
                let msp = Keyring::Charlie.to_account_id();
                let location = FileLocation::<Test>::try_from(b"test".to_vec()).unwrap();
                let file_content = b"test".to_vec();
                let fingerprint = BlakeTwo256::hash(&file_content);
                let peer_id = BoundedVec::try_from(vec![1]).unwrap();
                let peer_ids: PeerIds<Test> = BoundedVec::try_from(vec![peer_id]).unwrap();

                let (msp_id, value_prop_id) = add_msp_to_provider_storage(&msp);

                let name: BucketNameFor<Test> = BoundedVec::try_from(b"bucket".to_vec()).unwrap();
                let bucket_id = create_bucket(&owner, name.clone(), msp_id, value_prop_id);

                assert_noop!(
                    FileSystem::issue_storage_request(
                        origin,
                        bucket_id,
                        location.clone(),
                        fingerprint,
                        4,
                        msp_id,
                        peer_ids.clone(),
                        ReplicationTarget::Standard
                    ),
                    Error::<Test>::NotBucketOwner
                );
            });
        }

        #[test]
        fn request_storage_while_pending_move_bucket() {
            new_test_ext().execute_with(|| {
                let owner = Keyring::Alice.to_account_id();
                let origin = RuntimeOrigin::signed(owner.clone());
                let msp_charlie = Keyring::Charlie.to_account_id();
                let msp_dave = Keyring::Dave.to_account_id();
                let location = FileLocation::<Test>::try_from(b"test".to_vec()).unwrap();
                let file_content = b"test".to_vec();
                let fingerprint = BlakeTwo256::hash(&file_content);
                let peer_id = BoundedVec::try_from(vec![1]).unwrap();
                let peer_ids: PeerIds<Test> = BoundedVec::try_from(vec![peer_id]).unwrap();

                let (msp_charlie_id, _) = add_msp_to_provider_storage(&msp_charlie);
                let (msp_dave_id, value_prop_id) = add_msp_to_provider_storage(&msp_dave);

                let name: BucketNameFor<Test> = BoundedVec::try_from(b"bucket".to_vec()).unwrap();
                let bucket_id = create_bucket(&owner, name.clone(), msp_charlie_id, value_prop_id);

                // Check bucket is stored by Charlie
                assert!(Providers::is_bucket_stored_by_msp(
                    &msp_charlie_id,
                    &bucket_id
                ));

                // Dispatch a signed extrinsic.
                assert_ok!(FileSystem::request_move_bucket(
                    origin.clone(),
                    bucket_id,
                    msp_dave_id
                ));

                let pending_move_bucket =
                    PendingMoveBucketRequests::<Test>::get(&msp_dave_id, bucket_id);
                assert_eq!(
                    pending_move_bucket,
                    Some(MoveBucketRequestMetadata {
                        requester: owner.clone()
                    })
                );

                assert_noop!(
                    FileSystem::issue_storage_request(
                        origin,
                        bucket_id,
                        location.clone(),
                        fingerprint,
                        4,
                        msp_charlie_id,
                        peer_ids.clone(),
                        ReplicationTarget::Standard
                    ),
                    Error::<Test>::BucketIsBeingMoved
                );
            });
        }

        #[test]
        fn request_storage_not_enough_balance_for_deposit_fails() {
            new_test_ext().execute_with(|| {
                let owner_without_funds = Keyring::Ferdie.to_account_id();
                let user = RuntimeOrigin::signed(owner_without_funds.clone());
                let msp = Keyring::Charlie.to_account_id();
                let location = FileLocation::<Test>::try_from(b"test".to_vec()).unwrap();
                let size = 4;
                let file_content = b"test".to_vec();
                let fingerprint = BlakeTwo256::hash(&file_content);
                let peer_id = BoundedVec::try_from(vec![1]).unwrap();
                let peer_ids: PeerIds<Test> = BoundedVec::try_from(vec![peer_id]).unwrap();

                let (msp_id, value_prop_id) = add_msp_to_provider_storage(&msp);

                // Mint enough funds for the bucket deposit and existential deposit but not enough for the storage request deposit
                let new_stream_deposit: u64 =
                    <Test as pallet_payment_streams::Config>::NewStreamDeposit::get();
                let base_stream_deposit: u128 =
                    <Test as pallet_payment_streams::Config>::BaseDeposit::get();
                let balance_to_mint: crate::types::BalanceOf<Test> =
                    <<Test as pallet_storage_providers::Config>::BucketDeposit as Get<
                        crate::types::BalanceOf<Test>,
                    >>::get()
                    .saturating_add(new_stream_deposit as u128)
                    .saturating_add(base_stream_deposit)
                    .saturating_add(<Test as pallet_balances::Config>::ExistentialDeposit::get());
                <Test as file_system::Config>::Currency::mint_into(
                    &owner_without_funds,
                    balance_to_mint.into(),
                )
                .unwrap();
                let name = BoundedVec::try_from(b"bucket".to_vec()).unwrap();
                let bucket_id = create_bucket(
                    &owner_without_funds.clone(),
                    name.clone(),
                    msp_id,
                    value_prop_id,
                );

                // Dispatch a signed extrinsic.
                assert_noop!(
                    FileSystem::issue_storage_request(
                        user.clone(),
                        bucket_id,
                        location.clone(),
                        fingerprint,
                        size,
                        msp_id,
                        peer_ids.clone(),
                        ReplicationTarget::Standard
                    ),
                    Error::<Test>::CannotHoldDeposit
                );

                let file_key = FileSystem::compute_file_key(
                    owner_without_funds.clone(),
                    bucket_id,
                    location.clone(),
                    size,
                    fingerprint,
                );

                // Assert that the storage was not updated
                assert_eq!(file_system::StorageRequests::<Test>::get(file_key), None);
            });
        }

        #[test]
        fn request_storage_replication_target_cannot_be_zero() {
            new_test_ext().execute_with(|| {
                let owner_without_funds = Keyring::Alice.to_account_id();
                let user = RuntimeOrigin::signed(owner_without_funds.clone());
                let msp = Keyring::Charlie.to_account_id();
                let location = FileLocation::<Test>::try_from(b"test".to_vec()).unwrap();
                let size = 4;
                let file_content = b"test".to_vec();
                let fingerprint = BlakeTwo256::hash(&file_content);
                let peer_id = BoundedVec::try_from(vec![1]).unwrap();
                let peer_ids: PeerIds<Test> = BoundedVec::try_from(vec![peer_id]).unwrap();

                let (msp_id, value_prop_id) = add_msp_to_provider_storage(&msp);

                let name = BoundedVec::try_from(b"bucket".to_vec()).unwrap();
                let bucket_id = create_bucket(
                    &owner_without_funds.clone(),
                    name.clone(),
                    msp_id,
                    value_prop_id,
                );

                // Dispatch a signed extrinsic.
                assert_noop!(
                    FileSystem::issue_storage_request(
                        user.clone(),
                        bucket_id,
                        location.clone(),
                        fingerprint,
                        size,
                        msp_id,
                        peer_ids.clone(),
                        ReplicationTarget::Custom(0)
                    ),
                    Error::<Test>::ReplicationTargetCannotBeZero
                );
            });
        }

        #[test]
        fn request_storage_replication_target_cannot_exceed_maximum() {
            new_test_ext().execute_with(|| {
                let owner_without_funds = Keyring::Alice.to_account_id();
                let user = RuntimeOrigin::signed(owner_without_funds.clone());
                let msp = Keyring::Charlie.to_account_id();
                let location = FileLocation::<Test>::try_from(b"test".to_vec()).unwrap();
                let size = 4;
                let file_content = b"test".to_vec();
                let fingerprint = BlakeTwo256::hash(&file_content);
                let peer_id = BoundedVec::try_from(vec![1]).unwrap();
                let peer_ids: PeerIds<Test> = BoundedVec::try_from(vec![peer_id]).unwrap();

                let (msp_id, value_prop_id) = add_msp_to_provider_storage(&msp);

                let name = BoundedVec::try_from(b"bucket".to_vec()).unwrap();
                let bucket_id = create_bucket(
                    &owner_without_funds.clone(),
                    name.clone(),
                    msp_id,
                    value_prop_id,
                );

                // Dispatch a signed extrinsic.
                assert_noop!(
                    FileSystem::issue_storage_request(
                        user.clone(),
                        bucket_id,
                        location.clone(),
                        fingerprint,
                        size,
                        msp_id,
                        peer_ids.clone(),
                        ReplicationTarget::Custom(
                            <<Test as crate::Config>::MaxReplicationTarget as Get<u32>>::get() + 1
                        )
                    ),
                    Error::<Test>::ReplicationTargetExceedsMaximum
                );
            });
        }

        #[test]
        fn request_storage_fails_with_insolvent_provider() {
            new_test_ext().execute_with(|| {
                let owner_account_id = Keyring::Alice.to_account_id();
                let user = RuntimeOrigin::signed(owner_account_id.clone());
                let msp = Keyring::Charlie.to_account_id();
                let location = FileLocation::<Test>::try_from(b"test".to_vec()).unwrap();
                let size = 4;
                let file_content = b"test".to_vec();
                let fingerprint = BlakeTwo256::hash(&file_content);
                let peer_id = BoundedVec::try_from(vec![1]).unwrap();
                let peer_ids: PeerIds<Test> = BoundedVec::try_from(vec![peer_id]).unwrap();

                let (msp_id, value_prop_id) = add_msp_to_provider_storage(&msp);

                let name = BoundedVec::try_from(b"bucket".to_vec()).unwrap();
                let bucket_id = create_bucket(
                    &owner_account_id.clone(),
                    name.clone(),
                    msp_id,
                    value_prop_id,
                );

                // Simulate insolvent provider
                pallet_storage_providers::InsolventProviders::<Test>::insert(
                    &StorageProviderId::<Test>::MainStorageProvider(msp_id),
                    (),
                );

                // Dispatch a signed extrinsic.
                assert_noop!(
                    FileSystem::issue_storage_request(
                        user.clone(),
                        bucket_id,
                        location.clone(),
                        fingerprint,
                        size,
                        msp_id,
                        peer_ids.clone(),
                        ReplicationTarget::Standard
                    ),
                    Error::<Test>::OperationNotAllowedForInsolventProvider
                );
            });
        }
    }

    mod success {

        use super::*;

        #[test]
        fn request_storage_success() {
            new_test_ext().execute_with(|| {
                let owner_account_id = Keyring::Alice.to_account_id();
                let user = RuntimeOrigin::signed(owner_account_id.clone());
                let storage_request_deposit =
                    <Test as file_system::Config>::StorageRequestCreationDeposit::get();
                let msp = Keyring::Charlie.to_account_id();
                let location = FileLocation::<Test>::try_from(b"test".to_vec()).unwrap();
                let size = 4;
                let file_content = b"test".to_vec();
                let fingerprint = BlakeTwo256::hash(&file_content);
                let peer_id = BoundedVec::try_from(vec![1]).unwrap();
                let peer_ids: PeerIds<Test> = BoundedVec::try_from(vec![peer_id]).unwrap();

                let (msp_id, value_prop_id) = add_msp_to_provider_storage(&msp);

                let name = BoundedVec::try_from(b"bucket".to_vec()).unwrap();
                let bucket_id = create_bucket(
                    &owner_account_id.clone(),
                    name.clone(),
                    msp_id,
                    value_prop_id,
                );

                let owner_initial_balance =
                    <Test as file_system::Config>::Currency::free_balance(&owner_account_id);

				let current_tick = <<Test as crate::Config>::ProofDealer as shp_traits::ProofsDealerInterface>::get_current_tick();
                let current_tick_plus_storage_request_ttl =
                    current_tick
                        + <<Test as crate::Config>::StorageRequestTtl as Get<u32>>::get() as u64;
                let next_expiration_tick_storage_request = max(
                    NextAvailableStorageRequestExpirationTick::<Test>::get(),
                    current_tick_plus_storage_request_ttl,
                );

                // Dispatch a signed extrinsic.
                assert_ok!(FileSystem::issue_storage_request(
                    user.clone(),
                    bucket_id,
                    location.clone(),
                    fingerprint,
                    size,
                    msp_id,
                    peer_ids.clone(),
                    ReplicationTarget::Standard
                ));

                let file_key = FileSystem::compute_file_key(
                    owner_account_id.clone(),
                    bucket_id,
                    location.clone(),
                    size,
                    fingerprint,
                );

                // Assert that the storage was updated
                assert_eq!(
                    file_system::StorageRequests::<Test>::get(file_key),
                    Some(StorageRequestMetadata {
                        requested_at: current_tick,
                        owner: owner_account_id.clone(),
                        bucket_id,
                        location: location.clone(),
                        fingerprint,
                        size,
                        msp: Some((msp_id, false)),
                        user_peer_ids: peer_ids.clone(),
                        bsps_required: <Test as Config>::StandardReplicationTarget::get(),
                        bsps_confirmed: 0,
                        bsps_volunteered: 0,
                        expires_at: next_expiration_tick_storage_request
                    })
                );

                // Check that the deposit was held from the owner's balance
                assert_eq!(
                    <Test as Config>::Currency::balance_on_hold(
                        &RuntimeHoldReason::FileSystem(
                            file_system::HoldReason::StorageRequestCreationHold
                        ),
                        &owner_account_id
                    ),
                    storage_request_deposit
                );
                assert_eq!(
                    <Test as Config>::Currency::free_balance(&owner_account_id),
                    owner_initial_balance - storage_request_deposit
                );

                // Assert that the correct event was deposited
                System::assert_last_event(
                    Event::NewStorageRequest {
                        who: owner_account_id,
                        file_key,
                        bucket_id,
                        location: location.clone(),
                        fingerprint,
                        size: 4,
                        peer_ids,
                        expires_at: next_expiration_tick_storage_request,
                    }
                    .into(),
                );
            });
        }

        #[test]
        fn request_storage_with_maximum_replication_target() {
            new_test_ext().execute_with(|| {
                let owner_without_funds = Keyring::Alice.to_account_id();
                let user = RuntimeOrigin::signed(owner_without_funds.clone());
                let msp = Keyring::Charlie.to_account_id();
                let location = FileLocation::<Test>::try_from(b"test".to_vec()).unwrap();
                let size = 4;
                let file_content = b"test".to_vec();
                let fingerprint = BlakeTwo256::hash(&file_content);
                let peer_id = BoundedVec::try_from(vec![1]).unwrap();
                let peer_ids: PeerIds<Test> = BoundedVec::try_from(vec![peer_id]).unwrap();

                let (msp_id, value_prop_id) = add_msp_to_provider_storage(&msp);

                let name = BoundedVec::try_from(b"bucket".to_vec()).unwrap();
                let bucket_id = create_bucket(
                    &owner_without_funds.clone(),
                    name.clone(),
                    msp_id,
                    value_prop_id,
                );

                // Dispatch a signed extrinsic.
                assert_ok!(FileSystem::issue_storage_request(
                    user.clone(),
                    bucket_id,
                    location.clone(),
                    fingerprint,
                    size,
                    msp_id,
                    peer_ids.clone(),
                    ReplicationTarget::Custom(<Test as crate::Config>::MaxReplicationTarget::get())
                ),);
            });
        }

        #[test]
        fn two_request_storage_in_same_block() {
            new_test_ext().execute_with(|| {
                let owner_account_id = Keyring::Alice.to_account_id();
                let user = RuntimeOrigin::signed(owner_account_id.clone());
                let msp = Keyring::Charlie.to_account_id();
                let file_1_location = FileLocation::<Test>::try_from(b"test1".to_vec()).unwrap();
                let file_2_location = FileLocation::<Test>::try_from(b"test2".to_vec()).unwrap();
                let size = 4;
                let file_content = b"test".to_vec();
                let fingerprint = BlakeTwo256::hash(&file_content);
                let peer_id = BoundedVec::try_from(vec![1]).unwrap();
                let peer_ids: PeerIds<Test> = BoundedVec::try_from(vec![peer_id]).unwrap();

                let (msp_id, value_prop_id) = add_msp_to_provider_storage(&msp);

                let name = BoundedVec::try_from(b"bucket".to_vec()).unwrap();
                let bucket_id = create_bucket(
                    &owner_account_id.clone(),
                    name.clone(),
                    msp_id,
                    value_prop_id,
                );

				let current_tick = <<Test as crate::Config>::ProofDealer as shp_traits::ProofsDealerInterface>::get_current_tick();
                let current_tick_plus_storage_request_ttl =
                    current_tick
                        + <<Test as crate::Config>::StorageRequestTtl as Get<u32>>::get() as u64;
                let next_expiration_tick_storage_request = max(
                    NextAvailableStorageRequestExpirationTick::<Test>::get(),
                    current_tick_plus_storage_request_ttl,
                );

                // Dispatch a signed extrinsic.
                assert_ok!(FileSystem::issue_storage_request(
                    user.clone(),
                    bucket_id,
                    file_1_location.clone(),
                    fingerprint,
                    size,
                    msp_id,
                    peer_ids.clone(),
                    ReplicationTarget::Standard
                ));

                let file_key = FileSystem::compute_file_key(
                    owner_account_id.clone(),
                    bucket_id,
                    file_1_location.clone(),
                    size,
                    fingerprint,
                );

                // Assert that the storage was updated
                assert_eq!(
                    file_system::StorageRequests::<Test>::get(file_key),
                    Some(StorageRequestMetadata {
                        requested_at: current_tick,
                        owner: owner_account_id.clone(),
                        bucket_id: bucket_id.clone(),
                        location: file_1_location.clone(),
                        fingerprint,
                        size,
                        msp: Some((msp_id, false)),
                        user_peer_ids: peer_ids.clone(),
                        bsps_required: <Test as Config>::StandardReplicationTarget::get(),
                        bsps_confirmed: 0,
                        bsps_volunteered: 0,
                        expires_at: next_expiration_tick_storage_request
                    })
                );

                // Dispatch a signed extrinsic.
                assert_ok!(FileSystem::issue_storage_request(
                    user.clone(),
                    bucket_id,
                    file_2_location.clone(),
                    fingerprint,
                    size,
                    msp_id,
                    peer_ids.clone(),
                    ReplicationTarget::Standard
                ));

                let file_key = FileSystem::compute_file_key(
                    owner_account_id.clone(),
                    bucket_id,
                    file_2_location.clone(),
                    size,
                    fingerprint,
                );

                // Assert that the storage was updated
                assert_eq!(
                    file_system::StorageRequests::<Test>::get(file_key),
                    Some(StorageRequestMetadata {
                        requested_at: current_tick,
                        owner: owner_account_id.clone(),
                        bucket_id,
                        location: file_2_location.clone(),
                        fingerprint,
                        size,
                        msp: Some((msp_id, false)),
                        user_peer_ids: peer_ids.clone(),
                        bsps_required: <Test as Config>::StandardReplicationTarget::get(),
                        bsps_confirmed: 0,
                        bsps_volunteered: 0,
                        expires_at: next_expiration_tick_storage_request
                    })
                );

                // Assert that the correct event was deposited
                System::assert_last_event(
                    Event::NewStorageRequest {
                        who: owner_account_id,
                        file_key,
                        bucket_id,
                        location: file_2_location.clone(),
                        fingerprint,
                        size,
                        peer_ids,
                        expires_at: next_expiration_tick_storage_request,
                    }
                    .into(),
                );
            });
        }

        #[test]
        fn request_storage_failure_if_size_is_zero() {
            new_test_ext().execute_with(|| {
                let owner_account_id = Keyring::Alice.to_account_id();
                let user = RuntimeOrigin::signed(owner_account_id.clone());
                let msp = Keyring::Charlie.to_account_id();
                let location = FileLocation::<Test>::try_from(b"test".to_vec()).unwrap();
                let size = 0;
                let file_content = b"test".to_vec();
                let fingerprint = BlakeTwo256::hash(&file_content);
                let peer_id = BoundedVec::try_from(vec![1]).unwrap();
                let peer_ids: PeerIds<Test> = BoundedVec::try_from(vec![peer_id]).unwrap();

                let (msp_id, value_prop_id) = add_msp_to_provider_storage(&msp);

                let name = BoundedVec::try_from(b"bucket".to_vec()).unwrap();
                let bucket_id = create_bucket(
                    &owner_account_id.clone(),
                    name.clone(),
                    msp_id,
                    value_prop_id,
                );

                // Dispatch a signed extrinsic.
                assert_noop!(
                    FileSystem::issue_storage_request(
                        user.clone(),
                        bucket_id,
                        location.clone(),
                        fingerprint,
                        size,
                        msp_id,
                        peer_ids.clone(),
                        ReplicationTarget::Standard
                    ),
                    Error::<Test>::FileSizeCannotBeZero
                );
            });
        }

        #[test]
        fn request_storage_expiration_clear_success() {
            new_test_ext().execute_with(|| {
                let owner_account_id = Keyring::Alice.to_account_id();
                let owner_signed = RuntimeOrigin::signed(owner_account_id.clone());
                let msp = Keyring::Charlie.to_account_id();
                let location = FileLocation::<Test>::try_from(b"test".to_vec()).unwrap();
                let file_content = b"test".to_vec();
                let fingerprint = BlakeTwo256::hash(&file_content);
                let peer_id = BoundedVec::try_from(vec![1]).unwrap();
                let peer_ids: PeerIds<Test> = BoundedVec::try_from(vec![peer_id]).unwrap();
                let size = 4;

                let (msp_id, value_prop_id) = add_msp_to_provider_storage(&msp);

                let name = BoundedVec::try_from(b"bucket".to_vec()).unwrap();
                let bucket_id = create_bucket(
                    &owner_account_id.clone(),
                    name.clone(),
                    msp_id,
                    value_prop_id,
                );

				let current_tick = <<Test as crate::Config>::ProofDealer as shp_traits::ProofsDealerInterface>::get_current_tick();
                let current_tick_plus_storage_request_ttl =
                    current_tick
                        + <<Test as crate::Config>::StorageRequestTtl as Get<u32>>::get() as u64;
                let next_expiration_tick_storage_request = max(
                    NextAvailableStorageRequestExpirationTick::<Test>::get(),
                    current_tick_plus_storage_request_ttl,
                );

                // Dispatch a signed extrinsic.
                assert_ok!(FileSystem::issue_storage_request(
                    owner_signed.clone(),
                    bucket_id,
                    location.clone(),
                    fingerprint,
                    size,
                    msp_id,
                    peer_ids.clone(),
                    ReplicationTarget::Standard
                ));

                let file_key = FileSystem::compute_file_key(
                    owner_account_id.clone(),
                    bucket_id,
                    location.clone(),
                    size,
                    fingerprint,
                );

                // Assert that the storage was updated
                assert_eq!(
                    file_system::StorageRequests::<Test>::get(file_key),
                    Some(StorageRequestMetadata {
                        requested_at: current_tick,
                        owner: owner_account_id.clone(),
                        bucket_id,
                        location: location.clone(),
                        fingerprint,
                        size,
                        msp: Some((msp_id, false)),
                        user_peer_ids: peer_ids.clone(),
                        bsps_required: <Test as Config>::StandardReplicationTarget::get(),
                        bsps_confirmed: 0,
                        bsps_volunteered: 0,
                        expires_at: next_expiration_tick_storage_request
                    })
                );

                let file_key = FileSystem::compute_file_key(
                    owner_account_id.clone(),
                    bucket_id,
                    location.clone(),
                    size,
                    fingerprint,
                );

                let storage_request_ttl: u32 = StorageRequestTtl::<Test>::get();
                let storage_request_ttl: TickNumber<Test> = storage_request_ttl.into();
                let expiration_tick = <<Test as crate::Config>::ProofDealer as shp_traits::ProofsDealerInterface>::get_current_tick() + storage_request_ttl;

                // Assert that the next expiration tick number is the storage request ttl since a single storage request was made
                assert_eq!(
                    file_system::NextAvailableStorageRequestExpirationTick::<Test>::get(),
                    expiration_tick
                );

                // Assert that the storage request expiration was appended to the list at `StorageRequestTtl`
                assert_eq!(
                    file_system::StorageRequestExpirations::<Test>::get(expiration_tick),
                    vec![file_key]
                );

                roll_to(expiration_tick + 1);

                // Assert that the storage request expiration was removed from the list at `StorageRequestTtl`
                assert_eq!(
                    file_system::StorageRequestExpirations::<Test>::get(expiration_tick),
                    vec![]
                );
            });
        }

        #[test]
        fn request_storage_expiration_current_tick_increment_success() {
            new_test_ext().execute_with(|| {
                let owner_account_id = Keyring::Alice.to_account_id();
                let owner = RuntimeOrigin::signed(owner_account_id.clone());
                let msp = Keyring::Charlie.to_account_id();
                let location = FileLocation::<Test>::try_from(b"test".to_vec()).unwrap();
                let file_content = b"test".to_vec();
                let fingerprint = BlakeTwo256::hash(&file_content);
                let peer_id = BoundedVec::try_from(vec![1]).unwrap();
                let peer_ids: PeerIds<Test> = BoundedVec::try_from(vec![peer_id]).unwrap();

                let (msp_id, value_prop_id) = add_msp_to_provider_storage(&msp);

                let name = BoundedVec::try_from(b"bucket".to_vec()).unwrap();
                let bucket_id = create_bucket(
                    &owner_account_id.clone(),
                    name.clone(),
                    msp_id,
                    value_prop_id,
                );

                let file_key = FileSystem::compute_file_key(
                    owner_account_id.clone(),
                    bucket_id,
                    location.clone(),
                    4,
                    fingerprint,
                );

                let expected_expiration_tick_number: u32 = StorageRequestTtl::<Test>::get();
                let expected_expiration_tick_number: TickNumber<Test> =
                    expected_expiration_tick_number.into();

                // Append storage request expiration to the list at `StorageRequestTtl`
                let max_expired_items_in_tick: u32 = <Test as Config>::MaxExpiredItemsInTick::get();
                for _ in 0..max_expired_items_in_tick {
                    assert_ok!(StorageRequestExpirations::<Test>::try_append(
                        expected_expiration_tick_number,
                        file_key
                    ));
                }

                // Dispatch a signed extrinsic.
                assert_ok!(FileSystem::issue_storage_request(
                    owner.clone(),
                    bucket_id,
                    location.clone(),
                    fingerprint,
                    4,
                    msp_id,
                    peer_ids,
                    ReplicationTarget::Standard
                ));

                // Assert that the storage request expirations storage is at max capacity
                assert_eq!(
                    file_system::StorageRequestExpirations::<Test>::get(
                        expected_expiration_tick_number
                    )
                    .len(),
                    max_expired_items_in_tick as usize
                );

                // Go to tick number after which the storage request expirations should be removed
                roll_to(expected_expiration_tick_number);

                // Assert that the storage request expiration was removed from the list at `StorageRequestTtl`
                assert_eq!(
                    file_system::StorageRequestExpirations::<Test>::get(
                        expected_expiration_tick_number
                    ),
                    vec![]
                );
            });
        }

        #[test]
        fn request_storage_clear_old_expirations_success() {
            new_test_ext().execute_with(|| {
                let owner_account_id = Keyring::Alice.to_account_id();
                let owner = RuntimeOrigin::signed(owner_account_id.clone());
                let msp = Keyring::Charlie.to_account_id();
                let location = FileLocation::<Test>::try_from(b"test".to_vec()).unwrap();
                let file_content = b"test".to_vec();
                let fingerprint = BlakeTwo256::hash(&file_content);
                let peer_id = BoundedVec::try_from(vec![1]).unwrap();
                let peer_ids: PeerIds<Test> = BoundedVec::try_from(vec![peer_id]).unwrap();

                let (msp_id, value_prop_id) = add_msp_to_provider_storage(&msp);

                let name = BoundedVec::try_from(b"bucket".to_vec()).unwrap();
                let bucket_id = create_bucket(
                    &owner_account_id.clone(),
                    name.clone(),
                    msp_id,
                    value_prop_id,
                );

                // Append storage request expiration to the list at `StorageRequestTtl`
                let max_storage_request_expiry: u32 =
                    <Test as Config>::MaxExpiredItemsInTick::get();

                let file_key = FileSystem::compute_file_key(
                    owner_account_id.clone(),
                    bucket_id,
                    location.clone(),
                    4,
                    fingerprint,
                );

                let expected_expiration_tick_number: u32 = StorageRequestTtl::<Test>::get();
                let expected_expiration_tick_number: TickNumber<Test> =
                    expected_expiration_tick_number.into();

                for _ in 0..max_storage_request_expiry {
                    assert_ok!(StorageRequestExpirations::<Test>::try_append(
                        expected_expiration_tick_number,
                        file_key
                    ));
                }

                // Dispatch a signed extrinsic.
                assert_ok!(FileSystem::issue_storage_request(
                    owner.clone(),
                    bucket_id,
                    location.clone(),
                    fingerprint,
                    4,
                    msp_id,
                    peer_ids,
                    ReplicationTarget::Standard
                ));

                let expected_expiration_tick_number: u32 = StorageRequestTtl::<Test>::get();
                let expected_expiration_tick_number: TickNumber<Test> =
                    expected_expiration_tick_number.into();

                // Assert that the storage request expirations storage is at max capacity
                assert_eq!(
                    file_system::StorageRequestExpirations::<Test>::get(
                        expected_expiration_tick_number
                    )
                    .len(),
                    max_storage_request_expiry as usize
                );

                let used_weight = FileSystem::on_idle(<<Test as crate::Config>::ProofDealer as shp_traits::ProofsDealerInterface>::get_current_tick(), Weight::zero());

                // Assert that the weight used is zero
                assert_eq!(used_weight, Weight::zero());

                // Assert that the storage request expirations storage is at max capacity
                assert_eq!(
                    file_system::StorageRequestExpirations::<Test>::get(
                        expected_expiration_tick_number
                    )
                    .len(),
                    max_storage_request_expiry as usize
                );

                // Go to tick number after which the storage request expirations should be removed
                roll_to(expected_expiration_tick_number + 1);

                // Assert that the storage request expiration was removed from the list at `StorageRequestTtl`
                assert_eq!(
                    file_system::StorageRequestExpirations::<Test>::get(
                        expected_expiration_tick_number
                    ),
                    vec![]
                );

                // Assert that the `NextExpirationInsertionTickNumber` storage is set to the next tick number
                assert_eq!(
                    file_system::NextStartingTickToCleanUp::<Test>::get(),
                    <<Test as crate::Config>::ProofDealer as shp_traits::ProofsDealerInterface>::get_current_tick() + 1
                );
            });
        }
    }
}

mod revoke_storage_request {
    use super::*;
    mod failure {
        use super::*;

        #[test]
        fn revoke_non_existing_storage_request_fail() {
            new_test_ext().execute_with(|| {
                let owner = RuntimeOrigin::signed(Keyring::Alice.to_account_id());
                let file_key = H256::zero();

                assert_noop!(
                    FileSystem::revoke_storage_request(owner.clone(), file_key),
                    Error::<Test>::StorageRequestNotFound
                );
            });
        }

        #[test]
        fn revoke_storage_request_not_owner_fail() {
            new_test_ext().execute_with(|| {
                let owner_account_id = Keyring::Alice.to_account_id();
                let owner = RuntimeOrigin::signed(owner_account_id.clone());
                let not_owner = RuntimeOrigin::signed(Keyring::Bob.to_account_id());
                let msp = Keyring::Charlie.to_account_id();
                let location = FileLocation::<Test>::try_from(b"test".to_vec()).unwrap();
                let file_content = b"test".to_vec();
                let fingerprint = BlakeTwo256::hash(&file_content);

                let (msp_id, value_prop_id) = add_msp_to_provider_storage(&msp);

                let name = BoundedVec::try_from(b"bucket".to_vec()).unwrap();
                let bucket_id = create_bucket(
                    &owner_account_id.clone(),
                    name.clone(),
                    msp_id,
                    value_prop_id,
                );

                // Dispatch a signed extrinsic.
                assert_ok!(FileSystem::issue_storage_request(
                    owner.clone(),
                    bucket_id,
                    location.clone(),
                    fingerprint,
                    4,
                    msp_id,
                    Default::default(),
                    ReplicationTarget::Standard
                ));

                let file_key = FileSystem::compute_file_key(
                    owner_account_id.clone(),
                    bucket_id,
                    location.clone(),
                    4,
                    fingerprint,
                );

                assert_noop!(
                    FileSystem::revoke_storage_request(not_owner.clone(), file_key),
                    Error::<Test>::StorageRequestNotAuthorized
                );
            });
        }
    }

    mod success {
        use super::*;

        #[test]
        fn revoke_request_storage_success() {
            new_test_ext().execute_with(|| {
                let owner_account_id = Keyring::Alice.to_account_id();
                let owner = RuntimeOrigin::signed(owner_account_id.clone());
                let msp = Keyring::Charlie.to_account_id();
                let location = FileLocation::<Test>::try_from(b"test".to_vec()).unwrap();
                let file_content = b"test".to_vec();
                let fingerprint = BlakeTwo256::hash(&file_content);

                let (msp_id, value_prop_id) = add_msp_to_provider_storage(&msp);

                let name = BoundedVec::try_from(b"bucket".to_vec()).unwrap();
                let bucket_id = create_bucket(
                    &owner_account_id.clone(),
                    name.clone(),
                    msp_id,
                    value_prop_id,
                );

                // Dispatch a signed extrinsic.
                assert_ok!(FileSystem::issue_storage_request(
                    owner.clone(),
                    bucket_id,
                    location.clone(),
                    fingerprint,
                    4,
                    msp_id,
                    Default::default(),
                    ReplicationTarget::Standard
                ));

                let file_key = FileSystem::compute_file_key(
                    owner_account_id.clone(),
                    bucket_id,
                    location.clone(),
                    4,
                    fingerprint,
                );

                let storage_request_ttl: u32 = StorageRequestTtl::<Test>::get();
                let storage_request_ttl: TickNumber<Test> = storage_request_ttl.into();
                let expiration_tick = <<Test as crate::Config>::ProofDealer as shp_traits::ProofsDealerInterface>::get_current_tick() + storage_request_ttl;

                // Assert that the storage request expiration was appended to the list at `StorageRequestTtl`
                assert_eq!(
                    file_system::StorageRequestExpirations::<Test>::get(expiration_tick),
                    vec![file_key]
                );

                assert_ok!(FileSystem::revoke_storage_request(owner.clone(), file_key));

                System::assert_last_event(Event::StorageRequestRevoked { file_key }.into());
            });
        }

        #[test]
        fn revoke_storage_request_with_volunteered_bsps_success() {
            new_test_ext().execute_with(|| {
                let owner_account = Keyring::Alice.to_account_id();
                let owner = RuntimeOrigin::signed(owner_account.clone());
                let msp = Keyring::Charlie.to_account_id();
                let location = FileLocation::<Test>::try_from(b"test".to_vec()).unwrap();
                let file_content = b"test".to_vec();
                let fingerprint = BlakeTwo256::hash(&file_content);
                let peer_id = BoundedVec::try_from(vec![1]).unwrap();
                let peer_ids: PeerIds<Test> = BoundedVec::try_from(vec![peer_id]).unwrap();

                let (msp_id, value_prop_id) = add_msp_to_provider_storage(&msp);

                let name = BoundedVec::try_from(b"bucket".to_vec()).unwrap();
                let bucket_id =
                    create_bucket(&owner_account.clone(), name.clone(), msp_id, value_prop_id);

                let bsp_account_id = Keyring::Bob.to_account_id();
                let bsp_signed = RuntimeOrigin::signed(bsp_account_id.clone());

                let storage_amount: StorageData<Test> = 100;

                assert_ok!(bsp_sign_up(bsp_signed.clone(), storage_amount));

                assert_ok!(FileSystem::issue_storage_request(
                    owner.clone(),
                    bucket_id,
                    location.clone(),
                    fingerprint,
                    4,
                    msp_id,
                    peer_ids.clone(),
                    ReplicationTarget::Standard
                ));

                let bsp_id = Providers::get_provider_id(bsp_account_id.clone()).unwrap();

                let file_key = FileSystem::compute_file_key(
                    owner_account.clone(),
                    bucket_id,
                    location.clone(),
                    4,
                    fingerprint,
                );

                // Calculate in how many ticks the BSP can volunteer for the file
                let current_tick = ProofsDealer::get_current_tick();
                let tick_when_bsp_can_volunteer = FileSystem::query_earliest_file_volunteer_tick(
                    Providers::get_provider_id(bsp_account_id.clone()).unwrap(),
                    file_key,
                )
                .unwrap();
                if tick_when_bsp_can_volunteer > current_tick {
                    let ticks_to_advance = tick_when_bsp_can_volunteer - current_tick + 1;
                    let current_block = System::block_number();

                    // Advance by the number of ticks until this BSP can volunteer for the file.
                    roll_to(current_block + ticks_to_advance);
                }

                assert_ok!(FileSystem::bsp_volunteer(bsp_signed.clone(), file_key,));

                // Check StorageRequestBsps storage for confirmed BSPs
                assert_eq!(
                    file_system::StorageRequestBsps::<Test>::get(file_key, bsp_id)
                        .expect("BSP should exist in storage"),
                    StorageRequestBspsMetadata::<Test> {
                        confirmed: false,
                        _phantom: Default::default()
                    }
                );

                // Dispatch a signed extrinsic.
                assert_ok!(FileSystem::revoke_storage_request(owner.clone(), file_key));

                // Assert that the correct event was deposited
                System::assert_last_event(Event::StorageRequestRevoked { file_key }.into());
            });
        }

        #[test]
        fn revoke_storage_request_with_confirmed_bsps_success() {
            new_test_ext().execute_with(|| {
                let owner_account = Keyring::Alice.to_account_id();
                let owner = RuntimeOrigin::signed(owner_account.clone());
                let msp = Keyring::Charlie.to_account_id();
                let location = FileLocation::<Test>::try_from(b"test".to_vec()).unwrap();
                let file_content = b"test".to_vec();
                let fingerprint = BlakeTwo256::hash(&file_content);
                let peer_id = BoundedVec::try_from(vec![1]).unwrap();
                let peer_ids: PeerIds<Test> = BoundedVec::try_from(vec![peer_id]).unwrap();

                let (msp_id, value_prop_id) = add_msp_to_provider_storage(&msp);

                let name = BoundedVec::try_from(b"bucket".to_vec()).unwrap();
                let bucket_id =
                    create_bucket(&owner_account.clone(), name.clone(), msp_id, value_prop_id);

                let bsp_account_id = Keyring::Bob.to_account_id();
                let bsp_signed = RuntimeOrigin::signed(bsp_account_id.clone());

                let storage_amount: StorageData<Test> = 100;

                assert_ok!(bsp_sign_up(bsp_signed.clone(), storage_amount));

                // Dispatch a signed extrinsic.
                assert_ok!(FileSystem::issue_storage_request(
                    owner.clone(),
                    bucket_id,
                    location.clone(),
                    fingerprint,
                    4,
                    msp_id,
                    peer_ids.clone(),
                    ReplicationTarget::Standard
                ));

                let file_key = FileSystem::compute_file_key(
                    owner_account.clone(),
                    bucket_id,
                    location.clone(),
                    4,
                    fingerprint,
                );

                // Calculate in how many ticks the BSP can volunteer for the file
                let current_tick = ProofsDealer::get_current_tick();
                let tick_when_bsp_can_volunteer = FileSystem::query_earliest_file_volunteer_tick(
                    Providers::get_provider_id(bsp_account_id.clone()).unwrap(),
                    file_key,
                )
                .unwrap();
                if tick_when_bsp_can_volunteer > current_tick {
                    let ticks_to_advance = tick_when_bsp_can_volunteer - current_tick + 1;
                    let current_block = System::block_number();

                    // Advance by the number of ticks until this BSP can volunteer for the file.
                    roll_to(current_block + ticks_to_advance);
                }

                assert_ok!(FileSystem::bsp_volunteer(bsp_signed.clone(), file_key,));

                assert_ok!(FileSystem::bsp_confirm_storing(
                    bsp_signed.clone(),
                    CompactProof {
                        encoded_nodes: vec![H256::default().as_ref().to_vec()],
                    },
                    BoundedVec::try_from(vec![FileKeyWithProof {
                        file_key,
                        proof: CompactProof {
                            encoded_nodes: vec![H256::default().as_ref().to_vec()],
                        }
                    }])
                    .unwrap(),
                ));

                // Dispatch a signed extrinsic.
                assert_ok!(FileSystem::revoke_storage_request(owner.clone(), file_key));

                // Check ProofsDealer pallet storage for queued custom challenges for remove trie mutation of file key
                let priority_challenges_queue = PriorityChallengesQueue::<Test>::get();

                assert!(priority_challenges_queue.contains(&CustomChallenge {
                    key: file_key,
                    should_remove_key: true
                }));

                // Assert that the correct event was deposited
                System::assert_last_event(Event::StorageRequestRevoked { file_key }.into());
            });
        }
    }
}

mod msp_respond_storage_request {
    use super::*;

    mod success {
        use super::*;

        #[test]
        fn msp_respond_storage_request_works() {
            new_test_ext().execute_with(|| {
                let owner_account_id = Keyring::Alice.to_account_id();
                let owner_signed = RuntimeOrigin::signed(owner_account_id.clone());
                let msp = Keyring::Charlie.to_account_id();
                let location = FileLocation::<Test>::try_from(b"test".to_vec()).unwrap();
                let size = 4;
                let fingerprint = H256::zero();
                let peer_id = BoundedVec::try_from(vec![1]).unwrap();
                let peer_ids: PeerIds<Test> = BoundedVec::try_from(vec![peer_id]).unwrap();

                // Register the MSP.
                let (msp_id, value_prop_id) = add_msp_to_provider_storage(&msp);

                // Create the bucket that will hold the file.
                let name = BoundedVec::try_from(b"bucket".to_vec()).unwrap();
                let bucket_id =
                    create_bucket(&owner_account_id.clone(), name, msp_id, value_prop_id);

                // Dispatch a storage request.
                assert_ok!(FileSystem::issue_storage_request(
                    owner_signed.clone(),
                    bucket_id,
                    location.clone(),
                    fingerprint,
                    size,
                    msp_id,
                    peer_ids.clone(),
                    ReplicationTarget::Custom(1)
                ));

                // Compute the file key.
                let file_key = FileSystem::compute_file_key(
                    owner_account_id.clone(),
                    bucket_id,
                    location.clone(),
                    size,
                    fingerprint,
                );

                // Simulate a BSP already confirming the storage request.
                StorageRequests::<Test>::mutate(file_key, |storage_request| {
                    storage_request.as_mut().unwrap().bsps_confirmed = 1;
                });

                // Dispatch the MSP accept request.
                assert_ok!(FileSystem::msp_respond_storage_requests_multiple_buckets(
                    RuntimeOrigin::signed(msp.clone()),
                    vec![StorageRequestMspBucketResponse {
                        bucket_id,
                        accept: Some(StorageRequestMspAcceptedFileKeys {
                            file_keys_and_proofs: vec![FileKeyWithProof {
                                file_key,
                                proof: CompactProof {
                                    encoded_nodes: vec![H256::default().as_ref().to_vec()],
                                }
                            }],
                            forest_proof: CompactProof {
                                encoded_nodes: vec![H256::default().as_ref().to_vec()],
                            },
                        }),
                        reject: vec![],
                    }],
                ));

                // Check that the storage request has been deleted since it is fulfilled.
                assert_eq!(StorageRequests::<Test>::get(file_key), None);

                // Get bucket root
                let bucket_root = <<Test as Config>::Providers as shp_traits::ReadBucketsInterface>::get_root_bucket(&bucket_id).unwrap();

                // Check that the bucket root is not default
                assert_ne!(bucket_root, <<Test as Config>::Providers as shp_traits::ReadProvidersInterface>::get_default_root());

                // Dispatch a storage request.
                assert_ok!(FileSystem::issue_storage_request(
                    owner_signed.clone(),
                    bucket_id,
                    location.clone(),
                    fingerprint,
                    size,
                    msp_id,
                    peer_ids.clone(),
                    ReplicationTarget::Custom(1)
                ));

                // Compute the file key.
                let file_key = FileSystem::compute_file_key(
                    owner_account_id.clone(),
                    bucket_id,
                    location.clone(),
                    size,
                    fingerprint,
                );

                // Simulate a BSP already confirming the storage request.
                StorageRequests::<Test>::mutate(file_key, |storage_request| {
                    storage_request.as_mut().unwrap().bsps_confirmed = 1;
                });

                // Dispatch the MSP accept request with the file key in the forest proof.
                assert_ok!(FileSystem::msp_respond_storage_requests_multiple_buckets(
                    RuntimeOrigin::signed(msp.clone()),
                    vec![StorageRequestMspBucketResponse {
                        bucket_id,
                        accept: Some(StorageRequestMspAcceptedFileKeys {
                            file_keys_and_proofs: vec![FileKeyWithProof {
                                file_key,
                                proof: CompactProof {
                                    encoded_nodes: vec![H256::default().as_ref().to_vec()],
                                }
                            }],
                            forest_proof: CompactProof {
                                encoded_nodes: vec![H256::default().as_ref().to_vec(), file_key.as_ref().to_vec()],
                            },
                        }),
                        reject: vec![],
                    }],
                ));

                let post_state_bucket_root = <<Test as Config>::Providers as shp_traits::ReadBucketsInterface>::get_root_bucket(&bucket_id).unwrap();

                // Bucket root should not have changed
                assert_eq!(bucket_root, post_state_bucket_root);
            });
        }

        #[test]
        fn msp_respond_storage_request_works_multiple_times_for_same_user_same_bucket() {
            new_test_ext().execute_with(|| {
                let owner_account_id = Keyring::Alice.to_account_id();
                let owner_signed = RuntimeOrigin::signed(owner_account_id.clone());
                let msp = Keyring::Charlie.to_account_id();
                let first_location = FileLocation::<Test>::try_from(b"test".to_vec()).unwrap();
                let second_location =
                    FileLocation::<Test>::try_from(b"never/go/to/a/second/location".to_vec())
                        .unwrap();
                let size = 4;
                let fingerprint = H256::zero();
                let peer_id = BoundedVec::try_from(vec![1]).unwrap();
                let peer_ids: PeerIds<Test> = BoundedVec::try_from(vec![peer_id]).unwrap();

                // Register the MSP.
                let (msp_id, value_prop_id) = add_msp_to_provider_storage(&msp);

                // Create the bucket that will hold both files.
                let name = BoundedVec::try_from(b"bucket".to_vec()).unwrap();
                let bucket_id =
                    create_bucket(&owner_account_id.clone(), name, msp_id, value_prop_id);

                // Compute the file key for the first file.
                let first_file_key = FileSystem::compute_file_key(
                    owner_account_id.clone(),
                    bucket_id,
                    first_location.clone(),
                    size,
                    fingerprint,
                );

                // Compute the file key for the second file.
                let second_file_key = FileSystem::compute_file_key(
                    owner_account_id.clone(),
                    bucket_id,
                    second_location.clone(),
                    size,
                    fingerprint,
                );

                // Dispatch a storage request for the first file.
                assert_ok!(FileSystem::issue_storage_request(
                    owner_signed.clone(),
                    bucket_id,
                    first_location.clone(),
                    fingerprint,
                    size,
                    msp_id,
                    peer_ids.clone(),
                    ReplicationTarget::Standard
                ));

                // Dispatch a storage request for the second file.
                assert_ok!(FileSystem::issue_storage_request(
                    owner_signed.clone(),
                    bucket_id,
                    second_location.clone(),
                    fingerprint,
                    size,
                    msp_id,
                    peer_ids.clone(),
                    ReplicationTarget::Standard
                ));

                // Dispatch the MSP accept request for the first file.
                assert_ok!(FileSystem::msp_respond_storage_requests_multiple_buckets(
                    RuntimeOrigin::signed(msp.clone()),
                    vec![StorageRequestMspBucketResponse {
                        bucket_id,
                        accept: Some(StorageRequestMspAcceptedFileKeys {
                            file_keys_and_proofs: bounded_vec![
                                FileKeyWithProof {
                                    file_key: first_file_key,
                                    proof: CompactProof {
                                        encoded_nodes: vec![H256::default().as_ref().to_vec()],
                                    }
                                },
                                FileKeyWithProof {
                                    file_key: second_file_key,
                                    proof: CompactProof {
                                        encoded_nodes: vec![H256::default().as_ref().to_vec()],
                                    }
                                }
                            ],
                            forest_proof: CompactProof {
                                encoded_nodes: vec![H256::default().as_ref().to_vec()],
                            },
                        }),
                        reject: vec![],
                    }],
                ));

                // Assert that the storage was updated
                assert_eq!(
                    file_system::StorageRequests::<Test>::get(first_file_key)
                        .unwrap()
                        .msp,
                    Some((msp_id, true))
                );

                assert_eq!(
                    file_system::StorageRequests::<Test>::get(second_file_key)
                        .unwrap()
                        .msp,
                    Some((msp_id, true))
                );

                // Assert that the MSP used capacity has been updated.
                assert_eq!(
                    <Providers as ReadStorageProvidersInterface>::get_used_capacity(&msp_id),
                    size * 2
                );
            });
        }

        #[test]
        fn msp_respond_storage_request_works_multiple_times_for_same_user_different_bucket() {
            new_test_ext().execute_with(|| {
                let owner_account_id = Keyring::Alice.to_account_id();
                let owner_signed = RuntimeOrigin::signed(owner_account_id.clone());
                let msp = Keyring::Charlie.to_account_id();
                let first_location = FileLocation::<Test>::try_from(b"test".to_vec()).unwrap();
                let second_location =
                    FileLocation::<Test>::try_from(b"never/go/to/a/second/location".to_vec())
                        .unwrap();
                let first_size = 4;
                let second_size = 8;
                let first_fingerprint = H256::zero();
                let second_fingerprint = H256::random();
                let peer_id = BoundedVec::try_from(vec![1]).unwrap();
                let peer_ids: PeerIds<Test> = BoundedVec::try_from(vec![peer_id]).unwrap();

                // Register the MSP.
                let (msp_id, value_prop_id) = add_msp_to_provider_storage(&msp);

                // Create the bucket that will hold the first file.
                let first_name = BoundedVec::try_from(b"first bucket".to_vec()).unwrap();
                let first_bucket_id =
                    create_bucket(&owner_account_id.clone(), first_name, msp_id, value_prop_id);

                // Create the bucket that will hold the second file.
                let second_name = BoundedVec::try_from(b"second bucket".to_vec()).unwrap();
                let second_bucket_id = create_bucket(
                    &owner_account_id.clone(),
                    second_name,
                    msp_id,
                    value_prop_id,
                );

                // Compute the file key for the first file.
                let first_file_key = FileSystem::compute_file_key(
                    owner_account_id.clone(),
                    first_bucket_id,
                    first_location.clone(),
                    first_size,
                    first_fingerprint,
                );

                // Compute the file key for the second file.
                let second_file_key = FileSystem::compute_file_key(
                    owner_account_id.clone(),
                    second_bucket_id,
                    second_location.clone(),
                    second_size,
                    second_fingerprint,
                );

                // Dispatch a storage request for the first file.
                assert_ok!(FileSystem::issue_storage_request(
                    owner_signed.clone(),
                    first_bucket_id,
                    first_location.clone(),
                    first_fingerprint,
                    first_size,
                    msp_id,
                    peer_ids.clone(),
                    ReplicationTarget::Standard
                ));

                // Dispatch a storage request for the second file.
                assert_ok!(FileSystem::issue_storage_request(
                    owner_signed.clone(),
                    second_bucket_id,
                    second_location.clone(),
                    second_fingerprint,
                    second_size,
                    msp_id,
                    peer_ids.clone(),
                    ReplicationTarget::Standard
                ));

                // Dispatch the MSP accept request for the second file.
                assert_ok!(FileSystem::msp_respond_storage_requests_multiple_buckets(
                    RuntimeOrigin::signed(msp.clone()),
                    bounded_vec![
                        StorageRequestMspBucketResponse {
                            bucket_id: first_bucket_id,
                            accept: Some(StorageRequestMspAcceptedFileKeys {
                                file_keys_and_proofs: vec![FileKeyWithProof {
                                    file_key: first_file_key,
                                    proof: CompactProof {
                                        encoded_nodes: vec![H256::default().as_ref().to_vec()],
                                    }
                                }],
                                forest_proof: CompactProof {
                                    encoded_nodes: vec![H256::default().as_ref().to_vec()],
                                },
                            }),
                            reject: vec![],
                        },
                        StorageRequestMspBucketResponse {
                            bucket_id: second_bucket_id,
                            accept: Some(StorageRequestMspAcceptedFileKeys {
                                file_keys_and_proofs: vec![FileKeyWithProof {
                                    file_key: second_file_key,
                                    proof: CompactProof {
                                        encoded_nodes: vec![H256::default().as_ref().to_vec()],
                                    }
                                }],
                                forest_proof: CompactProof {
                                    encoded_nodes: vec![H256::default().as_ref().to_vec()],
                                },
                            }),
                            reject: vec![],
                        }
                    ],
                ));

                // Assert that the storage was updated
                assert_eq!(
                    file_system::StorageRequests::<Test>::get(first_file_key)
                        .unwrap()
                        .msp,
                    Some((msp_id, true))
                );

                // Assert that the storage was updated
                assert_eq!(
                    file_system::StorageRequests::<Test>::get(second_file_key)
                        .unwrap()
                        .msp,
                    Some((msp_id, true))
                );

                // Assert that the MSP used capacity has been updated.
                assert_eq!(
                    <Providers as ReadStorageProvidersInterface>::get_used_capacity(&msp_id),
                    first_size + second_size
                );
            });
        }

        #[test]
        fn msp_respond_storage_request_works_multiple_times_for_different_users() {
            new_test_ext().execute_with(|| {
                let first_owner_account_id = Keyring::Alice.to_account_id();
                let first_owner_signed = RuntimeOrigin::signed(first_owner_account_id.clone());
                let second_owner_account_id = Keyring::Bob.to_account_id();
                let second_owner_signed = RuntimeOrigin::signed(second_owner_account_id.clone());
                let msp = Keyring::Charlie.to_account_id();
                let first_location = FileLocation::<Test>::try_from(b"test".to_vec()).unwrap();
                let second_location =
                    FileLocation::<Test>::try_from(b"never/go/to/a/second/location".to_vec())
                        .unwrap();
                let first_size = 4;
                let second_size = 8;
                let first_fingerprint = H256::zero();
                let second_fingerprint = H256::random();
                let first_peer_id = BoundedVec::try_from(vec![1]).unwrap();
                let first_peer_ids: PeerIds<Test> =
                    BoundedVec::try_from(vec![first_peer_id]).unwrap();
                let second_peer_id = BoundedVec::try_from(vec![2]).unwrap();
                let second_peer_ids: PeerIds<Test> =
                    BoundedVec::try_from(vec![second_peer_id]).unwrap();

                // Register the MSP.
                let (msp_id, value_prop_id) = add_msp_to_provider_storage(&msp);

                // Create the bucket that will hold the first file.
                let first_name = BoundedVec::try_from(b"first bucket".to_vec()).unwrap();
                let first_bucket_id = create_bucket(
                    &first_owner_account_id.clone(),
                    first_name,
                    msp_id,
                    value_prop_id,
                );

                // Create the bucket that will hold the second file.
                let second_name = BoundedVec::try_from(b"second bucket".to_vec()).unwrap();
                let second_bucket_id = create_bucket(
                    &second_owner_account_id.clone(),
                    second_name,
                    msp_id,
                    value_prop_id,
                );

                // Compute the file key for the first file.
                let first_file_key = FileSystem::compute_file_key(
                    first_owner_account_id.clone(),
                    first_bucket_id,
                    first_location.clone(),
                    first_size,
                    first_fingerprint,
                );

                // Compute the file key for the second file.
                let second_file_key = FileSystem::compute_file_key(
                    second_owner_account_id.clone(),
                    second_bucket_id,
                    second_location.clone(),
                    second_size,
                    second_fingerprint,
                );

                // Dispatch a storage request for the first file.
                assert_ok!(FileSystem::issue_storage_request(
                    first_owner_signed.clone(),
                    first_bucket_id,
                    first_location.clone(),
                    first_fingerprint,
                    first_size,
                    msp_id,
                    first_peer_ids.clone(),
                    ReplicationTarget::Standard
                ));

                // Dispatch a storage request for the second file.
                assert_ok!(FileSystem::issue_storage_request(
                    second_owner_signed.clone(),
                    second_bucket_id,
                    second_location.clone(),
                    second_fingerprint,
                    second_size,
                    msp_id,
                    second_peer_ids.clone(),
                    ReplicationTarget::Standard
                ));

                // Dispatch the MSP accept request for the second file.
                assert_ok!(FileSystem::msp_respond_storage_requests_multiple_buckets(
                    RuntimeOrigin::signed(msp.clone()),
                    bounded_vec![
                        StorageRequestMspBucketResponse {
                            bucket_id: first_bucket_id,
                            accept: Some(StorageRequestMspAcceptedFileKeys {
                                file_keys_and_proofs: vec![FileKeyWithProof {
                                    file_key: first_file_key,
                                    proof: CompactProof {
                                        encoded_nodes: vec![H256::default().as_ref().to_vec()],
                                    }
                                }],
                                forest_proof: CompactProof {
                                    encoded_nodes: vec![H256::default().as_ref().to_vec()],
                                },
                            }),
                            reject: vec![],
                        },
                        StorageRequestMspBucketResponse {
                            bucket_id: second_bucket_id,
                            accept: Some(StorageRequestMspAcceptedFileKeys {
                                file_keys_and_proofs: vec![FileKeyWithProof {
                                    file_key: second_file_key,
                                    proof: CompactProof {
                                        encoded_nodes: vec![H256::default().as_ref().to_vec()],
                                    }
                                }],
                                forest_proof: CompactProof {
                                    encoded_nodes: vec![H256::default().as_ref().to_vec()],
                                },
                            }),
                            reject: vec![],
                        }
                    ],
                ));

                // Assert that the storage was updated
                assert_eq!(
                    file_system::StorageRequests::<Test>::get(first_file_key)
                        .unwrap()
                        .msp,
                    Some((msp_id, true))
                );

                // Assert that the storage was updated
                assert_eq!(
                    file_system::StorageRequests::<Test>::get(second_file_key)
                        .unwrap()
                        .msp,
                    Some((msp_id, true))
                );

                // Assert that the MSP used capacity has been updated.
                assert_eq!(
                    <Providers as ReadStorageProvidersInterface>::get_used_capacity(&msp_id),
                    first_size + second_size
                );
            });
        }

        #[test]
        fn msp_respond_storage_request_fulfilled() {
            new_test_ext().execute_with(|| {
                let owner_account_id = Keyring::Alice.to_account_id();
                let owner_signed = RuntimeOrigin::signed(owner_account_id.clone());
                let msp = Keyring::Charlie.to_account_id();
                let location = FileLocation::<Test>::try_from(b"test".to_vec()).unwrap();
                let size = 4;
                let fingerprint = H256::zero();
                let peer_id = BoundedVec::try_from(vec![1]).unwrap();
                let peer_ids: PeerIds<Test> = BoundedVec::try_from(vec![peer_id]).unwrap();

                // Register the MSP.
                let (msp_id, value_prop_id) = add_msp_to_provider_storage(&msp);

                // Create the bucket that will hold the file.
                let name = BoundedVec::try_from(b"bucket".to_vec()).unwrap();
                let bucket_id =
                    create_bucket(&owner_account_id.clone(), name, msp_id, value_prop_id);

                let bsp_account_id = Keyring::Bob.to_account_id();
                let bsp_signed = RuntimeOrigin::signed(bsp_account_id.clone());

                let storage_amount: StorageData<Test> = 100;

                assert_ok!(bsp_sign_up(bsp_signed.clone(), storage_amount));

				let current_tick = <<Test as crate::Config>::ProofDealer as shp_traits::ProofsDealerInterface>::get_current_tick();
                let current_tick_plus_storage_request_ttl =
                    current_tick
                        + <<Test as crate::Config>::StorageRequestTtl as Get<u32>>::get() as u64;
                let next_expiration_tick_storage_request = max(
                    NextAvailableStorageRequestExpirationTick::<Test>::get(),
                    current_tick_plus_storage_request_ttl,
                );

                // Dispatch a storage request.
                assert_ok!(FileSystem::issue_storage_request(
                    owner_signed.clone(),
                    bucket_id,
                    location.clone(),
                    fingerprint,
                    size,
                    msp_id,
                    peer_ids.clone(),
                    ReplicationTarget::Custom(1)
                ));

                // Compute the file key.
                let file_key = FileSystem::compute_file_key(
                    owner_account_id.clone(),
                    bucket_id,
                    location.clone(),
                    size,
                    fingerprint,
                );

                // Ensure the storage request expiration item was added to the expiration queue
                assert!(file_system::StorageRequestExpirations::<Test>::get(
                    next_expiration_tick_storage_request
                )
                .contains(&file_key));

                // Calculate in how many ticks the BSP can volunteer for the file
                let current_tick = ProofsDealer::get_current_tick();
                let tick_when_bsp_can_volunteer = FileSystem::query_earliest_file_volunteer_tick(
                    Providers::get_provider_id(bsp_account_id.clone()).unwrap(),
                    file_key,
                )
                .unwrap();
                if tick_when_bsp_can_volunteer > current_tick {
                    let ticks_to_advance = tick_when_bsp_can_volunteer - current_tick + 1;
                    let current_block = System::block_number();

                    // Advance by the number of ticks until this BSP can volunteer for the file.
                    roll_to(current_block + ticks_to_advance);
                }

                // Dispatch the BSP volunteer
                assert_ok!(FileSystem::bsp_volunteer(bsp_signed.clone(), file_key,));

                // Dispatch the BSP confirm storing
                assert_ok!(FileSystem::bsp_confirm_storing(
                    bsp_signed,
                    CompactProof {
                        encoded_nodes: vec![H256::default().as_ref().to_vec()],
                    },
                    BoundedVec::try_from(vec![FileKeyWithProof {
                        file_key,
                        proof: CompactProof {
                            encoded_nodes: vec![H256::default().as_ref().to_vec()],
                        }
                    }])
                    .unwrap(),
                ));

                // Dispatch the MSP accept request.
                assert_ok!(FileSystem::msp_respond_storage_requests_multiple_buckets(
                    RuntimeOrigin::signed(msp.clone()),
                    vec![StorageRequestMspBucketResponse {
                        bucket_id,
                        accept: Some(StorageRequestMspAcceptedFileKeys {
                            file_keys_and_proofs: vec![FileKeyWithProof {
                                file_key,
                                proof: CompactProof {
                                    encoded_nodes: vec![H256::default().as_ref().to_vec()],
                                }
                            }],
                            forest_proof: CompactProof {
                                encoded_nodes: vec![H256::default().as_ref().to_vec()],
                            },
                        }),
                        reject: vec![],
                    }],
                ));

                System::assert_has_event(Event::StorageRequestFulfilled { file_key }.into());

                // Storage request should be removed
                assert!(file_system::StorageRequests::<Test>::get(file_key).is_none());
                assert!(
                    file_system::BucketsWithStorageRequests::<Test>::get(bucket_id, file_key)
                        .is_none()
                );

                // And the storage request expiration item should have been removed from the queue
                assert!(!file_system::StorageRequestExpirations::<Test>::get(
                    next_expiration_tick_storage_request
                )
                .contains(&file_key));
            });
        }
    }

    mod failure {
        use super::*;

        #[test]
        fn fails_if_storage_request_not_found() {
            new_test_ext().execute_with(|| {
                let msp = Keyring::Charlie.to_account_id();
                let msp_signed = RuntimeOrigin::signed(msp.clone());
                let (msp_id, value_prop_id) = add_msp_to_provider_storage(&msp);

                // create bucket
                let owner_account_id = Keyring::Alice.to_account_id();
                let name = BoundedVec::try_from(b"bucket".to_vec()).unwrap();
                let bucket_id =
                    create_bucket(&owner_account_id.clone(), name, msp_id, value_prop_id);

                let file_key = H256::zero();

                assert_noop!(
                    FileSystem::msp_respond_storage_requests_multiple_buckets(
                        msp_signed.clone(),
                        vec![StorageRequestMspBucketResponse {
                            bucket_id,
                            accept: Some(StorageRequestMspAcceptedFileKeys {
                                file_keys_and_proofs: vec![FileKeyWithProof {
                                    file_key,
                                    proof: CompactProof {
                                        encoded_nodes: vec![H256::default().as_ref().to_vec()],
                                    }
                                }],
                                forest_proof: CompactProof {
                                    encoded_nodes: vec![H256::default().as_ref().to_vec()],
                                },
                            }),
                            reject: vec![],
                        }],
                    ),
                    Error::<Test>::StorageRequestNotFound
                );
            });
        }

        #[test]
        fn fails_if_caller_not_a_provider() {
            new_test_ext().execute_with(|| {
                let owner_account_id = Keyring::Alice.to_account_id();
                let owner_signed = RuntimeOrigin::signed(owner_account_id.clone());
                let msp = Keyring::Charlie.to_account_id();
                let location = FileLocation::<Test>::try_from(b"test".to_vec()).unwrap();
                let size = 4;
                let fingerprint = H256::zero();
                let peer_id = BoundedVec::try_from(vec![1]).unwrap();
                let peer_ids: PeerIds<Test> = BoundedVec::try_from(vec![peer_id]).unwrap();

                let (msp_id, value_prop_id) = add_msp_to_provider_storage(&msp);

                let name = BoundedVec::try_from(b"bucket".to_vec()).unwrap();
                let bucket_id =
                    create_bucket(&owner_account_id.clone(), name, msp_id, value_prop_id);

                // Dispatch a storage request.
                assert_ok!(FileSystem::issue_storage_request(
                    owner_signed.clone(),
                    bucket_id,
                    location.clone(),
                    fingerprint,
                    size,
                    msp_id,
                    peer_ids.clone(),
                    ReplicationTarget::Standard
                ));

                let file_key = FileSystem::compute_file_key(
                    owner_account_id.clone(),
                    bucket_id,
                    location.clone(),
                    size,
                    fingerprint,
                );

                let not_msp = Keyring::Bob.to_account_id();
                let not_msp_signed = RuntimeOrigin::signed(not_msp.clone());

                assert_noop!(
                    FileSystem::msp_respond_storage_requests_multiple_buckets(
                        not_msp_signed.clone(),
                        vec![StorageRequestMspBucketResponse {
                            bucket_id,
                            accept: Some(StorageRequestMspAcceptedFileKeys {
                                file_keys_and_proofs: vec![FileKeyWithProof {
                                    file_key,
                                    proof: CompactProof {
                                        encoded_nodes: vec![H256::default().as_ref().to_vec()],
                                    }
                                }],
                                forest_proof: CompactProof {
                                    encoded_nodes: vec![H256::default().as_ref().to_vec()],
                                },
                            }),
                            reject: vec![],
                        }],
                    ),
                    Error::<Test>::NotASp
                );
            });
        }

        #[test]
        fn fails_if_caller_not_a_msp() {
            new_test_ext().execute_with(|| {
                let owner_account_id = Keyring::Alice.to_account_id();
                let owner_signed = RuntimeOrigin::signed(owner_account_id.clone());
                let bsp_account_id = Keyring::Bob.to_account_id();
                let bsp_signed = RuntimeOrigin::signed(bsp_account_id.clone());
                let msp = Keyring::Charlie.to_account_id();
                let location = FileLocation::<Test>::try_from(b"test".to_vec()).unwrap();
                let size = 4;
                let fingerprint = H256::zero();
                let peer_id = BoundedVec::try_from(vec![1]).unwrap();
                let peer_ids: PeerIds<Test> = BoundedVec::try_from(vec![peer_id]).unwrap();
                let storage_amount = 100;

                let (msp_id, value_prop_id) = add_msp_to_provider_storage(&msp);

                let name = BoundedVec::try_from(b"bucket".to_vec()).unwrap();
                let bucket_id =
                    create_bucket(&owner_account_id.clone(), name, msp_id, value_prop_id);

                // Sign up account as a Backup Storage Provider
                assert_ok!(bsp_sign_up(bsp_signed.clone(), storage_amount));

                // Dispatch a storage request.
                assert_ok!(FileSystem::issue_storage_request(
                    owner_signed.clone(),
                    bucket_id,
                    location.clone(),
                    fingerprint,
                    size,
                    msp_id,
                    peer_ids.clone(),
                    ReplicationTarget::Standard
                ));

                let file_key = FileSystem::compute_file_key(
                    owner_account_id.clone(),
                    bucket_id,
                    location.clone(),
                    size,
                    fingerprint,
                );

                assert_noop!(
                    FileSystem::msp_respond_storage_requests_multiple_buckets(
                        bsp_signed.clone(),
                        vec![StorageRequestMspBucketResponse {
                            bucket_id,
                            accept: Some(StorageRequestMspAcceptedFileKeys {
                                file_keys_and_proofs: vec![FileKeyWithProof {
                                    file_key,
                                    proof: CompactProof {
                                        encoded_nodes: vec![H256::default().as_ref().to_vec()],
                                    }
                                }],
                                forest_proof: CompactProof {
                                    encoded_nodes: vec![H256::default().as_ref().to_vec()],
                                },
                            }),
                            reject: vec![],
                        }],
                    ),
                    Error::<Test>::NotAMsp
                );
            });
        }

        #[test]
        fn fails_if_request_is_not_expecting_a_msp() {
            new_test_ext().execute_with(|| {
                let owner_account_id = Keyring::Alice.to_account_id();
                let msp = Keyring::Charlie.to_account_id();
                let msp_signed = RuntimeOrigin::signed(msp.clone());
                let location = FileLocation::<Test>::try_from(b"test".to_vec()).unwrap();
                let size = 4;
                let fingerprint = H256::zero();
                let peer_id = BoundedVec::try_from(vec![1]).unwrap();
                let peer_ids: PeerIds<Test> = BoundedVec::try_from(vec![peer_id]).unwrap();

                let (msp_id, value_prop_id) = add_msp_to_provider_storage(&msp);

                let name = BoundedVec::try_from(b"bucket".to_vec()).unwrap();
                let bucket_id =
                    create_bucket(&owner_account_id.clone(), name, msp_id, value_prop_id);

                let file_key = FileSystem::compute_file_key(
                    owner_account_id.clone(),
                    bucket_id,
                    location.clone(),
                    size,
                    fingerprint,
                );

                // Insert a storage request that is not expecting a MSP.
                StorageRequests::<Test>::insert(
                    file_key,
                    StorageRequestMetadata {
                        requested_at: <<Test as crate::Config>::ProofDealer as shp_traits::ProofsDealerInterface>::get_current_tick(),
                        owner: owner_account_id.clone(),
                        bucket_id,
                        location: location.clone(),
                        fingerprint,
                        size,
                        msp: None,
                        user_peer_ids: peer_ids.clone(),
                        bsps_required: <Test as Config>::StandardReplicationTarget::get(),
                        bsps_confirmed: 0,
                        bsps_volunteered: 0,
                        expires_at: 100,
                    },
                );

                assert_noop!(
                    FileSystem::msp_respond_storage_requests_multiple_buckets(
                        msp_signed.clone(),
                        vec![StorageRequestMspBucketResponse {
                            bucket_id,
                            accept: Some(StorageRequestMspAcceptedFileKeys {
                                file_keys_and_proofs: vec![FileKeyWithProof {
                                    file_key,
                                    proof: CompactProof {
                                        encoded_nodes: vec![],
                                    }
                                }],
                                forest_proof: CompactProof {
                                    encoded_nodes: vec![H256::default().as_ref().to_vec()],
                                },
                            }),
                            reject: vec![],
                        }],
                    ),
                    Error::<Test>::RequestWithoutMsp
                );
            });
        }

        #[test]
        fn fails_if_request_with_insolvent_provider() {
            new_test_ext().execute_with(|| {
                let owner_account_id = Keyring::Alice.to_account_id();
                let msp = Keyring::Charlie.to_account_id();
                let msp_signed = RuntimeOrigin::signed(msp.clone());
                let location = FileLocation::<Test>::try_from(b"test".to_vec()).unwrap();
                let size = 4;
                let fingerprint = H256::zero();
                let peer_id = BoundedVec::try_from(vec![1]).unwrap();
                let peer_ids: PeerIds<Test> = BoundedVec::try_from(vec![peer_id]).unwrap();

                let (msp_id, value_prop_id) = add_msp_to_provider_storage(&msp);

                let name = BoundedVec::try_from(b"bucket".to_vec()).unwrap();
                let bucket_id =
                    create_bucket(&owner_account_id.clone(), name, msp_id, value_prop_id);

                let file_key = FileSystem::compute_file_key(
                    owner_account_id.clone(),
                    bucket_id,
                    location.clone(),
                    size,
                    fingerprint,
                );

                // Insert a storage request that is not expecting a MSP.
                StorageRequests::<Test>::insert(
                    file_key,
                    StorageRequestMetadata {
                        requested_at: <<Test as crate::Config>::ProofDealer as shp_traits::ProofsDealerInterface>::get_current_tick(),
                        owner: owner_account_id.clone(),
                        bucket_id,
                        location: location.clone(),
                        fingerprint,
                        size,
                        msp: None,
                        user_peer_ids: peer_ids.clone(),
                        bsps_required: <Test as Config>::StandardReplicationTarget::get(),
                        bsps_confirmed: 0,
                        bsps_volunteered: 0,
                        expires_at: 100,
                    },
                );

                // Simulate insolvent provider
                pallet_storage_providers::InsolventProviders::<Test>::insert(
                    StorageProviderId::<Test>::MainStorageProvider(msp_id),
                    (),
                );

                assert_noop!(
                    FileSystem::msp_respond_storage_requests_multiple_buckets(
                        msp_signed.clone(),
                        vec![StorageRequestMspBucketResponse {
                            bucket_id,
                            accept: Some(StorageRequestMspAcceptedFileKeys {
                                file_keys_and_proofs: vec![FileKeyWithProof {
                                    file_key,
                                    proof: CompactProof {
                                        encoded_nodes: vec![],
                                    }
                                }],
                                forest_proof: CompactProof {
                                    encoded_nodes: vec![H256::default().as_ref().to_vec()],
                                },
                            }),
                            reject: vec![],
                        }],
                    ),
                    Error::<Test>::OperationNotAllowedForInsolventProvider
                );
            });
        }

        #[test]
        fn fails_if_caller_is_msp_but_not_assigned_one() {
            new_test_ext().execute_with(|| {
                let owner_account_id = Keyring::Alice.to_account_id();
                let owner_signed = RuntimeOrigin::signed(owner_account_id.clone());
                let expected_msp = Keyring::Charlie.to_account_id();
                let caller_msp = Keyring::Dave.to_account_id();
                let caller_msp_signed = RuntimeOrigin::signed(caller_msp.clone());
                let location = FileLocation::<Test>::try_from(b"test".to_vec()).unwrap();
                let size = 4;
                let fingerprint = H256::zero();
                let peer_id = BoundedVec::try_from(vec![1]).unwrap();
                let peer_ids: PeerIds<Test> = BoundedVec::try_from(vec![peer_id]).unwrap();

                let (expected_msp_id, value_prop_id) = add_msp_to_provider_storage(&expected_msp);
                let _caller_msp_id = add_msp_to_provider_storage(&caller_msp);

                let name = BoundedVec::try_from(b"bucket".to_vec()).unwrap();
                let bucket_id = create_bucket(
                    &owner_account_id.clone(),
                    name,
                    expected_msp_id,
                    value_prop_id,
                );

                // Dispatch a storage request.
                assert_ok!(FileSystem::issue_storage_request(
                    owner_signed.clone(),
                    bucket_id,
                    location.clone(),
                    fingerprint,
                    size,
                    expected_msp_id,
                    peer_ids.clone(),
                    ReplicationTarget::Standard
                ));

                let file_key = FileSystem::compute_file_key(
                    owner_account_id.clone(),
                    bucket_id,
                    location.clone(),
                    size,
                    fingerprint,
                );

                // Try to accept storing a file with a MSP that is not the one assigned to the file.
                assert_noop!(
                    FileSystem::msp_respond_storage_requests_multiple_buckets(
                        caller_msp_signed.clone(),
                        vec![StorageRequestMspBucketResponse {
                            bucket_id,
                            accept: Some(StorageRequestMspAcceptedFileKeys {
                                file_keys_and_proofs: vec![FileKeyWithProof {
                                    file_key,
                                    proof: CompactProof {
                                        encoded_nodes: vec![H256::default().as_ref().to_vec()],
                                    }
                                }],
                                forest_proof: CompactProof {
                                    encoded_nodes: vec![H256::default().as_ref().to_vec()],
                                },
                            }),
                            reject: vec![],
                        }],
                    ),
                    Error::<Test>::MspNotStoringBucket
                );
            });
        }

        #[test]
        fn fails_if_msp_already_accepted_storing() {
            new_test_ext().execute_with(|| {
                let owner_account_id = Keyring::Alice.to_account_id();
                let owner_signed = RuntimeOrigin::signed(owner_account_id.clone());
                let msp = Keyring::Charlie.to_account_id();
                let msp_signed = RuntimeOrigin::signed(msp.clone());
                let location = FileLocation::<Test>::try_from(b"test".to_vec()).unwrap();
                let size = 4;
                let fingerprint = H256::zero();
                let peer_id = BoundedVec::try_from(vec![1]).unwrap();
                let peer_ids: PeerIds<Test> = BoundedVec::try_from(vec![peer_id]).unwrap();

                let (msp_id, value_prop_id) = add_msp_to_provider_storage(&msp);

                let name = BoundedVec::try_from(b"bucket".to_vec()).unwrap();
                let bucket_id =
                    create_bucket(&owner_account_id.clone(), name, msp_id, value_prop_id);

                // Dispatch a storage request.
                assert_ok!(FileSystem::issue_storage_request(
                    owner_signed.clone(),
                    bucket_id,
                    location.clone(),
                    fingerprint,
                    size,
                    msp_id,
                    peer_ids.clone(),
                    ReplicationTarget::Standard
                ));

                let file_key = FileSystem::compute_file_key(
                    owner_account_id.clone(),
                    bucket_id,
                    location.clone(),
                    size,
                    fingerprint,
                );

                // Accept storing the file.
                assert_ok!(FileSystem::msp_respond_storage_requests_multiple_buckets(
                    msp_signed.clone(),
                    vec![StorageRequestMspBucketResponse {
                        bucket_id,
                        accept: Some(StorageRequestMspAcceptedFileKeys {
                            file_keys_and_proofs: vec![FileKeyWithProof {
                                file_key,
                                proof: CompactProof {
                                    encoded_nodes: vec![H256::default().as_ref().to_vec()],
                                }
                            }],
                            forest_proof: CompactProof {
                                encoded_nodes: vec![H256::default().as_ref().to_vec()],
                            },
                        }),
                        reject: vec![],
                    }],
                ));

                // Try to accept storing the file again.
                assert_noop!(
                    FileSystem::msp_respond_storage_requests_multiple_buckets(
                        msp_signed.clone(),
                        vec![StorageRequestMspBucketResponse {
                            bucket_id,
                            accept: Some(StorageRequestMspAcceptedFileKeys {
                                file_keys_and_proofs: vec![FileKeyWithProof {
                                    file_key,
                                    proof: CompactProof {
                                        encoded_nodes: vec![H256::default().as_ref().to_vec()],
                                    }
                                }],
                                forest_proof: CompactProof {
                                    encoded_nodes: vec![H256::default().as_ref().to_vec()],
                                },
                            }),
                            reject: vec![],
                        }],
                    ),
                    Error::<Test>::MspAlreadyConfirmed
                );
            });
        }

        #[test]
        fn fails_if_msp_is_not_the_one_storing_the_bucket() {
            new_test_ext().execute_with(|| {
                let owner_account_id = Keyring::Alice.to_account_id();
                let expected_msp = Keyring::Charlie.to_account_id();
                let expected_msp_signed = RuntimeOrigin::signed(expected_msp.clone());
                let other_msp = Keyring::Dave.to_account_id();
                let location = FileLocation::<Test>::try_from(b"test".to_vec()).unwrap();
                let size = 4;
                let fingerprint = H256::zero();
                let peer_id = BoundedVec::try_from(vec![1]).unwrap();
                let peer_ids: PeerIds<Test> = BoundedVec::try_from(vec![peer_id]).unwrap();

                let (expected_msp_id, _) = add_msp_to_provider_storage(&expected_msp);
                let (other_msp_id, value_prop_id) = add_msp_to_provider_storage(&other_msp);

                let name = BoundedVec::try_from(b"bucket".to_vec()).unwrap();
                let bucket_id =
                    create_bucket(&owner_account_id.clone(), name, other_msp_id, value_prop_id);

                let file_key = FileSystem::compute_file_key(
                    owner_account_id.clone(),
                    bucket_id,
                    location.clone(),
                    size,
                    fingerprint,
                );

                // Insert a storage request with the expected MSP but a bucket ID from another MSP.
                // Note: this should never happen since `issue_storage_request` checks that the bucket ID
                // belongs to the MSP, but we are testing it just in case.
                StorageRequests::<Test>::insert(
                    file_key,
                    StorageRequestMetadata {
                        requested_at: <<Test as crate::Config>::ProofDealer as shp_traits::ProofsDealerInterface>::get_current_tick(),
                        owner: owner_account_id.clone(),
                        bucket_id,
                        location: location.clone(),
                        fingerprint,
                        size,
                        msp: Some((expected_msp_id, false)),
                        user_peer_ids: peer_ids.clone(),
                        bsps_required: <Test as Config>::StandardReplicationTarget::get(),
                        bsps_confirmed: 0,
                        bsps_volunteered: 0,
                        expires_at: 100,
                    },
                );

                // Try to accept storing a file with a MSP that is not the owner of the bucket ID
                assert_noop!(
                    FileSystem::msp_respond_storage_requests_multiple_buckets(
                        expected_msp_signed.clone(),
                        vec![StorageRequestMspBucketResponse {
                            bucket_id,
                            accept: Some(StorageRequestMspAcceptedFileKeys {
                                file_keys_and_proofs: vec![FileKeyWithProof {
                                    file_key,
                                    proof: CompactProof {
                                        encoded_nodes: vec![H256::default().as_ref().to_vec()],
                                    }
                                }],
                                forest_proof: CompactProof {
                                    encoded_nodes: vec![H256::default().as_ref().to_vec()],
                                },
                            }),
                            reject: vec![],
                        }],
                    ),
                    Error::<Test>::MspNotStoringBucket
                );
            });
        }

        #[test]
        fn fails_if_msp_does_not_have_enough_available_capacity() {
            new_test_ext().execute_with(|| {
                let owner_account_id = Keyring::Alice.to_account_id();
                let msp = Keyring::Charlie.to_account_id();
                let msp_signed = RuntimeOrigin::signed(msp.clone());
                let location = FileLocation::<Test>::try_from(b"test".to_vec()).unwrap();
                let size = 100 * 1024 * 1024 * 1024;
                let fingerprint = H256::zero();
                let peer_id = BoundedVec::try_from(vec![1]).unwrap();
                let peer_ids: PeerIds<Test> = BoundedVec::try_from(vec![peer_id]).unwrap();

                let (msp_id, value_prop_id) = add_msp_to_provider_storage(&msp);

                let name = BoundedVec::try_from(b"bucket".to_vec()).unwrap();
                let bucket_id =
                    create_bucket(&owner_account_id.clone(), name, msp_id, value_prop_id);

                let file_key = FileSystem::compute_file_key(
                    owner_account_id.clone(),
                    bucket_id,
                    location.clone(),
                    size,
                    fingerprint,
                );

                // Insert a storage request for a MSP with not enough available capacity.
                // Note: `issue_storage_request` checks that the MSP has enough available capacity, but it could happen
                // that when the storage request was initially created the MSP had enough available capacity but it
                // accepted other storage requests in the meantime and now it does not have enough available capacity.
                StorageRequests::<Test>::insert(
                    file_key,
                    StorageRequestMetadata {
                        requested_at: <<Test as crate::Config>::ProofDealer as shp_traits::ProofsDealerInterface>::get_current_tick(),
                        owner: owner_account_id.clone(),
                        bucket_id,
                        location: location.clone(),
                        fingerprint,
                        size,
                        msp: Some((msp_id, false)),
                        user_peer_ids: peer_ids.clone(),
                        bsps_required: <Test as Config>::StandardReplicationTarget::get(),
                        bsps_confirmed: 0,
                        bsps_volunteered: 0,
                        expires_at: 100,
                    },
                );

                // Try to accept storing a file with a MSP that does not have enough available capacity
                assert_noop!(
                    FileSystem::msp_respond_storage_requests_multiple_buckets(
                        msp_signed.clone(),
                        vec![StorageRequestMspBucketResponse {
                            bucket_id,
                            accept: Some(StorageRequestMspAcceptedFileKeys {
                                file_keys_and_proofs: vec![FileKeyWithProof {
                                    file_key,
                                    proof: CompactProof {
                                        encoded_nodes: vec![H256::default().as_ref().to_vec()],
                                    }
                                }],
                                forest_proof: CompactProof {
                                    encoded_nodes: vec![H256::default().as_ref().to_vec()],
                                },
                            }),
                            reject: vec![],
                        }],
                    ),
                    Error::<Test>::InsufficientAvailableCapacity
                );
            });
        }
    }
}

mod bsp_volunteer {
    use super::*;
    mod failure {
        use super::*;
        use core::u32;

        #[test]
        fn bsp_actions_not_a_bsp_fail() {
            new_test_ext().execute_with(|| {
                let owner_account_id = Keyring::Alice.to_account_id();
                let bsp_account_id = Keyring::Bob.to_account_id();
                let bsp_signed = RuntimeOrigin::signed(bsp_account_id.clone());
                let msp = Keyring::Charlie.to_account_id();
                let location = FileLocation::<Test>::try_from(b"test".to_vec()).unwrap();
                let size = 4;
                let file_content = b"test".to_vec();
                let fingerprint = BlakeTwo256::hash(&file_content);
                let peer_id = BoundedVec::try_from(vec![1]).unwrap();
                let peer_ids: PeerIds<Test> = BoundedVec::try_from(vec![peer_id]).unwrap();

                let (msp_id, value_prop_id) = add_msp_to_provider_storage(&msp);

                let name = BoundedVec::try_from(vec![1]).unwrap();
                let bucket_id =
                    create_bucket(&owner_account_id.clone(), name, msp_id, value_prop_id);

                // Dispatch storage request.
                assert_ok!(FileSystem::issue_storage_request(
                    RuntimeOrigin::signed(owner_account_id.clone()),
                    bucket_id,
                    location.clone(),
                    fingerprint,
                    size,
                    msp_id,
                    peer_ids.clone(),
                    ReplicationTarget::Standard
                ));

                let file_key = FileSystem::compute_file_key(
                    owner_account_id.clone(),
                    bucket_id,
                    location.clone(),
                    size,
                    fingerprint,
                );

                assert_noop!(
                    FileSystem::bsp_volunteer(bsp_signed.clone(), file_key),
                    Error::<Test>::NotABsp
                );
            });
        }

        #[test]
        fn bsp_volunteer_storage_request_not_found_fail() {
            new_test_ext().execute_with(|| {
                let bsp_account_id = Keyring::Bob.to_account_id();
                let bsp_signed = RuntimeOrigin::signed(bsp_account_id.clone());
                let location = FileLocation::<Test>::try_from(b"test".to_vec()).unwrap();
                let fingerprint = H256::zero();

                assert_ok!(bsp_sign_up(bsp_signed.clone(), 100,));

                let file_key = FileSystem::compute_file_key(
                    bsp_account_id.clone(),
                    H256::zero(),
                    location.clone(),
                    4,
                    fingerprint,
                );

                assert_noop!(
                    FileSystem::bsp_volunteer(bsp_signed.clone(), file_key),
                    Error::<Test>::StorageRequestNotFound
                );
            });
        }

        #[test]
        fn bsp_already_volunteered_failed() {
            new_test_ext().execute_with(|| {
                let owner_account_id = Keyring::Alice.to_account_id();
                let owner_signed = RuntimeOrigin::signed(owner_account_id.clone());
                let bsp_account_id = Keyring::Bob.to_account_id();
                let bsp_signed = RuntimeOrigin::signed(bsp_account_id.clone());
                let msp = Keyring::Charlie.to_account_id();
                let location = FileLocation::<Test>::try_from(b"test".to_vec()).unwrap();
                let size = 4;
                let file_content = b"test".to_vec();
                let fingerprint = BlakeTwo256::hash(&file_content);
                let peer_id = BoundedVec::try_from(vec![1]).unwrap();
                let peer_ids: PeerIds<Test> = BoundedVec::try_from(vec![peer_id]).unwrap();
                let storage_amount: StorageData<Test> = 100;

                let (msp_id, value_prop_id) = add_msp_to_provider_storage(&msp);

                let name = BoundedVec::try_from(b"bucket".to_vec()).unwrap();
                let bucket_id =
                    create_bucket(&owner_account_id.clone(), name, msp_id, value_prop_id);

                // Sign up account as a Backup Storage Provider
                assert_ok!(bsp_sign_up(bsp_signed.clone(), storage_amount,));

                // Dispatch storage request.
                assert_ok!(FileSystem::issue_storage_request(
                    owner_signed.clone(),
                    bucket_id,
                    location.clone(),
                    fingerprint,
                    size,
                    msp_id,
                    peer_ids.clone(),
                    ReplicationTarget::Standard
                ));

                let file_key = FileSystem::compute_file_key(
                    owner_account_id.clone(),
                    bucket_id,
                    location.clone(),
                    size,
                    fingerprint,
                );

                // Calculate in how many ticks the BSP can volunteer for the file
                let current_tick = ProofsDealer::get_current_tick();
                let tick_when_bsp_can_volunteer = FileSystem::query_earliest_file_volunteer_tick(
                    Providers::get_provider_id(bsp_account_id.clone()).unwrap(),
                    file_key,
                )
                .unwrap();
                if tick_when_bsp_can_volunteer > current_tick {
                    let ticks_to_advance = tick_when_bsp_can_volunteer - current_tick + 1;
                    let current_block = System::block_number();

                    // Advance by the number of ticks until this BSP can volunteer for the file.
                    roll_to(current_block + ticks_to_advance);
                }

                // Dispatch BSP volunteer.
                assert_ok!(FileSystem::bsp_volunteer(bsp_signed.clone(), file_key));

                assert_noop!(
                    FileSystem::bsp_volunteer(bsp_signed.clone(), file_key),
                    Error::<Test>::BspAlreadyVolunteered
                );
            });
        }

        #[test]
        fn volunteer_fails_when_bsp_is_insolvent() {
            new_test_ext().execute_with(|| {
                let owner_account_id = Keyring::Alice.to_account_id();
                let owner_signed = RuntimeOrigin::signed(owner_account_id.clone());
                let bsp_account_id = Keyring::Bob.to_account_id();
                let bsp_signed = RuntimeOrigin::signed(bsp_account_id.clone());
                let msp = Keyring::Charlie.to_account_id();
                let location = FileLocation::<Test>::try_from(b"test".to_vec()).unwrap();
                let size = 4;
                let file_content = b"test".to_vec();
                let fingerprint = BlakeTwo256::hash(&file_content);
                let peer_id = BoundedVec::try_from(vec![1]).unwrap();
                let peer_ids: PeerIds<Test> = BoundedVec::try_from(vec![peer_id]).unwrap();
                let storage_amount: StorageData<Test> = 100;

                let (msp_id, value_prop_id) = add_msp_to_provider_storage(&msp);

                let name = BoundedVec::try_from(b"bucket".to_vec()).unwrap();
                let bucket_id =
                    create_bucket(&owner_account_id.clone(), name, msp_id, value_prop_id);

                // Sign up account as a Backup Storage Provider
                assert_ok!(bsp_sign_up(bsp_signed.clone(), storage_amount,));

                // Dispatch storage request.
                assert_ok!(FileSystem::issue_storage_request(
                    owner_signed.clone(),
                    bucket_id,
                    location.clone(),
                    fingerprint,
                    size,
                    msp_id,
                    peer_ids.clone(),
                    ReplicationTarget::Standard
                ));

                let file_key = FileSystem::compute_file_key(
                    owner_account_id.clone(),
                    bucket_id,
                    location.clone(),
                    size,
                    fingerprint,
                );

                let bsp_id = Providers::get_provider_id(bsp_account_id.clone()).unwrap();

                // Simulate insolvent provider
                pallet_storage_providers::InsolventProviders::<Test>::insert(
                    StorageProviderId::<Test>::BackupStorageProvider(bsp_id),
                    (),
                );

                assert_noop!(
                    FileSystem::bsp_volunteer(bsp_signed.clone(), file_key),
                    Error::<Test>::OperationNotAllowedForInsolventProvider
                );
            });
        }

        #[test]
        fn bsp_volunteer_above_threshold_high_fail() {
            new_test_ext().execute_with(|| {
                let owner_account_id = Keyring::Alice.to_account_id();
                let owner_signed = RuntimeOrigin::signed(owner_account_id.clone());
                let bsp_account_id = Keyring::Bob.to_account_id();
                let bsp_signed = RuntimeOrigin::signed(bsp_account_id.clone());
                let msp = Keyring::Charlie.to_account_id();
                let location = FileLocation::<Test>::try_from(b"test".to_vec()).unwrap();
                let size = 4;
                let file_content = b"test".to_vec();
                let fingerprint = BlakeTwo256::hash(&file_content);
                let peer_id = BoundedVec::try_from(vec![1]).unwrap();
                let peer_ids: PeerIds<Test> = BoundedVec::try_from(vec![peer_id]).unwrap();
                let storage_amount: StorageData<Test> = 100;

                let (msp_id, value_prop_id) = add_msp_to_provider_storage(&msp);

                let name = BoundedVec::try_from(b"bucket".to_vec()).unwrap();
                let bucket_id =
                    create_bucket(&owner_account_id.clone(), name, msp_id, value_prop_id);

                // Sign up account as a Backup Storage Provider
                assert_ok!(bsp_sign_up(bsp_signed.clone(), storage_amount,));

                // Dispatch storage request.
                assert_ok!(FileSystem::issue_storage_request(
                    owner_signed.clone(),
                    bucket_id,
                    location.clone(),
                    fingerprint,
                    size,
                    msp_id,
                    peer_ids.clone(),
                    ReplicationTarget::Standard
                ));

                let file_key = FileSystem::compute_file_key(
                    owner_account_id.clone(),
                    bucket_id,
                    location.clone(),
                    size,
                    fingerprint,
                );

                // Set very high global weight so BSP does not have priority
                pallet_storage_providers::GlobalBspsReputationWeight::<Test>::put(u32::MAX);

                // Dispatch BSP volunteer.
                assert_noop!(
                    FileSystem::bsp_volunteer(bsp_signed.clone(), file_key),
                    Error::<Test>::BspNotEligibleToVolunteer
                );
            });
        }

        #[test]
        fn bsp_volunteer_above_threshold_high_fail_even_with_spamming() {
            new_test_ext().execute_with(|| {
                let owner_account_id = Keyring::Alice.to_account_id();
                let owner_signed = RuntimeOrigin::signed(owner_account_id.clone());
                let bsp_account_id = Keyring::Bob.to_account_id();
                let bsp_signed = RuntimeOrigin::signed(bsp_account_id.clone());
                let msp = Keyring::Charlie.to_account_id();
                let location = FileLocation::<Test>::try_from(b"test".to_vec()).unwrap();
                let size = 4;
                let file_content = b"test".to_vec();
                let fingerprint = BlakeTwo256::hash(&file_content);
                let peer_id = BoundedVec::try_from(vec![1]).unwrap();
                let peer_ids: PeerIds<Test> = BoundedVec::try_from(vec![peer_id]).unwrap();
                let storage_amount: StorageData<Test> = 100;

                let (msp_id, value_prop_id) = add_msp_to_provider_storage(&msp);

                let name = BoundedVec::try_from(b"bucket".to_vec()).unwrap();
                let bucket_id =
                    create_bucket(&owner_account_id.clone(), name, msp_id, value_prop_id);

                // Sign up account as a Backup Storage Provider
                assert_ok!(bsp_sign_up(bsp_signed.clone(), storage_amount,));

                // Get BSP ID.
                let bsp_id = Providers::get_provider_id(bsp_account_id.clone()).unwrap();

                // Dispatch storage request.
                assert_ok!(FileSystem::issue_storage_request(
                    owner_signed.clone(),
                    bucket_id,
                    location.clone(),
                    fingerprint,
                    size,
                    msp_id,
                    peer_ids.clone(),
                    ReplicationTarget::Standard
                ));

                // Compute the file key to volunteer for.
                let file_key = FileSystem::compute_file_key(
                    owner_account_id.clone(),
                    bucket_id,
                    location.clone(),
                    size,
                    fingerprint,
                );

                // Set a high enough global weight so BSP does not have priority
                pallet_storage_providers::GlobalBspsReputationWeight::<Test>::put(u32::MAX);

                // Calculate how many ticks until this BSP can volunteer for the file.
                let current_tick = ProofsDealer::get_current_tick();
                let tick_when_bsp_can_volunteer =
                    FileSystem::query_earliest_file_volunteer_tick(bsp_id, file_key).unwrap();
                let ticks_to_advance = tick_when_bsp_can_volunteer - current_tick + 1;
                let current_block = System::block_number();

                // Advance by the number of ticks until this BSP can volunteer for the file.
                // In the process, this BSP will spam the chain to prevent others from volunteering and confirming.
                roll_to_spammed(current_block + ticks_to_advance);

                // Dispatch BSP volunteer.
                assert_noop!(
                    FileSystem::bsp_volunteer(bsp_signed.clone(), file_key),
                    Error::<Test>::BspNotEligibleToVolunteer
                );
            });
        }

        #[test]
        fn bsp_volunteer_with_insufficient_capacity() {
            new_test_ext().execute_with(|| {
                let owner = Keyring::Alice.to_account_id();
                let origin = RuntimeOrigin::signed(owner.clone());
                let bsp_account_id = Keyring::Bob.to_account_id();
                let bsp_signed = RuntimeOrigin::signed(bsp_account_id.clone());
                let msp = Keyring::Charlie.to_account_id();
                let location = FileLocation::<Test>::try_from(b"test".to_vec()).unwrap();
                let fingerprint = H256::zero();
                let peer_id = BoundedVec::try_from(vec![1]).unwrap();
                let peer_ids: PeerIds<Test> = BoundedVec::try_from(vec![peer_id]).unwrap();
                let storage_amount: StorageData<Test> = 100;

                let (msp_id, value_prop_id) = add_msp_to_provider_storage(&msp);

                let name = BoundedVec::try_from(b"bucket".to_vec()).unwrap();
                let bucket_id = create_bucket(&owner.clone(), name.clone(), msp_id, value_prop_id);

                // Sign up account as a Backup Storage Provider
                assert_ok!(bsp_sign_up(bsp_signed.clone(), storage_amount));

                // Dispatch storage request.
                assert_ok!(FileSystem::issue_storage_request(
                    origin,
                    bucket_id,
                    location.clone(),
                    fingerprint,
                    4,
                    msp_id,
                    peer_ids.clone(),
                    ReplicationTarget::Standard
                ));

                let bsp_id = Providers::get_provider_id(bsp_account_id.clone()).unwrap();

                pallet_storage_providers::BackupStorageProviders::<Test>::mutate(bsp_id, |bsp| {
                    assert!(bsp.is_some());
                    if let Some(bsp) = bsp {
                        bsp.capacity = 0;
                    }
                });

                let file_key = FileSystem::compute_file_key(
                    owner.clone(),
                    bucket_id,
                    location.clone(),
                    4,
                    fingerprint,
                );

                // Dispatch BSP volunteer.
                assert_noop!(
                    FileSystem::bsp_volunteer(bsp_signed.clone(), file_key),
                    Error::<Test>::InsufficientAvailableCapacity
                );
            });
        }
    }

    mod success {
        use super::*;

        #[test]
        fn bsp_volunteer_success() {
            new_test_ext().execute_with(|| {
                let owner = Keyring::Alice.to_account_id();
                let origin = RuntimeOrigin::signed(owner.clone());
                let bsp_account_id = Keyring::Bob.to_account_id();
                let bsp_signed = RuntimeOrigin::signed(bsp_account_id.clone());
                let msp = Keyring::Charlie.to_account_id();
                let location = FileLocation::<Test>::try_from(b"test".to_vec()).unwrap();
                let size = StorageData::<Test>::try_from(4).unwrap();
                let fingerprint = H256::zero();
                let peer_id = BoundedVec::try_from(vec![1]).unwrap();
                let peer_ids: PeerIds<Test> = BoundedVec::try_from(vec![peer_id]).unwrap();
                let storage_amount: StorageData<Test> = 100;

                let (msp_id, value_prop_id) = add_msp_to_provider_storage(&msp);

                let name = BoundedVec::try_from(b"bucket".to_vec()).unwrap();
                let bucket_id = create_bucket(&owner.clone(), name.clone(), msp_id, value_prop_id);

                // Sign up account as a Backup Storage Provider
                assert_ok!(bsp_sign_up(bsp_signed.clone(), storage_amount));

                // Dispatch storage request.
                assert_ok!(FileSystem::issue_storage_request(
                    origin,
                    bucket_id,
                    location.clone(),
                    fingerprint,
                    4,
                    msp_id,
                    peer_ids.clone(),
                    ReplicationTarget::Standard
                ));

                let file_key = FileSystem::compute_file_key(
                    owner.clone(),
                    bucket_id,
                    location.clone(),
                    4,
                    fingerprint,
                );

                let bsp_id = Providers::get_provider_id(bsp_account_id.clone()).unwrap();

                // Calculate in how many ticks the BSP can volunteer for the file
                let current_tick = ProofsDealer::get_current_tick();
                let tick_when_bsp_can_volunteer = FileSystem::query_earliest_file_volunteer_tick(
                    Providers::get_provider_id(bsp_account_id.clone()).unwrap(),
                    file_key,
                )
                .unwrap();
                if tick_when_bsp_can_volunteer > current_tick {
                    let ticks_to_advance = tick_when_bsp_can_volunteer - current_tick + 1;
                    let current_block = System::block_number();

                    // Advance by the number of ticks until this BSP can volunteer for the file.
                    roll_to(current_block + ticks_to_advance);
                }

                // Dispatch BSP volunteer.
                assert_ok!(FileSystem::bsp_volunteer(bsp_signed.clone(), file_key));

                // Assert that the RequestStorageBsps has the correct value
                assert_eq!(
                    file_system::StorageRequestBsps::<Test>::get(file_key, bsp_id)
                        .expect("BSP should exist in storage"),
                    StorageRequestBspsMetadata::<Test> {
                        confirmed: false,
                        _phantom: Default::default()
                    }
                );

                // Assert that the correct event was deposited
                System::assert_last_event(
                    Event::AcceptedBspVolunteer {
                        bsp_id,
                        bucket_id,
                        location,
                        fingerprint,
                        multiaddresses: create_sp_multiaddresses(),
                        owner,
                        size,
                    }
                    .into(),
                );
            });
        }

        #[test]
        fn bsp_volunteer_succeeds_after_waiting_enough_ticks_without_spam() {
            new_test_ext().execute_with(|| {
                let owner_account_id = Keyring::Alice.to_account_id();
                let owner_signed = RuntimeOrigin::signed(owner_account_id.clone());
                let bsp_account_id = Keyring::Bob.to_account_id();
                let bsp_signed = RuntimeOrigin::signed(bsp_account_id.clone());
                let msp = Keyring::Charlie.to_account_id();
                let location = FileLocation::<Test>::try_from(b"test".to_vec()).unwrap();
                let size = 4;
                let file_content = b"test".to_vec();
                let fingerprint = BlakeTwo256::hash(&file_content);
                let peer_id = BoundedVec::try_from(vec![1]).unwrap();
                let peer_ids: PeerIds<Test> = BoundedVec::try_from(vec![peer_id]).unwrap();
                let storage_amount: StorageData<Test> = 100;

                let (msp_id, value_prop_id) = add_msp_to_provider_storage(&msp);

                let name = BoundedVec::try_from(b"bucket".to_vec()).unwrap();
                let bucket_id =
                    create_bucket(&owner_account_id.clone(), name, msp_id, value_prop_id);

                // Sign up account as a Backup Storage Provider
                assert_ok!(bsp_sign_up(bsp_signed.clone(), storage_amount,));

                // Get BSP ID.
                let bsp_id = Providers::get_provider_id(bsp_account_id.clone()).unwrap();

                // Dispatch storage request.
                assert_ok!(FileSystem::issue_storage_request(
                    owner_signed.clone(),
                    bucket_id,
                    location.clone(),
                    fingerprint,
                    size,
                    msp_id,
                    peer_ids.clone(),
                    ReplicationTarget::Standard
                ));

                // Compute the file key to volunteer for.
                let file_key = FileSystem::compute_file_key(
                    owner_account_id.clone(),
                    bucket_id,
                    location.clone(),
                    size,
                    fingerprint,
                );

                // Set a high enough global weight so BSP does not have priority
                pallet_storage_providers::GlobalBspsReputationWeight::<Test>::put(u32::MAX / 2);

                // Calculate how many ticks until this BSP can volunteer for the file.
                let current_tick = ProofsDealer::get_current_tick();
                let tick_when_bsp_can_volunteer =
                    FileSystem::query_earliest_file_volunteer_tick(bsp_id, file_key).unwrap();
                let ticks_to_advance = tick_when_bsp_can_volunteer - current_tick + 1;
                let current_block = System::block_number();

                // Advance by the number of ticks until this BSP can volunteer for the file.
                roll_to(current_block + ticks_to_advance);

                // Dispatch BSP volunteer.
                assert_ok!(FileSystem::bsp_volunteer(bsp_signed.clone(), file_key));

                // Assert that the RequestStorageBsps has the correct value
                assert_eq!(
                    file_system::StorageRequestBsps::<Test>::get(file_key, bsp_id)
                        .expect("BSP should exist in storage"),
                    StorageRequestBspsMetadata::<Test> {
                        confirmed: false,
                        _phantom: Default::default()
                    }
                );

                // Assert that the correct event was deposited
                System::assert_last_event(
                    Event::AcceptedBspVolunteer {
                        bsp_id,
                        bucket_id,
                        location,
                        fingerprint,
                        multiaddresses: create_sp_multiaddresses(),
                        owner: owner_account_id,
                        size,
                    }
                    .into(),
                );
            });
        }
    }
}

mod bsp_confirm {
    use super::*;
    mod failure {
        use crate::types::FileKeyWithProof;

        use super::*;
        use pallet_storage_providers::types::ReputationWeightType;

        #[test]
        fn bsp_actions_not_a_bsp_fail() {
            new_test_ext().execute_with(|| {
                let owner_account_id = Keyring::Alice.to_account_id();
                let bsp_account_id = Keyring::Bob.to_account_id();
                let bsp_signed = RuntimeOrigin::signed(bsp_account_id.clone());
                let msp = Keyring::Charlie.to_account_id();
                let location = FileLocation::<Test>::try_from(b"test".to_vec()).unwrap();
                let size = 4;
                let file_content = b"test".to_vec();
                let fingerprint = BlakeTwo256::hash(&file_content);
                let peer_id = BoundedVec::try_from(vec![1]).unwrap();
                let peer_ids: PeerIds<Test> = BoundedVec::try_from(vec![peer_id]).unwrap();

                let (msp_id, value_prop_id) = add_msp_to_provider_storage(&msp);

                let name = BoundedVec::try_from(vec![1]).unwrap();
                let bucket_id =
                    create_bucket(&owner_account_id.clone(), name, msp_id, value_prop_id);

                // Dispatch storage request.
                assert_ok!(FileSystem::issue_storage_request(
                    RuntimeOrigin::signed(owner_account_id.clone()),
                    bucket_id,
                    location.clone(),
                    fingerprint,
                    size,
                    msp_id,
                    peer_ids.clone(),
                    ReplicationTarget::Standard
                ));

                let file_key = FileSystem::compute_file_key(
                    owner_account_id.clone(),
                    bucket_id,
                    location.clone(),
                    size,
                    fingerprint,
                );

                assert_noop!(
                    FileSystem::bsp_confirm_storing(
                        bsp_signed.clone(),
                        CompactProof {
                            encoded_nodes: vec![H256::default().as_ref().to_vec()],
                        },
                        BoundedVec::try_from(vec![FileKeyWithProof {
                            file_key,
                            proof: CompactProof {
                                encoded_nodes: vec![H256::default().as_ref().to_vec()],
                            }
                        }])
                        .unwrap(),
                    ),
                    Error::<Test>::NotABsp
                );
            });
        }

        #[test]
        fn bsp_confirm_storing_storage_request_not_found_fail() {
            new_test_ext().execute_with(|| {
                let bsp_account_id = Keyring::Bob.to_account_id();
                let bsp_signed = RuntimeOrigin::signed(bsp_account_id.clone());
                let location = FileLocation::<Test>::try_from(b"test".to_vec()).unwrap();

                // Sign up account as a Backup Storage Provider
                assert_ok!(bsp_sign_up(bsp_signed.clone(), 100,));

                let file_key = FileSystem::compute_file_key(
                    bsp_account_id.clone(),
                    H256::zero(),
                    location.clone(),
                    4,
                    H256::zero(),
                );

                assert_noop!(
                    FileSystem::bsp_confirm_storing(
                        bsp_signed.clone(),
                        CompactProof {
                            encoded_nodes: vec![H256::default().as_ref().to_vec()],
                        },
                        BoundedVec::try_from(vec![FileKeyWithProof {
                            file_key,
                            proof: CompactProof {
                                encoded_nodes: vec![H256::default().as_ref().to_vec()],
                            }
                        }])
                        .unwrap(),
                    ),
                    Error::<Test>::NoFileKeysToConfirm
                );
            });
        }

        #[test]
        fn bsp_confirm_storing_not_volunteered_fail() {
            new_test_ext().execute_with(|| {
                let owner_account_id = Keyring::Alice.to_account_id();
                let owner_signed = RuntimeOrigin::signed(owner_account_id.clone());
                let bsp_account_id = Keyring::Bob.to_account_id();
                let bsp_signed = RuntimeOrigin::signed(bsp_account_id.clone());
                let msp = Keyring::Charlie.to_account_id();
                let location = FileLocation::<Test>::try_from(b"test".to_vec()).unwrap();
                let size = 4;
                let file_content = b"test".to_vec();
                let fingerprint = BlakeTwo256::hash(&file_content);
                let peer_id = BoundedVec::try_from(vec![1]).unwrap();
                let peer_ids: PeerIds<Test> = BoundedVec::try_from(vec![peer_id]).unwrap();
                let storage_amount: StorageData<Test> = 100;

                let (msp_id, value_prop_id) = add_msp_to_provider_storage(&msp);

                let name = BoundedVec::try_from(vec![1]).unwrap();
                let bucket_id =
                    create_bucket(&owner_account_id.clone(), name, msp_id, value_prop_id);

                // Sign up account as a Backup Storage Provider
                assert_ok!(bsp_sign_up(bsp_signed.clone(), storage_amount,));

                // Dispatch storage request.
                assert_ok!(FileSystem::issue_storage_request(
                    owner_signed.clone(),
                    bucket_id,
                    location.clone(),
                    fingerprint,
                    size,
                    msp_id,
                    peer_ids.clone(),
                    ReplicationTarget::Standard
                ));

                let file_key = FileSystem::compute_file_key(
                    owner_account_id.clone(),
                    bucket_id,
                    location.clone(),
                    size,
                    fingerprint,
                );

                assert_noop!(
                    FileSystem::bsp_confirm_storing(
                        bsp_signed.clone(),
                        CompactProof {
                            encoded_nodes: vec![H256::default().as_ref().to_vec()],
                        },
                        BoundedVec::try_from(vec![FileKeyWithProof {
                            file_key,
                            proof: CompactProof {
                                encoded_nodes: vec![H256::default().as_ref().to_vec()],
                            }
                        }])
                        .unwrap(),
                    ),
                    Error::<Test>::BspNotVolunteered
                );
            });
        }

        #[test]
        fn bsp_confirming_for_non_existent_storage_request() {
            new_test_ext().execute_with(|| {
                let owner_account_id = Keyring::Alice.to_account_id();
                let owner_signed = RuntimeOrigin::signed(owner_account_id.clone());
                let bsp_bob_account_id = Keyring::Bob.to_account_id();
                let bsp_bob_signed = RuntimeOrigin::signed(bsp_bob_account_id.clone());
                let bsp_charlie_account_id = Keyring::Dave.to_account_id();
                let bsp_charlie_signed = RuntimeOrigin::signed(bsp_charlie_account_id.clone());
                let msp = Keyring::Charlie.to_account_id();
                let location = FileLocation::<Test>::try_from(b"test".to_vec()).unwrap();
                let size = 4;
                let file_content = b"test".to_vec();
                let fingerprint = BlakeTwo256::hash(&file_content);
                let peer_id = BoundedVec::try_from(vec![1]).unwrap();
                let peer_ids: PeerIds<Test> = BoundedVec::try_from(vec![peer_id]).unwrap();
                let storage_amount: StorageData<Test> = 100;

                let (msp_id, value_prop_id) = add_msp_to_provider_storage(&msp);

                // Sign up account as a Backup Storage Provider
                assert_ok!(bsp_sign_up(bsp_bob_signed.clone(), storage_amount,));
                assert_ok!(bsp_sign_up(bsp_charlie_signed.clone(), storage_amount,));

                let name = BoundedVec::try_from(vec![1]).unwrap();
                let bucket_id =
                    create_bucket(&owner_account_id.clone(), name, msp_id, value_prop_id);

                // Dispatch storage request.
                assert_ok!(FileSystem::issue_storage_request(
                    owner_signed.clone(),
                    bucket_id,
                    location.clone(),
                    fingerprint,
                    size,
                    msp_id,
                    peer_ids.clone(),
                    ReplicationTarget::Custom(2)
                ));

                let file_key = FileSystem::compute_file_key(
                    owner_account_id.clone(),
                    bucket_id,
                    location.clone(),
                    size,
                    fingerprint,
                );

                let msp_signed = RuntimeOrigin::signed(msp.clone());
                assert_ok!(FileSystem::msp_respond_storage_requests_multiple_buckets(
                    msp_signed.clone(),
                    vec![StorageRequestMspBucketResponse {
                        bucket_id,
                        accept: Some(StorageRequestMspAcceptedFileKeys {
                            file_keys_and_proofs: vec![FileKeyWithProof {
                                file_key,
                                proof: CompactProof {
                                    encoded_nodes: vec![H256::default().as_ref().to_vec()],
                                }
                            }],
                            forest_proof: CompactProof {
                                encoded_nodes: vec![H256::default().as_ref().to_vec()],
                            },
                        }),
                        reject: vec![],
                    }],
                ));

                // Assert that the storage was updated
                assert_eq!(
                    file_system::StorageRequests::<Test>::get(file_key)
                        .unwrap()
                        .msp,
                    Some((msp_id, true))
                );

                // Calculate in how many ticks the BSP can volunteer for the file
                let current_tick = ProofsDealer::get_current_tick();
                let tick_when_bsp_can_volunteer = FileSystem::query_earliest_file_volunteer_tick(
                    Providers::get_provider_id(bsp_bob_account_id.clone()).unwrap(),
                    file_key,
                )
                .unwrap();
                if tick_when_bsp_can_volunteer > current_tick {
                    let ticks_to_advance = tick_when_bsp_can_volunteer - current_tick + 1;
                    let current_block = System::block_number();

                    // Advance by the number of ticks until this BSP can volunteer for the file.
                    roll_to(current_block + ticks_to_advance);
                }

                // Dispatch BSP volunteer.
                assert_ok!(FileSystem::bsp_volunteer(bsp_bob_signed.clone(), file_key,));

                assert_ok!(FileSystem::bsp_confirm_storing(
                    bsp_bob_signed.clone(),
                    CompactProof {
                        encoded_nodes: vec![H256::default().as_ref().to_vec()],
                    },
                    BoundedVec::try_from(vec![FileKeyWithProof {
                        file_key,
                        proof: CompactProof {
                            encoded_nodes: vec![H256::default().as_ref().to_vec()],
                        }
                    }])
                    .unwrap(),
                ));

                assert_ok!(FileSystem::bsp_volunteer(
                    bsp_charlie_signed.clone(),
                    file_key,
                ));

                assert_ok!(FileSystem::bsp_confirm_storing(
                    bsp_charlie_signed.clone(),
                    CompactProof {
                        encoded_nodes: vec![H256::default().as_ref().to_vec()],
                    },
                    BoundedVec::try_from(vec![FileKeyWithProof {
                        file_key,
                        proof: CompactProof {
                            encoded_nodes: vec![H256::default().as_ref().to_vec()],
                        }
                    }])
                    .unwrap(),
                ));

                assert_noop!(
                    FileSystem::bsp_confirm_storing(
                        bsp_bob_signed.clone(),
                        CompactProof {
                            encoded_nodes: vec![H256::default().as_ref().to_vec()],
                        },
                        BoundedVec::try_from(vec![FileKeyWithProof {
                            file_key,
                            proof: CompactProof {
                                encoded_nodes: vec![H256::default().as_ref().to_vec()],
                            }
                        }])
                        .unwrap(),
                    ),
                    Error::<Test>::NoFileKeysToConfirm
                );
            });
        }

        #[test]
        fn bsp_failing_to_confirm_all_proofs_submitted_insufficient_capacity() {
            new_test_ext().execute_with(|| {
                let owner_account_id = Keyring::Alice.to_account_id();
                let owner = RuntimeOrigin::signed(owner_account_id.clone());
                let bsp_account_id = Keyring::Bob.to_account_id();
                let bsp_signed = RuntimeOrigin::signed(bsp_account_id.clone());
                let msp = Keyring::Charlie.to_account_id();
                let storage_amount: StorageData<Test> = 100;
                let size = 4;

                let (msp_id, value_prop_id) = add_msp_to_provider_storage(&msp);

                // Sign up account as a Backup Storage Provider
                assert_ok!(bsp_sign_up(bsp_signed.clone(), storage_amount));

                let bsp_id = Providers::get_provider_id(bsp_account_id.clone()).unwrap();

                // Force BSP to pass all threshold checks when volunteering.
                pallet_storage_providers::BackupStorageProviders::<Test>::mutate(&bsp_id, |bsp| {
                    if let Some(bsp) = bsp {
                        bsp.reputation_weight = ReputationWeightType::<Test>::max_value();
                    }
                });

                let mut file_keys = Vec::new();

                // Issue 5 storage requests and volunteer for each
                for i in 0..5 {
                    let location =
                        FileLocation::<Test>::try_from(format!("test{}", i).into_bytes()).unwrap();
                    let fingerprint = H256::repeat_byte(i as u8);
                    let name = BoundedVec::try_from(format!("bucket{}", i).into_bytes()).unwrap();
                    let bucket_id =
                        create_bucket(&owner_account_id.clone(), name, msp_id, value_prop_id);

                    // Issue storage request
                    assert_ok!(FileSystem::issue_storage_request(
                        owner.clone(),
                        bucket_id,
                        location.clone(),
                        fingerprint,
                        size,
                        msp_id,
                        Default::default(),
                        ReplicationTarget::Standard
                    ));

                    let file_key = FileSystem::compute_file_key(
                        owner_account_id.clone(),
                        bucket_id,
                        location.clone(),
                        size,
                        fingerprint,
                    );

                    file_keys.push(file_key);

                    // Volunteer for storage
                    assert_ok!(FileSystem::bsp_volunteer(bsp_signed.clone(), file_key));
                }

                // Set BSP storage capacity to 0
                pallet_storage_providers::BackupStorageProviders::<Test>::mutate(&bsp_id, |bsp| {
                    if let Some(bsp) = bsp {
                        bsp.capacity = size * 2;
                    }
                });

                // Prepare proofs for all files
                let non_inclusion_forest_proof = CompactProof {
                    encoded_nodes: vec![H256::default().as_ref().to_vec()],
                };

                let file_keys_and_proofs: BoundedVec<
                    _,
                    <Test as file_system::Config>::MaxBatchConfirmStorageRequests,
                > = file_keys
                    .into_iter()
                    .map(|file_key| FileKeyWithProof {
                        file_key,
                        proof: CompactProof {
                            encoded_nodes: vec![file_key.as_ref().to_vec()],
                        },
                    })
                    .collect::<Vec<_>>()
                    .try_into()
                    .unwrap();

                // Attempt to confirm storing all files at once
                assert_noop!(
                    FileSystem::bsp_confirm_storing(
                        bsp_signed.clone(),
                        non_inclusion_forest_proof,
                        file_keys_and_proofs,
                    ),
                    Error::<Test>::InsufficientAvailableCapacity
                );
            });
        }

        #[test]
        fn bsp_confirm_storing_fails_with_no_file_keys_to_confirm() {
            new_test_ext().execute_with(|| {
                // Setup accounts
                let owner_account_id = Keyring::Alice.to_account_id();
                let owner_signed = RuntimeOrigin::signed(owner_account_id.clone());
                let bsp_account_id = Keyring::Bob.to_account_id();
                let bsp_signed = RuntimeOrigin::signed(bsp_account_id.clone());
                let msp = Keyring::Charlie.to_account_id();

                // Setup common test parameters
                let size = 4;
                let fingerprint = H256::zero();
                let peer_ids =
                    BoundedVec::try_from(vec![BoundedVec::try_from(vec![1]).unwrap()]).unwrap();
                let storage_amount: StorageData<Test> = 100;

                // Setup MSP and bucket
                let (msp_id, value_prop_id) = add_msp_to_provider_storage(&msp);
                let bucket_id = create_bucket(
                    &owner_account_id,
                    BoundedVec::try_from(b"bucket".to_vec()).unwrap(),
                    msp_id,
                    value_prop_id,
                );

                // Setup BSP
                assert_ok!(bsp_sign_up(bsp_signed.clone(), storage_amount));

                // Create file keys with different file locations
                let location =
                    FileLocation::<Test>::try_from(format!("test-location").into_bytes()).unwrap();

                assert_ok!(FileSystem::issue_storage_request(
                    owner_signed.clone(),
                    bucket_id,
                    location.clone(),
                    fingerprint,
                    size,
                    msp_id,
                    peer_ids.clone(),
                    ReplicationTarget::Custom(1)
                ));

                let file_key = FileSystem::compute_file_key(
                    owner_account_id.clone(),
                    bucket_id,
                    location.clone(),
                    size,
                    fingerprint,
                );

                // Calculate in how many ticks the BSP can volunteer for the file
                let current_tick = ProofsDealer::get_current_tick();
                let tick_when_bsp_can_volunteer = FileSystem::query_earliest_file_volunteer_tick(
                    Providers::get_provider_id(bsp_account_id.clone()).unwrap(),
                    file_key,
                )
                .unwrap();
                if tick_when_bsp_can_volunteer > current_tick {
                    let ticks_to_advance = tick_when_bsp_can_volunteer - current_tick + 1;
                    let current_block = System::block_number();

                    // Advance by the number of ticks until this BSP can volunteer for the file.
                    roll_to(current_block + ticks_to_advance);
                }

                // Dispatch BSP volunteer.
                assert_ok!(FileSystem::bsp_volunteer(bsp_signed.clone(), file_key));

                // Pre-confirm one file key to simulate a previous BSP already confirming it
                file_system::StorageRequests::<Test>::mutate(file_key, |maybe_metadata| {
                    if let Some(metadata) = maybe_metadata {
                        metadata.bsps_confirmed = 1;
                    }
                });

                assert_noop!(
                    FileSystem::bsp_confirm_storing(
                        bsp_signed,
                        CompactProof {
                            encoded_nodes: vec![H256::default().as_ref().to_vec()],
                        },
                        BoundedVec::try_from(vec![FileKeyWithProof {
                            file_key,
                            proof: CompactProof {
                                encoded_nodes: vec![H256::default().as_ref().to_vec()],
                            }
                        }])
                        .unwrap(),
                    ),
                    Error::<Test>::NoFileKeysToConfirm
                );
            });
        }

        #[test]
        fn bsp_confirm_storing_fails_with_insolvent_provider() {
            new_test_ext().execute_with(|| {
                let owner_account_id = Keyring::Alice.to_account_id();
                let owner_signed = RuntimeOrigin::signed(owner_account_id.clone());
                let bsp_account_id = Keyring::Bob.to_account_id();
                let bsp_signed = RuntimeOrigin::signed(bsp_account_id.clone());
                let msp = Keyring::Charlie.to_account_id();
                let location = FileLocation::<Test>::try_from(b"test".to_vec()).unwrap();
                let size = 4;
                let fingerprint = H256::zero();
                let peer_id = BoundedVec::try_from(vec![1]).unwrap();
                let peer_ids: PeerIds<Test> = BoundedVec::try_from(vec![peer_id]).unwrap();
                let storage_amount: StorageData<Test> = 100;

                let (msp_id, value_prop_id) = add_msp_to_provider_storage(&msp);

                let name = BoundedVec::try_from(b"bucket".to_vec()).unwrap();
                let bucket_id =
                    create_bucket(&owner_account_id.clone(), name, msp_id, value_prop_id);

                // Sign up account as a Backup Storage Provider
                assert_ok!(bsp_sign_up(bsp_signed.clone(), storage_amount));

                // Dispatch storage request.
                assert_ok!(FileSystem::issue_storage_request(
                    owner_signed.clone(),
                    bucket_id,
                    location.clone(),
                    fingerprint,
                    size,
                    msp_id,
                    peer_ids.clone(),
                    ReplicationTarget::Standard
                ));

                let file_key = FileSystem::compute_file_key(
                    owner_account_id.clone(),
                    bucket_id,
                    location.clone(),
                    size,
                    fingerprint,
                );

                // Calculate in how many ticks the BSP can volunteer for the file
                let current_tick = ProofsDealer::get_current_tick();
                let tick_when_bsp_can_volunteer = FileSystem::query_earliest_file_volunteer_tick(
                    Providers::get_provider_id(bsp_account_id.clone()).unwrap(),
                    file_key,
                )
                .unwrap();
                if tick_when_bsp_can_volunteer > current_tick {
                    let ticks_to_advance = tick_when_bsp_can_volunteer - current_tick + 1;
                    let current_block = System::block_number();

                    // Advance by the number of ticks until this BSP can volunteer for the file.
                    roll_to(current_block + ticks_to_advance);
                }

                // Dispatch BSP volunteer.
                assert_ok!(FileSystem::bsp_volunteer(bsp_signed.clone(), file_key,));

                let bsp_id = Providers::get_provider_id(bsp_account_id.clone()).unwrap();

                // Simulate insolvent provider
                pallet_storage_providers::InsolventProviders::<Test>::insert(
                    StorageProviderId::<Test>::BackupStorageProvider(bsp_id),
                    (),
                );

                // Dispatch BSP confirm storing.
                assert_noop!(
                    FileSystem::bsp_confirm_storing(
                        bsp_signed.clone(),
                        CompactProof {
                            encoded_nodes: vec![H256::default().as_ref().to_vec()],
                        },
                        BoundedVec::try_from(vec![FileKeyWithProof {
                            file_key,
                            proof: CompactProof {
                                encoded_nodes: vec![H256::default().as_ref().to_vec()],
                            }
                        }])
                        .unwrap(),
                    ),
                    Error::<Test>::OperationNotAllowedForInsolventProvider
                );
            });
        }
    }

    mod success {
        use shp_traits::PaymentStreamsInterface;

        use super::*;

        #[test]
        fn bsp_confirm_storing_success() {
            new_test_ext().execute_with(|| {
                let owner_account_id = Keyring::Alice.to_account_id();
                let owner_signed = RuntimeOrigin::signed(owner_account_id.clone());
                let bsp_account_id = Keyring::Bob.to_account_id();
                let bsp_signed = RuntimeOrigin::signed(bsp_account_id.clone());
                let msp = Keyring::Charlie.to_account_id();
                let location = FileLocation::<Test>::try_from(b"test".to_vec()).unwrap();
                let size = 4;
                let fingerprint = H256::zero();
                let peer_id = BoundedVec::try_from(vec![1]).unwrap();
                let peer_ids: PeerIds<Test> = BoundedVec::try_from(vec![peer_id]).unwrap();
                let storage_amount: StorageData<Test> = 100;

                let (msp_id, value_prop_id) = add_msp_to_provider_storage(&msp);

                let name = BoundedVec::try_from(b"bucket".to_vec()).unwrap();
                let bucket_id =
                    create_bucket(&owner_account_id.clone(), name, msp_id, value_prop_id);

                // Sign up account as a Backup Storage Provider
                assert_ok!(bsp_sign_up(bsp_signed.clone(), storage_amount));

				let current_tick = <<Test as crate::Config>::ProofDealer as shp_traits::ProofsDealerInterface>::get_current_tick();
                let current_tick_plus_storage_request_ttl =
                    current_tick
                        + <<Test as crate::Config>::StorageRequestTtl as Get<u32>>::get() as u64;
                let next_expiration_tick_storage_request = max(
                    NextAvailableStorageRequestExpirationTick::<Test>::get(),
                    current_tick_plus_storage_request_ttl,
                );

                // Dispatch storage request.
                assert_ok!(FileSystem::issue_storage_request(
                    owner_signed.clone(),
                    bucket_id,
                    location.clone(),
                    fingerprint,
                    size,
                    msp_id,
                    peer_ids.clone(),
                    ReplicationTarget::Standard
                ));

                let file_key = FileSystem::compute_file_key(
                    owner_account_id.clone(),
                    bucket_id,
                    location.clone(),
                    size,
                    fingerprint,
                );

                let bsp_id = Providers::get_provider_id(bsp_account_id.clone()).unwrap();

                // Calculate in how many ticks the BSP can volunteer for the file
                let current_tick = ProofsDealer::get_current_tick();
                let tick_when_bsp_can_volunteer = FileSystem::query_earliest_file_volunteer_tick(
                    Providers::get_provider_id(bsp_account_id.clone()).unwrap(),
                    file_key,
                )
                .unwrap();
                if tick_when_bsp_can_volunteer > current_tick {
                    let ticks_to_advance = tick_when_bsp_can_volunteer - current_tick + 1;
                    let current_block = System::block_number();

                    // Advance by the number of ticks until this BSP can volunteer for the file.
                    roll_to(current_block + ticks_to_advance);
                }

                // Dispatch BSP volunteer.
                assert_ok!(FileSystem::bsp_volunteer(bsp_signed.clone(), file_key,));

                // Get the current tick number.
                let tick_when_confirming = ProofsDealer::get_current_tick();

                // Dispatch BSP confirm storing.
                assert_ok!(FileSystem::bsp_confirm_storing(
                    bsp_signed.clone(),
                    CompactProof {
                        encoded_nodes: vec![H256::default().as_ref().to_vec()],
                    },
                    BoundedVec::try_from(vec![FileKeyWithProof {
                        file_key,
                        proof: CompactProof {
                            encoded_nodes: vec![H256::default().as_ref().to_vec()],
                        }
                    }])
                    .unwrap(),
                ));

                // Assert that the storage was updated
                assert_eq!(
                    file_system::StorageRequests::<Test>::get(file_key),
                    Some(StorageRequestMetadata {
                        requested_at: current_tick,
                        owner: owner_account_id.clone(),
                        bucket_id,
                        location: location.clone(),
                        fingerprint,
                        size,
                        msp: Some((msp_id, false)),
                        user_peer_ids: peer_ids.clone(),
                        bsps_required: <Test as Config>::StandardReplicationTarget::get(),
                        bsps_confirmed: 1,
                        bsps_volunteered: 1,
                        expires_at: next_expiration_tick_storage_request,
                    })
                );

                // Assert that the RequestStorageBsps was updated
                assert_eq!(
                    file_system::StorageRequestBsps::<Test>::get(file_key, bsp_id)
                        .expect("BSP should exist in storage"),
                    StorageRequestBspsMetadata::<Test> {
                        confirmed: true,
                        _phantom: Default::default()
                    }
                );

                let file_key = FileSystem::compute_file_key(
                    owner_account_id.clone(),
                    bucket_id,
                    location.clone(),
                    size,
                    fingerprint,
                );

                let new_root = Providers::get_root(bsp_id).unwrap();

                // Assert that the correct event was deposited
                System::assert_last_event(
                    Event::BspConfirmedStoring {
                        who: bsp_account_id.clone(),
                        bsp_id,
                        confirmed_file_keys: BoundedVec::try_from(vec![file_key]).unwrap(),
                        skipped_file_keys: Default::default(),
                        new_root,
                    }
                    .into(),
                );

                // Assert that the proving cycle was initialised for this BSP.
                let proof_record = ProviderToProofSubmissionRecord::<Test>::get(&bsp_id).unwrap();
                assert_eq!(proof_record.last_tick_proven, tick_when_confirming);

                // Assert that the correct event was deposited.
                System::assert_has_event(
                    Event::BspChallengeCycleInitialised {
                        who: bsp_account_id,
                        bsp_id,
                    }
                    .into(),
                );

                // Assert that the randomness cycle was initialised for this BSP.
                let maybe_first_randomness_provider_deadline =
                    pallet_cr_randomness::ProvidersWithoutCommitment::<Test>::get(&bsp_id);
                assert!(maybe_first_randomness_provider_deadline.is_some());
                assert!(pallet_cr_randomness::ActiveProviders::<Test>::get(&bsp_id).is_some());

                // Assert that the correct event was deposited.
                let first_randomness_provider_deadline =
                    maybe_first_randomness_provider_deadline.unwrap();
                System::assert_has_event(
                    pallet_cr_randomness::Event::ProviderCycleInitialised {
                        provider_id: bsp_id,
                        first_seed_commitment_deadline_tick: first_randomness_provider_deadline,
                    }
                    .into(),
                );

                // Assert that the payment stream between the BSP and the user has been created
                assert!(PaymentStreams::has_active_payment_stream_with_user(
                    &bsp_id,
                    &owner_account_id
                ));
            });
        }

        #[test]
        fn bsp_confirm_storing_with_skipped_file_keys_success() {
            new_test_ext().execute_with(|| {
                // Setup accounts
                let owner_account_id = Keyring::Alice.to_account_id();
                let owner_signed = RuntimeOrigin::signed(owner_account_id.clone());
                let bsp_account_id = Keyring::Bob.to_account_id();
                let bsp_signed = RuntimeOrigin::signed(bsp_account_id.clone());
                let msp = Keyring::Charlie.to_account_id();

                // Setup common test parameters
                let size = 4;
                let fingerprint = H256::zero();
                let peer_ids =
                    BoundedVec::try_from(vec![BoundedVec::try_from(vec![1]).unwrap()]).unwrap();
                let storage_amount: StorageData<Test> = 100;

                // Setup MSP and bucket
                let (msp_id, value_prop_id) = add_msp_to_provider_storage(&msp);
                let bucket_id = create_bucket(
                    &owner_account_id,
                    BoundedVec::try_from(b"bucket".to_vec()).unwrap(),
                    msp_id,
                    value_prop_id,
                );

                // Setup BSP
                assert_ok!(bsp_sign_up(bsp_signed.clone(), storage_amount));
                let bsp_id = Providers::get_provider_id(bsp_account_id.clone()).unwrap();

                // Create file keys with different file locations
                let locations: Vec<FileLocation<Test>> = (0..3)
                    .map(|i| {
                        FileLocation::<Test>::try_from(format!("test{}", i).into_bytes()).unwrap()
                    })
                    .collect();

                // Issue storage requests for each file
                let file_keys: Vec<_> = locations
                    .iter()
                    .map(|location| {
                        // Set replication target to 1 so that the storage request would be skipped if the confirmed bsps are equal to 1.
                        assert_ok!(FileSystem::issue_storage_request(
                            owner_signed.clone(),
                            bucket_id,
                            location.clone(),
                            fingerprint,
                            size,
                            msp_id,
                            peer_ids.clone(),
                            ReplicationTarget::Custom(1)
                        ));

                        let file_key = FileSystem::compute_file_key(
                            owner_account_id.clone(),
                            bucket_id,
                            location.clone(),
                            size,
                            fingerprint,
                        );

                        file_key
                    })
                    .collect();

                // Calculate in how many ticks the BSP can volunteer for the files
                let current_tick = ProofsDealer::get_current_tick();
                let tick_when_bsp_can_volunteer = file_keys
                    .iter()
                    .map(|&file_key| {
                        FileSystem::query_earliest_file_volunteer_tick(
                            Providers::get_provider_id(bsp_account_id.clone()).unwrap(),
                            file_key,
                        )
                        .unwrap()
                    })
                    .max()
                    .unwrap();
                if tick_when_bsp_can_volunteer > current_tick {
                    let ticks_to_advance = tick_when_bsp_can_volunteer - current_tick + 1;
                    let current_block = System::block_number();

                    // Advance by the number of ticks until this BSP can volunteer for the file.
                    roll_to(current_block + ticks_to_advance);
                }

                // Volunteer for all files
                for &file_key in &file_keys {
                    assert_ok!(FileSystem::bsp_volunteer(bsp_signed.clone(), file_key));
                }

                // Pre-confirm one file key to simulate a previous BSP already confirming it
                let pre_confirmed_file_key = file_keys[0];
                file_system::StorageRequests::<Test>::mutate(
                    pre_confirmed_file_key,
                    |maybe_metadata| {
                        if let Some(metadata) = maybe_metadata {
                            metadata.bsps_confirmed = 1;
                        }
                    },
                );

                // Confirm storing for all files
                let file_keys_with_proofs: Vec<_> = file_keys
                    .iter()
                    .map(|&file_key| FileKeyWithProof {
                        file_key,
                        proof: CompactProof {
                            encoded_nodes: vec![H256::default().as_ref().to_vec()],
                        },
                    })
                    .collect();

                let old_root = Providers::get_root(bsp_id).unwrap();

                assert_ok!(FileSystem::bsp_confirm_storing(
                    bsp_signed,
                    CompactProof {
                        encoded_nodes: vec![H256::default().as_ref().to_vec()],
                    },
                    BoundedVec::try_from(file_keys_with_proofs).unwrap(),
                ));

                let successful_file_keys: Vec<_> = file_keys
                    .iter()
                    .filter(|&&file_key| file_key != pre_confirmed_file_key)
                    .copied()
                    .collect();

                let new_root = Providers::get_root(bsp_id).unwrap();

                System::assert_last_event(
                    Event::BspConfirmedStoring {
                        who: bsp_account_id,
                        bsp_id,
                        confirmed_file_keys: BoundedVec::try_from(successful_file_keys).unwrap(),
                        skipped_file_keys: BoundedVec::try_from(vec![pre_confirmed_file_key])
                            .unwrap(),
                        new_root,
                    }
                    .into(),
                );

                // Verify root was updated while there being a skipped file key
                assert_ne!(old_root, new_root);
            });
        }

        #[test]
        fn bsp_confirm_storing_correctly_updates_already_existing_payment_stream() {
            new_test_ext().execute_with(|| {
                let owner_account_id = Keyring::Alice.to_account_id();
                let owner_signed = RuntimeOrigin::signed(owner_account_id.clone());
                let bsp_account_id = Keyring::Bob.to_account_id();
                let bsp_signed = RuntimeOrigin::signed(bsp_account_id.clone());
                let msp = Keyring::Charlie.to_account_id();
                let location = FileLocation::<Test>::try_from(b"test".to_vec()).unwrap();
                let size = 4;
                let fingerprint = H256::zero();
                let peer_id = BoundedVec::try_from(vec![1]).unwrap();
                let peer_ids: PeerIds<Test> = BoundedVec::try_from(vec![peer_id]).unwrap();
                let storage_amount: StorageData<Test> = 100;

                let (msp_id, value_prop_id) = add_msp_to_provider_storage(&msp);

                let name = BoundedVec::try_from(b"bucket".to_vec()).unwrap();
                let bucket_id =
                    create_bucket(&owner_account_id.clone(), name, msp_id, value_prop_id);

                // Sign up account as a Backup Storage Provider
                assert_ok!(bsp_sign_up(bsp_signed.clone(), storage_amount));

				let current_tick = <<Test as crate::Config>::ProofDealer as shp_traits::ProofsDealerInterface>::get_current_tick();
                let current_tick_plus_storage_request_ttl =
                    current_tick
                        + <<Test as crate::Config>::StorageRequestTtl as Get<u32>>::get() as u64;
                let next_expiration_tick_storage_request = max(
                    NextAvailableStorageRequestExpirationTick::<Test>::get(),
                    current_tick_plus_storage_request_ttl,
                );

                // Dispatch storage request.
                assert_ok!(FileSystem::issue_storage_request(
                    owner_signed.clone(),
                    bucket_id,
                    location.clone(),
                    fingerprint,
                    size,
                    msp_id,
                    peer_ids.clone(),
                    ReplicationTarget::Standard
                ));

                let file_key = FileSystem::compute_file_key(
                    owner_account_id.clone(),
                    bucket_id,
                    location.clone(),
                    size,
                    fingerprint,
                );

                let bsp_id = Providers::get_provider_id(bsp_account_id.clone()).unwrap();

                // Calculate in how many ticks the BSP can volunteer for the file
                let current_tick = ProofsDealer::get_current_tick();
                let tick_when_bsp_can_volunteer = FileSystem::query_earliest_file_volunteer_tick(
                    Providers::get_provider_id(bsp_account_id.clone()).unwrap(),
                    file_key,
                )
                .unwrap();
                if tick_when_bsp_can_volunteer > current_tick {
                    let ticks_to_advance = tick_when_bsp_can_volunteer - current_tick + 1;
                    let current_block = System::block_number();

                    // Advance by the number of ticks until this BSP can volunteer for the file.
                    roll_to(current_block + ticks_to_advance);
                }

                // Dispatch BSP volunteer.
                assert_ok!(FileSystem::bsp_volunteer(bsp_signed.clone(), file_key,));

                // Get the current tick number.
                let tick_when_confirming = ProofsDealer::get_current_tick();

                // Dispatch BSP confirm storing.
                assert_ok!(FileSystem::bsp_confirm_storing(
                    bsp_signed.clone(),
                    CompactProof {
                        encoded_nodes: vec![H256::default().as_ref().to_vec()],
                    },
                    BoundedVec::try_from(vec![FileKeyWithProof {
                        file_key,
                        proof: CompactProof {
                            encoded_nodes: vec![H256::default().as_ref().to_vec()],
                        }
                    }])
                    .unwrap(),
                ));

                // Assert that the storage was updated
                assert_eq!(
                    file_system::StorageRequests::<Test>::get(file_key),
                    Some(StorageRequestMetadata {
                        requested_at: current_tick,
                        owner: owner_account_id.clone(),
                        bucket_id,
                        location: location.clone(),
                        fingerprint,
                        size,
                        msp: Some((msp_id, false)),
                        user_peer_ids: peer_ids.clone(),
                        bsps_required: <Test as Config>::StandardReplicationTarget::get(),
                        bsps_confirmed: 1,
                        bsps_volunteered: 1,
                        expires_at: next_expiration_tick_storage_request,
                    })
                );

                // Assert that the RequestStorageBsps was updated
                assert_eq!(
                    file_system::StorageRequestBsps::<Test>::get(file_key, bsp_id)
                        .expect("BSP should exist in storage"),
                    StorageRequestBspsMetadata::<Test> {
                        confirmed: true,
                        _phantom: Default::default()
                    }
                );

                let new_root = Providers::get_root(bsp_id).unwrap();

                // Assert that the correct event was deposited
                System::assert_last_event(
                    Event::BspConfirmedStoring {
                        who: bsp_account_id.clone(),
                        bsp_id,
                        confirmed_file_keys: BoundedVec::try_from(vec![file_key]).unwrap(),
                        skipped_file_keys: BoundedVec::default(),
                        new_root,
                    }
                    .into(),
                );

                // Assert that the proving cycle was initialised for this BSP.
                let proof_record = ProviderToProofSubmissionRecord::<Test>::get(&bsp_id).unwrap();
                assert_eq!(proof_record.last_tick_proven, tick_when_confirming);

                // Assert that the correct event was deposited.
                System::assert_has_event(
                    Event::BspChallengeCycleInitialised {
                        who: bsp_account_id.clone(),
                        bsp_id,
                    }
                    .into(),
                );

                // Assert that the randomness cycle was initialised for this BSP.
                let maybe_first_randomness_provider_deadline =
                    pallet_cr_randomness::ProvidersWithoutCommitment::<Test>::get(&bsp_id);
                assert!(maybe_first_randomness_provider_deadline.is_some());
                assert!(pallet_cr_randomness::ActiveProviders::<Test>::get(&bsp_id).is_some());

                // Assert that the correct event was deposited.
                let first_randomness_provider_deadline =
                    maybe_first_randomness_provider_deadline.unwrap();
                System::assert_has_event(
                    pallet_cr_randomness::Event::ProviderCycleInitialised {
                        provider_id: bsp_id,
                        first_seed_commitment_deadline_tick: first_randomness_provider_deadline,
                    }
                    .into(),
                );

                // Assert that the payment stream between the BSP and the user has been created and get its amount provided
                let amount_provided_payment_stream =
                    PaymentStreams::get_dynamic_rate_payment_stream_amount_provided(
                        &bsp_id,
                        &owner_account_id,
                    );
                assert!(amount_provided_payment_stream.is_some());
                assert_eq!(amount_provided_payment_stream.unwrap(), size);

				let current_tick = <<Test as crate::Config>::ProofDealer as shp_traits::ProofsDealerInterface>::get_current_tick();
                let current_tick_plus_storage_request_ttl =
                    current_tick
                        + <<Test as crate::Config>::StorageRequestTtl as Get<u32>>::get() as u64;
                let next_expiration_tick_storage_request = max(
                    NextAvailableStorageRequestExpirationTick::<Test>::get(),
                    current_tick_plus_storage_request_ttl,
                );

                // Dispatch another storage request.
                let new_size = 8;
                assert_ok!(FileSystem::issue_storage_request(
                    owner_signed.clone(),
                    bucket_id,
                    location.clone(),
                    fingerprint,
                    new_size,
                    msp_id,
                    peer_ids.clone(),
                    ReplicationTarget::Standard
                ));

                let file_key = FileSystem::compute_file_key(
                    owner_account_id.clone(),
                    bucket_id,
                    location.clone(),
                    new_size,
                    fingerprint,
                );

                // Advance a few ticks and dispatch BSP volunteer.
                // Calculate in how many ticks the BSP can volunteer for the file
                let current_tick = ProofsDealer::get_current_tick();
                let tick_when_bsp_can_volunteer = FileSystem::query_earliest_file_volunteer_tick(
                    Providers::get_provider_id(bsp_account_id.clone()).unwrap(),
                    file_key,
                )
                .unwrap();
                if tick_when_bsp_can_volunteer > current_tick {
                    let ticks_to_advance = tick_when_bsp_can_volunteer - current_tick + 1;
                    let current_block = System::block_number();

                    // Advance by the number of ticks until this BSP can volunteer for the file.
                    roll_to(current_block + ticks_to_advance);
                }
                assert_ok!(FileSystem::bsp_volunteer(bsp_signed.clone(), file_key,));

                // Dispatch BSP confirm storing.
                assert_ok!(FileSystem::bsp_confirm_storing(
                    bsp_signed.clone(),
                    CompactProof {
                        encoded_nodes: vec![H256::default().as_ref().to_vec()],
                    },
                    BoundedVec::try_from(vec![FileKeyWithProof {
                        file_key,
                        proof: CompactProof {
                            encoded_nodes: vec![H256::default().as_ref().to_vec()],
                        }
                    }])
                    .unwrap(),
                ));

                // Assert that the storage was updated
                assert_eq!(
                    file_system::StorageRequests::<Test>::get(file_key),
                    Some(StorageRequestMetadata {
                        requested_at: current_tick,
                        owner: owner_account_id.clone(),
                        bucket_id,
                        location: location.clone(),
                        fingerprint,
                        size: new_size,
                        msp: Some((msp_id, false)),
                        user_peer_ids: peer_ids.clone(),
                        bsps_required: <Test as Config>::StandardReplicationTarget::get(),
                        bsps_confirmed: 1,
                        bsps_volunteered: 1,
                        expires_at: next_expiration_tick_storage_request,
                    })
                );

                // Assert that the RequestStorageBsps was updated
                assert_eq!(
                    file_system::StorageRequestBsps::<Test>::get(file_key, bsp_id)
                        .expect("BSP should exist in storage"),
                    StorageRequestBspsMetadata::<Test> {
                        confirmed: true,
                        _phantom: Default::default()
                    }
                );

                let new_root = Providers::get_root(bsp_id).unwrap();

                // Assert that the correct event was deposited
                System::assert_last_event(
                    Event::BspConfirmedStoring {
                        who: bsp_account_id.clone(),
                        bsp_id,
                        confirmed_file_keys: BoundedVec::try_from(vec![file_key]).unwrap(),
                        skipped_file_keys: Default::default(),
                        new_root,
                    }
                    .into(),
                );

                // Assert that the payment stream between the BSP and the user has been correctly updated
                let new_amount_provided_payment_stream =
                    PaymentStreams::get_dynamic_rate_payment_stream_amount_provided(
                        &bsp_id,
                        &owner_account_id,
                    )
                    .unwrap();
                assert_eq!(
                    amount_provided_payment_stream.unwrap() + new_size,
                    new_amount_provided_payment_stream
                );
            });
        }

        #[test]
        fn bsp_confirm_storing_final_bsp_success() {
            new_test_ext().execute_with(|| {
                // Setup variables for the test.
                let owner_account_id = Keyring::Alice.to_account_id();
                let owner_signed = RuntimeOrigin::signed(owner_account_id.clone());
                let bsp_account_id = Keyring::Bob.to_account_id();
                let bsp_signed = RuntimeOrigin::signed(bsp_account_id.clone());
                let msp = Keyring::Charlie.to_account_id();
                let location = FileLocation::<Test>::try_from(b"test".to_vec()).unwrap();
                let size = 4;
                let fingerprint = H256::zero();
                let peer_id = BoundedVec::try_from(vec![1]).unwrap();
                let peer_ids: PeerIds<Test> = BoundedVec::try_from(vec![peer_id]).unwrap();
                let storage_amount: StorageData<Test> = 100;

                // Sign up the MSP that will be used in the test and create a bucket under it for the file.
                let (msp_id, value_prop_id) = add_msp_to_provider_storage(&msp);
                let name = BoundedVec::try_from(b"bucket".to_vec()).unwrap();
                let bucket_id =
                    create_bucket(&owner_account_id.clone(), name, msp_id, value_prop_id);

                // Sign up account as a Backup Storage Provider and get its ID.
                assert_ok!(bsp_sign_up(bsp_signed.clone(), storage_amount));
                let bsp_id = Providers::get_provider_id(bsp_account_id.clone()).unwrap();

                // Compute the file key of the storage request to issue.
                let file_key = FileSystem::compute_file_key(
                    owner_account_id.clone(),
                    bucket_id,
                    location.clone(),
                    size,
                    fingerprint,
                );

                // Compute the expiration tick for the storage request to issue.
				let current_tick = <<Test as crate::Config>::ProofDealer as shp_traits::ProofsDealerInterface>::get_current_tick();
                let current_tick_plus_storage_request_ttl =
                    current_tick
                        + <<Test as crate::Config>::StorageRequestTtl as Get<u32>>::get() as u64;
                let next_expiration_tick_storage_request = max(
                    NextAvailableStorageRequestExpirationTick::<Test>::get(),
                    current_tick_plus_storage_request_ttl,
                );

                // Dispatch the storage request.
                assert_ok!(FileSystem::issue_storage_request(
                    owner_signed.clone(),
                    bucket_id,
                    location.clone(),
                    fingerprint,
                    size,
                    msp_id,
                    peer_ids.clone(),
                    ReplicationTarget::Custom(1)
                ));

                // Ensure the storage request expiration item was added to the expiration queue.
                assert!(StorageRequestExpirations::<Test>::get(
                    next_expiration_tick_storage_request
                )
                .contains(&file_key));

                // Calculate in how many ticks the BSP can volunteer for the file
                let current_tick = ProofsDealer::get_current_tick();
                let tick_when_bsp_can_volunteer = FileSystem::query_earliest_file_volunteer_tick(
                    Providers::get_provider_id(bsp_account_id.clone()).unwrap(),
                    file_key,
                )
                .unwrap();
                if tick_when_bsp_can_volunteer > current_tick {
                    let ticks_to_advance = tick_when_bsp_can_volunteer - current_tick + 1;
                    let current_block = System::block_number();

                    // Advance by the number of ticks until this BSP can volunteer for the file.
                    roll_to(current_block + ticks_to_advance);
                }

                // Dispatch the BSP volunteer.
                assert_ok!(FileSystem::bsp_volunteer(bsp_signed.clone(), file_key,));

                // Modify the storage request to simulate the MSP having accepted it.
                file_system::StorageRequests::<Test>::mutate(file_key, |maybe_metadata| {
                    if let Some(metadata) = maybe_metadata {
                        metadata.msp = Some((msp_id, true))
                    }
                });

                // Get the current tick number.
                let tick_when_confirming = ProofsDealer::get_current_tick();

                // Dispatch BSP confirm storing.
                assert_ok!(FileSystem::bsp_confirm_storing(
                    bsp_signed.clone(),
                    CompactProof {
                        encoded_nodes: vec![H256::default().as_ref().to_vec()],
                    },
                    BoundedVec::try_from(vec![FileKeyWithProof {
                        file_key,
                        proof: CompactProof {
                            encoded_nodes: vec![H256::default().as_ref().to_vec()],
                        }
                    }])
                    .unwrap(),
                ));

                // Assert that the storage request was deleted since it has been fulfilled
                assert!(!file_system::StorageRequests::<Test>::contains_key(
                    &file_key
                ));

                // Assert that the StorageRequestBsps storage for this file key was drained
                assert!(
                    file_system::StorageRequestBsps::<Test>::iter_prefix(file_key)
                        .next()
                        .is_none()
                );

                // Assert that the storage request was removed from the expiration queue
                assert!(!StorageRequestExpirations::<Test>::get(
                    next_expiration_tick_storage_request
                )
                .contains(&file_key));

                // Get the new root of the BSP after confirming to store the file.
                let new_root = Providers::get_root(bsp_id).unwrap();

                // Assert that the correct events were deposited
                System::assert_last_event(
                    Event::BspConfirmedStoring {
                        who: bsp_account_id.clone(),
                        bsp_id,
                        confirmed_file_keys: BoundedVec::try_from(vec![file_key]).unwrap(),
                        skipped_file_keys: Default::default(),
                        new_root,
                    }
                    .into(),
                );
                System::assert_has_event(Event::StorageRequestFulfilled { file_key }.into());

                // Assert that the proving cycle was initialised for this BSP.
                let proof_record = ProviderToProofSubmissionRecord::<Test>::get(&bsp_id).unwrap();
                assert_eq!(proof_record.last_tick_proven, tick_when_confirming);

                // Assert that the correct event was deposited.
                System::assert_has_event(
                    Event::BspChallengeCycleInitialised {
                        who: bsp_account_id,
                        bsp_id,
                    }
                    .into(),
                );

                // Assert that the randomness cycle was initialised for this BSP.
                let maybe_first_randomness_provider_deadline =
                    pallet_cr_randomness::ProvidersWithoutCommitment::<Test>::get(&bsp_id);
                assert!(maybe_first_randomness_provider_deadline.is_some());
                assert!(pallet_cr_randomness::ActiveProviders::<Test>::get(&bsp_id).is_some());

                // Assert that the correct event was deposited.
                let first_randomness_provider_deadline =
                    maybe_first_randomness_provider_deadline.unwrap();
                System::assert_has_event(
                    pallet_cr_randomness::Event::ProviderCycleInitialised {
                        provider_id: bsp_id,
                        first_seed_commitment_deadline_tick: first_randomness_provider_deadline,
                    }
                    .into(),
                );

                // Assert that the payment stream between the BSP and the user has been created
                assert!(PaymentStreams::has_active_payment_stream_with_user(
                    &bsp_id,
                    &owner_account_id
                ));
            });
        }
    }
}

mod bsp_stop_storing {
    use super::*;
    mod failure {
        use super::*;
        #[test]
        fn bsp_actions_not_a_bsp_fail() {
            new_test_ext().execute_with(|| {
                let owner_account_id = Keyring::Alice.to_account_id();
                let bsp_account_id = Keyring::Bob.to_account_id();
                let bsp_signed = RuntimeOrigin::signed(bsp_account_id.clone());
                let msp = Keyring::Charlie.to_account_id();
                let location = FileLocation::<Test>::try_from(b"test".to_vec()).unwrap();
                let size = 4;
                let file_content = b"test".to_vec();
                let fingerprint = BlakeTwo256::hash(&file_content);
                let peer_id = BoundedVec::try_from(vec![1]).unwrap();
                let peer_ids: PeerIds<Test> = BoundedVec::try_from(vec![peer_id]).unwrap();

                let (msp_id, value_prop_id) = add_msp_to_provider_storage(&msp);

                let name = BoundedVec::try_from(vec![1]).unwrap();
                let bucket_id =
                    create_bucket(&owner_account_id.clone(), name, msp_id, value_prop_id);

                // Dispatch storage request.
                assert_ok!(FileSystem::issue_storage_request(
                    RuntimeOrigin::signed(owner_account_id.clone()),
                    bucket_id,
                    location.clone(),
                    fingerprint,
                    size,
                    msp_id,
                    peer_ids.clone(),
                    ReplicationTarget::Standard
                ));

                let file_key = FileSystem::compute_file_key(
                    owner_account_id.clone(),
                    bucket_id,
                    location.clone(),
                    size,
                    fingerprint,
                );

                // Dispatch BSP stop storing.
                assert_noop!(
                    FileSystem::bsp_request_stop_storing(
                        bsp_signed.clone(),
                        file_key,
                        bucket_id,
                        location.clone(),
                        owner_account_id.clone(),
                        fingerprint,
                        size,
                        false,
                        CompactProof {
                            encoded_nodes: vec![file_key.as_ref().to_vec()],
                        },
                    ),
                    Error::<Test>::NotABsp
                );
            });
        }

        #[test]
        fn bsp_request_stop_storing_fails_if_file_key_does_not_match_metadata() {
            new_test_ext().execute_with(|| {
                let owner_account_id = Keyring::Alice.to_account_id();
                let owner = RuntimeOrigin::signed(owner_account_id.clone());
                let bsp_account_id = Keyring::Bob.to_account_id();
                let bsp_signed = RuntimeOrigin::signed(bsp_account_id.clone());
                let msp = Keyring::Charlie.to_account_id();
                let location = FileLocation::<Test>::try_from(b"test".to_vec()).unwrap();
                let size = 4;
                let fingerprint = H256::zero();
                let peer_id = BoundedVec::try_from(vec![1]).unwrap();
                let peer_ids: PeerIds<Test> = BoundedVec::try_from(vec![peer_id]).unwrap();
                let storage_amount: StorageData<Test> = 100;

                let (msp_id, value_prop_id) = add_msp_to_provider_storage(&msp);

                let name = BoundedVec::try_from(vec![1]).unwrap();
                let bucket_id =
                    create_bucket(&owner_account_id.clone(), name, msp_id, value_prop_id);

                // Sign up account as a Backup Storage Provider
                assert_ok!(bsp_sign_up(bsp_signed.clone(), storage_amount));

				let current_tick = <<Test as crate::Config>::ProofDealer as shp_traits::ProofsDealerInterface>::get_current_tick();
                let current_tick_plus_storage_request_ttl =
                    current_tick
                        + <<Test as crate::Config>::StorageRequestTtl as Get<u32>>::get() as u64;
                let next_expiration_tick_storage_request = max(
                    NextAvailableStorageRequestExpirationTick::<Test>::get(),
                    current_tick_plus_storage_request_ttl,
                );

                // Dispatch storage request.
                assert_ok!(FileSystem::issue_storage_request(
                    owner.clone(),
                    bucket_id,
                    location.clone(),
                    fingerprint,
                    size,
                    msp_id,
                    peer_ids.clone(),
                    ReplicationTarget::Standard
                ));

                let file_key = FileSystem::compute_file_key(
                    owner_account_id.clone(),
                    bucket_id,
                    location.clone(),
                    size,
                    fingerprint,
                );

                let bsp_id = Providers::get_provider_id(bsp_account_id.clone()).unwrap();

                // Calculate in how many ticks the BSP can volunteer for the file
                let current_tick = ProofsDealer::get_current_tick();
                let tick_when_bsp_can_volunteer = FileSystem::query_earliest_file_volunteer_tick(
                    Providers::get_provider_id(bsp_account_id.clone()).unwrap(),
                    file_key,
                )
                .unwrap();
                if tick_when_bsp_can_volunteer > current_tick {
                    let ticks_to_advance = tick_when_bsp_can_volunteer - current_tick + 1;
                    let current_block = System::block_number();

                    // Advance by the number of ticks until this BSP can volunteer for the file.
                    roll_to(current_block + ticks_to_advance);
                }

                // Dispatch BSP volunteer.
                assert_ok!(FileSystem::bsp_volunteer(bsp_signed.clone(), file_key,));

                // Dispatch BSP confirm storing.
                assert_ok!(FileSystem::bsp_confirm_storing(
                    bsp_signed.clone(),
                    CompactProof {
                        encoded_nodes: vec![H256::default().as_ref().to_vec()],
                    },
                    BoundedVec::try_from(vec![FileKeyWithProof {
                        file_key,
                        proof: CompactProof {
                            encoded_nodes: vec![H256::default().as_ref().to_vec()],
                        }
                    }])
                    .unwrap(),
                ));

                // Assert that the RequestStorageBsps now contains the BSP under the location
                assert_eq!(
                    file_system::StorageRequestBsps::<Test>::get(file_key, bsp_id)
                        .expect("BSP should exist in storage"),
                    StorageRequestBspsMetadata::<Test> {
                        confirmed: true,
                        _phantom: Default::default()
                    }
                );

                // Assert that the storage was updated
                assert_eq!(
                    file_system::StorageRequests::<Test>::get(file_key),
                    Some(StorageRequestMetadata {
                        requested_at: current_tick,
                        owner: owner_account_id.clone(),
                        bucket_id,
                        location: location.clone(),
                        fingerprint,
                        size,
                        msp: Some((msp_id, false)),
                        user_peer_ids: peer_ids.clone(),
                        bsps_required: <Test as Config>::StandardReplicationTarget::get(),
                        bsps_confirmed: 1,
                        bsps_volunteered: 1,
                        expires_at: next_expiration_tick_storage_request,
                    })
                );

                let file_key = FileSystem::compute_file_key(
                    owner_account_id.clone(),
                    bucket_id,
                    location.clone(),
                    size - 1, // We change the size so the file key doesn't match the file's metadata
                    fingerprint,
                );

                // Dispatch BSP stop storing.
                assert_noop!(
                    FileSystem::bsp_request_stop_storing(
                        bsp_signed.clone(),
                        file_key,
                        bucket_id,
                        location.clone(),
                        owner_account_id.clone(),
                        fingerprint,
                        size,
                        false,
                        CompactProof {
                            encoded_nodes: vec![file_key.as_ref().to_vec()],
                        },
                    ),
                    Error::<Test>::InvalidFileKeyMetadata
                );
            });
        }

        #[test]
        fn bsp_request_stop_storing_fails_if_cannot_pay_for_fee() {
            new_test_ext().execute_with(|| {
                let owner_account_id = Keyring::Alice.to_account_id();
                let owner = RuntimeOrigin::signed(owner_account_id.clone());
                let bsp_account_id = Keyring::Bob.to_account_id();
                let bsp_signed = RuntimeOrigin::signed(bsp_account_id.clone());
                let msp = Keyring::Charlie.to_account_id();
                let location = FileLocation::<Test>::try_from(b"test".to_vec()).unwrap();
                let size = 4;
                let fingerprint = H256::zero();
                let peer_id = BoundedVec::try_from(vec![1]).unwrap();
                let peer_ids: PeerIds<Test> = BoundedVec::try_from(vec![peer_id]).unwrap();
                let storage_amount: StorageData<Test> = 100;

                let (msp_id, value_prop_id) = add_msp_to_provider_storage(&msp);

                let name = BoundedVec::try_from(vec![1]).unwrap();
                let bucket_id =
                    create_bucket(&owner_account_id.clone(), name, msp_id, value_prop_id);

                // Sign up account as a Backup Storage Provider
                assert_ok!(bsp_sign_up(bsp_signed.clone(), storage_amount));

				let current_tick = <<Test as crate::Config>::ProofDealer as shp_traits::ProofsDealerInterface>::get_current_tick();
                let current_tick_plus_storage_request_ttl =
                    current_tick
                        + <<Test as crate::Config>::StorageRequestTtl as Get<u32>>::get() as u64;
                let next_expiration_tick_storage_request = max(
                    NextAvailableStorageRequestExpirationTick::<Test>::get(),
                    current_tick_plus_storage_request_ttl,
                );

                // Dispatch storage request.
                assert_ok!(FileSystem::issue_storage_request(
                    owner.clone(),
                    bucket_id,
                    location.clone(),
                    fingerprint,
                    size,
                    msp_id,
                    peer_ids.clone(),
                    ReplicationTarget::Standard
                ));

                let file_key = FileSystem::compute_file_key(
                    owner_account_id.clone(),
                    bucket_id,
                    location.clone(),
                    size,
                    fingerprint,
                );

                let bsp_id = Providers::get_provider_id(bsp_account_id.clone()).unwrap();

                // Calculate in how many ticks the BSP can volunteer for the file
                let current_tick = ProofsDealer::get_current_tick();
                let tick_when_bsp_can_volunteer = FileSystem::query_earliest_file_volunteer_tick(
                    Providers::get_provider_id(bsp_account_id.clone()).unwrap(),
                    file_key,
                )
                .unwrap();
                if tick_when_bsp_can_volunteer > current_tick {
                    let ticks_to_advance = tick_when_bsp_can_volunteer - current_tick + 1;
                    let current_block = System::block_number();

                    // Advance by the number of ticks until this BSP can volunteer for the file.
                    roll_to(current_block + ticks_to_advance);
                }

                // Dispatch BSP volunteer.
                assert_ok!(FileSystem::bsp_volunteer(bsp_signed.clone(), file_key,));

                // Dispatch BSP confirm storing.
                assert_ok!(FileSystem::bsp_confirm_storing(
                    bsp_signed.clone(),
                    CompactProof {
                        encoded_nodes: vec![H256::default().as_ref().to_vec()],
                    },
                    BoundedVec::try_from(vec![FileKeyWithProof {
                        file_key,
                        proof: CompactProof {
                            encoded_nodes: vec![H256::default().as_ref().to_vec()],
                        }
                    }])
                    .unwrap(),
                ));

                // Assert that the RequestStorageBsps now contains the BSP under the location
                assert_eq!(
                    file_system::StorageRequestBsps::<Test>::get(file_key, bsp_id)
                        .expect("BSP should exist in storage"),
                    StorageRequestBspsMetadata::<Test> {
                        confirmed: true,
                        _phantom: Default::default()
                    }
                );

                // Assert that the storage was updated
                assert_eq!(
                    file_system::StorageRequests::<Test>::get(file_key),
                    Some(StorageRequestMetadata {
                        requested_at: current_tick,
                        owner: owner_account_id.clone(),
                        bucket_id,
                        location: location.clone(),
                        fingerprint,
                        size,
                        msp: Some((msp_id, false)),
                        user_peer_ids: peer_ids.clone(),
                        bsps_required: <Test as Config>::StandardReplicationTarget::get(),
                        bsps_confirmed: 1,
                        bsps_volunteered: 1,
                        expires_at: next_expiration_tick_storage_request,
                    })
                );

                // Set BSPs free balance to existential deposit
                let existential_deposit = ExistentialDeposit::get();
                <Test as Config>::Currency::set_balance(&bsp_account_id, existential_deposit);

                // Dispatch BSP request stop storing.
                let error = FileSystem::bsp_request_stop_storing(
                    bsp_signed.clone(),
                    file_key,
                    bucket_id,
                    location.clone(),
                    owner_account_id.clone(),
                    fingerprint,
                    size,
                    false,
                    CompactProof {
                        encoded_nodes: vec![file_key.as_ref().to_vec()],
                    },
                )
                .unwrap_err();

                match error {
                    sp_runtime::DispatchError::Token(_) => {
                        assert!(true);
                    }
                    _ => {
                        panic!("Unexpected error: {:?}", error);
                    }
                }
            });
        }

        #[test]
        fn bsp_request_stop_storing_fails_if_pending_stop_storing_request_exists() {
            new_test_ext().execute_with(|| {
                let owner_account_id = Keyring::Alice.to_account_id();
                let owner = RuntimeOrigin::signed(owner_account_id.clone());
                let bsp_account_id = Keyring::Bob.to_account_id();
                let bsp_signed = RuntimeOrigin::signed(bsp_account_id.clone());
                let msp = Keyring::Charlie.to_account_id();
                let location = FileLocation::<Test>::try_from(b"test".to_vec()).unwrap();
                let size = 4;
                let fingerprint = H256::zero();
                let peer_id = BoundedVec::try_from(vec![1]).unwrap();
                let peer_ids: PeerIds<Test> = BoundedVec::try_from(vec![peer_id]).unwrap();
                let storage_amount: StorageData<Test> = 100;

                let (msp_id, value_prop_id) = add_msp_to_provider_storage(&msp);

                let name = BoundedVec::try_from(vec![1]).unwrap();
                let bucket_id =
                    create_bucket(&owner_account_id.clone(), name, msp_id, value_prop_id);

                // Sign up account as a Backup Storage Provider
                assert_ok!(bsp_sign_up(bsp_signed.clone(), storage_amount));

				let current_tick = <<Test as crate::Config>::ProofDealer as shp_traits::ProofsDealerInterface>::get_current_tick();
                let current_tick_plus_storage_request_ttl =
                    current_tick
                        + <<Test as crate::Config>::StorageRequestTtl as Get<u32>>::get() as u64;
                let next_expiration_tick_storage_request = max(
                    NextAvailableStorageRequestExpirationTick::<Test>::get(),
                    current_tick_plus_storage_request_ttl,
                );

                // Dispatch storage request.
                assert_ok!(FileSystem::issue_storage_request(
                    owner.clone(),
                    bucket_id,
                    location.clone(),
                    fingerprint,
                    size,
                    msp_id,
                    peer_ids.clone(),
                    ReplicationTarget::Standard
                ));

                let file_key = FileSystem::compute_file_key(
                    owner_account_id.clone(),
                    bucket_id,
                    location.clone(),
                    size,
                    fingerprint,
                );

                let bsp_id = Providers::get_provider_id(bsp_account_id.clone()).unwrap();

                // Calculate in how many ticks the BSP can volunteer for the file
                let current_tick = ProofsDealer::get_current_tick();
                let tick_when_bsp_can_volunteer = FileSystem::query_earliest_file_volunteer_tick(
                    Providers::get_provider_id(bsp_account_id.clone()).unwrap(),
                    file_key,
                )
                .unwrap();
                if tick_when_bsp_can_volunteer > current_tick {
                    let ticks_to_advance = tick_when_bsp_can_volunteer - current_tick + 1;
                    let current_block = System::block_number();

                    // Advance by the number of ticks until this BSP can volunteer for the file.
                    roll_to(current_block + ticks_to_advance);
                }

                // Dispatch BSP volunteer.
                assert_ok!(FileSystem::bsp_volunteer(bsp_signed.clone(), file_key,));

                // Dispatch BSP confirm storing.
                assert_ok!(FileSystem::bsp_confirm_storing(
                    bsp_signed.clone(),
                    CompactProof {
                        encoded_nodes: vec![H256::default().as_ref().to_vec()],
                    },
                    BoundedVec::try_from(vec![FileKeyWithProof {
                        file_key,
                        proof: CompactProof {
                            encoded_nodes: vec![H256::default().as_ref().to_vec()],
                        }
                    }])
                    .unwrap(),
                ));

                // Assert that the RequestStorageBsps now contains the BSP under the location
                assert_eq!(
                    file_system::StorageRequestBsps::<Test>::get(file_key, bsp_id)
                        .expect("BSP should exist in storage"),
                    StorageRequestBspsMetadata::<Test> {
                        confirmed: true,
                        _phantom: Default::default()
                    }
                );

                // Assert that the storage was updated
                assert_eq!(
                    file_system::StorageRequests::<Test>::get(file_key),
                    Some(StorageRequestMetadata {
                        requested_at: current_tick,
                        owner: owner_account_id.clone(),
                        bucket_id,
                        location: location.clone(),
                        fingerprint,
                        size,
                        msp: Some((msp_id, false)),
                        user_peer_ids: peer_ids.clone(),
                        bsps_required: <Test as Config>::StandardReplicationTarget::get(),
                        bsps_confirmed: 1,
                        bsps_volunteered: 1,
                        expires_at: next_expiration_tick_storage_request,
                    })
                );

                let file_key = FileSystem::compute_file_key(
                    owner_account_id.clone(),
                    bucket_id,
                    location.clone(),
                    size,
                    fingerprint,
                );

                // Dispatch BSP request stop storing.
                assert_ok!(FileSystem::bsp_request_stop_storing(
                    bsp_signed.clone(),
                    file_key,
                    bucket_id,
                    location.clone(),
                    owner_account_id.clone(),
                    fingerprint,
                    size,
                    false,
                    CompactProof {
                        encoded_nodes: vec![file_key.as_ref().to_vec()],
                    },
                ));

                // Check that the request now exists.
                assert!(PendingStopStoringRequests::<Test>::get(&bsp_id, &file_key).is_some());

                // Try sending the stop storing request again.
                assert_noop!(
                    FileSystem::bsp_request_stop_storing(
                        bsp_signed.clone(),
                        file_key,
                        bucket_id,
                        location.clone(),
                        owner_account_id.clone(),
                        fingerprint,
                        size,
                        false,
                        CompactProof {
                            encoded_nodes: vec![file_key.as_ref().to_vec()],
                        },
                    ),
                    Error::<Test>::PendingStopStoringRequestAlreadyExists
                );
            });
        }

        #[test]
        fn bsp_confirm_stop_storing_fails_if_not_enough_time_has_passed_since_request() {
            new_test_ext().execute_with(|| {
                let owner_account_id = Keyring::Alice.to_account_id();
                let owner = RuntimeOrigin::signed(owner_account_id.clone());
                let bsp_account_id = Keyring::Bob.to_account_id();
                let bsp_signed = RuntimeOrigin::signed(bsp_account_id.clone());
                let msp = Keyring::Charlie.to_account_id();
                let location = FileLocation::<Test>::try_from(b"test".to_vec()).unwrap();
                let size = 4;
                let fingerprint = H256::zero();
                let peer_id = BoundedVec::try_from(vec![1]).unwrap();
                let peer_ids: PeerIds<Test> = BoundedVec::try_from(vec![peer_id]).unwrap();
                let storage_amount: StorageData<Test> = 100;

                let (msp_id, value_prop_id) = add_msp_to_provider_storage(&msp);

                let name = BoundedVec::try_from(vec![1]).unwrap();
                let bucket_id =
                    create_bucket(&owner_account_id.clone(), name, msp_id, value_prop_id);

                // Sign up account as a Backup Storage Provider
                assert_ok!(bsp_sign_up(bsp_signed.clone(), storage_amount));

				let current_tick = <<Test as crate::Config>::ProofDealer as shp_traits::ProofsDealerInterface>::get_current_tick();
                let current_tick_plus_storage_request_ttl =
                    current_tick
                        + <<Test as crate::Config>::StorageRequestTtl as Get<u32>>::get() as u64;
                let next_expiration_tick_storage_request = max(
                    NextAvailableStorageRequestExpirationTick::<Test>::get(),
                    current_tick_plus_storage_request_ttl,
                );

                // Dispatch storage request.
                assert_ok!(FileSystem::issue_storage_request(
                    owner.clone(),
                    bucket_id,
                    location.clone(),
                    fingerprint,
                    size,
                    msp_id,
                    peer_ids.clone(),
                    ReplicationTarget::Standard
                ));

                let file_key = FileSystem::compute_file_key(
                    owner_account_id.clone(),
                    bucket_id,
                    location.clone(),
                    size,
                    fingerprint,
                );

                let bsp_id = Providers::get_provider_id(bsp_account_id.clone()).unwrap();

                // Calculate in how many ticks the BSP can volunteer for the file
                let current_tick = ProofsDealer::get_current_tick();
                let tick_when_bsp_can_volunteer = FileSystem::query_earliest_file_volunteer_tick(
                    Providers::get_provider_id(bsp_account_id.clone()).unwrap(),
                    file_key,
                )
                .unwrap();
                if tick_when_bsp_can_volunteer > current_tick {
                    let ticks_to_advance = tick_when_bsp_can_volunteer - current_tick + 1;
                    let current_block = System::block_number();

                    // Advance by the number of ticks until this BSP can volunteer for the file.
                    roll_to(current_block + ticks_to_advance);
                }

                // Dispatch BSP volunteer.
                assert_ok!(FileSystem::bsp_volunteer(bsp_signed.clone(), file_key,));

                // Dispatch BSP confirm storing.
                assert_ok!(FileSystem::bsp_confirm_storing(
                    bsp_signed.clone(),
                    CompactProof {
                        encoded_nodes: vec![H256::default().as_ref().to_vec()],
                    },
                    BoundedVec::try_from(vec![FileKeyWithProof {
                        file_key,
                        proof: CompactProof {
                            encoded_nodes: vec![H256::default().as_ref().to_vec()],
                        }
                    }])
                    .unwrap(),
                ));

                // Assert that the RequestStorageBsps now contains the BSP under the location
                assert_eq!(
                    file_system::StorageRequestBsps::<Test>::get(file_key, bsp_id)
                        .expect("BSP should exist in storage"),
                    StorageRequestBspsMetadata::<Test> {
                        confirmed: true,
                        _phantom: Default::default()
                    }
                );

                // Assert that the storage was updated
                assert_eq!(
                    file_system::StorageRequests::<Test>::get(file_key),
                    Some(StorageRequestMetadata {
                        requested_at: current_tick,
                        owner: owner_account_id.clone(),
                        bucket_id,
                        location: location.clone(),
                        fingerprint,
                        size,
                        msp: Some((msp_id, false)),
                        user_peer_ids: peer_ids.clone(),
                        bsps_required: <Test as Config>::StandardReplicationTarget::get(),
                        bsps_confirmed: 1,
                        bsps_volunteered: 1,
                        expires_at: next_expiration_tick_storage_request,
                    })
                );

                let file_key = FileSystem::compute_file_key(
                    owner_account_id.clone(),
                    bucket_id,
                    location.clone(),
                    size,
                    fingerprint,
                );

                // Dispatch BSP request stop storing.
                assert_ok!(FileSystem::bsp_request_stop_storing(
                    bsp_signed.clone(),
                    file_key,
                    bucket_id,
                    location.clone(),
                    owner_account_id.clone(),
                    fingerprint,
                    size,
                    false,
                    CompactProof {
                        encoded_nodes: vec![file_key.as_ref().to_vec()],
                    },
                ));

                // Assert that the RequestStorageBsps has the correct value
                assert!(file_system::StorageRequestBsps::<Test>::get(file_key, bsp_id).is_none());

                // Assert that the storage was updated
                assert_eq!(
                    file_system::StorageRequests::<Test>::get(file_key),
                    Some(StorageRequestMetadata {
                        requested_at: current_tick,
                        owner: owner_account_id.clone(),
                        bucket_id,
                        location: location.clone(),
                        fingerprint,
                        size,
                        msp: Some((msp_id, false)),
                        user_peer_ids: peer_ids.clone(),
                        bsps_required: <Test as Config>::StandardReplicationTarget::get(),
                        bsps_confirmed: 0,
                        bsps_volunteered: 0,
                        expires_at: next_expiration_tick_storage_request,
                    })
                );

                // Assert that the request was added to the pending stop storing requests.
                assert!(PendingStopStoringRequests::<Test>::get(&bsp_id, &file_key).is_some());

                // Assert that the correct event was deposited
                System::assert_last_event(
                    Event::BspRequestedToStopStoring {
                        bsp_id,
                        file_key,
                        owner: owner_account_id,
                        location,
                    }
                    .into(),
                );

                // Dispatch BSP confirm stop storing.
                assert_noop!(
                    FileSystem::bsp_confirm_stop_storing(
                        bsp_signed.clone(),
                        file_key,
                        CompactProof {
                            encoded_nodes: vec![file_key.as_ref().to_vec()],
                        },
                    ),
                    Error::<Test>::MinWaitForStopStoringNotReached
                );

                // Assert that the pending stop storing request is still there.
                assert!(PendingStopStoringRequests::<Test>::get(&bsp_id, &file_key).is_some());
            });
        }
    }

    mod success {
        use super::*;

        #[test]
        fn bsp_request_stop_storing_success() {
            new_test_ext().execute_with(|| {
                let owner_account_id = Keyring::Alice.to_account_id();
                let owner = RuntimeOrigin::signed(owner_account_id.clone());
                let bsp_account_id = Keyring::Bob.to_account_id();
                let bsp_signed = RuntimeOrigin::signed(bsp_account_id.clone());
                let msp = Keyring::Charlie.to_account_id();
                let location = FileLocation::<Test>::try_from(b"test".to_vec()).unwrap();
                let size = 4;
                let fingerprint = H256::zero();
                let peer_id = BoundedVec::try_from(vec![1]).unwrap();
                let peer_ids: PeerIds<Test> = BoundedVec::try_from(vec![peer_id]).unwrap();
                let storage_amount: StorageData<Test> = 100;

                let (msp_id, value_prop_id) = add_msp_to_provider_storage(&msp);

                let name = BoundedVec::try_from(vec![1]).unwrap();
                let bucket_id =
                    create_bucket(&owner_account_id.clone(), name, msp_id, value_prop_id);

                // Sign up account as a Backup Storage Provider
                assert_ok!(bsp_sign_up(bsp_signed.clone(), storage_amount));

				let current_tick = <<Test as crate::Config>::ProofDealer as shp_traits::ProofsDealerInterface>::get_current_tick();
                let current_tick_plus_storage_request_ttl =
                    current_tick
                        + <<Test as crate::Config>::StorageRequestTtl as Get<u32>>::get() as u64;
                let next_expiration_tick_storage_request = max(
                    NextAvailableStorageRequestExpirationTick::<Test>::get(),
                    current_tick_plus_storage_request_ttl,
                );

                // Dispatch storage request.
                assert_ok!(FileSystem::issue_storage_request(
                    owner.clone(),
                    bucket_id,
                    location.clone(),
                    fingerprint,
                    size,
                    msp_id,
                    peer_ids.clone(),
                    ReplicationTarget::Standard
                ));

                let file_key = FileSystem::compute_file_key(
                    owner_account_id.clone(),
                    bucket_id,
                    location.clone(),
                    size,
                    fingerprint,
                );

                let bsp_id = Providers::get_provider_id(bsp_account_id.clone()).unwrap();

                // Calculate in how many ticks the BSP can volunteer for the file
                let current_tick = ProofsDealer::get_current_tick();
                let tick_when_bsp_can_volunteer = FileSystem::query_earliest_file_volunteer_tick(
                    Providers::get_provider_id(bsp_account_id.clone()).unwrap(),
                    file_key,
                )
                .unwrap();
                if tick_when_bsp_can_volunteer > current_tick {
                    let ticks_to_advance = tick_when_bsp_can_volunteer - current_tick + 1;
                    let current_block = System::block_number();

                    // Advance by the number of ticks until this BSP can volunteer for the file.
                    roll_to(current_block + ticks_to_advance);
                }

                // Dispatch BSP volunteer.
                assert_ok!(FileSystem::bsp_volunteer(bsp_signed.clone(), file_key,));

                // Dispatch BSP confirm storing.
                assert_ok!(FileSystem::bsp_confirm_storing(
                    bsp_signed.clone(),
                    CompactProof {
                        encoded_nodes: vec![H256::default().as_ref().to_vec()],
                    },
                    BoundedVec::try_from(vec![FileKeyWithProof {
                        file_key,
                        proof: CompactProof {
                            encoded_nodes: vec![H256::default().as_ref().to_vec()],
                        }
                    }])
                    .unwrap(),
                ));

                // Assert that the RequestStorageBsps now contains the BSP under the location
                assert_eq!(
                    file_system::StorageRequestBsps::<Test>::get(file_key, bsp_id)
                        .expect("BSP should exist in storage"),
                    StorageRequestBspsMetadata::<Test> {
                        confirmed: true,
                        _phantom: Default::default()
                    }
                );

                // Assert that the storage was updated
                assert_eq!(
                    file_system::StorageRequests::<Test>::get(file_key),
                    Some(StorageRequestMetadata {
                        requested_at: current_tick,
                        owner: owner_account_id.clone(),
                        bucket_id,
                        location: location.clone(),
                        fingerprint,
                        size,
                        msp: Some((msp_id, false)),
                        user_peer_ids: peer_ids.clone(),
                        bsps_required: <Test as Config>::StandardReplicationTarget::get(),
                        bsps_confirmed: 1,
                        bsps_volunteered: 1,
                        expires_at: next_expiration_tick_storage_request,
                    })
                );

                let file_key = FileSystem::compute_file_key(
                    owner_account_id.clone(),
                    bucket_id,
                    location.clone(),
                    size,
                    fingerprint,
                );

                <Test as Config>::Currency::mint_into(
                    &bsp_account_id,
                    <Test as Config>::BspStopStoringFilePenalty::get(),
                )
                .unwrap();

                // Dispatch BSP request stop storing.
                assert_ok!(FileSystem::bsp_request_stop_storing(
                    bsp_signed.clone(),
                    file_key,
                    bucket_id,
                    location.clone(),
                    owner_account_id.clone(),
                    fingerprint,
                    size,
                    false,
                    CompactProof {
                        encoded_nodes: vec![file_key.as_ref().to_vec()],
                    },
                ));

                // Assert that the RequestStorageBsps has the correct value
                assert!(file_system::StorageRequestBsps::<Test>::get(file_key, bsp_id).is_none());

                // Assert that the storage was updated
                assert_eq!(
                    file_system::StorageRequests::<Test>::get(file_key),
                    Some(StorageRequestMetadata {
                        requested_at: current_tick,
                        owner: owner_account_id.clone(),
                        bucket_id,
                        location: location.clone(),
                        fingerprint,
                        size,
                        msp: Some((msp_id, false)),
                        user_peer_ids: peer_ids.clone(),
                        bsps_required: <Test as Config>::StandardReplicationTarget::get(),
                        bsps_confirmed: 0,
                        bsps_volunteered: 0,
                        expires_at: next_expiration_tick_storage_request,
                    })
                );

                // Assert that the request was added to the pending stop storing requests.
                assert!(PendingStopStoringRequests::<Test>::get(&bsp_id, &file_key).is_some());

                // Assert that the correct event was deposited
                System::assert_last_event(
                    Event::BspRequestedToStopStoring {
                        bsp_id,
                        file_key,
                        owner: owner_account_id,
                        location,
                    }
                    .into(),
                );
            });
        }

        #[test]
        fn bsp_confirm_stop_storing_success() {
            new_test_ext().execute_with(|| {
                let owner_account_id = Keyring::Alice.to_account_id();
                let owner = RuntimeOrigin::signed(owner_account_id.clone());
                let bsp_account_id = Keyring::Bob.to_account_id();
                let bsp_signed = RuntimeOrigin::signed(bsp_account_id.clone());
                let msp = Keyring::Charlie.to_account_id();
                let location = FileLocation::<Test>::try_from(b"test".to_vec()).unwrap();
                let size = 4;
                let fingerprint = H256::zero();
                let peer_id = BoundedVec::try_from(vec![1]).unwrap();
                let peer_ids: PeerIds<Test> = BoundedVec::try_from(vec![peer_id]).unwrap();
                let storage_amount: StorageData<Test> = 100;

                let (msp_id, value_prop_id) = add_msp_to_provider_storage(&msp);

                let name = BoundedVec::try_from(vec![1]).unwrap();
                let bucket_id =
                    create_bucket(&owner_account_id.clone(), name, msp_id, value_prop_id);

                // Sign up account as a Backup Storage Provider
                assert_ok!(bsp_sign_up(bsp_signed.clone(), storage_amount));

				let current_tick = <<Test as crate::Config>::ProofDealer as shp_traits::ProofsDealerInterface>::get_current_tick();
                let current_tick_plus_storage_request_ttl =
                    current_tick
                        + <<Test as crate::Config>::StorageRequestTtl as Get<u32>>::get() as u64;
                let next_expiration_tick_storage_request = max(
                    NextAvailableStorageRequestExpirationTick::<Test>::get(),
                    current_tick_plus_storage_request_ttl,
                );

                // Dispatch storage request.
                assert_ok!(FileSystem::issue_storage_request(
                    owner.clone(),
                    bucket_id,
                    location.clone(),
                    fingerprint,
                    size,
                    msp_id,
                    peer_ids.clone(),
                    ReplicationTarget::Standard
                ));

                let file_key = FileSystem::compute_file_key(
                    owner_account_id.clone(),
                    bucket_id,
                    location.clone(),
                    size,
                    fingerprint,
                );

                let bsp_id = Providers::get_provider_id(bsp_account_id.clone()).unwrap();

                // Calculate in how many ticks the BSP can volunteer for the file
                let current_tick = ProofsDealer::get_current_tick();
                let tick_when_bsp_can_volunteer = FileSystem::query_earliest_file_volunteer_tick(
                    Providers::get_provider_id(bsp_account_id.clone()).unwrap(),
                    file_key,
                )
                .unwrap();
                if tick_when_bsp_can_volunteer > current_tick {
                    let ticks_to_advance = tick_when_bsp_can_volunteer - current_tick + 1;
                    let current_block = System::block_number();

                    // Advance by the number of ticks until this BSP can volunteer for the file.
                    roll_to(current_block + ticks_to_advance);
                }

                // Dispatch BSP volunteer.
                assert_ok!(FileSystem::bsp_volunteer(bsp_signed.clone(), file_key,));

                // Dispatch BSP confirm storing.
                assert_ok!(FileSystem::bsp_confirm_storing(
                    bsp_signed.clone(),
                    CompactProof {
                        encoded_nodes: vec![H256::default().as_ref().to_vec()],
                    },
                    BoundedVec::try_from(vec![FileKeyWithProof {
                        file_key,
                        proof: CompactProof {
                            encoded_nodes: vec![H256::default().as_ref().to_vec()],
                        }
                    }])
                    .unwrap(),
                ));

                // Assert that the RequestStorageBsps now contains the BSP under the location
                assert_eq!(
                    file_system::StorageRequestBsps::<Test>::get(file_key, bsp_id)
                        .expect("BSP should exist in storage"),
                    StorageRequestBspsMetadata::<Test> {
                        confirmed: true,
                        _phantom: Default::default()
                    }
                );

                // Assert that the storage was updated
                assert_eq!(
                    file_system::StorageRequests::<Test>::get(file_key),
                    Some(StorageRequestMetadata {
                        requested_at: current_tick,
                        owner: owner_account_id.clone(),
                        bucket_id,
                        location: location.clone(),
                        fingerprint,
                        size,
                        msp: Some((msp_id, false)),
                        user_peer_ids: peer_ids.clone(),
                        bsps_required: <Test as Config>::StandardReplicationTarget::get(),
                        bsps_confirmed: 1,
                        bsps_volunteered: 1,
                        expires_at: next_expiration_tick_storage_request,
                    })
                );

                // Assert that the randomness cycle was initialised for this BSP.
                let maybe_first_randomness_provider_deadline =
                    pallet_cr_randomness::ProvidersWithoutCommitment::<Test>::get(&bsp_id);
                assert!(maybe_first_randomness_provider_deadline.is_some());
                assert!(pallet_cr_randomness::ActiveProviders::<Test>::get(&bsp_id).is_some());

                // Assert that the correct event was deposited.
                let first_randomness_provider_deadline =
                    maybe_first_randomness_provider_deadline.unwrap();
                System::assert_has_event(
                    pallet_cr_randomness::Event::ProviderCycleInitialised {
                        provider_id: bsp_id,
                        first_seed_commitment_deadline_tick: first_randomness_provider_deadline,
                    }
                    .into(),
                );

                let file_key = FileSystem::compute_file_key(
                    owner_account_id.clone(),
                    bucket_id,
                    location.clone(),
                    size,
                    fingerprint,
                );

                // Dispatch BSP request stop storing.
                assert_ok!(FileSystem::bsp_request_stop_storing(
                    bsp_signed.clone(),
                    file_key,
                    bucket_id,
                    location.clone(),
                    owner_account_id.clone(),
                    fingerprint,
                    size,
                    false,
                    CompactProof {
                        encoded_nodes: vec![file_key.as_ref().to_vec()],
                    },
                ));

                // Assert that the RequestStorageBsps has the correct value
                assert!(file_system::StorageRequestBsps::<Test>::get(file_key, bsp_id).is_none());

                // Assert that the storage was updated
                assert_eq!(
                    file_system::StorageRequests::<Test>::get(file_key),
                    Some(StorageRequestMetadata {
                        requested_at: current_tick,
                        owner: owner_account_id.clone(),
                        bucket_id,
                        location: location.clone(),
                        fingerprint,
                        size,
                        msp: Some((msp_id, false)),
                        user_peer_ids: peer_ids.clone(),
                        bsps_required: <Test as Config>::StandardReplicationTarget::get(),
                        bsps_confirmed: 0,
                        bsps_volunteered: 0,
                        expires_at: next_expiration_tick_storage_request,
                    })
                );

                // Assert that the request was added to the pending stop storing requests.
                assert!(PendingStopStoringRequests::<Test>::get(&bsp_id, &file_key).is_some());

                // Assert that the correct event was deposited
                System::assert_last_event(
                    Event::BspRequestedToStopStoring {
                        bsp_id,
                        file_key,
                        owner: owner_account_id,
                        location,
                    }
                    .into(),
                );

                // Advance enough blocks to allow the BSP to confirm the stop storing request.
                roll_to(
                    frame_system::Pallet::<Test>::block_number() + MinWaitForStopStoring::get(),
                );

                // Dispatch BSP confirm stop storing.
                assert_ok!(FileSystem::bsp_confirm_stop_storing(
                    bsp_signed.clone(),
                    file_key,
                    CompactProof {
                        encoded_nodes: vec![file_key.as_ref().to_vec()],
                    },
                ));

                // Assert that the pending stop storing request was removed.
                assert!(PendingStopStoringRequests::<Test>::get(&bsp_id, &file_key).is_none());

                // Assert that the used capacity of this BSP is now 0
                assert_eq!(Providers::get_used_capacity(&bsp_id), 0);

                // Assert that the randomness cycle for this BSP has been stopped
                assert!(pallet_cr_randomness::ActiveProviders::<Test>::get(&bsp_id).is_none());

                // Assert that the correct event was deposited.
                System::assert_has_event(
                    pallet_cr_randomness::Event::ProviderCycleStopped {
                        provider_id: bsp_id,
                    }
                    .into(),
                );

                // Assert that the correct event was deposited.
                let new_root = Providers::get_root(bsp_id).unwrap();

                System::assert_last_event(
                    Event::BspConfirmStoppedStoring {
                        bsp_id,
                        file_key,
                        new_root,
                    }
                    .into(),
                );
            });
        }

        #[test]
        fn bsp_confirm_stop_storing_success_and_deletes_payment_stream_for_last_file() {
            new_test_ext().execute_with(|| {
                let owner_account_id = Keyring::Alice.to_account_id();
                let owner = RuntimeOrigin::signed(owner_account_id.clone());
                let bsp_account_id = Keyring::Bob.to_account_id();
                let bsp_signed = RuntimeOrigin::signed(bsp_account_id.clone());
                let msp = Keyring::Charlie.to_account_id();
                let location = FileLocation::<Test>::try_from(b"test".to_vec()).unwrap();
                let size = 4;
                let fingerprint = H256::zero();
                let peer_id = BoundedVec::try_from(vec![1]).unwrap();
                let peer_ids: PeerIds<Test> = BoundedVec::try_from(vec![peer_id]).unwrap();
                let storage_amount: StorageData<Test> = 100;

                let (msp_id, value_prop_id) = add_msp_to_provider_storage(&msp);

                let name = BoundedVec::try_from(vec![1]).unwrap();
                let bucket_id =
                    create_bucket(&owner_account_id.clone(), name, msp_id, value_prop_id);

                // Sign up account as a Backup Storage Provider
                assert_ok!(bsp_sign_up(bsp_signed.clone(), storage_amount));

				let current_tick = <<Test as crate::Config>::ProofDealer as shp_traits::ProofsDealerInterface>::get_current_tick();
				let current_tick_plus_storage_request_ttl = current_tick + <<Test as crate::Config>::StorageRequestTtl as Get<u32>>::get() as u64;
                let next_expiration_tick_storage_request = max(NextAvailableStorageRequestExpirationTick::<Test>::get(), current_tick_plus_storage_request_ttl);

                // Dispatch storage request.
                assert_ok!(FileSystem::issue_storage_request(
                    owner.clone(),
                    bucket_id,
                    location.clone(),
                    fingerprint,
                    size,
                    msp_id,
                    peer_ids.clone(),
					ReplicationTarget::Standard
                ));


                let file_key = FileSystem::compute_file_key(
                    owner_account_id.clone(),
                    bucket_id,
                    location.clone(),
                    size,
                    fingerprint,
                );

                let bsp_id = Providers::get_provider_id(bsp_account_id.clone()).unwrap();

                // Check that the dynamic-rate payment stream between the user and the provider doesn't exist
                assert!(<<Test as crate::Config>::PaymentStreams as PaymentStreamsInterface>::get_dynamic_rate_payment_stream_info(
					&bsp_id,
					&owner_account_id
				).is_none());

				// Calculate in how many ticks the BSP can volunteer for the file
                let current_tick = ProofsDealer::get_current_tick();
                let tick_when_bsp_can_volunteer = FileSystem::query_earliest_file_volunteer_tick(
                    Providers::get_provider_id(bsp_account_id.clone()).unwrap(),
                    file_key,
                )
                .unwrap();
                if tick_when_bsp_can_volunteer > current_tick {
                    let ticks_to_advance = tick_when_bsp_can_volunteer - current_tick + 1;
                    let current_block = System::block_number();

                    // Advance by the number of ticks until this BSP can volunteer for the file.
                    roll_to(current_block + ticks_to_advance);
                }

                // Dispatch BSP volunteer.
                assert_ok!(FileSystem::bsp_volunteer(bsp_signed.clone(), file_key,));

                // Dispatch BSP confirm storing.
                assert_ok!(FileSystem::bsp_confirm_storing(
                    bsp_signed.clone(),
                    CompactProof {
                        encoded_nodes: vec![H256::default().as_ref().to_vec()],
                    },
                    BoundedVec::try_from(vec![FileKeyWithProof {
                        file_key,
                        proof: CompactProof {
                            encoded_nodes: vec![H256::default().as_ref().to_vec()],
                        }
                    }])
                    .unwrap(),
                ));

                // Check that a dynamic-rate payment stream between the user and the provider was created and get its amount provided
                assert!(
                    <<Test as crate::Config>::PaymentStreams as PaymentStreamsInterface>::get_dynamic_rate_payment_stream_info(
                        &bsp_id,
                        &owner_account_id
                    )
                    .is_some()
                );
                let maybe_amount_provided = <Test as crate::Config>::PaymentStreams::get_dynamic_rate_payment_stream_amount_provided(
					&bsp_id,
					&owner_account_id
				);
				assert!(maybe_amount_provided.is_some());
				let amount_provided = maybe_amount_provided.unwrap();
				assert_eq!(amount_provided, size);

                // Assert that the RequestStorageBsps now contains the BSP under the location
                assert_eq!(
                    file_system::StorageRequestBsps::<Test>::get(file_key, bsp_id)
                        .expect("BSP should exist in storage"),
                    StorageRequestBspsMetadata::<Test> {
                        confirmed: true,
                        _phantom: Default::default()
                    }
                );

                // Assert that the storage was updated
                assert_eq!(
                    file_system::StorageRequests::<Test>::get(file_key),
                    Some(StorageRequestMetadata {
                        requested_at: current_tick,
                        owner: owner_account_id.clone(),
                        bucket_id,
                        location: location.clone(),
                        fingerprint,
                        size,
                        msp: Some((msp_id, false)),
                        user_peer_ids: peer_ids.clone(),
                        bsps_required: <Test as Config>::StandardReplicationTarget::get(),
                        bsps_confirmed: 1,
                        bsps_volunteered: 1,
						expires_at: next_expiration_tick_storage_request,
                    })
                );

                let file_key = FileSystem::compute_file_key(
                    owner_account_id.clone(),
                    bucket_id,
                    location.clone(),
                    size,
                    fingerprint,
                );

                // Dispatch BSP request stop storing.
                assert_ok!(FileSystem::bsp_request_stop_storing(
                    bsp_signed.clone(),
                    file_key,
                    bucket_id,
                    location.clone(),
                    owner_account_id.clone(),
                    fingerprint,
                    size,
                    false,
                    CompactProof {
                        encoded_nodes: vec![file_key.as_ref().to_vec()],
                    },
                ));

                // Assert that the RequestStorageBsps has the correct value
                assert!(file_system::StorageRequestBsps::<Test>::get(file_key, bsp_id).is_none());

                // Assert that the storage was updated
                assert_eq!(
                    file_system::StorageRequests::<Test>::get(file_key),
                    Some(StorageRequestMetadata {
                        requested_at: current_tick,
                        owner: owner_account_id.clone(),
                        bucket_id,
                        location: location.clone(),
                        fingerprint,
                        size,
                        msp: Some((msp_id, false)),
                        user_peer_ids: peer_ids.clone(),
                        bsps_required: <Test as Config>::StandardReplicationTarget::get(),
                        bsps_confirmed: 0,
                        bsps_volunteered: 0,
						expires_at: next_expiration_tick_storage_request,
                    })
                );

                // Assert that the request was added to the pending stop storing requests.
                assert!(PendingStopStoringRequests::<Test>::get(&bsp_id, &file_key).is_some());

                // Assert that the correct event was deposited
                System::assert_last_event(
                    Event::BspRequestedToStopStoring {
                        bsp_id,
                        file_key,
                        owner: owner_account_id.clone(),
                        location,
                    }
                    .into(),
                );

                // Advance enough blocks to allow the BSP to confirm the stop storing request.
                roll_to(
                    frame_system::Pallet::<Test>::block_number() + MinWaitForStopStoring::get(),
                );

                // Dispatch BSP confirm stop storing.
                assert_ok!(FileSystem::bsp_confirm_stop_storing(
                    bsp_signed.clone(),
                    file_key,
                    CompactProof {
                        encoded_nodes: vec![file_key.as_ref().to_vec()],
                    },
                ));

                // Assert that the pending stop storing request was removed.
                assert!(PendingStopStoringRequests::<Test>::get(&bsp_id, &file_key).is_none());

                // Assert that the correct event was deposited.
                let new_root = Providers::get_root(bsp_id).unwrap();

                System::assert_last_event(
                    Event::BspConfirmStoppedStoring {
                        bsp_id,
                        file_key,
                        new_root,
                    }
                    .into(),
                );

				// Check that the dynamic-rate payment stream between the user and the provider doesn't exist
                assert!(<<Test as crate::Config>::PaymentStreams as PaymentStreamsInterface>::get_dynamic_rate_payment_stream_info(
					&bsp_id,
					&owner_account_id
				).is_none());
            });
        }

        #[test]
        fn bsp_confirm_stop_storing_success_and_updates_payment_streams_amount_provided() {
            new_test_ext().execute_with(|| {
                let owner_account_id = Keyring::Alice.to_account_id();
                let owner = RuntimeOrigin::signed(owner_account_id.clone());
                let bsp_account_id = Keyring::Bob.to_account_id();
                let bsp_signed = RuntimeOrigin::signed(bsp_account_id.clone());
                let msp = Keyring::Charlie.to_account_id();
                let first_file_location = FileLocation::<Test>::try_from(b"first_file_test".to_vec()).unwrap();
				let second_file_location = FileLocation::<Test>::try_from(b"second_file_test".to_vec()).unwrap();
                let size = 4;
                let first_file_fingerprint = H256::zero();
				let second_file_fingerprint = H256::random();
                let peer_id = BoundedVec::try_from(vec![1]).unwrap();
                let peer_ids: PeerIds<Test> = BoundedVec::try_from(vec![peer_id]).unwrap();
                let storage_amount: StorageData<Test> = 100;

                let (msp_id, value_prop_id) = add_msp_to_provider_storage(&msp);

                let name = BoundedVec::try_from(vec![1]).unwrap();
                let bucket_id =
                    create_bucket(&owner_account_id.clone(), name, msp_id, value_prop_id);

                // Sign up account as a Backup Storage Provider
                assert_ok!(bsp_sign_up(bsp_signed.clone(), storage_amount));

				let current_tick = <<Test as crate::Config>::ProofDealer as shp_traits::ProofsDealerInterface>::get_current_tick();
				let current_tick_plus_storage_request_ttl = current_tick + <<Test as crate::Config>::StorageRequestTtl as Get<u32>>::get() as u64;
				let next_expiration_tick_storage_request = max(NextAvailableStorageRequestExpirationTick::<Test>::get(), current_tick_plus_storage_request_ttl);

                // Dispatch first storage request.
                assert_ok!(FileSystem::issue_storage_request(
                    owner.clone(),
                    bucket_id,
                    first_file_location.clone(),
                    first_file_fingerprint,
                    size,
                    msp_id,
                    peer_ids.clone(),
					ReplicationTarget::Standard
                ));

				// Dispatch second storage request.
                assert_ok!(FileSystem::issue_storage_request(
                    owner.clone(),
                    bucket_id,
                    second_file_location.clone(),
                    second_file_fingerprint,
                    size,
                    msp_id,
                    peer_ids.clone(),
					ReplicationTarget::Standard
                ));

                let first_file_key = FileSystem::compute_file_key(
                    owner_account_id.clone(),
                    bucket_id,
                    first_file_location.clone(),
                    size,
                    first_file_fingerprint,
                );
				let second_file_key = FileSystem::compute_file_key(
					owner_account_id.clone(),
					bucket_id,
					second_file_location.clone(),
					size,
					second_file_fingerprint,
				);

                let bsp_id = Providers::get_provider_id(bsp_account_id.clone()).unwrap();

                // Check that the dynamic-rate payment stream between the user and the provider doesn't exist
                assert!(
					<<Test as crate::Config>::PaymentStreams as PaymentStreamsInterface>::get_dynamic_rate_payment_stream_info(
						&bsp_id,
						&owner_account_id
					)
					.is_none()
				);

				// Calculate in how many ticks the BSP can volunteer for the files
                let current_tick = ProofsDealer::get_current_tick();
                let tick_when_bsp_can_volunteer = max(FileSystem::query_earliest_file_volunteer_tick(
                    Providers::get_provider_id(bsp_account_id.clone()).unwrap(),
                    first_file_key,
                )
                .unwrap(), FileSystem::query_earliest_file_volunteer_tick(
					Providers::get_provider_id(bsp_account_id.clone()).unwrap(),
					second_file_key,
				)
				.unwrap());
                if tick_when_bsp_can_volunteer > current_tick {
                    let ticks_to_advance = tick_when_bsp_can_volunteer - current_tick + 1;
                    let current_block = System::block_number();

                    // Advance by the number of ticks until this BSP can volunteer for the file.
                    roll_to(current_block + ticks_to_advance);
                }

                // Dispatch BSP volunteers.
                assert_ok!(FileSystem::bsp_volunteer(bsp_signed.clone(), first_file_key,));
				assert_ok!(FileSystem::bsp_volunteer(bsp_signed.clone(), second_file_key,));

                // Dispatch first BSP confirm storing.
                assert_ok!(FileSystem::bsp_confirm_storing(
                    bsp_signed.clone(),
                    CompactProof {
                        encoded_nodes: vec![H256::default().as_ref().to_vec()],
                    },
                    BoundedVec::try_from(vec![FileKeyWithProof {
                        file_key: first_file_key,
                        proof: CompactProof {
                            encoded_nodes: vec![H256::default().as_ref().to_vec()],
                        }
                    }])
                    .unwrap(),
                ));

				// Dispatch second BSP confirm storing.
                assert_ok!(FileSystem::bsp_confirm_storing(
                    bsp_signed.clone(),
                    CompactProof {
                        encoded_nodes: vec![H256::default().as_ref().to_vec()],
                    },
                    BoundedVec::try_from(vec![FileKeyWithProof {
                        file_key: second_file_key,
                        proof: CompactProof {
                            encoded_nodes: vec![H256::default().as_ref().to_vec()],
                        }
                    }])
                    .unwrap(),
                ));

                // Check that a dynamic-rate payment stream between the user and the provider was created and get its amount provided
                assert!(
                    <<Test as crate::Config>::PaymentStreams as PaymentStreamsInterface>::get_dynamic_rate_payment_stream_info(
                        &bsp_id,
                        &owner_account_id
                    )
                    .is_some()
                );
                let maybe_amount_provided = <Test as crate::Config>::PaymentStreams::get_dynamic_rate_payment_stream_amount_provided(
					&bsp_id,
					&owner_account_id
				);
				assert!(maybe_amount_provided.is_some());
				let amount_provided = maybe_amount_provided.unwrap();
				assert_eq!(amount_provided, 2 * size);

                // Assert that the RequestStorageBsps now contains the BSP under both location
                assert_eq!(
                    file_system::StorageRequestBsps::<Test>::get(first_file_key, bsp_id)
                        .expect("BSP should exist in storage"),
                    StorageRequestBspsMetadata::<Test> {
                        confirmed: true,
                        _phantom: Default::default()
                    }
                );
				assert_eq!(
                    file_system::StorageRequestBsps::<Test>::get(second_file_key, bsp_id)
                        .expect("BSP should exist in storage"),
                    StorageRequestBspsMetadata::<Test> {
                        confirmed: true,
                        _phantom: Default::default()
                    }
                );

                // Assert that the storage was updated
                assert_eq!(
                    file_system::StorageRequests::<Test>::get(first_file_key),
                    Some(StorageRequestMetadata {
                        requested_at: current_tick,
                        owner: owner_account_id.clone(),
                        bucket_id,
                        location: first_file_location.clone(),
                        fingerprint: first_file_fingerprint,
                        size,
                        msp: Some((msp_id, false)),
                        user_peer_ids: peer_ids.clone(),
                        bsps_required: <Test as Config>::StandardReplicationTarget::get(),
                        bsps_confirmed: 1,
                        bsps_volunteered: 1,
						expires_at: next_expiration_tick_storage_request,
                    })
                );
				assert_eq!(
                    file_system::StorageRequests::<Test>::get(second_file_key),
                    Some(StorageRequestMetadata {
                        requested_at: current_tick,
                        owner: owner_account_id.clone(),
                        bucket_id,
                        location: second_file_location.clone(),
                        fingerprint: second_file_fingerprint,
                        size,
                        msp: Some((msp_id, false)),
                        user_peer_ids: peer_ids.clone(),
                        bsps_required: <Test as Config>::StandardReplicationTarget::get(),
                        bsps_confirmed: 1,
                        bsps_volunteered: 1,
						expires_at: next_expiration_tick_storage_request,
                    })
                );

                // Dispatch BSP request stop storing.
                assert_ok!(FileSystem::bsp_request_stop_storing(
                    bsp_signed.clone(),
                    first_file_key,
                    bucket_id,
                    first_file_location.clone(),
                    owner_account_id.clone(),
                    first_file_fingerprint,
                    size,
                    false,
                    CompactProof {
                        encoded_nodes: vec![first_file_key.as_ref().to_vec()],
                    },
                ));

                // Assert that the RequestStorageBsps has the correct value
                assert!(file_system::StorageRequestBsps::<Test>::get(first_file_key, bsp_id).is_none());

                // Assert that the storage was updated
                assert_eq!(
                    file_system::StorageRequests::<Test>::get(first_file_key),
                    Some(StorageRequestMetadata {
                        requested_at: current_tick,
                        owner: owner_account_id.clone(),
                        bucket_id,
                        location: first_file_location.clone(),
                        fingerprint: first_file_fingerprint,
                        size,
                        msp: Some((msp_id, false)),
                        user_peer_ids: peer_ids.clone(),
                        bsps_required: <Test as Config>::StandardReplicationTarget::get(),
                        bsps_confirmed: 0,
                        bsps_volunteered: 0,
						expires_at: next_expiration_tick_storage_request,
                    })
                );

                // Assert that the request was added to the pending stop storing requests.
                assert!(PendingStopStoringRequests::<Test>::get(&bsp_id, &first_file_key).is_some());

                // Assert that the correct event was deposited
                System::assert_last_event(
                    Event::BspRequestedToStopStoring {
                        bsp_id,
                        file_key: first_file_key,
                        owner: owner_account_id.clone(),
                        location: first_file_location,
                    }
                    .into(),
                );

                // Advance enough blocks to allow the BSP to confirm the stop storing request.
                roll_to(
                    frame_system::Pallet::<Test>::block_number() + MinWaitForStopStoring::get(),
                );

                // Dispatch BSP confirm stop storing.
                assert_ok!(FileSystem::bsp_confirm_stop_storing(
                    bsp_signed.clone(),
                    first_file_key,
                    CompactProof {
                        encoded_nodes: vec![first_file_key.as_ref().to_vec()],
                    },
                ));

                // Assert that the pending stop storing request was removed.
                assert!(PendingStopStoringRequests::<Test>::get(&bsp_id, &first_file_key).is_none());

                // Assert that the correct event was deposited.
                let new_root = Providers::get_root(bsp_id).unwrap();

                System::assert_last_event(
                    Event::BspConfirmStoppedStoring {
                        bsp_id,
                        file_key: first_file_key,
                        new_root,
                    }
                    .into(),
                );

				// Check that the amount provided of the dynamic-rate payment stream between the user and the provider was updated
                assert!(
					<<Test as crate::Config>::PaymentStreams as PaymentStreamsInterface>::get_dynamic_rate_payment_stream_info(
						&bsp_id,
						&owner_account_id
					)
					.is_some()
				);
				let maybe_amount_provided = <Test as crate::Config>::PaymentStreams::get_dynamic_rate_payment_stream_amount_provided(
					&bsp_id,
					&owner_account_id
				);
				assert!(maybe_amount_provided.is_some());
				let amount_provided = maybe_amount_provided.unwrap();
				assert_eq!(amount_provided, size);
            });
        }

        #[test]
        fn bsp_request_stop_storing_while_storage_request_open_success() {
            new_test_ext().execute_with(|| {
                let owner_account_id = Keyring::Alice.to_account_id();
                let owner = RuntimeOrigin::signed(owner_account_id.clone());
                let bsp_account_id = Keyring::Bob.to_account_id();
                let bsp_signed = RuntimeOrigin::signed(bsp_account_id.clone());
                let msp = Keyring::Charlie.to_account_id();
                let location = FileLocation::<Test>::try_from(b"test".to_vec()).unwrap();
                let size = 4;
                let fingerprint = H256::zero();
                let storage_amount: StorageData<Test> = 100;

                let (msp_id, value_prop_id) = add_msp_to_provider_storage(&msp);

                let name = BoundedVec::try_from(vec![1]).unwrap();
                let bucket_id =
                    create_bucket(&owner_account_id.clone(), name, msp_id, value_prop_id);

                // Sign up account as a Backup Storage Provider
                assert_ok!(bsp_sign_up(bsp_signed.clone(), storage_amount));

				let current_tick = <<Test as crate::Config>::ProofDealer as shp_traits::ProofsDealerInterface>::get_current_tick();
                let current_tick_plus_storage_request_ttl =
                    current_tick
                        + <<Test as crate::Config>::StorageRequestTtl as Get<u32>>::get() as u64;
                let next_expiration_tick_storage_request = max(
                    NextAvailableStorageRequestExpirationTick::<Test>::get(),
                    current_tick_plus_storage_request_ttl,
                );

                // Dispatch storage request.
                assert_ok!(FileSystem::issue_storage_request(
                    owner.clone(),
                    bucket_id,
                    location.clone(),
                    fingerprint,
                    size,
                    msp_id,
                    Default::default(),
                    ReplicationTarget::Standard,
                ));

                let file_key = FileSystem::compute_file_key(
                    owner_account_id.clone(),
                    bucket_id,
                    location.clone(),
                    size,
                    fingerprint,
                );

                let bsp_id = Providers::get_provider_id(bsp_account_id.clone()).unwrap();

                // Calculate in how many ticks the BSP can volunteer for the file
                let current_tick = ProofsDealer::get_current_tick();
                let tick_when_bsp_can_volunteer = FileSystem::query_earliest_file_volunteer_tick(
                    Providers::get_provider_id(bsp_account_id.clone()).unwrap(),
                    file_key,
                )
                .unwrap();
                if tick_when_bsp_can_volunteer > current_tick {
                    let ticks_to_advance = tick_when_bsp_can_volunteer - current_tick + 1;
                    let current_block = System::block_number();

                    // Advance by the number of ticks until this BSP can volunteer for the file.
                    roll_to(current_block + ticks_to_advance);
                }

                // Dispatch BSP volunteer.
                assert_ok!(FileSystem::bsp_volunteer(bsp_signed.clone(), file_key));

                // Dispatch BSP confirm storing.
                assert_ok!(FileSystem::bsp_confirm_storing(
                    bsp_signed.clone(),
                    CompactProof {
                        encoded_nodes: vec![H256::default().as_ref().to_vec()],
                    },
                    BoundedVec::try_from(vec![FileKeyWithProof {
                        file_key,
                        proof: CompactProof {
                            encoded_nodes: vec![H256::default().as_ref().to_vec()],
                        }
                    }])
                    .unwrap()
                ));

                let file_key = FileSystem::compute_file_key(
                    owner_account_id.clone(),
                    bucket_id,
                    location.clone(),
                    size,
                    fingerprint,
                );

                // Dispatch BSP stop storing.
                assert_ok!(FileSystem::bsp_request_stop_storing(
                    bsp_signed.clone(),
                    file_key,
                    bucket_id,
                    location.clone(),
                    owner_account_id.clone(),
                    H256::zero(),
                    size,
                    false,
                    CompactProof {
                        encoded_nodes: vec![file_key.as_ref().to_vec()],
                    },
                ));

                // Assert that the RequestStorageBsps has the correct value
                assert!(file_system::StorageRequestBsps::<Test>::get(file_key, bsp_id).is_none());

                // Assert that the storage was updated
                assert_eq!(
                    file_system::StorageRequests::<Test>::get(file_key),
                    Some(StorageRequestMetadata {
                        requested_at: current_tick,
                        owner: owner_account_id.clone(),
                        bucket_id,
                        location: location.clone(),
                        fingerprint: H256::zero(),
                        size,
                        msp: Some((msp_id, false)),
                        user_peer_ids: Default::default(),
                        bsps_required: <Test as Config>::StandardReplicationTarget::get(),
                        bsps_confirmed: 0,
                        bsps_volunteered: 0,
                        expires_at: next_expiration_tick_storage_request,
                    })
                );

                // Assert that the correct event was deposited
                System::assert_last_event(
                    Event::BspRequestedToStopStoring {
                        bsp_id,
                        file_key,
                        owner: owner_account_id,
                        location,
                    }
                    .into(),
                );
            });
        }

        #[test]
        fn bsp_request_stop_storing_not_volunteered_success() {
            new_test_ext().execute_with(|| {
                let owner_account_id = Keyring::Alice.to_account_id();
                let owner = RuntimeOrigin::signed(owner_account_id.clone());
                let bsp_account_id = Keyring::Bob.to_account_id();
                let bsp_signed = RuntimeOrigin::signed(bsp_account_id.clone());
                let msp = Keyring::Charlie.to_account_id();
                let location = FileLocation::<Test>::try_from(b"test".to_vec()).unwrap();
                let size = 4;
                let fingerprint = H256::zero();
                let storage_amount: StorageData<Test> = 100;

                let (msp_id, value_prop_id) = add_msp_to_provider_storage(&msp);

                let name = BoundedVec::try_from(vec![1]).unwrap();
                let bucket_id =
                    create_bucket(&owner_account_id.clone(), name, msp_id, value_prop_id);

                // Sign up account as a Backup Storage Provider
                assert_ok!(bsp_sign_up(bsp_signed.clone(), storage_amount));

				let current_tick = <<Test as crate::Config>::ProofDealer as shp_traits::ProofsDealerInterface>::get_current_tick();
                let current_tick_plus_storage_request_ttl =
                    current_tick
                        + <<Test as crate::Config>::StorageRequestTtl as Get<u32>>::get() as u64;
                let next_expiration_tick_storage_request = max(
                    NextAvailableStorageRequestExpirationTick::<Test>::get(),
                    current_tick_plus_storage_request_ttl,
                );

                // Dispatch storage request.
                assert_ok!(FileSystem::issue_storage_request(
                    owner.clone(),
                    bucket_id,
                    location.clone(),
                    fingerprint,
                    size,
                    msp_id,
                    Default::default(),
                    ReplicationTarget::Standard,
                ));

                let bsp_id = Providers::get_provider_id(bsp_account_id).unwrap();

                let file_key = FileSystem::compute_file_key(
                    owner_account_id.clone(),
                    bucket_id,
                    location.clone(),
                    size,
                    fingerprint,
                );

                // Increase the data used by the registered bsp, to simulate that it is indeed storing the file
                assert_ok!(Providers::increase_capacity_used(&bsp_id, size,));

                // Dispatch BSP stop storing.
                assert_ok!(FileSystem::bsp_request_stop_storing(
                    bsp_signed.clone(),
                    file_key,
                    bucket_id,
                    location.clone(),
                    owner_account_id.clone(),
                    fingerprint,
                    size,
                    false,
                    CompactProof {
                        encoded_nodes: vec![file_key.as_ref().to_vec()],
                    },
                ));

                let current_bsps_required: <Test as Config>::ReplicationTargetType =
                    <Test as Config>::StandardReplicationTarget::get();

                // Assert that the storage request bsps_required was incremented
                assert_eq!(
                    file_system::StorageRequests::<Test>::get(file_key),
                    Some(StorageRequestMetadata {
                        requested_at: current_tick,
                        owner: owner_account_id.clone(),
                        bucket_id,
                        location: location.clone(),
                        fingerprint,
                        size,
                        msp: Some((msp_id, false)),
                        user_peer_ids: Default::default(),
                        bsps_required: current_bsps_required.checked_add(1).unwrap(),
                        bsps_confirmed: 0,
                        bsps_volunteered: 0,
                        expires_at: next_expiration_tick_storage_request,
                    })
                );

                // Assert that the correct event was deposited
                System::assert_last_event(
                    Event::BspRequestedToStopStoring {
                        bsp_id,
                        file_key,
                        owner: owner_account_id,
                        location,
                    }
                    .into(),
                );
            });
        }

        #[test]
        fn bsp_request_stop_storing_no_storage_request_success() {
            new_test_ext().execute_with(|| {
                let bsp_account_id = Keyring::Bob.to_account_id();
                let bsp_signed = RuntimeOrigin::signed(bsp_account_id.clone());
                let location = FileLocation::<Test>::try_from(b"test".to_vec()).unwrap();
                let owner_account_id = Keyring::Alice.to_account_id();
                let size = 4;
                let fingerprint = H256::zero();

                let (msp_id, value_prop_id) =
                    add_msp_to_provider_storage(&Keyring::Charlie.to_account_id());

                let bucket_id = create_bucket(
                    &owner_account_id,
                    BoundedVec::try_from(b"bucket".to_vec()).unwrap(),
                    msp_id,
                    value_prop_id,
                );

                // Sign up account as a Backup Storage Provider
                assert_ok!(bsp_sign_up(bsp_signed.clone(), 100));

                let bsp_id = Providers::get_provider_id(bsp_account_id).unwrap();

                let file_key = FileSystem::compute_file_key(
                    owner_account_id.clone(),
                    bucket_id,
                    location.clone(),
                    size,
                    fingerprint,
                );

                // Increase the data used by the registered bsp, to simulate that it is indeed storing the file
                assert_ok!(Providers::increase_capacity_used(&bsp_id, size,));

				let current_tick = <<Test as crate::Config>::ProofDealer as shp_traits::ProofsDealerInterface>::get_current_tick();
                let current_tick_plus_storage_request_ttl =
                    current_tick
                        + <<Test as crate::Config>::StorageRequestTtl as Get<u32>>::get() as u64;
                let next_expiration_tick_storage_request = max(
                    NextAvailableStorageRequestExpirationTick::<Test>::get(),
                    current_tick_plus_storage_request_ttl,
                );

                // Dispatch BSP stop storing.
                assert_ok!(FileSystem::bsp_request_stop_storing(
                    bsp_signed.clone(),
                    file_key,
                    bucket_id,
                    location.clone(),
                    owner_account_id.clone(),
                    fingerprint,
                    size,
                    false,
                    CompactProof {
                        encoded_nodes: vec![file_key.as_ref().to_vec()],
                    },
                ));

                // Assert that the storage request was created with one bsps_required
                assert_eq!(
                    file_system::StorageRequests::<Test>::get(file_key),
                    Some(StorageRequestMetadata {
                        requested_at: 5,
                        owner: owner_account_id.clone(),
                        bucket_id,
                        location: location.clone(),
                        fingerprint,
                        size,
                        msp: None,
                        user_peer_ids: Default::default(),
                        bsps_required: 1,
                        bsps_confirmed: 0,
                        bsps_volunteered: 0,
                        expires_at: next_expiration_tick_storage_request,
                    })
                );

                // Assert that the correct event was deposited
                System::assert_last_event(
                    Event::BspRequestedToStopStoring {
                        bsp_id,
                        file_key,
                        owner: owner_account_id,
                        location,
                    }
                    .into(),
                );
            });
        }
    }
}

mod delete_file_and_pending_deletions_tests {
    use super::*;

    mod failure {

        use super::*;

        #[test]
        fn delete_file_bucket_not_owned_by_user_fail() {
            new_test_ext().execute_with(|| {
                let owner_account_id = Keyring::Alice.to_account_id();
                let owner_signed = RuntimeOrigin::signed(owner_account_id.clone());
                let msp = Keyring::Charlie.to_account_id();
                let location = FileLocation::<Test>::try_from(b"test".to_vec()).unwrap();
                let size = 4;
                let file_content = b"test".to_vec();
                let fingerprint = BlakeTwo256::hash(&file_content);

                let (msp_id, value_prop_id) = add_msp_to_provider_storage(&msp);

                let name = BoundedVec::try_from(b"bucket".to_vec()).unwrap();
                let _ = create_bucket(
                    &owner_account_id.clone(),
                    name.clone(),
                    msp_id,
                    value_prop_id,
                );

                let other_user = Keyring::Bob.to_account_id();
                let bucket_id = create_bucket(&other_user.clone(), name, msp_id, value_prop_id);

                let file_key = FileSystem::compute_file_key(
                    owner_account_id.clone(),
                    bucket_id,
                    location.clone(),
                    size,
                    fingerprint,
                );

                let forest_proof = CompactProof {
                    encoded_nodes: vec![file_key.as_ref().to_vec()],
                };

                // Assert that the user does not own the bucket
                assert_noop!(
                    FileSystem::delete_file(
                        owner_signed,
                        bucket_id,
                        file_key,
                        location,
                        size,
                        fingerprint,
                        Some(forest_proof),
                    ),
                    Error::<Test>::NotBucketOwner
                );
            });
        }

        #[test]
        fn delete_file_beyond_maximum_limit_allowed_fail() {
            new_test_ext().execute_with(|| {
                let owner_account_id = Keyring::Alice.to_account_id();
                let owner_signed = RuntimeOrigin::signed(owner_account_id.clone());
                let msp = Keyring::Charlie.to_account_id();
                let location = FileLocation::<Test>::try_from(b"test".to_vec()).unwrap();
                let size = u64::MAX;
                let file_content = b"test".to_vec();
                let fingerprint = BlakeTwo256::hash(&file_content);

                let (msp_id, value_prop_id) = add_msp_to_provider_storage(&msp);

                let name = BoundedVec::try_from(b"bucket".to_vec()).unwrap();
                let bucket_id = create_bucket(
                    &owner_account_id.clone(),
                    name.clone(),
                    msp_id,
                    value_prop_id,
                );

                // For loop to create 1 over maximum of MaxUserPendingDeletionRequests
                for i in 0..<Test as file_system::Config>::MaxUserPendingDeletionRequests::get() {
                    let file_key = FileSystem::compute_file_key(
                        owner_account_id.clone(),
                        bucket_id,
                        location.clone(),
                        i as u64,
                        fingerprint,
                    );

                    assert_ok!(FileSystem::delete_file(
                        owner_signed.clone(),
                        bucket_id,
                        file_key,
                        location.clone(),
                        i as u64,
                        fingerprint,
                        None,
                    ));
                }

                let file_key = FileSystem::compute_file_key(
                    owner_account_id.clone(),
                    bucket_id,
                    location.clone(),
                    size,
                    fingerprint,
                );

                assert_noop!(
                    FileSystem::delete_file(
                        owner_signed,
                        bucket_id,
                        file_key,
                        location,
                        size,
                        fingerprint,
                        None
                    ),
                    Error::<Test>::MaxUserPendingDeletionRequestsReached
                );
            });
        }

        #[test]
        fn delete_file_pending_file_deletion_request_submit_proof_not_msp_of_bucket_fail() {
            new_test_ext().execute_with(|| {
                let owner_account_id = Keyring::Alice.to_account_id();
                let owner_signed = RuntimeOrigin::signed(owner_account_id.clone());
                let msp = Keyring::Charlie.to_account_id();
                let location = FileLocation::<Test>::try_from(b"test".to_vec()).unwrap();
                let size = 4;
                let file_content = b"test".to_vec();
                let fingerprint = BlakeTwo256::hash(&file_content);

                let (msp_id, value_prop_id) = add_msp_to_provider_storage(&msp);

                let name = BoundedVec::try_from(b"bucket".to_vec()).unwrap();
                let bucket_id = create_bucket(&owner_account_id.clone(), name, msp_id, value_prop_id);

                let file_key = FileSystem::compute_file_key(
                    owner_account_id.clone(),
                    bucket_id,
                    location.clone(),
                    size,
                    fingerprint,
                );

                // Delete file
                assert_ok!(FileSystem::delete_file(
					owner_signed.clone(),
					bucket_id,
					file_key,
					location,
					size,
					fingerprint,
					None,
				));

                // Assert that the pending file deletion request was added to storage
				let file_deletion_request_deposit = <Test as crate::Config>::FileDeletionRequestDeposit::get();
                assert_eq!(
                    file_system::PendingFileDeletionRequests::<Test>::get(owner_account_id.clone()),
                    BoundedVec::<_, <Test as file_system::Config>::MaxUserPendingDeletionRequests>::try_from(
                        vec![PendingFileDeletionRequest {
							file_key,
							user: owner_account_id.clone(),
							bucket_id,
							file_size: size,
							deposit_paid_for_creation: file_deletion_request_deposit,
						}]
                    )
                        .unwrap()
                );

                let forest_proof = CompactProof {
                    encoded_nodes: vec![vec![0]],
                };

                let msp_dave = Keyring::Dave.to_account_id();
                add_msp_to_provider_storage(&msp_dave);
                let msp_origin = RuntimeOrigin::signed(msp_dave.clone());

                assert_noop!(
					FileSystem::pending_file_deletion_request_submit_proof(
						msp_origin,
						owner_account_id.clone(),
						file_key,
						size,
						bucket_id,
						forest_proof
					),
					Error::<Test>::MspNotStoringBucket
				);

                // Assert that the pending file deletion request was added to storage
				let file_deletion_request_deposit = <Test as crate::Config>::FileDeletionRequestDeposit::get();
                assert_eq!(
                    file_system::PendingFileDeletionRequests::<Test>::get(owner_account_id.clone()),
                    BoundedVec::<_, <Test as file_system::Config>::MaxUserPendingDeletionRequests>::try_from(
                        vec![PendingFileDeletionRequest {
							file_key,
							user: owner_account_id.clone(),
							bucket_id,
							file_size: size,
							deposit_paid_for_creation: file_deletion_request_deposit,
						}]
                    )
                        .unwrap()
                );
            });
        }

        #[test]
        fn submit_proof_pending_file_deletion_not_found_fail() {
            new_test_ext().execute_with(|| {
                let owner_account_id = Keyring::Alice.to_account_id();

                let msp = Keyring::Charlie.to_account_id();
                let msp_origin = RuntimeOrigin::signed(msp.clone());

                let size = 4;
                let file_content = b"test".to_vec();
                let fingerprint = BlakeTwo256::hash(&file_content);
                let location = FileLocation::<Test>::try_from(b"test".to_vec()).unwrap();

                let (msp_id, value_prop_id) = add_msp_to_provider_storage(&msp);

                let name = BoundedVec::try_from(b"bucket".to_vec()).unwrap();
                let bucket_id =
                    create_bucket(&owner_account_id.clone(), name, msp_id, value_prop_id);

                let file_key = FileSystem::compute_file_key(
                    owner_account_id.clone(),
                    bucket_id,
                    location.clone(),
                    size,
                    fingerprint,
                );

                let forest_proof = CompactProof {
                    encoded_nodes: vec![vec![0]],
                };

                assert_noop!(
                    FileSystem::pending_file_deletion_request_submit_proof(
                        msp_origin,
                        owner_account_id.clone(),
                        file_key,
                        size,
                        bucket_id,
                        forest_proof
                    ),
                    Error::<Test>::FileKeyNotPendingDeletion
                );
            });
        }
<<<<<<< HEAD

        #[test]
        fn delete_file_expired_pending_file_deletion_request_with_bucket_does_not_exist() {
            new_test_ext().execute_with(|| {
                let owner_account_id = Keyring::Alice.to_account_id();
                let owner_signed = RuntimeOrigin::signed(owner_account_id.clone());
                let msp = Keyring::Charlie.to_account_id();
                let location = FileLocation::<Test>::try_from(b"test".to_vec()).unwrap();
                let size = 4;
                let file_content = b"test".to_vec();
                let fingerprint = BlakeTwo256::hash(&file_content);
                let peer_id = BoundedVec::try_from(vec![1]).unwrap();
                let peer_ids: PeerIds<Test> = BoundedVec::try_from(vec![peer_id]).unwrap();

                let (msp_id, value_prop_id) = add_msp_to_provider_storage(&msp);

                let name = BoundedVec::try_from(b"bucket".to_vec()).unwrap();
                let bucket_id = create_bucket(&owner_account_id.clone(), name, msp_id, value_prop_id);

                let file_key = FileSystem::compute_file_key(
                    owner_account_id.clone(),
                    bucket_id,
                    location.clone(),
                    size,
                    fingerprint,
                );

                // Issue storage request
                assert_ok!(FileSystem::issue_storage_request(
                    owner_signed.clone(),
                    bucket_id,
                    location.clone(),
                    fingerprint,
                    size,
                    msp_id,
                    peer_ids,
                    ReplicationTarget::Standard
                ));

                // Dispatch MSP confirm storing.
                assert_ok!(FileSystem::msp_respond_storage_requests_multiple_buckets(
                    RuntimeOrigin::signed(msp.clone()),
                    vec![StorageRequestMspBucketResponse {
                        bucket_id,
                        accept: Some(StorageRequestMspAcceptedFileKeys {
                            file_keys_and_proofs: vec![FileKeyWithProof {
                                file_key,
                                proof: CompactProof {
                                    encoded_nodes: vec![H256::default().as_ref().to_vec()],
                                }
                            }],
                            forest_proof: CompactProof {
                                encoded_nodes: vec![H256::default().as_ref().to_vec()],
                            },
                        }),
                        reject: vec![],
                    }],
                ));

                // Delete file
                assert_ok!(FileSystem::delete_file(
					owner_signed.clone(),
					bucket_id,
					file_key,
					location,
					size,
					fingerprint,
					None,
				));

                // Assert that the correct event was deposited
                System::assert_last_event(
                    Event::FileDeletionRequest {
                        user: owner_account_id.clone(),
                        file_key,
                        file_size: size,
                        bucket_id,
                        msp_id,
                        proof_of_inclusion: false,
                    }
                        .into(),
                );

                // Assert that the pending file deletion request was added to storage
                assert_eq!(
                    file_system::PendingFileDeletionRequests::<Test>::get(owner_account_id.clone()),
                    BoundedVec::<_, <Test as file_system::Config>::MaxUserPendingDeletionRequests>::try_from(
                        vec![PendingFileDeletionRequest {
							file_key,
							user: owner_account_id.clone(),
							bucket_id,
							file_size: size,
						}]
                    )
                        .unwrap()
                );

                let pending_file_deletion_request_ttl: u32 =
                    PendingFileDeletionRequestTtl::<Test>::get();
                let pending_file_deletion_request_ttl: TickNumber<Test> =
                    pending_file_deletion_request_ttl.into();
                let expiration_tick = pending_file_deletion_request_ttl + <<Test as crate::Config>::ProofDealer as shp_traits::ProofsDealerInterface>::get_current_tick();

                // Assert that the pending file deletion request was added to storage
                assert_eq!(
                    file_system::FileDeletionRequestExpirations::<Test>::get(expiration_tick),
                    vec![FileDeletionRequestExpirationItem {
                        user: owner_account_id.clone(),
                        file_key,
                        bucket_id,
                        file_size: size,
                    }]
                );

                // Delete the bucket manually
                pallet_storage_providers::Buckets::<Test>::remove(bucket_id);

                // Roll past the expiration tick
                roll_to(pending_file_deletion_request_ttl + 1);

                // Item expiration should be removed
                assert_eq!(
                    file_system::FileDeletionRequestExpirations::<Test>::get(expiration_tick),
                    vec![]
                );

                // Assert that the pending file deletion request was removed from storage
                assert_eq!(
                    file_system::PendingFileDeletionRequests::<Test>::get(owner_account_id.clone()),
                    BoundedVec::<_, <Test as file_system::Config>::MaxUserPendingDeletionRequests>::default()
                );

                // Assert that the bucket size was not decreased because the bucket was not found
                System::assert_has_event(Event::FailedToDecreaseBucketSize {
                    user: owner_account_id.clone(),
                    bucket_id,
                    file_key,
                    file_size: size,
                    error: pallet_storage_providers::Error::<Test>::BucketNotFound.into(),
                }.into());

                // Assert that there was no queued priority challenge for file key in proofs dealer pallet
                assert!(!pallet_proofs_dealer::PriorityChallengesQueue::<Test>::get()
                .iter()
                .any(|x| *x == CustomChallenge { key: file_key, should_remove_key: true }));
            });
        }
=======
>>>>>>> b54ab9f3
    }

    mod success {
        use crate::MspsAmountOfPendingFileDeletionRequests;

        use super::*;
        #[test]
        fn delete_file_with_proof_of_inclusion_success() {
            new_test_ext().execute_with(|| {
                let owner_account_id = Keyring::Alice.to_account_id();
                let owner_signed = RuntimeOrigin::signed(owner_account_id.clone());
                let msp = Keyring::Charlie.to_account_id();
                let location = FileLocation::<Test>::try_from(b"test".to_vec()).unwrap();
                let size = 1024 * 1024 * 1024;
                let file_content = b"test".to_vec();
                let fingerprint = BlakeTwo256::hash(&file_content);
                let peer_id = BoundedVec::try_from(vec![1]).unwrap();
                let peer_ids: PeerIds<Test> = BoundedVec::try_from(vec![peer_id]).unwrap();

                let (msp_id, value_prop_id) = add_msp_to_provider_storage(&msp);

                let name = BoundedVec::try_from(b"bucket".to_vec()).unwrap();
                let bucket_id =
                    create_bucket(&owner_account_id.clone(), name, msp_id, value_prop_id);

				// Increase bucket size and payment stream rate to simulate it storing the file
				let initial_bucket_size = 2 * size;
				assert_ok!(<<Test as crate::Config>::Providers as MutateBucketsInterface>::increase_bucket_size(&bucket_id, initial_bucket_size));
                let file_key = FileSystem::compute_file_key(
                    owner_account_id.clone(),
                    bucket_id,
                    location.clone(),
                    size,
                    fingerprint,
                );

                // Issue storage request
                assert_ok!(FileSystem::issue_storage_request(
                    owner_signed.clone(),
                    bucket_id,
                    location.clone(),
                    fingerprint,
                    size,
                    msp_id,
                    peer_ids,
                    ReplicationTarget::Standard
                ));

                // Dispatch MSP confirm storing.
                assert_ok!(FileSystem::msp_respond_storage_requests_multiple_buckets(
                    RuntimeOrigin::signed(msp.clone()),
                    vec![StorageRequestMspBucketResponse {
                        bucket_id,
                        accept: Some(StorageRequestMspAcceptedFileKeys {
                            file_keys_and_proofs: vec![FileKeyWithProof {
                                file_key,
                                proof: CompactProof {
                                    encoded_nodes: vec![H256::default().as_ref().to_vec()],
                                }
                            }],
                            forest_proof: CompactProof {
                                encoded_nodes: vec![H256::default().as_ref().to_vec()],
                            },
                        }),
                        reject: vec![],
                    }],
                ));

				let bucket_size_after_confirm = pallet_storage_providers::Buckets::<Test>::get(bucket_id).unwrap().size;
				let payment_stream_rate_after_confirm = <<Test as crate::Config>::PaymentStreams as PaymentStreamsInterface>::get_inner_fixed_rate_payment_stream_value(&msp_id, &owner_account_id).unwrap();
				let msp_used_capacity_after_confirm = <<Test as crate::Config>::Providers as ReadStorageProvidersInterface>::get_used_capacity(&msp_id);

                let forest_proof = CompactProof {
                    encoded_nodes: vec![file_key.as_ref().to_vec()],
                };

                // Delete file
                assert_ok!(FileSystem::delete_file(
                    owner_signed.clone(),
                    bucket_id,
                    file_key,
                    location,
                    size,
                    fingerprint,
                    Some(forest_proof),
                ));

                // Assert that there is a queued priority challenge for file key in proofs dealer pallet
                assert!(
                    // Find file key in vec of queued priority challenges
                    pallet_proofs_dealer::PriorityChallengesQueue::<Test>::get()
                        .iter()
                        .any(|x| *x == CustomChallenge { key: file_key, should_remove_key: true }),
                );

				// Assert that the deposit for a file deletion request was NOT held from the user's balance.
				let file_deletion_request_deposit = <Test as crate::Config>::FileDeletionRequestDeposit::get();
				assert_ne!(
					<<Test as crate::Config>::Currency as InspectHold<<Test as frame_system::Config>::AccountId>>::balance_on_hold(&crate::HoldReason::FileDeletionRequestHold.into(), &owner_account_id),
					file_deletion_request_deposit
				);

				// Assert that the Bucket root was correctly updated
				let bucket_info = pallet_storage_providers::Buckets::<Test>::get(bucket_id).unwrap();
				let bucket_root = bucket_info.root;
				assert_eq!(bucket_root, file_key); // This is because our mocked apply delta sets the root as the last mutation

				// Assert that the Bucket's size was decreased by the file size
				let new_bucket_size = bucket_info.size;
				assert_eq!(new_bucket_size, bucket_size_after_confirm - size);

				// Assert that the MSP's used capacity was decreased by the file size
				let new_msp_used_capacity = <<Test as crate::Config>::Providers as ReadStorageProvidersInterface>::get_used_capacity(&msp_id);
				assert_eq!(new_msp_used_capacity, msp_used_capacity_after_confirm - size);

				// Assert that the payment stream rate decrease
				let new_payment_stream_rate = <<Test as crate::Config>::PaymentStreams as PaymentStreamsInterface>::get_inner_fixed_rate_payment_stream_value(&msp_id, &owner_account_id).unwrap();
				assert!(new_payment_stream_rate < payment_stream_rate_after_confirm);

                // Assert that the correct event was deposited
                System::assert_last_event(
                    Event::FileDeletionRequest {
                        user: owner_account_id.clone(),
                        file_key,
                        file_size: size,
                        bucket_id,
                        msp_id,
                        proof_of_inclusion: true,
                    }
                    .into(),
                );
            });
        }

        #[test]
<<<<<<< HEAD
        fn delete_file_expired_pending_file_deletion_request_success() {
            new_test_ext().execute_with(|| {
                let owner_account_id = Keyring::Alice.to_account_id();
                let owner_signed = RuntimeOrigin::signed(owner_account_id.clone());
                let msp = Keyring::Charlie.to_account_id();
                let location = FileLocation::<Test>::try_from(b"test".to_vec()).unwrap();
                let size = 4;
                let file_content = b"test".to_vec();
                let fingerprint = BlakeTwo256::hash(&file_content);
                let peer_id = BoundedVec::try_from(vec![1]).unwrap();
                let peer_ids: PeerIds<Test> = BoundedVec::try_from(vec![peer_id]).unwrap();

                let (msp_id, value_prop_id) = add_msp_to_provider_storage(&msp);

                let name = BoundedVec::try_from(b"bucket".to_vec()).unwrap();
                let bucket_id = create_bucket(&owner_account_id.clone(), name, msp_id, value_prop_id);

                let file_key = FileSystem::compute_file_key(
                    owner_account_id.clone(),
                    bucket_id,
                    location.clone(),
                    size,
                    fingerprint,
                );

                // Issue storage request
                assert_ok!(FileSystem::issue_storage_request(
                    owner_signed.clone(),
                    bucket_id,
                    location.clone(),
                    fingerprint,
                    size,
                    msp_id,
                    peer_ids,
                    ReplicationTarget::Standard
                ));

                // Dispatch MSP confirm storing.
                assert_ok!(FileSystem::msp_respond_storage_requests_multiple_buckets(
                    RuntimeOrigin::signed(msp.clone()),
                    vec![StorageRequestMspBucketResponse {
                        bucket_id,
                        accept: Some(StorageRequestMspAcceptedFileKeys {
                            file_keys_and_proofs: vec![FileKeyWithProof {
                                file_key,
                                proof: CompactProof {
                                    encoded_nodes: vec![H256::default().as_ref().to_vec()],
                                }
                            }],
                            forest_proof: CompactProof {
                                encoded_nodes: vec![H256::default().as_ref().to_vec()],
                            },
                        }),
                        reject: vec![],
                    }],
                ));

                // Query providers pallet Buckets storage and MSP's used capacity
                let bucket_size = Providers::get_bucket_size(&bucket_id).unwrap();
				let msp_used_capacity = <<Test as crate::Config>::Providers as ReadStorageProvidersInterface>::get_used_capacity(&msp_id);

                // Delete file
                assert_ok!(FileSystem::delete_file(
					owner_signed.clone(),
					bucket_id,
					file_key,
					location,
					size,
					fingerprint,
					None,
				));

                // Assert that the correct event was deposited
                System::assert_last_event(
                    Event::FileDeletionRequest {
                        user: owner_account_id.clone(),
                        file_key,
                        file_size: size,
                        bucket_id,
                        msp_id,
                        proof_of_inclusion: false,
                    }
                        .into(),
                );

                // Assert that the pending file deletion request was added to storage
                assert_eq!(
                    file_system::PendingFileDeletionRequests::<Test>::get(owner_account_id.clone()),
                    BoundedVec::<_, <Test as file_system::Config>::MaxUserPendingDeletionRequests>::try_from(
                        vec![PendingFileDeletionRequest {
							file_key,
							user: owner_account_id.clone(),
							bucket_id,
							file_size: size,
						}]
                    )
                        .unwrap()
                );

				// Assert that the MSP was removed from the privileged providers list.
				assert!(!pallet_payment_streams::PrivilegedProviders::<Test>::contains_key(&msp_id));

                let pending_file_deletion_request_ttl: u32 =
                    PendingFileDeletionRequestTtl::<Test>::get();
                let pending_file_deletion_request_ttl: TickNumber<Test> =
                    pending_file_deletion_request_ttl.into();
                let expiration_tick = pending_file_deletion_request_ttl + <<Test as crate::Config>::ProofDealer as shp_traits::ProofsDealerInterface>::get_current_tick();

                // Assert that the pending file deletion request was added to storage
                assert_eq!(
                    file_system::FileDeletionRequestExpirations::<Test>::get(expiration_tick),
                    vec![FileDeletionRequestExpirationItem {
                        user: owner_account_id.clone(),
                        file_key,
                        bucket_id,
                        file_size: size,
                    }]
                );

                // Roll past the expiration tick
                roll_to(pending_file_deletion_request_ttl + 1);

                // Item expiration should be removed
                assert_eq!(
                    file_system::FileDeletionRequestExpirations::<Test>::get(expiration_tick),
                    vec![]
                );

                // Asser that the pending file deletion request was removed from storage
                assert_eq!(
                    file_system::PendingFileDeletionRequests::<Test>::get(owner_account_id.clone()),
                    BoundedVec::<_, <Test as file_system::Config>::MaxUserPendingDeletionRequests>::default()
                );

                // Check that the bucket_size was reduced by the file size
                assert_eq!(
                    Providers::get_bucket_size(&bucket_id).unwrap(),
                    bucket_size - size
                );

				// Check that the MSP's used capacity was reduced by the file size
				assert_eq!(
					<<Test as crate::Config>::Providers as ReadStorageProvidersInterface>::get_used_capacity(&msp_id),
					msp_used_capacity - size
				);

                // Assert that there is a queued priority challenge for file key in proofs dealer pallet
                assert!(pallet_proofs_dealer::PriorityChallengesQueue::<Test>::get()
                .iter()
                .any(|x| *x == CustomChallenge { key: file_key, should_remove_key: true }),);
            });
        }

        #[test]
=======
>>>>>>> b54ab9f3
        fn delete_file_pending_file_deletion_request_submit_proof_of_inclusion_success() {
            new_test_ext().execute_with(|| {
                let owner_account_id = Keyring::Alice.to_account_id();
                let owner_signed = RuntimeOrigin::signed(owner_account_id.clone());
                let msp = Keyring::Charlie.to_account_id();
                let location = FileLocation::<Test>::try_from(b"test".to_vec()).unwrap();
                let size = 1024 * 1024 * 1024; // One gigabyte
                let file_content = b"test".to_vec();
                let fingerprint = BlakeTwo256::hash(&file_content);
				let peer_id = BoundedVec::try_from(vec![1]).unwrap();
                let peer_ids: PeerIds<Test> = BoundedVec::try_from(vec![peer_id]).unwrap();

                let (msp_id, value_prop_id) = add_msp_to_provider_storage(&msp);

                let name = BoundedVec::try_from(b"bucket".to_vec()).unwrap();
                let bucket_id = create_bucket(&owner_account_id.clone(), name, msp_id, value_prop_id);

				let file_key = FileSystem::compute_file_key(
                    owner_account_id.clone(),
                    bucket_id,
                    location.clone(),
                    size,
                    fingerprint,
                );

				// Issue storage request
                assert_ok!(FileSystem::issue_storage_request(
                    owner_signed.clone(),
                    bucket_id,
                    location.clone(),
                    fingerprint,
                    size,
                    msp_id,
                    peer_ids,
                    ReplicationTarget::Standard
                ));

                // Dispatch MSP confirm storing.
                assert_ok!(FileSystem::msp_respond_storage_requests_multiple_buckets(
                    RuntimeOrigin::signed(msp.clone()),
                    vec![StorageRequestMspBucketResponse {
                        bucket_id,
                        accept: Some(StorageRequestMspAcceptedFileKeys {
                            file_keys_and_proofs: vec![FileKeyWithProof {
                                file_key,
                                proof: CompactProof {
                                    encoded_nodes: vec![H256::default().as_ref().to_vec()],
                                }
                            }],
                            forest_proof: CompactProof {
                                encoded_nodes: vec![H256::default().as_ref().to_vec()],
                            },
                        }),
                        reject: vec![],
                    }],
                ));

				// Get the initial bucket size, MSP's used capacity and payment stream rate
				let initial_bucket_size = pallet_storage_providers::Buckets::<Test>::get(bucket_id).unwrap().size;
				let initial_payment_stream_rate = <<Test as crate::Config>::PaymentStreams as PaymentStreamsInterface>::get_inner_fixed_rate_payment_stream_value(&msp_id, &owner_account_id).unwrap();
				let msp_used_capacity = <<Test as crate::Config>::Providers as ReadStorageProvidersInterface>::get_used_capacity(&msp_id);

                // Delete file
                assert_ok!(FileSystem::delete_file(
					owner_signed.clone(),
					bucket_id,
					file_key,
					location,
					size,
					fingerprint,
					None,
				));

                // Assert that the pending file deletion request was added to storage
				let file_deletion_request_deposit = <Test as crate::Config>::FileDeletionRequestDeposit::get();
                assert_eq!(
                    file_system::PendingFileDeletionRequests::<Test>::get(owner_account_id.clone()),
                    BoundedVec::<_, <Test as file_system::Config>::MaxUserPendingDeletionRequests>::try_from(
                        vec![PendingFileDeletionRequest {
							file_key,
							user: owner_account_id.clone(),
							bucket_id,
							file_size: size,
							deposit_paid_for_creation: file_deletion_request_deposit,
						}]
                    )
                        .unwrap()
                );

				// Assert that the deposit for a file deletion request was held from the user's balance.
				let file_deletion_request_deposit = <Test as crate::Config>::FileDeletionRequestDeposit::get();
				assert_eq!(
					<<Test as crate::Config>::Currency as InspectHold<<Test as frame_system::Config>::AccountId>>::balance_on_hold(&crate::HoldReason::FileDeletionRequestHold.into(), &owner_account_id),
					file_deletion_request_deposit
				);

				// Assert that the MSP was removed from the privileged providers list and that it has one pending file deletion request.
				assert!(!pallet_payment_streams::PrivilegedProviders::<Test>::contains_key(&msp_id));
				assert_eq!(MspsAmountOfPendingFileDeletionRequests::<Test>::get(&msp_id), 1);

				// Get the user's free balance and the payment stream deposit before the MSP submits the proof of inclusion.
				let user_free_balance_before_proof = <<Test as crate::Config>::Currency as Inspect<<Test as frame_system::Config>::AccountId>>::reducible_balance(&owner_account_id, Preservation::Preserve, Fortitude::Force);
				let user_payment_stream_deposit_before_proof = <<Test as crate::Config>::Currency as InspectHold<<Test as frame_system::Config>::AccountId>>::balance_on_hold(&pallet_payment_streams::HoldReason::PaymentStreamDeposit.into(), &owner_account_id);

                let forest_proof = CompactProof {
                    encoded_nodes: vec![file_key.as_ref().to_vec()],
                };

                let msp_origin = RuntimeOrigin::signed(msp.clone());

                assert_ok!(FileSystem::pending_file_deletion_request_submit_proof(
					msp_origin,
					owner_account_id.clone(),
					file_key,
					size,
					bucket_id,
					forest_proof
				));

				// Assert that the Bucket root was correctly updated
				let bucket_info = pallet_storage_providers::Buckets::<Test>::get(bucket_id).unwrap();
				let bucket_root = bucket_info.root;
				assert_eq!(bucket_root, file_key); // This is because our mocked apply delta sets the root as the last mutation

				// Assert that the Bucket's size was decreased by the file size
				let new_bucket_size = bucket_info.size;
				assert_eq!(new_bucket_size, initial_bucket_size - size);

				// Assert that the MSP's used capacity was decreased by the file size
				let new_msp_used_capacity = <<Test as crate::Config>::Providers as ReadStorageProvidersInterface>::get_used_capacity(&msp_id);
				assert_eq!(new_msp_used_capacity, msp_used_capacity - size);

				// Assert that the payment stream rate decreased
				let new_payment_stream_rate = <<Test as crate::Config>::PaymentStreams as PaymentStreamsInterface>::get_inner_fixed_rate_payment_stream_value(&msp_id, &owner_account_id).unwrap();
				assert!(new_payment_stream_rate < initial_payment_stream_rate);

				// Get the new deposit of the payment stream
				let user_payment_stream_deposit_after_proof = <<Test as crate::Config>::Currency as InspectHold<<Test as frame_system::Config>::AccountId>>::balance_on_hold(&pallet_payment_streams::HoldReason::PaymentStreamDeposit.into(), &owner_account_id);

				// Assert that the MSP was added back to the privileged providers list since it no longer has any pending file deletion requests.
				assert_eq!(MspsAmountOfPendingFileDeletionRequests::<Test>::get(&msp_id), 0);
				assert!(pallet_payment_streams::PrivilegedProviders::<Test>::contains_key(&msp_id));

				// Assert that the deposit for the file deletion request was returned to the user and that the deposit for the payment stream was updated according to the new rate.
				assert_eq!(
					<<Test as crate::Config>::Currency as InspectHold<<Test as frame_system::Config>::AccountId>>::balance_on_hold(&crate::HoldReason::FileDeletionRequestHold.into(), &owner_account_id),
					0
				);
				assert_eq!(
					<<Test as crate::Config>::Currency as Inspect<<Test as frame_system::Config>::AccountId>>::reducible_balance(&owner_account_id, Preservation::Preserve, Fortitude::Force),
					user_free_balance_before_proof + file_deletion_request_deposit + (user_payment_stream_deposit_before_proof - user_payment_stream_deposit_after_proof)
				);

                // Assert that the correct event was deposited
                System::assert_last_event(
                    Event::ProofSubmittedForPendingFileDeletionRequest {
                        msp_id,
                        user: owner_account_id.clone(),
                        file_key,
                        file_size: size,
                        bucket_id,
                        proof_of_inclusion: true,
                    }
                        .into(),
                );

                // Assert that there is a queued priority challenge for file key in proofs dealer pallet
                assert!(pallet_proofs_dealer::PriorityChallengesQueue::<Test>::get()
                .iter()
                .any(|x| *x == CustomChallenge { key: file_key, should_remove_key: true }),);

                // Assert that the pending file deletion request was removed from storage
                assert_eq!(
                    file_system::PendingFileDeletionRequests::<Test>::get(owner_account_id),
                    BoundedVec::<_, <Test as file_system::Config>::MaxUserPendingDeletionRequests>::default()
                );
            });
        }

        #[test]
        fn delete_file_pending_file_deletion_request_submit_proof_of_non_inclusion_success() {
            new_test_ext().execute_with(|| {
                let owner_account_id = Keyring::Alice.to_account_id();
                let owner_signed = RuntimeOrigin::signed(owner_account_id.clone());
                let msp = Keyring::Charlie.to_account_id();
                let location = FileLocation::<Test>::try_from(b"test".to_vec()).unwrap();
                let size = 4;
                let file_content = b"test".to_vec();
                let fingerprint = BlakeTwo256::hash(&file_content);

                let (msp_id, value_prop_id) = add_msp_to_provider_storage(&msp);

                let name = BoundedVec::try_from(b"bucket".to_vec()).unwrap();
                let bucket_id = create_bucket(&owner_account_id.clone(), name, msp_id, value_prop_id);

                let file_key = FileSystem::compute_file_key(
                    owner_account_id.clone(),
                    bucket_id,
                    location.clone(),
                    size,
                    fingerprint,
                );

                // Delete file
                assert_ok!(FileSystem::delete_file(
					owner_signed.clone(),
					bucket_id,
					file_key,
					location,
					size,
					fingerprint,
					None,
				));

                // Assert that the pending file deletion request was added to storage
				let file_deletion_request_deposit = <Test as crate::Config>::FileDeletionRequestDeposit::get();
                assert_eq!(
                    file_system::PendingFileDeletionRequests::<Test>::get(owner_account_id.clone()),
                    BoundedVec::<_, <Test as file_system::Config>::MaxUserPendingDeletionRequests>::try_from(
                        vec![PendingFileDeletionRequest {
							file_key,
							user: owner_account_id.clone(),
							bucket_id,
							file_size: size,
							deposit_paid_for_creation: file_deletion_request_deposit,
						}]
                    )
                        .unwrap()
                );

				// Assert that the deposit for a file deletion request was held from the user's balance.
				let file_deletion_request_deposit = <Test as crate::Config>::FileDeletionRequestDeposit::get();
				assert_eq!(
					<<Test as crate::Config>::Currency as InspectHold<<Test as frame_system::Config>::AccountId>>::balance_on_hold(&crate::HoldReason::FileDeletionRequestHold.into(), &owner_account_id),
					file_deletion_request_deposit
				);

				// Assert that the MSP was removed from the privileged providers list and that it has one pending file deletion request.
				assert!(!pallet_payment_streams::PrivilegedProviders::<Test>::contains_key(&msp_id));
				assert_eq!(MspsAmountOfPendingFileDeletionRequests::<Test>::get(&msp_id), 1);

				// Get the user's and MSP's free balance before the MSP submits the proof of non-inclusion.
				let user_free_balance_before_proof = <<Test as crate::Config>::Currency as Inspect<<Test as frame_system::Config>::AccountId>>::reducible_balance(&owner_account_id, Preservation::Preserve, Fortitude::Force);
				let msp_free_balance_before_proof = <<Test as crate::Config>::Currency as Inspect<<Test as frame_system::Config>::AccountId>>::reducible_balance(&msp, Preservation::Preserve, Fortitude::Force);

                let forest_proof = CompactProof {
                    encoded_nodes: vec![H256::zero().as_bytes().to_vec()],
                };

                let msp_origin = RuntimeOrigin::signed(msp.clone());

                assert_ok!(FileSystem::pending_file_deletion_request_submit_proof(
					msp_origin,
					owner_account_id.clone(),
					file_key,
					size,
					bucket_id,
					forest_proof
				));

				// Assert that the MSP was added back to the privileged providers list since it no longer has any pending file deletion requests.
				assert_eq!(MspsAmountOfPendingFileDeletionRequests::<Test>::get(&msp_id), 0);
				assert!(pallet_payment_streams::PrivilegedProviders::<Test>::contains_key(&msp_id));

				// Assert that the deposit for the file deletion request was given to the MSP for their troubles.
				assert_eq!(
					<<Test as crate::Config>::Currency as InspectHold<<Test as frame_system::Config>::AccountId>>::balance_on_hold(&crate::HoldReason::FileDeletionRequestHold.into(), &owner_account_id),
					0
				);
				assert_eq!(
					<<Test as crate::Config>::Currency as Inspect<<Test as frame_system::Config>::AccountId>>::reducible_balance(&owner_account_id, Preservation::Preserve, Fortitude::Force),
					user_free_balance_before_proof
				);
				assert_eq!(
					<<Test as crate::Config>::Currency as Inspect<<Test as frame_system::Config>::AccountId>>::reducible_balance(&msp, Preservation::Preserve, Fortitude::Force),
					msp_free_balance_before_proof + file_deletion_request_deposit
				);

                // Assert that the correct event was deposited
                System::assert_last_event(
                    Event::ProofSubmittedForPendingFileDeletionRequest {
                        msp_id,
                        user: owner_account_id.clone(),
                        file_key,
                        file_size: size,
                        bucket_id,
                        proof_of_inclusion: false,
                    }
                        .into(),
                );

                // Assert that there is a queued priority challenge for file key in proofs dealer pallet
                assert!(
					!pallet_proofs_dealer::PriorityChallengesQueue::<Test>::get()
						.iter()
						.any(|x| *x == CustomChallenge { key: file_key, should_remove_key: true }),
				);

                // Assert that the pending file deletion request was removed from storage
                assert_eq!(
                    file_system::PendingFileDeletionRequests::<Test>::get(owner_account_id),
                    BoundedVec::<_, <Test as file_system::Config>::MaxUserPendingDeletionRequests>::default()
                );
            });
        }

        #[test]
        fn delete_file_pending_file_deletion_request_submit_proof_does_not_add_msp_to_privileged_providers_if_it_has_more_pending_file_deletion_requests(
        ) {
            new_test_ext().execute_with(|| {
                let owner_account_id = Keyring::Alice.to_account_id();
                let owner_signed = RuntimeOrigin::signed(owner_account_id.clone());
                let msp = Keyring::Charlie.to_account_id();
                let location = FileLocation::<Test>::try_from(b"test".to_vec()).unwrap();
                let size = 1024 * 1024 * 1024; // One gigabyte
                let file_content = b"test".to_vec();
                let fingerprint = BlakeTwo256::hash(&file_content);
				let peer_id = BoundedVec::try_from(vec![1]).unwrap();
                let peer_ids: PeerIds<Test> = BoundedVec::try_from(vec![peer_id]).unwrap();

                let (msp_id, value_prop_id) = add_msp_to_provider_storage(&msp);

                let name = BoundedVec::try_from(b"bucket".to_vec()).unwrap();
                let bucket_id = create_bucket(&owner_account_id.clone(), name, msp_id, value_prop_id);

				let file_key = FileSystem::compute_file_key(
                    owner_account_id.clone(),
                    bucket_id,
                    location.clone(),
                    size,
                    fingerprint,
                );

				// Issue storage request
                assert_ok!(FileSystem::issue_storage_request(
                    owner_signed.clone(),
                    bucket_id,
                    location.clone(),
                    fingerprint,
                    size,
                    msp_id,
                    peer_ids.clone(),
                    None
                ));

				// Issue another storage request
				let other_fingerprint = BlakeTwo256::hash(&b"other".to_vec());
				let other_file_key = FileSystem::compute_file_key(
					owner_account_id.clone(),
					bucket_id,
					location.clone(),
					size,
					other_fingerprint,
				);
                assert_ok!(FileSystem::issue_storage_request(
                    owner_signed.clone(),
                    bucket_id,
                    location.clone(),
                    other_fingerprint,
                    size,
                    msp_id,
                    peer_ids,
<<<<<<< HEAD
                    ReplicationTarget::Custom(1)
=======
                    None
>>>>>>> b54ab9f3
                ));

                // Dispatch the MSP accept storing for both files
                assert_ok!(FileSystem::msp_respond_storage_requests_multiple_buckets(
                    RuntimeOrigin::signed(msp.clone()),
                    vec![StorageRequestMspBucketResponse {
                        bucket_id,
                        accept: Some(StorageRequestMspAcceptedFileKeys {
                            file_keys_and_proofs: bounded_vec![
								FileKeyWithProof {
                                	file_key,
                                	proof: CompactProof {
                                    	encoded_nodes: vec![H256::default().as_ref().to_vec()],
                                	}
                            	},
								FileKeyWithProof {
									file_key: other_file_key,
									proof: CompactProof {
										encoded_nodes: vec![H256::default().as_ref().to_vec()],
									}
								},
							],
                            forest_proof: CompactProof {
                                encoded_nodes: vec![H256::default().as_ref().to_vec()],
                            },
                        }),
                        reject: vec![],
                    }],
                ));

                // Get the initial bucket size, MSP's used capacity and payment stream rate
				let initial_bucket_size = pallet_storage_providers::Buckets::<Test>::get(bucket_id).unwrap().size;
				let initial_payment_stream_rate = <<Test as crate::Config>::PaymentStreams as PaymentStreamsInterface>::get_inner_fixed_rate_payment_stream_value(&msp_id, &owner_account_id).unwrap();
				let msp_used_capacity = <<Test as crate::Config>::Providers as ReadStorageProvidersInterface>::get_used_capacity(&msp_id);

                // Request to delete the first file
                assert_ok!(FileSystem::delete_file(
					owner_signed.clone(),
					bucket_id,
					file_key,
					location.clone(),
					size,
					fingerprint,
					None,
				));

                // Assert that the pending file deletion request was added to storage
				let file_deletion_request_deposit = <Test as crate::Config>::FileDeletionRequestDeposit::get();
                assert_eq!(
                    file_system::PendingFileDeletionRequests::<Test>::get(owner_account_id.clone()),
                    BoundedVec::<_, <Test as file_system::Config>::MaxUserPendingDeletionRequests>::try_from(
                        vec![PendingFileDeletionRequest {
							file_key,
							user: owner_account_id.clone(),
							bucket_id,
							file_size: size,
							deposit_paid_for_creation: file_deletion_request_deposit,
						}]
                    )
                        .unwrap()
                );


				// Assert that the MSP was removed from the privileged providers list and that it has one pending file deletion request.
				assert!(!pallet_payment_streams::PrivilegedProviders::<Test>::contains_key(&msp_id));
				assert_eq!(MspsAmountOfPendingFileDeletionRequests::<Test>::get(&msp_id), 1);

				// Request to delete the second file
				assert_ok!(FileSystem::delete_file(
					owner_signed.clone(),
					bucket_id,
					other_file_key,
					location,
					size,
					other_fingerprint,
					None,
				));

				// Assert that the pending file deletion request was added to storage
				assert!(
					file_system::PendingFileDeletionRequests::<Test>::get(owner_account_id.clone()).iter().any(|x| x.file_key == other_file_key)
				);

				// Assert that the MSP is still not in the privileged providers list and that it has two pending file deletion requests.
				assert!(!pallet_payment_streams::PrivilegedProviders::<Test>::contains_key(&msp_id));
				assert_eq!(MspsAmountOfPendingFileDeletionRequests::<Test>::get(&msp_id), 2);


                let forest_proof = CompactProof {
                    encoded_nodes: vec![file_key.as_ref().to_vec()],
                };

                let msp_origin = RuntimeOrigin::signed(msp.clone());

				// Submit an inclusion proof for the first file to be deleted
                assert_ok!(FileSystem::pending_file_deletion_request_submit_proof(
					msp_origin.clone(),
					owner_account_id.clone(),
					file_key,
					size,
					bucket_id,
					forest_proof
				));

				// Assert that the Bucket root was correctly updated
				let bucket_info = pallet_storage_providers::Buckets::<Test>::get(bucket_id).unwrap();
				let bucket_root = bucket_info.root;
				assert_eq!(bucket_root, file_key); // This is because our mocked apply delta sets the root as the last mutation

				// Assert that the Bucket's size was decreased by the file size
				let new_bucket_size = bucket_info.size;
				assert_eq!(new_bucket_size, initial_bucket_size - size);

				// Assert that the MSP's used capacity was decreased by the file size
				let new_msp_used_capacity = <<Test as crate::Config>::Providers as ReadStorageProvidersInterface>::get_used_capacity(&msp_id);
				assert_eq!(new_msp_used_capacity, msp_used_capacity - size);

				// Assert that the payment stream rate decreased
				let new_payment_stream_rate = <<Test as crate::Config>::PaymentStreams as PaymentStreamsInterface>::get_inner_fixed_rate_payment_stream_value(&msp_id, &owner_account_id).unwrap();
				assert!(new_payment_stream_rate < initial_payment_stream_rate);

				// Assert that the MSP was NOT added back to the privileged providers list since it still has one pending file deletion request.
				assert_eq!(MspsAmountOfPendingFileDeletionRequests::<Test>::get(&msp_id), 1);
				assert!(!pallet_payment_streams::PrivilegedProviders::<Test>::contains_key(&msp_id));

                // Assert that the correct event was deposited
                System::assert_last_event(
                    Event::ProofSubmittedForPendingFileDeletionRequest {
                        msp_id,
                        user: owner_account_id.clone(),
                        file_key,
						file_size: size,
                        bucket_id,
                        proof_of_inclusion: true,
                    }
                        .into(),
                );

                // Assert that there is a queued priority challenge for file key in proofs dealer pallet
                assert!(pallet_proofs_dealer::PriorityChallengesQueue::<Test>::get()
                .iter()
                .any(|x| *x == CustomChallenge { key: file_key, should_remove_key: true } ));

                // Assert that the pending file deletion request was removed from storage
                assert!(
                    file_system::PendingFileDeletionRequests::<Test>::get(owner_account_id.clone())
						.iter()
						.all(|x| x.file_key != file_key)
                );

				// Submit an inclusion proof for the second file to be deleted
				let other_forest_proof = CompactProof {
					encoded_nodes: vec![other_file_key.as_ref().to_vec()],
				};
				assert_ok!(FileSystem::pending_file_deletion_request_submit_proof(
					msp_origin,
					owner_account_id.clone(),
					other_file_key,
					size,
					bucket_id,
					other_forest_proof
				));

				// Assert that the Bucket root was correctly updated
				let bucket_info = pallet_storage_providers::Buckets::<Test>::get(bucket_id).unwrap();
				let bucket_root = bucket_info.root;
				assert_eq!(bucket_root, other_file_key); // This is because our mocked apply delta sets the root as the last mutation

				// Assert that the Bucket's size was decreased by the file size
				let new_bucket_size_after_second_deletion = bucket_info.size;
				assert_eq!(new_bucket_size_after_second_deletion, new_bucket_size - size);

				// Assert that the MSP's used capacity was decreased by the file size
				let new_msp_used_capacity_after_second_deletion = <<Test as crate::Config>::Providers as ReadStorageProvidersInterface>::get_used_capacity(&msp_id);
				assert_eq!(new_msp_used_capacity_after_second_deletion, new_msp_used_capacity - size);

				// Assert that the payment stream rate decreased
				let new_payment_stream_rate_after_second_deletion = <<Test as crate::Config>::PaymentStreams as PaymentStreamsInterface>::get_inner_fixed_rate_payment_stream_value(&msp_id, &owner_account_id).unwrap();
				assert!(new_payment_stream_rate_after_second_deletion < new_payment_stream_rate);

				// Assert that the MSP was added back to the privileged providers list since it no longer has any pending file deletion requests.
				assert_eq!(MspsAmountOfPendingFileDeletionRequests::<Test>::get(&msp_id), 0);
				assert!(pallet_payment_streams::PrivilegedProviders::<Test>::contains_key(&msp_id));

				// Assert that the correct event was deposited
				System::assert_last_event(
					Event::ProofSubmittedForPendingFileDeletionRequest {
						msp_id,
						user: owner_account_id.clone(),
						file_key: other_file_key,
						file_size: size,
						bucket_id,
						proof_of_inclusion: true,
					}
						.into(),
				);

				// Assert that there is a queued priority challenge for file key in proofs dealer pallet
				assert!(
					pallet_proofs_dealer::PriorityChallengesQueue::<Test>::get()
						.iter()
						.any(|x| *x == CustomChallenge { key: other_file_key, should_remove_key: true }),
				);

				// Assert that the last pending file deletion request was removed from storage
				assert_eq!(
					file_system::PendingFileDeletionRequests::<Test>::get(owner_account_id),
					BoundedVec::<_, <Test as file_system::Config>::MaxUserPendingDeletionRequests>::default()
				);
            });
        }
    }
}

mod compute_threshold {
    use super::*;
    mod success {
        use super::*;
        #[test]
        fn query_earliest_file_volunteer_tick() {
            new_test_ext().execute_with(|| {
                let owner_account_id = Keyring::Alice.to_account_id();
                let user = RuntimeOrigin::signed(owner_account_id.clone());
                let msp = Keyring::Charlie.to_account_id();
                let location = FileLocation::<Test>::try_from(b"test".to_vec()).unwrap();
                let size = 4;
                let file_content = b"test".to_vec();
                let fingerprint = BlakeTwo256::hash(&file_content);
                let peer_id = BoundedVec::try_from(vec![1]).unwrap();
                let peer_ids: PeerIds<Test> = BoundedVec::try_from(vec![peer_id]).unwrap();

                let (msp_id, value_prop_id) = add_msp_to_provider_storage(&msp);

                let name = BoundedVec::try_from(b"bucket".to_vec()).unwrap();
                let bucket_id = create_bucket(
                    &owner_account_id.clone(),
                    name.clone(),
                    msp_id,
                    value_prop_id,
                );

                // Dispatch a signed extrinsic.
                assert_ok!(FileSystem::issue_storage_request(
                    user.clone(),
                    bucket_id,
                    location.clone(),
                    fingerprint,
                    size,
                    msp_id,
                    peer_ids.clone(),
                    ReplicationTarget::Standard
                ));

                let file_key = FileSystem::compute_file_key(
                    owner_account_id.clone(),
                    bucket_id,
                    location.clone(),
                    size,
                    fingerprint,
                );

                let bsp_account_id = Keyring::Bob.to_account_id();
                let bsp_signed = RuntimeOrigin::signed(bsp_account_id.clone());

                let storage_amount: StorageData<Test> = 100;

                assert_ok!(bsp_sign_up(bsp_signed.clone(), storage_amount));

                let bsp_id = Providers::get_provider_id(bsp_account_id).unwrap();

                let tick_number =
                    FileSystem::query_earliest_file_volunteer_tick(bsp_id, file_key).unwrap();

                assert!(<<Test as crate::Config>::ProofDealer as shp_traits::ProofsDealerInterface>::get_current_tick() <= tick_number);
            });
        }

        #[test]
        fn compute_request_eligibility_criteria() {
            new_test_ext().execute_with(|| {
                let owner_account_id = Keyring::Alice.to_account_id();
                let user = RuntimeOrigin::signed(owner_account_id.clone());
                let msp = Keyring::Charlie.to_account_id();
                let location = FileLocation::<Test>::try_from(b"test".to_vec()).unwrap();
                let size = 4;
                let file_content = b"test".to_vec();
                let fingerprint = BlakeTwo256::hash(&file_content);
                let peer_id = BoundedVec::try_from(vec![1]).unwrap();
                let peer_ids: PeerIds<Test> = BoundedVec::try_from(vec![peer_id]).unwrap();

                let (msp_id, value_prop_id) = add_msp_to_provider_storage(&msp);

                let name = BoundedVec::try_from(b"bucket".to_vec()).unwrap();
                let bucket_id = create_bucket(
                    &owner_account_id.clone(),
                    name.clone(),
                    msp_id,
                    value_prop_id,
                );

                // Dispatch a signed extrinsic.
                assert_ok!(FileSystem::issue_storage_request(
                    user.clone(),
                    bucket_id,
                    location.clone(),
                    fingerprint,
                    size,
                    msp_id,
                    peer_ids.clone(),
                    ReplicationTarget::Standard
                ));

                let file_key = FileSystem::compute_file_key(
                    owner_account_id.clone(),
                    bucket_id,
                    location.clone(),
                    size,
                    fingerprint,
                );

                let bsp_account_id = Keyring::Bob.to_account_id();
                let bsp_signed = RuntimeOrigin::signed(bsp_account_id.clone());

                let storage_amount: StorageData<Test> = 100;

                assert_ok!(bsp_sign_up(bsp_signed.clone(), storage_amount));

                let bsp_id = Providers::get_provider_id(bsp_account_id).unwrap();

                let storage_request = file_system::StorageRequests::<Test>::get(file_key).unwrap();

                let (eligibility_value, slope) = FileSystem::compute_request_eligibility_criteria(
                    &bsp_id,
                    storage_request.requested_at,
                    <Test as crate::Config>::StandardReplicationTarget::get(),
                )
                .unwrap();

                assert!(
                    eligibility_value > 0
                        && eligibility_value <= ThresholdType::<Test>::max_value()
                );
                assert!(slope > 0);

                let volunteer_tick_number_only_bsp =
                    FileSystem::query_earliest_file_volunteer_tick(bsp_id, file_key).unwrap();

                // BSP should be able to volunteer either this block or in the future.
                assert!(
                    volunteer_tick_number_only_bsp >= frame_system::Pallet::<Test>::block_number()
                );

                // Simulate there being many BSPs in the network with high reputation weight
                pallet_storage_providers::GlobalBspsReputationWeight::<Test>::set(u32::MAX);

                let (eligibility_value, slope) = FileSystem::compute_request_eligibility_criteria(
                    &bsp_id,
                    storage_request.requested_at,
                    <Test as crate::Config>::StandardReplicationTarget::get(),
                )
                .unwrap();

                assert!(
                    eligibility_value > 0
                        && eligibility_value <= ThresholdType::<Test>::max_value()
                );
                assert!(slope > 0);

                let volunteer_tick_number_many_bsps =
                    FileSystem::query_earliest_file_volunteer_tick(bsp_id, file_key).unwrap();

                // BSP can only volunteer after some number of blocks have passed.
                assert!(
                    volunteer_tick_number_many_bsps > frame_system::Pallet::<Test>::block_number()
                );

                // BSP can volunteer further in the future compared to when it was the only BSP.
                assert!(volunteer_tick_number_many_bsps > volunteer_tick_number_only_bsp);

                // Set reputation weight of BSP to max
                pallet_storage_providers::BackupStorageProviders::<Test>::mutate(&bsp_id, |bsp| {
                    match bsp {
                        Some(bsp) => {
                            bsp.reputation_weight = u32::MAX;
                        }
                        None => {
                            panic!("BSP should exits");
                        }
                    }
                });

                let (eligibility_value, slope) = FileSystem::compute_request_eligibility_criteria(
                    &bsp_id,
                    storage_request.requested_at,
                    <Test as crate::Config>::StandardReplicationTarget::get(),
                )
                .unwrap();

                assert!(
                    eligibility_value > 0
                        && eligibility_value <= ThresholdType::<Test>::max_value()
                );
                assert!(slope > 0);

                let volunteer_tick =
                    FileSystem::query_earliest_file_volunteer_tick(bsp_id, file_key).unwrap();

                // BSP should be able to volunteer immediately for the storage request since its reputation weight is so high.
                assert_eq!(volunteer_tick, <<Test as crate::Config>::ProofDealer as shp_traits::ProofsDealerInterface>::get_current_tick());
            });
        }

        #[test]
        fn compute_threshold_to_succeed_returns_max_when_bsp_weight_max() {
            new_test_ext().execute_with(|| {
                let owner_account_id = Keyring::Alice.to_account_id();
                let user = RuntimeOrigin::signed(owner_account_id.clone());
                let msp = Keyring::Charlie.to_account_id();
                let location = FileLocation::<Test>::try_from(b"test".to_vec()).unwrap();
                let size = 4;
                let file_content = b"test".to_vec();
                let fingerprint = BlakeTwo256::hash(&file_content);
                let peer_id = BoundedVec::try_from(vec![1]).unwrap();
                let peer_ids: PeerIds<Test> = BoundedVec::try_from(vec![peer_id]).unwrap();

                let (msp_id, value_prop_id) = add_msp_to_provider_storage(&msp);

                let name = BoundedVec::try_from(b"bucket".to_vec()).unwrap();
                let bucket_id = create_bucket(
                    &owner_account_id.clone(),
                    name.clone(),
                    msp_id,
                    value_prop_id,
                );

                // Dispatch a signed extrinsic.
				let requested_at = <<Test as crate::Config>::ProofDealer as shp_traits::ProofsDealerInterface>::get_current_tick();
                assert_ok!(FileSystem::issue_storage_request(
                    user.clone(),
                    bucket_id,
                    location.clone(),
                    fingerprint,
                    size,
                    msp_id,
                    peer_ids.clone(),
                    ReplicationTarget::Standard
                ));

                let file_key = FileSystem::compute_file_key(
                    owner_account_id.clone(),
                    bucket_id,
                    location.clone(),
                    size,
                    fingerprint,
                );

                let bsp_account_id = Keyring::Bob.to_account_id();
                let bsp_signed = RuntimeOrigin::signed(bsp_account_id.clone());

                let storage_amount: StorageData<Test> = 100;

                assert_ok!(bsp_sign_up(bsp_signed.clone(), storage_amount));

                let bsp_id = Providers::get_provider_id(bsp_account_id).unwrap();

                // Set reputation weight of BSP to max
                pallet_storage_providers::BackupStorageProviders::<Test>::mutate(&bsp_id, |bsp| {
                    match bsp {
                        Some(bsp) => {
                            bsp.reputation_weight = u32::MAX;
                        }
                        None => {
                            panic!("BSP should exits");
                        }
                    }
                });

                let (eligibility_value, slope) = FileSystem::compute_request_eligibility_criteria(
                    &bsp_id,
                	requested_at,
                    <Test as crate::Config>::StandardReplicationTarget::get(),
                )
                .unwrap();

                assert_eq!(eligibility_value, ThresholdType::<Test>::max_value());
                assert!(slope > 0);

                let volunteer_tick =
                    FileSystem::query_earliest_file_volunteer_tick(bsp_id, file_key).unwrap();

                // BSP should be able to volunteer immediately for the storage request since the reputation weight is so high.
                assert_eq!(volunteer_tick, <<Test as crate::Config>::ProofDealer as shp_traits::ProofsDealerInterface>::get_current_tick());
            });
        }
        #[test]
        fn compute_threshold_to_succeed_fails_when_global_weight_zero() {
            new_test_ext().execute_with(|| {
                // Setup: create a BSP
                let bsp_account_id = Keyring::Bob.to_account_id();
                let bsp_signed = RuntimeOrigin::signed(bsp_account_id.clone());
                let storage_amount: StorageData<Test> = 100;
                assert_ok!(bsp_sign_up(bsp_signed.clone(), storage_amount));
                let bsp_id = Providers::get_provider_id(bsp_account_id).unwrap();

                // Set global_weight to zero
                pallet_storage_providers::GlobalBspsReputationWeight::<Test>::set(0);

                let requested_at = <<Test as crate::Config>::ProofDealer as shp_traits::ProofsDealerInterface>::get_current_tick();

                let result =
                    FileSystem::compute_request_eligibility_criteria(&bsp_id, requested_at, 1);

                assert_noop!(result, Error::<Test>::NoGlobalReputationWeightSet);
            });
        }

        #[test]
        fn compute_threshold_to_succeed_with_max_slope() {
            new_test_ext().execute_with(|| {
                // Setup: create a BSP
                let bsp_account_id = Keyring::Bob.to_account_id();
                let bsp_signed = RuntimeOrigin::signed(bsp_account_id.clone());
                let storage_amount: StorageData<Test> = 100;
                assert_ok!(bsp_sign_up(bsp_signed.clone(), storage_amount));
                let bsp_id = Providers::get_provider_id(bsp_account_id).unwrap();

                // Set global_weight to 1
                pallet_storage_providers::GlobalBspsReputationWeight::<Test>::set(1);

                // Set max reputation weight
                pallet_storage_providers::BackupStorageProviders::<Test>::mutate(&bsp_id, |bsp| {
                    match bsp {
                        Some(bsp) => {
                            bsp.reputation_weight = u32::MAX;
                        }
                        None => {
                            panic!("BSP should exist");
                        }
                    }
                });

                let requested_at = <<Test as crate::Config>::ProofDealer as shp_traits::ProofsDealerInterface>::get_current_tick();

                let (_eligibility_value, slope) = FileSystem::compute_request_eligibility_criteria(
                    &bsp_id,
                    requested_at,
                    <Test as crate::Config>::StandardReplicationTarget::get(),
                )
                .unwrap();

                assert_eq!(slope, ThresholdType::<Test>::max_value());
            });
        }

        #[test]
        fn bsp_with_higher_weight_should_have_higher_slope() {
            new_test_ext().execute_with(|| {
                // Setup: create a BSP
                let bsp_account_id = Keyring::Bob.to_account_id();
                let bsp_signed = RuntimeOrigin::signed(bsp_account_id.clone());
                let storage_amount: StorageData<Test> = 100;
                assert_ok!(bsp_sign_up(bsp_signed.clone(), storage_amount));
                let bsp_bob_id = Providers::get_provider_id(bsp_account_id).unwrap();

                // Create another BSP with higher weight
                let bsp_account_id = Keyring::Charlie.to_account_id();
                let bsp_signed = RuntimeOrigin::signed(bsp_account_id.clone());
                let storage_amount: StorageData<Test> = 100;
                assert_ok!(bsp_sign_up(bsp_signed.clone(), storage_amount));
                let bsp_charlie_id = Providers::get_provider_id(bsp_account_id).unwrap();

                // Set global_weight to the sum of the two BSPs reputation weights
                pallet_storage_providers::GlobalBspsReputationWeight::<Test>::set(10 + 1);

                let requested_at = <<Test as crate::Config>::ProofDealer as shp_traits::ProofsDealerInterface>::get_current_tick();

                let (_eligibility_value, slope_bsp_1) =
                    FileSystem::compute_request_eligibility_criteria(
                        &bsp_bob_id,
                        requested_at,
                        <Test as crate::Config>::StandardReplicationTarget::get(),
                    )
                    .unwrap();

                // Set BSP's reputation weight to 10 (10 times higher than the other BSP)
                pallet_storage_providers::BackupStorageProviders::<Test>::mutate(
                    &bsp_charlie_id,
                    |bsp| match bsp {
                        Some(bsp) => {
                            bsp.reputation_weight = 10;
                        }
                        None => {
                            panic!("BSP should exist");
                        }
                    },
                );

                let (_eligibility_value, slope_bsp_2) =
                    FileSystem::compute_request_eligibility_criteria(
                        &bsp_charlie_id,
                        requested_at,
                        <Test as crate::Config>::StandardReplicationTarget::get(),
                    )
                    .unwrap();

                // BSP with higher weight should have higher slope
                assert!(slope_bsp_2 > slope_bsp_1);
            });
        }

        #[test]
        fn compute_threshold_to_succeed_slope_should_be_equal_for_all_starting_weight() {
            new_test_ext().execute_with(|| {
                // Setup: create a BSP
                let bsp_account_id = Keyring::Bob.to_account_id();
                let bsp_signed = RuntimeOrigin::signed(bsp_account_id.clone());
                let storage_amount: StorageData<Test> = 100;
                assert_ok!(bsp_sign_up(bsp_signed.clone(), storage_amount));
                let bsp_bob_id = Providers::get_provider_id(bsp_account_id).unwrap();
                // Create another BSP
                let bsp_account_id = Keyring::Charlie.to_account_id();
                let bsp_signed = RuntimeOrigin::signed(bsp_account_id.clone());
                let storage_amount: StorageData<Test> = 100;
                assert_ok!(bsp_sign_up(bsp_signed.clone(), storage_amount));
                let bsp_charlie_id = Providers::get_provider_id(bsp_account_id).unwrap();

                // Set global_weight to the sum of the weights of the BSPs
                pallet_storage_providers::GlobalBspsReputationWeight::<Test>::set(1 + 1);

                let requested_at = <<Test as crate::Config>::ProofDealer as shp_traits::ProofsDealerInterface>::get_current_tick();

                let (_eligibility_value, slope_bsp_1) =
                    FileSystem::compute_request_eligibility_criteria(
                        &bsp_bob_id,
                        requested_at,
                        <Test as crate::Config>::StandardReplicationTarget::get(),
                    )
                    .unwrap();

                let (_eligibility_value, slope_bsp_2) =
                    FileSystem::compute_request_eligibility_criteria(
                        &bsp_charlie_id,
                        requested_at,
                        <Test as crate::Config>::StandardReplicationTarget::get(),
                    )
                    .unwrap();

                // BSPs with equal weight should have equal slope
                assert_eq!(slope_bsp_2, slope_bsp_1);
            });
        }
    }
}

mod stop_storing_for_insolvent_user {
    use super::*;

    mod success {

        use shp_traits::PaymentStreamsInterface;

        use super::*;

        #[test]
        fn stop_storing_for_insolvent_user_works_for_bsps() {
            new_test_ext().execute_with(|| {
                let owner_account_id = Keyring::Eve.to_account_id();
                let owner_signed = RuntimeOrigin::signed(owner_account_id.clone());
                let bsp_account_id = Keyring::Bob.to_account_id();
                let bsp_signed = RuntimeOrigin::signed(bsp_account_id.clone());
                let msp = Keyring::Charlie.to_account_id();
                let location = FileLocation::<Test>::try_from(b"test".to_vec()).unwrap();
                let size = 4;
                let fingerprint = H256::zero();
                let peer_id = BoundedVec::try_from(vec![1]).unwrap();
                let peer_ids: PeerIds<Test> = BoundedVec::try_from(vec![peer_id]).unwrap();
                let storage_amount: StorageData<Test> = 100;

                let (msp_id, value_prop_id) = add_msp_to_provider_storage(&msp);

                let name = BoundedVec::try_from(b"bucket".to_vec()).unwrap();
                let bucket_id =
                    create_bucket(&owner_account_id.clone(), name, msp_id, value_prop_id);

                // Sign up account as a Backup Storage Provider
                assert_ok!(bsp_sign_up(bsp_signed.clone(), storage_amount));

				let current_tick = <<Test as crate::Config>::ProofDealer as shp_traits::ProofsDealerInterface>::get_current_tick();
                let current_tick_plus_storage_request_ttl =
                    current_tick
                        + <<Test as crate::Config>::StorageRequestTtl as Get<u32>>::get() as u64;
                let next_expiration_tick_storage_request = max(
                    NextAvailableStorageRequestExpirationTick::<Test>::get(),
                    current_tick_plus_storage_request_ttl,
                );

                // Dispatch storage request.
                assert_ok!(FileSystem::issue_storage_request(
                    owner_signed.clone(),
                    bucket_id,
                    location.clone(),
                    fingerprint,
                    size,
                    msp_id,
                    peer_ids.clone(),
                    ReplicationTarget::Standard
                ));

                let file_key = FileSystem::compute_file_key(
                    owner_account_id.clone(),
                    bucket_id,
                    location.clone(),
                    size,
                    fingerprint,
                );

                let bsp_id = Providers::get_provider_id(bsp_account_id.clone()).unwrap();

                // Calculate in how many ticks the BSP can volunteer for the file
                let current_tick = ProofsDealer::get_current_tick();
                let tick_when_bsp_can_volunteer = FileSystem::query_earliest_file_volunteer_tick(
                    Providers::get_provider_id(bsp_account_id.clone()).unwrap(),
                    file_key,
                )
                .unwrap();
                if tick_when_bsp_can_volunteer > current_tick {
                    let ticks_to_advance = tick_when_bsp_can_volunteer - current_tick + 1;
                    let current_block = System::block_number();

                    // Advance by the number of ticks until this BSP can volunteer for the file.
                    roll_to(current_block + ticks_to_advance);
                }

                // Dispatch BSP volunteer.
                assert_ok!(FileSystem::bsp_volunteer(bsp_signed.clone(), file_key,));

                // Get the current tick number.
                let tick_when_confirming = ProofsDealer::get_current_tick();

                // Dispatch BSP confirm storing.
                assert_ok!(FileSystem::bsp_confirm_storing(
                    bsp_signed.clone(),
                    CompactProof {
                        encoded_nodes: vec![H256::default().as_ref().to_vec()],
                    },
                    BoundedVec::try_from(vec![FileKeyWithProof {
                        file_key,
                        proof: CompactProof {
                            encoded_nodes: vec![H256::default().as_ref().to_vec()],
                        }
                    }])
                    .unwrap(),
                ));

                // Assert that the storage was updated
                assert_eq!(
                    file_system::StorageRequests::<Test>::get(file_key),
                    Some(StorageRequestMetadata {
                        requested_at: current_tick,
                        owner: owner_account_id.clone(),
                        bucket_id,
                        location: location.clone(),
                        fingerprint,
                        size,
                        msp: Some((msp_id, false)),
                        user_peer_ids: peer_ids.clone(),
                        bsps_required: <Test as Config>::StandardReplicationTarget::get(),
                        bsps_confirmed: 1,
                        bsps_volunteered: 1,
                        expires_at: next_expiration_tick_storage_request,
                    })
                );

                // Assert that the RequestStorageBsps was updated
                assert_eq!(
                    file_system::StorageRequestBsps::<Test>::get(file_key, bsp_id)
                        .expect("BSP should exist in storage"),
                    StorageRequestBspsMetadata::<Test> {
                        confirmed: true,
                        _phantom: Default::default()
                    }
                );

                let file_key = FileSystem::compute_file_key(
                    owner_account_id.clone(),
                    bucket_id,
                    location.clone(),
                    size,
                    fingerprint,
                );

                let new_root = Providers::get_root(bsp_id).unwrap();

                // Assert that the correct event was deposited
                System::assert_last_event(
                    Event::BspConfirmedStoring {
                        who: bsp_account_id.clone(),
                        bsp_id,
                        confirmed_file_keys: BoundedVec::try_from(vec![file_key]).unwrap(),
                        skipped_file_keys: Default::default(),
                        new_root,
                    }
                    .into(),
                );

                // Assert that the proving cycle was initialised for this BSP.
                let proof_record = ProviderToProofSubmissionRecord::<Test>::get(&bsp_id).unwrap();
                assert_eq!(proof_record.last_tick_proven, tick_when_confirming);

                // Assert that the correct event was deposited.
                System::assert_has_event(
                    Event::BspChallengeCycleInitialised {
                        who: bsp_account_id,
                        bsp_id,
                    }
                    .into(),
                );

                // Assert that the randomness cycle was initialised for this BSP.
                let maybe_first_randomness_provider_deadline =
                    pallet_cr_randomness::ProvidersWithoutCommitment::<Test>::get(&bsp_id);
                assert!(maybe_first_randomness_provider_deadline.is_some());
                assert!(pallet_cr_randomness::ActiveProviders::<Test>::get(&bsp_id).is_some());

                // Assert that the correct event was deposited.
                let first_randomness_provider_deadline =
                    maybe_first_randomness_provider_deadline.unwrap();
                System::assert_has_event(
                    pallet_cr_randomness::Event::ProviderCycleInitialised {
                        provider_id: bsp_id,
                        first_seed_commitment_deadline_tick: first_randomness_provider_deadline,
                    }
                    .into(),
                );

                // Assert that the capacity used by the BSP was updated
                assert_eq!(
                    pallet_storage_providers::BackupStorageProviders::<Test>::get(bsp_id)
                        .expect("BSP should exist in storage")
                        .capacity_used,
                    size
                );

                // Now that the BSP has confirmed storing, we can simulate the user being insolvent
                // and the BSP stopping storing for the user.
                // Try to stop storing for the insolvent user.
                assert_ok!(FileSystem::stop_storing_for_insolvent_user(
                    bsp_signed.clone(),
                    file_key,
                    bucket_id,
                    location.clone(),
                    owner_account_id.clone(),
                    fingerprint,
                    size,
                    CompactProof {
                        encoded_nodes: vec![file_key.as_ref().to_vec()],
                    },
                ));

                // Assert that the correct event was deposited
                System::assert_last_event(
                    Event::SpStopStoringInsolventUser {
                        sp_id: bsp_id,
                        file_key,
                        owner: owner_account_id,
                        location,
                        new_root,
                    }
                    .into(),
                );

                // Assert that the capacity used by the BSP was updated
                assert_eq!(
                    pallet_storage_providers::BackupStorageProviders::<Test>::get(bsp_id)
                        .expect("BSP should exist in storage")
                        .capacity_used,
                    0
                );
            });
        }

        #[test]
        fn stop_storing_for_insolvent_user_works_for_msps() {
            new_test_ext().execute_with(|| {
                let owner_account_id = Keyring::Eve.to_account_id();
                let owner_signed = RuntimeOrigin::signed(owner_account_id.clone());
                let bsp_account_id = Keyring::Bob.to_account_id();
                let bsp_signed = RuntimeOrigin::signed(bsp_account_id.clone());
                let msp = Keyring::Charlie.to_account_id();
                let msp_signed = RuntimeOrigin::signed(msp.clone());
                let location = FileLocation::<Test>::try_from(b"test".to_vec()).unwrap();
                let size = 4;
                let fingerprint = H256::zero();
                let peer_id = BoundedVec::try_from(vec![1]).unwrap();
                let peer_ids: PeerIds<Test> = BoundedVec::try_from(vec![peer_id]).unwrap();
                let storage_amount: StorageData<Test> = 50;

                let (msp_id, value_prop_id) = add_msp_to_provider_storage(&msp);

                let name = BoundedVec::try_from(b"bucket".to_vec()).unwrap();
                let bucket_id =
                    create_bucket(&owner_account_id.clone(), name, msp_id, value_prop_id);

                // Sign up account as a Backup Storage Provider
                assert_ok!(bsp_sign_up(bsp_signed.clone(), storage_amount));

				let current_tick = <<Test as crate::Config>::ProofDealer as shp_traits::ProofsDealerInterface>::get_current_tick();
                let current_tick_plus_storage_request_ttl =
                    current_tick
                        + <<Test as crate::Config>::StorageRequestTtl as Get<u32>>::get() as u64;
                let next_expiration_tick_storage_request = max(
                    NextAvailableStorageRequestExpirationTick::<Test>::get(),
                    current_tick_plus_storage_request_ttl,
                );

                // Dispatch storage request.
                assert_ok!(FileSystem::issue_storage_request(
                    owner_signed.clone(),
                    bucket_id,
                    location.clone(),
                    fingerprint,
                    size,
                    msp_id,
                    peer_ids.clone(),
                    ReplicationTarget::Standard
                ));

                let file_key = FileSystem::compute_file_key(
                    owner_account_id.clone(),
                    bucket_id,
                    location.clone(),
                    size,
                    fingerprint,
                );

                // Calculate in how many ticks the BSP can volunteer for the file
                let current_tick = ProofsDealer::get_current_tick();
                let tick_when_bsp_can_volunteer = FileSystem::query_earliest_file_volunteer_tick(
                    Providers::get_provider_id(bsp_account_id.clone()).unwrap(),
                    file_key,
                )
                .unwrap();
                if tick_when_bsp_can_volunteer > current_tick {
                    let ticks_to_advance = tick_when_bsp_can_volunteer - current_tick + 1;
                    let current_block = System::block_number();

                    // Advance by the number of ticks until this BSP can volunteer for the file.
                    roll_to(current_block + ticks_to_advance);
                }

                // Dispatch BSP volunteer.
                assert_ok!(FileSystem::bsp_volunteer(bsp_signed.clone(), file_key,));

                // Dispatch BSP confirm storing.
                assert_ok!(FileSystem::bsp_confirm_storing(
                    bsp_signed.clone(),
                    CompactProof {
                        encoded_nodes: vec![H256::default().as_ref().to_vec()],
                    },
                    BoundedVec::try_from(vec![FileKeyWithProof {
                        file_key,
                        proof: CompactProof {
                            encoded_nodes: vec![H256::default().as_ref().to_vec()],
                        }
                    }])
                    .unwrap(),
                ));

                // Dispatch MSP confirm storing.
                assert_ok!(FileSystem::msp_respond_storage_requests_multiple_buckets(
                    RuntimeOrigin::signed(msp.clone()),
                    vec![StorageRequestMspBucketResponse {
                        bucket_id,
                        accept: Some(StorageRequestMspAcceptedFileKeys {
                            file_keys_and_proofs: vec![FileKeyWithProof {
                                file_key,
                                proof: CompactProof {
                                    encoded_nodes: vec![H256::default().as_ref().to_vec()],
                                }
                            }],
                            forest_proof: CompactProof {
                                encoded_nodes: vec![H256::default().as_ref().to_vec()],
                            },
                        }),
                        reject: vec![],
                    }],
                ));

                // TODO: Fix the
                // TODO: Uncommenting this would result in test failing with the error `UserWithoutFunds`
                // pallet_payment_streams::UsersWithoutFunds::<Test>::insert(
                //     owner_account_id.clone(),
                //     System::block_number(),
                // );

                // Assert that the storage was updated
                assert_eq!(
                    file_system::StorageRequests::<Test>::get(file_key),
                    Some(StorageRequestMetadata {
                        requested_at: current_tick,
                        owner: owner_account_id.clone(),
                        bucket_id,
                        location: location.clone(),
                        fingerprint,
                        size,
                        msp: Some((msp_id, true)),
                        user_peer_ids: peer_ids.clone(),
                        bsps_required: <Test as Config>::StandardReplicationTarget::get(),
                        bsps_confirmed: 1,
                        bsps_volunteered: 1,
                        expires_at: next_expiration_tick_storage_request,
                    })
                );

                let file_key = FileSystem::compute_file_key(
                    owner_account_id.clone(),
                    bucket_id,
                    location.clone(),
                    size,
                    fingerprint,
                );

                // Assert that the capacity used by the MSP was updated
                assert_eq!(
                    pallet_storage_providers::MainStorageProviders::<Test>::get(msp_id)
                        .expect("MSP should exist in storage")
                        .capacity_used,
                    size
                );

                // Now that the MSP has accepted storing, we can simulate the user being insolvent
                // and the MSP stopping storing for the user.
                // Try to stop storing for the insolvent user.
                assert_ok!(FileSystem::stop_storing_for_insolvent_user(
                    msp_signed.clone(),
                    file_key,
                    bucket_id,
                    location.clone(),
                    owner_account_id.clone(),
                    fingerprint,
                    size,
                    CompactProof {
                        encoded_nodes: vec![file_key.as_ref().to_vec()],
                    },
                ));

                // Get the new bucket root after deletion
                let new_bucket_root_after_deletion =
                    Providers::get_root_bucket(&bucket_id).unwrap();

                // Assert that the correct event was deposited
                System::assert_last_event(
                    Event::SpStopStoringInsolventUser {
                        sp_id: msp_id,
                        file_key,
                        owner: owner_account_id,
                        location,
                        new_root: new_bucket_root_after_deletion,
                    }
                    .into(),
                );

                // Assert that the capacity used by the MSP was updated
                assert_eq!(
                    pallet_storage_providers::MainStorageProviders::<Test>::get(msp_id)
                        .expect("MSP should exist in storage")
                        .capacity_used,
                    0
                );
            });
        }

        #[test]
        fn stop_storing_for_insolvent_user_works_if_user_does_not_have_payment_stream_with_sp() {
            new_test_ext().execute_with(|| {
                let owner_account_id = Keyring::Alice.to_account_id();
                let owner_signed = RuntimeOrigin::signed(owner_account_id.clone());
                let bsp_account_id = Keyring::Bob.to_account_id();
                let bsp_signed = RuntimeOrigin::signed(bsp_account_id.clone());
                let msp = Keyring::Charlie.to_account_id();
                let location = FileLocation::<Test>::try_from(b"test".to_vec()).unwrap();
                let size = 4;
                let fingerprint = H256::zero();
                let peer_id = BoundedVec::try_from(vec![1]).unwrap();
                let peer_ids: PeerIds<Test> = BoundedVec::try_from(vec![peer_id]).unwrap();
                let storage_amount: StorageData<Test> = 100;

                let (msp_id, value_prop_id) = add_msp_to_provider_storage(&msp);

                let name = BoundedVec::try_from(b"bucket".to_vec()).unwrap();
                let bucket_id =
                    create_bucket(&owner_account_id.clone(), name, msp_id, value_prop_id);

                // Sign up account as a Backup Storage Provider
                assert_ok!(bsp_sign_up(bsp_signed.clone(), storage_amount));

				let current_tick = <<Test as crate::Config>::ProofDealer as shp_traits::ProofsDealerInterface>::get_current_tick();
                let current_tick_plus_storage_request_ttl =
                    current_tick
                        + <<Test as crate::Config>::StorageRequestTtl as Get<u32>>::get() as u64;
                let next_expiration_tick_storage_request = max(
                    NextAvailableStorageRequestExpirationTick::<Test>::get(),
                    current_tick_plus_storage_request_ttl,
                );

                // Dispatch storage request.
                assert_ok!(FileSystem::issue_storage_request(
                    owner_signed.clone(),
                    bucket_id,
                    location.clone(),
                    fingerprint,
                    size,
                    msp_id,
                    peer_ids.clone(),
                    ReplicationTarget::Standard
                ));

                let file_key = FileSystem::compute_file_key(
                    owner_account_id.clone(),
                    bucket_id,
                    location.clone(),
                    size,
                    fingerprint,
                );

                let bsp_id = Providers::get_provider_id(bsp_account_id.clone()).unwrap();

                // Calculate in how many ticks the BSP can volunteer for the file
                let current_tick = ProofsDealer::get_current_tick();
                let tick_when_bsp_can_volunteer = FileSystem::query_earliest_file_volunteer_tick(
                    Providers::get_provider_id(bsp_account_id.clone()).unwrap(),
                    file_key,
                )
                .unwrap();
                if tick_when_bsp_can_volunteer > current_tick {
                    let ticks_to_advance = tick_when_bsp_can_volunteer - current_tick + 1;
                    let current_block = System::block_number();

                    // Advance by the number of ticks until this BSP can volunteer for the file.
                    roll_to(current_block + ticks_to_advance);
                }

                // Dispatch BSP volunteer.
                assert_ok!(FileSystem::bsp_volunteer(bsp_signed.clone(), file_key,));

                // Get the current tick number.
                let tick_when_confirming = ProofsDealer::get_current_tick();

                // Dispatch BSP confirm storing.
                assert_ok!(FileSystem::bsp_confirm_storing(
                    bsp_signed.clone(),
                    CompactProof {
                        encoded_nodes: vec![H256::default().as_ref().to_vec()],
                    },
                    BoundedVec::try_from(vec![FileKeyWithProof {
                        file_key,
                        proof: CompactProof {
                            encoded_nodes: vec![H256::default().as_ref().to_vec()],
                        }
                    }])
                    .unwrap(),
                ));

                // Assert that the storage was updated
                assert_eq!(
                    file_system::StorageRequests::<Test>::get(file_key),
                    Some(StorageRequestMetadata {
                        requested_at: current_tick,
                        owner: owner_account_id.clone(),
                        bucket_id,
                        location: location.clone(),
                        fingerprint,
                        size,
                        msp: Some((msp_id, false)),
                        user_peer_ids: peer_ids.clone(),
                        bsps_required: <Test as Config>::StandardReplicationTarget::get(),
                        bsps_confirmed: 1,
                        bsps_volunteered: 1,
                        expires_at: next_expiration_tick_storage_request,
                    })
                );

                // Assert that the RequestStorageBsps was updated
                assert_eq!(
                    file_system::StorageRequestBsps::<Test>::get(file_key, bsp_id)
                        .expect("BSP should exist in storage"),
                    StorageRequestBspsMetadata::<Test> {
                        confirmed: true,
                        _phantom: Default::default()
                    }
                );

                let new_root = Providers::get_root(bsp_id).unwrap();

                // Assert that the correct event was deposited
                System::assert_last_event(
                    Event::BspConfirmedStoring {
                        who: bsp_account_id.clone(),
                        bsp_id,
                        confirmed_file_keys: BoundedVec::try_from(vec![file_key]).unwrap(),
                        skipped_file_keys: Default::default(),
                        new_root,
                    }
                    .into(),
                );

                // Assert that the proving cycle was initialised for this BSP.
                let proof_record = ProviderToProofSubmissionRecord::<Test>::get(&bsp_id).unwrap();
                assert_eq!(proof_record.last_tick_proven, tick_when_confirming);

                // Assert that the correct event was deposited.
                System::assert_has_event(
                    Event::BspChallengeCycleInitialised {
                        who: bsp_account_id,
                        bsp_id,
                    }
                    .into(),
                );

                // Assert that the randomness cycle was initialised for this BSP.
                let maybe_first_randomness_provider_deadline =
                    pallet_cr_randomness::ProvidersWithoutCommitment::<Test>::get(&bsp_id);
                assert!(maybe_first_randomness_provider_deadline.is_some());
                assert!(pallet_cr_randomness::ActiveProviders::<Test>::get(&bsp_id).is_some());

                // Assert that the correct event was deposited.
                let first_randomness_provider_deadline =
                    maybe_first_randomness_provider_deadline.unwrap();
                System::assert_has_event(
                    pallet_cr_randomness::Event::ProviderCycleInitialised {
                        provider_id: bsp_id,
                        first_seed_commitment_deadline_tick: first_randomness_provider_deadline,
                    }
                    .into(),
                );

                // Assert that the capacity used by the BSP was updated
                assert_eq!(
                    pallet_storage_providers::BackupStorageProviders::<Test>::get(bsp_id)
                        .expect("BSP should exist in storage")
                        .capacity_used,
                    size
                );

                // Now that the BSP has confirmed storing, we can simulate the payment stream being deleted
                // and the BSP stopping storing for the user. Note that we use Alice as a user for this test,
                // which is NOT an insolvent user. This simulates the case where the user has correctly paid all
                // its debt but a lagging SP has not updated its storage state yet.

                // Delete the payment stream between the user and the BSP.
                assert_ok!(
                    <PaymentStreams as PaymentStreamsInterface>::delete_dynamic_rate_payment_stream(
                        &bsp_id,
                        &owner_account_id,
                    )
                );
                // Try to stop storing the user's file as the BSP.
                assert_ok!(FileSystem::stop_storing_for_insolvent_user(
                    bsp_signed.clone(),
                    file_key,
                    bucket_id,
                    location.clone(),
                    owner_account_id.clone(),
                    fingerprint,
                    size,
                    CompactProof {
                        encoded_nodes: vec![file_key.as_ref().to_vec()],
                    },
                ));

                // Assert that the correct event was deposited
                System::assert_last_event(
                    Event::SpStopStoringInsolventUser {
                        sp_id: bsp_id,
                        file_key,
                        owner: owner_account_id,
                        location,
                        new_root,
                    }
                    .into(),
                );

                // Assert that the capacity used by the BSP was updated
                assert_eq!(
                    pallet_storage_providers::BackupStorageProviders::<Test>::get(bsp_id)
                        .expect("BSP should exist in storage")
                        .capacity_used,
                    0
                );
            });
        }
    }

    mod failure {

        use super::*;

        #[test]
        fn stop_storing_for_insolvent_user_fails_if_caller_not_a_sp() {
            new_test_ext().execute_with(|| {
                let owner_account_id = Keyring::Eve.to_account_id();
                let bsp_account_id = Keyring::Bob.to_account_id();
                let bsp_signed = RuntimeOrigin::signed(bsp_account_id.clone());
                let msp = Keyring::Charlie.to_account_id();
                let location = FileLocation::<Test>::try_from(b"test".to_vec()).unwrap();
                let size = 4;
                let fingerprint = H256::zero();

                let (msp_id, value_prop_id) = add_msp_to_provider_storage(&msp);

                let name = BoundedVec::try_from(b"bucket".to_vec()).unwrap();
                let bucket_id =
                    create_bucket(&owner_account_id.clone(), name, msp_id, value_prop_id);

                // Try to stop storing for the insolvent user.
                assert_noop!(
                    FileSystem::stop_storing_for_insolvent_user(
                        bsp_signed.clone(),
                        H256::zero(),
                        bucket_id,
                        location.clone(),
                        owner_account_id.clone(),
                        fingerprint,
                        size,
                        CompactProof {
                            encoded_nodes: vec![H256::zero().as_ref().to_vec()],
                        },
                    ),
                    Error::<Test>::NotASp
                );
            });
        }

        #[test]
        fn stop_storing_for_insolvent_user_fails_if_user_not_insolvent() {
            new_test_ext().execute_with(|| {
                let owner_account_id = Keyring::Alice.to_account_id();
                let owner_signed = RuntimeOrigin::signed(owner_account_id.clone());
                let bsp_account_id = Keyring::Bob.to_account_id();
                let bsp_signed = RuntimeOrigin::signed(bsp_account_id.clone());
                let msp = Keyring::Charlie.to_account_id();
                let location = FileLocation::<Test>::try_from(b"test".to_vec()).unwrap();
                let size = 4;
                let fingerprint = H256::zero();
                let peer_id = BoundedVec::try_from(vec![1]).unwrap();
                let peer_ids: PeerIds<Test> = BoundedVec::try_from(vec![peer_id]).unwrap();
                let storage_amount: StorageData<Test> = 100;

                let (msp_id, value_prop_id) = add_msp_to_provider_storage(&msp);

                let name = BoundedVec::try_from(b"bucket".to_vec()).unwrap();
                let bucket_id =
                    create_bucket(&owner_account_id.clone(), name, msp_id, value_prop_id);

                // Sign up account as a Backup Storage Provider
                assert_ok!(bsp_sign_up(bsp_signed.clone(), storage_amount));

				let current_tick = <<Test as crate::Config>::ProofDealer as shp_traits::ProofsDealerInterface>::get_current_tick();
                let current_tick_plus_storage_request_ttl =
                    current_tick
                        + <<Test as crate::Config>::StorageRequestTtl as Get<u32>>::get() as u64;
                let next_expiration_tick_storage_request = max(
                    NextAvailableStorageRequestExpirationTick::<Test>::get(),
                    current_tick_plus_storage_request_ttl,
                );

                // Dispatch storage request.
                assert_ok!(FileSystem::issue_storage_request(
                    owner_signed.clone(),
                    bucket_id,
                    location.clone(),
                    fingerprint,
                    size,
                    msp_id,
                    peer_ids.clone(),
                    ReplicationTarget::Standard
                ));

                let file_key = FileSystem::compute_file_key(
                    owner_account_id.clone(),
                    bucket_id,
                    location.clone(),
                    size,
                    fingerprint,
                );

                let bsp_id = Providers::get_provider_id(bsp_account_id.clone()).unwrap();

                // Calculate in how many ticks the BSP can volunteer for the file
                let current_tick = ProofsDealer::get_current_tick();
                let tick_when_bsp_can_volunteer = FileSystem::query_earliest_file_volunteer_tick(
                    Providers::get_provider_id(bsp_account_id.clone()).unwrap(),
                    file_key,
                )
                .unwrap();
                if tick_when_bsp_can_volunteer > current_tick {
                    let ticks_to_advance = tick_when_bsp_can_volunteer - current_tick + 1;
                    let current_block = System::block_number();

                    // Advance by the number of ticks until this BSP can volunteer for the file.
                    roll_to(current_block + ticks_to_advance);
                }

                // Dispatch BSP volunteer.
                assert_ok!(FileSystem::bsp_volunteer(bsp_signed.clone(), file_key,));

                // Get the current tick number.
                let tick_when_confirming = ProofsDealer::get_current_tick();

                // Dispatch BSP confirm storing.
                assert_ok!(FileSystem::bsp_confirm_storing(
                    bsp_signed.clone(),
                    CompactProof {
                        encoded_nodes: vec![H256::default().as_ref().to_vec()],
                    },
                    BoundedVec::try_from(vec![FileKeyWithProof {
                        file_key,
                        proof: CompactProof {
                            encoded_nodes: vec![H256::default().as_ref().to_vec()],
                        }
                    }])
                    .unwrap(),
                ));

                // Assert that the storage was updated
                assert_eq!(
                    file_system::StorageRequests::<Test>::get(file_key),
                    Some(StorageRequestMetadata {
                        requested_at: current_tick,
                        owner: owner_account_id.clone(),
                        bucket_id,
                        location: location.clone(),
                        fingerprint,
                        size,
                        msp: Some((msp_id, false)),
                        user_peer_ids: peer_ids.clone(),
                        bsps_required: <Test as Config>::StandardReplicationTarget::get(),
                        bsps_confirmed: 1,
                        bsps_volunteered: 1,
                        expires_at: next_expiration_tick_storage_request,
                    })
                );

                // Assert that the RequestStorageBsps was updated
                assert_eq!(
                    file_system::StorageRequestBsps::<Test>::get(file_key, bsp_id)
                        .expect("BSP should exist in storage"),
                    StorageRequestBspsMetadata::<Test> {
                        confirmed: true,
                        _phantom: Default::default()
                    }
                );

                let file_key = FileSystem::compute_file_key(
                    owner_account_id.clone(),
                    bucket_id,
                    location.clone(),
                    size,
                    fingerprint,
                );

                let new_root = Providers::get_root(bsp_id).unwrap();

                // Assert that the correct event was deposited
                System::assert_last_event(
                    Event::BspConfirmedStoring {
                        who: bsp_account_id.clone(),
                        bsp_id,
                        confirmed_file_keys: BoundedVec::try_from(vec![file_key]).unwrap(),
                        skipped_file_keys: Default::default(),
                        new_root,
                    }
                    .into(),
                );

                // Assert that the proving cycle was initialised for this BSP.
                let proof_record = ProviderToProofSubmissionRecord::<Test>::get(&bsp_id).unwrap();
                assert_eq!(proof_record.last_tick_proven, tick_when_confirming);

                // Assert that the correct event was deposited.
                System::assert_has_event(
                    Event::BspChallengeCycleInitialised {
                        who: bsp_account_id,
                        bsp_id,
                    }
                    .into(),
                );

                // Assert that the randomness cycle was initialised for this BSP.
                let maybe_first_randomness_provider_deadline =
                    pallet_cr_randomness::ProvidersWithoutCommitment::<Test>::get(&bsp_id);
                assert!(maybe_first_randomness_provider_deadline.is_some());
                assert!(pallet_cr_randomness::ActiveProviders::<Test>::get(&bsp_id).is_some());

                // Assert that the correct event was deposited.
                let first_randomness_provider_deadline =
                    maybe_first_randomness_provider_deadline.unwrap();
                System::assert_has_event(
                    pallet_cr_randomness::Event::ProviderCycleInitialised {
                        provider_id: bsp_id,
                        first_seed_commitment_deadline_tick: first_randomness_provider_deadline,
                    }
                    .into(),
                );

                // Now that the BSP has confirmed storing, we can simulate the user being not insolvent
                // and the BSP trying to stop storing a file for the user using the stop_storing_for_insolvent_user function.
                assert_noop!(
                    FileSystem::stop_storing_for_insolvent_user(
                        bsp_signed.clone(),
                        file_key,
                        bucket_id,
                        location.clone(),
                        owner_account_id.clone(),
                        fingerprint,
                        size,
                        CompactProof {
                            encoded_nodes: vec![file_key.as_ref().to_vec()],
                        },
                    ),
                    Error::<Test>::UserNotInsolvent
                );
            });
        }

        #[test]
        fn stop_storing_for_insolvent_user_fails_if_caller_not_owner_of_bucket() {
            new_test_ext().execute_with(|| {
                let owner_account_id = Keyring::Eve.to_account_id();
                let msp = Keyring::Charlie.to_account_id();
                let another_msp = Keyring::Dave.to_account_id();
                let location = FileLocation::<Test>::try_from(b"test".to_vec()).unwrap();
                let size = 4;
                let fingerprint = H256::zero();

                let (msp_id, value_prop_id) = add_msp_to_provider_storage(&msp);
                add_msp_to_provider_storage(&another_msp);

                let name = BoundedVec::try_from(b"bucket".to_vec()).unwrap();
                let bucket_id =
                    create_bucket(&owner_account_id.clone(), name, msp_id, value_prop_id);

                let file_key = FileSystem::compute_file_key(
                    owner_account_id.clone(),
                    bucket_id,
                    location.clone(),
                    size,
                    fingerprint,
                );

                // Try to stop storing for the insolvent user using another MSP account.
                assert_noop!(
                    FileSystem::stop_storing_for_insolvent_user(
                        RuntimeOrigin::signed(another_msp.clone()),
                        file_key,
                        bucket_id,
                        location.clone(),
                        owner_account_id.clone(),
                        fingerprint,
                        size,
                        CompactProof {
                            encoded_nodes: vec![file_key.as_ref().to_vec()],
                        },
                    ),
                    Error::<Test>::MspNotStoringBucket
                );
            });
        }

        #[test]
        fn stop_storing_for_insolvent_user_fails_if_proof_does_not_contain_file_key() {
            new_test_ext().execute_with(|| {
                let owner_account_id = Keyring::Eve.to_account_id();
                let owner_signed = RuntimeOrigin::signed(owner_account_id.clone());
                let bsp_account_id = Keyring::Bob.to_account_id();
                let bsp_signed = RuntimeOrigin::signed(bsp_account_id.clone());
                let msp = Keyring::Charlie.to_account_id();
                let location = FileLocation::<Test>::try_from(b"test".to_vec()).unwrap();
                let size = 4;
                let fingerprint = H256::zero();
                let peer_id = BoundedVec::try_from(vec![1]).unwrap();
                let peer_ids: PeerIds<Test> = BoundedVec::try_from(vec![peer_id]).unwrap();
                let storage_amount: StorageData<Test> = 100;

                let (msp_id, value_prop_id) = add_msp_to_provider_storage(&msp);

                let name = BoundedVec::try_from(b"bucket".to_vec()).unwrap();
                let bucket_id =
                    create_bucket(&owner_account_id.clone(), name, msp_id, value_prop_id);

                // Sign up account as a Backup Storage Provider
                assert_ok!(bsp_sign_up(bsp_signed.clone(), storage_amount));

				let current_tick = <<Test as crate::Config>::ProofDealer as shp_traits::ProofsDealerInterface>::get_current_tick();
                let current_tick_plus_storage_request_ttl =
                    current_tick
                        + <<Test as crate::Config>::StorageRequestTtl as Get<u32>>::get() as u64;
                let next_expiration_tick_storage_request = max(
                    NextAvailableStorageRequestExpirationTick::<Test>::get(),
                    current_tick_plus_storage_request_ttl,
                );

                // Dispatch storage request.
                assert_ok!(FileSystem::issue_storage_request(
                    owner_signed.clone(),
                    bucket_id,
                    location.clone(),
                    fingerprint,
                    size,
                    msp_id,
                    peer_ids.clone(),
                    ReplicationTarget::Standard
                ));

                let file_key = FileSystem::compute_file_key(
                    owner_account_id.clone(),
                    bucket_id,
                    location.clone(),
                    size,
                    fingerprint,
                );

                let bsp_id = Providers::get_provider_id(bsp_account_id.clone()).unwrap();

                // Calculate in how many ticks the BSP can volunteer for the file
                let current_tick = ProofsDealer::get_current_tick();
                let tick_when_bsp_can_volunteer = FileSystem::query_earliest_file_volunteer_tick(
                    Providers::get_provider_id(bsp_account_id.clone()).unwrap(),
                    file_key,
                )
                .unwrap();
                if tick_when_bsp_can_volunteer > current_tick {
                    let ticks_to_advance = tick_when_bsp_can_volunteer - current_tick + 1;
                    let current_block = System::block_number();

                    // Advance by the number of ticks until this BSP can volunteer for the file.
                    roll_to(current_block + ticks_to_advance);
                }

                // Dispatch BSP volunteer.
                assert_ok!(FileSystem::bsp_volunteer(bsp_signed.clone(), file_key,));

                // Get the current tick number.
                let tick_when_confirming = ProofsDealer::get_current_tick();

                // Dispatch BSP confirm storing.
                assert_ok!(FileSystem::bsp_confirm_storing(
                    bsp_signed.clone(),
                    CompactProof {
                        encoded_nodes: vec![H256::default().as_ref().to_vec()],
                    },
                    BoundedVec::try_from(vec![FileKeyWithProof {
                        file_key,
                        proof: CompactProof {
                            encoded_nodes: vec![H256::default().as_ref().to_vec()],
                        }
                    }])
                    .unwrap(),
                ));

                // Assert that the storage was updated
                assert_eq!(
                    file_system::StorageRequests::<Test>::get(file_key),
                    Some(StorageRequestMetadata {
                        requested_at: current_tick,
                        owner: owner_account_id.clone(),
                        bucket_id,
                        location: location.clone(),
                        fingerprint,
                        size,
                        msp: Some((msp_id, false)),
                        user_peer_ids: peer_ids.clone(),
                        bsps_required: <Test as Config>::StandardReplicationTarget::get(),
                        bsps_confirmed: 1,
                        bsps_volunteered: 1,
                        expires_at: next_expiration_tick_storage_request,
                    })
                );

                // Assert that the RequestStorageBsps was updated
                assert_eq!(
                    file_system::StorageRequestBsps::<Test>::get(file_key, bsp_id)
                        .expect("BSP should exist in storage"),
                    StorageRequestBspsMetadata::<Test> {
                        confirmed: true,
                        _phantom: Default::default()
                    }
                );

                let file_key = FileSystem::compute_file_key(
                    owner_account_id.clone(),
                    bucket_id,
                    location.clone(),
                    size,
                    fingerprint,
                );

                let new_root = Providers::get_root(bsp_id).unwrap();

                // Assert that the correct event was deposited
                System::assert_last_event(
                    Event::BspConfirmedStoring {
                        who: bsp_account_id.clone(),
                        bsp_id,
                        confirmed_file_keys: BoundedVec::try_from(vec![file_key]).unwrap(),
                        skipped_file_keys: Default::default(),
                        new_root,
                    }
                    .into(),
                );

                // Assert that the proving cycle was initialised for this BSP.
                let proof_record = ProviderToProofSubmissionRecord::<Test>::get(&bsp_id).unwrap();
                assert_eq!(proof_record.last_tick_proven, tick_when_confirming);

                // Assert that the correct event was deposited.
                System::assert_has_event(
                    Event::BspChallengeCycleInitialised {
                        who: bsp_account_id,
                        bsp_id,
                    }
                    .into(),
                );

                // Assert that the randomness cycle was initialised for this BSP.
                let maybe_first_randomness_provider_deadline =
                    pallet_cr_randomness::ProvidersWithoutCommitment::<Test>::get(&bsp_id);
                assert!(maybe_first_randomness_provider_deadline.is_some());
                assert!(pallet_cr_randomness::ActiveProviders::<Test>::get(&bsp_id).is_some());

                // Assert that the correct event was deposited.
                let first_randomness_provider_deadline =
                    maybe_first_randomness_provider_deadline.unwrap();
                System::assert_has_event(
                    pallet_cr_randomness::Event::ProviderCycleInitialised {
                        provider_id: bsp_id,
                        first_seed_commitment_deadline_tick: first_randomness_provider_deadline,
                    }
                    .into(),
                );

                // Now that the BSP has confirmed storing, we can simulate the user being insolvent
                // and the BSP trying to stop storing for that user with an incorrect inclusion proof.
                assert_noop!(
                    FileSystem::stop_storing_for_insolvent_user(
                        bsp_signed.clone(),
                        file_key,
                        bucket_id,
                        location.clone(),
                        owner_account_id.clone(),
                        fingerprint,
                        size,
                        CompactProof {
                            encoded_nodes: vec![H256::zero().as_ref().to_vec()],
                        },
                    ),
                    Error::<Test>::ExpectedInclusionProof
                );
            });
        }
    }
}

mod msp_stop_storing_bucket {
    use super::*;
    mod failure {
        use super::*;

        #[test]
        fn msp_not_registered() {
            new_test_ext().execute_with(|| {
                let msp = Keyring::Charlie.to_account_id();
                let owner_account_id = Keyring::Alice.to_account_id();

                let (msp_id, value_prop_id) = add_msp_to_provider_storage(&msp);

                let name = BoundedVec::try_from(b"bucket".to_vec()).unwrap();
                let bucket_id =
                    create_bucket(&owner_account_id.clone(), name, msp_id, value_prop_id);

                let none_registered_msp = Keyring::Dave.to_account_id();
                let none_registered_msp_signed = RuntimeOrigin::signed(none_registered_msp.clone());

                // Try to stop storing for the bucket.
                assert_noop!(
                    FileSystem::msp_stop_storing_bucket(none_registered_msp_signed, bucket_id),
                    Error::<Test>::NotAMsp
                );
            });
        }

        #[test]
        fn msp_not_storing_bucket() {
            new_test_ext().execute_with(|| {
                let msp = Keyring::Charlie.to_account_id();
                let owner_account_id = Keyring::Alice.to_account_id();

                let (msp_id, value_prop_id) = add_msp_to_provider_storage(&msp);

                let name = BoundedVec::try_from(b"bucket".to_vec()).unwrap();
                let bucket_id =
                    create_bucket(&owner_account_id.clone(), name, msp_id, value_prop_id);

                let another_msp = Keyring::Dave.to_account_id();
                add_msp_to_provider_storage(&another_msp);
                let another_msp_signed = RuntimeOrigin::signed(another_msp.clone());

                // Try to stop storing for the bucket.
                assert_noop!(
                    FileSystem::msp_stop_storing_bucket(another_msp_signed, bucket_id),
                    Error::<Test>::MspNotStoringBucket
                );
            });
        }
    }

    mod success {
        use super::*;

        #[test]
        fn msp_stop_storing_bucket_works_payment_stream_deleted() {
            new_test_ext().execute_with(|| {
                let msp = Keyring::Charlie.to_account_id();
                let msp_signed = RuntimeOrigin::signed(msp.clone());
                let (msp_id, value_prop_id) = add_msp_to_provider_storage(&msp);

                let owner_account_id = Keyring::Alice.to_account_id();

                let name = BoundedVec::try_from(b"bucket".to_vec()).unwrap();
                let bucket_id = create_bucket(&owner_account_id.clone(), name, msp_id, value_prop_id);

                // Dispatch MSP stop storing bucket.
                assert_ok!(FileSystem::msp_stop_storing_bucket(msp_signed, bucket_id));

                // Assert that the correct event was deposited
                System::assert_last_event(
                    Event::MspStoppedStoringBucket {
                        msp_id,
                        bucket_id,
                        owner: owner_account_id.clone(),
                    }
                    .into(),
                );

                // Check that the payment stream between the user and the MSP was deleted since there are no more buckets stored by the MSP for the user.
                assert!(!<<Test as crate::Config>::PaymentStreams as PaymentStreamsInterface>::fixed_rate_payment_stream_exists(&msp_id, &owner_account_id));
            });
        }

        #[test]
        fn msp_stop_storing_bucket_works_payment_stream_updated() {
            new_test_ext().execute_with(|| {
                let msp = Keyring::Charlie.to_account_id();
                let msp_signed = RuntimeOrigin::signed(msp.clone());
                let (msp_id, value_prop_id) = add_msp_to_provider_storage(&msp);

                let owner_account_id = Keyring::Alice.to_account_id();

                let name = BoundedVec::try_from(b"bucket".to_vec()).unwrap();
                let bucket_id = create_bucket(&owner_account_id.clone(), name, msp_id, value_prop_id);

                let another_name = BoundedVec::try_from(b"another_bucket".to_vec()).unwrap();
                create_bucket(&owner_account_id.clone(), another_name, msp_id, value_prop_id);

                // Dispatch MSP stop storing bucket.
                assert_ok!(FileSystem::msp_stop_storing_bucket(msp_signed, bucket_id));

                // Assert that the correct event was deposited
                System::assert_last_event(
                    Event::MspStoppedStoringBucket {
                        msp_id,
                        bucket_id,
                        owner: owner_account_id.clone(),
                    }
                    .into(),
                );

                // Check that the payment stream between the user and the MSP was updated since there are still buckets stored by the MSP for the user.
                assert!(
                    <<Test as crate::Config>::PaymentStreams as PaymentStreamsInterface>::fixed_rate_payment_stream_exists(&msp_id, &owner_account_id)
                );
            });
        }
    }
}

/// Helper function that registers an account as a Backup Storage Provider
fn bsp_sign_up(
    bsp_signed: RuntimeOrigin,
    storage_amount: StorageData<Test>,
) -> DispatchResultWithPostInfo {
    let multiaddresses = create_sp_multiaddresses();

    // Request to sign up the account as a Backup Storage Provider
    assert_ok!(Providers::request_bsp_sign_up(
        bsp_signed.clone(),
        storage_amount,
        multiaddresses,
        bsp_signed.clone().into_signer().unwrap()
    ));

    // Advance enough blocks for randomness to be valid
    roll_to(frame_system::Pallet::<Test>::block_number() + 4);

    // Confirm the sign up of the account as a Backup Storage Provider
    assert_ok!(Providers::confirm_sign_up(bsp_signed.clone(), None));

    Ok(().into())
}

fn create_sp_multiaddresses(
) -> BoundedVec<BoundedVec<u8, MaxMultiAddressSize>, MaxMultiAddressAmount> {
    let mut multiaddresses: BoundedVec<BoundedVec<u8, MaxMultiAddressSize>, MaxMultiAddressAmount> =
        BoundedVec::new();
    multiaddresses.force_push(
        "/ip4/127.0.0.1/udp/1234"
            .as_bytes()
            .to_vec()
            .try_into()
            .unwrap(),
    );
    multiaddresses
}

fn add_msp_to_provider_storage(
    msp: &sp_runtime::AccountId32,
) -> (ProviderIdFor<Test>, ValuePropId<Test>) {
    let msp_hash = <<Test as frame_system::Config>::Hashing as Hasher>::hash(msp.as_slice());

    let msp_info = pallet_storage_providers::types::MainStorageProvider {
        capacity: 10 * 1024 * 1024 * 1024,
        capacity_used: 0,
        multiaddresses: BoundedVec::default(),
        last_capacity_change: frame_system::Pallet::<Test>::block_number(),
        owner_account: msp.clone(),
        payment_account: msp.clone(),
        sign_up_block: frame_system::Pallet::<Test>::block_number(),
    };

    pallet_storage_providers::MainStorageProviders::<Test>::insert(msp_hash, msp_info);
    pallet_storage_providers::AccountIdToMainStorageProviderId::<Test>::insert(
        msp.clone(),
        msp_hash,
    );

    let value_prop = ValueProposition::<Test>::new(1, bounded_vec![], 10 * 1024 * 1024 * 1024);
    let value_prop_id = value_prop.derive_id();
    pallet_storage_providers::MainStorageProviderIdsToValuePropositions::<Test>::insert(
        msp_hash,
        value_prop_id,
        value_prop,
    );

    (msp_hash, value_prop_id)
}

fn create_bucket(
    owner: &sp_runtime::AccountId32,
    name: BucketNameFor<Test>,
    msp_id: ProviderIdFor<Test>,
    value_prop_id: ValuePropId<Test>,
) -> BucketIdFor<Test> {
    let bucket_id =
        <Test as file_system::Config>::Providers::derive_bucket_id(&owner, name.clone());

    let origin = RuntimeOrigin::signed(owner.clone());

    // Dispatch a signed extrinsic.
    assert_ok!(FileSystem::create_bucket(
        origin,
        msp_id,
        name.clone(),
        false,
        Some(value_prop_id)
    ));

    // Assert bucket was created
    assert_eq!(
        pallet_storage_providers::Buckets::<Test>::get(bucket_id),
        Some(Bucket {
            root: <Test as pallet_storage_providers::pallet::Config>::DefaultMerkleRoot::get(),
            user_id: owner.clone(),
            msp_id: Some(msp_id),
            private: false,
            read_access_group_id: None,
            size: 0,
            value_prop_id: Some(value_prop_id),
        })
    );

    assert!(<<Test as crate::Config>::PaymentStreams as PaymentStreamsInterface>::fixed_rate_payment_stream_exists(&msp_id, &owner));
    assert!(
        <<Test as crate::Config>::PaymentStreams as PaymentStreamsInterface>::get_inner_fixed_rate_payment_stream_value(&msp_id, &owner).is_some()
    );

    bucket_id
}<|MERGE_RESOLUTION|>--- conflicted
+++ resolved
@@ -2,19 +2,11 @@
     self as file_system,
     mock::*,
     types::{
-<<<<<<< HEAD
-        BucketIdFor, BucketMoveRequestResponse, BucketNameFor, FileDeletionRequestExpirationItem,
-        FileKeyWithProof, FileLocation, MoveBucketRequestMetadata, PeerIds,
-        PendingFileDeletionRequest, PendingFileDeletionRequestTtl, ProviderIdFor,
+        BucketIdFor, BucketMoveRequestResponse, BucketNameFor, FileKeyWithProof, FileLocation,
+        MoveBucketRequestMetadata, PeerIds, PendingFileDeletionRequest, ProviderIdFor,
         ReplicationTarget, StorageData, StorageRequestBspsMetadata, StorageRequestMetadata,
         StorageRequestMspAcceptedFileKeys, StorageRequestMspBucketResponse, StorageRequestTtl,
         ThresholdType, TickNumber, ValuePropId,
-=======
-        BucketIdFor, BucketMoveRequestResponse, BucketNameFor, FileKeyWithProof, FileLocation,
-        MoveBucketRequestMetadata, PeerIds, PendingFileDeletionRequest, ProviderIdFor, StorageData,
-        StorageRequestBspsMetadata, StorageRequestMetadata, StorageRequestMspAcceptedFileKeys,
-        StorageRequestMspBucketResponse, StorageRequestTtl, ThresholdType, TickNumber, ValuePropId,
->>>>>>> b54ab9f3
     },
     Config, Error, Event, NextAvailableStorageRequestExpirationTick, PendingBucketsToMove,
     PendingMoveBucketRequests, PendingStopStoringRequests, StorageRequestExpirations,
@@ -8459,16 +8451,20 @@
                 );
             });
         }
-<<<<<<< HEAD
-
-        #[test]
-        fn delete_file_expired_pending_file_deletion_request_with_bucket_does_not_exist() {
+    }
+
+    mod success {
+        use crate::MspsAmountOfPendingFileDeletionRequests;
+
+        use super::*;
+        #[test]
+        fn delete_file_with_proof_of_inclusion_success() {
             new_test_ext().execute_with(|| {
                 let owner_account_id = Keyring::Alice.to_account_id();
                 let owner_signed = RuntimeOrigin::signed(owner_account_id.clone());
                 let msp = Keyring::Charlie.to_account_id();
                 let location = FileLocation::<Test>::try_from(b"test".to_vec()).unwrap();
-                let size = 4;
+                let size = 1024 * 1024 * 1024;
                 let file_content = b"test".to_vec();
                 let fingerprint = BlakeTwo256::hash(&file_content);
                 let peer_id = BoundedVec::try_from(vec![1]).unwrap();
@@ -8477,8 +8473,12 @@
                 let (msp_id, value_prop_id) = add_msp_to_provider_storage(&msp);
 
                 let name = BoundedVec::try_from(b"bucket".to_vec()).unwrap();
-                let bucket_id = create_bucket(&owner_account_id.clone(), name, msp_id, value_prop_id);
-
+                let bucket_id =
+                    create_bucket(&owner_account_id.clone(), name, msp_id, value_prop_id);
+
+				// Increase bucket size and payment stream rate to simulate it storing the file
+				let initial_bucket_size = 2 * size;
+				assert_ok!(<<Test as crate::Config>::Providers as MutateBucketsInterface>::increase_bucket_size(&bucket_id, initial_bucket_size));
                 let file_key = FileSystem::compute_file_key(
                     owner_account_id.clone(),
                     bucket_id,
@@ -8519,16 +8519,56 @@
                     }],
                 ));
 
+				let bucket_size_after_confirm = pallet_storage_providers::Buckets::<Test>::get(bucket_id).unwrap().size;
+				let payment_stream_rate_after_confirm = <<Test as crate::Config>::PaymentStreams as PaymentStreamsInterface>::get_inner_fixed_rate_payment_stream_value(&msp_id, &owner_account_id).unwrap();
+				let msp_used_capacity_after_confirm = <<Test as crate::Config>::Providers as ReadStorageProvidersInterface>::get_used_capacity(&msp_id);
+
+                let forest_proof = CompactProof {
+                    encoded_nodes: vec![file_key.as_ref().to_vec()],
+                };
+
                 // Delete file
                 assert_ok!(FileSystem::delete_file(
-					owner_signed.clone(),
-					bucket_id,
-					file_key,
-					location,
-					size,
-					fingerprint,
-					None,
-				));
+                    owner_signed.clone(),
+                    bucket_id,
+                    file_key,
+                    location,
+                    size,
+                    fingerprint,
+                    Some(forest_proof),
+                ));
+
+                // Assert that there is a queued priority challenge for file key in proofs dealer pallet
+                assert!(
+                    // Find file key in vec of queued priority challenges
+                    pallet_proofs_dealer::PriorityChallengesQueue::<Test>::get()
+                        .iter()
+                        .any(|x| *x == CustomChallenge { key: file_key, should_remove_key: true }),
+                );
+
+				// Assert that the deposit for a file deletion request was NOT held from the user's balance.
+				let file_deletion_request_deposit = <Test as crate::Config>::FileDeletionRequestDeposit::get();
+				assert_ne!(
+					<<Test as crate::Config>::Currency as InspectHold<<Test as frame_system::Config>::AccountId>>::balance_on_hold(&crate::HoldReason::FileDeletionRequestHold.into(), &owner_account_id),
+					file_deletion_request_deposit
+				);
+
+				// Assert that the Bucket root was correctly updated
+				let bucket_info = pallet_storage_providers::Buckets::<Test>::get(bucket_id).unwrap();
+				let bucket_root = bucket_info.root;
+				assert_eq!(bucket_root, file_key); // This is because our mocked apply delta sets the root as the last mutation
+
+				// Assert that the Bucket's size was decreased by the file size
+				let new_bucket_size = bucket_info.size;
+				assert_eq!(new_bucket_size, bucket_size_after_confirm - size);
+
+				// Assert that the MSP's used capacity was decreased by the file size
+				let new_msp_used_capacity = <<Test as crate::Config>::Providers as ReadStorageProvidersInterface>::get_used_capacity(&msp_id);
+				assert_eq!(new_msp_used_capacity, msp_used_capacity_after_confirm - size);
+
+				// Assert that the payment stream rate decrease
+				let new_payment_stream_rate = <<Test as crate::Config>::PaymentStreams as PaymentStreamsInterface>::get_inner_fixed_rate_payment_stream_value(&msp_id, &owner_account_id).unwrap();
+				assert!(new_payment_stream_rate < payment_stream_rate_after_confirm);
 
                 // Assert that the correct event was deposited
                 System::assert_last_event(
@@ -8538,106 +8578,32 @@
                         file_size: size,
                         bucket_id,
                         msp_id,
-                        proof_of_inclusion: false,
+                        proof_of_inclusion: true,
                     }
-                        .into(),
-                );
-
-                // Assert that the pending file deletion request was added to storage
-                assert_eq!(
-                    file_system::PendingFileDeletionRequests::<Test>::get(owner_account_id.clone()),
-                    BoundedVec::<_, <Test as file_system::Config>::MaxUserPendingDeletionRequests>::try_from(
-                        vec![PendingFileDeletionRequest {
-							file_key,
-							user: owner_account_id.clone(),
-							bucket_id,
-							file_size: size,
-						}]
-                    )
-                        .unwrap()
-                );
-
-                let pending_file_deletion_request_ttl: u32 =
-                    PendingFileDeletionRequestTtl::<Test>::get();
-                let pending_file_deletion_request_ttl: TickNumber<Test> =
-                    pending_file_deletion_request_ttl.into();
-                let expiration_tick = pending_file_deletion_request_ttl + <<Test as crate::Config>::ProofDealer as shp_traits::ProofsDealerInterface>::get_current_tick();
-
-                // Assert that the pending file deletion request was added to storage
-                assert_eq!(
-                    file_system::FileDeletionRequestExpirations::<Test>::get(expiration_tick),
-                    vec![FileDeletionRequestExpirationItem {
-                        user: owner_account_id.clone(),
-                        file_key,
-                        bucket_id,
-                        file_size: size,
-                    }]
-                );
-
-                // Delete the bucket manually
-                pallet_storage_providers::Buckets::<Test>::remove(bucket_id);
-
-                // Roll past the expiration tick
-                roll_to(pending_file_deletion_request_ttl + 1);
-
-                // Item expiration should be removed
-                assert_eq!(
-                    file_system::FileDeletionRequestExpirations::<Test>::get(expiration_tick),
-                    vec![]
-                );
-
-                // Assert that the pending file deletion request was removed from storage
-                assert_eq!(
-                    file_system::PendingFileDeletionRequests::<Test>::get(owner_account_id.clone()),
-                    BoundedVec::<_, <Test as file_system::Config>::MaxUserPendingDeletionRequests>::default()
-                );
-
-                // Assert that the bucket size was not decreased because the bucket was not found
-                System::assert_has_event(Event::FailedToDecreaseBucketSize {
-                    user: owner_account_id.clone(),
-                    bucket_id,
-                    file_key,
-                    file_size: size,
-                    error: pallet_storage_providers::Error::<Test>::BucketNotFound.into(),
-                }.into());
-
-                // Assert that there was no queued priority challenge for file key in proofs dealer pallet
-                assert!(!pallet_proofs_dealer::PriorityChallengesQueue::<Test>::get()
-                .iter()
-                .any(|x| *x == CustomChallenge { key: file_key, should_remove_key: true }));
-            });
-        }
-=======
->>>>>>> b54ab9f3
-    }
-
-    mod success {
-        use crate::MspsAmountOfPendingFileDeletionRequests;
-
-        use super::*;
-        #[test]
-        fn delete_file_with_proof_of_inclusion_success() {
+                    .into(),
+                );
+            });
+        }
+
+        #[test]
+        fn delete_file_pending_file_deletion_request_submit_proof_of_inclusion_success() {
             new_test_ext().execute_with(|| {
                 let owner_account_id = Keyring::Alice.to_account_id();
                 let owner_signed = RuntimeOrigin::signed(owner_account_id.clone());
                 let msp = Keyring::Charlie.to_account_id();
                 let location = FileLocation::<Test>::try_from(b"test".to_vec()).unwrap();
-                let size = 1024 * 1024 * 1024;
+                let size = 1024 * 1024 * 1024; // One gigabyte
                 let file_content = b"test".to_vec();
                 let fingerprint = BlakeTwo256::hash(&file_content);
-                let peer_id = BoundedVec::try_from(vec![1]).unwrap();
+				let peer_id = BoundedVec::try_from(vec![1]).unwrap();
                 let peer_ids: PeerIds<Test> = BoundedVec::try_from(vec![peer_id]).unwrap();
 
                 let (msp_id, value_prop_id) = add_msp_to_provider_storage(&msp);
 
                 let name = BoundedVec::try_from(b"bucket".to_vec()).unwrap();
-                let bucket_id =
-                    create_bucket(&owner_account_id.clone(), name, msp_id, value_prop_id);
-
-				// Increase bucket size and payment stream rate to simulate it storing the file
-				let initial_bucket_size = 2 * size;
-				assert_ok!(<<Test as crate::Config>::Providers as MutateBucketsInterface>::increase_bucket_size(&bucket_id, initial_bucket_size));
-                let file_key = FileSystem::compute_file_key(
+                let bucket_id = create_bucket(&owner_account_id.clone(), name, msp_id, value_prop_id);
+
+				let file_key = FileSystem::compute_file_key(
                     owner_account_id.clone(),
                     bucket_id,
                     location.clone(),
@@ -8645,7 +8611,7 @@
                     fingerprint,
                 );
 
-                // Issue storage request
+				// Issue storage request
                 assert_ok!(FileSystem::issue_storage_request(
                     owner_signed.clone(),
                     bucket_id,
@@ -8677,287 +8643,6 @@
                     }],
                 ));
 
-				let bucket_size_after_confirm = pallet_storage_providers::Buckets::<Test>::get(bucket_id).unwrap().size;
-				let payment_stream_rate_after_confirm = <<Test as crate::Config>::PaymentStreams as PaymentStreamsInterface>::get_inner_fixed_rate_payment_stream_value(&msp_id, &owner_account_id).unwrap();
-				let msp_used_capacity_after_confirm = <<Test as crate::Config>::Providers as ReadStorageProvidersInterface>::get_used_capacity(&msp_id);
-
-                let forest_proof = CompactProof {
-                    encoded_nodes: vec![file_key.as_ref().to_vec()],
-                };
-
-                // Delete file
-                assert_ok!(FileSystem::delete_file(
-                    owner_signed.clone(),
-                    bucket_id,
-                    file_key,
-                    location,
-                    size,
-                    fingerprint,
-                    Some(forest_proof),
-                ));
-
-                // Assert that there is a queued priority challenge for file key in proofs dealer pallet
-                assert!(
-                    // Find file key in vec of queued priority challenges
-                    pallet_proofs_dealer::PriorityChallengesQueue::<Test>::get()
-                        .iter()
-                        .any(|x| *x == CustomChallenge { key: file_key, should_remove_key: true }),
-                );
-
-				// Assert that the deposit for a file deletion request was NOT held from the user's balance.
-				let file_deletion_request_deposit = <Test as crate::Config>::FileDeletionRequestDeposit::get();
-				assert_ne!(
-					<<Test as crate::Config>::Currency as InspectHold<<Test as frame_system::Config>::AccountId>>::balance_on_hold(&crate::HoldReason::FileDeletionRequestHold.into(), &owner_account_id),
-					file_deletion_request_deposit
-				);
-
-				// Assert that the Bucket root was correctly updated
-				let bucket_info = pallet_storage_providers::Buckets::<Test>::get(bucket_id).unwrap();
-				let bucket_root = bucket_info.root;
-				assert_eq!(bucket_root, file_key); // This is because our mocked apply delta sets the root as the last mutation
-
-				// Assert that the Bucket's size was decreased by the file size
-				let new_bucket_size = bucket_info.size;
-				assert_eq!(new_bucket_size, bucket_size_after_confirm - size);
-
-				// Assert that the MSP's used capacity was decreased by the file size
-				let new_msp_used_capacity = <<Test as crate::Config>::Providers as ReadStorageProvidersInterface>::get_used_capacity(&msp_id);
-				assert_eq!(new_msp_used_capacity, msp_used_capacity_after_confirm - size);
-
-				// Assert that the payment stream rate decrease
-				let new_payment_stream_rate = <<Test as crate::Config>::PaymentStreams as PaymentStreamsInterface>::get_inner_fixed_rate_payment_stream_value(&msp_id, &owner_account_id).unwrap();
-				assert!(new_payment_stream_rate < payment_stream_rate_after_confirm);
-
-                // Assert that the correct event was deposited
-                System::assert_last_event(
-                    Event::FileDeletionRequest {
-                        user: owner_account_id.clone(),
-                        file_key,
-                        file_size: size,
-                        bucket_id,
-                        msp_id,
-                        proof_of_inclusion: true,
-                    }
-                    .into(),
-                );
-            });
-        }
-
-        #[test]
-<<<<<<< HEAD
-        fn delete_file_expired_pending_file_deletion_request_success() {
-            new_test_ext().execute_with(|| {
-                let owner_account_id = Keyring::Alice.to_account_id();
-                let owner_signed = RuntimeOrigin::signed(owner_account_id.clone());
-                let msp = Keyring::Charlie.to_account_id();
-                let location = FileLocation::<Test>::try_from(b"test".to_vec()).unwrap();
-                let size = 4;
-                let file_content = b"test".to_vec();
-                let fingerprint = BlakeTwo256::hash(&file_content);
-                let peer_id = BoundedVec::try_from(vec![1]).unwrap();
-                let peer_ids: PeerIds<Test> = BoundedVec::try_from(vec![peer_id]).unwrap();
-
-                let (msp_id, value_prop_id) = add_msp_to_provider_storage(&msp);
-
-                let name = BoundedVec::try_from(b"bucket".to_vec()).unwrap();
-                let bucket_id = create_bucket(&owner_account_id.clone(), name, msp_id, value_prop_id);
-
-                let file_key = FileSystem::compute_file_key(
-                    owner_account_id.clone(),
-                    bucket_id,
-                    location.clone(),
-                    size,
-                    fingerprint,
-                );
-
-                // Issue storage request
-                assert_ok!(FileSystem::issue_storage_request(
-                    owner_signed.clone(),
-                    bucket_id,
-                    location.clone(),
-                    fingerprint,
-                    size,
-                    msp_id,
-                    peer_ids,
-                    ReplicationTarget::Standard
-                ));
-
-                // Dispatch MSP confirm storing.
-                assert_ok!(FileSystem::msp_respond_storage_requests_multiple_buckets(
-                    RuntimeOrigin::signed(msp.clone()),
-                    vec![StorageRequestMspBucketResponse {
-                        bucket_id,
-                        accept: Some(StorageRequestMspAcceptedFileKeys {
-                            file_keys_and_proofs: vec![FileKeyWithProof {
-                                file_key,
-                                proof: CompactProof {
-                                    encoded_nodes: vec![H256::default().as_ref().to_vec()],
-                                }
-                            }],
-                            forest_proof: CompactProof {
-                                encoded_nodes: vec![H256::default().as_ref().to_vec()],
-                            },
-                        }),
-                        reject: vec![],
-                    }],
-                ));
-
-                // Query providers pallet Buckets storage and MSP's used capacity
-                let bucket_size = Providers::get_bucket_size(&bucket_id).unwrap();
-				let msp_used_capacity = <<Test as crate::Config>::Providers as ReadStorageProvidersInterface>::get_used_capacity(&msp_id);
-
-                // Delete file
-                assert_ok!(FileSystem::delete_file(
-					owner_signed.clone(),
-					bucket_id,
-					file_key,
-					location,
-					size,
-					fingerprint,
-					None,
-				));
-
-                // Assert that the correct event was deposited
-                System::assert_last_event(
-                    Event::FileDeletionRequest {
-                        user: owner_account_id.clone(),
-                        file_key,
-                        file_size: size,
-                        bucket_id,
-                        msp_id,
-                        proof_of_inclusion: false,
-                    }
-                        .into(),
-                );
-
-                // Assert that the pending file deletion request was added to storage
-                assert_eq!(
-                    file_system::PendingFileDeletionRequests::<Test>::get(owner_account_id.clone()),
-                    BoundedVec::<_, <Test as file_system::Config>::MaxUserPendingDeletionRequests>::try_from(
-                        vec![PendingFileDeletionRequest {
-							file_key,
-							user: owner_account_id.clone(),
-							bucket_id,
-							file_size: size,
-						}]
-                    )
-                        .unwrap()
-                );
-
-				// Assert that the MSP was removed from the privileged providers list.
-				assert!(!pallet_payment_streams::PrivilegedProviders::<Test>::contains_key(&msp_id));
-
-                let pending_file_deletion_request_ttl: u32 =
-                    PendingFileDeletionRequestTtl::<Test>::get();
-                let pending_file_deletion_request_ttl: TickNumber<Test> =
-                    pending_file_deletion_request_ttl.into();
-                let expiration_tick = pending_file_deletion_request_ttl + <<Test as crate::Config>::ProofDealer as shp_traits::ProofsDealerInterface>::get_current_tick();
-
-                // Assert that the pending file deletion request was added to storage
-                assert_eq!(
-                    file_system::FileDeletionRequestExpirations::<Test>::get(expiration_tick),
-                    vec![FileDeletionRequestExpirationItem {
-                        user: owner_account_id.clone(),
-                        file_key,
-                        bucket_id,
-                        file_size: size,
-                    }]
-                );
-
-                // Roll past the expiration tick
-                roll_to(pending_file_deletion_request_ttl + 1);
-
-                // Item expiration should be removed
-                assert_eq!(
-                    file_system::FileDeletionRequestExpirations::<Test>::get(expiration_tick),
-                    vec![]
-                );
-
-                // Asser that the pending file deletion request was removed from storage
-                assert_eq!(
-                    file_system::PendingFileDeletionRequests::<Test>::get(owner_account_id.clone()),
-                    BoundedVec::<_, <Test as file_system::Config>::MaxUserPendingDeletionRequests>::default()
-                );
-
-                // Check that the bucket_size was reduced by the file size
-                assert_eq!(
-                    Providers::get_bucket_size(&bucket_id).unwrap(),
-                    bucket_size - size
-                );
-
-				// Check that the MSP's used capacity was reduced by the file size
-				assert_eq!(
-					<<Test as crate::Config>::Providers as ReadStorageProvidersInterface>::get_used_capacity(&msp_id),
-					msp_used_capacity - size
-				);
-
-                // Assert that there is a queued priority challenge for file key in proofs dealer pallet
-                assert!(pallet_proofs_dealer::PriorityChallengesQueue::<Test>::get()
-                .iter()
-                .any(|x| *x == CustomChallenge { key: file_key, should_remove_key: true }),);
-            });
-        }
-
-        #[test]
-=======
->>>>>>> b54ab9f3
-        fn delete_file_pending_file_deletion_request_submit_proof_of_inclusion_success() {
-            new_test_ext().execute_with(|| {
-                let owner_account_id = Keyring::Alice.to_account_id();
-                let owner_signed = RuntimeOrigin::signed(owner_account_id.clone());
-                let msp = Keyring::Charlie.to_account_id();
-                let location = FileLocation::<Test>::try_from(b"test".to_vec()).unwrap();
-                let size = 1024 * 1024 * 1024; // One gigabyte
-                let file_content = b"test".to_vec();
-                let fingerprint = BlakeTwo256::hash(&file_content);
-				let peer_id = BoundedVec::try_from(vec![1]).unwrap();
-                let peer_ids: PeerIds<Test> = BoundedVec::try_from(vec![peer_id]).unwrap();
-
-                let (msp_id, value_prop_id) = add_msp_to_provider_storage(&msp);
-
-                let name = BoundedVec::try_from(b"bucket".to_vec()).unwrap();
-                let bucket_id = create_bucket(&owner_account_id.clone(), name, msp_id, value_prop_id);
-
-				let file_key = FileSystem::compute_file_key(
-                    owner_account_id.clone(),
-                    bucket_id,
-                    location.clone(),
-                    size,
-                    fingerprint,
-                );
-
-				// Issue storage request
-                assert_ok!(FileSystem::issue_storage_request(
-                    owner_signed.clone(),
-                    bucket_id,
-                    location.clone(),
-                    fingerprint,
-                    size,
-                    msp_id,
-                    peer_ids,
-                    ReplicationTarget::Standard
-                ));
-
-                // Dispatch MSP confirm storing.
-                assert_ok!(FileSystem::msp_respond_storage_requests_multiple_buckets(
-                    RuntimeOrigin::signed(msp.clone()),
-                    vec![StorageRequestMspBucketResponse {
-                        bucket_id,
-                        accept: Some(StorageRequestMspAcceptedFileKeys {
-                            file_keys_and_proofs: vec![FileKeyWithProof {
-                                file_key,
-                                proof: CompactProof {
-                                    encoded_nodes: vec![H256::default().as_ref().to_vec()],
-                                }
-                            }],
-                            forest_proof: CompactProof {
-                                encoded_nodes: vec![H256::default().as_ref().to_vec()],
-                            },
-                        }),
-                        reject: vec![],
-                    }],
-                ));
-
 				// Get the initial bucket size, MSP's used capacity and payment stream rate
 				let initial_bucket_size = pallet_storage_providers::Buckets::<Test>::get(bucket_id).unwrap().size;
 				let initial_payment_stream_rate = <<Test as crate::Config>::PaymentStreams as PaymentStreamsInterface>::get_inner_fixed_rate_payment_stream_value(&msp_id, &owner_account_id).unwrap();
@@ -9263,11 +8948,7 @@
                     size,
                     msp_id,
                     peer_ids,
-<<<<<<< HEAD
                     ReplicationTarget::Custom(1)
-=======
-                    None
->>>>>>> b54ab9f3
                 ));
 
                 // Dispatch the MSP accept storing for both files
