--- conflicted
+++ resolved
@@ -7442,7 +7442,6 @@
                 .any(|x| *x == (file_key, Some(TrieRemoveMutation))),);
             });
         }
-<<<<<<< HEAD
 
         #[test]
         fn delete_file_expired_pending_file_deletion_request_with_insolvent_user() {
@@ -7595,8 +7594,6 @@
                 .any(|x| *x == (file_key, Some(TrieRemoveMutation))),);
             });
         }
-=======
->>>>>>> 49aefcb6
     }
 
     mod success {
