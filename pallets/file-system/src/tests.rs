--- conflicted
+++ resolved
@@ -9405,18 +9405,12 @@
 
                 let storage_request = file_system::StorageRequests::<Test>::get(file_key).unwrap();
 
-<<<<<<< HEAD
                 let (eligibility_value, slope) = FileSystem::compute_request_eligibility_criteria(
                     &bsp_id,
                     storage_request.requested_at,
                     <Test as crate::Config>::DefaultReplicationTarget::get(),
                 )
                 .unwrap();
-=======
-                let (threshold_to_succeed, slope) =
-                    FileSystem::compute_threshold_to_succeed(&bsp_id, storage_request.requested_at)
-                        .unwrap();
->>>>>>> a116dd0b
 
                 assert!(
                     eligibility_value > 0
@@ -9488,11 +9482,7 @@
                     FileSystem::query_earliest_file_volunteer_tick(bsp_id, file_key).unwrap();
 
                 // BSP should be able to volunteer immediately for the storage request since its reputation weight is so high.
-<<<<<<< HEAD
                 assert_eq!(volunteer_tick, frame_system::Pallet::<Test>::block_number());
-=======
-                assert_eq!(block_number, frame_system::Pallet::<Test>::block_number());
->>>>>>> a116dd0b
             });
         }
 
@@ -9561,17 +9551,12 @@
                     }
                 });
 
-<<<<<<< HEAD
                 let (eligibility_value, slope) = FileSystem::compute_request_eligibility_criteria(
                     &bsp_id,
                 	requested_at,
                     <Test as crate::Config>::DefaultReplicationTarget::get(),
                 )
                 .unwrap();
-=======
-                let (threshold_to_succeed, slope) =
-                    FileSystem::compute_threshold_to_succeed(&bsp_id, 0).unwrap();
->>>>>>> a116dd0b
 
                 assert_eq!(eligibility_value, ThresholdType::<Test>::max_value());
                 assert!(slope > 0);
