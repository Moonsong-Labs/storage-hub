use crate::{
    self as file_system,
    mock::*,
    types::{
        BucketIdFor, BucketMoveRequestResponse, BucketNameFor, FileKeyWithProof, FileLocation,
        MoveBucketRequestMetadata, PeerIds, PendingFileDeletionRequestTtl, ProviderIdFor,
        StorageData, StorageRequestBspsMetadata, StorageRequestMetadata,
        StorageRequestMspAcceptedFileKeys, StorageRequestMspBucketResponse, StorageRequestTtl,
        ThresholdType, ValuePropId,
    },
    Config, Error, Event, PendingBucketsToMove, PendingMoveBucketRequests,
    PendingStopStoringRequests, ReplicationTarget, StorageRequestExpirations, StorageRequests,
    TickRangeToMaximumThreshold,
};
use frame_support::{
    assert_noop, assert_ok,
    dispatch::DispatchResultWithPostInfo,
    traits::{
        fungible::{InspectHold, Mutate},
        nonfungibles_v2::Destroy,
        Hooks, OriginTrait,
    },
    weights::Weight,
};
use frame_system::pallet_prelude::BlockNumberFor;
use pallet_proofs_dealer::{LastTickProviderSubmittedAProofFor, PriorityChallengesQueue};
use pallet_storage_providers::types::{Bucket, ValueProposition};
use shp_traits::{
    MutateStorageProvidersInterface, ReadBucketsInterface, ReadChallengeableProvidersInterface,
    ReadStorageProvidersInterface, TrieRemoveMutation,
};
use sp_core::{ByteArray, Hasher, H256};
use sp_keyring::sr25519::Keyring;
use sp_runtime::{
    bounded_vec,
    traits::{BlakeTwo256, Get, Zero},
    BoundedVec, DispatchError,
};
use sp_trie::CompactProof;

mod create_bucket_tests {
    use super::*;

    mod failure {
        use crate::types::ValuePropId;

        use super::*;

        #[test]
        fn create_bucket_msp_not_provider_fail() {
            new_test_ext().execute_with(|| {
                let owner = Keyring::Alice.to_account_id();
                let origin = RuntimeOrigin::signed(owner.clone());
                let msp = Keyring::Charlie.to_account_id();
                let name = BoundedVec::try_from(b"bucket".to_vec()).unwrap();

                assert_noop!(
                    FileSystem::create_bucket(
                        origin,
                        H256::from_slice(&msp.as_slice()),
                        name,
                        true,
                        ValuePropId::<Test>::default()
                    ),
                    Error::<Test>::NotAMsp
                );
            });
        }

        #[test]
        fn create_bucket_user_without_enough_funds_for_deposit_fail() {
            new_test_ext().execute_with(|| {
                let owner_without_balance = Keyring::Ferdie.to_account_id();
                let origin = RuntimeOrigin::signed(owner_without_balance.clone());
                let msp = Keyring::Charlie.to_account_id();
                let name = BoundedVec::try_from(b"bucket".to_vec()).unwrap();
                let private = false;

                let (msp_id, value_prop_id) = add_msp_to_provider_storage(&msp);

                assert_noop!(
                    FileSystem::create_bucket(origin, msp_id, name.clone(), private, value_prop_id),
                    pallet_storage_providers::Error::<Test>::NotEnoughBalance
                );
            });
        }
    }

    mod success {
        use super::*;

        #[test]
        fn create_private_bucket_success() {
            new_test_ext().execute_with(|| {
                let owner = Keyring::Alice.to_account_id();
                let owner_initial_balance = <Test as Config>::Currency::free_balance(&owner);
                let bucket_creation_deposit =
                    <Test as pallet_storage_providers::Config>::BucketDeposit::get();
                let nft_collection_deposit: crate::types::BalanceOf<Test> =
                    <Test as pallet_nfts::Config>::CollectionDeposit::get();
                let origin = RuntimeOrigin::signed(owner.clone());
                let msp = Keyring::Charlie.to_account_id();
                let name = BoundedVec::try_from(b"bucket".to_vec()).unwrap();
                let private = true;

                let (msp_id, value_prop_id) = add_msp_to_provider_storage(&msp);

                let bucket_id = <Test as file_system::Config>::Providers::derive_bucket_id(
                    &msp_id,
                    &owner,
                    name.clone(),
                );

                // Dispatch a signed extrinsic.
                assert_ok!(FileSystem::create_bucket(
                    origin,
                    msp_id,
                    name.clone(),
                    private,
                    value_prop_id
                ));

                // Check if collection was created
                assert!(
                    <Test as file_system::Config>::Providers::get_read_access_group_id_of_bucket(
                        &bucket_id
                    )
                    .unwrap()
                    .is_some()
                );

                // Check that the deposit was held from the owner's balance
                assert_eq!(
                    <Test as Config>::Currency::balance_on_hold(
                        &RuntimeHoldReason::Providers(
                            pallet_storage_providers::HoldReason::BucketDeposit
                        ),
                        &owner
                    ),
                    bucket_creation_deposit
                );
                assert_eq!(
                    <Test as Config>::Currency::free_balance(&owner),
                    owner_initial_balance - bucket_creation_deposit - nft_collection_deposit
                );

                // Assert that the correct event was deposited
                System::assert_last_event(
                    Event::NewBucket {
                        who: owner,
                        msp_id,
                        bucket_id,
                        name,
                        collection_id: Some(0),
                        private,
                        value_prop_id,
                    }
                    .into(),
                );
            });
        }

        #[test]
        fn create_public_bucket_success() {
            new_test_ext().execute_with(|| {
                let owner = Keyring::Alice.to_account_id();
                let origin = RuntimeOrigin::signed(owner.clone());
                let msp = Keyring::Charlie.to_account_id();
                let name = BoundedVec::try_from(b"bucket".to_vec()).unwrap();
                let private = false;

                let (msp_id, value_prop_id) = add_msp_to_provider_storage(&msp);

                let bucket_id = <Test as file_system::Config>::Providers::derive_bucket_id(
                    &msp_id,
                    &owner,
                    name.clone(),
                );

                // Dispatch a signed extrinsic.
                assert_ok!(FileSystem::create_bucket(
                    origin,
                    msp_id,
                    name.clone(),
                    private,
                    value_prop_id
                ));

                // Check that the bucket does not have a corresponding collection
                assert!(
                    <Test as file_system::Config>::Providers::get_read_access_group_id_of_bucket(
                        &bucket_id
                    )
                    .unwrap()
                    .is_none()
                );

                // Assert that the correct event was deposited
                System::assert_last_event(
                    Event::NewBucket {
                        who: owner,
                        msp_id,
                        bucket_id,
                        name,
                        collection_id: None,
                        private,
                        value_prop_id,
                    }
                    .into(),
                );
            });
        }
    }
}

mod request_move_bucket {
    use super::*;
    mod failure {
        use super::*;

        #[test]
        fn move_bucket_while_storage_request_opened() {
            new_test_ext().execute_with(|| {
                let owner = Keyring::Alice.to_account_id();
                let origin = RuntimeOrigin::signed(owner.clone());
                let msp_charlie = Keyring::Charlie.to_account_id();
                let msp_dave = Keyring::Dave.to_account_id();
                let location = FileLocation::<Test>::try_from(b"test".to_vec()).unwrap();
                let file_content = b"test".to_vec();
                let fingerprint = BlakeTwo256::hash(&file_content);
                let peer_id = BoundedVec::try_from(vec![1]).unwrap();
                let peer_ids: PeerIds<Test> = BoundedVec::try_from(vec![peer_id]).unwrap();

                let (msp_charlie_id, _) = add_msp_to_provider_storage(&msp_charlie);
                let (msp_dave_id, value_prop_id) = add_msp_to_provider_storage(&msp_dave);

                let name: BucketNameFor<Test> = BoundedVec::try_from(b"bucket".to_vec()).unwrap();
                let bucket_id = create_bucket(&owner, name.clone(), msp_charlie_id, value_prop_id);

                // Check bucket is stored by Charlie
                assert!(Providers::is_bucket_stored_by_msp(
                    &msp_charlie_id,
                    &bucket_id
                ));

                // Dispatch a signed extrinsic.
                assert_ok!(FileSystem::issue_storage_request(
                    origin.clone(),
                    bucket_id,
                    location.clone(),
                    fingerprint,
                    4,
                    msp_charlie_id,
                    peer_ids.clone(),
                ));

                assert_noop!(
                    FileSystem::request_move_bucket(origin, bucket_id, msp_dave_id),
                    Error::<Test>::StorageRequestExists
                );
            });
        }

        #[test]
        fn move_bucket_when_already_requested() {
            new_test_ext().execute_with(|| {
                let owner = Keyring::Alice.to_account_id();
                let origin = RuntimeOrigin::signed(owner.clone());
                let msp_charlie = Keyring::Charlie.to_account_id();
                let msp_dave = Keyring::Dave.to_account_id();

                let (msp_charlie_id, _) = add_msp_to_provider_storage(&msp_charlie);
                let (msp_dave_id, value_prop_id) = add_msp_to_provider_storage(&msp_dave);

                let name: BucketNameFor<Test> = BoundedVec::try_from(b"bucket".to_vec()).unwrap();
                let bucket_id = create_bucket(&owner, name.clone(), msp_charlie_id, value_prop_id);

                // Check bucket is stored by Charlie
                assert!(Providers::is_bucket_stored_by_msp(
                    &msp_charlie_id,
                    &bucket_id
                ));

                // Dispatch a signed extrinsic.
                assert_ok!(FileSystem::request_move_bucket(
                    origin.clone(),
                    bucket_id,
                    msp_dave_id
                ));

                assert_noop!(
                    FileSystem::request_move_bucket(origin, bucket_id, msp_dave_id),
                    Error::<Test>::BucketIsBeingMoved
                );
            });
        }

        #[test]
        fn move_bucket_request_to_msp_already_storing_it() {
            new_test_ext().execute_with(|| {
                let owner = Keyring::Alice.to_account_id();
                let origin = RuntimeOrigin::signed(owner.clone());
                let msp_charlie = Keyring::Charlie.to_account_id();

                let (msp_charlie_id, value_prop_id) = add_msp_to_provider_storage(&msp_charlie);

                let name: BucketNameFor<Test> = BoundedVec::try_from(b"bucket".to_vec()).unwrap();
                let bucket_id = create_bucket(&owner, name.clone(), msp_charlie_id, value_prop_id);

                // Check bucket is stored by Charlie
                assert!(Providers::is_bucket_stored_by_msp(
                    &msp_charlie_id,
                    &bucket_id
                ));

                assert_noop!(
                    FileSystem::request_move_bucket(origin, bucket_id, msp_charlie_id),
                    Error::<Test>::MspAlreadyStoringBucket
                );
            });
        }

        #[test]
        fn move_bucket_to_non_existent_msp() {
            new_test_ext().execute_with(|| {
                let owner = Keyring::Alice.to_account_id();
                let origin = RuntimeOrigin::signed(owner.clone());
                let msp_charlie = Keyring::Charlie.to_account_id();
                let msp_dave = Keyring::Dave.to_account_id();

                let (msp_charlie_id, value_prop_id) = add_msp_to_provider_storage(&msp_charlie);
                let msp_dave_id =
                    <<Test as frame_system::Config>::Hashing as Hasher>::hash(&msp_dave.as_slice());

                let name: BucketNameFor<Test> = BoundedVec::try_from(b"bucket".to_vec()).unwrap();
                let bucket_id = create_bucket(&owner, name.clone(), msp_charlie_id, value_prop_id);

                assert_noop!(
                    FileSystem::request_move_bucket(origin, bucket_id, msp_dave_id),
                    Error::<Test>::NotAMsp
                );
            });
        }

        #[test]
        fn move_bucket_not_bucket_owner() {
            new_test_ext().execute_with(|| {
                let owner = Keyring::Alice.to_account_id();
                let not_owner = Keyring::Bob.to_account_id();
                let origin = RuntimeOrigin::signed(not_owner.clone());
                let msp_charlie = Keyring::Charlie.to_account_id();
                let msp_dave = Keyring::Dave.to_account_id();

                let (msp_charlie_id, _) = add_msp_to_provider_storage(&msp_charlie);
                let (msp_dave_id, value_prop_id) = add_msp_to_provider_storage(&msp_dave);

                let name: BucketNameFor<Test> = BoundedVec::try_from(b"bucket".to_vec()).unwrap();
                let bucket_id = create_bucket(&owner, name.clone(), msp_charlie_id, value_prop_id);

                assert_noop!(
                    FileSystem::request_move_bucket(origin, bucket_id, msp_dave_id),
                    Error::<Test>::NotBucketOwner
                );
            });
        }

        #[test]
        fn move_bucket_request_accepted_msp_not_enough_capacity() {
            new_test_ext().execute_with(|| {
                let owner = Keyring::Alice.to_account_id();
                let origin = RuntimeOrigin::signed(owner.clone());
                let msp_charlie = Keyring::Charlie.to_account_id();
                let msp_dave = Keyring::Dave.to_account_id();

                let (msp_charlie_id, _) = add_msp_to_provider_storage(&msp_charlie);
                let (msp_dave_id, value_prop_id) = add_msp_to_provider_storage(&msp_dave);

                let name: BucketNameFor<Test> = BoundedVec::try_from(b"bucket".to_vec()).unwrap();
                let bucket_id = create_bucket(&owner, name.clone(), msp_charlie_id, value_prop_id);

                // Issue storage request with a big file size
                let location = FileLocation::<Test>::try_from(b"test".to_vec()).unwrap();
                let file_content = vec![0; 1000];
                let fingerprint = BlakeTwo256::hash(&file_content);
                let peer_id = BoundedVec::try_from(vec![1]).unwrap();
                let peer_ids: PeerIds<Test> = BoundedVec::try_from(vec![peer_id]).unwrap();
                let size = 1000;

                // Set replication target to 1 to automatically fulfill the storage request after a single bsp confirms.
                crate::ReplicationTarget::<Test>::put(1);

                assert_ok!(FileSystem::issue_storage_request(
                    origin.clone(),
                    bucket_id,
                    location.clone(),
                    fingerprint,
                    size,
                    msp_charlie_id,
                    peer_ids.clone(),
                ));

                // Compute the file key.
                let file_key = FileSystem::compute_file_key(
                    owner.clone(),
                    bucket_id,
                    location.clone(),
                    size,
                    fingerprint,
                );

                // Check bucket is stored by Charlie
                assert!(Providers::is_bucket_stored_by_msp(
                    &msp_charlie_id,
                    &bucket_id
                ));

                // Manually set enough capacity for Charlie
                pallet_storage_providers::MainStorageProviders::<Test>::mutate(
                    msp_charlie_id,
                    |msp| {
                        if let Some(msp) = msp {
                            msp.capacity = 1000;
                        }
                    },
                );

                // Dispatch the MSP accept request.
                // This operation increases the bucket size.
                assert_ok!(FileSystem::msp_respond_storage_requests_multiple_buckets(
                    RuntimeOrigin::signed(msp_charlie),
                    bounded_vec![StorageRequestMspBucketResponse {
                        bucket_id,
                        accept: Some(StorageRequestMspAcceptedFileKeys {
                            file_keys_and_proofs: bounded_vec![FileKeyWithProof {
                                file_key,
                                proof: CompactProof {
                                    encoded_nodes: vec![H256::default().as_ref().to_vec()],
                                }
                            }],
                            non_inclusion_forest_proof: CompactProof {
                                encoded_nodes: vec![H256::default().as_ref().to_vec()],
                            },
                        }),
                        reject: bounded_vec![],
                    }],
                ));

                // Check bucket size
                let bucket_size = Providers::get_bucket_size(&bucket_id).unwrap();
                assert_eq!(bucket_size, size);

                // BSP confirm storage request
                let bsp_account_id = Keyring::Bob.to_account_id();
                let bsp_signed = RuntimeOrigin::signed(bsp_account_id.clone());
                // Sign up account as a Backup Storage Provider
                assert_ok!(bsp_sign_up(bsp_signed.clone(), size * 2));

                assert_ok!(FileSystem::bsp_volunteer(bsp_signed.clone(), file_key));

                assert_ok!(FileSystem::bsp_confirm_storing(
                    bsp_signed.clone(),
                    CompactProof {
                        encoded_nodes: vec![H256::default().as_ref().to_vec()],
                    },
                    BoundedVec::try_from(vec![(
                        file_key,
                        CompactProof {
                            encoded_nodes: vec![H256::default().as_ref().to_vec()],
                        }
                    )])
                    .unwrap(),
                ));

                // Dispatch a signed extrinsic.
                assert_ok!(FileSystem::request_move_bucket(
                    origin.clone(),
                    bucket_id,
                    msp_dave_id
                ));

                let pending_move_bucket =
                    PendingMoveBucketRequests::<Test>::get(&msp_dave_id, bucket_id);
                assert_eq!(
                    pending_move_bucket,
                    Some(MoveBucketRequestMetadata {
                        requester: owner.clone()
                    })
                );

                assert!(PendingBucketsToMove::<Test>::contains_key(&bucket_id));

                // Assert that the correct event was deposited
                System::assert_last_event(
                    Event::MoveBucketRequested {
                        who: owner,
                        bucket_id,
                        new_msp_id: msp_dave_id,
                    }
                    .into(),
                );

                // Manually set low capacity for Dave
                pallet_storage_providers::MainStorageProviders::<Test>::mutate(
                    msp_dave_id,
                    |msp| {
                        if let Some(msp) = msp {
                            msp.capacity = 0;
                        }
                    },
                );

                // Dispatch a signed extrinsic.
                assert_noop!(
                    FileSystem::msp_respond_move_bucket_request(
                        RuntimeOrigin::signed(msp_dave),
                        bucket_id,
                        BucketMoveRequestResponse::Accepted
                    ),
                    Error::<Test>::InsufficientAvailableCapacity
                );
            });
        }
    }

    mod success {
        use super::*;

        #[test]
        fn move_bucket_request_and_accepted_by_new_msp() {
            new_test_ext().execute_with(|| {
                let owner = Keyring::Alice.to_account_id();
                let origin = RuntimeOrigin::signed(owner.clone());
                let msp_charlie = Keyring::Charlie.to_account_id();
                let msp_dave = Keyring::Dave.to_account_id();

                let (msp_charlie_id, _) = add_msp_to_provider_storage(&msp_charlie);
                let (msp_dave_id, value_prop_id) = add_msp_to_provider_storage(&msp_dave);

                let name: BucketNameFor<Test> = BoundedVec::try_from(b"bucket".to_vec()).unwrap();
                let bucket_id = create_bucket(&owner, name.clone(), msp_charlie_id, value_prop_id);

                // Check bucket is stored by Charlie
                assert!(Providers::is_bucket_stored_by_msp(
                    &msp_charlie_id,
                    &bucket_id
                ));

                // Dispatch a signed extrinsic.
                assert_ok!(FileSystem::request_move_bucket(
                    origin.clone(),
                    bucket_id,
                    msp_dave_id
                ));

                let pending_move_bucket =
                    PendingMoveBucketRequests::<Test>::get(&msp_dave_id, bucket_id);
                assert_eq!(
                    pending_move_bucket,
                    Some(MoveBucketRequestMetadata {
                        requester: owner.clone()
                    })
                );

                assert!(PendingBucketsToMove::<Test>::contains_key(&bucket_id));

                // Assert that the correct event was deposited
                System::assert_last_event(
                    Event::MoveBucketRequested {
                        who: owner,
                        bucket_id,
                        new_msp_id: msp_dave_id,
                    }
                    .into(),
                );

                // Dispatch a signed extrinsic.
                assert_ok!(FileSystem::msp_respond_move_bucket_request(
                    RuntimeOrigin::signed(msp_dave),
                    bucket_id,
                    BucketMoveRequestResponse::Accepted
                ));

                // Assert that the correct event was deposited
                System::assert_last_event(
                    Event::MoveBucketAccepted {
                        msp_id: msp_dave_id,
                        bucket_id,
                    }
                    .into(),
                );

                // Check bucket is stored by Dave
                assert!(Providers::is_bucket_stored_by_msp(&msp_dave_id, &bucket_id));

                // Check pending bucket storages are cleared
                assert!(!PendingBucketsToMove::<Test>::contains_key(&bucket_id));
                assert!(!PendingMoveBucketRequests::<Test>::contains_key(
                    &msp_dave_id,
                    bucket_id
                ));
            });
        }

        #[test]
        fn move_bucket_request_and_rejected_by_new_msp() {
            new_test_ext().execute_with(|| {
                let owner = Keyring::Alice.to_account_id();
                let origin = RuntimeOrigin::signed(owner.clone());
                let msp_charlie = Keyring::Charlie.to_account_id();
                let msp_dave = Keyring::Dave.to_account_id();

                let (msp_charlie_id, _) = add_msp_to_provider_storage(&msp_charlie);
                let (msp_dave_id, value_prop_id) = add_msp_to_provider_storage(&msp_dave);

                let name: BucketNameFor<Test> = BoundedVec::try_from(b"bucket".to_vec()).unwrap();
                let bucket_id = create_bucket(&owner, name.clone(), msp_charlie_id, value_prop_id);

                // Check bucket is stored by Charlie
                assert!(Providers::is_bucket_stored_by_msp(
                    &msp_charlie_id,
                    &bucket_id
                ));

                // Dispatch a signed extrinsic.
                assert_ok!(FileSystem::request_move_bucket(
                    origin.clone(),
                    bucket_id,
                    msp_dave_id
                ));

                let pending_move_bucket =
                    PendingMoveBucketRequests::<Test>::get(&msp_dave_id, bucket_id);
                assert_eq!(
                    pending_move_bucket,
                    Some(MoveBucketRequestMetadata {
                        requester: owner.clone()
                    })
                );

                assert!(PendingBucketsToMove::<Test>::contains_key(&bucket_id));

                // Assert that the correct event was deposited
                System::assert_last_event(
                    Event::MoveBucketRequested {
                        who: owner,
                        bucket_id,
                        new_msp_id: msp_dave_id,
                    }
                    .into(),
                );

                // Dispatch a signed extrinsic.
                assert_ok!(FileSystem::msp_respond_move_bucket_request(
                    RuntimeOrigin::signed(msp_dave),
                    bucket_id,
                    BucketMoveRequestResponse::Rejected
                ));

                // Assert that the correct event was deposited
                System::assert_last_event(
                    Event::MoveBucketRejected {
                        msp_id: msp_dave_id,
                        bucket_id,
                    }
                    .into(),
                );

                // Check bucket is still stored by Charlie
                assert!(Providers::is_bucket_stored_by_msp(
                    &msp_charlie_id,
                    &bucket_id
                ));

                // Check pending bucket storages are cleared
                assert!(!PendingBucketsToMove::<Test>::contains_key(&bucket_id));
                assert!(!PendingMoveBucketRequests::<Test>::contains_key(
                    &msp_dave_id,
                    bucket_id
                ));
            });
        }

        #[test]
        fn move_bucket_request_and_expires() {
            new_test_ext().execute_with(|| {
                let owner = Keyring::Alice.to_account_id();
                let origin = RuntimeOrigin::signed(owner.clone());
                let msp_charlie = Keyring::Charlie.to_account_id();
                let msp_dave = Keyring::Dave.to_account_id();

                let (msp_charlie_id, _) = add_msp_to_provider_storage(&msp_charlie);
                let (msp_dave_id, value_prop_id) = add_msp_to_provider_storage(&msp_dave);

                let name: BucketNameFor<Test> = BoundedVec::try_from(b"bucket".to_vec()).unwrap();
                let bucket_id = create_bucket(&owner, name.clone(), msp_charlie_id, value_prop_id);

                // Check bucket is stored by Charlie
                assert!(Providers::is_bucket_stored_by_msp(
                    &msp_charlie_id,
                    &bucket_id
                ));

                // Dispatch a signed extrinsic.
                assert_ok!(FileSystem::request_move_bucket(
                    origin.clone(),
                    bucket_id,
                    msp_dave_id
                ));

                let pending_move_bucket =
                    PendingMoveBucketRequests::<Test>::get(&msp_dave_id, bucket_id);
                assert_eq!(
                    pending_move_bucket,
                    Some(MoveBucketRequestMetadata {
                        requester: owner.clone()
                    })
                );

                assert!(PendingBucketsToMove::<Test>::contains_key(&bucket_id));

                // Assert that the correct event was deposited
                System::assert_last_event(
                    Event::MoveBucketRequested {
                        who: owner,
                        bucket_id,
                        new_msp_id: msp_dave_id,
                    }
                    .into(),
                );

                // Check move bucket request expires after MoveBucketRequestTtl
                let move_bucket_request_ttl: u32 = <Test as Config>::MoveBucketRequestTtl::get();
                let move_bucket_request_ttl: BlockNumber = move_bucket_request_ttl.into();
                let expiration = move_bucket_request_ttl + System::block_number();

                // Move block number to expiration
                roll_to(expiration);

                assert!(!PendingBucketsToMove::<Test>::contains_key(&bucket_id));
                assert!(!PendingMoveBucketRequests::<Test>::contains_key(
                    &msp_dave_id,
                    bucket_id
                ));
            });
        }
    }
}

mod update_bucket_privacy_tests {
    use super::*;

    mod failure {
        use super::*;

        #[test]
        fn update_bucket_privacy_bucket_not_found_fail() {
            new_test_ext().execute_with(|| {
                let owner = Keyring::Alice.to_account_id();
                let origin = RuntimeOrigin::signed(owner.clone());
                let msp = Keyring::Charlie.to_account_id();
                let name = BoundedVec::try_from(b"bucket".to_vec()).unwrap();

                let (msp_id, _) = add_msp_to_provider_storage(&msp);

                let bucket_id = <Test as file_system::Config>::Providers::derive_bucket_id(
                    &msp_id,
                    &owner,
                    name.clone(),
                );

                assert_noop!(
                    FileSystem::update_bucket_privacy(origin, bucket_id, false),
                    pallet_storage_providers::Error::<Test>::BucketNotFound
                );
            });
        }
    }

    mod success {
        use super::*;
        #[test]
        fn update_bucket_privacy_success() {
            new_test_ext().execute_with(|| {
                let owner = Keyring::Alice.to_account_id();
                let origin = RuntimeOrigin::signed(owner.clone());
                let msp = Keyring::Charlie.to_account_id();
                let name = BoundedVec::try_from(b"bucket".to_vec()).unwrap();
                let private = true;

                let (msp_id, value_prop_id) = add_msp_to_provider_storage(&msp);

                let bucket_id = <Test as file_system::Config>::Providers::derive_bucket_id(
                    &msp_id,
                    &owner,
                    name.clone(),
                );

                // Dispatch a signed extrinsic.
                assert_ok!(FileSystem::create_bucket(
                    origin.clone(),
                    msp_id,
                    name.clone(),
                    private,
                    value_prop_id
                ));

                // Check if collection was created
                assert!(
                    <Test as file_system::Config>::Providers::get_read_access_group_id_of_bucket(
                        &bucket_id
                    )
                    .unwrap()
                    .is_some()
                );

                // Assert that the correct event was deposited
                System::assert_last_event(
                    Event::NewBucket {
                        who: owner.clone(),
                        msp_id,
                        bucket_id,
                        name,
                        collection_id: Some(0),
                        private,
                        value_prop_id,
                    }
                    .into(),
                );

                // Dispatch a signed extrinsic.
                assert_ok!(FileSystem::update_bucket_privacy(origin, bucket_id, false));

                // Check that the bucket still has a corresponding collection
                assert!(
                    <Test as file_system::Config>::Providers::get_read_access_group_id_of_bucket(
                        &bucket_id
                    )
                    .unwrap()
                    .is_some()
                );

                // Assert that the correct event was deposited
                System::assert_last_event(
                    Event::BucketPrivacyUpdated {
                        who: owner,
                        bucket_id,
                        collection_id: Some(0),
                        private: false,
                    }
                    .into(),
                );
            });
        }

        #[test]
        fn update_bucket_privacy_collection_remains_after_many_privacy_updates_success() {
            new_test_ext().execute_with(|| {
                let owner = Keyring::Alice.to_account_id();
                let origin = RuntimeOrigin::signed(owner.clone());
                let msp = Keyring::Charlie.to_account_id();
                let name = BoundedVec::try_from(b"bucket".to_vec()).unwrap();
                let private = true;

                let (msp_id, value_prop_id) = add_msp_to_provider_storage(&msp);

                let bucket_id = <Test as file_system::Config>::Providers::derive_bucket_id(
                    &msp_id,
                    &owner,
                    name.clone(),
                );

                // Dispatch a signed extrinsic.
                assert_ok!(FileSystem::create_bucket(
                    origin.clone(),
                    msp_id,
                    name.clone(),
                    private,
                    value_prop_id
                ));

                // Check if collection was created
                assert!(
                    <Test as file_system::Config>::Providers::get_read_access_group_id_of_bucket(
                        &bucket_id
                    )
                    .unwrap()
                    .is_some()
                );

                // Assert that the correct event was deposited
                System::assert_last_event(
                    Event::NewBucket {
                        who: owner.clone(),
                        msp_id,
                        bucket_id,
                        name,
                        collection_id: Some(0),
                        private,
                        value_prop_id,
                    }
                    .into(),
                );

                // Dispatch a signed extrinsic.
                assert_ok!(FileSystem::update_bucket_privacy(
                    origin.clone(),
                    bucket_id,
                    false
                ));

                // Check that the bucket still has a corresponding collection
                assert!(
                    <Test as file_system::Config>::Providers::get_read_access_group_id_of_bucket(
                        &bucket_id
                    )
                    .unwrap()
                    .is_some()
                );

                // Assert that the correct event was deposited
                System::assert_last_event(
                    Event::BucketPrivacyUpdated {
                        who: owner.clone(),
                        bucket_id,
                        collection_id: Some(0),
                        private: false,
                    }
                    .into(),
                );

                // Dispatch a signed extrinsic.
                assert_ok!(FileSystem::update_bucket_privacy(origin, bucket_id, true));

                // Check that the bucket still has a corresponding collection
                assert!(
                    <Test as file_system::Config>::Providers::get_read_access_group_id_of_bucket(
                        &bucket_id
                    )
                    .unwrap()
                    .is_some()
                );

                // Assert that the correct event was deposited
                System::assert_last_event(
                    Event::BucketPrivacyUpdated {
                        who: owner,
                        bucket_id,
                        collection_id: Some(0),
                        private: true,
                    }
                    .into(),
                );
            });
        }

        #[test]
        fn update_bucket_privacy_delete_collection_before_going_from_public_to_private_success() {
            new_test_ext().execute_with(|| {
                let owner = Keyring::Alice.to_account_id();
                let origin = RuntimeOrigin::signed(owner.clone());
                let msp = Keyring::Charlie.to_account_id();
                let name = BoundedVec::try_from(b"bucket".to_vec()).unwrap();
                let private = true;

                let (msp_id, value_prop_id) = add_msp_to_provider_storage(&msp);

                let bucket_id = <Test as file_system::Config>::Providers::derive_bucket_id(
                    &msp_id,
                    &owner,
                    name.clone(),
                );

                // Dispatch a signed extrinsic.
                assert_ok!(FileSystem::create_bucket(
                    origin.clone(),
                    msp_id,
                    name.clone(),
                    private,
                    value_prop_id
                ));

                // Check that the bucket does not have a corresponding collection
                assert!(
                    <Test as file_system::Config>::Providers::get_read_access_group_id_of_bucket(
                        &bucket_id
                    )
                    .unwrap()
                    .is_some()
                );

                // Assert that the correct event was deposited
                System::assert_last_event(
                    Event::NewBucket {
                        who: owner.clone(),
                        msp_id,
                        bucket_id,
                        name,
                        collection_id: Some(0),
                        private,
                        value_prop_id,
                    }
                    .into(),
                );

                // Dispatch a signed extrinsic.
                assert_ok!(FileSystem::update_bucket_privacy(
                    origin.clone(),
                    bucket_id,
                    false
                ));

                // Check that the bucket still has a corresponding collection
                assert!(
                    <Test as file_system::Config>::Providers::get_read_access_group_id_of_bucket(
                        &bucket_id
                    )
                    .unwrap()
                    .is_some()
                );

                let collection_id =
                    <Test as file_system::Config>::Providers::get_read_access_group_id_of_bucket(
                        &bucket_id,
                    )
                    .unwrap()
                    .expect("Collection ID should exist");

                let w = Nfts::get_destroy_witness(&collection_id).unwrap();

                // Delete collection before going from public to private bucket
                assert_ok!(Nfts::destroy(origin.clone(), collection_id, w));

                // Update bucket privacy from public to private
                assert_ok!(FileSystem::update_bucket_privacy(origin, bucket_id, true));

                // Check that the bucket still has a corresponding collection
                assert!(
                    <Test as file_system::Config>::Providers::get_read_access_group_id_of_bucket(
                        &bucket_id
                    )
                    .unwrap()
                    .is_some()
                );

                // Assert that the correct event was deposited and that a new collection with index 1 has been created
                System::assert_last_event(
                    Event::BucketPrivacyUpdated {
                        who: owner,
                        bucket_id,
                        collection_id: Some(1),
                        private: true,
                    }
                    .into(),
                );
            });
        }
    }
}

mod create_and_associate_collection_with_bucket_tests {
    use super::*;

    mod failure {
        use super::*;

        #[test]
        fn create_and_associate_collection_with_bucket_bucket_not_found_fail() {
            new_test_ext().execute_with(|| {
                let owner = Keyring::Alice.to_account_id();
                let origin = RuntimeOrigin::signed(owner.clone());
                let msp = Keyring::Charlie.to_account_id();
                let name = BoundedVec::try_from(b"bucket".to_vec()).unwrap();

                let (msp_id, _) = add_msp_to_provider_storage(&msp);

                let bucket_id = <Test as file_system::Config>::Providers::derive_bucket_id(
                    &msp_id,
                    &owner,
                    name.clone(),
                );

                assert_noop!(
                    FileSystem::create_and_associate_collection_with_bucket(origin, bucket_id),
                    pallet_storage_providers::Error::<Test>::BucketNotFound
                );
            });
        }
    }

    mod success {
        use super::*;

        #[test]
        fn create_and_associate_collection_with_bucket_success() {
            new_test_ext().execute_with(|| {
                let owner = Keyring::Alice.to_account_id();
                let origin = RuntimeOrigin::signed(owner.clone());
                let msp = Keyring::Charlie.to_account_id();
                let name = BoundedVec::try_from(b"bucket".to_vec()).unwrap();
                let private = true;

                let (msp_id, value_prop_id) = add_msp_to_provider_storage(&msp);

                let bucket_id = <Test as file_system::Config>::Providers::derive_bucket_id(
                    &msp_id,
                    &owner,
                    name.clone(),
                );

                // Dispatch a signed extrinsic.
                assert_ok!(FileSystem::create_bucket(
                    origin.clone(),
                    msp_id,
                    name.clone(),
                    private,
                    value_prop_id
                ));

                // Check if collection was created
                assert!(
                    <Test as file_system::Config>::Providers::get_read_access_group_id_of_bucket(
                        &bucket_id
                    )
                    .unwrap()
                    .is_some()
                );

                let collection_id =
                    <Test as file_system::Config>::Providers::get_read_access_group_id_of_bucket(
                        &bucket_id,
                    )
                    .unwrap()
                    .expect("Collection ID should exist");

                assert_ok!(FileSystem::create_and_associate_collection_with_bucket(
                    origin, bucket_id
                ));

                // Check if collection was associated with the bucket
                assert_ne!(
                    <Test as file_system::Config>::Providers::get_read_access_group_id_of_bucket(
                        &bucket_id
                    )
                    .unwrap()
                    .expect("Collection ID should exist"),
                    collection_id
                );

                // Assert that the correct event was deposited
                System::assert_last_event(
                    Event::NewCollectionAndAssociation {
                        who: owner,
                        bucket_id,
                        collection_id: 1, // Collection ID should be incremented from 0
                    }
                    .into(),
                );
            });
        }
    }
}

mod request_storage {
    use super::*;
    mod failure {
        use super::*;

        #[test]
        fn request_storage_bucket_does_not_exist_fail() {
            new_test_ext().execute_with(|| {
                let owner = Keyring::Alice.to_account_id();
                let origin = RuntimeOrigin::signed(owner.clone());
                let msp = Keyring::Charlie.to_account_id();
                let location = FileLocation::<Test>::try_from(b"test".to_vec()).unwrap();
                let file_content = b"test".to_vec();
                let fingerprint = BlakeTwo256::hash(&file_content);
                let peer_id = BoundedVec::try_from(vec![1]).unwrap();
                let peer_ids: PeerIds<Test> = BoundedVec::try_from(vec![peer_id]).unwrap();

                let (msp_id, _) = add_msp_to_provider_storage(&msp);

                let name: BucketNameFor<Test> = BoundedVec::try_from([0u8; 32].to_vec()).unwrap();
                let bucket_id = H256::from_slice(&name);

                assert_noop!(
                    FileSystem::issue_storage_request(
                        origin,
                        bucket_id,
                        location.clone(),
                        fingerprint,
                        4,
                        msp_id,
                        peer_ids.clone(),
                    ),
                    pallet_storage_providers::Error::<Test>::BucketNotFound
                );
            });
        }

        #[test]
        fn request_storage_not_bucket_owner_fail() {
            new_test_ext().execute_with(|| {
                let owner = Keyring::Alice.to_account_id();
                let not_owner = Keyring::Bob.to_account_id();
                let origin = RuntimeOrigin::signed(not_owner.clone());
                let msp = Keyring::Charlie.to_account_id();
                let location = FileLocation::<Test>::try_from(b"test".to_vec()).unwrap();
                let file_content = b"test".to_vec();
                let fingerprint = BlakeTwo256::hash(&file_content);
                let peer_id = BoundedVec::try_from(vec![1]).unwrap();
                let peer_ids: PeerIds<Test> = BoundedVec::try_from(vec![peer_id]).unwrap();

                let (msp_id, value_prop_id) = add_msp_to_provider_storage(&msp);

                let name: BucketNameFor<Test> = BoundedVec::try_from(b"bucket".to_vec()).unwrap();
                let bucket_id = create_bucket(&owner, name.clone(), msp_id, value_prop_id);

                assert_noop!(
                    FileSystem::issue_storage_request(
                        origin,
                        bucket_id,
                        location.clone(),
                        fingerprint,
                        4,
                        msp_id,
                        peer_ids.clone(),
                    ),
                    Error::<Test>::NotBucketOwner
                );
            });
        }

        #[test]
        fn request_storage_while_pending_move_bucket() {
            new_test_ext().execute_with(|| {
                let owner = Keyring::Alice.to_account_id();
                let origin = RuntimeOrigin::signed(owner.clone());
                let msp_charlie = Keyring::Charlie.to_account_id();
                let msp_dave = Keyring::Dave.to_account_id();
                let location = FileLocation::<Test>::try_from(b"test".to_vec()).unwrap();
                let file_content = b"test".to_vec();
                let fingerprint = BlakeTwo256::hash(&file_content);
                let peer_id = BoundedVec::try_from(vec![1]).unwrap();
                let peer_ids: PeerIds<Test> = BoundedVec::try_from(vec![peer_id]).unwrap();

                let (msp_charlie_id, _) = add_msp_to_provider_storage(&msp_charlie);
                let (msp_dave_id, value_prop_id) = add_msp_to_provider_storage(&msp_dave);

                let name: BucketNameFor<Test> = BoundedVec::try_from(b"bucket".to_vec()).unwrap();
                let bucket_id = create_bucket(&owner, name.clone(), msp_charlie_id, value_prop_id);

                // Check bucket is stored by Charlie
                assert!(Providers::is_bucket_stored_by_msp(
                    &msp_charlie_id,
                    &bucket_id
                ));

                // Dispatch a signed extrinsic.
                assert_ok!(FileSystem::request_move_bucket(
                    origin.clone(),
                    bucket_id,
                    msp_dave_id
                ));

                let pending_move_bucket =
                    PendingMoveBucketRequests::<Test>::get(&msp_dave_id, bucket_id);
                assert_eq!(
                    pending_move_bucket,
                    Some(MoveBucketRequestMetadata {
                        requester: owner.clone()
                    })
                );

                assert_noop!(
                    FileSystem::issue_storage_request(
                        origin,
                        bucket_id,
                        location.clone(),
                        fingerprint,
                        4,
                        msp_charlie_id,
                        peer_ids.clone(),
                    ),
                    Error::<Test>::BucketIsBeingMoved
                );
            });
        }

        #[test]
        fn request_storage_not_enough_balance_for_deposit_fails() {
            new_test_ext().execute_with(|| {
                let owner_without_funds = Keyring::Ferdie.to_account_id();
                let user = RuntimeOrigin::signed(owner_without_funds.clone());
                let msp = Keyring::Charlie.to_account_id();
                let location = FileLocation::<Test>::try_from(b"test".to_vec()).unwrap();
                let size = 4;
                let file_content = b"test".to_vec();
                let fingerprint = BlakeTwo256::hash(&file_content);
                let peer_id = BoundedVec::try_from(vec![1]).unwrap();
                let peer_ids: PeerIds<Test> = BoundedVec::try_from(vec![peer_id]).unwrap();

                let (msp_id, value_prop_id) = add_msp_to_provider_storage(&msp);

                // Mint enough funds for the bucket deposit and existential deposit but not enough for the storage request deposit
                let balance_to_mint: crate::types::BalanceOf<Test> =
                    <<Test as pallet_storage_providers::Config>::BucketDeposit as Get<
                        crate::types::BalanceOf<Test>,
                    >>::get()
                    .saturating_add(<Test as pallet_balances::Config>::ExistentialDeposit::get());
                <Test as file_system::Config>::Currency::mint_into(
                    &owner_without_funds,
                    balance_to_mint.into(),
                )
                .unwrap();
                let name = BoundedVec::try_from(b"bucket".to_vec()).unwrap();
                let bucket_id = create_bucket(
                    &owner_without_funds.clone(),
                    name.clone(),
                    msp_id,
                    value_prop_id,
                );

                // Dispatch a signed extrinsic.
                assert_noop!(
                    FileSystem::issue_storage_request(
                        user.clone(),
                        bucket_id,
                        location.clone(),
                        fingerprint,
                        size,
                        msp_id,
                        peer_ids.clone(),
                    ),
                    Error::<Test>::CannotHoldDeposit
                );

                let file_key = FileSystem::compute_file_key(
                    owner_without_funds.clone(),
                    bucket_id,
                    location.clone(),
                    size,
                    fingerprint,
                );

                // Assert that the storage was not updated
                assert_eq!(file_system::StorageRequests::<Test>::get(file_key), None);
            });
        }
    }

    mod success {
        use super::*;

        #[test]
        fn request_storage_success() {
            new_test_ext().execute_with(|| {
                let owner_account_id = Keyring::Alice.to_account_id();
                let user = RuntimeOrigin::signed(owner_account_id.clone());
                let storage_request_deposit =
                    <Test as file_system::Config>::StorageRequestCreationDeposit::get();
                let msp = Keyring::Charlie.to_account_id();
                let location = FileLocation::<Test>::try_from(b"test".to_vec()).unwrap();
                let size = 4;
                let file_content = b"test".to_vec();
                let fingerprint = BlakeTwo256::hash(&file_content);
                let peer_id = BoundedVec::try_from(vec![1]).unwrap();
                let peer_ids: PeerIds<Test> = BoundedVec::try_from(vec![peer_id]).unwrap();

                let (msp_id, value_prop_id) = add_msp_to_provider_storage(&msp);

                let name = BoundedVec::try_from(b"bucket".to_vec()).unwrap();
                let bucket_id = create_bucket(
                    &owner_account_id.clone(),
                    name.clone(),
                    msp_id,
                    value_prop_id,
                );

                let owner_initial_balance =
                    <Test as file_system::Config>::Currency::free_balance(&owner_account_id);

                // Dispatch a signed extrinsic.
                assert_ok!(FileSystem::issue_storage_request(
                    user.clone(),
                    bucket_id,
                    location.clone(),
                    fingerprint,
                    size,
                    msp_id,
                    peer_ids.clone(),
                ));

                let file_key = FileSystem::compute_file_key(
                    owner_account_id.clone(),
                    bucket_id,
                    location.clone(),
                    size,
                    fingerprint,
                );

                // Assert that the storage was updated
                assert_eq!(
                    file_system::StorageRequests::<Test>::get(file_key),
                    Some(StorageRequestMetadata {
                        requested_at: 1,
                        owner: owner_account_id.clone(),
                        bucket_id,
                        location: location.clone(),
                        fingerprint,
                        size,
                        msp: Some((msp_id, false)),
                        user_peer_ids: peer_ids.clone(),
                        data_server_sps: BoundedVec::default(),
                        bsps_required: ReplicationTarget::<Test>::get(),
                        bsps_confirmed: 0,
                        bsps_volunteered: 0,
                    })
                );

                // Check that the deposit was held from the owner's balance
                assert_eq!(
                    <Test as Config>::Currency::balance_on_hold(
                        &RuntimeHoldReason::FileSystem(
                            file_system::HoldReason::StorageRequestCreationHold
                        ),
                        &owner_account_id
                    ),
                    storage_request_deposit
                );
                assert_eq!(
                    <Test as Config>::Currency::free_balance(&owner_account_id),
                    owner_initial_balance - storage_request_deposit
                );

                // Assert that the correct event was deposited
                System::assert_last_event(
                    Event::NewStorageRequest {
                        who: owner_account_id,
                        file_key,
                        bucket_id,
                        location: location.clone(),
                        fingerprint,
                        size: 4,
                        peer_ids,
                    }
                    .into(),
                );
            });
        }

        #[test]
        fn two_request_storage_in_same_block() {
            new_test_ext().execute_with(|| {
                let owner_account_id = Keyring::Alice.to_account_id();
                let user = RuntimeOrigin::signed(owner_account_id.clone());
                let msp = Keyring::Charlie.to_account_id();
                let file_1_location = FileLocation::<Test>::try_from(b"test1".to_vec()).unwrap();
                let file_2_location = FileLocation::<Test>::try_from(b"test2".to_vec()).unwrap();
                let size = 4;
                let file_content = b"test".to_vec();
                let fingerprint = BlakeTwo256::hash(&file_content);
                let peer_id = BoundedVec::try_from(vec![1]).unwrap();
                let peer_ids: PeerIds<Test> = BoundedVec::try_from(vec![peer_id]).unwrap();

                let (msp_id, value_prop_id) = add_msp_to_provider_storage(&msp);

                let name = BoundedVec::try_from(b"bucket".to_vec()).unwrap();
                let bucket_id = create_bucket(
                    &owner_account_id.clone(),
                    name.clone(),
                    msp_id,
                    value_prop_id,
                );

                // Dispatch a signed extrinsic.
                assert_ok!(FileSystem::issue_storage_request(
                    user.clone(),
                    bucket_id,
                    file_1_location.clone(),
                    fingerprint,
                    size,
                    msp_id,
                    peer_ids.clone(),
                ));

                let file_key = FileSystem::compute_file_key(
                    owner_account_id.clone(),
                    bucket_id,
                    file_1_location.clone(),
                    size,
                    fingerprint,
                );

                // Assert that the storage was updated
                assert_eq!(
                    file_system::StorageRequests::<Test>::get(file_key),
                    Some(StorageRequestMetadata {
                        requested_at: 1,
                        owner: owner_account_id.clone(),
                        bucket_id: bucket_id.clone(),
                        location: file_1_location.clone(),
                        fingerprint,
                        size,
                        msp: Some((msp_id, false)),
                        user_peer_ids: peer_ids.clone(),
                        data_server_sps: BoundedVec::default(),
                        bsps_required: ReplicationTarget::<Test>::get(),
                        bsps_confirmed: 0,
                        bsps_volunteered: 0,
                    })
                );

                // Dispatch a signed extrinsic.
                assert_ok!(FileSystem::issue_storage_request(
                    user.clone(),
                    bucket_id,
                    file_2_location.clone(),
                    fingerprint,
                    size,
                    msp_id,
                    peer_ids.clone(),
                ));

                let file_key = FileSystem::compute_file_key(
                    owner_account_id.clone(),
                    bucket_id,
                    file_2_location.clone(),
                    size,
                    fingerprint,
                );

                // Assert that the storage was updated
                assert_eq!(
                    file_system::StorageRequests::<Test>::get(file_key),
                    Some(StorageRequestMetadata {
                        requested_at: 1,
                        owner: owner_account_id.clone(),
                        bucket_id,
                        location: file_2_location.clone(),
                        fingerprint,
                        size,
                        msp: Some((msp_id, false)),
                        user_peer_ids: peer_ids.clone(),
                        data_server_sps: BoundedVec::default(),
                        bsps_required: ReplicationTarget::<Test>::get(),
                        bsps_confirmed: 0,
                        bsps_volunteered: 0,
                    })
                );

                // Assert that the correct event was deposited
                System::assert_last_event(
                    Event::NewStorageRequest {
                        who: owner_account_id,
                        file_key,
                        bucket_id,
                        location: file_2_location.clone(),
                        fingerprint,
                        size,
                        peer_ids,
                    }
                    .into(),
                );
            });
        }

        #[test]
        fn request_storage_failure_if_size_is_zero() {
            new_test_ext().execute_with(|| {
                let owner_account_id = Keyring::Alice.to_account_id();
                let user = RuntimeOrigin::signed(owner_account_id.clone());
                let msp = Keyring::Charlie.to_account_id();
                let location = FileLocation::<Test>::try_from(b"test".to_vec()).unwrap();
                let size = 0;
                let file_content = b"test".to_vec();
                let fingerprint = BlakeTwo256::hash(&file_content);
                let peer_id = BoundedVec::try_from(vec![1]).unwrap();
                let peer_ids: PeerIds<Test> = BoundedVec::try_from(vec![peer_id]).unwrap();

                let (msp_id, value_prop_id) = add_msp_to_provider_storage(&msp);

                let name = BoundedVec::try_from(b"bucket".to_vec()).unwrap();
                let bucket_id = create_bucket(
                    &owner_account_id.clone(),
                    name.clone(),
                    msp_id,
                    value_prop_id,
                );

                // Dispatch a signed extrinsic.
                assert_noop!(
                    FileSystem::issue_storage_request(
                        user.clone(),
                        bucket_id,
                        location.clone(),
                        fingerprint,
                        size,
                        msp_id,
                        peer_ids.clone(),
                    ),
                    Error::<Test>::FileSizeCannotBeZero
                );
            });
        }

        #[test]
        fn request_storage_expiration_clear_success() {
            new_test_ext().execute_with(|| {
                let owner_account_id = Keyring::Alice.to_account_id();
                let owner_signed = RuntimeOrigin::signed(owner_account_id.clone());
                let msp = Keyring::Charlie.to_account_id();
                let location = FileLocation::<Test>::try_from(b"test".to_vec()).unwrap();
                let file_content = b"test".to_vec();
                let fingerprint = BlakeTwo256::hash(&file_content);
                let peer_id = BoundedVec::try_from(vec![1]).unwrap();
                let peer_ids: PeerIds<Test> = BoundedVec::try_from(vec![peer_id]).unwrap();
                let size = 4;

                let (msp_id, value_prop_id) = add_msp_to_provider_storage(&msp);

                let name = BoundedVec::try_from(b"bucket".to_vec()).unwrap();
                let bucket_id = create_bucket(
                    &owner_account_id.clone(),
                    name.clone(),
                    msp_id,
                    value_prop_id,
                );

                // Dispatch a signed extrinsic.
                assert_ok!(FileSystem::issue_storage_request(
                    owner_signed.clone(),
                    bucket_id,
                    location.clone(),
                    fingerprint,
                    size,
                    msp_id,
                    peer_ids.clone(),
                ));

                let file_key = FileSystem::compute_file_key(
                    owner_account_id.clone(),
                    bucket_id,
                    location.clone(),
                    size,
                    fingerprint,
                );

                // Assert that the storage was updated
                assert_eq!(
                    file_system::StorageRequests::<Test>::get(file_key),
                    Some(StorageRequestMetadata {
                        requested_at: 1,
                        owner: owner_account_id.clone(),
                        bucket_id,
                        location: location.clone(),
                        fingerprint,
                        size,
                        msp: Some((msp_id, false)),
                        user_peer_ids: peer_ids.clone(),
                        data_server_sps: BoundedVec::default(),
                        bsps_required: ReplicationTarget::<Test>::get(),
                        bsps_confirmed: 0,
                        bsps_volunteered: 0,
                    })
                );

                let file_key = FileSystem::compute_file_key(
                    owner_account_id.clone(),
                    bucket_id,
                    location.clone(),
                    size,
                    fingerprint,
                );

                let storage_request_ttl: u32 = StorageRequestTtl::<Test>::get();
                let storage_request_ttl: BlockNumberFor<Test> = storage_request_ttl.into();
                let expiration_block = System::block_number() + storage_request_ttl;

                // Assert that the next expiration block number is the storage request ttl since a single storage request was made
                assert_eq!(
                    file_system::NextAvailableStorageRequestExpirationBlock::<Test>::get(),
                    expiration_block
                );

                // Assert that the storage request expiration was appended to the list at `StorageRequestTtl`
                assert_eq!(
                    file_system::StorageRequestExpirations::<Test>::get(expiration_block),
                    vec![file_key]
                );

                roll_to(expiration_block + 1);

                // Assert that the storage request expiration was removed from the list at `StorageRequestTtl`
                assert_eq!(
                    file_system::StorageRequestExpirations::<Test>::get(expiration_block),
                    vec![]
                );
            });
        }

        #[test]
        fn request_storage_expiration_current_block_increment_success() {
            new_test_ext().execute_with(|| {
                let owner_account_id = Keyring::Alice.to_account_id();
                let owner = RuntimeOrigin::signed(owner_account_id.clone());
                let msp = Keyring::Charlie.to_account_id();
                let location = FileLocation::<Test>::try_from(b"test".to_vec()).unwrap();
                let file_content = b"test".to_vec();
                let fingerprint = BlakeTwo256::hash(&file_content);
                let peer_id = BoundedVec::try_from(vec![1]).unwrap();
                let peer_ids: PeerIds<Test> = BoundedVec::try_from(vec![peer_id]).unwrap();

                let (msp_id, value_prop_id) = add_msp_to_provider_storage(&msp);

                let name = BoundedVec::try_from(b"bucket".to_vec()).unwrap();
                let bucket_id = create_bucket(
                    &owner_account_id.clone(),
                    name.clone(),
                    msp_id,
                    value_prop_id,
                );

                let file_key = FileSystem::compute_file_key(
                    owner_account_id.clone(),
                    bucket_id,
                    location.clone(),
                    4,
                    fingerprint,
                );

                let expected_expiration_block_number: u32 = StorageRequestTtl::<Test>::get();
                let expected_expiration_block_number: BlockNumberFor<Test> =
                    expected_expiration_block_number.into();

                // Append storage request expiration to the list at `StorageRequestTtl`
                let max_expired_items_in_block: u32 =
                    <Test as Config>::MaxExpiredItemsInBlock::get();
                for _ in 0..max_expired_items_in_block {
                    assert_ok!(StorageRequestExpirations::<Test>::try_append(
                        expected_expiration_block_number,
                        file_key
                    ));
                }

                // Dispatch a signed extrinsic.
                assert_ok!(FileSystem::issue_storage_request(
                    owner.clone(),
                    bucket_id,
                    location.clone(),
                    fingerprint,
                    4,
                    msp_id,
                    peer_ids,
                ));

                // Assert that the storage request expirations storage is at max capacity
                assert_eq!(
                    file_system::StorageRequestExpirations::<Test>::get(
                        expected_expiration_block_number
                    )
                    .len(),
                    max_expired_items_in_block as usize
                );

                // Go to block number after which the storage request expirations should be removed
                roll_to(expected_expiration_block_number);

                // Assert that the storage request expiration was removed from the list at `StorageRequestTtl`
                assert_eq!(
                    file_system::StorageRequestExpirations::<Test>::get(
                        expected_expiration_block_number
                    ),
                    vec![]
                );
            });
        }

        #[test]
        fn request_storage_clear_old_expirations_success() {
            new_test_ext().execute_with(|| {
                let owner_account_id = Keyring::Alice.to_account_id();
                let owner = RuntimeOrigin::signed(owner_account_id.clone());
                let msp = Keyring::Charlie.to_account_id();
                let location = FileLocation::<Test>::try_from(b"test".to_vec()).unwrap();
                let file_content = b"test".to_vec();
                let fingerprint = BlakeTwo256::hash(&file_content);
                let peer_id = BoundedVec::try_from(vec![1]).unwrap();
                let peer_ids: PeerIds<Test> = BoundedVec::try_from(vec![peer_id]).unwrap();

                let (msp_id, value_prop_id) = add_msp_to_provider_storage(&msp);

                let name = BoundedVec::try_from(b"bucket".to_vec()).unwrap();
                let bucket_id = create_bucket(
                    &owner_account_id.clone(),
                    name.clone(),
                    msp_id,
                    value_prop_id,
                );

                // Append storage request expiration to the list at `StorageRequestTtl`
                let max_storage_request_expiry: u32 =
                    <Test as Config>::MaxExpiredItemsInBlock::get();

                let file_key = FileSystem::compute_file_key(
                    owner_account_id.clone(),
                    bucket_id,
                    location.clone(),
                    4,
                    fingerprint,
                );

                let expected_expiration_block_number: u32 = StorageRequestTtl::<Test>::get();
                let expected_expiration_block_number: BlockNumberFor<Test> =
                    expected_expiration_block_number.into();

                for _ in 0..max_storage_request_expiry {
                    assert_ok!(StorageRequestExpirations::<Test>::try_append(
                        expected_expiration_block_number,
                        file_key
                    ));
                }

                // Dispatch a signed extrinsic.
                assert_ok!(FileSystem::issue_storage_request(
                    owner.clone(),
                    bucket_id,
                    location.clone(),
                    fingerprint,
                    4,
                    msp_id,
                    peer_ids,
                ));

                let expected_expiration_block_number: u32 = StorageRequestTtl::<Test>::get();
                let expected_expiration_block_number: BlockNumberFor<Test> =
                    expected_expiration_block_number.into();

                // Assert that the storage request expirations storage is at max capacity
                assert_eq!(
                    file_system::StorageRequestExpirations::<Test>::get(
                        expected_expiration_block_number
                    )
                    .len(),
                    max_storage_request_expiry as usize
                );

                let used_weight = FileSystem::on_idle(System::block_number(), Weight::zero());

                // Assert that the weight used is zero
                assert_eq!(used_weight, Weight::zero());

                // Assert that the storage request expirations storage is at max capacity
                assert_eq!(
                    file_system::StorageRequestExpirations::<Test>::get(
                        expected_expiration_block_number
                    )
                    .len(),
                    max_storage_request_expiry as usize
                );

                // Go to block number after which the storage request expirations should be removed
                roll_to(expected_expiration_block_number + 1);

                // Assert that the storage request expiration was removed from the list at `StorageRequestTtl`
                assert_eq!(
                    file_system::StorageRequestExpirations::<Test>::get(
                        expected_expiration_block_number
                    ),
                    vec![]
                );

                // Assert that the `NextExpirationInsertionBlockNumber` storage is set to the next block number
                assert_eq!(
                    file_system::NextStartingBlockToCleanUp::<Test>::get(),
                    System::block_number() + 1
                );
            });
        }
    }
}

mod revoke_storage_request {
    use super::*;
    mod failure {
        use super::*;

        #[test]
        fn revoke_non_existing_storage_request_fail() {
            new_test_ext().execute_with(|| {
                let owner = RuntimeOrigin::signed(Keyring::Alice.to_account_id());
                let file_key = H256::zero();

                assert_noop!(
                    FileSystem::revoke_storage_request(owner.clone(), file_key),
                    Error::<Test>::StorageRequestNotFound
                );
            });
        }

        #[test]
        fn revoke_storage_request_not_owner_fail() {
            new_test_ext().execute_with(|| {
                let owner_account_id = Keyring::Alice.to_account_id();
                let owner = RuntimeOrigin::signed(owner_account_id.clone());
                let not_owner = RuntimeOrigin::signed(Keyring::Bob.to_account_id());
                let msp = Keyring::Charlie.to_account_id();
                let location = FileLocation::<Test>::try_from(b"test".to_vec()).unwrap();
                let file_content = b"test".to_vec();
                let fingerprint = BlakeTwo256::hash(&file_content);

                let (msp_id, value_prop_id) = add_msp_to_provider_storage(&msp);

                let name = BoundedVec::try_from(b"bucket".to_vec()).unwrap();
                let bucket_id = create_bucket(
                    &owner_account_id.clone(),
                    name.clone(),
                    msp_id,
                    value_prop_id,
                );

                // Dispatch a signed extrinsic.
                assert_ok!(FileSystem::issue_storage_request(
                    owner.clone(),
                    bucket_id,
                    location.clone(),
                    fingerprint,
                    4,
                    msp_id,
                    Default::default()
                ));

                let file_key = FileSystem::compute_file_key(
                    owner_account_id.clone(),
                    bucket_id,
                    location.clone(),
                    4,
                    fingerprint,
                );

                assert_noop!(
                    FileSystem::revoke_storage_request(not_owner.clone(), file_key),
                    Error::<Test>::StorageRequestNotAuthorized
                );
            });
        }
    }

    mod success {
        use super::*;

        #[test]
        fn revoke_request_storage_success() {
            new_test_ext().execute_with(|| {
                let owner_account_id = Keyring::Alice.to_account_id();
                let owner = RuntimeOrigin::signed(owner_account_id.clone());
                let msp = Keyring::Charlie.to_account_id();
                let location = FileLocation::<Test>::try_from(b"test".to_vec()).unwrap();
                let file_content = b"test".to_vec();
                let fingerprint = BlakeTwo256::hash(&file_content);

                let (msp_id, value_prop_id) = add_msp_to_provider_storage(&msp);

                let name = BoundedVec::try_from(b"bucket".to_vec()).unwrap();
                let bucket_id = create_bucket(
                    &owner_account_id.clone(),
                    name.clone(),
                    msp_id,
                    value_prop_id,
                );

                // Dispatch a signed extrinsic.
                assert_ok!(FileSystem::issue_storage_request(
                    owner.clone(),
                    bucket_id,
                    location.clone(),
                    fingerprint,
                    4,
                    msp_id,
                    Default::default()
                ));

                let file_key = FileSystem::compute_file_key(
                    owner_account_id.clone(),
                    bucket_id,
                    location.clone(),
                    4,
                    fingerprint,
                );

                let storage_request_ttl: u32 = StorageRequestTtl::<Test>::get();
                let storage_request_ttl: BlockNumberFor<Test> = storage_request_ttl.into();
                let expiration_block = System::block_number() + storage_request_ttl;

                // Assert that the storage request expiration was appended to the list at `StorageRequestTtl`
                assert_eq!(
                    file_system::StorageRequestExpirations::<Test>::get(expiration_block),
                    vec![file_key]
                );

                assert_ok!(FileSystem::revoke_storage_request(owner.clone(), file_key));

                System::assert_last_event(Event::StorageRequestRevoked { file_key }.into());
            });
        }

        #[test]
        fn revoke_storage_request_with_volunteered_bsps_success() {
            new_test_ext().execute_with(|| {
                let owner_account = Keyring::Alice.to_account_id();
                let owner = RuntimeOrigin::signed(owner_account.clone());
                let msp = Keyring::Charlie.to_account_id();
                let location = FileLocation::<Test>::try_from(b"test".to_vec()).unwrap();
                let file_content = b"test".to_vec();
                let fingerprint = BlakeTwo256::hash(&file_content);
                let peer_id = BoundedVec::try_from(vec![1]).unwrap();
                let peer_ids: PeerIds<Test> = BoundedVec::try_from(vec![peer_id]).unwrap();

                let (msp_id, value_prop_id) = add_msp_to_provider_storage(&msp);

                let name = BoundedVec::try_from(b"bucket".to_vec()).unwrap();
                let bucket_id =
                    create_bucket(&owner_account.clone(), name.clone(), msp_id, value_prop_id);

                assert_ok!(FileSystem::issue_storage_request(
                    owner.clone(),
                    bucket_id,
                    location.clone(),
                    fingerprint,
                    4,
                    msp_id,
                    peer_ids.clone(),
                ));

                let bsp_account_id = Keyring::Bob.to_account_id();
                let bsp_signed = RuntimeOrigin::signed(bsp_account_id.clone());

                let storage_amount: StorageData<Test> = 100;

                assert_ok!(bsp_sign_up(bsp_signed.clone(), storage_amount));

                let bsp_id = Providers::get_provider_id(bsp_account_id).unwrap();

                let file_key = FileSystem::compute_file_key(
                    owner_account.clone(),
                    bucket_id,
                    location.clone(),
                    4,
                    fingerprint,
                );

                assert_ok!(FileSystem::bsp_volunteer(bsp_signed.clone(), file_key,));

                // Check StorageRequestBsps storage for confirmed BSPs
                assert_eq!(
                    file_system::StorageRequestBsps::<Test>::get(file_key, bsp_id)
                        .expect("BSP should exist in storage"),
                    StorageRequestBspsMetadata::<Test> {
                        confirmed: false,
                        _phantom: Default::default()
                    }
                );

                // Dispatch a signed extrinsic.
                assert_ok!(FileSystem::revoke_storage_request(owner.clone(), file_key));

                // Assert that the correct event was deposited
                System::assert_last_event(Event::StorageRequestRevoked { file_key }.into());
            });
        }

        #[test]
        fn revoke_storage_request_with_confirmed_bsps_success() {
            new_test_ext().execute_with(|| {
                let owner_account = Keyring::Alice.to_account_id();
                let owner = RuntimeOrigin::signed(owner_account.clone());
                let msp = Keyring::Charlie.to_account_id();
                let location = FileLocation::<Test>::try_from(b"test".to_vec()).unwrap();
                let file_content = b"test".to_vec();
                let fingerprint = BlakeTwo256::hash(&file_content);
                let peer_id = BoundedVec::try_from(vec![1]).unwrap();
                let peer_ids: PeerIds<Test> = BoundedVec::try_from(vec![peer_id]).unwrap();

                let (msp_id, value_prop_id) = add_msp_to_provider_storage(&msp);

                let name = BoundedVec::try_from(b"bucket".to_vec()).unwrap();
                let bucket_id =
                    create_bucket(&owner_account.clone(), name.clone(), msp_id, value_prop_id);

                // Dispatch a signed extrinsic.
                assert_ok!(FileSystem::issue_storage_request(
                    owner.clone(),
                    bucket_id,
                    location.clone(),
                    fingerprint,
                    4,
                    msp_id,
                    peer_ids.clone(),
                ));

                let bsp_account_id = Keyring::Bob.to_account_id();
                let bsp_signed = RuntimeOrigin::signed(bsp_account_id.clone());

                let storage_amount: StorageData<Test> = 100;

                assert_ok!(bsp_sign_up(bsp_signed.clone(), storage_amount));

                let file_key = FileSystem::compute_file_key(
                    owner_account.clone(),
                    bucket_id,
                    location.clone(),
                    4,
                    fingerprint,
                );

                assert_ok!(FileSystem::bsp_volunteer(bsp_signed.clone(), file_key,));

                assert_ok!(FileSystem::bsp_confirm_storing(
                    bsp_signed.clone(),
                    CompactProof {
                        encoded_nodes: vec![H256::default().as_ref().to_vec()],
                    },
                    BoundedVec::try_from(vec![(
                        file_key,
                        CompactProof {
                            encoded_nodes: vec![H256::default().as_ref().to_vec()],
                        }
                    )])
                    .unwrap(),
                ));

                // Dispatch a signed extrinsic.
                assert_ok!(FileSystem::revoke_storage_request(owner.clone(), file_key));

                // Check ProofsDealer pallet storage for queued custom challenges for remove trie mutation of file key
                let priority_challenges_queue = PriorityChallengesQueue::<Test>::get();

                assert!(priority_challenges_queue.contains(&(file_key, Some(TrieRemoveMutation))));

                // Assert that the correct event was deposited
                System::assert_last_event(Event::StorageRequestRevoked { file_key }.into());
            });
        }
    }
}

mod msp_respond_storage_request {
    use super::*;

    mod success {
        use super::*;

        #[test]
        fn msp_respond_storage_request_works() {
            new_test_ext().execute_with(|| {
                let owner_account_id = Keyring::Alice.to_account_id();
                let owner_signed = RuntimeOrigin::signed(owner_account_id.clone());
                let msp = Keyring::Charlie.to_account_id();
                let location = FileLocation::<Test>::try_from(b"test".to_vec()).unwrap();
                let size = 4;
                let fingerprint = H256::zero();
                let peer_id = BoundedVec::try_from(vec![1]).unwrap();
                let peer_ids: PeerIds<Test> = BoundedVec::try_from(vec![peer_id]).unwrap();

                // Register the MSP.
                // Register the MSP.
                let (msp_id, value_prop_id) = add_msp_to_provider_storage(&msp);

                // Create the bucket that will hold the file.
                // Create the bucket that will hold the file.
                let name = BoundedVec::try_from(b"bucket".to_vec()).unwrap();
                let bucket_id =
                    create_bucket(&owner_account_id.clone(), name, msp_id, value_prop_id);

                // Dispatch a storage request.
                assert_ok!(FileSystem::issue_storage_request(
                    owner_signed.clone(),
                    bucket_id,
                    location.clone(),
                    fingerprint,
                    size,
                    msp_id,
                    peer_ids.clone(),
                ));

                // Compute the file key.
                // Compute the file key.
                let file_key = FileSystem::compute_file_key(
                    owner_account_id.clone(),
                    bucket_id,
                    location.clone(),
                    size,
                    fingerprint,
                );

                // Dispatch the MSP accept request.
                assert_ok!(FileSystem::msp_respond_storage_requests_multiple_buckets(
                    RuntimeOrigin::signed(msp.clone()),
                    bounded_vec![StorageRequestMspBucketResponse {
                        bucket_id,
                        accept: Some(StorageRequestMspAcceptedFileKeys {
                            file_keys_and_proofs: bounded_vec![FileKeyWithProof {
                                file_key,
                                proof: CompactProof {
                                    encoded_nodes: vec![H256::default().as_ref().to_vec()],
                                }
                            }],
                            non_inclusion_forest_proof: CompactProof {
                                encoded_nodes: vec![H256::default().as_ref().to_vec()],
                            },
                        }),
                        reject: bounded_vec![],
                    }],
                ));

                // Assert that the storage was updated
                assert_eq!(
                    file_system::StorageRequests::<Test>::get(file_key)
                        .unwrap()
                        .msp,
                    Some((msp_id, true))
                );
<<<<<<< HEAD
=======

                // Get the new root of the bucket.
                let new_bucket_root =
                    <<Test as file_system::Config>::Providers as shp_traits::ReadBucketsInterface>::get_root_bucket(&bucket_id,)
                        .unwrap();

                // Assert that the correct event was deposited
                System::assert_last_event(
                    Event::MspRespondedToStorageRequests {
                        results: MspRespondStorageRequestsResult::<Test> {
                            msp_id,
                            responses: bounded_vec![BatchResponses::<Test>::Accepted(
                                MspAcceptedBatchStorageRequests::<Test> {
                                    file_keys: bounded_vec![file_key],
                                    bucket_id,
                                    new_bucket_root,
                                    owner: owner_account_id
                                }
                            )],
                        },
                    }.into(),
                );
>>>>>>> 6ca52772
            });
        }

        #[test]
        fn msp_respond_storage_request_works_multiple_times_for_same_user_same_bucket() {
            new_test_ext().execute_with(|| {
                let owner_account_id = Keyring::Alice.to_account_id();
                let owner_signed = RuntimeOrigin::signed(owner_account_id.clone());
                let msp = Keyring::Charlie.to_account_id();
                let first_location = FileLocation::<Test>::try_from(b"test".to_vec()).unwrap();
                let second_location =
                    FileLocation::<Test>::try_from(b"never/go/to/a/second/location".to_vec())
                        .unwrap();
                let size = 4;
                let fingerprint = H256::zero();
                let peer_id = BoundedVec::try_from(vec![1]).unwrap();
                let peer_ids: PeerIds<Test> = BoundedVec::try_from(vec![peer_id]).unwrap();

                // Register the MSP.
                let (msp_id, value_prop_id) = add_msp_to_provider_storage(&msp);

                // Create the bucket that will hold both files.
                let name = BoundedVec::try_from(b"bucket".to_vec()).unwrap();
                let bucket_id =
                    create_bucket(&owner_account_id.clone(), name, msp_id, value_prop_id);

                // Compute the file key for the first file.
                let first_file_key = FileSystem::compute_file_key(
                    owner_account_id.clone(),
                    bucket_id,
                    first_location.clone(),
                    size,
                    fingerprint,
                );

                // Compute the file key for the second file.
                let second_file_key = FileSystem::compute_file_key(
                    owner_account_id.clone(),
                    bucket_id,
                    second_location.clone(),
                    size,
                    fingerprint,
                );

                // Dispatch a storage request for the first file.
                assert_ok!(FileSystem::issue_storage_request(
                    owner_signed.clone(),
                    bucket_id,
                    first_location.clone(),
                    fingerprint,
                    size,
                    msp_id,
                    peer_ids.clone(),
                ));

                // Dispatch a storage request for the second file.
                assert_ok!(FileSystem::issue_storage_request(
                    owner_signed.clone(),
                    bucket_id,
                    second_location.clone(),
                    fingerprint,
                    size,
                    msp_id,
                    peer_ids.clone(),
                ));

                // Dispatch the MSP accept request for the first file.
                assert_ok!(FileSystem::msp_respond_storage_requests_multiple_buckets(
                    RuntimeOrigin::signed(msp.clone()),
                    bounded_vec![StorageRequestMspBucketResponse {
                        bucket_id,
                        accept: Some(StorageRequestMspAcceptedFileKeys {
                            file_keys_and_proofs: bounded_vec![
                                FileKeyWithProof {
                                    file_key: first_file_key,
                                    proof: CompactProof {
                                        encoded_nodes: vec![H256::default().as_ref().to_vec()],
                                    }
                                },
                                FileKeyWithProof {
                                    file_key: second_file_key,
                                    proof: CompactProof {
                                        encoded_nodes: vec![H256::default().as_ref().to_vec()],
                                    }
                                }
                            ],
                            non_inclusion_forest_proof: CompactProof {
                                encoded_nodes: vec![H256::default().as_ref().to_vec()],
                            },
                        }),
                        reject: bounded_vec![],
                    }],
                ));

                // Assert that the storage was updated
                assert_eq!(
                    file_system::StorageRequests::<Test>::get(first_file_key)
                        .unwrap()
                        .msp,
                    Some((msp_id, true))
                );

                assert_eq!(
                    file_system::StorageRequests::<Test>::get(second_file_key)
                        .unwrap()
                        .msp,
                    Some((msp_id, true))
                );

<<<<<<< HEAD
=======
				// Get the new root of the bucket.
                let new_bucket_root =
                    <<Test as file_system::Config>::Providers as shp_traits::ReadBucketsInterface>::get_root_bucket(&bucket_id)
                    .unwrap();

                // Assert that the correct event was deposited
                System::assert_last_event(
                    Event::MspRespondedToStorageRequests {
                        results: MspRespondStorageRequestsResult::<Test> {
                            msp_id,
                            responses: bounded_vec![BatchResponses::<Test>::Accepted(
                                MspAcceptedBatchStorageRequests::<Test> {
                                    file_keys: bounded_vec![first_file_key, second_file_key],
                                    bucket_id,
                                    new_bucket_root,
                                    owner: owner_account_id
                                }
                            )],
                        },
                    }.into(),
                );

>>>>>>> 6ca52772
                // Assert that the MSP used capacity has been updated.
                assert_eq!(
                    <Providers as ReadStorageProvidersInterface>::get_used_capacity(&msp_id),
                    size * 2
                );
            });
        }

        #[test]
        fn msp_respond_storage_request_works_multiple_times_for_same_user_different_bucket() {
            new_test_ext().execute_with(|| {
                let owner_account_id = Keyring::Alice.to_account_id();
                let owner_signed = RuntimeOrigin::signed(owner_account_id.clone());
                let msp = Keyring::Charlie.to_account_id();
                let first_location = FileLocation::<Test>::try_from(b"test".to_vec()).unwrap();
                let second_location =
                    FileLocation::<Test>::try_from(b"never/go/to/a/second/location".to_vec())
                        .unwrap();
                let first_size = 4;
                let second_size = 8;
                let first_fingerprint = H256::zero();
                let second_fingerprint = H256::random();
                let peer_id = BoundedVec::try_from(vec![1]).unwrap();
                let peer_ids: PeerIds<Test> = BoundedVec::try_from(vec![peer_id]).unwrap();

                // Register the MSP.
                let (msp_id, value_prop_id) = add_msp_to_provider_storage(&msp);

                // Create the bucket that will hold the first file.
                let first_name = BoundedVec::try_from(b"first bucket".to_vec()).unwrap();
                let first_bucket_id =
                    create_bucket(&owner_account_id.clone(), first_name, msp_id, value_prop_id);

                // Create the bucket that will hold the second file.
                let second_name = BoundedVec::try_from(b"second bucket".to_vec()).unwrap();
                let second_bucket_id = create_bucket(
                    &owner_account_id.clone(),
                    second_name,
                    msp_id,
                    value_prop_id,
                );

                // Compute the file key for the first file.
                let first_file_key = FileSystem::compute_file_key(
                    owner_account_id.clone(),
                    first_bucket_id,
                    first_location.clone(),
                    first_size,
                    first_fingerprint,
                );

                // Compute the file key for the second file.
                let second_file_key = FileSystem::compute_file_key(
                    owner_account_id.clone(),
                    second_bucket_id,
                    second_location.clone(),
                    second_size,
                    second_fingerprint,
                );

                // Dispatch a storage request for the first file.
                assert_ok!(FileSystem::issue_storage_request(
                    owner_signed.clone(),
                    first_bucket_id,
                    first_location.clone(),
                    first_fingerprint,
                    first_size,
                    msp_id,
                    peer_ids.clone(),
                ));

                // Dispatch a storage request for the second file.
                assert_ok!(FileSystem::issue_storage_request(
                    owner_signed.clone(),
                    second_bucket_id,
                    second_location.clone(),
                    second_fingerprint,
                    second_size,
                    msp_id,
                    peer_ids.clone(),
                ));

                // Dispatch the MSP accept request for the second file.
                assert_ok!(FileSystem::msp_respond_storage_requests_multiple_buckets(
                    RuntimeOrigin::signed(msp.clone()),
                    bounded_vec![
                        StorageRequestMspBucketResponse {
                            bucket_id: first_bucket_id,
                            accept: Some(StorageRequestMspAcceptedFileKeys {
                                file_keys_and_proofs: bounded_vec![FileKeyWithProof {
                                    file_key: first_file_key,
                                    proof: CompactProof {
                                        encoded_nodes: vec![H256::default().as_ref().to_vec()],
                                    }
                                }],
                                non_inclusion_forest_proof: CompactProof {
                                    encoded_nodes: vec![H256::default().as_ref().to_vec()],
                                },
                            }),
                            reject: bounded_vec![],
                        },
                        StorageRequestMspBucketResponse {
                            bucket_id: second_bucket_id,
                            accept: Some(StorageRequestMspAcceptedFileKeys {
                                file_keys_and_proofs: bounded_vec![FileKeyWithProof {
                                    file_key: second_file_key,
                                    proof: CompactProof {
                                        encoded_nodes: vec![H256::default().as_ref().to_vec()],
                                    }
                                }],
                                non_inclusion_forest_proof: CompactProof {
                                    encoded_nodes: vec![H256::default().as_ref().to_vec()],
                                },
                            }),
                            reject: bounded_vec![],
                        }
                    ],
                ));

                // Assert that the storage was updated
                assert_eq!(
                    file_system::StorageRequests::<Test>::get(first_file_key)
                        .unwrap()
                        .msp,
                    Some((msp_id, true))
                );

<<<<<<< HEAD
                // Assert that the storage was updated
                assert_eq!(
                    file_system::StorageRequests::<Test>::get(second_file_key)
                        .unwrap()
                        .msp,
                    Some((msp_id, true))
=======
				// Assert that the storage was updated
				assert_eq!(
					file_system::StorageRequests::<Test>::get(second_file_key).unwrap().msp,
					Some((msp_id, true))
				);

                let first_bucket_root = <<Test as file_system::Config>::Providers as shp_traits::ReadBucketsInterface>::get_root_bucket(&first_bucket_id,)
                    .unwrap();
				let second_bucket_root =
					<<Test as file_system::Config>::Providers as shp_traits::ReadBucketsInterface>::get_root_bucket(&second_bucket_id,)
					.unwrap();

                // Assert that the correct event was deposited
                System::assert_last_event(
                    Event::MspRespondedToStorageRequests {
                        results: MspRespondStorageRequestsResult::<Test> {
                            msp_id,
                            responses: bounded_vec![BatchResponses::<Test>::Accepted(
                                MspAcceptedBatchStorageRequests::<Test> {
                                    file_keys: bounded_vec![first_file_key],
                                    bucket_id: first_bucket_id,
                                    new_bucket_root: first_bucket_root,
                                    owner: owner_account_id.clone()
                                }
                            ), BatchResponses::<Test>::Accepted(
                                MspAcceptedBatchStorageRequests::<Test> {
                                    file_keys: bounded_vec![second_file_key],
                                    bucket_id: second_bucket_id,
                                    new_bucket_root: second_bucket_root,
                                    owner: owner_account_id
                                }
                            )],
                        },
                    }.into(),
>>>>>>> 6ca52772
                );

                // Assert that the MSP used capacity has been updated.
                assert_eq!(
                    <Providers as ReadStorageProvidersInterface>::get_used_capacity(&msp_id),
                    first_size + second_size
                );
            });
        }

        #[test]
        fn msp_respond_storage_request_works_multiple_times_for_different_users() {
            new_test_ext().execute_with(|| {
                let first_owner_account_id = Keyring::Alice.to_account_id();
                let first_owner_signed = RuntimeOrigin::signed(first_owner_account_id.clone());
                let second_owner_account_id = Keyring::Bob.to_account_id();
                let second_owner_signed = RuntimeOrigin::signed(second_owner_account_id.clone());
                let msp = Keyring::Charlie.to_account_id();
                let first_location = FileLocation::<Test>::try_from(b"test".to_vec()).unwrap();
                let second_location =
                    FileLocation::<Test>::try_from(b"never/go/to/a/second/location".to_vec())
                        .unwrap();
                let first_size = 4;
                let second_size = 8;
                let first_fingerprint = H256::zero();
                let second_fingerprint = H256::random();
                let first_peer_id = BoundedVec::try_from(vec![1]).unwrap();
                let first_peer_ids: PeerIds<Test> =
                    BoundedVec::try_from(vec![first_peer_id]).unwrap();
                let second_peer_id = BoundedVec::try_from(vec![2]).unwrap();
                let second_peer_ids: PeerIds<Test> =
                    BoundedVec::try_from(vec![second_peer_id]).unwrap();

                // Register the MSP.
                let (msp_id, value_prop_id) = add_msp_to_provider_storage(&msp);

                // Create the bucket that will hold the first file.
                let first_name = BoundedVec::try_from(b"first bucket".to_vec()).unwrap();
                let first_bucket_id = create_bucket(
                    &first_owner_account_id.clone(),
                    first_name,
                    msp_id,
                    value_prop_id,
                );

                // Create the bucket that will hold the second file.
                let second_name = BoundedVec::try_from(b"second bucket".to_vec()).unwrap();
                let second_bucket_id = create_bucket(
                    &second_owner_account_id.clone(),
                    second_name,
                    msp_id,
                    value_prop_id,
                );

                // Compute the file key for the first file.
                let first_file_key = FileSystem::compute_file_key(
                    first_owner_account_id.clone(),
                    first_bucket_id,
                    first_location.clone(),
                    first_size,
                    first_fingerprint,
                );

                // Compute the file key for the second file.
                let second_file_key = FileSystem::compute_file_key(
                    second_owner_account_id.clone(),
                    second_bucket_id,
                    second_location.clone(),
                    second_size,
                    second_fingerprint,
                );

                // Dispatch a storage request for the first file.
                assert_ok!(FileSystem::issue_storage_request(
                    first_owner_signed.clone(),
                    first_bucket_id,
                    first_location.clone(),
                    first_fingerprint,
                    first_size,
                    msp_id,
                    first_peer_ids.clone(),
                ));

                // Dispatch a storage request for the second file.
                assert_ok!(FileSystem::issue_storage_request(
                    second_owner_signed.clone(),
                    second_bucket_id,
                    second_location.clone(),
                    second_fingerprint,
                    second_size,
                    msp_id,
                    second_peer_ids.clone(),
                ));

                // Dispatch the MSP accept request for the second file.
                assert_ok!(FileSystem::msp_respond_storage_requests_multiple_buckets(
                    RuntimeOrigin::signed(msp.clone()),
                    bounded_vec![
                        StorageRequestMspBucketResponse {
                            bucket_id: first_bucket_id,
                            accept: Some(StorageRequestMspAcceptedFileKeys {
                                file_keys_and_proofs: bounded_vec![FileKeyWithProof {
                                    file_key: first_file_key,
                                    proof: CompactProof {
                                        encoded_nodes: vec![H256::default().as_ref().to_vec()],
                                    }
                                }],
                                non_inclusion_forest_proof: CompactProof {
                                    encoded_nodes: vec![H256::default().as_ref().to_vec()],
                                },
                            }),
                            reject: bounded_vec![],
                        },
                        StorageRequestMspBucketResponse {
                            bucket_id: second_bucket_id,
                            accept: Some(StorageRequestMspAcceptedFileKeys {
                                file_keys_and_proofs: bounded_vec![FileKeyWithProof {
                                    file_key: second_file_key,
                                    proof: CompactProof {
                                        encoded_nodes: vec![H256::default().as_ref().to_vec()],
                                    }
                                }],
                                non_inclusion_forest_proof: CompactProof {
                                    encoded_nodes: vec![H256::default().as_ref().to_vec()],
                                },
                            }),
                            reject: bounded_vec![],
                        }
                    ],
                ));

                // Assert that the storage was updated
                assert_eq!(
                    file_system::StorageRequests::<Test>::get(first_file_key)
                        .unwrap()
                        .msp,
                    Some((msp_id, true))
                );

                // Assert that the storage was updated
                assert_eq!(
                    file_system::StorageRequests::<Test>::get(second_file_key)
                        .unwrap()
                        .msp,
                    Some((msp_id, true))
                );
<<<<<<< HEAD
=======

                let first_bucket_root =
                    <<Test as file_system::Config>::Providers as shp_traits::ReadBucketsInterface>::get_root_bucket(&first_bucket_id,)
                    .unwrap();

                let second_bucket_root =
                    <<Test as file_system::Config>::Providers as shp_traits::ReadBucketsInterface>::get_root_bucket(&second_bucket_id,)
                    .unwrap();

                // Check event
                System::assert_last_event(
                    Event::MspRespondedToStorageRequests {
                        results: MspRespondStorageRequestsResult::<Test> {
                            msp_id,
                            responses: bounded_vec![BatchResponses::<Test>::Accepted(
                                MspAcceptedBatchStorageRequests::<Test> {
                                    file_keys: bounded_vec![first_file_key],
                                    bucket_id: first_bucket_id,
                                    new_bucket_root: first_bucket_root,
                                    owner: first_owner_account_id.clone()
                                }
                            ), BatchResponses::<Test>::Accepted(
                                MspAcceptedBatchStorageRequests::<Test> {
                                    file_keys: bounded_vec![second_file_key],
                                    bucket_id: second_bucket_id,
                                    new_bucket_root: second_bucket_root,
                                    owner: second_owner_account_id.clone()
                                }
                            )],
                        },
                    }.into(),
                );

                // Assert that the MSP used capacity has been updated.
                assert_eq!(
                    <Providers as ReadStorageProvidersInterface>::get_used_capacity(&msp_id),
                    first_size + second_size
                );
            });
        }

        #[test]
        fn msp_respond_storage_request_fullfilled() {
            new_test_ext().execute_with(|| {
                let owner_account_id = Keyring::Alice.to_account_id();
                let owner_signed = RuntimeOrigin::signed(owner_account_id.clone());
                let msp = Keyring::Charlie.to_account_id();
                let location = FileLocation::<Test>::try_from(b"test".to_vec()).unwrap();
                let size = 4;
                let fingerprint = H256::zero();
                let peer_id = BoundedVec::try_from(vec![1]).unwrap();
                let peer_ids: PeerIds<Test> = BoundedVec::try_from(vec![peer_id]).unwrap();

                // Register the MSP.
                let (msp_id, value_prop_id) = add_msp_to_provider_storage(&msp);

                // Create the bucket that will hold the file.
                let name = BoundedVec::try_from(b"bucket".to_vec()).unwrap();
                let bucket_id = create_bucket(&owner_account_id.clone(), name, msp_id, value_prop_id);

                // Set replication target to 1
                ReplicationTarget::<Test>::put(1);

                // Dispatch a storage request.
                assert_ok!(FileSystem::issue_storage_request(
                    owner_signed.clone(),
                    bucket_id,
                    location.clone(),
                    fingerprint,
                    size,
                    msp_id,
                    peer_ids.clone(),
                ));

                // Compute the file key.
                let file_key = FileSystem::compute_file_key(
                    owner_account_id.clone(),
                    bucket_id,
                    location.clone(),
                    size,
                    fingerprint,
                );

                let bsp_account_id = Keyring::Bob.to_account_id();
                let bsp_signed = RuntimeOrigin::signed(bsp_account_id.clone());

                let storage_amount: StorageData<Test> = 100;

                assert_ok!(bsp_sign_up(bsp_signed.clone(), storage_amount));

                // Dispatch the BSP volunteer
                assert_ok!(FileSystem::bsp_volunteer(bsp_signed.clone(), file_key,));

                // Dispatch the BSP confirm storing
                assert_ok!(FileSystem::bsp_confirm_storing(
                    bsp_signed,
                    CompactProof {
                        encoded_nodes: vec![H256::default().as_ref().to_vec()],
                    },
                    BoundedVec::try_from(vec![(
                        file_key,
                        CompactProof {
                            encoded_nodes: vec![H256::default().as_ref().to_vec()],
                        }
                    )])
                    .unwrap(),
                ));

                // Dispatch the MSP accept request.
                assert_ok!(FileSystem::msp_respond_storage_requests_multiple_buckets(
                    RuntimeOrigin::signed(msp.clone()),
                    bounded_vec![(
                        bucket_id,
                        MspStorageRequestResponse {
                            accept: Some(
                                AcceptedStorageRequestParameters {
                                    file_keys_and_proofs: bounded_vec![(file_key, CompactProof {
                                        encoded_nodes: vec![H256::default().as_ref().to_vec()],
                                    })],
                                    non_inclusion_forest_proof: CompactProof {
                                        encoded_nodes: vec![H256::default().as_ref().to_vec()],
                                    },
                                }
                            ),
                            reject: None,
                        }
                    )],
                ));

                System::assert_has_event(
                    Event::StorageRequestFulfilled { file_key }.into(),
                );

                let new_bucket_root =
                    <<Test as file_system::Config>::Providers as shp_traits::ReadBucketsInterface>::get_root_bucket(&bucket_id,)
                    .unwrap();

                System::assert_last_event(
                    Event::MspRespondedToStorageRequests {
                        results: MspRespondStorageRequestsResult::<Test> {
                            msp_id,
                            responses: bounded_vec![BatchResponses::<Test>::Accepted(
                                MspAcceptedBatchStorageRequests::<Test> {
                                    file_keys: bounded_vec![file_key],
                                    bucket_id,
                                    new_bucket_root,
                                    owner: owner_account_id
                                }
                            )],
                        },
                    }.into(),
                );

                // Storage request should be removed
                assert!(file_system::StorageRequests::<Test>::get(file_key).is_none());
                assert!(
                    file_system::BucketsWithStorageRequests::<Test>::get(bucket_id, file_key)
                        .is_none()
                );
            });
        }

        struct StorageRequestParams {
            owner_account_id: AccountId32,
            bucket_name: Vec<u8>,
            location: Vec<u8>,
            size: u64,
            fingerprint: H256,
            peer_ids: PeerIds<Test>,
        }

        fn generate_storage_requests(
            params_list: Vec<StorageRequestParams>,
            msp_id: ProviderIdFor<Test>,
            value_prop_id: ValuePropId<Test>,
        ) -> Vec<(BucketIdFor<Test>, MerkleHash<Test>, AccountId32)> {
            let mut results = Vec::new();

            for params in params_list {
                // Create bucket if not already created
                let bucket_id = <Test as file_system::Config>::Providers::derive_bucket_id(
                    &msp_id,
                    &params.owner_account_id.clone().try_into().unwrap(),
                    params.bucket_name.clone().try_into().unwrap(),
                );

                if !<Test as file_system::Config>::Providers::bucket_exists(&bucket_id) {
                    create_bucket(
                        &params.owner_account_id.clone(),
                        params.bucket_name.clone().try_into().unwrap(),
                        msp_id,
                        value_prop_id,
                    );
                }

                // Compute file key
                let file_key = FileSystem::compute_file_key(
                    params.owner_account_id.clone(),
                    bucket_id,
                    FileLocation::<Test>::try_from(params.location.clone()).unwrap(),
                    params.size,
                    params.fingerprint,
                );

                // Issue storage request
                assert_ok!(FileSystem::issue_storage_request(
                    RuntimeOrigin::signed(params.owner_account_id.clone()),
                    bucket_id,
                    FileLocation::<Test>::try_from(params.location).unwrap(),
                    params.fingerprint,
                    params.size,
                    msp_id,
                    params.peer_ids.clone(),
                ));

                results.push((bucket_id, file_key, params.owner_account_id.clone()));
            }

            results
        }

        fn generate_msp_responses_and_results(
            storage_requests: Vec<(BucketIdFor<Test>, MerkleHash<Test>, AccountId32)>,
            msp_id: ProviderIdFor<Test>,
        ) -> (
            FileKeyResponsesInput<Test>,
            MspRespondStorageRequestsResult<Test>,
        ) {
            let mut responses: BTreeMap<BucketIdFor<Test>, MspStorageRequestResponse<Test>> =
                BTreeMap::new();
            let mut batch_responses: Vec<BatchResponses<Test>> = Vec::new();

            for (bucket_id, file_key, owner_account_id) in storage_requests {
                let response: &mut MspStorageRequestResponse<Test> = responses
                    .entry(bucket_id)
                    .or_insert_with(|| MspStorageRequestResponse {
                        accept: None,
                        reject: None,
                    });

                if file_key.as_ref()[0] % 2 == 0 {
                    if let Some(accept) = &mut response.accept {
                        accept
                            .file_keys_and_proofs
                            .try_push((
                                file_key,
                                CompactProof {
                                    encoded_nodes: vec![H256::default().as_ref().to_vec()],
                                },
                            ))
                            .unwrap();
                    } else {
                        response.accept = Some(AcceptedStorageRequestParameters {
                            file_keys_and_proofs: bounded_vec![(
                                file_key,
                                CompactProof {
                                    encoded_nodes: vec![H256::default().as_ref().to_vec()],
                                }
                            )],
                            non_inclusion_forest_proof: CompactProof {
                                encoded_nodes: vec![H256::default().as_ref().to_vec()],
                            },
                        });
                    }

                    if let Some(BatchResponses::Accepted(ref mut accepted)) = batch_responses.iter_mut().find(|br| matches!(br, BatchResponses::Accepted(a) if a.bucket_id == bucket_id)) {
                        accepted.file_keys.try_push(file_key).unwrap();
                    } else {
                        batch_responses.push(BatchResponses::Accepted(MspAcceptedBatchStorageRequests {
                            file_keys: BoundedVec::try_from(vec![file_key]).unwrap(),
                            bucket_id,
                            new_bucket_root: H256::zero(),
                            owner: owner_account_id,
                        }));
                    }
                } else {
                    // Rejected response
                    let reject_reason = RejectedStorageRequestReason::InternalError;

                    if let Some(reject) = &mut response.reject {
                        reject.try_push((file_key, reject_reason.clone())).unwrap();
                    } else {
                        response.reject = Some(bounded_vec![(file_key, reject_reason.clone())]);
                    }

                    if let Some(BatchResponses::Rejected(ref mut rejected)) = batch_responses.iter_mut().find(|br| matches!(br, BatchResponses::Rejected(r) if r.bucket_id == bucket_id)) {
                        rejected.file_keys.try_push((file_key, reject_reason)).unwrap();
                    } else {
                        batch_responses.push(BatchResponses::Rejected(MspRejectedBatchStorageRequests {
                            file_keys: BoundedVec::try_from(vec![(file_key, reject_reason)]).unwrap(),
                            bucket_id,
                            owner: owner_account_id,
                        }));
                    }
                }
            }

            let responses: FileKeyResponsesInput<Test> = responses
                .into_iter()
                .collect::<Vec<_>>()
                .try_into()
                .expect("Should not exceed MaxBatchConfirmStorageRequests");

            let results = MspRespondStorageRequestsResult {
                msp_id,
                responses: BoundedVec::try_from(batch_responses).unwrap(),
            };

            println!("Generated results: {:?}", results);
>>>>>>> 6ca52772

                // Assert that the MSP used capacity has been updated.
                assert_eq!(
                    <Providers as ReadStorageProvidersInterface>::get_used_capacity(&msp_id),
                    first_size + second_size
                );
            });
        }

        #[test]
        fn msp_respond_storage_request_fullfilled() {
            new_test_ext().execute_with(|| {
                let owner_account_id = Keyring::Alice.to_account_id();
                let owner_signed = RuntimeOrigin::signed(owner_account_id.clone());
                let msp = Keyring::Charlie.to_account_id();
                let location = FileLocation::<Test>::try_from(b"test".to_vec()).unwrap();
                let size = 4;
                let fingerprint = H256::zero();
                let peer_id = BoundedVec::try_from(vec![1]).unwrap();
                let peer_ids: PeerIds<Test> = BoundedVec::try_from(vec![peer_id]).unwrap();

                // Register the MSP.
                let (msp_id, value_prop_id) = add_msp_to_provider_storage(&msp);

                // Create the bucket that will hold the file.
                let name = BoundedVec::try_from(b"bucket".to_vec()).unwrap();
                let bucket_id =
                    create_bucket(&owner_account_id.clone(), name, msp_id, value_prop_id);

                // Set replication target to 1
                ReplicationTarget::<Test>::put(1);

                // Dispatch a storage request.
                assert_ok!(FileSystem::issue_storage_request(
                    owner_signed.clone(),
                    bucket_id,
                    location.clone(),
                    fingerprint,
                    size,
                    msp_id,
                    peer_ids.clone(),
                ));

                // Compute the file key.
                let file_key = FileSystem::compute_file_key(
                    owner_account_id.clone(),
                    bucket_id,
                    location.clone(),
                    size,
                    fingerprint,
                );

                let bsp_account_id = Keyring::Bob.to_account_id();
                let bsp_signed = RuntimeOrigin::signed(bsp_account_id.clone());

<<<<<<< HEAD
                let storage_amount: StorageData<Test> = 100;
=======
                let expected_results = MspRespondStorageRequestsResult {
                    msp_id,
                    responses: {
                        let updated_responses: Vec<_> = expected_results
                            .responses
                            .into_iter()
                            .map(|batch_response| match batch_response {
                                BatchResponses::Accepted(mut accepted) => {
                                    accepted.new_bucket_root =
                                        <Test as file_system::Config>::Providers::get_root_bucket(
                                            &accepted.bucket_id,
                                        )
                                        .expect("Root bucket should exist");
                                    BatchResponses::Accepted(accepted)
                                }
                                br => br,
                            })
                            .collect();
>>>>>>> 6ca52772

                assert_ok!(bsp_sign_up(bsp_signed.clone(), storage_amount));

                // Dispatch the BSP volunteer
                assert_ok!(FileSystem::bsp_volunteer(bsp_signed.clone(), file_key,));

                // Dispatch the BSP confirm storing
                assert_ok!(FileSystem::bsp_confirm_storing(
                    bsp_signed,
                    CompactProof {
                        encoded_nodes: vec![H256::default().as_ref().to_vec()],
                    },
                    BoundedVec::try_from(vec![(
                        file_key,
                        CompactProof {
                            encoded_nodes: vec![H256::default().as_ref().to_vec()],
                        }
                    )])
                    .unwrap(),
                ));

                // Dispatch the MSP accept request.
                assert_ok!(FileSystem::msp_respond_storage_requests_multiple_buckets(
                    RuntimeOrigin::signed(msp.clone()),
                    bounded_vec![StorageRequestMspBucketResponse {
                        bucket_id,
                        accept: Some(StorageRequestMspAcceptedFileKeys {
                            file_keys_and_proofs: bounded_vec![FileKeyWithProof {
                                file_key,
                                proof: CompactProof {
                                    encoded_nodes: vec![H256::default().as_ref().to_vec()],
                                }
                            }],
                            non_inclusion_forest_proof: CompactProof {
                                encoded_nodes: vec![H256::default().as_ref().to_vec()],
                            },
                        }),
                        reject: bounded_vec![],
                    }],
                ));

                System::assert_has_event(Event::StorageRequestFulfilled { file_key }.into());

                // Storage request should be removed
                assert!(file_system::StorageRequests::<Test>::get(file_key).is_none());
                assert!(
                    file_system::BucketsWithStorageRequests::<Test>::get(bucket_id, file_key)
                        .is_none()
                );
            });
        }
    }

    mod failure {
        use super::*;

        #[test]
        fn fails_if_storage_request_not_found() {
            new_test_ext().execute_with(|| {
                let msp = Keyring::Charlie.to_account_id();
                let msp_signed = RuntimeOrigin::signed(msp.clone());
                let (msp_id, value_prop_id) = add_msp_to_provider_storage(&msp);

                // create bucket
                let owner_account_id = Keyring::Alice.to_account_id();
                let name = BoundedVec::try_from(b"bucket".to_vec()).unwrap();
                let bucket_id =
                    create_bucket(&owner_account_id.clone(), name, msp_id, value_prop_id);

                let file_key = H256::zero();

                assert_noop!(
                    FileSystem::msp_respond_storage_requests_multiple_buckets(
                        msp_signed.clone(),
                        bounded_vec![StorageRequestMspBucketResponse {
                            bucket_id,
                            accept: Some(StorageRequestMspAcceptedFileKeys {
                                file_keys_and_proofs: bounded_vec![FileKeyWithProof {
                                    file_key,
                                    proof: CompactProof {
                                        encoded_nodes: vec![H256::default().as_ref().to_vec()],
                                    }
                                }],
                                non_inclusion_forest_proof: CompactProof {
                                    encoded_nodes: vec![H256::default().as_ref().to_vec()],
                                },
                            }),
                            reject: bounded_vec![],
                        }],
                    ),
                    Error::<Test>::StorageRequestNotFound
                );
            });
        }

        #[test]
        fn fails_if_caller_not_a_provider() {
            new_test_ext().execute_with(|| {
                let owner_account_id = Keyring::Alice.to_account_id();
                let owner_signed = RuntimeOrigin::signed(owner_account_id.clone());
                let msp = Keyring::Charlie.to_account_id();
                let location = FileLocation::<Test>::try_from(b"test".to_vec()).unwrap();
                let size = 4;
                let fingerprint = H256::zero();
                let peer_id = BoundedVec::try_from(vec![1]).unwrap();
                let peer_ids: PeerIds<Test> = BoundedVec::try_from(vec![peer_id]).unwrap();

                let (msp_id, value_prop_id) = add_msp_to_provider_storage(&msp);

                let name = BoundedVec::try_from(b"bucket".to_vec()).unwrap();
                let bucket_id =
                    create_bucket(&owner_account_id.clone(), name, msp_id, value_prop_id);

                // Dispatch a storage request.
                assert_ok!(FileSystem::issue_storage_request(
                    owner_signed.clone(),
                    bucket_id,
                    location.clone(),
                    fingerprint,
                    size,
                    msp_id,
                    peer_ids.clone(),
                ));

                let file_key = FileSystem::compute_file_key(
                    owner_account_id.clone(),
                    bucket_id,
                    location.clone(),
                    size,
                    fingerprint,
                );

                let not_msp = Keyring::Bob.to_account_id();
                let not_msp_signed = RuntimeOrigin::signed(not_msp.clone());

                assert_noop!(
                    FileSystem::msp_respond_storage_requests_multiple_buckets(
                        not_msp_signed.clone(),
                        bounded_vec![StorageRequestMspBucketResponse {
                            bucket_id,
                            accept: Some(StorageRequestMspAcceptedFileKeys {
                                file_keys_and_proofs: bounded_vec![FileKeyWithProof {
                                    file_key,
                                    proof: CompactProof {
                                        encoded_nodes: vec![H256::default().as_ref().to_vec()],
                                    }
                                }],
                                non_inclusion_forest_proof: CompactProof {
                                    encoded_nodes: vec![H256::default().as_ref().to_vec()],
                                },
                            }),
                            reject: bounded_vec![],
                        }],
                    ),
                    Error::<Test>::NotASp
                );
            });
        }

        #[test]
        fn fails_if_caller_not_a_msp() {
            new_test_ext().execute_with(|| {
                let owner_account_id = Keyring::Alice.to_account_id();
                let owner_signed = RuntimeOrigin::signed(owner_account_id.clone());
                let bsp_account_id = Keyring::Bob.to_account_id();
                let bsp_signed = RuntimeOrigin::signed(bsp_account_id.clone());
                let msp = Keyring::Charlie.to_account_id();
                let location = FileLocation::<Test>::try_from(b"test".to_vec()).unwrap();
                let size = 4;
                let fingerprint = H256::zero();
                let peer_id = BoundedVec::try_from(vec![1]).unwrap();
                let peer_ids: PeerIds<Test> = BoundedVec::try_from(vec![peer_id]).unwrap();
                let storage_amount = 100;

                let (msp_id, value_prop_id) = add_msp_to_provider_storage(&msp);

                let name = BoundedVec::try_from(b"bucket".to_vec()).unwrap();
                let bucket_id =
                    create_bucket(&owner_account_id.clone(), name, msp_id, value_prop_id);

                // Dispatch a storage request.
                assert_ok!(FileSystem::issue_storage_request(
                    owner_signed.clone(),
                    bucket_id,
                    location.clone(),
                    fingerprint,
                    size,
                    msp_id,
                    peer_ids.clone(),
                ));

                let file_key = FileSystem::compute_file_key(
                    owner_account_id.clone(),
                    bucket_id,
                    location.clone(),
                    size,
                    fingerprint,
                );

                // Sign up account as a Backup Storage Provider
                assert_ok!(bsp_sign_up(bsp_signed.clone(), storage_amount));

                assert_noop!(
                    FileSystem::msp_respond_storage_requests_multiple_buckets(
                        bsp_signed.clone(),
                        bounded_vec![StorageRequestMspBucketResponse {
                            bucket_id,
                            accept: Some(StorageRequestMspAcceptedFileKeys {
                                file_keys_and_proofs: bounded_vec![FileKeyWithProof {
                                    file_key,
                                    proof: CompactProof {
                                        encoded_nodes: vec![H256::default().as_ref().to_vec()],
                                    }
                                }],
                                non_inclusion_forest_proof: CompactProof {
                                    encoded_nodes: vec![H256::default().as_ref().to_vec()],
                                },
                            }),
                            reject: bounded_vec![],
                        }],
                    ),
                    Error::<Test>::NotAMsp
                );
            });
        }

        #[test]
        fn fails_if_request_is_not_expecting_a_msp() {
            new_test_ext().execute_with(|| {
                let owner_account_id = Keyring::Alice.to_account_id();
                let msp = Keyring::Charlie.to_account_id();
                let msp_signed = RuntimeOrigin::signed(msp.clone());
                let location = FileLocation::<Test>::try_from(b"test".to_vec()).unwrap();
                let size = 4;
                let fingerprint = H256::zero();
                let peer_id = BoundedVec::try_from(vec![1]).unwrap();
                let peer_ids: PeerIds<Test> = BoundedVec::try_from(vec![peer_id]).unwrap();

                let (msp_id, value_prop_id) = add_msp_to_provider_storage(&msp);

                let name = BoundedVec::try_from(b"bucket".to_vec()).unwrap();
                let bucket_id =
                    create_bucket(&owner_account_id.clone(), name, msp_id, value_prop_id);

                let file_key = FileSystem::compute_file_key(
                    owner_account_id.clone(),
                    bucket_id,
                    location.clone(),
                    size,
                    fingerprint,
                );

                // Insert a storage request that is not expecting a MSP.
                StorageRequests::<Test>::insert(
                    file_key,
                    StorageRequestMetadata {
                        requested_at: 1,
                        owner: owner_account_id.clone(),
                        bucket_id,
                        location: location.clone(),
                        fingerprint,
                        size,
                        msp: None,
                        user_peer_ids: peer_ids.clone(),
                        data_server_sps: BoundedVec::default(),
                        bsps_required: ReplicationTarget::<Test>::get(),
                        bsps_confirmed: 0,
                        bsps_volunteered: 0,
                    },
                );

                assert_noop!(
                    FileSystem::msp_respond_storage_requests_multiple_buckets(
                        msp_signed.clone(),
                        bounded_vec![StorageRequestMspBucketResponse {
                            bucket_id,
                            accept: Some(StorageRequestMspAcceptedFileKeys {
                                file_keys_and_proofs: bounded_vec![FileKeyWithProof {
                                    file_key,
                                    proof: CompactProof {
                                        encoded_nodes: vec![],
                                    }
                                }],
                                non_inclusion_forest_proof: CompactProof {
                                    encoded_nodes: vec![H256::default().as_ref().to_vec()],
                                },
                            }),
                            reject: bounded_vec![],
                        }],
                    ),
                    Error::<Test>::RequestWithoutMsp
                );
            });
        }

        #[test]
        fn fails_if_caller_is_msp_but_not_assigned_one() {
            new_test_ext().execute_with(|| {
                let owner_account_id = Keyring::Alice.to_account_id();
                let owner_signed = RuntimeOrigin::signed(owner_account_id.clone());
                let expected_msp = Keyring::Charlie.to_account_id();
                let caller_msp = Keyring::Dave.to_account_id();
                let caller_msp_signed = RuntimeOrigin::signed(caller_msp.clone());
                let location = FileLocation::<Test>::try_from(b"test".to_vec()).unwrap();
                let size = 4;
                let fingerprint = H256::zero();
                let peer_id = BoundedVec::try_from(vec![1]).unwrap();
                let peer_ids: PeerIds<Test> = BoundedVec::try_from(vec![peer_id]).unwrap();

                let (expected_msp_id, value_prop_id) = add_msp_to_provider_storage(&expected_msp);
                let _caller_msp_id = add_msp_to_provider_storage(&caller_msp);

                let name = BoundedVec::try_from(b"bucket".to_vec()).unwrap();
                let bucket_id = create_bucket(
                    &owner_account_id.clone(),
                    name,
                    expected_msp_id,
                    value_prop_id,
                );

                // Dispatch a storage request.
                assert_ok!(FileSystem::issue_storage_request(
                    owner_signed.clone(),
                    bucket_id,
                    location.clone(),
                    fingerprint,
                    size,
                    expected_msp_id,
                    peer_ids.clone(),
                ));

                let file_key = FileSystem::compute_file_key(
                    owner_account_id.clone(),
                    bucket_id,
                    location.clone(),
                    size,
                    fingerprint,
                );

                // Try to accept storing a file with a MSP that is not the one assigned to the file.
                assert_noop!(
                    FileSystem::msp_respond_storage_requests_multiple_buckets(
                        caller_msp_signed.clone(),
                        bounded_vec![StorageRequestMspBucketResponse {
                            bucket_id,
                            accept: Some(StorageRequestMspAcceptedFileKeys {
                                file_keys_and_proofs: bounded_vec![FileKeyWithProof {
                                    file_key,
                                    proof: CompactProof {
                                        encoded_nodes: vec![H256::default().as_ref().to_vec()],
                                    }
                                }],
                                non_inclusion_forest_proof: CompactProof {
                                    encoded_nodes: vec![H256::default().as_ref().to_vec()],
                                },
                            }),
                            reject: bounded_vec![],
                        }],
                    ),
                    Error::<Test>::MspNotStoringBucket
                );
            });
        }

        #[test]
        fn fails_if_msp_already_accepted_storing() {
            new_test_ext().execute_with(|| {
                let owner_account_id = Keyring::Alice.to_account_id();
                let owner_signed = RuntimeOrigin::signed(owner_account_id.clone());
                let msp = Keyring::Charlie.to_account_id();
                let msp_signed = RuntimeOrigin::signed(msp.clone());
                let location = FileLocation::<Test>::try_from(b"test".to_vec()).unwrap();
                let size = 4;
                let fingerprint = H256::zero();
                let peer_id = BoundedVec::try_from(vec![1]).unwrap();
                let peer_ids: PeerIds<Test> = BoundedVec::try_from(vec![peer_id]).unwrap();

                let (msp_id, value_prop_id) = add_msp_to_provider_storage(&msp);

                let name = BoundedVec::try_from(b"bucket".to_vec()).unwrap();
                let bucket_id =
                    create_bucket(&owner_account_id.clone(), name, msp_id, value_prop_id);

                // Dispatch a storage request.
                assert_ok!(FileSystem::issue_storage_request(
                    owner_signed.clone(),
                    bucket_id,
                    location.clone(),
                    fingerprint,
                    size,
                    msp_id,
                    peer_ids.clone(),
                ));

                let file_key = FileSystem::compute_file_key(
                    owner_account_id.clone(),
                    bucket_id,
                    location.clone(),
                    size,
                    fingerprint,
                );

                // Accept storing the file.
                assert_ok!(FileSystem::msp_respond_storage_requests_multiple_buckets(
                    msp_signed.clone(),
                    bounded_vec![StorageRequestMspBucketResponse {
                        bucket_id,
                        accept: Some(StorageRequestMspAcceptedFileKeys {
                            file_keys_and_proofs: bounded_vec![FileKeyWithProof {
                                file_key,
                                proof: CompactProof {
                                    encoded_nodes: vec![H256::default().as_ref().to_vec()],
                                }
                            }],
                            non_inclusion_forest_proof: CompactProof {
                                encoded_nodes: vec![H256::default().as_ref().to_vec()],
                            },
                        }),
                        reject: bounded_vec![],
                    }],
                ));

                // Try to accept storing the file again.
                assert_noop!(
                    FileSystem::msp_respond_storage_requests_multiple_buckets(
                        msp_signed.clone(),
                        bounded_vec![StorageRequestMspBucketResponse {
                            bucket_id,
                            accept: Some(StorageRequestMspAcceptedFileKeys {
                                file_keys_and_proofs: bounded_vec![FileKeyWithProof {
                                    file_key,
                                    proof: CompactProof {
                                        encoded_nodes: vec![H256::default().as_ref().to_vec()],
                                    }
                                }],
                                non_inclusion_forest_proof: CompactProof {
                                    encoded_nodes: vec![H256::default().as_ref().to_vec()],
                                },
                            }),
                            reject: bounded_vec![],
                        }],
                    ),
                    Error::<Test>::MspAlreadyConfirmed
                );
            });
        }

        #[test]
        fn fails_if_msp_is_not_the_one_storing_the_bucket() {
            new_test_ext().execute_with(|| {
                let owner_account_id = Keyring::Alice.to_account_id();
                let expected_msp = Keyring::Charlie.to_account_id();
                let expected_msp_signed = RuntimeOrigin::signed(expected_msp.clone());
                let other_msp = Keyring::Dave.to_account_id();
                let location = FileLocation::<Test>::try_from(b"test".to_vec()).unwrap();
                let size = 4;
                let fingerprint = H256::zero();
                let peer_id = BoundedVec::try_from(vec![1]).unwrap();
                let peer_ids: PeerIds<Test> = BoundedVec::try_from(vec![peer_id]).unwrap();

                let (expected_msp_id, _) = add_msp_to_provider_storage(&expected_msp);
                let (other_msp_id, value_prop_id) = add_msp_to_provider_storage(&other_msp);

                let name = BoundedVec::try_from(b"bucket".to_vec()).unwrap();
                let bucket_id =
                    create_bucket(&owner_account_id.clone(), name, other_msp_id, value_prop_id);

                let file_key = FileSystem::compute_file_key(
                    owner_account_id.clone(),
                    bucket_id,
                    location.clone(),
                    size,
                    fingerprint,
                );

                // Insert a storage request with the expected MSP but a bucket ID from another MSP.
                // Note: this should never happen since `issue_storage_request` checks that the bucket ID
                // belongs to the MSP, but we are testing it just in case.
                StorageRequests::<Test>::insert(
                    file_key,
                    StorageRequestMetadata {
                        requested_at: 1,
                        owner: owner_account_id.clone(),
                        bucket_id,
                        location: location.clone(),
                        fingerprint,
                        size,
                        msp: Some((expected_msp_id, false)),
                        user_peer_ids: peer_ids.clone(),
                        data_server_sps: BoundedVec::default(),
                        bsps_required: ReplicationTarget::<Test>::get(),
                        bsps_confirmed: 0,
                        bsps_volunteered: 0,
                    },
                );

                // Try to accept storing a file with a MSP that is not the owner of the bucket ID
                assert_noop!(
                    FileSystem::msp_respond_storage_requests_multiple_buckets(
                        expected_msp_signed.clone(),
                        bounded_vec![StorageRequestMspBucketResponse {
                            bucket_id,
                            accept: Some(StorageRequestMspAcceptedFileKeys {
                                file_keys_and_proofs: bounded_vec![FileKeyWithProof {
                                    file_key,
                                    proof: CompactProof {
                                        encoded_nodes: vec![H256::default().as_ref().to_vec()],
                                    }
                                }],
                                non_inclusion_forest_proof: CompactProof {
                                    encoded_nodes: vec![H256::default().as_ref().to_vec()],
                                },
                            }),
                            reject: bounded_vec![],
                        }],
                    ),
                    Error::<Test>::MspNotStoringBucket
                );
            });
        }

        #[test]
        fn fails_if_msp_does_not_have_enough_available_capacity() {
            new_test_ext().execute_with(|| {
                let owner_account_id = Keyring::Alice.to_account_id();
                let msp = Keyring::Charlie.to_account_id();
                let msp_signed = RuntimeOrigin::signed(msp.clone());
                let location = FileLocation::<Test>::try_from(b"test".to_vec()).unwrap();
                let size = 200;
                let fingerprint = H256::zero();
                let peer_id = BoundedVec::try_from(vec![1]).unwrap();
                let peer_ids: PeerIds<Test> = BoundedVec::try_from(vec![peer_id]).unwrap();

                let (msp_id, value_prop_id) = add_msp_to_provider_storage(&msp);

                let name = BoundedVec::try_from(b"bucket".to_vec()).unwrap();
                let bucket_id =
                    create_bucket(&owner_account_id.clone(), name, msp_id, value_prop_id);

                let file_key = FileSystem::compute_file_key(
                    owner_account_id.clone(),
                    bucket_id,
                    location.clone(),
                    size,
                    fingerprint,
                );

                // Insert a storage request for a MSP with not enough available capacity.
                // Note: `issue_storage_request` checks that the MSP has enough available capacity, but it could happen
                // that when the storage request was initially created the MSP had enough available capacity but it
                // accepted other storage requests in the meantime and now it does not have enough available capacity.
                StorageRequests::<Test>::insert(
                    file_key,
                    StorageRequestMetadata {
                        requested_at: 1,
                        owner: owner_account_id.clone(),
                        bucket_id,
                        location: location.clone(),
                        fingerprint,
                        size,
                        msp: Some((msp_id, false)),
                        user_peer_ids: peer_ids.clone(),
                        data_server_sps: BoundedVec::default(),
                        bsps_required: ReplicationTarget::<Test>::get(),
                        bsps_confirmed: 0,
                        bsps_volunteered: 0,
                    },
                );

                // Try to accept storing a file with a MSP that does not have enough available capacity
                assert_noop!(
                    FileSystem::msp_respond_storage_requests_multiple_buckets(
                        msp_signed.clone(),
                        bounded_vec![StorageRequestMspBucketResponse {
                            bucket_id,
                            accept: Some(StorageRequestMspAcceptedFileKeys {
                                file_keys_and_proofs: bounded_vec![FileKeyWithProof {
                                    file_key,
                                    proof: CompactProof {
                                        encoded_nodes: vec![H256::default().as_ref().to_vec()],
                                    }
                                }],
                                non_inclusion_forest_proof: CompactProof {
                                    encoded_nodes: vec![H256::default().as_ref().to_vec()],
                                },
                            }),
                            reject: bounded_vec![],
                        }],
                    ),
                    Error::<Test>::InsufficientAvailableCapacity
                );
            });
        }

        #[test]
        fn fails_if_the_non_inclusion_proof_includes_the_file_key() {
            new_test_ext().execute_with(|| {
                let owner_account_id = Keyring::Alice.to_account_id();
                let msp = Keyring::Charlie.to_account_id();
                let msp_signed = RuntimeOrigin::signed(msp.clone());
                let location = FileLocation::<Test>::try_from(b"test".to_vec()).unwrap();
                let size = 4;
                let fingerprint = H256::zero();
                let peer_id = BoundedVec::try_from(vec![1]).unwrap();
                let peer_ids: PeerIds<Test> = BoundedVec::try_from(vec![peer_id]).unwrap();

                let (msp_id, value_prop_id) = add_msp_to_provider_storage(&msp);

                let name = BoundedVec::try_from(b"bucket".to_vec()).unwrap();
                let bucket_id =
                    create_bucket(&owner_account_id.clone(), name, msp_id, value_prop_id);

                // Dispatch a storage request.
                assert_ok!(FileSystem::issue_storage_request(
                    RuntimeOrigin::signed(owner_account_id.clone()),
                    bucket_id,
                    location.clone(),
                    fingerprint,
                    size,
                    msp_id,
                    peer_ids.clone(),
                ));

                let file_key = FileSystem::compute_file_key(
                    owner_account_id.clone(),
                    bucket_id,
                    location.clone(),
                    size,
                    fingerprint,
                );

                // Try to accept storing a file with a non-inclusion proof that includes the file key
                assert_noop!(
                    FileSystem::msp_respond_storage_requests_multiple_buckets(
                        msp_signed.clone(),
                        bounded_vec![StorageRequestMspBucketResponse {
                            bucket_id,
                            accept: Some(StorageRequestMspAcceptedFileKeys {
                                file_keys_and_proofs: bounded_vec![FileKeyWithProof {
                                    file_key,
                                    proof: CompactProof {
                                        encoded_nodes: vec![H256::default().as_ref().to_vec()],
                                    }
                                }],
                                non_inclusion_forest_proof: CompactProof {
                                    encoded_nodes: vec![file_key.as_ref().to_vec()],
                                },
                            }),
                            reject: bounded_vec![],
                        }],
                    ),
                    Error::<Test>::ExpectedNonInclusionProof
                );
            });
        }
    }
}

mod bsp_volunteer {
    use super::*;
    mod failure {
        use super::*;
        use core::u32;

        #[test]
        fn bsp_actions_not_a_bsp_fail() {
            new_test_ext().execute_with(|| {
                let owner_account_id = Keyring::Alice.to_account_id();
                let bsp_account_id = Keyring::Bob.to_account_id();
                let bsp_signed = RuntimeOrigin::signed(bsp_account_id.clone());
                let msp = Keyring::Charlie.to_account_id();
                let location = FileLocation::<Test>::try_from(b"test".to_vec()).unwrap();
                let size = 4;
                let file_content = b"test".to_vec();
                let fingerprint = BlakeTwo256::hash(&file_content);
                let peer_id = BoundedVec::try_from(vec![1]).unwrap();
                let peer_ids: PeerIds<Test> = BoundedVec::try_from(vec![peer_id]).unwrap();

                let (msp_id, value_prop_id) = add_msp_to_provider_storage(&msp);

                let name = BoundedVec::try_from(vec![1]).unwrap();
                let bucket_id =
                    create_bucket(&owner_account_id.clone(), name, msp_id, value_prop_id);

                // Dispatch storage request.
                assert_ok!(FileSystem::issue_storage_request(
                    RuntimeOrigin::signed(owner_account_id.clone()),
                    bucket_id,
                    location.clone(),
                    fingerprint,
                    size,
                    msp_id,
                    peer_ids.clone(),
                ));

                let file_key = FileSystem::compute_file_key(
                    owner_account_id.clone(),
                    bucket_id,
                    location.clone(),
                    size,
                    fingerprint,
                );

                assert_noop!(
                    FileSystem::bsp_volunteer(bsp_signed.clone(), file_key),
                    Error::<Test>::NotABsp
                );
            });
        }

        #[test]
        fn bsp_volunteer_storage_request_not_found_fail() {
            new_test_ext().execute_with(|| {
                let bsp_account_id = Keyring::Bob.to_account_id();
                let bsp_signed = RuntimeOrigin::signed(bsp_account_id.clone());
                let location = FileLocation::<Test>::try_from(b"test".to_vec()).unwrap();
                let fingerprint = H256::zero();

                assert_ok!(bsp_sign_up(bsp_signed.clone(), 100,));

                let file_key = FileSystem::compute_file_key(
                    bsp_account_id.clone(),
                    H256::zero(),
                    location.clone(),
                    4,
                    fingerprint,
                );

                assert_noop!(
                    FileSystem::bsp_volunteer(bsp_signed.clone(), file_key),
                    Error::<Test>::StorageRequestNotFound
                );
            });
        }

        #[test]
        fn bsp_already_volunteered_failed() {
            new_test_ext().execute_with(|| {
                let owner_account_id = Keyring::Alice.to_account_id();
                let owner_signed = RuntimeOrigin::signed(owner_account_id.clone());
                let bsp_account_id = Keyring::Bob.to_account_id();
                let bsp_signed = RuntimeOrigin::signed(bsp_account_id.clone());
                let msp = Keyring::Charlie.to_account_id();
                let location = FileLocation::<Test>::try_from(b"test".to_vec()).unwrap();
                let size = 4;
                let file_content = b"test".to_vec();
                let fingerprint = BlakeTwo256::hash(&file_content);
                let peer_id = BoundedVec::try_from(vec![1]).unwrap();
                let peer_ids: PeerIds<Test> = BoundedVec::try_from(vec![peer_id]).unwrap();
                let storage_amount: StorageData<Test> = 100;

                let (msp_id, value_prop_id) = add_msp_to_provider_storage(&msp);

                let name = BoundedVec::try_from(b"bucket".to_vec()).unwrap();
                let bucket_id =
                    create_bucket(&owner_account_id.clone(), name, msp_id, value_prop_id);

                // Dispatch storage request.
                assert_ok!(FileSystem::issue_storage_request(
                    owner_signed.clone(),
                    bucket_id,
                    location.clone(),
                    fingerprint,
                    size,
                    msp_id,
                    peer_ids.clone(),
                ));

                // Sign up account as a Backup Storage Provider
                assert_ok!(bsp_sign_up(bsp_signed.clone(), storage_amount,));

                let file_key = FileSystem::compute_file_key(
                    owner_account_id.clone(),
                    bucket_id,
                    location.clone(),
                    size,
                    fingerprint,
                );

                // Dispatch BSP volunteer.
                assert_ok!(FileSystem::bsp_volunteer(bsp_signed.clone(), file_key));

                assert_noop!(
                    FileSystem::bsp_volunteer(bsp_signed.clone(), file_key),
                    Error::<Test>::BspAlreadyVolunteered
                );
            });
        }

        #[test]
        fn bsp_volunteer_above_threshold_high_fail() {
            new_test_ext().execute_with(|| {
                let owner_account_id = Keyring::Alice.to_account_id();
                let owner_signed = RuntimeOrigin::signed(owner_account_id.clone());
                let bsp_account_id = Keyring::Bob.to_account_id();
                let bsp_signed = RuntimeOrigin::signed(bsp_account_id.clone());
                let msp = Keyring::Charlie.to_account_id();
                let location = FileLocation::<Test>::try_from(b"test".to_vec()).unwrap();
                let size = 4;
                let file_content = b"test".to_vec();
                let fingerprint = BlakeTwo256::hash(&file_content);
                let peer_id = BoundedVec::try_from(vec![1]).unwrap();
                let peer_ids: PeerIds<Test> = BoundedVec::try_from(vec![peer_id]).unwrap();
                let storage_amount: StorageData<Test> = 100;

                let (msp_id, value_prop_id) = add_msp_to_provider_storage(&msp);

                let name = BoundedVec::try_from(b"bucket".to_vec()).unwrap();
                let bucket_id =
                    create_bucket(&owner_account_id.clone(), name, msp_id, value_prop_id);

                // Dispatch storage request.
                assert_ok!(FileSystem::issue_storage_request(
                    owner_signed.clone(),
                    bucket_id,
                    location.clone(),
                    fingerprint,
                    size,
                    msp_id,
                    peer_ids.clone(),
                ));

                // Sign up account as a Backup Storage Provider
                assert_ok!(bsp_sign_up(bsp_signed.clone(), storage_amount,));

                let file_key = FileSystem::compute_file_key(
                    owner_account_id.clone(),
                    bucket_id,
                    location.clone(),
                    size,
                    fingerprint,
                );

                // Set very high block range to maximum threshold.
                assert_ok!(FileSystem::set_global_parameters(
                    RuntimeOrigin::root(),
                    None,
                    Some(u32::MAX.into())
                ));

                // Dispatch BSP volunteer.
                assert_noop!(
                    FileSystem::bsp_volunteer(bsp_signed.clone(), file_key),
                    Error::<Test>::AboveThreshold
                );
            });
        }

        #[test]
        fn bsp_volunteer_above_threshold_high_fail_even_with_spamming() {
            new_test_ext().execute_with(|| {
                let owner_account_id = Keyring::Alice.to_account_id();
                let owner_signed = RuntimeOrigin::signed(owner_account_id.clone());
                let bsp_account_id = Keyring::Bob.to_account_id();
                let bsp_signed = RuntimeOrigin::signed(bsp_account_id.clone());
                let msp = Keyring::Charlie.to_account_id();
                let location = FileLocation::<Test>::try_from(b"test".to_vec()).unwrap();
                let size = 4;
                let file_content = b"test".to_vec();
                let fingerprint = BlakeTwo256::hash(&file_content);
                let peer_id = BoundedVec::try_from(vec![1]).unwrap();
                let peer_ids: PeerIds<Test> = BoundedVec::try_from(vec![peer_id]).unwrap();
                let storage_amount: StorageData<Test> = 100;

                let (msp_id, value_prop_id) = add_msp_to_provider_storage(&msp);

                let name = BoundedVec::try_from(b"bucket".to_vec()).unwrap();
                let bucket_id =
                    create_bucket(&owner_account_id.clone(), name, msp_id, value_prop_id);

                // Sign up account as a Backup Storage Provider
                assert_ok!(bsp_sign_up(bsp_signed.clone(), storage_amount,));

                // Get BSP ID.
                let bsp_id = Providers::get_provider_id(bsp_account_id.clone()).unwrap();

                // Dispatch storage request.
                assert_ok!(FileSystem::issue_storage_request(
                    owner_signed.clone(),
                    bucket_id,
                    location.clone(),
                    fingerprint,
                    size,
                    msp_id,
                    peer_ids.clone(),
                ));

                // Compute the file key to volunteer for.
                let file_key = FileSystem::compute_file_key(
                    owner_account_id.clone(),
                    bucket_id,
                    location.clone(),
                    size,
                    fingerprint,
                );

                // Set a somewhat high block range to maximum threshold.
                assert_ok!(FileSystem::set_global_parameters(
                    RuntimeOrigin::root(),
                    None,
                    Some(40)
                ));

                // Calculate how many ticks until this BSP can volunteer for the file.
                let current_tick = ProofsDealer::get_current_tick();
                let tick_when_bsp_can_volunteer =
                    FileSystem::query_earliest_file_volunteer_tick(bsp_id, file_key).unwrap();
                let ticks_to_advance = tick_when_bsp_can_volunteer - current_tick + 1;
                let current_block = System::block_number();

                // Advance by the number of ticks until this BSP can volunteer for the file.
                // In the process, this BSP will spam the chain to prevent others from volunteering and confirming.
                roll_to_spammed(current_block + ticks_to_advance);

                // Dispatch BSP volunteer.
                assert_noop!(
                    FileSystem::bsp_volunteer(bsp_signed.clone(), file_key),
                    Error::<Test>::AboveThreshold
                );
            });
        }

        #[test]
        fn bsp_volunteer_with_insufficient_capacity() {
            new_test_ext().execute_with(|| {
                let owner = Keyring::Alice.to_account_id();
                let origin = RuntimeOrigin::signed(owner.clone());
                let bsp_account_id = Keyring::Bob.to_account_id();
                let bsp_signed = RuntimeOrigin::signed(bsp_account_id.clone());
                let msp = Keyring::Charlie.to_account_id();
                let location = FileLocation::<Test>::try_from(b"test".to_vec()).unwrap();
                let fingerprint = H256::zero();
                let peer_id = BoundedVec::try_from(vec![1]).unwrap();
                let peer_ids: PeerIds<Test> = BoundedVec::try_from(vec![peer_id]).unwrap();
                let storage_amount: StorageData<Test> = 100;

                let (msp_id, value_prop_id) = add_msp_to_provider_storage(&msp);

                let name = BoundedVec::try_from(b"bucket".to_vec()).unwrap();
                let bucket_id = create_bucket(&owner.clone(), name.clone(), msp_id, value_prop_id);

                // Dispatch storage request.
                assert_ok!(FileSystem::issue_storage_request(
                    origin,
                    bucket_id,
                    location.clone(),
                    fingerprint,
                    4,
                    msp_id,
                    peer_ids.clone(),
                ));

                // Sign up account as a Backup Storage Provider
                assert_ok!(bsp_sign_up(bsp_signed.clone(), storage_amount));

                let bsp_id = Providers::get_provider_id(bsp_account_id.clone()).unwrap();

                pallet_storage_providers::BackupStorageProviders::<Test>::mutate(bsp_id, |bsp| {
                    assert!(bsp.is_some());
                    if let Some(bsp) = bsp {
                        bsp.capacity = 0;
                    }
                });

                let file_key = FileSystem::compute_file_key(
                    owner.clone(),
                    bucket_id,
                    location.clone(),
                    4,
                    fingerprint,
                );

                // Dispatch BSP volunteer.
                assert_noop!(
                    FileSystem::bsp_volunteer(bsp_signed.clone(), file_key),
                    Error::<Test>::InsufficientAvailableCapacity
                );
            });
        }
    }

    mod success {
        use super::*;

        #[test]
        fn bsp_volunteer_success() {
            new_test_ext().execute_with(|| {
                let owner = Keyring::Alice.to_account_id();
                let origin = RuntimeOrigin::signed(owner.clone());
                let bsp_account_id = Keyring::Bob.to_account_id();
                let bsp_signed = RuntimeOrigin::signed(bsp_account_id.clone());
                let msp = Keyring::Charlie.to_account_id();
                let location = FileLocation::<Test>::try_from(b"test".to_vec()).unwrap();
                let size = StorageData::<Test>::try_from(4).unwrap();
                let fingerprint = H256::zero();
                let peer_id = BoundedVec::try_from(vec![1]).unwrap();
                let peer_ids: PeerIds<Test> = BoundedVec::try_from(vec![peer_id]).unwrap();
                let storage_amount: StorageData<Test> = 100;

                let (msp_id, value_prop_id) = add_msp_to_provider_storage(&msp);

                let name = BoundedVec::try_from(b"bucket".to_vec()).unwrap();
                let bucket_id = create_bucket(&owner.clone(), name.clone(), msp_id, value_prop_id);

                // Dispatch storage request.
                assert_ok!(FileSystem::issue_storage_request(
                    origin,
                    bucket_id,
                    location.clone(),
                    fingerprint,
                    4,
                    msp_id,
                    peer_ids.clone(),
                ));

                // Sign up account as a Backup Storage Provider
                assert_ok!(bsp_sign_up(bsp_signed.clone(), storage_amount));

                let file_key = FileSystem::compute_file_key(
                    owner.clone(),
                    bucket_id,
                    location.clone(),
                    4,
                    fingerprint,
                );

                let bsp_id = Providers::get_provider_id(bsp_account_id).unwrap();

                // Dispatch BSP volunteer.
                assert_ok!(FileSystem::bsp_volunteer(bsp_signed.clone(), file_key));

                // Assert that the RequestStorageBsps has the correct value
                assert_eq!(
                    file_system::StorageRequestBsps::<Test>::get(file_key, bsp_id)
                        .expect("BSP should exist in storage"),
                    StorageRequestBspsMetadata::<Test> {
                        confirmed: false,
                        _phantom: Default::default()
                    }
                );

                // Assert that the correct event was deposited
                System::assert_last_event(
                    Event::AcceptedBspVolunteer {
                        bsp_id,
                        bucket_id,
                        location,
                        fingerprint,
                        multiaddresses: create_sp_multiaddresses(),
                        owner,
                        size,
                    }
                    .into(),
                );
            });
        }

        #[test]
        fn bsp_volunteer_succeeds_after_waiting_enough_blocks_without_spam() {
            new_test_ext().execute_with(|| {
                let owner_account_id = Keyring::Alice.to_account_id();
                let owner_signed = RuntimeOrigin::signed(owner_account_id.clone());
                let bsp_account_id = Keyring::Bob.to_account_id();
                let bsp_signed = RuntimeOrigin::signed(bsp_account_id.clone());
                let msp = Keyring::Charlie.to_account_id();
                let location = FileLocation::<Test>::try_from(b"test".to_vec()).unwrap();
                let size = 4;
                let file_content = b"test".to_vec();
                let fingerprint = BlakeTwo256::hash(&file_content);
                let peer_id = BoundedVec::try_from(vec![1]).unwrap();
                let peer_ids: PeerIds<Test> = BoundedVec::try_from(vec![peer_id]).unwrap();
                let storage_amount: StorageData<Test> = 100;

                let (msp_id, value_prop_id) = add_msp_to_provider_storage(&msp);

                let name = BoundedVec::try_from(b"bucket".to_vec()).unwrap();
                let bucket_id =
                    create_bucket(&owner_account_id.clone(), name, msp_id, value_prop_id);

                // Sign up account as a Backup Storage Provider
                assert_ok!(bsp_sign_up(bsp_signed.clone(), storage_amount,));

                // Get BSP ID.
                let bsp_id = Providers::get_provider_id(bsp_account_id.clone()).unwrap();

                // Dispatch storage request.
                assert_ok!(FileSystem::issue_storage_request(
                    owner_signed.clone(),
                    bucket_id,
                    location.clone(),
                    fingerprint,
                    size,
                    msp_id,
                    peer_ids.clone(),
                ));

                // Compute the file key to volunteer for.
                let file_key = FileSystem::compute_file_key(
                    owner_account_id.clone(),
                    bucket_id,
                    location.clone(),
                    size,
                    fingerprint,
                );

                // Set a somewhat high block range to maximum threshold.
                assert_ok!(FileSystem::set_global_parameters(
                    RuntimeOrigin::root(),
                    None,
                    Some(40)
                ));

                // Calculate how many ticks until this BSP can volunteer for the file.
                let current_tick = ProofsDealer::get_current_tick();
                let tick_when_bsp_can_volunteer =
                    FileSystem::query_earliest_file_volunteer_tick(bsp_id, file_key).unwrap();
                let ticks_to_advance = tick_when_bsp_can_volunteer - current_tick + 1;
                let current_block = System::block_number();

                // Advance by the number of ticks until this BSP can volunteer for the file.
                roll_to(current_block + ticks_to_advance);

                // Dispatch BSP volunteer.
                assert_ok!(FileSystem::bsp_volunteer(bsp_signed.clone(), file_key));

                // Assert that the RequestStorageBsps has the correct value
                assert_eq!(
                    file_system::StorageRequestBsps::<Test>::get(file_key, bsp_id)
                        .expect("BSP should exist in storage"),
                    StorageRequestBspsMetadata::<Test> {
                        confirmed: false,
                        _phantom: Default::default()
                    }
                );

                // Assert that the correct event was deposited
                System::assert_last_event(
                    Event::AcceptedBspVolunteer {
                        bsp_id,
                        bucket_id,
                        location,
                        fingerprint,
                        multiaddresses: create_sp_multiaddresses(),
                        owner: owner_account_id,
                        size,
                    }
                    .into(),
                );
            });
        }
    }
}

mod bsp_confirm {
    use super::*;
    mod failure {
        use crate::types::FileKeyWithProof;

        use super::*;
        use pallet_storage_providers::types::ReputationWeightType;

        #[test]
        fn bsp_actions_not_a_bsp_fail() {
            new_test_ext().execute_with(|| {
                let owner_account_id = Keyring::Alice.to_account_id();
                let bsp_account_id = Keyring::Bob.to_account_id();
                let bsp_signed = RuntimeOrigin::signed(bsp_account_id.clone());
                let msp = Keyring::Charlie.to_account_id();
                let location = FileLocation::<Test>::try_from(b"test".to_vec()).unwrap();
                let size = 4;
                let file_content = b"test".to_vec();
                let fingerprint = BlakeTwo256::hash(&file_content);
                let peer_id = BoundedVec::try_from(vec![1]).unwrap();
                let peer_ids: PeerIds<Test> = BoundedVec::try_from(vec![peer_id]).unwrap();

                let (msp_id, value_prop_id) = add_msp_to_provider_storage(&msp);

                let name = BoundedVec::try_from(vec![1]).unwrap();
                let bucket_id =
                    create_bucket(&owner_account_id.clone(), name, msp_id, value_prop_id);

                // Dispatch storage request.
                assert_ok!(FileSystem::issue_storage_request(
                    RuntimeOrigin::signed(owner_account_id.clone()),
                    bucket_id,
                    location.clone(),
                    fingerprint,
                    size,
                    msp_id,
                    peer_ids.clone(),
                ));

                let file_key = FileSystem::compute_file_key(
                    owner_account_id.clone(),
                    bucket_id,
                    location.clone(),
                    size,
                    fingerprint,
                );

                assert_noop!(
                    FileSystem::bsp_confirm_storing(
                        bsp_signed.clone(),
                        CompactProof {
                            encoded_nodes: vec![H256::default().as_ref().to_vec()],
                        },
                        BoundedVec::try_from(vec![(
                            file_key,
                            CompactProof {
                                encoded_nodes: vec![H256::default().as_ref().to_vec()],
                            }
                        )])
                        .unwrap(),
                    ),
                    Error::<Test>::NotABsp
                );
            });
        }

        #[test]
        fn bsp_confirm_storing_storage_request_not_found_fail() {
            new_test_ext().execute_with(|| {
                let bsp_account_id = Keyring::Bob.to_account_id();
                let bsp_signed = RuntimeOrigin::signed(bsp_account_id.clone());
                let location = FileLocation::<Test>::try_from(b"test".to_vec()).unwrap();

                // Sign up account as a Backup Storage Provider
                assert_ok!(bsp_sign_up(bsp_signed.clone(), 100,));

                let file_key = FileSystem::compute_file_key(
                    bsp_account_id.clone(),
                    H256::zero(),
                    location.clone(),
                    4,
                    H256::zero(),
                );

                assert_noop!(
                    FileSystem::bsp_confirm_storing(
                        bsp_signed.clone(),
                        CompactProof {
                            encoded_nodes: vec![H256::default().as_ref().to_vec()],
                        },
                        BoundedVec::try_from(vec![(
                            file_key,
                            CompactProof {
                                encoded_nodes: vec![H256::default().as_ref().to_vec()],
                            }
                        )])
                        .unwrap(),
                    ),
                    Error::<Test>::StorageRequestNotFound
                );
            });
        }

        #[test]
        fn bsp_confirm_storing_not_volunteered_fail() {
            new_test_ext().execute_with(|| {
                let owner_account_id = Keyring::Alice.to_account_id();
                let owner_signed = RuntimeOrigin::signed(owner_account_id.clone());
                let bsp_account_id = Keyring::Bob.to_account_id();
                let bsp_signed = RuntimeOrigin::signed(bsp_account_id.clone());
                let msp = Keyring::Charlie.to_account_id();
                let location = FileLocation::<Test>::try_from(b"test".to_vec()).unwrap();
                let size = 4;
                let file_content = b"test".to_vec();
                let fingerprint = BlakeTwo256::hash(&file_content);
                let peer_id = BoundedVec::try_from(vec![1]).unwrap();
                let peer_ids: PeerIds<Test> = BoundedVec::try_from(vec![peer_id]).unwrap();
                let storage_amount: StorageData<Test> = 100;

                let (msp_id, value_prop_id) = add_msp_to_provider_storage(&msp);

                let name = BoundedVec::try_from(vec![1]).unwrap();
                let bucket_id =
                    create_bucket(&owner_account_id.clone(), name, msp_id, value_prop_id);

                // Dispatch storage request.
                assert_ok!(FileSystem::issue_storage_request(
                    owner_signed.clone(),
                    bucket_id,
                    location.clone(),
                    fingerprint,
                    size,
                    msp_id,
                    peer_ids.clone(),
                ));

                // Sign up account as a Backup Storage Provider
                assert_ok!(bsp_sign_up(bsp_signed.clone(), storage_amount,));

                let file_key = FileSystem::compute_file_key(
                    owner_account_id.clone(),
                    bucket_id,
                    location.clone(),
                    size,
                    fingerprint,
                );

                assert_noop!(
                    FileSystem::bsp_confirm_storing(
                        bsp_signed.clone(),
                        CompactProof {
                            encoded_nodes: vec![H256::default().as_ref().to_vec()],
                        },
                        BoundedVec::try_from(vec![(
                            file_key,
                            CompactProof {
                                encoded_nodes: vec![H256::default().as_ref().to_vec()],
                            }
                        )])
                        .unwrap(),
                    ),
                    Error::<Test>::BspNotVolunteered
                );
            });
        }

        #[test]
        fn bsp_confirming_for_non_existent_storage_request() {
            new_test_ext().execute_with(|| {
                let owner_account_id = Keyring::Alice.to_account_id();
                let owner_signed = RuntimeOrigin::signed(owner_account_id.clone());
                let bsp_bob_account_id = Keyring::Bob.to_account_id();
                let bsp_bob_signed = RuntimeOrigin::signed(bsp_bob_account_id.clone());
                let bsp_charlie_account_id = Keyring::Dave.to_account_id();
                let bsp_charlie_signed = RuntimeOrigin::signed(bsp_charlie_account_id.clone());
                let msp = Keyring::Charlie.to_account_id();
                let location = FileLocation::<Test>::try_from(b"test".to_vec()).unwrap();
                let size = 4;
                let file_content = b"test".to_vec();
                let fingerprint = BlakeTwo256::hash(&file_content);
                let peer_id = BoundedVec::try_from(vec![1]).unwrap();
                let peer_ids: PeerIds<Test> = BoundedVec::try_from(vec![peer_id]).unwrap();
                let storage_amount: StorageData<Test> = 100;

                let (msp_id, value_prop_id) = add_msp_to_provider_storage(&msp);

                let name = BoundedVec::try_from(vec![1]).unwrap();
                let bucket_id =
                    create_bucket(&owner_account_id.clone(), name, msp_id, value_prop_id);

                // Dispatch storage request.
                assert_ok!(FileSystem::issue_storage_request(
                    owner_signed.clone(),
                    bucket_id,
                    location.clone(),
                    fingerprint,
                    size,
                    msp_id,
                    peer_ids.clone(),
                ));

                let file_key = FileSystem::compute_file_key(
                    owner_account_id.clone(),
                    bucket_id,
                    location.clone(),
                    size,
                    fingerprint,
                );

                let msp_signed = RuntimeOrigin::signed(msp.clone());
                assert_ok!(FileSystem::msp_respond_storage_requests_multiple_buckets(
                    msp_signed.clone(),
                    bounded_vec![StorageRequestMspBucketResponse {
                        bucket_id,
                        accept: Some(StorageRequestMspAcceptedFileKeys {
                            file_keys_and_proofs: bounded_vec![FileKeyWithProof {
                                file_key,
                                proof: CompactProof {
                                    encoded_nodes: vec![H256::default().as_ref().to_vec()],
                                }
                            }],
                            non_inclusion_forest_proof: CompactProof {
                                encoded_nodes: vec![H256::default().as_ref().to_vec()],
                            },
                        }),
                        reject: bounded_vec![],
                    }],
                ));

                // Assert that the storage was updated
                assert_eq!(
                    file_system::StorageRequests::<Test>::get(file_key)
                        .unwrap()
                        .msp,
                    Some((msp_id, true))
                );

                // Sign up account as a Backup Storage Provider
                assert_ok!(bsp_sign_up(bsp_bob_signed.clone(), storage_amount,));
                assert_ok!(bsp_sign_up(bsp_charlie_signed.clone(), storage_amount,));

                // Dispatch BSP volunteer.
                assert_ok!(FileSystem::bsp_volunteer(bsp_bob_signed.clone(), file_key,));

                assert_ok!(FileSystem::bsp_confirm_storing(
                    bsp_bob_signed.clone(),
                    CompactProof {
                        encoded_nodes: vec![H256::default().as_ref().to_vec()],
                    },
                    BoundedVec::try_from(vec![(
                        file_key,
                        CompactProof {
                            encoded_nodes: vec![H256::default().as_ref().to_vec()],
                        }
                    )])
                    .unwrap(),
                ));

                assert_ok!(FileSystem::bsp_volunteer(
                    bsp_charlie_signed.clone(),
                    file_key,
                ));

                assert_ok!(FileSystem::bsp_confirm_storing(
                    bsp_charlie_signed.clone(),
                    CompactProof {
                        encoded_nodes: vec![H256::default().as_ref().to_vec()],
                    },
                    BoundedVec::try_from(vec![(
                        file_key,
                        CompactProof {
                            encoded_nodes: vec![H256::default().as_ref().to_vec()],
                        }
                    )])
                    .unwrap(),
                ));

                assert_noop!(
                    FileSystem::bsp_confirm_storing(
                        bsp_bob_signed.clone(),
                        CompactProof {
                            encoded_nodes: vec![H256::default().as_ref().to_vec()],
                        },
                        BoundedVec::try_from(vec![(
                            file_key,
                            CompactProof {
                                encoded_nodes: vec![H256::default().as_ref().to_vec()],
                            }
                        )])
                        .unwrap(),
                    ),
                    Error::<Test>::StorageRequestNotFound
                );
            });
        }

        #[test]
        fn bsp_failing_to_confirm_all_proofs_submitted_insufficient_capacity() {
            new_test_ext().execute_with(|| {
                let owner_account_id = Keyring::Alice.to_account_id();
                let owner = RuntimeOrigin::signed(owner_account_id.clone());
                let bsp_account_id = Keyring::Bob.to_account_id();
                let bsp_signed = RuntimeOrigin::signed(bsp_account_id.clone());
                let msp = Keyring::Charlie.to_account_id();
                let storage_amount: StorageData<Test> = 100;
                let size = 4;

                let (msp_id, value_prop_id) = add_msp_to_provider_storage(&msp);

                // Sign up account as a Backup Storage Provider
                assert_ok!(bsp_sign_up(bsp_signed.clone(), storage_amount));

                let bsp_id = Providers::get_provider_id(bsp_account_id.clone()).unwrap();

                // Force BSP to pass all threshold checks when volunteering.
                pallet_storage_providers::BackupStorageProviders::<Test>::mutate(&bsp_id, |bsp| {
                    if let Some(bsp) = bsp {
                        bsp.reputation_weight = ReputationWeightType::<Test>::max_value();
                    }
                });

                let mut file_keys = Vec::new();

                // Issue 5 storage requests and volunteer for each
                for i in 0..5 {
                    let location =
                        FileLocation::<Test>::try_from(format!("test{}", i).into_bytes()).unwrap();
                    let fingerprint = H256::repeat_byte(i as u8);

                    let name = BoundedVec::try_from(format!("bucket{}", i).into_bytes()).unwrap();
                    let bucket_id =
                        create_bucket(&owner_account_id.clone(), name, msp_id, value_prop_id);

                    // Issue storage request
                    assert_ok!(FileSystem::issue_storage_request(
                        owner.clone(),
                        bucket_id,
                        location.clone(),
                        fingerprint,
                        size,
                        msp_id,
                        Default::default(),
                    ));

                    let file_key = FileSystem::compute_file_key(
                        owner_account_id.clone(),
                        bucket_id,
                        location.clone(),
                        size,
                        fingerprint,
                    );

                    file_keys.push(file_key);

                    // Volunteer for storage
                    assert_ok!(FileSystem::bsp_volunteer(bsp_signed.clone(), file_key));
                }

                // Set BSP storage capacity to 0
                pallet_storage_providers::BackupStorageProviders::<Test>::mutate(&bsp_id, |bsp| {
                    if let Some(bsp) = bsp {
                        bsp.capacity = size * 2;
                    }
                });

                // Prepare proofs for all files
                let non_inclusion_forest_proof = CompactProof {
                    encoded_nodes: vec![H256::default().as_ref().to_vec()],
                };

                let file_keys_and_proofs: BoundedVec<
                    _,
                    <Test as file_system::Config>::MaxBatchConfirmStorageRequests,
                > = file_keys
                    .into_iter()
                    .map(|file_key| {
                        (
                            file_key,
                            CompactProof {
                                encoded_nodes: vec![file_key.as_ref().to_vec()],
                            },
                        )
                    })
                    .collect::<Vec<_>>()
                    .try_into()
                    .unwrap();

                // Attempt to confirm storing all files at once
                assert_noop!(
                    FileSystem::bsp_confirm_storing(
                        bsp_signed.clone(),
                        non_inclusion_forest_proof,
                        file_keys_and_proofs,
                    ),
                    Error::<Test>::InsufficientAvailableCapacity
                );
            });
        }
    }

    mod success {
        use shp_traits::PaymentStreamsInterface;

        use super::*;

        #[test]
        fn bsp_confirm_storing_success() {
            new_test_ext().execute_with(|| {
                let owner_account_id = Keyring::Alice.to_account_id();
                let owner_signed = RuntimeOrigin::signed(owner_account_id.clone());
                let bsp_account_id = Keyring::Bob.to_account_id();
                let bsp_signed = RuntimeOrigin::signed(bsp_account_id.clone());
                let msp = Keyring::Charlie.to_account_id();
                let location = FileLocation::<Test>::try_from(b"test".to_vec()).unwrap();
                let size = 4;
                let fingerprint = H256::zero();
                let peer_id = BoundedVec::try_from(vec![1]).unwrap();
                let peer_ids: PeerIds<Test> = BoundedVec::try_from(vec![peer_id]).unwrap();
                let storage_amount: StorageData<Test> = 100;

                let (msp_id, value_prop_id) = add_msp_to_provider_storage(&msp);

                let name = BoundedVec::try_from(b"bucket".to_vec()).unwrap();
                let bucket_id = create_bucket(&owner_account_id.clone(), name, msp_id, value_prop_id);

                // Dispatch storage request.
                assert_ok!(FileSystem::issue_storage_request(
                    owner_signed.clone(),
                    bucket_id,
                    location.clone(),
                    fingerprint,
                    size,
                    msp_id,
                    peer_ids.clone(),
                ));

                // Sign up account as a Backup Storage Provider
                assert_ok!(bsp_sign_up(bsp_signed.clone(), storage_amount));

                let file_key = FileSystem::compute_file_key(
                    owner_account_id.clone(),
                    bucket_id,
                    location.clone(),
                    size,
                    fingerprint,
                );

                let bsp_id = Providers::get_provider_id(bsp_account_id.clone()).unwrap();

                // Dispatch BSP volunteer.
                assert_ok!(FileSystem::bsp_volunteer(bsp_signed.clone(), file_key,));

                // Get the current tick number.
                let tick_when_confirming = ProofsDealer::get_current_tick();

                // Dispatch BSP confirm storing.
                assert_ok!(FileSystem::bsp_confirm_storing(
                    bsp_signed.clone(),
                    CompactProof {
                        encoded_nodes: vec![H256::default().as_ref().to_vec()],
                    },
                    BoundedVec::try_from(vec![(
                        file_key,
                        CompactProof {
                            encoded_nodes: vec![H256::default().as_ref().to_vec()],
                        }
                    )])
                    .unwrap(),
                ));

                // Assert that the storage was updated
                assert_eq!(
                    file_system::StorageRequests::<Test>::get(file_key),
                    Some(StorageRequestMetadata {
                        requested_at: 1,
                        owner: owner_account_id.clone(),
                        bucket_id,
                        location: location.clone(),
                        fingerprint,
                        size,
                        msp: Some((msp_id, false)),
                        user_peer_ids: peer_ids.clone(),
                        data_server_sps: BoundedVec::default(),
                        bsps_required: ReplicationTarget::<Test>::get(),
                        bsps_confirmed: 1,
                        bsps_volunteered: 1,
                    })
                );

                // Assert that the RequestStorageBsps was updated
                assert_eq!(
                    file_system::StorageRequestBsps::<Test>::get(file_key, bsp_id)
                        .expect("BSP should exist in storage"),
                    StorageRequestBspsMetadata::<Test> {
                        confirmed: true,
                        _phantom: Default::default()
                    }
                );

                let file_key = FileSystem::compute_file_key(
                    owner_account_id.clone(),
                    bucket_id,
                    location.clone(),
                    size,
                    fingerprint,
                );

                let new_root = Providers::get_root(bsp_id).unwrap();

                // Assert that the correct event was deposited
                System::assert_last_event(
                    Event::BspConfirmedStoring {
                        who: bsp_account_id.clone(),
                        bsp_id,
                        file_keys: BoundedVec::try_from(vec![file_key]).unwrap(),
                        new_root,
                    }
                    .into(),
                );

                // Assert that the proving cycle was initialised for this BSP.
                let last_tick_provider_submitted_proof =
                    LastTickProviderSubmittedAProofFor::<Test>::get(&bsp_id).unwrap();
                assert_eq!(last_tick_provider_submitted_proof, tick_when_confirming);

                // Assert that the correct event was deposited.
                System::assert_has_event(
                    Event::BspChallengeCycleInitialised {
                        who: bsp_account_id,
                        bsp_id,
                    }
                    .into(),
                );

				// Assert that the payment stream between the BSP and the user has been created
				assert!(<<Test as file_system::Config>::PaymentStreams as PaymentStreamsInterface>::has_active_payment_stream(&bsp_id, &owner_account_id));
            });
        }

        #[test]
        fn bsp_confirm_storing_correctly_updates_already_existing_payment_stream() {
            new_test_ext().execute_with(|| {
                let owner_account_id = Keyring::Alice.to_account_id();
                let owner_signed = RuntimeOrigin::signed(owner_account_id.clone());
                let bsp_account_id = Keyring::Bob.to_account_id();
                let bsp_signed = RuntimeOrigin::signed(bsp_account_id.clone());
                let msp = Keyring::Charlie.to_account_id();
                let location = FileLocation::<Test>::try_from(b"test".to_vec()).unwrap();
                let size = 4;
                let fingerprint = H256::zero();
                let peer_id = BoundedVec::try_from(vec![1]).unwrap();
                let peer_ids: PeerIds<Test> = BoundedVec::try_from(vec![peer_id]).unwrap();
                let storage_amount: StorageData<Test> = 100;

                let (msp_id, value_prop_id) = add_msp_to_provider_storage(&msp);

                let name = BoundedVec::try_from(b"bucket".to_vec()).unwrap();
                let bucket_id = create_bucket(&owner_account_id.clone(), name, msp_id, value_prop_id);

                // Dispatch storage request.
                assert_ok!(FileSystem::issue_storage_request(
					owner_signed.clone(),
					bucket_id,
					location.clone(),
					fingerprint,
					size,
					msp_id,
					peer_ids.clone(),
				));

                // Sign up account as a Backup Storage Provider
                assert_ok!(bsp_sign_up(bsp_signed.clone(), storage_amount));

                let file_key = FileSystem::compute_file_key(
                    owner_account_id.clone(),
                    bucket_id,
                    location.clone(),
                    size,
                    fingerprint,
                );

                let bsp_id =
                    Providers::get_provider_id(
                        bsp_account_id.clone(),
                    )
                        .unwrap();

                // Dispatch BSP volunteer.
                assert_ok!(FileSystem::bsp_volunteer(bsp_signed.clone(), file_key,));

                // Get the current tick number.
                let tick_when_confirming = ProofsDealer::get_current_tick();

                // Dispatch BSP confirm storing.
                assert_ok!(FileSystem::bsp_confirm_storing(
                    bsp_signed.clone(),
                    CompactProof {
                        encoded_nodes: vec![H256::default().as_ref().to_vec()],
                    },
                    BoundedVec::try_from(vec![(file_key,
                            CompactProof {
                                encoded_nodes: vec![H256::default().as_ref().to_vec()],
                            })]).unwrap()
                    ,
                ));

                // Assert that the storage was updated
                assert_eq!(
                    file_system::StorageRequests::<Test>::get(file_key),
                    Some(StorageRequestMetadata {
                        requested_at: 1,
                        owner: owner_account_id.clone(),
                        bucket_id,
                        location: location.clone(),
                        fingerprint,
                        size,
                        msp: Some((msp_id, false)),
                        user_peer_ids: peer_ids.clone(),
                        data_server_sps: BoundedVec::default(),
                        bsps_required: ReplicationTarget::<Test>::get(),
                        bsps_confirmed: 1,
                        bsps_volunteered: 1,
                    })
                );

                // Assert that the RequestStorageBsps was updated
                assert_eq!(
                    file_system::StorageRequestBsps::<Test>::get(file_key, bsp_id)
                        .expect("BSP should exist in storage"),
                    StorageRequestBspsMetadata::<Test> {
                        confirmed: true,
                        _phantom: Default::default()
                    }
                );

                let new_root =
                    Providers::get_root(
                        bsp_id,
                    )
                        .unwrap();

                // Assert that the correct event was deposited
                System::assert_last_event(
                    Event::BspConfirmedStoring {
                        who: bsp_account_id.clone(),
                        bsp_id,
                        file_keys: BoundedVec::try_from(vec![file_key]).unwrap(),
                        new_root,
                    }
                        .into(),
                );

                // Assert that the proving cycle was initialised for this BSP.
                let last_tick_provider_submitted_proof =
                    LastTickProviderSubmittedAProofFor::<Test>::get(&bsp_id).unwrap();
                assert_eq!(last_tick_provider_submitted_proof, tick_when_confirming);

                // Assert that the correct event was deposited.
                System::assert_has_event(
                    Event::BspChallengeCycleInitialised {
                        who: bsp_account_id.clone(),
                        bsp_id,
                    }
                        .into(),
                );

				// Assert that the payment stream between the BSP and the user has been created and get its amount provided
				let amount_provided_payment_stream = <<Test as file_system::Config>::PaymentStreams as PaymentStreamsInterface>::get_dynamic_rate_payment_stream_amount_provided(&bsp_id, &owner_account_id);
				assert!(amount_provided_payment_stream.is_some());
				assert_eq!(amount_provided_payment_stream.unwrap(), size);

				// Dispatch another storage request.
				let current_block = System::block_number();
				let new_size = 8;
                assert_ok!(FileSystem::issue_storage_request(
					owner_signed.clone(),
					bucket_id,
					location.clone(),
					fingerprint,
					new_size,
					msp_id,
					peer_ids.clone(),
				));

				let file_key = FileSystem::compute_file_key(
                    owner_account_id.clone(),
                    bucket_id,
                    location.clone(),
                    new_size,
                    fingerprint,
                );

				// Advance a few blocks and dispatch BSP volunteer.
				roll_to(current_block + 10);
                assert_ok!(FileSystem::bsp_volunteer(bsp_signed.clone(), file_key,));

                // Dispatch BSP confirm storing.
                assert_ok!(FileSystem::bsp_confirm_storing(
                    bsp_signed.clone(),
                    CompactProof {
                        encoded_nodes: vec![H256::default().as_ref().to_vec()],
                    },
                    BoundedVec::try_from(vec![(file_key,
                            CompactProof {
                                encoded_nodes: vec![H256::default().as_ref().to_vec()],
                            })]).unwrap()
                    ,
                ));

                // Assert that the storage was updated
                assert_eq!(
                    file_system::StorageRequests::<Test>::get(file_key),
                    Some(StorageRequestMetadata {
                        requested_at: current_block,
                        owner: owner_account_id.clone(),
                        bucket_id,
                        location: location.clone(),
                        fingerprint,
                        size: new_size,
                        msp: Some((msp_id, false)),
                        user_peer_ids: peer_ids.clone(),
                        data_server_sps: BoundedVec::default(),
                        bsps_required: ReplicationTarget::<Test>::get(),
                        bsps_confirmed: 1,
                        bsps_volunteered: 1,
                    })
                );

				// Assert that the RequestStorageBsps was updated
                assert_eq!(
                    file_system::StorageRequestBsps::<Test>::get(file_key, bsp_id)
                        .expect("BSP should exist in storage"),
                    StorageRequestBspsMetadata::<Test> {
                        confirmed: true,
                        _phantom: Default::default()
                    }
                );

                let new_root =
                    Providers::get_root(
                        bsp_id,
                    )
                        .unwrap();

                // Assert that the correct event was deposited
                System::assert_last_event(
                    Event::BspConfirmedStoring {
                        who: bsp_account_id.clone(),
                        bsp_id,
                        file_keys: BoundedVec::try_from(vec![file_key]).unwrap(),
                        new_root,
                    }
                        .into(),
                );

				// Assert that the payment stream between the BSP and the user has been correctly updated
				let new_amount_provided_payment_stream = <<Test as file_system::Config>::PaymentStreams as PaymentStreamsInterface>::get_dynamic_rate_payment_stream_amount_provided(&bsp_id, &owner_account_id).unwrap();
				assert_eq!(amount_provided_payment_stream.unwrap() + new_size, new_amount_provided_payment_stream);
            });
        }
    }
}

mod bsp_stop_storing {
    use super::*;
    mod failure {
        use super::*;
        #[test]
        fn bsp_actions_not_a_bsp_fail() {
            new_test_ext().execute_with(|| {
                let owner_account_id = Keyring::Alice.to_account_id();
                let bsp_account_id = Keyring::Bob.to_account_id();
                let bsp_signed = RuntimeOrigin::signed(bsp_account_id.clone());
                let msp = Keyring::Charlie.to_account_id();
                let location = FileLocation::<Test>::try_from(b"test".to_vec()).unwrap();
                let size = 4;
                let file_content = b"test".to_vec();
                let fingerprint = BlakeTwo256::hash(&file_content);
                let peer_id = BoundedVec::try_from(vec![1]).unwrap();
                let peer_ids: PeerIds<Test> = BoundedVec::try_from(vec![peer_id]).unwrap();

                let (msp_id, value_prop_id) = add_msp_to_provider_storage(&msp);

                let name = BoundedVec::try_from(vec![1]).unwrap();
                let bucket_id =
                    create_bucket(&owner_account_id.clone(), name, msp_id, value_prop_id);

                // Dispatch storage request.
                assert_ok!(FileSystem::issue_storage_request(
                    RuntimeOrigin::signed(owner_account_id.clone()),
                    bucket_id,
                    location.clone(),
                    fingerprint,
                    size,
                    msp_id,
                    peer_ids.clone(),
                ));

                let file_key = FileSystem::compute_file_key(
                    owner_account_id.clone(),
                    bucket_id,
                    location.clone(),
                    size,
                    fingerprint,
                );

                // Dispatch BSP stop storing.
                assert_noop!(
                    FileSystem::bsp_request_stop_storing(
                        bsp_signed.clone(),
                        file_key,
                        bucket_id,
                        location.clone(),
                        owner_account_id.clone(),
                        fingerprint,
                        size,
                        false,
                        CompactProof {
                            encoded_nodes: vec![file_key.as_ref().to_vec()],
                        },
                    ),
                    Error::<Test>::NotABsp
                );
            });
        }

        #[test]
        fn bsp_request_stop_storing_fails_if_file_key_does_not_match_metadata() {
            new_test_ext().execute_with(|| {
                let owner_account_id = Keyring::Alice.to_account_id();
                let owner = RuntimeOrigin::signed(owner_account_id.clone());
                let bsp_account_id = Keyring::Bob.to_account_id();
                let bsp_signed = RuntimeOrigin::signed(bsp_account_id.clone());
                let msp = Keyring::Charlie.to_account_id();
                let location = FileLocation::<Test>::try_from(b"test".to_vec()).unwrap();
                let size = 4;
                let fingerprint = H256::zero();
                let peer_id = BoundedVec::try_from(vec![1]).unwrap();
                let peer_ids: PeerIds<Test> = BoundedVec::try_from(vec![peer_id]).unwrap();
                let storage_amount: StorageData<Test> = 100;

                let (msp_id, value_prop_id) = add_msp_to_provider_storage(&msp);

                let name = BoundedVec::try_from(vec![1]).unwrap();
                let bucket_id =
                    create_bucket(&owner_account_id.clone(), name, msp_id, value_prop_id);

                // Dispatch storage request.
                assert_ok!(FileSystem::issue_storage_request(
                    owner.clone(),
                    bucket_id,
                    location.clone(),
                    fingerprint,
                    size,
                    msp_id,
                    peer_ids.clone(),
                ));

                // Sign up account as a Backup Storage Provider
                assert_ok!(bsp_sign_up(bsp_signed.clone(), storage_amount));

                let file_key = FileSystem::compute_file_key(
                    owner_account_id.clone(),
                    bucket_id,
                    location.clone(),
                    size,
                    fingerprint,
                );

                let bsp_id = Providers::get_provider_id(bsp_account_id).unwrap();

                // Dispatch BSP volunteer.
                assert_ok!(FileSystem::bsp_volunteer(bsp_signed.clone(), file_key,));

                // Dispatch BSP confirm storing.
                assert_ok!(FileSystem::bsp_confirm_storing(
                    bsp_signed.clone(),
                    CompactProof {
                        encoded_nodes: vec![H256::default().as_ref().to_vec()],
                    },
                    BoundedVec::try_from(vec![(
                        file_key,
                        CompactProof {
                            encoded_nodes: vec![H256::default().as_ref().to_vec()],
                        }
                    )])
                    .unwrap(),
                ));

                // Assert that the RequestStorageBsps now contains the BSP under the location
                assert_eq!(
                    file_system::StorageRequestBsps::<Test>::get(file_key, bsp_id)
                        .expect("BSP should exist in storage"),
                    StorageRequestBspsMetadata::<Test> {
                        confirmed: true,
                        _phantom: Default::default()
                    }
                );

                // Assert that the storage was updated
                assert_eq!(
                    file_system::StorageRequests::<Test>::get(file_key),
                    Some(StorageRequestMetadata {
                        requested_at: 1,
                        owner: owner_account_id.clone(),
                        bucket_id,
                        location: location.clone(),
                        fingerprint,
                        size,
                        msp: Some((msp_id, false)),
                        user_peer_ids: peer_ids.clone(),
                        data_server_sps: BoundedVec::default(),
                        bsps_required: ReplicationTarget::<Test>::get(),
                        bsps_confirmed: 1,
                        bsps_volunteered: 1,
                    })
                );

                let file_key = FileSystem::compute_file_key(
                    owner_account_id.clone(),
                    bucket_id,
                    location.clone(),
                    size - 1, // We change the size so the file key doesn't match the file's metadata
                    fingerprint,
                );

                // Dispatch BSP stop storing.
                assert_noop!(
                    FileSystem::bsp_request_stop_storing(
                        bsp_signed.clone(),
                        file_key,
                        bucket_id,
                        location.clone(),
                        owner_account_id.clone(),
                        fingerprint,
                        size,
                        false,
                        CompactProof {
                            encoded_nodes: vec![file_key.as_ref().to_vec()],
                        },
                    ),
                    Error::<Test>::InvalidFileKeyMetadata
                );
            });
        }

        #[test]
        fn bsp_request_stop_storing_fails_if_pending_stop_storing_request_exists() {
            new_test_ext().execute_with(|| {
                let owner_account_id = Keyring::Alice.to_account_id();
                let owner = RuntimeOrigin::signed(owner_account_id.clone());
                let bsp_account_id = Keyring::Bob.to_account_id();
                let bsp_signed = RuntimeOrigin::signed(bsp_account_id.clone());
                let msp = Keyring::Charlie.to_account_id();
                let location = FileLocation::<Test>::try_from(b"test".to_vec()).unwrap();
                let size = 4;
                let fingerprint = H256::zero();
                let peer_id = BoundedVec::try_from(vec![1]).unwrap();
                let peer_ids: PeerIds<Test> = BoundedVec::try_from(vec![peer_id]).unwrap();
                let storage_amount: StorageData<Test> = 100;

                let (msp_id, value_prop_id) = add_msp_to_provider_storage(&msp);

                let name = BoundedVec::try_from(vec![1]).unwrap();
                let bucket_id =
                    create_bucket(&owner_account_id.clone(), name, msp_id, value_prop_id);

                // Dispatch storage request.
                assert_ok!(FileSystem::issue_storage_request(
                    owner.clone(),
                    bucket_id,
                    location.clone(),
                    fingerprint,
                    size,
                    msp_id,
                    peer_ids.clone(),
                ));

                // Sign up account as a Backup Storage Provider
                assert_ok!(bsp_sign_up(bsp_signed.clone(), storage_amount));

                let file_key = FileSystem::compute_file_key(
                    owner_account_id.clone(),
                    bucket_id,
                    location.clone(),
                    size,
                    fingerprint,
                );

                let bsp_id = Providers::get_provider_id(bsp_account_id).unwrap();

                // Dispatch BSP volunteer.
                assert_ok!(FileSystem::bsp_volunteer(bsp_signed.clone(), file_key,));

                // Dispatch BSP confirm storing.
                assert_ok!(FileSystem::bsp_confirm_storing(
                    bsp_signed.clone(),
                    CompactProof {
                        encoded_nodes: vec![H256::default().as_ref().to_vec()],
                    },
                    BoundedVec::try_from(vec![(
                        file_key,
                        CompactProof {
                            encoded_nodes: vec![H256::default().as_ref().to_vec()],
                        }
                    )])
                    .unwrap(),
                ));

                // Assert that the RequestStorageBsps now contains the BSP under the location
                assert_eq!(
                    file_system::StorageRequestBsps::<Test>::get(file_key, bsp_id)
                        .expect("BSP should exist in storage"),
                    StorageRequestBspsMetadata::<Test> {
                        confirmed: true,
                        _phantom: Default::default()
                    }
                );

                // Assert that the storage was updated
                assert_eq!(
                    file_system::StorageRequests::<Test>::get(file_key),
                    Some(StorageRequestMetadata {
                        requested_at: 1,
                        owner: owner_account_id.clone(),
                        bucket_id,
                        location: location.clone(),
                        fingerprint,
                        size,
                        msp: Some((msp_id, false)),
                        user_peer_ids: peer_ids.clone(),
                        data_server_sps: BoundedVec::default(),
                        bsps_required: ReplicationTarget::<Test>::get(),
                        bsps_confirmed: 1,
                        bsps_volunteered: 1,
                    })
                );

                let file_key = FileSystem::compute_file_key(
                    owner_account_id.clone(),
                    bucket_id,
                    location.clone(),
                    size,
                    fingerprint,
                );

                // Dispatch BSP request stop storing.
                assert_ok!(FileSystem::bsp_request_stop_storing(
                    bsp_signed.clone(),
                    file_key,
                    bucket_id,
                    location.clone(),
                    owner_account_id.clone(),
                    fingerprint,
                    size,
                    false,
                    CompactProof {
                        encoded_nodes: vec![file_key.as_ref().to_vec()],
                    },
                ));

                // Check that the request now exists.
                assert!(PendingStopStoringRequests::<Test>::get(&bsp_id, &file_key).is_some());

                // Try sending the stop storing request again.
                assert_noop!(
                    FileSystem::bsp_request_stop_storing(
                        bsp_signed.clone(),
                        file_key,
                        bucket_id,
                        location.clone(),
                        owner_account_id.clone(),
                        fingerprint,
                        size,
                        false,
                        CompactProof {
                            encoded_nodes: vec![file_key.as_ref().to_vec()],
                        },
                    ),
                    Error::<Test>::PendingStopStoringRequestAlreadyExists
                );
            });
        }

        #[test]
        fn bsp_confirm_stop_storing_fails_if_not_enough_time_has_passed_since_request() {
            new_test_ext().execute_with(|| {
                let owner_account_id = Keyring::Alice.to_account_id();
                let owner = RuntimeOrigin::signed(owner_account_id.clone());
                let bsp_account_id = Keyring::Bob.to_account_id();
                let bsp_signed = RuntimeOrigin::signed(bsp_account_id.clone());
                let msp = Keyring::Charlie.to_account_id();
                let location = FileLocation::<Test>::try_from(b"test".to_vec()).unwrap();
                let size = 4;
                let fingerprint = H256::zero();
                let peer_id = BoundedVec::try_from(vec![1]).unwrap();
                let peer_ids: PeerIds<Test> = BoundedVec::try_from(vec![peer_id]).unwrap();
                let storage_amount: StorageData<Test> = 100;

                let (msp_id, value_prop_id) = add_msp_to_provider_storage(&msp);

                let name = BoundedVec::try_from(vec![1]).unwrap();
                let bucket_id =
                    create_bucket(&owner_account_id.clone(), name, msp_id, value_prop_id);

                // Dispatch storage request.
                assert_ok!(FileSystem::issue_storage_request(
                    owner.clone(),
                    bucket_id,
                    location.clone(),
                    fingerprint,
                    size,
                    msp_id,
                    peer_ids.clone(),
                ));

                // Sign up account as a Backup Storage Provider
                assert_ok!(bsp_sign_up(bsp_signed.clone(), storage_amount));

                let file_key = FileSystem::compute_file_key(
                    owner_account_id.clone(),
                    bucket_id,
                    location.clone(),
                    size,
                    fingerprint,
                );

                let bsp_id = Providers::get_provider_id(bsp_account_id).unwrap();

                // Dispatch BSP volunteer.
                assert_ok!(FileSystem::bsp_volunteer(bsp_signed.clone(), file_key,));

                // Dispatch BSP confirm storing.
                assert_ok!(FileSystem::bsp_confirm_storing(
                    bsp_signed.clone(),
                    CompactProof {
                        encoded_nodes: vec![H256::default().as_ref().to_vec()],
                    },
                    BoundedVec::try_from(vec![(
                        file_key,
                        CompactProof {
                            encoded_nodes: vec![H256::default().as_ref().to_vec()],
                        }
                    )])
                    .unwrap(),
                ));

                // Assert that the RequestStorageBsps now contains the BSP under the location
                assert_eq!(
                    file_system::StorageRequestBsps::<Test>::get(file_key, bsp_id)
                        .expect("BSP should exist in storage"),
                    StorageRequestBspsMetadata::<Test> {
                        confirmed: true,
                        _phantom: Default::default()
                    }
                );

                // Assert that the storage was updated
                assert_eq!(
                    file_system::StorageRequests::<Test>::get(file_key),
                    Some(StorageRequestMetadata {
                        requested_at: 1,
                        owner: owner_account_id.clone(),
                        bucket_id,
                        location: location.clone(),
                        fingerprint,
                        size,
                        msp: Some((msp_id, false)),
                        user_peer_ids: peer_ids.clone(),
                        data_server_sps: BoundedVec::default(),
                        bsps_required: ReplicationTarget::<Test>::get(),
                        bsps_confirmed: 1,
                        bsps_volunteered: 1,
                    })
                );

                let file_key = FileSystem::compute_file_key(
                    owner_account_id.clone(),
                    bucket_id,
                    location.clone(),
                    size,
                    fingerprint,
                );

                // Dispatch BSP request stop storing.
                assert_ok!(FileSystem::bsp_request_stop_storing(
                    bsp_signed.clone(),
                    file_key,
                    bucket_id,
                    location.clone(),
                    owner_account_id.clone(),
                    fingerprint,
                    size,
                    false,
                    CompactProof {
                        encoded_nodes: vec![file_key.as_ref().to_vec()],
                    },
                ));

                // Assert that the RequestStorageBsps has the correct value
                assert!(file_system::StorageRequestBsps::<Test>::get(file_key, bsp_id).is_none());

                // Assert that the storage was updated
                assert_eq!(
                    file_system::StorageRequests::<Test>::get(file_key),
                    Some(StorageRequestMetadata {
                        requested_at: 1,
                        owner: owner_account_id.clone(),
                        bucket_id,
                        location: location.clone(),
                        fingerprint,
                        size,
                        msp: Some((msp_id, false)),
                        user_peer_ids: peer_ids.clone(),
                        data_server_sps: BoundedVec::default(),
                        bsps_required: ReplicationTarget::<Test>::get(),
                        bsps_confirmed: 0,
                        bsps_volunteered: 0,
                    })
                );

                // Assert that the request was added to the pending stop storing requests.
                assert!(PendingStopStoringRequests::<Test>::get(&bsp_id, &file_key).is_some());

                // Assert that the correct event was deposited
                System::assert_last_event(
                    Event::BspRequestedToStopStoring {
                        bsp_id,
                        file_key,
                        owner: owner_account_id,
                        location,
                    }
                    .into(),
                );

                // Dispatch BSP confirm stop storing.
                assert_noop!(
                    FileSystem::bsp_confirm_stop_storing(
                        bsp_signed.clone(),
                        file_key,
                        CompactProof {
                            encoded_nodes: vec![file_key.as_ref().to_vec()],
                        },
                    ),
                    Error::<Test>::MinWaitForStopStoringNotReached
                );

                // Assert that the pending stop storing request is still there.
                assert!(PendingStopStoringRequests::<Test>::get(&bsp_id, &file_key).is_some());
            });
        }
    }

    mod success {
        use super::*;

        #[test]
        fn bsp_request_stop_storing_success() {
            new_test_ext().execute_with(|| {
                let owner_account_id = Keyring::Alice.to_account_id();
                let owner = RuntimeOrigin::signed(owner_account_id.clone());
                let bsp_account_id = Keyring::Bob.to_account_id();
                let bsp_signed = RuntimeOrigin::signed(bsp_account_id.clone());
                let msp = Keyring::Charlie.to_account_id();
                let location = FileLocation::<Test>::try_from(b"test".to_vec()).unwrap();
                let size = 4;
                let fingerprint = H256::zero();
                let peer_id = BoundedVec::try_from(vec![1]).unwrap();
                let peer_ids: PeerIds<Test> = BoundedVec::try_from(vec![peer_id]).unwrap();
                let storage_amount: StorageData<Test> = 100;

                let (msp_id, value_prop_id) = add_msp_to_provider_storage(&msp);

                let name = BoundedVec::try_from(vec![1]).unwrap();
                let bucket_id =
                    create_bucket(&owner_account_id.clone(), name, msp_id, value_prop_id);

                // Dispatch storage request.
                assert_ok!(FileSystem::issue_storage_request(
                    owner.clone(),
                    bucket_id,
                    location.clone(),
                    fingerprint,
                    size,
                    msp_id,
                    peer_ids.clone(),
                ));

                // Sign up account as a Backup Storage Provider
                assert_ok!(bsp_sign_up(bsp_signed.clone(), storage_amount));

                let file_key = FileSystem::compute_file_key(
                    owner_account_id.clone(),
                    bucket_id,
                    location.clone(),
                    size,
                    fingerprint,
                );

                let bsp_id = Providers::get_provider_id(bsp_account_id).unwrap();

                // Dispatch BSP volunteer.
                assert_ok!(FileSystem::bsp_volunteer(bsp_signed.clone(), file_key,));

                // Dispatch BSP confirm storing.
                assert_ok!(FileSystem::bsp_confirm_storing(
                    bsp_signed.clone(),
                    CompactProof {
                        encoded_nodes: vec![H256::default().as_ref().to_vec()],
                    },
                    BoundedVec::try_from(vec![(
                        file_key,
                        CompactProof {
                            encoded_nodes: vec![H256::default().as_ref().to_vec()],
                        }
                    )])
                    .unwrap(),
                ));

                // Assert that the RequestStorageBsps now contains the BSP under the location
                assert_eq!(
                    file_system::StorageRequestBsps::<Test>::get(file_key, bsp_id)
                        .expect("BSP should exist in storage"),
                    StorageRequestBspsMetadata::<Test> {
                        confirmed: true,
                        _phantom: Default::default()
                    }
                );

                // Assert that the storage was updated
                assert_eq!(
                    file_system::StorageRequests::<Test>::get(file_key),
                    Some(StorageRequestMetadata {
                        requested_at: 1,
                        owner: owner_account_id.clone(),
                        bucket_id,
                        location: location.clone(),
                        fingerprint,
                        size,
                        msp: Some((msp_id, false)),
                        user_peer_ids: peer_ids.clone(),
                        data_server_sps: BoundedVec::default(),
                        bsps_required: ReplicationTarget::<Test>::get(),
                        bsps_confirmed: 1,
                        bsps_volunteered: 1,
                    })
                );

                let file_key = FileSystem::compute_file_key(
                    owner_account_id.clone(),
                    bucket_id,
                    location.clone(),
                    size,
                    fingerprint,
                );

                // Dispatch BSP request stop storing.
                assert_ok!(FileSystem::bsp_request_stop_storing(
                    bsp_signed.clone(),
                    file_key,
                    bucket_id,
                    location.clone(),
                    owner_account_id.clone(),
                    fingerprint,
                    size,
                    false,
                    CompactProof {
                        encoded_nodes: vec![file_key.as_ref().to_vec()],
                    },
                ));

                // Assert that the RequestStorageBsps has the correct value
                assert!(file_system::StorageRequestBsps::<Test>::get(file_key, bsp_id).is_none());

                // Assert that the storage was updated
                assert_eq!(
                    file_system::StorageRequests::<Test>::get(file_key),
                    Some(StorageRequestMetadata {
                        requested_at: 1,
                        owner: owner_account_id.clone(),
                        bucket_id,
                        location: location.clone(),
                        fingerprint,
                        size,
                        msp: Some((msp_id, false)),
                        user_peer_ids: peer_ids.clone(),
                        data_server_sps: BoundedVec::default(),
                        bsps_required: ReplicationTarget::<Test>::get(),
                        bsps_confirmed: 0,
                        bsps_volunteered: 0,
                    })
                );

                // Assert that the request was added to the pending stop storing requests.
                assert!(PendingStopStoringRequests::<Test>::get(&bsp_id, &file_key).is_some());

                // Assert that the correct event was deposited
                System::assert_last_event(
                    Event::BspRequestedToStopStoring {
                        bsp_id,
                        file_key,
                        owner: owner_account_id,
                        location,
                    }
                    .into(),
                );
            });
        }

        #[test]
        fn bsp_confirm_stop_storing_success() {
            new_test_ext().execute_with(|| {
                let owner_account_id = Keyring::Alice.to_account_id();
                let owner = RuntimeOrigin::signed(owner_account_id.clone());
                let bsp_account_id = Keyring::Bob.to_account_id();
                let bsp_signed = RuntimeOrigin::signed(bsp_account_id.clone());
                let msp = Keyring::Charlie.to_account_id();
                let location = FileLocation::<Test>::try_from(b"test".to_vec()).unwrap();
                let size = 4;
                let fingerprint = H256::zero();
                let peer_id = BoundedVec::try_from(vec![1]).unwrap();
                let peer_ids: PeerIds<Test> = BoundedVec::try_from(vec![peer_id]).unwrap();
                let storage_amount: StorageData<Test> = 100;

                let (msp_id, value_prop_id) = add_msp_to_provider_storage(&msp);

                let name = BoundedVec::try_from(vec![1]).unwrap();
                let bucket_id =
                    create_bucket(&owner_account_id.clone(), name, msp_id, value_prop_id);

                // Dispatch storage request.
                assert_ok!(FileSystem::issue_storage_request(
                    owner.clone(),
                    bucket_id,
                    location.clone(),
                    fingerprint,
                    size,
                    msp_id,
                    peer_ids.clone(),
                ));

                // Sign up account as a Backup Storage Provider
                assert_ok!(bsp_sign_up(bsp_signed.clone(), storage_amount));

                let file_key = FileSystem::compute_file_key(
                    owner_account_id.clone(),
                    bucket_id,
                    location.clone(),
                    size,
                    fingerprint,
                );

                let bsp_id = Providers::get_provider_id(bsp_account_id).unwrap();

                // Dispatch BSP volunteer.
                assert_ok!(FileSystem::bsp_volunteer(bsp_signed.clone(), file_key,));

                // Dispatch BSP confirm storing.
                assert_ok!(FileSystem::bsp_confirm_storing(
                    bsp_signed.clone(),
                    CompactProof {
                        encoded_nodes: vec![H256::default().as_ref().to_vec()],
                    },
                    BoundedVec::try_from(vec![(
                        file_key,
                        CompactProof {
                            encoded_nodes: vec![H256::default().as_ref().to_vec()],
                        }
                    )])
                    .unwrap(),
                ));

                // Assert that the RequestStorageBsps now contains the BSP under the location
                assert_eq!(
                    file_system::StorageRequestBsps::<Test>::get(file_key, bsp_id)
                        .expect("BSP should exist in storage"),
                    StorageRequestBspsMetadata::<Test> {
                        confirmed: true,
                        _phantom: Default::default()
                    }
                );

                // Assert that the storage was updated
                assert_eq!(
                    file_system::StorageRequests::<Test>::get(file_key),
                    Some(StorageRequestMetadata {
                        requested_at: 1,
                        owner: owner_account_id.clone(),
                        bucket_id,
                        location: location.clone(),
                        fingerprint,
                        size,
                        msp: Some((msp_id, false)),
                        user_peer_ids: peer_ids.clone(),
                        data_server_sps: BoundedVec::default(),
                        bsps_required: ReplicationTarget::<Test>::get(),
                        bsps_confirmed: 1,
                        bsps_volunteered: 1,
                    })
                );

                let file_key = FileSystem::compute_file_key(
                    owner_account_id.clone(),
                    bucket_id,
                    location.clone(),
                    size,
                    fingerprint,
                );

                // Dispatch BSP request stop storing.
                assert_ok!(FileSystem::bsp_request_stop_storing(
                    bsp_signed.clone(),
                    file_key,
                    bucket_id,
                    location.clone(),
                    owner_account_id.clone(),
                    fingerprint,
                    size,
                    false,
                    CompactProof {
                        encoded_nodes: vec![file_key.as_ref().to_vec()],
                    },
                ));

                // Assert that the RequestStorageBsps has the correct value
                assert!(file_system::StorageRequestBsps::<Test>::get(file_key, bsp_id).is_none());

                // Assert that the storage was updated
                assert_eq!(
                    file_system::StorageRequests::<Test>::get(file_key),
                    Some(StorageRequestMetadata {
                        requested_at: 1,
                        owner: owner_account_id.clone(),
                        bucket_id,
                        location: location.clone(),
                        fingerprint,
                        size,
                        msp: Some((msp_id, false)),
                        user_peer_ids: peer_ids.clone(),
                        data_server_sps: BoundedVec::default(),
                        bsps_required: ReplicationTarget::<Test>::get(),
                        bsps_confirmed: 0,
                        bsps_volunteered: 0,
                    })
                );

                // Assert that the request was added to the pending stop storing requests.
                assert!(PendingStopStoringRequests::<Test>::get(&bsp_id, &file_key).is_some());

                // Assert that the correct event was deposited
                System::assert_last_event(
                    Event::BspRequestedToStopStoring {
                        bsp_id,
                        file_key,
                        owner: owner_account_id,
                        location,
                    }
                    .into(),
                );

                // Advance enough blocks to allow the BSP to confirm the stop storing request.
                roll_to(
                    frame_system::Pallet::<Test>::block_number() + MinWaitForStopStoring::get(),
                );

                // Dispatch BSP confirm stop storing.
                assert_ok!(FileSystem::bsp_confirm_stop_storing(
                    bsp_signed.clone(),
                    file_key,
                    CompactProof {
                        encoded_nodes: vec![file_key.as_ref().to_vec()],
                    },
                ));

                // Assert that the pending stop storing request was removed.
                assert!(PendingStopStoringRequests::<Test>::get(&bsp_id, &file_key).is_none());

                // Assert that the correct event was deposited.
                let new_root = Providers::get_root(bsp_id).unwrap();

                System::assert_last_event(
                    Event::BspConfirmStoppedStoring {
                        bsp_id,
                        file_key,
                        new_root,
                    }
                    .into(),
                );
            });
        }

        #[test]
        fn bsp_request_stop_storing_while_storage_request_open_success() {
            new_test_ext().execute_with(|| {
                let owner_account_id = Keyring::Alice.to_account_id();
                let owner = RuntimeOrigin::signed(owner_account_id.clone());
                let bsp_account_id = Keyring::Bob.to_account_id();
                let bsp_signed = RuntimeOrigin::signed(bsp_account_id.clone());
                let msp = Keyring::Charlie.to_account_id();
                let location = FileLocation::<Test>::try_from(b"test".to_vec()).unwrap();
                let size = 4;
                let fingerprint = H256::zero();
                let storage_amount: StorageData<Test> = 100;

                let (msp_id, value_prop_id) = add_msp_to_provider_storage(&msp);

                let name = BoundedVec::try_from(vec![1]).unwrap();
                let bucket_id =
                    create_bucket(&owner_account_id.clone(), name, msp_id, value_prop_id);

                // Dispatch storage request.
                assert_ok!(FileSystem::issue_storage_request(
                    owner.clone(),
                    bucket_id,
                    location.clone(),
                    fingerprint,
                    size,
                    msp_id,
                    Default::default(),
                ));

                // Sign up account as a Backup Storage Provider
                assert_ok!(bsp_sign_up(bsp_signed.clone(), storage_amount));

                let file_key = FileSystem::compute_file_key(
                    owner_account_id.clone(),
                    bucket_id,
                    location.clone(),
                    size,
                    fingerprint,
                );

                let bsp_id = Providers::get_provider_id(bsp_account_id).unwrap();

                // Dispatch BSP volunteer.
                assert_ok!(FileSystem::bsp_volunteer(bsp_signed.clone(), file_key));

                // Dispatch BSP confirm storing.
                assert_ok!(FileSystem::bsp_confirm_storing(
                    bsp_signed.clone(),
                    CompactProof {
                        encoded_nodes: vec![H256::default().as_ref().to_vec()],
                    },
                    BoundedVec::try_from(vec![(
                        file_key,
                        CompactProof {
                            encoded_nodes: vec![H256::default().as_ref().to_vec()],
                        }
                    )])
                    .unwrap()
                ));

                let file_key = FileSystem::compute_file_key(
                    owner_account_id.clone(),
                    bucket_id,
                    location.clone(),
                    size,
                    fingerprint,
                );

                // Dispatch BSP stop storing.
                assert_ok!(FileSystem::bsp_request_stop_storing(
                    bsp_signed.clone(),
                    file_key,
                    bucket_id,
                    location.clone(),
                    owner_account_id.clone(),
                    H256::zero(),
                    size,
                    false,
                    CompactProof {
                        encoded_nodes: vec![file_key.as_ref().to_vec()],
                    },
                ));

                // Assert that the RequestStorageBsps has the correct value
                assert!(file_system::StorageRequestBsps::<Test>::get(file_key, bsp_id).is_none());

                // Assert that the storage was updated
                assert_eq!(
                    file_system::StorageRequests::<Test>::get(file_key),
                    Some(StorageRequestMetadata {
                        requested_at: 1,
                        owner: owner_account_id.clone(),
                        bucket_id,
                        location: location.clone(),
                        fingerprint: H256::zero(),
                        size,
                        msp: Some((msp_id, false)),
                        user_peer_ids: Default::default(),
                        data_server_sps: BoundedVec::default(),
                        bsps_required: ReplicationTarget::<Test>::get(),
                        bsps_confirmed: 0,
                        bsps_volunteered: 0,
                    })
                );

                // Assert that the correct event was deposited
                System::assert_last_event(
                    Event::BspRequestedToStopStoring {
                        bsp_id,
                        file_key,
                        owner: owner_account_id,
                        location,
                    }
                    .into(),
                );
            });
        }

        #[test]
        fn bsp_request_stop_storing_not_volunteered_success() {
            new_test_ext().execute_with(|| {
                let owner_account_id = Keyring::Alice.to_account_id();
                let owner = RuntimeOrigin::signed(owner_account_id.clone());
                let bsp_account_id = Keyring::Bob.to_account_id();
                let bsp_signed = RuntimeOrigin::signed(bsp_account_id.clone());
                let msp = Keyring::Charlie.to_account_id();
                let location = FileLocation::<Test>::try_from(b"test".to_vec()).unwrap();
                let size = 4;
                let fingerprint = H256::zero();
                let storage_amount: StorageData<Test> = 100;

                let (msp_id, value_prop_id) = add_msp_to_provider_storage(&msp);

                let name = BoundedVec::try_from(vec![1]).unwrap();
                let bucket_id =
                    create_bucket(&owner_account_id.clone(), name, msp_id, value_prop_id);

                // Dispatch storage request.
                assert_ok!(FileSystem::issue_storage_request(
                    owner.clone(),
                    bucket_id,
                    location.clone(),
                    fingerprint,
                    size,
                    msp_id,
                    Default::default(),
                ));

                // Sign up account as a Backup Storage Provider
                assert_ok!(bsp_sign_up(bsp_signed.clone(), storage_amount));

                let bsp_id = Providers::get_provider_id(bsp_account_id).unwrap();

                let file_key = FileSystem::compute_file_key(
                    owner_account_id.clone(),
                    bucket_id,
                    location.clone(),
                    size,
                    fingerprint,
                );

                // Increase the data used by the registered bsp, to simulate that it is indeed storing the file
                assert_ok!(Providers::increase_capacity_used(&bsp_id, size,));

                // Dispatch BSP stop storing.
                assert_ok!(FileSystem::bsp_request_stop_storing(
                    bsp_signed.clone(),
                    file_key,
                    bucket_id,
                    location.clone(),
                    owner_account_id.clone(),
                    fingerprint,
                    size,
                    false,
                    CompactProof {
                        encoded_nodes: vec![file_key.as_ref().to_vec()],
                    },
                ));

                let current_bsps_required: <Test as Config>::ReplicationTargetType =
                    ReplicationTarget::<Test>::get();

                // Assert that the storage request bsps_required was incremented
                assert_eq!(
                    file_system::StorageRequests::<Test>::get(file_key),
                    Some(StorageRequestMetadata {
                        requested_at: 1,
                        owner: owner_account_id.clone(),
                        bucket_id,
                        location: location.clone(),
                        fingerprint,
                        size,
                        msp: Some((msp_id, false)),
                        user_peer_ids: Default::default(),
                        data_server_sps: BoundedVec::default(),
                        bsps_required: current_bsps_required.checked_add(1).unwrap(),
                        bsps_confirmed: 0,
                        bsps_volunteered: 0,
                    })
                );

                // Assert that the correct event was deposited
                System::assert_last_event(
                    Event::BspRequestedToStopStoring {
                        bsp_id,
                        file_key,
                        owner: owner_account_id,
                        location,
                    }
                    .into(),
                );
            });
        }

        #[test]
        fn bsp_request_stop_storing_no_storage_request_success() {
            new_test_ext().execute_with(|| {
                let bsp_account_id = Keyring::Bob.to_account_id();
                let bsp_signed = RuntimeOrigin::signed(bsp_account_id.clone());
                let location = FileLocation::<Test>::try_from(b"test".to_vec()).unwrap();
                let owner_account_id = Keyring::Alice.to_account_id();
                let size = 4;
                let fingerprint = H256::zero();

                let (msp_id, value_prop_id) =
                    add_msp_to_provider_storage(&Keyring::Charlie.to_account_id());

                let bucket_id = create_bucket(
                    &owner_account_id,
                    BoundedVec::try_from(b"bucket".to_vec()).unwrap(),
                    msp_id,
                    value_prop_id,
                );

                // Sign up account as a Backup Storage Provider
                assert_ok!(bsp_sign_up(bsp_signed.clone(), 100));

                let bsp_id = Providers::get_provider_id(bsp_account_id).unwrap();

                let file_key = FileSystem::compute_file_key(
                    owner_account_id.clone(),
                    bucket_id,
                    location.clone(),
                    size,
                    fingerprint,
                );

                // Increase the data used by the registered bsp, to simulate that it is indeed storing the file
                assert_ok!(Providers::increase_capacity_used(&bsp_id, size,));

                // Dispatch BSP stop storing.
                assert_ok!(FileSystem::bsp_request_stop_storing(
                    bsp_signed.clone(),
                    file_key,
                    bucket_id,
                    location.clone(),
                    owner_account_id.clone(),
                    fingerprint,
                    size,
                    false,
                    CompactProof {
                        encoded_nodes: vec![file_key.as_ref().to_vec()],
                    },
                ));

                // Assert that the storage request was created with one bsps_required
                assert_eq!(
                    file_system::StorageRequests::<Test>::get(file_key),
                    Some(StorageRequestMetadata {
                        requested_at: 5,
                        owner: owner_account_id.clone(),
                        bucket_id,
                        location: location.clone(),
                        fingerprint,
                        size,
                        msp: None,
                        user_peer_ids: Default::default(),
                        data_server_sps: BoundedVec::default(),
                        bsps_required: 1,
                        bsps_confirmed: 0,
                        bsps_volunteered: 0,
                    })
                );

                // Assert that the correct event was deposited
                System::assert_last_event(
                    Event::BspRequestedToStopStoring {
                        bsp_id,
                        file_key,
                        owner: owner_account_id,
                        location,
                    }
                    .into(),
                );
            });
        }
    }
}

mod set_global_parameters_tests {
    use super::*;

    mod failure {
        use super::*;
        #[test]
        fn set_global_parameters_non_root_signer_fail() {
            new_test_ext().execute_with(|| {
                let non_root = Keyring::Bob.to_account_id();
                let non_root_signed = RuntimeOrigin::signed(non_root.clone());

                // Assert BadOrigin error when non-root account tries to set the threshold
                assert_noop!(
                    FileSystem::set_global_parameters(non_root_signed, None, None),
                    DispatchError::BadOrigin
                );
            });
        }

        #[test]
        fn set_global_parameters_0_value() {
            new_test_ext().execute_with(|| {
                assert_noop!(
                    FileSystem::set_global_parameters(RuntimeOrigin::root(), Some(0), None),
                    Error::<Test>::ReplicationTargetCannotBeZero
                );

                assert_noop!(
                    FileSystem::set_global_parameters(RuntimeOrigin::root(), None, Some(0)),
                    Error::<Test>::TickRangeToMaximumThresholdCannotBeZero
                );
            });
        }
    }

    mod success {
        use super::*;

        #[test]
        fn set_global_parameters() {
            new_test_ext().execute_with(|| {
                let root = RuntimeOrigin::root();

                // Set the global parameters
                assert_ok!(FileSystem::set_global_parameters(
                    root.clone(),
                    Some(3),
                    Some(10)
                ));

                // Assert that the global parameters were set correctly
                assert_eq!(ReplicationTarget::<Test>::get(), 3);
                assert_eq!(TickRangeToMaximumThreshold::<Test>::get(), 10);
            });
        }
    }
}

mod delete_file_and_pending_deletions_tests {
    use super::*;

    mod failure {
        use super::*;

        #[test]
        fn delete_file_bucket_not_owned_by_user_fail() {
            new_test_ext().execute_with(|| {
                let owner_account_id = Keyring::Alice.to_account_id();
                let owner_signed = RuntimeOrigin::signed(owner_account_id.clone());
                let msp = Keyring::Charlie.to_account_id();
                let location = FileLocation::<Test>::try_from(b"test".to_vec()).unwrap();
                let size = 4;
                let file_content = b"test".to_vec();
                let fingerprint = BlakeTwo256::hash(&file_content);

                let (msp_id, value_prop_id) = add_msp_to_provider_storage(&msp);

                let name = BoundedVec::try_from(b"bucket".to_vec()).unwrap();
                let _ = create_bucket(
                    &owner_account_id.clone(),
                    name.clone(),
                    msp_id,
                    value_prop_id,
                );

                let other_user = Keyring::Bob.to_account_id();
                let bucket_id = create_bucket(&other_user.clone(), name, msp_id, value_prop_id);

                let file_key = FileSystem::compute_file_key(
                    owner_account_id.clone(),
                    bucket_id,
                    location.clone(),
                    size,
                    fingerprint,
                );

                let forest_proof = CompactProof {
                    encoded_nodes: vec![file_key.as_ref().to_vec()],
                };

                // Assert that the user does not own the bucket
                assert_noop!(
                    FileSystem::delete_file(
                        owner_signed,
                        bucket_id,
                        file_key,
                        location,
                        size,
                        fingerprint,
                        Some(forest_proof),
                    ),
                    Error::<Test>::NotBucketOwner
                );
            });
        }

        #[test]
        fn delete_file_beyond_maximum_limit_allowed_fail() {
            new_test_ext().execute_with(|| {
                let owner_account_id = Keyring::Alice.to_account_id();
                let owner_signed = RuntimeOrigin::signed(owner_account_id.clone());
                let msp = Keyring::Charlie.to_account_id();
                let location = FileLocation::<Test>::try_from(b"test".to_vec()).unwrap();
                let size = u64::MAX;
                let file_content = b"test".to_vec();
                let fingerprint = BlakeTwo256::hash(&file_content);

                let (msp_id, value_prop_id) = add_msp_to_provider_storage(&msp);

                let name = BoundedVec::try_from(b"bucket".to_vec()).unwrap();
                let bucket_id = create_bucket(
                    &owner_account_id.clone(),
                    name.clone(),
                    msp_id,
                    value_prop_id,
                );

                // For loop to create 1 over maximum of MaxUserPendingDeletionRequests
                for i in 0..<Test as file_system::Config>::MaxUserPendingDeletionRequests::get() {
                    let file_key = FileSystem::compute_file_key(
                        owner_account_id.clone(),
                        bucket_id,
                        location.clone(),
                        i as u64,
                        fingerprint,
                    );

                    assert_ok!(FileSystem::delete_file(
                        owner_signed.clone(),
                        bucket_id,
                        file_key,
                        location.clone(),
                        i as u64,
                        fingerprint,
                        None,
                    ));
                }

                let file_key = FileSystem::compute_file_key(
                    owner_account_id.clone(),
                    bucket_id,
                    location.clone(),
                    size,
                    fingerprint,
                );

                assert_noop!(
                    FileSystem::delete_file(
                        owner_signed,
                        bucket_id,
                        file_key,
                        location,
                        size,
                        fingerprint,
                        None
                    ),
                    Error::<Test>::MaxUserPendingDeletionRequestsReached
                );
            });
        }

        #[test]
        fn delete_file_pending_file_deletion_request_submit_proof_not_msp_of_bucket_fail() {
            new_test_ext().execute_with(|| {
                let owner_account_id = Keyring::Alice.to_account_id();
                let owner_signed = RuntimeOrigin::signed(owner_account_id.clone());
                let msp = Keyring::Charlie.to_account_id();
                let location = FileLocation::<Test>::try_from(b"test".to_vec()).unwrap();
                let size = 4;
                let file_content = b"test".to_vec();
                let fingerprint = BlakeTwo256::hash(&file_content);

                let (msp_id, value_prop_id) = add_msp_to_provider_storage(&msp);

                let name = BoundedVec::try_from(b"bucket".to_vec()).unwrap();
                let bucket_id = create_bucket(&owner_account_id.clone(), name, msp_id, value_prop_id);

                let file_key = FileSystem::compute_file_key(
                    owner_account_id.clone(),
                    bucket_id,
                    location.clone(),
                    size,
                    fingerprint,
                );

                // Delete file
                assert_ok!(FileSystem::delete_file(
					owner_signed.clone(),
					bucket_id,
					file_key,
					location,
					size,
					fingerprint,
					None,
				));

                // Assert that the pending file deletion request was added to storage
                assert_eq!(
                    file_system::PendingFileDeletionRequests::<Test>::get(owner_account_id.clone()),
                    BoundedVec::<_, <Test as file_system::Config>::MaxUserPendingDeletionRequests>::try_from(
                        vec![(file_key, bucket_id)]
                    )
                        .unwrap()
                );

                let forest_proof = CompactProof {
                    encoded_nodes: vec![vec![0]],
                };

                let msp_dave = Keyring::Dave.to_account_id();
                add_msp_to_provider_storage(&msp_dave);
                let msp_origin = RuntimeOrigin::signed(msp_dave.clone());

                assert_noop!(
					FileSystem::pending_file_deletion_request_submit_proof(
						msp_origin,
						owner_account_id.clone(),
						file_key,
						bucket_id,
						forest_proof
					),
					Error::<Test>::MspNotStoringBucket
				);

                // Assert that the pending file deletion request was not removed from storage
                assert_eq!(
                    file_system::PendingFileDeletionRequests::<Test>::get(owner_account_id),
                    BoundedVec::<_, <Test as file_system::Config>::MaxUserPendingDeletionRequests>::try_from(
                        vec![(file_key, bucket_id)]
                    )
                        .unwrap()
                );
            });
        }

        #[test]
        fn submit_proof_pending_file_deletion_not_found_fail() {
            new_test_ext().execute_with(|| {
                let owner_account_id = Keyring::Alice.to_account_id();

                let msp = Keyring::Charlie.to_account_id();
                let msp_origin = RuntimeOrigin::signed(msp.clone());

                let size = 4;
                let file_content = b"test".to_vec();
                let fingerprint = BlakeTwo256::hash(&file_content);
                let location = FileLocation::<Test>::try_from(b"test".to_vec()).unwrap();

                let (msp_id, value_prop_id) = add_msp_to_provider_storage(&msp);

                let name = BoundedVec::try_from(b"bucket".to_vec()).unwrap();
                let bucket_id =
                    create_bucket(&owner_account_id.clone(), name, msp_id, value_prop_id);

                let file_key = FileSystem::compute_file_key(
                    owner_account_id.clone(),
                    bucket_id,
                    location.clone(),
                    size,
                    fingerprint,
                );

                let forest_proof = CompactProof {
                    encoded_nodes: vec![vec![0]],
                };

                assert_noop!(
                    FileSystem::pending_file_deletion_request_submit_proof(
                        msp_origin,
                        owner_account_id.clone(),
                        file_key,
                        bucket_id,
                        forest_proof
                    ),
                    Error::<Test>::FileKeyNotPendingDeletion
                );
            });
        }
    }

    mod success {
        use super::*;
        #[test]
        fn delete_file_with_proof_of_inclusion_success() {
            new_test_ext().execute_with(|| {
                let owner_account_id = Keyring::Alice.to_account_id();
                let owner_signed = RuntimeOrigin::signed(owner_account_id.clone());
                let msp = Keyring::Charlie.to_account_id();
                let location = FileLocation::<Test>::try_from(b"test".to_vec()).unwrap();
                let size = 4;
                let file_content = b"test".to_vec();
                let fingerprint = BlakeTwo256::hash(&file_content);

                let (msp_id, value_prop_id) = add_msp_to_provider_storage(&msp);

                let name = BoundedVec::try_from(b"bucket".to_vec()).unwrap();
                let bucket_id =
                    create_bucket(&owner_account_id.clone(), name, msp_id, value_prop_id);

                let file_key = FileSystem::compute_file_key(
                    owner_account_id.clone(),
                    bucket_id,
                    location.clone(),
                    size,
                    fingerprint,
                );

                let forest_proof = CompactProof {
                    encoded_nodes: vec![file_key.as_ref().to_vec()],
                };

                // Delete file
                assert_ok!(FileSystem::delete_file(
                    owner_signed.clone(),
                    bucket_id,
                    file_key,
                    location,
                    size,
                    fingerprint,
                    Some(forest_proof),
                ));

                // Assert that there is a queued priority challenge for file key in proofs dealer pallet
                assert!(
                    // Find file key in vec of queued priority challenges
                    pallet_proofs_dealer::PriorityChallengesQueue::<Test>::get()
                        .iter()
                        .any(|x| *x == (file_key, Some(TrieRemoveMutation))),
                );

                // Assert that the correct event was deposited
                System::assert_last_event(
                    Event::FileDeletionRequest {
                        user: owner_account_id.clone(),
                        file_key,
                        bucket_id,
                        msp_id,
                        proof_of_inclusion: true,
                    }
                    .into(),
                );
            });
        }

        #[test]
        fn delete_file_expired_pending_file_deletion_request_success() {
            new_test_ext().execute_with(|| {
                let owner_account_id = Keyring::Alice.to_account_id();
                let owner_signed = RuntimeOrigin::signed(owner_account_id.clone());
                let msp = Keyring::Charlie.to_account_id();
                let location = FileLocation::<Test>::try_from(b"test".to_vec()).unwrap();
                let size = 4;
                let file_content = b"test".to_vec();
                let fingerprint = BlakeTwo256::hash(&file_content);

                let (msp_id, value_prop_id) = add_msp_to_provider_storage(&msp);

                let name = BoundedVec::try_from(b"bucket".to_vec()).unwrap();
                let bucket_id = create_bucket(&owner_account_id.clone(), name, msp_id, value_prop_id);

                let file_key = FileSystem::compute_file_key(
                    owner_account_id.clone(),
                    bucket_id,
                    location.clone(),
                    size,
                    fingerprint,
                );

                // Delete file
                assert_ok!(FileSystem::delete_file(
					owner_signed.clone(),
					bucket_id,
					file_key,
					location,
					size,
					fingerprint,
					None,
				));

                // Assert that the correct event was deposited
                System::assert_last_event(
                    Event::FileDeletionRequest {
                        user: owner_account_id.clone(),
                        file_key,
                        bucket_id,
                        msp_id,
                        proof_of_inclusion: false,
                    }
                        .into(),
                );

                // Assert that the pending file deletion request was added to storage
                assert_eq!(
                    file_system::PendingFileDeletionRequests::<Test>::get(owner_account_id.clone()),
                    BoundedVec::<_, <Test as file_system::Config>::MaxUserPendingDeletionRequests>::try_from(
                        vec![(file_key, bucket_id)]
                    )
                        .unwrap()
                );

                let pending_file_deletion_request_ttl: u32 =
                    PendingFileDeletionRequestTtl::<Test>::get();
                let pending_file_deletion_request_ttl: BlockNumberFor<Test> =
                    pending_file_deletion_request_ttl.into();
                let expiration_block = pending_file_deletion_request_ttl + System::block_number();

                // Assert that the pending file deletion request was added to storage
                assert_eq!(
                    file_system::FileDeletionRequestExpirations::<Test>::get(expiration_block),
                    vec![(
                        owner_account_id.clone(),
                        file_key
                    )]
                );

                // Roll past the expiration block
                roll_to(pending_file_deletion_request_ttl + 1);

                // Item expiration should be removed
                assert_eq!(
                    file_system::FileDeletionRequestExpirations::<Test>::get(expiration_block),
                    vec![]
                );

                // Asser that the pending file deletion request was removed from storage
                assert_eq!(
                    file_system::PendingFileDeletionRequests::<Test>::get(owner_account_id.clone()),
                    BoundedVec::<_, <Test as file_system::Config>::MaxUserPendingDeletionRequests>::default()
                );

                // Assert that there is a queued priority challenge for file key in proofs dealer pallet
                assert!(pallet_proofs_dealer::PriorityChallengesQueue::<Test>::get()
                .iter()
                .any(|x| *x == (file_key, Some(TrieRemoveMutation))),);
            });
        }

        #[test]
        fn delete_file_pending_file_deletion_request_submit_proof_of_inclusion_success() {
            new_test_ext().execute_with(|| {
                let owner_account_id = Keyring::Alice.to_account_id();
                let owner_signed = RuntimeOrigin::signed(owner_account_id.clone());
                let msp = Keyring::Charlie.to_account_id();
                let location = FileLocation::<Test>::try_from(b"test".to_vec()).unwrap();
                let size = 4;
                let file_content = b"test".to_vec();
                let fingerprint = BlakeTwo256::hash(&file_content);

                let (msp_id, value_prop_id) = add_msp_to_provider_storage(&msp);

                let name = BoundedVec::try_from(b"bucket".to_vec()).unwrap();
                let bucket_id = create_bucket(&owner_account_id.clone(), name, msp_id, value_prop_id);

                let file_key = FileSystem::compute_file_key(
                    owner_account_id.clone(),
                    bucket_id,
                    location.clone(),
                    size,
                    fingerprint,
                );

                // Delete file
                assert_ok!(FileSystem::delete_file(
					owner_signed.clone(),
					bucket_id,
					file_key,
					location,
					size,
					fingerprint,
					None,
				));

                // Assert that the pending file deletion request was added to storage
                assert_eq!(
                    file_system::PendingFileDeletionRequests::<Test>::get(owner_account_id.clone()),
                    BoundedVec::<_, <Test as file_system::Config>::MaxUserPendingDeletionRequests>::try_from(
                        vec![(file_key, bucket_id)]
                    )
                        .unwrap()
                );

                let forest_proof = CompactProof {
                    encoded_nodes: vec![file_key.as_ref().to_vec()],
                };

                let msp_origin = RuntimeOrigin::signed(msp.clone());

                assert_ok!(FileSystem::pending_file_deletion_request_submit_proof(
					msp_origin,
					owner_account_id.clone(),
					file_key,
					bucket_id,
					forest_proof
				));

                // Assert that the correct event was deposited
                System::assert_last_event(
                    Event::ProofSubmittedForPendingFileDeletionRequest {
                        msp_id,
                        user: owner_account_id.clone(),
                        file_key,
                        bucket_id,
                        proof_of_inclusion: true,
                    }
                        .into(),
                );

                // Assert that there is a queued priority challenge for file key in proofs dealer pallet
                assert!(pallet_proofs_dealer::PriorityChallengesQueue::<Test>::get()
                .iter()
                .any(|x| *x == (file_key, Some(TrieRemoveMutation))),);

                // Assert that the pending file deletion request was removed from storage
                assert_eq!(
                    file_system::PendingFileDeletionRequests::<Test>::get(owner_account_id),
                    BoundedVec::<_, <Test as file_system::Config>::MaxUserPendingDeletionRequests>::default()
                );
            });
        }

        #[test]
        fn delete_file_pending_file_deletion_request_submit_proof_of_non_inclusion_success() {
            new_test_ext().execute_with(|| {
                let owner_account_id = Keyring::Alice.to_account_id();
                let owner_signed = RuntimeOrigin::signed(owner_account_id.clone());
                let msp = Keyring::Charlie.to_account_id();
                let location = FileLocation::<Test>::try_from(b"test".to_vec()).unwrap();
                let size = 4;
                let file_content = b"test".to_vec();
                let fingerprint = BlakeTwo256::hash(&file_content);

                let (msp_id, value_prop_id) = add_msp_to_provider_storage(&msp);

                let name = BoundedVec::try_from(b"bucket".to_vec()).unwrap();
                let bucket_id = create_bucket(&owner_account_id.clone(), name, msp_id, value_prop_id);

                let file_key = FileSystem::compute_file_key(
                    owner_account_id.clone(),
                    bucket_id,
                    location.clone(),
                    size,
                    fingerprint,
                );

                // Delete file
                assert_ok!(FileSystem::delete_file(
					owner_signed.clone(),
					bucket_id,
					file_key,
					location,
					size,
					fingerprint,
					None,
				));

                // Assert that the pending file deletion request was added to storage
                assert_eq!(
                    file_system::PendingFileDeletionRequests::<Test>::get(owner_account_id.clone()),
                    BoundedVec::<_, <Test as file_system::Config>::MaxUserPendingDeletionRequests>::try_from(
                        vec![(file_key, bucket_id)]
                    )
                        .unwrap()
                );

                let forest_proof = CompactProof {
                    encoded_nodes: vec![H256::zero().as_bytes().to_vec()],
                };

                let msp_origin = RuntimeOrigin::signed(msp.clone());

                assert_ok!(FileSystem::pending_file_deletion_request_submit_proof(
					msp_origin,
					owner_account_id.clone(),
					file_key,
					bucket_id,
					forest_proof
				));

                // Assert that the correct event was deposited
                System::assert_last_event(
                    Event::ProofSubmittedForPendingFileDeletionRequest {
                        msp_id,
                        user: owner_account_id.clone(),
                        file_key,
                        bucket_id,
                        proof_of_inclusion: false,
                    }
                        .into(),
                );

                // Assert that there is a queued priority challenge for file key in proofs dealer pallet
                assert!(
					!pallet_proofs_dealer::PriorityChallengesQueue::<Test>::get()
						.iter()
						.any(|x| *x == (file_key, Some(TrieRemoveMutation))),
				);

                // Assert that the pending file deletion request was removed from storage
                assert_eq!(
                    file_system::PendingFileDeletionRequests::<Test>::get(owner_account_id),
                    BoundedVec::<_, <Test as file_system::Config>::MaxUserPendingDeletionRequests>::default()
                );
            });
        }
    }
}

mod compute_threshold {
    use super::*;
    mod success {
        use super::*;
        #[test]
        fn query_earliest_file_volunteer_tick() {
            new_test_ext().execute_with(|| {
                let owner_account_id = Keyring::Alice.to_account_id();
                let user = RuntimeOrigin::signed(owner_account_id.clone());
                let msp = Keyring::Charlie.to_account_id();
                let location = FileLocation::<Test>::try_from(b"test".to_vec()).unwrap();
                let size = 4;
                let file_content = b"test".to_vec();
                let fingerprint = BlakeTwo256::hash(&file_content);
                let peer_id = BoundedVec::try_from(vec![1]).unwrap();
                let peer_ids: PeerIds<Test> = BoundedVec::try_from(vec![peer_id]).unwrap();

                let (msp_id, value_prop_id) = add_msp_to_provider_storage(&msp);

                let name = BoundedVec::try_from(b"bucket".to_vec()).unwrap();
                let bucket_id = create_bucket(
                    &owner_account_id.clone(),
                    name.clone(),
                    msp_id,
                    value_prop_id,
                );

                // Dispatch a signed extrinsic.
                assert_ok!(FileSystem::issue_storage_request(
                    user.clone(),
                    bucket_id,
                    location.clone(),
                    fingerprint,
                    size,
                    msp_id,
                    peer_ids.clone(),
                ));

                let file_key = FileSystem::compute_file_key(
                    owner_account_id.clone(),
                    bucket_id,
                    location.clone(),
                    size,
                    fingerprint,
                );

                let bsp_account_id = Keyring::Bob.to_account_id();
                let bsp_signed = RuntimeOrigin::signed(bsp_account_id.clone());

                let storage_amount: StorageData<Test> = 100;

                assert_ok!(bsp_sign_up(bsp_signed.clone(), storage_amount));

                let bsp_id = Providers::get_provider_id(bsp_account_id).unwrap();

                let block_number =
                    FileSystem::query_earliest_file_volunteer_tick(bsp_id, file_key).unwrap();

                assert!(frame_system::Pallet::<Test>::block_number() <= block_number);
            });
        }

        #[test]
        fn compute_threshold_to_succeed() {
            new_test_ext().execute_with(|| {
                let owner_account_id = Keyring::Alice.to_account_id();
                let user = RuntimeOrigin::signed(owner_account_id.clone());
                let msp = Keyring::Charlie.to_account_id();
                let location = FileLocation::<Test>::try_from(b"test".to_vec()).unwrap();
                let size = 4;
                let file_content = b"test".to_vec();
                let fingerprint = BlakeTwo256::hash(&file_content);
                let peer_id = BoundedVec::try_from(vec![1]).unwrap();
                let peer_ids: PeerIds<Test> = BoundedVec::try_from(vec![peer_id]).unwrap();

                let (msp_id, value_prop_id) = add_msp_to_provider_storage(&msp);

                let name = BoundedVec::try_from(b"bucket".to_vec()).unwrap();
                let bucket_id = create_bucket(
                    &owner_account_id.clone(),
                    name.clone(),
                    msp_id,
                    value_prop_id,
                );

                // Dispatch a signed extrinsic.
                assert_ok!(FileSystem::issue_storage_request(
                    user.clone(),
                    bucket_id,
                    location.clone(),
                    fingerprint,
                    size,
                    msp_id,
                    peer_ids.clone(),
                ));

                let file_key = FileSystem::compute_file_key(
                    owner_account_id.clone(),
                    bucket_id,
                    location.clone(),
                    size,
                    fingerprint,
                );

                let bsp_account_id = Keyring::Bob.to_account_id();
                let bsp_signed = RuntimeOrigin::signed(bsp_account_id.clone());

                let storage_amount: StorageData<Test> = 100;

                assert_ok!(bsp_sign_up(bsp_signed.clone(), storage_amount));

                let bsp_id = Providers::get_provider_id(bsp_account_id).unwrap();

                let storage_request = file_system::StorageRequests::<Test>::get(file_key).unwrap();

                FileSystem::set_global_parameters(RuntimeOrigin::root(), None, Some(1)).unwrap();

                assert_eq!(TickRangeToMaximumThreshold::<Test>::get(), 1);

                let (threshold_to_succeed, slope) =
                    FileSystem::compute_threshold_to_succeed(&bsp_id, storage_request.requested_at)
                        .unwrap();

                assert!(
                    threshold_to_succeed > 0
                        && threshold_to_succeed <= ThresholdType::<Test>::max_value()
                );
                assert!(slope > 0);

                let block_number =
                    FileSystem::query_earliest_file_volunteer_tick(bsp_id, file_key).unwrap();

                // BSP should be able to volunteer immediately for the storage request since the TickRangeToMaximumThreshold is 1
                assert_eq!(block_number, frame_system::Pallet::<Test>::block_number());

                let starting_bsp_weight: pallet_storage_providers::types::ReputationWeightType<
                    Test,
                > = <Test as pallet_storage_providers::Config>::StartingReputationWeight::get();

                // Simulate there being many BSPs in the network with high reputation weight
                pallet_storage_providers::GlobalBspsReputationWeight::<Test>::set(
                    1000u32.saturating_mul(starting_bsp_weight.into()),
                );

                FileSystem::set_global_parameters(RuntimeOrigin::root(), None, Some(1000000000))
                    .unwrap();

                assert_eq!(TickRangeToMaximumThreshold::<Test>::get(), 1000000000);

                let (threshold_to_succeed, slope) =
                    FileSystem::compute_threshold_to_succeed(&bsp_id, storage_request.requested_at)
                        .unwrap();

                assert!(
                    threshold_to_succeed > 0
                        && threshold_to_succeed <= ThresholdType::<Test>::max_value()
                );
                assert!(slope > 0);

                let block_number =
                    FileSystem::query_earliest_file_volunteer_tick(bsp_id, file_key).unwrap();

                // BSP can only volunteer after some number of blocks have passed.
                assert!(block_number > frame_system::Pallet::<Test>::block_number());

                // Set reputation weight of BSP to max
                pallet_storage_providers::BackupStorageProviders::<Test>::mutate(&bsp_id, |bsp| {
                    match bsp {
                        Some(bsp) => {
                            bsp.reputation_weight = u32::MAX;
                        }
                        None => {
                            panic!("BSP should exits");
                        }
                    }
                });

                let (threshold_to_succeed, slope) =
                    FileSystem::compute_threshold_to_succeed(&bsp_id, storage_request.requested_at)
                        .unwrap();

                assert!(
                    threshold_to_succeed > 0
                        && threshold_to_succeed <= ThresholdType::<Test>::max_value()
                );
                assert!(slope > 0);

                let block_number =
                    FileSystem::query_earliest_file_volunteer_tick(bsp_id, file_key).unwrap();

                // BSP should be able to volunteer immediately for the storage request since the reputation weight is so high.
                assert_eq!(block_number, frame_system::Pallet::<Test>::block_number());
            });
        }

        #[test]
        fn compute_threshold_to_succeed_returns_max_when_bsp_weight_max() {
            new_test_ext().execute_with(|| {
                let owner_account_id = Keyring::Alice.to_account_id();
                let user = RuntimeOrigin::signed(owner_account_id.clone());
                let msp = Keyring::Charlie.to_account_id();
                let location = FileLocation::<Test>::try_from(b"test".to_vec()).unwrap();
                let size = 4;
                let file_content = b"test".to_vec();
                let fingerprint = BlakeTwo256::hash(&file_content);
                let peer_id = BoundedVec::try_from(vec![1]).unwrap();
                let peer_ids: PeerIds<Test> = BoundedVec::try_from(vec![peer_id]).unwrap();

                let (msp_id, value_prop_id) = add_msp_to_provider_storage(&msp);

                let name = BoundedVec::try_from(b"bucket".to_vec()).unwrap();
                let bucket_id = create_bucket(
                    &owner_account_id.clone(),
                    name.clone(),
                    msp_id,
                    value_prop_id,
                );

                // Dispatch a signed extrinsic.
                assert_ok!(FileSystem::issue_storage_request(
                    user.clone(),
                    bucket_id,
                    location.clone(),
                    fingerprint,
                    size,
                    msp_id,
                    peer_ids.clone(),
                ));

                let file_key = FileSystem::compute_file_key(
                    owner_account_id.clone(),
                    bucket_id,
                    location.clone(),
                    size,
                    fingerprint,
                );

                let bsp_account_id = Keyring::Bob.to_account_id();
                let bsp_signed = RuntimeOrigin::signed(bsp_account_id.clone());

                let storage_amount: StorageData<Test> = 100;

                assert_ok!(bsp_sign_up(bsp_signed.clone(), storage_amount));

                let bsp_id = Providers::get_provider_id(bsp_account_id).unwrap();

                // Set reputation weight of BSP to max
                pallet_storage_providers::BackupStorageProviders::<Test>::mutate(&bsp_id, |bsp| {
                    match bsp {
                        Some(bsp) => {
                            bsp.reputation_weight = u32::MAX;
                        }
                        None => {
                            panic!("BSP should exits");
                        }
                    }
                });

                FileSystem::set_global_parameters(RuntimeOrigin::root(), None, Some(1)).unwrap();

                assert_eq!(TickRangeToMaximumThreshold::<Test>::get(), 1);

                let (threshold_to_succeed, slope) =
                    FileSystem::compute_threshold_to_succeed(&bsp_id, 0).unwrap();

                assert_eq!(threshold_to_succeed, ThresholdType::<Test>::max_value());
                assert!(slope > 0);

                let block_number =
                    FileSystem::query_earliest_file_volunteer_tick(bsp_id, file_key).unwrap();

                // BSP should be able to volunteer immediately for the storage request since the reputation weight is so high.
                assert_eq!(block_number, frame_system::Pallet::<Test>::block_number());
            });
        }
        #[test]
        fn compute_threshold_to_succeed_fails_when_global_weight_zero() {
            new_test_ext().execute_with(|| {
                // Setup: create a BSP
                let bsp_account_id = Keyring::Bob.to_account_id();
                let bsp_signed = RuntimeOrigin::signed(bsp_account_id.clone());
                let storage_amount: StorageData<Test> = 100;
                assert_ok!(bsp_sign_up(bsp_signed.clone(), storage_amount));
                let bsp_id = Providers::get_provider_id(bsp_account_id).unwrap();

                // Set global_weight to zero
                pallet_storage_providers::GlobalBspsReputationWeight::<Test>::set(0);

                let requested_at = frame_system::Pallet::<Test>::block_number();

                let result = FileSystem::compute_threshold_to_succeed(&bsp_id, requested_at);

                assert_noop!(result, Error::<Test>::NoGlobalReputationWeightSet);
            });
        }

        #[test]
        fn compute_threshold_to_succeed_with_one_block_range() {
            new_test_ext().execute_with(|| {
                // Setup: create a BSP
                let bsp_account_id = Keyring::Bob.to_account_id();
                let bsp_signed = RuntimeOrigin::signed(bsp_account_id.clone());
                let storage_amount: StorageData<Test> = 100;
                assert_ok!(bsp_sign_up(bsp_signed.clone(), storage_amount));
                let bsp_id = Providers::get_provider_id(bsp_account_id).unwrap();

                // Set TickRangeToMaximumThreshold to one
                FileSystem::set_global_parameters(RuntimeOrigin::root(), None, Some(1)).unwrap();

                assert_eq!(TickRangeToMaximumThreshold::<Test>::get(), 1);

                let requested_at = frame_system::Pallet::<Test>::block_number();

                let (threshold_to_succeed, slope) =
                    FileSystem::compute_threshold_to_succeed(&bsp_id, requested_at).unwrap();

                // Check that base_slope is set to one due to division by zero handling
                assert!(slope > ThresholdType::<Test>::zero());

                // Ensure threshold_to_succeed is greater than zero
                assert!(threshold_to_succeed > ThresholdType::<Test>::zero());
            });
        }

        #[test]
        fn compute_threshold_to_succeed_with_max_slope() {
            new_test_ext().execute_with(|| {
                // Setup: create a BSP
                let bsp_account_id = Keyring::Bob.to_account_id();
                let bsp_signed = RuntimeOrigin::signed(bsp_account_id.clone());
                let storage_amount: StorageData<Test> = 100;
                assert_ok!(bsp_sign_up(bsp_signed.clone(), storage_amount));
                let bsp_id = Providers::get_provider_id(bsp_account_id).unwrap();

                // Set global_weight to 1
                pallet_storage_providers::GlobalBspsReputationWeight::<Test>::set(1);

                // Set ReplicationTarget to 2
                ReplicationTarget::<Test>::set(2);

                // Set TickRangeToMaximumThreshold to a non-zero value
                FileSystem::set_global_parameters(RuntimeOrigin::root(), None, Some(100)).unwrap();

                // Set max reputation weight
                pallet_storage_providers::BackupStorageProviders::<Test>::mutate(&bsp_id, |bsp| {
                    match bsp {
                        Some(bsp) => {
                            bsp.reputation_weight = u32::MAX;
                        }
                        None => {
                            panic!("BSP should exist");
                        }
                    }
                });

                let requested_at = frame_system::Pallet::<Test>::block_number();

                let (_threshold_to_succeed, slope) =
                    FileSystem::compute_threshold_to_succeed(&bsp_id, requested_at).unwrap();

                assert_eq!(slope, ThresholdType::<Test>::max_value());
            });
        }

        #[test]
        fn bsp_with_higher_weight_should_have_higher_slope() {
            new_test_ext().execute_with(|| {
                // Setup: create a BSP
                let bsp_account_id = Keyring::Bob.to_account_id();
                let bsp_signed = RuntimeOrigin::signed(bsp_account_id.clone());
                let storage_amount: StorageData<Test> = 100;
                assert_ok!(bsp_sign_up(bsp_signed.clone(), storage_amount));
                let bsp_bob_id = Providers::get_provider_id(bsp_account_id).unwrap();

                // Create another BSP with higher weight
                let bsp_account_id = Keyring::Charlie.to_account_id();
                let bsp_signed = RuntimeOrigin::signed(bsp_account_id.clone());
                let storage_amount: StorageData<Test> = 100;
                assert_ok!(bsp_sign_up(bsp_signed.clone(), storage_amount));
                let bsp_charlie_id = Providers::get_provider_id(bsp_account_id).unwrap();

                // Set global_weight to the sum of the two BSPs reputation weights
                pallet_storage_providers::GlobalBspsReputationWeight::<Test>::set(10 + 1);

                // Set ReplicationTarget to 2
                ReplicationTarget::<Test>::set(2);

                // Set TickRangeToMaximumThreshold to a non-zero value
                FileSystem::set_global_parameters(RuntimeOrigin::root(), None, Some(100)).unwrap();

                let requested_at = frame_system::Pallet::<Test>::block_number();

                let (_threshold_to_succeed, slope_bsp_1) =
                    FileSystem::compute_threshold_to_succeed(&bsp_bob_id, requested_at).unwrap();

                // Set BSP's reputation weight to 10 (10 times higher than the other BSP)
                pallet_storage_providers::BackupStorageProviders::<Test>::mutate(
                    &bsp_charlie_id,
                    |bsp| match bsp {
                        Some(bsp) => {
                            bsp.reputation_weight = 10;
                        }
                        None => {
                            panic!("BSP should exist");
                        }
                    },
                );

                let (_threshold_to_succeed, slope_bsp_2) =
                    FileSystem::compute_threshold_to_succeed(&bsp_charlie_id, requested_at)
                        .unwrap();

                // BSP with higher weight should have higher slope
                assert!(slope_bsp_2 > slope_bsp_1);
            });
        }

        #[test]
        fn compute_threshold_to_succeed_slope_should_be_equal_for_all_starting_weight() {
            new_test_ext().execute_with(|| {
                // Setup: create a BSP
                let bsp_account_id = Keyring::Bob.to_account_id();
                let bsp_signed = RuntimeOrigin::signed(bsp_account_id.clone());
                let storage_amount: StorageData<Test> = 100;
                assert_ok!(bsp_sign_up(bsp_signed.clone(), storage_amount));
                let bsp_bob_id = Providers::get_provider_id(bsp_account_id).unwrap();
                // Create another BSP
                let bsp_account_id = Keyring::Charlie.to_account_id();
                let bsp_signed = RuntimeOrigin::signed(bsp_account_id.clone());
                let storage_amount: StorageData<Test> = 100;
                assert_ok!(bsp_sign_up(bsp_signed.clone(), storage_amount));
                let bsp_charlie_id = Providers::get_provider_id(bsp_account_id).unwrap();

                // Set global_weight to the sum of the weights of the BSPs
                pallet_storage_providers::GlobalBspsReputationWeight::<Test>::set(1 + 1);

                // Set ReplicationTarget to 2
                ReplicationTarget::<Test>::set(2);

                // Set TickRangeToMaximumThreshold to a non-zero value
                FileSystem::set_global_parameters(RuntimeOrigin::root(), None, Some(100)).unwrap();

                let requested_at = frame_system::Pallet::<Test>::block_number();

                let (_threshold_to_succeed, slope_bsp_1) =
                    FileSystem::compute_threshold_to_succeed(&bsp_bob_id, requested_at).unwrap();

                let (_threshold_to_succeed, slope_bsp_2) =
                    FileSystem::compute_threshold_to_succeed(&bsp_charlie_id, requested_at)
                        .unwrap();

                // BSPs with equal weight should have equal slope
                assert_eq!(slope_bsp_2, slope_bsp_1);
            });
        }
    }
}

mod stop_storing_for_insolvent_user {
    use super::*;

    mod success {

        use shp_traits::PaymentStreamsInterface;

        use super::*;

        #[test]
        fn stop_storing_for_insolvent_user_works_for_bsps() {
            new_test_ext().execute_with(|| {
                let owner_account_id = Keyring::Eve.to_account_id();
                let owner_signed = RuntimeOrigin::signed(owner_account_id.clone());
                let bsp_account_id = Keyring::Bob.to_account_id();
                let bsp_signed = RuntimeOrigin::signed(bsp_account_id.clone());
                let msp = Keyring::Charlie.to_account_id();
                let location = FileLocation::<Test>::try_from(b"test".to_vec()).unwrap();
                let size = 4;
                let fingerprint = H256::zero();
                let peer_id = BoundedVec::try_from(vec![1]).unwrap();
                let peer_ids: PeerIds<Test> = BoundedVec::try_from(vec![peer_id]).unwrap();
                let storage_amount: StorageData<Test> = 100;

                let (msp_id, value_prop_id) = add_msp_to_provider_storage(&msp);

                let name = BoundedVec::try_from(b"bucket".to_vec()).unwrap();
                let bucket_id =
                    create_bucket(&owner_account_id.clone(), name, msp_id, value_prop_id);

                // Dispatch storage request.
                assert_ok!(FileSystem::issue_storage_request(
                    owner_signed.clone(),
                    bucket_id,
                    location.clone(),
                    fingerprint,
                    size,
                    msp_id,
                    peer_ids.clone(),
                ));

                // Sign up account as a Backup Storage Provider
                assert_ok!(bsp_sign_up(bsp_signed.clone(), storage_amount));

                let file_key = FileSystem::compute_file_key(
                    owner_account_id.clone(),
                    bucket_id,
                    location.clone(),
                    size,
                    fingerprint,
                );

                let bsp_id = Providers::get_provider_id(bsp_account_id.clone()).unwrap();

                // Dispatch BSP volunteer.
                assert_ok!(FileSystem::bsp_volunteer(bsp_signed.clone(), file_key,));

                // Get the current tick number.
                let tick_when_confirming = ProofsDealer::get_current_tick();

                // Dispatch BSP confirm storing.
                assert_ok!(FileSystem::bsp_confirm_storing(
                    bsp_signed.clone(),
                    CompactProof {
                        encoded_nodes: vec![H256::default().as_ref().to_vec()],
                    },
                    BoundedVec::try_from(vec![(
                        file_key,
                        CompactProof {
                            encoded_nodes: vec![H256::default().as_ref().to_vec()],
                        }
                    )])
                    .unwrap(),
                ));

                // Assert that the storage was updated
                assert_eq!(
                    file_system::StorageRequests::<Test>::get(file_key),
                    Some(StorageRequestMetadata {
                        requested_at: 1,
                        owner: owner_account_id.clone(),
                        bucket_id,
                        location: location.clone(),
                        fingerprint,
                        size,
                        msp: Some((msp_id, false)),
                        user_peer_ids: peer_ids.clone(),
                        data_server_sps: BoundedVec::default(),
                        bsps_required: ReplicationTarget::<Test>::get(),
                        bsps_confirmed: 1,
                        bsps_volunteered: 1,
                    })
                );

                // Assert that the RequestStorageBsps was updated
                assert_eq!(
                    file_system::StorageRequestBsps::<Test>::get(file_key, bsp_id)
                        .expect("BSP should exist in storage"),
                    StorageRequestBspsMetadata::<Test> {
                        confirmed: true,
                        _phantom: Default::default()
                    }
                );

                let file_key = FileSystem::compute_file_key(
                    owner_account_id.clone(),
                    bucket_id,
                    location.clone(),
                    size,
                    fingerprint,
                );

                let new_root = Providers::get_root(bsp_id).unwrap();

                // Assert that the correct event was deposited
                System::assert_last_event(
                    Event::BspConfirmedStoring {
                        who: bsp_account_id.clone(),
                        bsp_id,
                        file_keys: BoundedVec::try_from(vec![file_key]).unwrap(),
                        new_root,
                    }
                    .into(),
                );

                // Assert that the proving cycle was initialised for this BSP.
                let last_tick_provider_submitted_proof =
                    LastTickProviderSubmittedAProofFor::<Test>::get(&bsp_id).unwrap();
                assert_eq!(last_tick_provider_submitted_proof, tick_when_confirming);

                // Assert that the correct event was deposited.
                System::assert_has_event(
                    Event::BspChallengeCycleInitialised {
                        who: bsp_account_id,
                        bsp_id,
                    }
                    .into(),
                );

                // Assert that the capacity used by the BSP was updated
                assert_eq!(
                    pallet_storage_providers::BackupStorageProviders::<Test>::get(bsp_id)
                        .expect("BSP should exist in storage")
                        .capacity_used,
                    size
                );

                // Now that the BSP has confirmed storing, we can simulate the user being insolvent
                // and the BSP stopping storing for the user.
                // Try to stop storing for the insolvent user.
                assert_ok!(FileSystem::stop_storing_for_insolvent_user(
                    bsp_signed.clone(),
                    file_key,
                    bucket_id,
                    location.clone(),
                    owner_account_id.clone(),
                    fingerprint,
                    size,
                    CompactProof {
                        encoded_nodes: vec![file_key.as_ref().to_vec()],
                    },
                ));

                // Assert that the correct event was deposited
                System::assert_last_event(
                    Event::SpStopStoringInsolventUser {
                        sp_id: bsp_id,
                        file_key,
                        owner: owner_account_id,
                        location,
                        new_root,
                    }
                    .into(),
                );

                // Assert that the capacity used by the BSP was updated
                assert_eq!(
                    pallet_storage_providers::BackupStorageProviders::<Test>::get(bsp_id)
                        .expect("BSP should exist in storage")
                        .capacity_used,
                    0
                );
            });
        }

        #[test]
        fn stop_storing_for_insolvent_user_works_for_msps() {
            new_test_ext().execute_with(|| {
                let owner_account_id = Keyring::Eve.to_account_id();
                let owner_signed = RuntimeOrigin::signed(owner_account_id.clone());
                let bsp_account_id = Keyring::Bob.to_account_id();
                let bsp_signed = RuntimeOrigin::signed(bsp_account_id.clone());
                let msp = Keyring::Charlie.to_account_id();
                let msp_signed = RuntimeOrigin::signed(msp.clone());
                let location = FileLocation::<Test>::try_from(b"test".to_vec()).unwrap();
                let size = 4;
                let fingerprint = H256::zero();
                let peer_id = BoundedVec::try_from(vec![1]).unwrap();
                let peer_ids: PeerIds<Test> = BoundedVec::try_from(vec![peer_id]).unwrap();
                let storage_amount: StorageData<Test> = 50;

                let (msp_id, value_prop_id) = add_msp_to_provider_storage(&msp);

                let name = BoundedVec::try_from(b"bucket".to_vec()).unwrap();
                let bucket_id =
                    create_bucket(&owner_account_id.clone(), name, msp_id, value_prop_id);

                // Dispatch storage request.
                assert_ok!(FileSystem::issue_storage_request(
                    owner_signed.clone(),
                    bucket_id,
                    location.clone(),
                    fingerprint,
                    size,
                    msp_id,
                    peer_ids.clone(),
                ));

                // Sign up account as a Backup Storage Provider
                assert_ok!(bsp_sign_up(bsp_signed.clone(), storage_amount));

                let file_key = FileSystem::compute_file_key(
                    owner_account_id.clone(),
                    bucket_id,
                    location.clone(),
                    size,
                    fingerprint,
                );

                // Dispatch BSP volunteer.
                assert_ok!(FileSystem::bsp_volunteer(bsp_signed.clone(), file_key,));

                // Dispatch BSP confirm storing.
                assert_ok!(FileSystem::bsp_confirm_storing(
                    bsp_signed.clone(),
                    CompactProof {
                        encoded_nodes: vec![H256::default().as_ref().to_vec()],
                    },
                    BoundedVec::try_from(vec![(
                        file_key,
                        CompactProof {
                            encoded_nodes: vec![H256::default().as_ref().to_vec()],
                        }
                    )])
                    .unwrap(),
                ));

                // Dispatch MSP confirm storing.
                assert_ok!(FileSystem::msp_respond_storage_requests_multiple_buckets(
                    RuntimeOrigin::signed(msp.clone()),
                    bounded_vec![StorageRequestMspBucketResponse {
                        bucket_id,
                        accept: Some(StorageRequestMspAcceptedFileKeys {
                            file_keys_and_proofs: bounded_vec![FileKeyWithProof {
                                file_key,
                                proof: CompactProof {
                                    encoded_nodes: vec![H256::default().as_ref().to_vec()],
                                }
                            }],
                            non_inclusion_forest_proof: CompactProof {
                                encoded_nodes: vec![H256::default().as_ref().to_vec()],
                            },
                        }),
                        reject: bounded_vec![],
                    }],
                ));

                // Assert that the storage was updated
                assert_eq!(
                    file_system::StorageRequests::<Test>::get(file_key),
                    Some(StorageRequestMetadata {
                        requested_at: 1,
                        owner: owner_account_id.clone(),
                        bucket_id,
                        location: location.clone(),
                        fingerprint,
                        size,
                        msp: Some((msp_id, true)),
                        user_peer_ids: peer_ids.clone(),
                        data_server_sps: BoundedVec::default(),
                        bsps_required: ReplicationTarget::<Test>::get(),
                        bsps_confirmed: 1,
                        bsps_volunteered: 1,
                    })
                );

                let file_key = FileSystem::compute_file_key(
                    owner_account_id.clone(),
                    bucket_id,
                    location.clone(),
                    size,
                    fingerprint,
                );

                // Assert that the capacity used by the MSP was updated
                assert_eq!(
                    pallet_storage_providers::MainStorageProviders::<Test>::get(msp_id)
                        .expect("MSP should exist in storage")
                        .capacity_used,
                    size
                );

                // Now that the MSP has accepted storing, we can simulate the user being insolvent
                // and the MSP stopping storing for the user.
                // Try to stop storing for the insolvent user.
                assert_ok!(FileSystem::stop_storing_for_insolvent_user(
                    msp_signed.clone(),
                    file_key,
                    bucket_id,
                    location.clone(),
                    owner_account_id.clone(),
                    fingerprint,
                    size,
                    CompactProof {
                        encoded_nodes: vec![file_key.as_ref().to_vec()],
                    },
                ));

                // Get the new bucket root after deletion
                let new_bucket_root_after_deletion =
                    Providers::get_root_bucket(&bucket_id).unwrap();

                // Assert that the correct event was deposited
                System::assert_last_event(
                    Event::SpStopStoringInsolventUser {
                        sp_id: msp_id,
                        file_key,
                        owner: owner_account_id,
                        location,
                        new_root: new_bucket_root_after_deletion,
                    }
                    .into(),
                );

                // Assert that the capacity used by the MSP was updated
                assert_eq!(
                    pallet_storage_providers::MainStorageProviders::<Test>::get(msp_id)
                        .expect("MSP should exist in storage")
                        .capacity_used,
                    0
                );
            });
        }

        #[test]
        fn stop_storing_for_insolvent_user_works_if_user_does_not_have_payment_stream_with_sp() {
            new_test_ext().execute_with(|| {
                let owner_account_id = Keyring::Alice.to_account_id();
                let owner_signed = RuntimeOrigin::signed(owner_account_id.clone());
                let bsp_account_id = Keyring::Bob.to_account_id();
                let bsp_signed = RuntimeOrigin::signed(bsp_account_id.clone());
                let msp = Keyring::Charlie.to_account_id();
                let location = FileLocation::<Test>::try_from(b"test".to_vec()).unwrap();
                let size = 4;
                let fingerprint = H256::zero();
                let peer_id = BoundedVec::try_from(vec![1]).unwrap();
                let peer_ids: PeerIds<Test> = BoundedVec::try_from(vec![peer_id]).unwrap();
                let storage_amount: StorageData<Test> = 100;

                let (msp_id, value_prop_id) = add_msp_to_provider_storage(&msp);

                let name = BoundedVec::try_from(b"bucket".to_vec()).unwrap();
                let bucket_id =
                    create_bucket(&owner_account_id.clone(), name, msp_id, value_prop_id);

                // Dispatch storage request.
                assert_ok!(FileSystem::issue_storage_request(
                    owner_signed.clone(),
                    bucket_id,
                    location.clone(),
                    fingerprint,
                    size,
                    msp_id,
                    peer_ids.clone(),
                ));

                // Sign up account as a Backup Storage Provider
                assert_ok!(bsp_sign_up(bsp_signed.clone(), storage_amount));

                let file_key = FileSystem::compute_file_key(
                    owner_account_id.clone(),
                    bucket_id,
                    location.clone(),
                    size,
                    fingerprint,
                );

                let bsp_id = Providers::get_provider_id(bsp_account_id.clone()).unwrap();

                // Dispatch BSP volunteer.
                assert_ok!(FileSystem::bsp_volunteer(bsp_signed.clone(), file_key,));

                // Get the current tick number.
                let tick_when_confirming = ProofsDealer::get_current_tick();

                // Dispatch BSP confirm storing.
                assert_ok!(FileSystem::bsp_confirm_storing(
                    bsp_signed.clone(),
                    CompactProof {
                        encoded_nodes: vec![H256::default().as_ref().to_vec()],
                    },
                    BoundedVec::try_from(vec![(
                        file_key,
                        CompactProof {
                            encoded_nodes: vec![H256::default().as_ref().to_vec()],
                        }
                    )])
                    .unwrap(),
                ));

                // Assert that the storage was updated
                assert_eq!(
                    file_system::StorageRequests::<Test>::get(file_key),
                    Some(StorageRequestMetadata {
                        requested_at: 1,
                        owner: owner_account_id.clone(),
                        bucket_id,
                        location: location.clone(),
                        fingerprint,
                        size,
                        msp: Some((msp_id, false)),
                        user_peer_ids: peer_ids.clone(),
                        data_server_sps: BoundedVec::default(),
                        bsps_required: ReplicationTarget::<Test>::get(),
                        bsps_confirmed: 1,
                        bsps_volunteered: 1,
                    })
                );

                // Assert that the RequestStorageBsps was updated
                assert_eq!(
                    file_system::StorageRequestBsps::<Test>::get(file_key, bsp_id)
                        .expect("BSP should exist in storage"),
                    StorageRequestBspsMetadata::<Test> {
                        confirmed: true,
                        _phantom: Default::default()
                    }
                );

                let new_root = Providers::get_root(bsp_id).unwrap();

                // Assert that the correct event was deposited
                System::assert_last_event(
                    Event::BspConfirmedStoring {
                        who: bsp_account_id.clone(),
                        bsp_id,
                        file_keys: BoundedVec::try_from(vec![file_key]).unwrap(),
                        new_root,
                    }
                    .into(),
                );

                // Assert that the proving cycle was initialised for this BSP.
                let last_tick_provider_submitted_proof =
                    LastTickProviderSubmittedAProofFor::<Test>::get(&bsp_id).unwrap();
                assert_eq!(last_tick_provider_submitted_proof, tick_when_confirming);

                // Assert that the correct event was deposited.
                System::assert_has_event(
                    Event::BspChallengeCycleInitialised {
                        who: bsp_account_id,
                        bsp_id,
                    }
                    .into(),
                );

                // Assert that the capacity used by the BSP was updated
                assert_eq!(
                    pallet_storage_providers::BackupStorageProviders::<Test>::get(bsp_id)
                        .expect("BSP should exist in storage")
                        .capacity_used,
                    size
                );

                // Now that the BSP has confirmed storing, we can simulate the payment stream being deleted
                // and the BSP stopping storing for the user. Note that we use Alice as a user for this test,
                // which is NOT an insolvent user. This simulates the case where the user has correctly paid all
                // its debt but a lagging SP has not updated its storage state yet.

                // Delete the payment stream between the user and the BSP.
                assert_ok!(
                    <PaymentStreams as PaymentStreamsInterface>::delete_dynamic_rate_payment_stream(
                        &bsp_id,
                        &owner_account_id,
                    )
                );
                // Try to stop storing the user's file as the BSP.
                assert_ok!(FileSystem::stop_storing_for_insolvent_user(
                    bsp_signed.clone(),
                    file_key,
                    bucket_id,
                    location.clone(),
                    owner_account_id.clone(),
                    fingerprint,
                    size,
                    CompactProof {
                        encoded_nodes: vec![file_key.as_ref().to_vec()],
                    },
                ));

                // Assert that the correct event was deposited
                System::assert_last_event(
                    Event::SpStopStoringInsolventUser {
                        sp_id: bsp_id,
                        file_key,
                        owner: owner_account_id,
                        location,
                        new_root,
                    }
                    .into(),
                );

                // Assert that the capacity used by the BSP was updated
                assert_eq!(
                    pallet_storage_providers::BackupStorageProviders::<Test>::get(bsp_id)
                        .expect("BSP should exist in storage")
                        .capacity_used,
                    0
                );
            });
        }
    }

    mod failure {

        use super::*;

        #[test]
        fn stop_storing_for_insolvent_user_fails_if_caller_not_a_sp() {
            new_test_ext().execute_with(|| {
                let owner_account_id = Keyring::Eve.to_account_id();
                let bsp_account_id = Keyring::Bob.to_account_id();
                let bsp_signed = RuntimeOrigin::signed(bsp_account_id.clone());
                let msp = Keyring::Charlie.to_account_id();
                let location = FileLocation::<Test>::try_from(b"test".to_vec()).unwrap();
                let size = 4;
                let fingerprint = H256::zero();

                let (msp_id, value_prop_id) = add_msp_to_provider_storage(&msp);

                let name = BoundedVec::try_from(b"bucket".to_vec()).unwrap();
                let bucket_id =
                    create_bucket(&owner_account_id.clone(), name, msp_id, value_prop_id);

                // Try to stop storing for the insolvent user.
                assert_noop!(
                    FileSystem::stop_storing_for_insolvent_user(
                        bsp_signed.clone(),
                        H256::zero(),
                        bucket_id,
                        location.clone(),
                        owner_account_id.clone(),
                        fingerprint,
                        size,
                        CompactProof {
                            encoded_nodes: vec![H256::zero().as_ref().to_vec()],
                        },
                    ),
                    Error::<Test>::NotASp
                );
            });
        }

        #[test]
        fn stop_storing_for_insolvent_user_fails_if_user_not_insolvent() {
            new_test_ext().execute_with(|| {
                let owner_account_id = Keyring::Alice.to_account_id();
                let owner_signed = RuntimeOrigin::signed(owner_account_id.clone());
                let bsp_account_id = Keyring::Bob.to_account_id();
                let bsp_signed = RuntimeOrigin::signed(bsp_account_id.clone());
                let msp = Keyring::Charlie.to_account_id();
                let location = FileLocation::<Test>::try_from(b"test".to_vec()).unwrap();
                let size = 4;
                let fingerprint = H256::zero();
                let peer_id = BoundedVec::try_from(vec![1]).unwrap();
                let peer_ids: PeerIds<Test> = BoundedVec::try_from(vec![peer_id]).unwrap();
                let storage_amount: StorageData<Test> = 100;

                let (msp_id, value_prop_id) = add_msp_to_provider_storage(&msp);

                let name = BoundedVec::try_from(b"bucket".to_vec()).unwrap();
                let bucket_id =
                    create_bucket(&owner_account_id.clone(), name, msp_id, value_prop_id);

                // Dispatch storage request.
                assert_ok!(FileSystem::issue_storage_request(
                    owner_signed.clone(),
                    bucket_id,
                    location.clone(),
                    fingerprint,
                    size,
                    msp_id,
                    peer_ids.clone(),
                ));

                // Sign up account as a Backup Storage Provider
                assert_ok!(bsp_sign_up(bsp_signed.clone(), storage_amount));

                let file_key = FileSystem::compute_file_key(
                    owner_account_id.clone(),
                    bucket_id,
                    location.clone(),
                    size,
                    fingerprint,
                );

                let bsp_id = Providers::get_provider_id(bsp_account_id.clone()).unwrap();

                // Dispatch BSP volunteer.
                assert_ok!(FileSystem::bsp_volunteer(bsp_signed.clone(), file_key,));

                // Get the current tick number.
                let tick_when_confirming = ProofsDealer::get_current_tick();

                // Dispatch BSP confirm storing.
                assert_ok!(FileSystem::bsp_confirm_storing(
                    bsp_signed.clone(),
                    CompactProof {
                        encoded_nodes: vec![H256::default().as_ref().to_vec()],
                    },
                    BoundedVec::try_from(vec![(
                        file_key,
                        CompactProof {
                            encoded_nodes: vec![H256::default().as_ref().to_vec()],
                        }
                    )])
                    .unwrap(),
                ));

                // Assert that the storage was updated
                assert_eq!(
                    file_system::StorageRequests::<Test>::get(file_key),
                    Some(StorageRequestMetadata {
                        requested_at: 1,
                        owner: owner_account_id.clone(),
                        bucket_id,
                        location: location.clone(),
                        fingerprint,
                        size,
                        msp: Some((msp_id, false)),
                        user_peer_ids: peer_ids.clone(),
                        data_server_sps: BoundedVec::default(),
                        bsps_required: ReplicationTarget::<Test>::get(),
                        bsps_confirmed: 1,
                        bsps_volunteered: 1,
                    })
                );

                // Assert that the RequestStorageBsps was updated
                assert_eq!(
                    file_system::StorageRequestBsps::<Test>::get(file_key, bsp_id)
                        .expect("BSP should exist in storage"),
                    StorageRequestBspsMetadata::<Test> {
                        confirmed: true,
                        _phantom: Default::default()
                    }
                );

                let file_key = FileSystem::compute_file_key(
                    owner_account_id.clone(),
                    bucket_id,
                    location.clone(),
                    size,
                    fingerprint,
                );

                let new_root = Providers::get_root(bsp_id).unwrap();

                // Assert that the correct event was deposited
                System::assert_last_event(
                    Event::BspConfirmedStoring {
                        who: bsp_account_id.clone(),
                        bsp_id,
                        file_keys: BoundedVec::try_from(vec![file_key]).unwrap(),
                        new_root,
                    }
                    .into(),
                );

                // Assert that the proving cycle was initialised for this BSP.
                let last_tick_provider_submitted_proof =
                    LastTickProviderSubmittedAProofFor::<Test>::get(&bsp_id).unwrap();
                assert_eq!(last_tick_provider_submitted_proof, tick_when_confirming);

                // Assert that the correct event was deposited.
                System::assert_has_event(
                    Event::BspChallengeCycleInitialised {
                        who: bsp_account_id,
                        bsp_id,
                    }
                    .into(),
                );

                // Now that the BSP has confirmed storing, we can simulate the user being not insolvent
                // and the BSP trying to stop storing a file for the user using the stop_storing_for_insolvent_user function.
                assert_noop!(
                    FileSystem::stop_storing_for_insolvent_user(
                        bsp_signed.clone(),
                        file_key,
                        bucket_id,
                        location.clone(),
                        owner_account_id.clone(),
                        fingerprint,
                        size,
                        CompactProof {
                            encoded_nodes: vec![file_key.as_ref().to_vec()],
                        },
                    ),
                    Error::<Test>::UserNotInsolvent
                );
            });
        }

        #[test]
        fn stop_storing_for_insolvent_user_fails_if_caller_not_owner_of_bucket() {
            new_test_ext().execute_with(|| {
                let owner_account_id = Keyring::Eve.to_account_id();
                let msp = Keyring::Charlie.to_account_id();
                let another_msp = Keyring::Dave.to_account_id();
                let location = FileLocation::<Test>::try_from(b"test".to_vec()).unwrap();
                let size = 4;
                let fingerprint = H256::zero();

                let (msp_id, value_prop_id) = add_msp_to_provider_storage(&msp);
                add_msp_to_provider_storage(&another_msp);

                let name = BoundedVec::try_from(b"bucket".to_vec()).unwrap();
                let bucket_id =
                    create_bucket(&owner_account_id.clone(), name, msp_id, value_prop_id);

                let file_key = FileSystem::compute_file_key(
                    owner_account_id.clone(),
                    bucket_id,
                    location.clone(),
                    size,
                    fingerprint,
                );

                // Try to stop storing for the insolvent user using another MSP account.
                assert_noop!(
                    FileSystem::stop_storing_for_insolvent_user(
                        RuntimeOrigin::signed(another_msp.clone()),
                        file_key,
                        bucket_id,
                        location.clone(),
                        owner_account_id.clone(),
                        fingerprint,
                        size,
                        CompactProof {
                            encoded_nodes: vec![file_key.as_ref().to_vec()],
                        },
                    ),
                    Error::<Test>::MspNotStoringBucket
                );
            });
        }

        #[test]
        fn stop_storing_for_insolvent_user_fails_if_proof_does_not_contain_file_key() {
            new_test_ext().execute_with(|| {
                let owner_account_id = Keyring::Eve.to_account_id();
                let owner_signed = RuntimeOrigin::signed(owner_account_id.clone());
                let bsp_account_id = Keyring::Bob.to_account_id();
                let bsp_signed = RuntimeOrigin::signed(bsp_account_id.clone());
                let msp = Keyring::Charlie.to_account_id();
                let location = FileLocation::<Test>::try_from(b"test".to_vec()).unwrap();
                let size = 4;
                let fingerprint = H256::zero();
                let peer_id = BoundedVec::try_from(vec![1]).unwrap();
                let peer_ids: PeerIds<Test> = BoundedVec::try_from(vec![peer_id]).unwrap();
                let storage_amount: StorageData<Test> = 100;

                let (msp_id, value_prop_id) = add_msp_to_provider_storage(&msp);

                let name = BoundedVec::try_from(b"bucket".to_vec()).unwrap();
                let bucket_id =
                    create_bucket(&owner_account_id.clone(), name, msp_id, value_prop_id);

                // Dispatch storage request.
                assert_ok!(FileSystem::issue_storage_request(
                    owner_signed.clone(),
                    bucket_id,
                    location.clone(),
                    fingerprint,
                    size,
                    msp_id,
                    peer_ids.clone(),
                ));

                // Sign up account as a Backup Storage Provider
                assert_ok!(bsp_sign_up(bsp_signed.clone(), storage_amount));

                let file_key = FileSystem::compute_file_key(
                    owner_account_id.clone(),
                    bucket_id,
                    location.clone(),
                    size,
                    fingerprint,
                );

                let bsp_id = Providers::get_provider_id(bsp_account_id.clone()).unwrap();

                // Dispatch BSP volunteer.
                assert_ok!(FileSystem::bsp_volunteer(bsp_signed.clone(), file_key,));

                // Get the current tick number.
                let tick_when_confirming = ProofsDealer::get_current_tick();

                // Dispatch BSP confirm storing.
                assert_ok!(FileSystem::bsp_confirm_storing(
                    bsp_signed.clone(),
                    CompactProof {
                        encoded_nodes: vec![H256::default().as_ref().to_vec()],
                    },
                    BoundedVec::try_from(vec![(
                        file_key,
                        CompactProof {
                            encoded_nodes: vec![H256::default().as_ref().to_vec()],
                        }
                    )])
                    .unwrap(),
                ));

                // Assert that the storage was updated
                assert_eq!(
                    file_system::StorageRequests::<Test>::get(file_key),
                    Some(StorageRequestMetadata {
                        requested_at: 1,
                        owner: owner_account_id.clone(),
                        bucket_id,
                        location: location.clone(),
                        fingerprint,
                        size,
                        msp: Some((msp_id, false)),
                        user_peer_ids: peer_ids.clone(),
                        data_server_sps: BoundedVec::default(),
                        bsps_required: ReplicationTarget::<Test>::get(),
                        bsps_confirmed: 1,
                        bsps_volunteered: 1,
                    })
                );

                // Assert that the RequestStorageBsps was updated
                assert_eq!(
                    file_system::StorageRequestBsps::<Test>::get(file_key, bsp_id)
                        .expect("BSP should exist in storage"),
                    StorageRequestBspsMetadata::<Test> {
                        confirmed: true,
                        _phantom: Default::default()
                    }
                );

                let file_key = FileSystem::compute_file_key(
                    owner_account_id.clone(),
                    bucket_id,
                    location.clone(),
                    size,
                    fingerprint,
                );

                let new_root = Providers::get_root(bsp_id).unwrap();

                // Assert that the correct event was deposited
                System::assert_last_event(
                    Event::BspConfirmedStoring {
                        who: bsp_account_id.clone(),
                        bsp_id,
                        file_keys: BoundedVec::try_from(vec![file_key]).unwrap(),
                        new_root,
                    }
                    .into(),
                );

                // Assert that the proving cycle was initialised for this BSP.
                let last_tick_provider_submitted_proof =
                    LastTickProviderSubmittedAProofFor::<Test>::get(&bsp_id).unwrap();
                assert_eq!(last_tick_provider_submitted_proof, tick_when_confirming);

                // Assert that the correct event was deposited.
                System::assert_has_event(
                    Event::BspChallengeCycleInitialised {
                        who: bsp_account_id,
                        bsp_id,
                    }
                    .into(),
                );

                // Now that the BSP has confirmed storing, we can simulate the user being insolvent
                // and the BSP trying to stop storing for that user with an incorrect inclusion proof.
                assert_noop!(
                    FileSystem::stop_storing_for_insolvent_user(
                        bsp_signed.clone(),
                        file_key,
                        bucket_id,
                        location.clone(),
                        owner_account_id.clone(),
                        fingerprint,
                        size,
                        CompactProof {
                            encoded_nodes: vec![H256::zero().as_ref().to_vec()],
                        },
                    ),
                    Error::<Test>::ExpectedInclusionProof
                );
            });
        }
    }
}

/// Helper function that registers an account as a Backup Storage Provider
fn bsp_sign_up(
    bsp_signed: RuntimeOrigin,
    storage_amount: StorageData<Test>,
) -> DispatchResultWithPostInfo {
    let multiaddresses = create_sp_multiaddresses();

    // Request to sign up the account as a Backup Storage Provider
    assert_ok!(Providers::request_bsp_sign_up(
        bsp_signed.clone(),
        storage_amount,
        multiaddresses,
        bsp_signed.clone().into_signer().unwrap()
    ));

    // Advance enough blocks for randomness to be valid
    roll_to(frame_system::Pallet::<Test>::block_number() + 4);

    // Confirm the sign up of the account as a Backup Storage Provider
    assert_ok!(Providers::confirm_sign_up(bsp_signed.clone(), None));

    Ok(().into())
}

fn create_sp_multiaddresses(
) -> BoundedVec<BoundedVec<u8, MaxMultiAddressSize>, MaxMultiAddressAmount> {
    let mut multiaddresses: BoundedVec<BoundedVec<u8, MaxMultiAddressSize>, MaxMultiAddressAmount> =
        BoundedVec::new();
    multiaddresses.force_push(
        "/ip4/127.0.0.1/udp/1234"
            .as_bytes()
            .to_vec()
            .try_into()
            .unwrap(),
    );
    multiaddresses
}

fn add_msp_to_provider_storage(
    msp: &sp_runtime::AccountId32,
) -> (ProviderIdFor<Test>, ValuePropId<Test>) {
    let msp_hash = <<Test as frame_system::Config>::Hashing as Hasher>::hash(msp.as_slice());

    let msp_info = pallet_storage_providers::types::MainStorageProvider {
        buckets: BoundedVec::default(),
        capacity: 100,
        capacity_used: 0,
        multiaddresses: BoundedVec::default(),
        last_capacity_change: frame_system::Pallet::<Test>::block_number(),
        owner_account: msp.clone(),
        payment_account: msp.clone(),
        sign_up_block: frame_system::Pallet::<Test>::block_number(),
    };

    pallet_storage_providers::MainStorageProviders::<Test>::insert(msp_hash, msp_info);
    pallet_storage_providers::AccountIdToMainStorageProviderId::<Test>::insert(
        msp.clone(),
        msp_hash,
    );

    let value_prop = ValueProposition::<Test>::new(1, bounded_vec![], 100);
    let value_prop_id = value_prop.derive_id();
    pallet_storage_providers::MainStorageProviderIdsToValuePropositions::<Test>::insert(
        msp_hash,
        value_prop_id,
        ValueProposition::<Test>::new(1, bounded_vec![], 100),
    );

    (msp_hash, value_prop_id)
}

fn create_bucket(
    owner: &sp_runtime::AccountId32,
    name: BucketNameFor<Test>,
    msp_id: ProviderIdFor<Test>,
    value_prop_id: ValuePropId<Test>,
) -> BucketIdFor<Test> {
    let bucket_id =
        <Test as file_system::Config>::Providers::derive_bucket_id(&msp_id, &owner, name.clone());

    let origin = RuntimeOrigin::signed(owner.clone());

    // Dispatch a signed extrinsic.
    assert_ok!(FileSystem::create_bucket(
        origin,
        msp_id,
        name.clone(),
        false,
        value_prop_id
    ));

    // Assert bucket was created
    assert_eq!(
        pallet_storage_providers::Buckets::<Test>::get(bucket_id),
        Some(Bucket {
            root: <Test as pallet_storage_providers::pallet::Config>::DefaultMerkleRoot::get(),
            user_id: owner.clone(),
            msp_id,
            private: false,
            read_access_group_id: None,
            size: 0,
            value_prop_id
        })
    );

    bucket_id
}<|MERGE_RESOLUTION|>--- conflicted
+++ resolved
@@ -2219,31 +2219,6 @@
                         .msp,
                     Some((msp_id, true))
                 );
-<<<<<<< HEAD
-=======
-
-                // Get the new root of the bucket.
-                let new_bucket_root =
-                    <<Test as file_system::Config>::Providers as shp_traits::ReadBucketsInterface>::get_root_bucket(&bucket_id,)
-                        .unwrap();
-
-                // Assert that the correct event was deposited
-                System::assert_last_event(
-                    Event::MspRespondedToStorageRequests {
-                        results: MspRespondStorageRequestsResult::<Test> {
-                            msp_id,
-                            responses: bounded_vec![BatchResponses::<Test>::Accepted(
-                                MspAcceptedBatchStorageRequests::<Test> {
-                                    file_keys: bounded_vec![file_key],
-                                    bucket_id,
-                                    new_bucket_root,
-                                    owner: owner_account_id
-                                }
-                            )],
-                        },
-                    }.into(),
-                );
->>>>>>> 6ca52772
             });
         }
 
@@ -2353,31 +2328,6 @@
                     Some((msp_id, true))
                 );
 
-<<<<<<< HEAD
-=======
-				// Get the new root of the bucket.
-                let new_bucket_root =
-                    <<Test as file_system::Config>::Providers as shp_traits::ReadBucketsInterface>::get_root_bucket(&bucket_id)
-                    .unwrap();
-
-                // Assert that the correct event was deposited
-                System::assert_last_event(
-                    Event::MspRespondedToStorageRequests {
-                        results: MspRespondStorageRequestsResult::<Test> {
-                            msp_id,
-                            responses: bounded_vec![BatchResponses::<Test>::Accepted(
-                                MspAcceptedBatchStorageRequests::<Test> {
-                                    file_keys: bounded_vec![first_file_key, second_file_key],
-                                    bucket_id,
-                                    new_bucket_root,
-                                    owner: owner_account_id
-                                }
-                            )],
-                        },
-                    }.into(),
-                );
-
->>>>>>> 6ca52772
                 // Assert that the MSP used capacity has been updated.
                 assert_eq!(
                     <Providers as ReadStorageProvidersInterface>::get_used_capacity(&msp_id),
@@ -2505,49 +2455,12 @@
                     Some((msp_id, true))
                 );
 
-<<<<<<< HEAD
                 // Assert that the storage was updated
                 assert_eq!(
                     file_system::StorageRequests::<Test>::get(second_file_key)
                         .unwrap()
                         .msp,
                     Some((msp_id, true))
-=======
-				// Assert that the storage was updated
-				assert_eq!(
-					file_system::StorageRequests::<Test>::get(second_file_key).unwrap().msp,
-					Some((msp_id, true))
-				);
-
-                let first_bucket_root = <<Test as file_system::Config>::Providers as shp_traits::ReadBucketsInterface>::get_root_bucket(&first_bucket_id,)
-                    .unwrap();
-				let second_bucket_root =
-					<<Test as file_system::Config>::Providers as shp_traits::ReadBucketsInterface>::get_root_bucket(&second_bucket_id,)
-					.unwrap();
-
-                // Assert that the correct event was deposited
-                System::assert_last_event(
-                    Event::MspRespondedToStorageRequests {
-                        results: MspRespondStorageRequestsResult::<Test> {
-                            msp_id,
-                            responses: bounded_vec![BatchResponses::<Test>::Accepted(
-                                MspAcceptedBatchStorageRequests::<Test> {
-                                    file_keys: bounded_vec![first_file_key],
-                                    bucket_id: first_bucket_id,
-                                    new_bucket_root: first_bucket_root,
-                                    owner: owner_account_id.clone()
-                                }
-                            ), BatchResponses::<Test>::Accepted(
-                                MspAcceptedBatchStorageRequests::<Test> {
-                                    file_keys: bounded_vec![second_file_key],
-                                    bucket_id: second_bucket_id,
-                                    new_bucket_root: second_bucket_root,
-                                    owner: owner_account_id
-                                }
-                            )],
-                        },
-                    }.into(),
->>>>>>> 6ca52772
                 );
 
                 // Assert that the MSP used capacity has been updated.
@@ -2694,40 +2607,6 @@
                         .msp,
                     Some((msp_id, true))
                 );
-<<<<<<< HEAD
-=======
-
-                let first_bucket_root =
-                    <<Test as file_system::Config>::Providers as shp_traits::ReadBucketsInterface>::get_root_bucket(&first_bucket_id,)
-                    .unwrap();
-
-                let second_bucket_root =
-                    <<Test as file_system::Config>::Providers as shp_traits::ReadBucketsInterface>::get_root_bucket(&second_bucket_id,)
-                    .unwrap();
-
-                // Check event
-                System::assert_last_event(
-                    Event::MspRespondedToStorageRequests {
-                        results: MspRespondStorageRequestsResult::<Test> {
-                            msp_id,
-                            responses: bounded_vec![BatchResponses::<Test>::Accepted(
-                                MspAcceptedBatchStorageRequests::<Test> {
-                                    file_keys: bounded_vec![first_file_key],
-                                    bucket_id: first_bucket_id,
-                                    new_bucket_root: first_bucket_root,
-                                    owner: first_owner_account_id.clone()
-                                }
-                            ), BatchResponses::<Test>::Accepted(
-                                MspAcceptedBatchStorageRequests::<Test> {
-                                    file_keys: bounded_vec![second_file_key],
-                                    bucket_id: second_bucket_id,
-                                    new_bucket_root: second_bucket_root,
-                                    owner: second_owner_account_id.clone()
-                                }
-                            )],
-                        },
-                    }.into(),
-                );
 
                 // Assert that the MSP used capacity has been updated.
                 assert_eq!(
@@ -2754,7 +2633,8 @@
 
                 // Create the bucket that will hold the file.
                 let name = BoundedVec::try_from(b"bucket".to_vec()).unwrap();
-                let bucket_id = create_bucket(&owner_account_id.clone(), name, msp_id, value_prop_id);
+                let bucket_id =
+                    create_bucket(&owner_account_id.clone(), name, msp_id, value_prop_id);
 
                 // Set replication target to 1
                 ReplicationTarget::<Test>::put(1);
@@ -2783,306 +2663,6 @@
                 let bsp_signed = RuntimeOrigin::signed(bsp_account_id.clone());
 
                 let storage_amount: StorageData<Test> = 100;
-
-                assert_ok!(bsp_sign_up(bsp_signed.clone(), storage_amount));
-
-                // Dispatch the BSP volunteer
-                assert_ok!(FileSystem::bsp_volunteer(bsp_signed.clone(), file_key,));
-
-                // Dispatch the BSP confirm storing
-                assert_ok!(FileSystem::bsp_confirm_storing(
-                    bsp_signed,
-                    CompactProof {
-                        encoded_nodes: vec![H256::default().as_ref().to_vec()],
-                    },
-                    BoundedVec::try_from(vec![(
-                        file_key,
-                        CompactProof {
-                            encoded_nodes: vec![H256::default().as_ref().to_vec()],
-                        }
-                    )])
-                    .unwrap(),
-                ));
-
-                // Dispatch the MSP accept request.
-                assert_ok!(FileSystem::msp_respond_storage_requests_multiple_buckets(
-                    RuntimeOrigin::signed(msp.clone()),
-                    bounded_vec![(
-                        bucket_id,
-                        MspStorageRequestResponse {
-                            accept: Some(
-                                AcceptedStorageRequestParameters {
-                                    file_keys_and_proofs: bounded_vec![(file_key, CompactProof {
-                                        encoded_nodes: vec![H256::default().as_ref().to_vec()],
-                                    })],
-                                    non_inclusion_forest_proof: CompactProof {
-                                        encoded_nodes: vec![H256::default().as_ref().to_vec()],
-                                    },
-                                }
-                            ),
-                            reject: None,
-                        }
-                    )],
-                ));
-
-                System::assert_has_event(
-                    Event::StorageRequestFulfilled { file_key }.into(),
-                );
-
-                let new_bucket_root =
-                    <<Test as file_system::Config>::Providers as shp_traits::ReadBucketsInterface>::get_root_bucket(&bucket_id,)
-                    .unwrap();
-
-                System::assert_last_event(
-                    Event::MspRespondedToStorageRequests {
-                        results: MspRespondStorageRequestsResult::<Test> {
-                            msp_id,
-                            responses: bounded_vec![BatchResponses::<Test>::Accepted(
-                                MspAcceptedBatchStorageRequests::<Test> {
-                                    file_keys: bounded_vec![file_key],
-                                    bucket_id,
-                                    new_bucket_root,
-                                    owner: owner_account_id
-                                }
-                            )],
-                        },
-                    }.into(),
-                );
-
-                // Storage request should be removed
-                assert!(file_system::StorageRequests::<Test>::get(file_key).is_none());
-                assert!(
-                    file_system::BucketsWithStorageRequests::<Test>::get(bucket_id, file_key)
-                        .is_none()
-                );
-            });
-        }
-
-        struct StorageRequestParams {
-            owner_account_id: AccountId32,
-            bucket_name: Vec<u8>,
-            location: Vec<u8>,
-            size: u64,
-            fingerprint: H256,
-            peer_ids: PeerIds<Test>,
-        }
-
-        fn generate_storage_requests(
-            params_list: Vec<StorageRequestParams>,
-            msp_id: ProviderIdFor<Test>,
-            value_prop_id: ValuePropId<Test>,
-        ) -> Vec<(BucketIdFor<Test>, MerkleHash<Test>, AccountId32)> {
-            let mut results = Vec::new();
-
-            for params in params_list {
-                // Create bucket if not already created
-                let bucket_id = <Test as file_system::Config>::Providers::derive_bucket_id(
-                    &msp_id,
-                    &params.owner_account_id.clone().try_into().unwrap(),
-                    params.bucket_name.clone().try_into().unwrap(),
-                );
-
-                if !<Test as file_system::Config>::Providers::bucket_exists(&bucket_id) {
-                    create_bucket(
-                        &params.owner_account_id.clone(),
-                        params.bucket_name.clone().try_into().unwrap(),
-                        msp_id,
-                        value_prop_id,
-                    );
-                }
-
-                // Compute file key
-                let file_key = FileSystem::compute_file_key(
-                    params.owner_account_id.clone(),
-                    bucket_id,
-                    FileLocation::<Test>::try_from(params.location.clone()).unwrap(),
-                    params.size,
-                    params.fingerprint,
-                );
-
-                // Issue storage request
-                assert_ok!(FileSystem::issue_storage_request(
-                    RuntimeOrigin::signed(params.owner_account_id.clone()),
-                    bucket_id,
-                    FileLocation::<Test>::try_from(params.location).unwrap(),
-                    params.fingerprint,
-                    params.size,
-                    msp_id,
-                    params.peer_ids.clone(),
-                ));
-
-                results.push((bucket_id, file_key, params.owner_account_id.clone()));
-            }
-
-            results
-        }
-
-        fn generate_msp_responses_and_results(
-            storage_requests: Vec<(BucketIdFor<Test>, MerkleHash<Test>, AccountId32)>,
-            msp_id: ProviderIdFor<Test>,
-        ) -> (
-            FileKeyResponsesInput<Test>,
-            MspRespondStorageRequestsResult<Test>,
-        ) {
-            let mut responses: BTreeMap<BucketIdFor<Test>, MspStorageRequestResponse<Test>> =
-                BTreeMap::new();
-            let mut batch_responses: Vec<BatchResponses<Test>> = Vec::new();
-
-            for (bucket_id, file_key, owner_account_id) in storage_requests {
-                let response: &mut MspStorageRequestResponse<Test> = responses
-                    .entry(bucket_id)
-                    .or_insert_with(|| MspStorageRequestResponse {
-                        accept: None,
-                        reject: None,
-                    });
-
-                if file_key.as_ref()[0] % 2 == 0 {
-                    if let Some(accept) = &mut response.accept {
-                        accept
-                            .file_keys_and_proofs
-                            .try_push((
-                                file_key,
-                                CompactProof {
-                                    encoded_nodes: vec![H256::default().as_ref().to_vec()],
-                                },
-                            ))
-                            .unwrap();
-                    } else {
-                        response.accept = Some(AcceptedStorageRequestParameters {
-                            file_keys_and_proofs: bounded_vec![(
-                                file_key,
-                                CompactProof {
-                                    encoded_nodes: vec![H256::default().as_ref().to_vec()],
-                                }
-                            )],
-                            non_inclusion_forest_proof: CompactProof {
-                                encoded_nodes: vec![H256::default().as_ref().to_vec()],
-                            },
-                        });
-                    }
-
-                    if let Some(BatchResponses::Accepted(ref mut accepted)) = batch_responses.iter_mut().find(|br| matches!(br, BatchResponses::Accepted(a) if a.bucket_id == bucket_id)) {
-                        accepted.file_keys.try_push(file_key).unwrap();
-                    } else {
-                        batch_responses.push(BatchResponses::Accepted(MspAcceptedBatchStorageRequests {
-                            file_keys: BoundedVec::try_from(vec![file_key]).unwrap(),
-                            bucket_id,
-                            new_bucket_root: H256::zero(),
-                            owner: owner_account_id,
-                        }));
-                    }
-                } else {
-                    // Rejected response
-                    let reject_reason = RejectedStorageRequestReason::InternalError;
-
-                    if let Some(reject) = &mut response.reject {
-                        reject.try_push((file_key, reject_reason.clone())).unwrap();
-                    } else {
-                        response.reject = Some(bounded_vec![(file_key, reject_reason.clone())]);
-                    }
-
-                    if let Some(BatchResponses::Rejected(ref mut rejected)) = batch_responses.iter_mut().find(|br| matches!(br, BatchResponses::Rejected(r) if r.bucket_id == bucket_id)) {
-                        rejected.file_keys.try_push((file_key, reject_reason)).unwrap();
-                    } else {
-                        batch_responses.push(BatchResponses::Rejected(MspRejectedBatchStorageRequests {
-                            file_keys: BoundedVec::try_from(vec![(file_key, reject_reason)]).unwrap(),
-                            bucket_id,
-                            owner: owner_account_id,
-                        }));
-                    }
-                }
-            }
-
-            let responses: FileKeyResponsesInput<Test> = responses
-                .into_iter()
-                .collect::<Vec<_>>()
-                .try_into()
-                .expect("Should not exceed MaxBatchConfirmStorageRequests");
-
-            let results = MspRespondStorageRequestsResult {
-                msp_id,
-                responses: BoundedVec::try_from(batch_responses).unwrap(),
-            };
-
-            println!("Generated results: {:?}", results);
->>>>>>> 6ca52772
-
-                // Assert that the MSP used capacity has been updated.
-                assert_eq!(
-                    <Providers as ReadStorageProvidersInterface>::get_used_capacity(&msp_id),
-                    first_size + second_size
-                );
-            });
-        }
-
-        #[test]
-        fn msp_respond_storage_request_fullfilled() {
-            new_test_ext().execute_with(|| {
-                let owner_account_id = Keyring::Alice.to_account_id();
-                let owner_signed = RuntimeOrigin::signed(owner_account_id.clone());
-                let msp = Keyring::Charlie.to_account_id();
-                let location = FileLocation::<Test>::try_from(b"test".to_vec()).unwrap();
-                let size = 4;
-                let fingerprint = H256::zero();
-                let peer_id = BoundedVec::try_from(vec![1]).unwrap();
-                let peer_ids: PeerIds<Test> = BoundedVec::try_from(vec![peer_id]).unwrap();
-
-                // Register the MSP.
-                let (msp_id, value_prop_id) = add_msp_to_provider_storage(&msp);
-
-                // Create the bucket that will hold the file.
-                let name = BoundedVec::try_from(b"bucket".to_vec()).unwrap();
-                let bucket_id =
-                    create_bucket(&owner_account_id.clone(), name, msp_id, value_prop_id);
-
-                // Set replication target to 1
-                ReplicationTarget::<Test>::put(1);
-
-                // Dispatch a storage request.
-                assert_ok!(FileSystem::issue_storage_request(
-                    owner_signed.clone(),
-                    bucket_id,
-                    location.clone(),
-                    fingerprint,
-                    size,
-                    msp_id,
-                    peer_ids.clone(),
-                ));
-
-                // Compute the file key.
-                let file_key = FileSystem::compute_file_key(
-                    owner_account_id.clone(),
-                    bucket_id,
-                    location.clone(),
-                    size,
-                    fingerprint,
-                );
-
-                let bsp_account_id = Keyring::Bob.to_account_id();
-                let bsp_signed = RuntimeOrigin::signed(bsp_account_id.clone());
-
-<<<<<<< HEAD
-                let storage_amount: StorageData<Test> = 100;
-=======
-                let expected_results = MspRespondStorageRequestsResult {
-                    msp_id,
-                    responses: {
-                        let updated_responses: Vec<_> = expected_results
-                            .responses
-                            .into_iter()
-                            .map(|batch_response| match batch_response {
-                                BatchResponses::Accepted(mut accepted) => {
-                                    accepted.new_bucket_root =
-                                        <Test as file_system::Config>::Providers::get_root_bucket(
-                                            &accepted.bucket_id,
-                                        )
-                                        .expect("Root bucket should exist");
-                                    BatchResponses::Accepted(accepted)
-                                }
-                                br => br,
-                            })
-                            .collect();
->>>>>>> 6ca52772
 
                 assert_ok!(bsp_sign_up(bsp_signed.clone(), storage_amount));
 
