--- conflicted
+++ resolved
@@ -4,16 +4,10 @@
     types::{
         BucketIdFor, BucketMoveRequestResponse, BucketNameFor, FileDeletionRequestExpirationItem,
         FileKeyWithProof, FileLocation, MoveBucketRequestMetadata, PeerIds,
-<<<<<<< HEAD
         PendingFileDeletionRequest, PendingFileDeletionRequestTtl, ProviderIdFor,
         ReplicationTarget, StorageData, StorageRequestBspsMetadata, StorageRequestMetadata,
         StorageRequestMspAcceptedFileKeys, StorageRequestMspBucketResponse, StorageRequestTtl,
-        ThresholdType, ValuePropId,
-=======
-        PendingFileDeletionRequest, PendingFileDeletionRequestTtl, ProviderIdFor, StorageData,
-        StorageRequestBspsMetadata, StorageRequestMetadata, StorageRequestMspAcceptedFileKeys,
-        StorageRequestMspBucketResponse, StorageRequestTtl, ThresholdType, TickNumber, ValuePropId,
->>>>>>> 9c96a05f
+        ThresholdType, TickNumber, ValuePropId,
     },
     Config, Error, Event, NextAvailableStorageRequestExpirationTick, PendingBucketsToMove,
     PendingMoveBucketRequests, PendingStopStoringRequests, StorageRequestExpirations,
@@ -9486,19 +9480,11 @@
                 );
                 assert!(slope > 0);
 
-<<<<<<< HEAD
                 let volunteer_tick =
                     FileSystem::query_earliest_file_volunteer_tick(bsp_id, file_key).unwrap();
 
                 // BSP should be able to volunteer immediately for the storage request since its reputation weight is so high.
-                assert_eq!(volunteer_tick, frame_system::Pallet::<Test>::block_number());
-=======
-                let tick_number =
-                    FileSystem::query_earliest_file_volunteer_tick(bsp_id, file_key).unwrap();
-
-                // BSP should be able to volunteer immediately for the storage request since its reputation weight is so high.
-                assert_eq!(tick_number, <<Test as crate::Config>::ProofDealer as shp_traits::ProofsDealerInterface>::get_current_tick());
->>>>>>> 9c96a05f
+                assert_eq!(volunteer_tick, <<Test as crate::Config>::ProofDealer as shp_traits::ProofsDealerInterface>::get_current_tick());
             });
         }
 
@@ -9577,19 +9563,11 @@
                 assert_eq!(eligibility_value, ThresholdType::<Test>::max_value());
                 assert!(slope > 0);
 
-<<<<<<< HEAD
                 let volunteer_tick =
                     FileSystem::query_earliest_file_volunteer_tick(bsp_id, file_key).unwrap();
 
                 // BSP should be able to volunteer immediately for the storage request since the reputation weight is so high.
                 assert_eq!(volunteer_tick, <<Test as crate::Config>::ProofDealer as shp_traits::ProofsDealerInterface>::get_current_tick());
-=======
-                let tick_number =
-                    FileSystem::query_earliest_file_volunteer_tick(bsp_id, file_key).unwrap();
-
-                // BSP should be able to volunteer immediately for the storage request since the reputation weight is so high.
-                assert_eq!(tick_number, <<Test as crate::Config>::ProofDealer as shp_traits::ProofsDealerInterface>::get_current_tick());
->>>>>>> 9c96a05f
             });
         }
         #[test]
