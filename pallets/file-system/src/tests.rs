--- conflicted
+++ resolved
@@ -1712,12 +1712,6 @@
                 let storage_request_ttl: BlockNumberFor<Test> = storage_request_ttl.into();
                 let expiration_block = System::block_number() + storage_request_ttl;
 
-<<<<<<< HEAD
-                // Assert that the next starting block to clean up is set to 0 initially
-                assert_eq!(file_system::NextStartingBlockToCleanUp::<Test>::get(), 0);
-
-=======
->>>>>>> e748686d
                 // Assert that the next expiration block number is the storage request ttl since a single storage request was made
                 assert_eq!(
                     file_system::NextAvailableStorageRequestExpirationBlock::<Test>::get(),
@@ -1867,12 +1861,6 @@
                 let expected_expiration_block_number: BlockNumberFor<Test> =
                     expected_expiration_block_number.into();
 
-<<<<<<< HEAD
-                // Assert that the `NextExpirationInsertionBlockNumber` storage is set to 0 initially
-                assert_eq!(file_system::NextStartingBlockToCleanUp::<Test>::get(), 0);
-
-=======
->>>>>>> e748686d
                 // Assert that the storage request expirations storage is at max capacity
                 assert_eq!(
                     file_system::StorageRequestExpirations::<Test>::get(
@@ -1896,12 +1884,6 @@
                     max_storage_request_expiry as usize
                 );
 
-<<<<<<< HEAD
-                // Assert that the `NextExpirationInsertionBlockNumber` storage did not update
-                assert_eq!(file_system::NextStartingBlockToCleanUp::<Test>::get(), 0);
-
-=======
->>>>>>> e748686d
                 // Go to block number after which the storage request expirations should be removed
                 roll_to(expected_expiration_block_number + 1);
 
@@ -2025,12 +2007,6 @@
                 let storage_request_ttl: BlockNumberFor<Test> = storage_request_ttl.into();
                 let expiration_block = System::block_number() + storage_request_ttl;
 
-<<<<<<< HEAD
-                // Assert that the NextExpirationInsertionBlockNumber storage is set to 0 initially
-                assert_eq!(file_system::NextStartingBlockToCleanUp::<Test>::get(), 0);
-
-=======
->>>>>>> e748686d
                 // Assert that the storage request expiration was appended to the list at `StorageRequestTtl`
                 assert_eq!(
                     file_system::StorageRequestExpirations::<Test>::get(expiration_block),
@@ -2242,7 +2218,9 @@
 
                 // Assert that the storage was updated
                 assert_eq!(
-                    file_system::StorageRequests::<Test>::get(file_key).unwrap().msp,
+                    file_system::StorageRequests::<Test>::get(file_key)
+                        .unwrap()
+                        .msp,
                     Some((msp_id, true))
                 );
 
@@ -2341,7 +2319,9 @@
 
                 // Assert that the storage was updated
                 assert_eq!(
-                    file_system::StorageRequests::<Test>::get(first_file_key).unwrap().msp,
+                    file_system::StorageRequests::<Test>::get(first_file_key)
+                        .unwrap()
+                        .msp,
                     Some((msp_id, true))
                 );
 
@@ -2378,19 +2358,11 @@
                     }
                 ));
 
-<<<<<<< HEAD
-				// Assert that the storage was updated
-				assert_eq!(
-					file_system::StorageRequests::<Test>::get(second_file_key).unwrap().msp,
-					Some((msp_id, true))
-				);
-=======
                 // Assert that the storage was updated
                 assert_eq!(
                     FileSystem::storage_requests(second_file_key).unwrap().msp,
                     Some((msp_id, true))
                 );
->>>>>>> e748686d
 
                 // Get the new root of the bucket.
                 let new_bucket_root = Providers::get_root_bucket(&bucket_id).unwrap();
@@ -2498,7 +2470,9 @@
 
                 // Assert that the storage was updated
                 assert_eq!(
-                    file_system::StorageRequests::<Test>::get(first_file_key).unwrap().msp,
+                    file_system::StorageRequests::<Test>::get(first_file_key)
+                        .unwrap()
+                        .msp,
                     Some((msp_id, true))
                 );
 
@@ -2535,19 +2509,11 @@
                     }
                 ));
 
-<<<<<<< HEAD
-				// Assert that the storage was updated
-				assert_eq!(
-					file_system::StorageRequests::<Test>::get(second_file_key).unwrap().msp,
-					Some((msp_id, true))
-				);
-=======
                 // Assert that the storage was updated
                 assert_eq!(
                     FileSystem::storage_requests(second_file_key).unwrap().msp,
                     Some((msp_id, true))
                 );
->>>>>>> e748686d
 
                 // Get the new root of the bucket.
                 let new_bucket_root = Providers::get_root_bucket(&second_bucket_id).unwrap();
@@ -2662,7 +2628,9 @@
 
                 // Assert that the storage was updated
                 assert_eq!(
-                    file_system::StorageRequests::<Test>::get(first_file_key).unwrap().msp,
+                    file_system::StorageRequests::<Test>::get(first_file_key)
+                        .unwrap()
+                        .msp,
                     Some((msp_id, true))
                 );
 
@@ -2699,19 +2667,11 @@
                     }
                 ));
 
-<<<<<<< HEAD
-				// Assert that the storage was updated
-				assert_eq!(
-					file_system::StorageRequests::<Test>::get(second_file_key).unwrap().msp,
-					Some((msp_id, true))
-				);
-=======
                 // Assert that the storage was updated
                 assert_eq!(
                     FileSystem::storage_requests(second_file_key).unwrap().msp,
                     Some((msp_id, true))
                 );
->>>>>>> e748686d
 
                 // Get the new root of the bucket.
                 let new_bucket_root = Providers::get_root_bucket(&second_bucket_id).unwrap();
