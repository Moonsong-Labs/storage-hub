--- conflicted
+++ resolved
@@ -25,12 +25,8 @@
 use sp_core::{ByteArray, Hasher, H256};
 use sp_keyring::sr25519::Keyring;
 use sp_runtime::{
-<<<<<<< HEAD
     bounded_vec,
     traits::{BlakeTwo256, Get},
-=======
-    traits::{BlakeTwo256, Get, Zero},
->>>>>>> 8968be4d
     BoundedVec, DispatchError,
 };
 use sp_std::collections::btree_map::BTreeMap;
