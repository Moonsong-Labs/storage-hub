use crate::{
    self as file_system,
    mock::*,
    types::{
<<<<<<< HEAD
        BucketIdFor, BucketMoveRequestResponse, BucketNameFor, FileKeyWithProof, FileLocation,
        MoveBucketRequestMetadata, PeerIds, PendingFileDeletionRequestTtl, ProviderIdFor,
        StorageData, StorageRequestBspsMetadata, StorageRequestMetadata,
        StorageRequestMspAcceptedFileKeys, StorageRequestMspBucketResponse, StorageRequestTtl,
        ThresholdType,
=======
        AcceptedStorageRequestParameters, BatchResponses, BucketIdFor, BucketMoveRequestResponse,
        BucketNameFor, FileKeyResponsesInput, FileLocation, MerkleHash, MoveBucketRequestMetadata,
        MspFailedBatchStorageRequests, MspRejectedBatchStorageRequests,
        MspRespondStorageRequestsResult, MspStorageRequestResponse, PeerIds,
        PendingFileDeletionRequestTtl, ProviderIdFor, StorageData, StorageRequestBspsMetadata,
        StorageRequestMetadata, StorageRequestTtl, ThresholdType, ValuePropId,
>>>>>>> 6be2d6b7
    },
    Config, Error, Event, PendingBucketsToMove, PendingMoveBucketRequests,
    PendingStopStoringRequests, ReplicationTarget, StorageRequestExpirations, StorageRequests,
    TickRangeToMaximumThreshold,
};
use frame_support::{
    assert_noop, assert_ok,
    dispatch::DispatchResultWithPostInfo,
    traits::{nonfungibles_v2::Destroy, Hooks, OriginTrait},
    weights::Weight,
};
use frame_system::pallet_prelude::BlockNumberFor;
use pallet_proofs_dealer::{LastTickProviderSubmittedAProofFor, PriorityChallengesQueue};
use pallet_storage_providers::types::{Bucket, ValueProposition};
use shp_traits::{
    MutateStorageProvidersInterface, ReadBucketsInterface, ReadChallengeableProvidersInterface,
    ReadStorageProvidersInterface, TrieRemoveMutation,
};
use sp_core::{ByteArray, Hasher, H256};
use sp_keyring::sr25519::Keyring;
use sp_runtime::{
    bounded_vec,
    traits::{BlakeTwo256, Get, Zero},
    BoundedVec, DispatchError,
};
use sp_trie::CompactProof;

mod create_bucket_tests {
    use super::*;

    mod failure {
        use crate::types::ValuePropId;

        use super::*;

        #[test]
        fn create_bucket_msp_not_provider_fail() {
            new_test_ext().execute_with(|| {
                let owner = Keyring::Alice.to_account_id();
                let origin = RuntimeOrigin::signed(owner.clone());
                let msp = Keyring::Charlie.to_account_id();
                let name = BoundedVec::try_from(b"bucket".to_vec()).unwrap();

                assert_noop!(
                    FileSystem::create_bucket(
                        origin,
                        H256::from_slice(&msp.as_slice()),
                        name,
                        true,
                        ValuePropId::<Test>::default()
                    ),
                    Error::<Test>::NotAMsp
                );
            });
        }
    }

    mod success {
        use super::*;

        #[test]
        fn create_private_bucket_success() {
            new_test_ext().execute_with(|| {
                let owner = Keyring::Alice.to_account_id();
                let origin = RuntimeOrigin::signed(owner.clone());
                let msp = Keyring::Charlie.to_account_id();
                let name = BoundedVec::try_from(b"bucket".to_vec()).unwrap();
                let private = true;

                let (msp_id, value_prop_id) = add_msp_to_provider_storage(&msp);

                let bucket_id = <Test as crate::Config>::Providers::derive_bucket_id(
                    &msp_id,
                    &owner,
                    name.clone(),
                );

                // Dispatch a signed extrinsic.
                assert_ok!(FileSystem::create_bucket(
                    origin,
                    msp_id,
                    name.clone(),
                    private,
                    value_prop_id
                ));

                // Check if collection was created
                assert!(
                    <Test as crate::Config>::Providers::get_read_access_group_id_of_bucket(
                        &bucket_id
                    )
                    .unwrap()
                    .is_some()
                );

                // Assert that the correct event was deposited
                System::assert_last_event(
                    Event::NewBucket {
                        who: owner,
                        msp_id,
                        bucket_id,
                        name,
                        collection_id: Some(0),
                        private,
                        value_prop_id,
                    }
                    .into(),
                );
            });
        }

        #[test]
        fn create_public_bucket_success() {
            new_test_ext().execute_with(|| {
                let owner = Keyring::Alice.to_account_id();
                let origin = RuntimeOrigin::signed(owner.clone());
                let msp = Keyring::Charlie.to_account_id();
                let name = BoundedVec::try_from(b"bucket".to_vec()).unwrap();
                let private = false;

                let (msp_id, value_prop_id) = add_msp_to_provider_storage(&msp);

                let bucket_id = <Test as crate::Config>::Providers::derive_bucket_id(
                    &msp_id,
                    &owner,
                    name.clone(),
                );

                // Dispatch a signed extrinsic.
                assert_ok!(FileSystem::create_bucket(
                    origin,
                    msp_id,
                    name.clone(),
                    private,
                    value_prop_id
                ));

                // Check that the bucket does not have a corresponding collection
                assert!(
                    <Test as crate::Config>::Providers::get_read_access_group_id_of_bucket(
                        &bucket_id
                    )
                    .unwrap()
                    .is_none()
                );

                // Assert that the correct event was deposited
                System::assert_last_event(
                    Event::NewBucket {
                        who: owner,
                        msp_id,
                        bucket_id,
                        name,
                        collection_id: None,
                        private,
                        value_prop_id,
                    }
                    .into(),
                );
            });
        }
    }
}

mod request_move_bucket {
    use super::*;
    mod failure {
        use super::*;

        #[test]
        fn move_bucket_while_storage_request_opened() {
            new_test_ext().execute_with(|| {
                let owner = Keyring::Alice.to_account_id();
                let origin = RuntimeOrigin::signed(owner.clone());
                let msp_charlie = Keyring::Charlie.to_account_id();
                let msp_dave = Keyring::Dave.to_account_id();
                let location = FileLocation::<Test>::try_from(b"test".to_vec()).unwrap();
                let file_content = b"test".to_vec();
                let fingerprint = BlakeTwo256::hash(&file_content);
                let peer_id = BoundedVec::try_from(vec![1]).unwrap();
                let peer_ids: PeerIds<Test> = BoundedVec::try_from(vec![peer_id]).unwrap();

                let (msp_charlie_id, _) = add_msp_to_provider_storage(&msp_charlie);
                let (msp_dave_id, value_prop_id) = add_msp_to_provider_storage(&msp_dave);

                let name: BucketNameFor<Test> = BoundedVec::try_from(b"bucket".to_vec()).unwrap();
                let bucket_id = create_bucket(&owner, name.clone(), msp_charlie_id, value_prop_id);

                // Check bucket is stored by Charlie
                assert!(Providers::is_bucket_stored_by_msp(
                    &msp_charlie_id,
                    &bucket_id
                ));

                // Dispatch a signed extrinsic.
                assert_ok!(FileSystem::issue_storage_request(
                    origin.clone(),
                    bucket_id,
                    location.clone(),
                    fingerprint,
                    4,
                    msp_charlie_id,
                    peer_ids.clone(),
                ));

                assert_noop!(
                    FileSystem::request_move_bucket(origin, bucket_id, msp_dave_id),
                    Error::<Test>::StorageRequestExists
                );
            });
        }

        #[test]
        fn move_bucket_when_already_requested() {
            new_test_ext().execute_with(|| {
                let owner = Keyring::Alice.to_account_id();
                let origin = RuntimeOrigin::signed(owner.clone());
                let msp_charlie = Keyring::Charlie.to_account_id();
                let msp_dave = Keyring::Dave.to_account_id();

                let (msp_charlie_id, _) = add_msp_to_provider_storage(&msp_charlie);
                let (msp_dave_id, value_prop_id) = add_msp_to_provider_storage(&msp_dave);

                let name: BucketNameFor<Test> = BoundedVec::try_from(b"bucket".to_vec()).unwrap();
                let bucket_id = create_bucket(&owner, name.clone(), msp_charlie_id, value_prop_id);

                // Check bucket is stored by Charlie
                assert!(Providers::is_bucket_stored_by_msp(
                    &msp_charlie_id,
                    &bucket_id
                ));

                // Dispatch a signed extrinsic.
                assert_ok!(FileSystem::request_move_bucket(
                    origin.clone(),
                    bucket_id,
                    msp_dave_id
                ));

                assert_noop!(
                    FileSystem::request_move_bucket(origin, bucket_id, msp_dave_id),
                    Error::<Test>::BucketIsBeingMoved
                );
            });
        }

        #[test]
        fn move_bucket_request_to_msp_already_storing_it() {
            new_test_ext().execute_with(|| {
                let owner = Keyring::Alice.to_account_id();
                let origin = RuntimeOrigin::signed(owner.clone());
                let msp_charlie = Keyring::Charlie.to_account_id();

                let (msp_charlie_id, value_prop_id) = add_msp_to_provider_storage(&msp_charlie);

                let name: BucketNameFor<Test> = BoundedVec::try_from(b"bucket".to_vec()).unwrap();
                let bucket_id = create_bucket(&owner, name.clone(), msp_charlie_id, value_prop_id);

                // Check bucket is stored by Charlie
                assert!(Providers::is_bucket_stored_by_msp(
                    &msp_charlie_id,
                    &bucket_id
                ));

                assert_noop!(
                    FileSystem::request_move_bucket(origin, bucket_id, msp_charlie_id),
                    Error::<Test>::MspAlreadyStoringBucket
                );
            });
        }

        #[test]
        fn move_bucket_to_non_existent_msp() {
            new_test_ext().execute_with(|| {
                let owner = Keyring::Alice.to_account_id();
                let origin = RuntimeOrigin::signed(owner.clone());
                let msp_charlie = Keyring::Charlie.to_account_id();
                let msp_dave = Keyring::Dave.to_account_id();

                let (msp_charlie_id, value_prop_id) = add_msp_to_provider_storage(&msp_charlie);
                let msp_dave_id =
                    <<Test as frame_system::Config>::Hashing as Hasher>::hash(&msp_dave.as_slice());

                let name: BucketNameFor<Test> = BoundedVec::try_from(b"bucket".to_vec()).unwrap();
                let bucket_id = create_bucket(&owner, name.clone(), msp_charlie_id, value_prop_id);

                assert_noop!(
                    FileSystem::request_move_bucket(origin, bucket_id, msp_dave_id),
                    Error::<Test>::NotAMsp
                );
            });
        }

        #[test]
        fn move_bucket_not_bucket_owner() {
            new_test_ext().execute_with(|| {
                let owner = Keyring::Alice.to_account_id();
                let not_owner = Keyring::Bob.to_account_id();
                let origin = RuntimeOrigin::signed(not_owner.clone());
                let msp_charlie = Keyring::Charlie.to_account_id();
                let msp_dave = Keyring::Dave.to_account_id();

                let (msp_charlie_id, _) = add_msp_to_provider_storage(&msp_charlie);
                let (msp_dave_id, value_prop_id) = add_msp_to_provider_storage(&msp_dave);

                let name: BucketNameFor<Test> = BoundedVec::try_from(b"bucket".to_vec()).unwrap();
                let bucket_id = create_bucket(&owner, name.clone(), msp_charlie_id, value_prop_id);

                assert_noop!(
                    FileSystem::request_move_bucket(origin, bucket_id, msp_dave_id),
                    Error::<Test>::NotBucketOwner
                );
            });
        }

        #[test]
        fn move_bucket_request_accepted_msp_not_enough_capacity() {
            new_test_ext().execute_with(|| {
                let owner = Keyring::Alice.to_account_id();
                let origin = RuntimeOrigin::signed(owner.clone());
                let msp_charlie = Keyring::Charlie.to_account_id();
                let msp_dave = Keyring::Dave.to_account_id();

                let (msp_charlie_id, _) = add_msp_to_provider_storage(&msp_charlie);
                let (msp_dave_id, value_prop_id) = add_msp_to_provider_storage(&msp_dave);

                let name: BucketNameFor<Test> = BoundedVec::try_from(b"bucket".to_vec()).unwrap();
                let bucket_id = create_bucket(&owner, name.clone(), msp_charlie_id, value_prop_id);

                // Issue storage request with a big file size
                let location = FileLocation::<Test>::try_from(b"test".to_vec()).unwrap();
                let file_content = vec![0; 1000];
                let fingerprint = BlakeTwo256::hash(&file_content);
                let peer_id = BoundedVec::try_from(vec![1]).unwrap();
                let peer_ids: PeerIds<Test> = BoundedVec::try_from(vec![peer_id]).unwrap();
                let size = 1000;

                // Set replication target to 1 to automatically fulfill the storage request after a single bsp confirms.
                crate::ReplicationTarget::<Test>::put(1);

                assert_ok!(FileSystem::issue_storage_request(
                    origin.clone(),
                    bucket_id,
                    location.clone(),
                    fingerprint,
                    size,
                    msp_charlie_id,
                    peer_ids.clone(),
                ));

                // Compute the file key.
                let file_key = FileSystem::compute_file_key(
                    owner.clone(),
                    bucket_id,
                    location.clone(),
                    size,
                    fingerprint,
                );

                // Check bucket is stored by Charlie
                assert!(Providers::is_bucket_stored_by_msp(
                    &msp_charlie_id,
                    &bucket_id
                ));

                // Manually set enough capacity for Charlie
                pallet_storage_providers::MainStorageProviders::<Test>::mutate(
                    msp_charlie_id,
                    |msp| {
                        if let Some(msp) = msp {
                            msp.capacity = 1000;
                        }
                    },
                );

                // Dispatch the MSP accept request.
                // This operation increases the bucket size.
                assert_ok!(FileSystem::msp_respond_storage_requests_multiple_buckets(
                    RuntimeOrigin::signed(msp_charlie),
                    bounded_vec![StorageRequestMspBucketResponse {
                        bucket_id,
                        accept: Some(StorageRequestMspAcceptedFileKeys {
                            file_keys_and_proofs: bounded_vec![FileKeyWithProof {
                                file_key,
                                proof: CompactProof {
                                    encoded_nodes: vec![H256::default().as_ref().to_vec()],
                                }
                            }],
                            non_inclusion_forest_proof: CompactProof {
                                encoded_nodes: vec![H256::default().as_ref().to_vec()],
                            },
                        }),
                        reject: bounded_vec![],
                    }],
                ));

                // Check bucket size
                let bucket_size = Providers::get_bucket_size(&bucket_id).unwrap();
                assert_eq!(bucket_size, size);

                // BSP confirm storage request
                let bsp_account_id = Keyring::Bob.to_account_id();
                let bsp_signed = RuntimeOrigin::signed(bsp_account_id.clone());
                // Sign up account as a Backup Storage Provider
                assert_ok!(bsp_sign_up(bsp_signed.clone(), size * 2));

                assert_ok!(FileSystem::bsp_volunteer(bsp_signed.clone(), file_key));

                assert_ok!(FileSystem::bsp_confirm_storing(
                    bsp_signed.clone(),
                    CompactProof {
                        encoded_nodes: vec![H256::default().as_ref().to_vec()],
                    },
                    BoundedVec::try_from(vec![(
                        file_key,
                        CompactProof {
                            encoded_nodes: vec![H256::default().as_ref().to_vec()],
                        }
                    )])
                    .unwrap(),
                ));

                // Dispatch a signed extrinsic.
                assert_ok!(FileSystem::request_move_bucket(
                    origin.clone(),
                    bucket_id,
                    msp_dave_id
                ));

                let pending_move_bucket =
                    PendingMoveBucketRequests::<Test>::get(&msp_dave_id, bucket_id);
                assert_eq!(
                    pending_move_bucket,
                    Some(MoveBucketRequestMetadata {
                        requester: owner.clone()
                    })
                );

                assert!(PendingBucketsToMove::<Test>::contains_key(&bucket_id));

                // Assert that the correct event was deposited
                System::assert_last_event(
                    Event::MoveBucketRequested {
                        who: owner,
                        bucket_id,
                        new_msp_id: msp_dave_id,
                    }
                    .into(),
                );

                // Manually set low capacity for Dave
                pallet_storage_providers::MainStorageProviders::<Test>::mutate(
                    msp_dave_id,
                    |msp| {
                        if let Some(msp) = msp {
                            msp.capacity = 0;
                        }
                    },
                );

                // Dispatch a signed extrinsic.
                assert_noop!(
                    FileSystem::msp_respond_move_bucket_request(
                        RuntimeOrigin::signed(msp_dave),
                        bucket_id,
                        BucketMoveRequestResponse::Accepted
                    ),
                    Error::<Test>::InsufficientAvailableCapacity
                );
            });
        }
    }

    mod success {
        use super::*;

        #[test]
        fn move_bucket_request_and_accepted_by_new_msp() {
            new_test_ext().execute_with(|| {
                let owner = Keyring::Alice.to_account_id();
                let origin = RuntimeOrigin::signed(owner.clone());
                let msp_charlie = Keyring::Charlie.to_account_id();
                let msp_dave = Keyring::Dave.to_account_id();

                let (msp_charlie_id, _) = add_msp_to_provider_storage(&msp_charlie);
                let (msp_dave_id, value_prop_id) = add_msp_to_provider_storage(&msp_dave);

                let name: BucketNameFor<Test> = BoundedVec::try_from(b"bucket".to_vec()).unwrap();
                let bucket_id = create_bucket(&owner, name.clone(), msp_charlie_id, value_prop_id);

                // Check bucket is stored by Charlie
                assert!(Providers::is_bucket_stored_by_msp(
                    &msp_charlie_id,
                    &bucket_id
                ));

                // Dispatch a signed extrinsic.
                assert_ok!(FileSystem::request_move_bucket(
                    origin.clone(),
                    bucket_id,
                    msp_dave_id
                ));

                let pending_move_bucket =
                    PendingMoveBucketRequests::<Test>::get(&msp_dave_id, bucket_id);
                assert_eq!(
                    pending_move_bucket,
                    Some(MoveBucketRequestMetadata {
                        requester: owner.clone()
                    })
                );

                assert!(PendingBucketsToMove::<Test>::contains_key(&bucket_id));

                // Assert that the correct event was deposited
                System::assert_last_event(
                    Event::MoveBucketRequested {
                        who: owner,
                        bucket_id,
                        new_msp_id: msp_dave_id,
                    }
                    .into(),
                );

                // Dispatch a signed extrinsic.
                assert_ok!(FileSystem::msp_respond_move_bucket_request(
                    RuntimeOrigin::signed(msp_dave),
                    bucket_id,
                    BucketMoveRequestResponse::Accepted
                ));

                // Assert that the correct event was deposited
                System::assert_last_event(
                    Event::MoveBucketAccepted {
                        msp_id: msp_dave_id,
                        bucket_id,
                    }
                    .into(),
                );

                // Check bucket is stored by Dave
                assert!(Providers::is_bucket_stored_by_msp(&msp_dave_id, &bucket_id));

                // Check pending bucket storages are cleared
                assert!(!PendingBucketsToMove::<Test>::contains_key(&bucket_id));
                assert!(!PendingMoveBucketRequests::<Test>::contains_key(
                    &msp_dave_id,
                    bucket_id
                ));
            });
        }

        #[test]
        fn move_bucket_request_and_rejected_by_new_msp() {
            new_test_ext().execute_with(|| {
                let owner = Keyring::Alice.to_account_id();
                let origin = RuntimeOrigin::signed(owner.clone());
                let msp_charlie = Keyring::Charlie.to_account_id();
                let msp_dave = Keyring::Dave.to_account_id();

                let (msp_charlie_id, _) = add_msp_to_provider_storage(&msp_charlie);
                let (msp_dave_id, value_prop_id) = add_msp_to_provider_storage(&msp_dave);

                let name: BucketNameFor<Test> = BoundedVec::try_from(b"bucket".to_vec()).unwrap();
                let bucket_id = create_bucket(&owner, name.clone(), msp_charlie_id, value_prop_id);

                // Check bucket is stored by Charlie
                assert!(Providers::is_bucket_stored_by_msp(
                    &msp_charlie_id,
                    &bucket_id
                ));

                // Dispatch a signed extrinsic.
                assert_ok!(FileSystem::request_move_bucket(
                    origin.clone(),
                    bucket_id,
                    msp_dave_id
                ));

                let pending_move_bucket =
                    PendingMoveBucketRequests::<Test>::get(&msp_dave_id, bucket_id);
                assert_eq!(
                    pending_move_bucket,
                    Some(MoveBucketRequestMetadata {
                        requester: owner.clone()
                    })
                );

                assert!(PendingBucketsToMove::<Test>::contains_key(&bucket_id));

                // Assert that the correct event was deposited
                System::assert_last_event(
                    Event::MoveBucketRequested {
                        who: owner,
                        bucket_id,
                        new_msp_id: msp_dave_id,
                    }
                    .into(),
                );

                // Dispatch a signed extrinsic.
                assert_ok!(FileSystem::msp_respond_move_bucket_request(
                    RuntimeOrigin::signed(msp_dave),
                    bucket_id,
                    BucketMoveRequestResponse::Rejected
                ));

                // Assert that the correct event was deposited
                System::assert_last_event(
                    Event::MoveBucketRejected {
                        msp_id: msp_dave_id,
                        bucket_id,
                    }
                    .into(),
                );

                // Check bucket is still stored by Charlie
                assert!(Providers::is_bucket_stored_by_msp(
                    &msp_charlie_id,
                    &bucket_id
                ));

                // Check pending bucket storages are cleared
                assert!(!PendingBucketsToMove::<Test>::contains_key(&bucket_id));
                assert!(!PendingMoveBucketRequests::<Test>::contains_key(
                    &msp_dave_id,
                    bucket_id
                ));
            });
        }

        #[test]
        fn move_bucket_request_and_expires() {
            new_test_ext().execute_with(|| {
                let owner = Keyring::Alice.to_account_id();
                let origin = RuntimeOrigin::signed(owner.clone());
                let msp_charlie = Keyring::Charlie.to_account_id();
                let msp_dave = Keyring::Dave.to_account_id();

                let (msp_charlie_id, _) = add_msp_to_provider_storage(&msp_charlie);
                let (msp_dave_id, value_prop_id) = add_msp_to_provider_storage(&msp_dave);

                let name: BucketNameFor<Test> = BoundedVec::try_from(b"bucket".to_vec()).unwrap();
                let bucket_id = create_bucket(&owner, name.clone(), msp_charlie_id, value_prop_id);

                // Check bucket is stored by Charlie
                assert!(Providers::is_bucket_stored_by_msp(
                    &msp_charlie_id,
                    &bucket_id
                ));

                // Dispatch a signed extrinsic.
                assert_ok!(FileSystem::request_move_bucket(
                    origin.clone(),
                    bucket_id,
                    msp_dave_id
                ));

                let pending_move_bucket =
                    PendingMoveBucketRequests::<Test>::get(&msp_dave_id, bucket_id);
                assert_eq!(
                    pending_move_bucket,
                    Some(MoveBucketRequestMetadata {
                        requester: owner.clone()
                    })
                );

                assert!(PendingBucketsToMove::<Test>::contains_key(&bucket_id));

                // Assert that the correct event was deposited
                System::assert_last_event(
                    Event::MoveBucketRequested {
                        who: owner,
                        bucket_id,
                        new_msp_id: msp_dave_id,
                    }
                    .into(),
                );

                // Check move bucket request expires after MoveBucketRequestTtl
                let move_bucket_request_ttl: u32 = <Test as Config>::MoveBucketRequestTtl::get();
                let move_bucket_request_ttl: BlockNumber = move_bucket_request_ttl.into();
                let expiration = move_bucket_request_ttl + System::block_number();

                // Move block number to expiration
                roll_to(expiration);

                assert!(!PendingBucketsToMove::<Test>::contains_key(&bucket_id));
                assert!(!PendingMoveBucketRequests::<Test>::contains_key(
                    &msp_dave_id,
                    bucket_id
                ));
            });
        }
    }
}

<<<<<<< HEAD
=======
mod bsp_add_data_server_for_move_bucket_request {
    use super::*;

    mod failure {
        use super::*;

        #[test]
        fn not_a_bsp() {
            new_test_ext().execute_with(|| {
                let owner = Keyring::Alice.to_account_id();
                let origin = RuntimeOrigin::signed(owner.clone());
                let bucket_id = H256::zero();

                assert_noop!(
                    FileSystem::bsp_add_data_server_for_move_bucket_request(origin, bucket_id),
                    Error::<Test>::NotABsp
                );
            });
        }

        #[test]
        fn no_move_bucket_request_found() {
            new_test_ext().execute_with(|| {
                let bsp_account_id = Keyring::Bob.to_account_id();
                let origin = RuntimeOrigin::signed(bsp_account_id.clone());
                let bucket_id = H256::zero();

                assert_ok!(bsp_sign_up(origin.clone(), 1000));

                assert_noop!(
                    FileSystem::bsp_add_data_server_for_move_bucket_request(origin, bucket_id),
                    Error::<Test>::MoveBucketRequestNotFound
                );
            });
        }

        #[test]
        fn bsp_already_data_server() {
            new_test_ext().execute_with(|| {
                let owner = Keyring::Alice.to_account_id();
                let origin = RuntimeOrigin::signed(owner.clone());
                let msp_charlie = Keyring::Charlie.to_account_id();
                let msp_dave = Keyring::Dave.to_account_id();
                let bsp_account_id = Keyring::Bob.to_account_id();
                assert_ok!(bsp_sign_up(
                    RuntimeOrigin::signed(bsp_account_id.clone()),
                    1000
                ));

                let (msp_charlie_id, _) = add_msp_to_provider_storage(&msp_charlie);
                let (msp_dave_id, value_prop_id) = add_msp_to_provider_storage(&msp_dave);

                let name: BucketNameFor<Test> = BoundedVec::try_from(b"bucket".to_vec()).unwrap();
                let bucket_id = create_bucket(&owner, name.clone(), msp_charlie_id, value_prop_id);

                // Check bucket is stored by Charlie
                assert!(Providers::is_bucket_stored_by_msp(
                    &msp_charlie_id,
                    &bucket_id
                ));

                assert_ok!(FileSystem::request_move_bucket(
                    origin.clone(),
                    bucket_id,
                    msp_dave_id
                ));

                let pending_move_bucket =
                    PendingMoveBucketRequests::<Test>::get(&msp_dave_id, bucket_id);
                assert_eq!(
                    pending_move_bucket,
                    Some(MoveBucketRequestMetadata {
                        requester: owner.clone()
                    })
                );

                assert!(PendingBucketsToMove::<Test>::contains_key(&bucket_id));

                // Assert that the correct event was deposited
                System::assert_last_event(
                    Event::MoveBucketRequested {
                        who: owner.clone(),
                        bucket_id,
                        new_msp_id: msp_dave_id,
                    }
                    .into(),
                );

                assert_ok!(FileSystem::bsp_add_data_server_for_move_bucket_request(
                    RuntimeOrigin::signed(bsp_account_id.clone()),
                    bucket_id,
                ));

                let bsp_id = Providers::get_provider_id(bsp_account_id.clone()).unwrap();

                let pending_move_bucket =
                    PendingMoveBucketRequests::<Test>::get(&msp_dave_id, bucket_id);
                assert_eq!(
                    pending_move_bucket,
                    Some(MoveBucketRequestMetadata { requester: owner })
                );
                assert_eq!(
                    DataServersForMoveBucket::<Test>::iter_key_prefix(&bucket_id).next(),
                    Some(bsp_id)
                );

                assert_noop!(
                    FileSystem::bsp_add_data_server_for_move_bucket_request(
                        RuntimeOrigin::signed(bsp_account_id.clone()),
                        bucket_id,
                    ),
                    Error::<Test>::BspAlreadyDataServer
                );
            });
        }
    }

    mod success {
        use crate::DataServersForMoveBucket;

        use super::*;

        #[test]
        fn add_bsp_as_data_server() {
            new_test_ext().execute_with(|| {
                let owner = Keyring::Alice.to_account_id();
                let origin = RuntimeOrigin::signed(owner.clone());
                let msp_charlie = Keyring::Charlie.to_account_id();
                let msp_dave = Keyring::Dave.to_account_id();
                let bsp_account_id = Keyring::Bob.to_account_id();
                assert_ok!(bsp_sign_up(
                    RuntimeOrigin::signed(bsp_account_id.clone()),
                    1000
                ));

                let (msp_charlie_id, _) = add_msp_to_provider_storage(&msp_charlie);
                let (msp_dave_id, value_prop_id) = add_msp_to_provider_storage(&msp_dave);

                let name: BucketNameFor<Test> = BoundedVec::try_from(b"bucket".to_vec()).unwrap();
                let bucket_id = create_bucket(&owner, name.clone(), msp_charlie_id, value_prop_id);

                // Check bucket is stored by Charlie
                assert!(Providers::is_bucket_stored_by_msp(
                    &msp_charlie_id,
                    &bucket_id
                ));

                // Dispatch a signed extrinsic.
                assert_ok!(FileSystem::request_move_bucket(
                    origin.clone(),
                    bucket_id,
                    msp_dave_id
                ));

                let pending_move_bucket =
                    PendingMoveBucketRequests::<Test>::get(&msp_dave_id, bucket_id);
                assert_eq!(
                    pending_move_bucket,
                    Some(MoveBucketRequestMetadata {
                        requester: owner.clone()
                    })
                );

                assert!(PendingBucketsToMove::<Test>::contains_key(&bucket_id));

                // Assert that the correct event was deposited
                System::assert_last_event(
                    Event::MoveBucketRequested {
                        who: owner.clone(),
                        bucket_id,
                        new_msp_id: msp_dave_id,
                    }
                    .into(),
                );

                // Dispatch a signed extrinsic.
                assert_ok!(FileSystem::bsp_add_data_server_for_move_bucket_request(
                    RuntimeOrigin::signed(bsp_account_id.clone()),
                    bucket_id,
                ));

                let bsp_id = Providers::get_provider_id(bsp_account_id).unwrap();

                let pending_move_bucket =
                    PendingMoveBucketRequests::<Test>::get(&msp_dave_id, bucket_id);
                assert_eq!(
                    pending_move_bucket,
                    Some(MoveBucketRequestMetadata { requester: owner })
                );
                assert_eq!(
                    DataServersForMoveBucket::<Test>::iter_key_prefix(&bucket_id).next(),
                    Some(bsp_id)
                );

                // Assert that the correct event was deposited
                System::assert_last_event(
                    Event::DataServerRegisteredForMoveBucket { bsp_id, bucket_id }.into(),
                );
            });
        }
    }
}

>>>>>>> 6be2d6b7
mod update_bucket_privacy_tests {
    use super::*;

    mod failure {
        use super::*;

        #[test]
        fn update_bucket_privacy_bucket_not_found_fail() {
            new_test_ext().execute_with(|| {
                let owner = Keyring::Alice.to_account_id();
                let origin = RuntimeOrigin::signed(owner.clone());
                let msp = Keyring::Charlie.to_account_id();
                let name = BoundedVec::try_from(b"bucket".to_vec()).unwrap();

                let (msp_id, _) = add_msp_to_provider_storage(&msp);

                let bucket_id = <Test as crate::Config>::Providers::derive_bucket_id(
                    &msp_id,
                    &owner,
                    name.clone(),
                );

                assert_noop!(
                    FileSystem::update_bucket_privacy(origin, bucket_id, false),
                    pallet_storage_providers::Error::<Test>::BucketNotFound
                );
            });
        }
    }

    mod success {
        use super::*;
        #[test]
        fn update_bucket_privacy_success() {
            new_test_ext().execute_with(|| {
                let owner = Keyring::Alice.to_account_id();
                let origin = RuntimeOrigin::signed(owner.clone());
                let msp = Keyring::Charlie.to_account_id();
                let name = BoundedVec::try_from(b"bucket".to_vec()).unwrap();
                let private = true;

                let (msp_id, value_prop_id) = add_msp_to_provider_storage(&msp);

                let bucket_id = <Test as crate::Config>::Providers::derive_bucket_id(
                    &msp_id,
                    &owner,
                    name.clone(),
                );

                // Dispatch a signed extrinsic.
                assert_ok!(FileSystem::create_bucket(
                    origin.clone(),
                    msp_id,
                    name.clone(),
                    private,
                    value_prop_id
                ));

                // Check if collection was created
                assert!(
                    <Test as crate::Config>::Providers::get_read_access_group_id_of_bucket(
                        &bucket_id
                    )
                    .unwrap()
                    .is_some()
                );

                // Assert that the correct event was deposited
                System::assert_last_event(
                    Event::NewBucket {
                        who: owner.clone(),
                        msp_id,
                        bucket_id,
                        name,
                        collection_id: Some(0),
                        private,
                        value_prop_id,
                    }
                    .into(),
                );

                // Dispatch a signed extrinsic.
                assert_ok!(FileSystem::update_bucket_privacy(origin, bucket_id, false));

                // Check that the bucket still has a corresponding collection
                assert!(
                    <Test as crate::Config>::Providers::get_read_access_group_id_of_bucket(
                        &bucket_id
                    )
                    .unwrap()
                    .is_some()
                );

                // Assert that the correct event was deposited
                System::assert_last_event(
                    Event::BucketPrivacyUpdated {
                        who: owner,
                        bucket_id,
                        collection_id: Some(0),
                        private: false,
                    }
                    .into(),
                );
            });
        }

        #[test]
        fn update_bucket_privacy_collection_remains_after_many_privacy_updates_success() {
            new_test_ext().execute_with(|| {
                let owner = Keyring::Alice.to_account_id();
                let origin = RuntimeOrigin::signed(owner.clone());
                let msp = Keyring::Charlie.to_account_id();
                let name = BoundedVec::try_from(b"bucket".to_vec()).unwrap();
                let private = true;

                let (msp_id, value_prop_id) = add_msp_to_provider_storage(&msp);

                let bucket_id = <Test as crate::Config>::Providers::derive_bucket_id(
                    &msp_id,
                    &owner,
                    name.clone(),
                );

                // Dispatch a signed extrinsic.
                assert_ok!(FileSystem::create_bucket(
                    origin.clone(),
                    msp_id,
                    name.clone(),
                    private,
                    value_prop_id
                ));

                // Check if collection was created
                assert!(
                    <Test as crate::Config>::Providers::get_read_access_group_id_of_bucket(
                        &bucket_id
                    )
                    .unwrap()
                    .is_some()
                );

                // Assert that the correct event was deposited
                System::assert_last_event(
                    Event::NewBucket {
                        who: owner.clone(),
                        msp_id,
                        bucket_id,
                        name,
                        collection_id: Some(0),
                        private,
                        value_prop_id,
                    }
                    .into(),
                );

                // Dispatch a signed extrinsic.
                assert_ok!(FileSystem::update_bucket_privacy(
                    origin.clone(),
                    bucket_id,
                    false
                ));

                // Check that the bucket still has a corresponding collection
                assert!(
                    <Test as crate::Config>::Providers::get_read_access_group_id_of_bucket(
                        &bucket_id
                    )
                    .unwrap()
                    .is_some()
                );

                // Assert that the correct event was deposited
                System::assert_last_event(
                    Event::BucketPrivacyUpdated {
                        who: owner.clone(),
                        bucket_id,
                        collection_id: Some(0),
                        private: false,
                    }
                    .into(),
                );

                // Dispatch a signed extrinsic.
                assert_ok!(FileSystem::update_bucket_privacy(origin, bucket_id, true));

                // Check that the bucket still has a corresponding collection
                assert!(
                    <Test as crate::Config>::Providers::get_read_access_group_id_of_bucket(
                        &bucket_id
                    )
                    .unwrap()
                    .is_some()
                );

                // Assert that the correct event was deposited
                System::assert_last_event(
                    Event::BucketPrivacyUpdated {
                        who: owner,
                        bucket_id,
                        collection_id: Some(0),
                        private: true,
                    }
                    .into(),
                );
            });
        }

        #[test]
        fn update_bucket_privacy_delete_collection_before_going_from_public_to_private_success() {
            new_test_ext().execute_with(|| {
                let owner = Keyring::Alice.to_account_id();
                let origin = RuntimeOrigin::signed(owner.clone());
                let msp = Keyring::Charlie.to_account_id();
                let name = BoundedVec::try_from(b"bucket".to_vec()).unwrap();
                let private = true;

                let (msp_id, value_prop_id) = add_msp_to_provider_storage(&msp);

                let bucket_id = <Test as crate::Config>::Providers::derive_bucket_id(
                    &msp_id,
                    &owner,
                    name.clone(),
                );

                // Dispatch a signed extrinsic.
                assert_ok!(FileSystem::create_bucket(
                    origin.clone(),
                    msp_id,
                    name.clone(),
                    private,
                    value_prop_id
                ));

                // Check that the bucket does not have a corresponding collection
                assert!(
                    <Test as crate::Config>::Providers::get_read_access_group_id_of_bucket(
                        &bucket_id
                    )
                    .unwrap()
                    .is_some()
                );

                // Assert that the correct event was deposited
                System::assert_last_event(
                    Event::NewBucket {
                        who: owner.clone(),
                        msp_id,
                        bucket_id,
                        name,
                        collection_id: Some(0),
                        private,
                        value_prop_id,
                    }
                    .into(),
                );

                // Dispatch a signed extrinsic.
                assert_ok!(FileSystem::update_bucket_privacy(
                    origin.clone(),
                    bucket_id,
                    false
                ));

                // Check that the bucket still has a corresponding collection
                assert!(
                    <Test as crate::Config>::Providers::get_read_access_group_id_of_bucket(
                        &bucket_id
                    )
                    .unwrap()
                    .is_some()
                );

                let collection_id =
                    <Test as crate::Config>::Providers::get_read_access_group_id_of_bucket(
                        &bucket_id,
                    )
                    .unwrap()
                    .expect("Collection ID should exist");

                let w = Nfts::get_destroy_witness(&collection_id).unwrap();

                // Delete collection before going from public to private bucket
                assert_ok!(Nfts::destroy(origin.clone(), collection_id, w));

                // Update bucket privacy from public to private
                assert_ok!(FileSystem::update_bucket_privacy(origin, bucket_id, true));

                // Check that the bucket still has a corresponding collection
                assert!(
                    <Test as crate::Config>::Providers::get_read_access_group_id_of_bucket(
                        &bucket_id
                    )
                    .unwrap()
                    .is_some()
                );

                // Assert that the correct event was deposited and that a new collection with index 1 has been created
                System::assert_last_event(
                    Event::BucketPrivacyUpdated {
                        who: owner,
                        bucket_id,
                        collection_id: Some(1),
                        private: true,
                    }
                    .into(),
                );
            });
        }
    }
}

mod create_and_associate_collection_with_bucket_tests {
    use super::*;

    mod failure {
        use super::*;

        #[test]
        fn create_and_associate_collection_with_bucket_bucket_not_found_fail() {
            new_test_ext().execute_with(|| {
                let owner = Keyring::Alice.to_account_id();
                let origin = RuntimeOrigin::signed(owner.clone());
                let msp = Keyring::Charlie.to_account_id();
                let name = BoundedVec::try_from(b"bucket".to_vec()).unwrap();

                let (msp_id, _) = add_msp_to_provider_storage(&msp);

                let bucket_id = <Test as crate::Config>::Providers::derive_bucket_id(
                    &msp_id,
                    &owner,
                    name.clone(),
                );

                assert_noop!(
                    FileSystem::create_and_associate_collection_with_bucket(origin, bucket_id),
                    pallet_storage_providers::Error::<Test>::BucketNotFound
                );
            });
        }
    }

    mod success {
        use super::*;

        #[test]
        fn create_and_associate_collection_with_bucket_success() {
            new_test_ext().execute_with(|| {
                let owner = Keyring::Alice.to_account_id();
                let origin = RuntimeOrigin::signed(owner.clone());
                let msp = Keyring::Charlie.to_account_id();
                let name = BoundedVec::try_from(b"bucket".to_vec()).unwrap();
                let private = true;

                let (msp_id, value_prop_id) = add_msp_to_provider_storage(&msp);

                let bucket_id = <Test as crate::Config>::Providers::derive_bucket_id(
                    &msp_id,
                    &owner,
                    name.clone(),
                );

                // Dispatch a signed extrinsic.
                assert_ok!(FileSystem::create_bucket(
                    origin.clone(),
                    msp_id,
                    name.clone(),
                    private,
                    value_prop_id
                ));

                // Check if collection was created
                assert!(
                    <Test as crate::Config>::Providers::get_read_access_group_id_of_bucket(
                        &bucket_id
                    )
                    .unwrap()
                    .is_some()
                );

                let collection_id =
                    <Test as crate::Config>::Providers::get_read_access_group_id_of_bucket(
                        &bucket_id,
                    )
                    .unwrap()
                    .expect("Collection ID should exist");

                assert_ok!(FileSystem::create_and_associate_collection_with_bucket(
                    origin, bucket_id
                ));

                // Check if collection was associated with the bucket
                assert_ne!(
                    <Test as crate::Config>::Providers::get_read_access_group_id_of_bucket(
                        &bucket_id
                    )
                    .unwrap()
                    .expect("Collection ID should exist"),
                    collection_id
                );

                // Assert that the correct event was deposited
                System::assert_last_event(
                    Event::NewCollectionAndAssociation {
                        who: owner,
                        bucket_id,
                        collection_id: 1, // Collection ID should be incremented from 0
                    }
                    .into(),
                );
            });
        }
    }
}

mod request_storage {
    use super::*;
    mod failure {
        use super::*;

        #[test]
        fn request_storage_bucket_does_not_exist_fail() {
            new_test_ext().execute_with(|| {
                let owner = Keyring::Alice.to_account_id();
                let origin = RuntimeOrigin::signed(owner.clone());
                let msp = Keyring::Charlie.to_account_id();
                let location = FileLocation::<Test>::try_from(b"test".to_vec()).unwrap();
                let file_content = b"test".to_vec();
                let fingerprint = BlakeTwo256::hash(&file_content);
                let peer_id = BoundedVec::try_from(vec![1]).unwrap();
                let peer_ids: PeerIds<Test> = BoundedVec::try_from(vec![peer_id]).unwrap();

                let (msp_id, _) = add_msp_to_provider_storage(&msp);

                let name: BucketNameFor<Test> = BoundedVec::try_from([0u8; 32].to_vec()).unwrap();
                let bucket_id = H256::from_slice(&name);

                assert_noop!(
                    FileSystem::issue_storage_request(
                        origin,
                        bucket_id,
                        location.clone(),
                        fingerprint,
                        4,
                        msp_id,
                        peer_ids.clone(),
                    ),
                    pallet_storage_providers::Error::<Test>::BucketNotFound
                );
            });
        }

        #[test]
        fn request_storage_not_bucket_owner_fail() {
            new_test_ext().execute_with(|| {
                let owner = Keyring::Alice.to_account_id();
                let not_owner = Keyring::Bob.to_account_id();
                let origin = RuntimeOrigin::signed(not_owner.clone());
                let msp = Keyring::Charlie.to_account_id();
                let location = FileLocation::<Test>::try_from(b"test".to_vec()).unwrap();
                let file_content = b"test".to_vec();
                let fingerprint = BlakeTwo256::hash(&file_content);
                let peer_id = BoundedVec::try_from(vec![1]).unwrap();
                let peer_ids: PeerIds<Test> = BoundedVec::try_from(vec![peer_id]).unwrap();

                let (msp_id, value_prop_id) = add_msp_to_provider_storage(&msp);

                let name: BucketNameFor<Test> = BoundedVec::try_from(b"bucket".to_vec()).unwrap();
                let bucket_id = create_bucket(&owner, name.clone(), msp_id, value_prop_id);

                assert_noop!(
                    FileSystem::issue_storage_request(
                        origin,
                        bucket_id,
                        location.clone(),
                        fingerprint,
                        4,
                        msp_id,
                        peer_ids.clone(),
                    ),
                    Error::<Test>::NotBucketOwner
                );
            });
        }

        #[test]
        fn request_storage_while_pending_move_bucket() {
            new_test_ext().execute_with(|| {
                let owner = Keyring::Alice.to_account_id();
                let origin = RuntimeOrigin::signed(owner.clone());
                let msp_charlie = Keyring::Charlie.to_account_id();
                let msp_dave = Keyring::Dave.to_account_id();
                let location = FileLocation::<Test>::try_from(b"test".to_vec()).unwrap();
                let file_content = b"test".to_vec();
                let fingerprint = BlakeTwo256::hash(&file_content);
                let peer_id = BoundedVec::try_from(vec![1]).unwrap();
                let peer_ids: PeerIds<Test> = BoundedVec::try_from(vec![peer_id]).unwrap();

                let (msp_charlie_id, _) = add_msp_to_provider_storage(&msp_charlie);
                let (msp_dave_id, value_prop_id) = add_msp_to_provider_storage(&msp_dave);

                let name: BucketNameFor<Test> = BoundedVec::try_from(b"bucket".to_vec()).unwrap();
                let bucket_id = create_bucket(&owner, name.clone(), msp_charlie_id, value_prop_id);

                // Check bucket is stored by Charlie
                assert!(Providers::is_bucket_stored_by_msp(
                    &msp_charlie_id,
                    &bucket_id
                ));

                // Dispatch a signed extrinsic.
                assert_ok!(FileSystem::request_move_bucket(
                    origin.clone(),
                    bucket_id,
                    msp_dave_id
                ));

                let pending_move_bucket =
                    PendingMoveBucketRequests::<Test>::get(&msp_dave_id, bucket_id);
                assert_eq!(
                    pending_move_bucket,
                    Some(MoveBucketRequestMetadata {
                        requester: owner.clone()
                    })
                );

                assert_noop!(
                    FileSystem::issue_storage_request(
                        origin,
                        bucket_id,
                        location.clone(),
                        fingerprint,
                        4,
                        msp_charlie_id,
                        peer_ids.clone(),
                    ),
                    Error::<Test>::BucketIsBeingMoved
                );
            });
        }
    }

    mod success {
        use super::*;

        #[test]
        fn request_storage_success() {
            new_test_ext().execute_with(|| {
                let owner_account_id = Keyring::Alice.to_account_id();
                let user = RuntimeOrigin::signed(owner_account_id.clone());
                let msp = Keyring::Charlie.to_account_id();
                let location = FileLocation::<Test>::try_from(b"test".to_vec()).unwrap();
                let size = 4;
                let file_content = b"test".to_vec();
                let fingerprint = BlakeTwo256::hash(&file_content);
                let peer_id = BoundedVec::try_from(vec![1]).unwrap();
                let peer_ids: PeerIds<Test> = BoundedVec::try_from(vec![peer_id]).unwrap();

                let (msp_id, value_prop_id) = add_msp_to_provider_storage(&msp);

                let name = BoundedVec::try_from(b"bucket".to_vec()).unwrap();
                let bucket_id = create_bucket(
                    &owner_account_id.clone(),
                    name.clone(),
                    msp_id,
                    value_prop_id,
                );

                // Dispatch a signed extrinsic.
                assert_ok!(FileSystem::issue_storage_request(
                    user.clone(),
                    bucket_id,
                    location.clone(),
                    fingerprint,
                    size,
                    msp_id,
                    peer_ids.clone(),
                ));

                let file_key = FileSystem::compute_file_key(
                    owner_account_id.clone(),
                    bucket_id,
                    location.clone(),
                    size,
                    fingerprint,
                );

                // Assert that the storage was updated
                assert_eq!(
                    file_system::StorageRequests::<Test>::get(file_key),
                    Some(StorageRequestMetadata {
                        requested_at: 1,
                        owner: owner_account_id.clone(),
                        bucket_id,
                        location: location.clone(),
                        fingerprint,
                        size,
                        msp: Some((msp_id, false)),
                        user_peer_ids: peer_ids.clone(),
                        data_server_sps: BoundedVec::default(),
                        bsps_required: ReplicationTarget::<Test>::get(),
                        bsps_confirmed: 0,
                        bsps_volunteered: 0,
                    })
                );

                // Assert that the correct event was deposited
                System::assert_last_event(
                    Event::NewStorageRequest {
                        who: owner_account_id,
                        file_key,
                        bucket_id,
                        location: location.clone(),
                        fingerprint,
                        size: 4,
                        peer_ids,
                    }
                    .into(),
                );
            });
        }

        #[test]
        fn two_request_storage_in_same_block() {
            new_test_ext().execute_with(|| {
                let owner_account_id = Keyring::Alice.to_account_id();
                let user = RuntimeOrigin::signed(owner_account_id.clone());
                let msp = Keyring::Charlie.to_account_id();
                let file_1_location = FileLocation::<Test>::try_from(b"test1".to_vec()).unwrap();
                let file_2_location = FileLocation::<Test>::try_from(b"test2".to_vec()).unwrap();
                let size = 4;
                let file_content = b"test".to_vec();
                let fingerprint = BlakeTwo256::hash(&file_content);
                let peer_id = BoundedVec::try_from(vec![1]).unwrap();
                let peer_ids: PeerIds<Test> = BoundedVec::try_from(vec![peer_id]).unwrap();

                let (msp_id, value_prop_id) = add_msp_to_provider_storage(&msp);

                let name = BoundedVec::try_from(b"bucket".to_vec()).unwrap();
                let bucket_id = create_bucket(
                    &owner_account_id.clone(),
                    name.clone(),
                    msp_id,
                    value_prop_id,
                );

                // Dispatch a signed extrinsic.
                assert_ok!(FileSystem::issue_storage_request(
                    user.clone(),
                    bucket_id,
                    file_1_location.clone(),
                    fingerprint,
                    size,
                    msp_id,
                    peer_ids.clone(),
                ));

                let file_key = FileSystem::compute_file_key(
                    owner_account_id.clone(),
                    bucket_id,
                    file_1_location.clone(),
                    size,
                    fingerprint,
                );

                // Assert that the storage was updated
                assert_eq!(
                    file_system::StorageRequests::<Test>::get(file_key),
                    Some(StorageRequestMetadata {
                        requested_at: 1,
                        owner: owner_account_id.clone(),
                        bucket_id: bucket_id.clone(),
                        location: file_1_location.clone(),
                        fingerprint,
                        size,
                        msp: Some((msp_id, false)),
                        user_peer_ids: peer_ids.clone(),
                        data_server_sps: BoundedVec::default(),
                        bsps_required: ReplicationTarget::<Test>::get(),
                        bsps_confirmed: 0,
                        bsps_volunteered: 0,
                    })
                );

                // Dispatch a signed extrinsic.
                assert_ok!(FileSystem::issue_storage_request(
                    user.clone(),
                    bucket_id,
                    file_2_location.clone(),
                    fingerprint,
                    size,
                    msp_id,
                    peer_ids.clone(),
                ));

                let file_key = FileSystem::compute_file_key(
                    owner_account_id.clone(),
                    bucket_id,
                    file_2_location.clone(),
                    size,
                    fingerprint,
                );

                // Assert that the storage was updated
                assert_eq!(
                    file_system::StorageRequests::<Test>::get(file_key),
                    Some(StorageRequestMetadata {
                        requested_at: 1,
                        owner: owner_account_id.clone(),
                        bucket_id,
                        location: file_2_location.clone(),
                        fingerprint,
                        size,
                        msp: Some((msp_id, false)),
                        user_peer_ids: peer_ids.clone(),
                        data_server_sps: BoundedVec::default(),
                        bsps_required: ReplicationTarget::<Test>::get(),
                        bsps_confirmed: 0,
                        bsps_volunteered: 0,
                    })
                );

                // Assert that the correct event was deposited
                System::assert_last_event(
                    Event::NewStorageRequest {
                        who: owner_account_id,
                        file_key,
                        bucket_id,
                        location: file_2_location.clone(),
                        fingerprint,
                        size,
                        peer_ids,
                    }
                    .into(),
                );
            });
        }

        #[test]
        fn request_storage_failure_if_size_is_zero() {
            new_test_ext().execute_with(|| {
                let owner_account_id = Keyring::Alice.to_account_id();
                let user = RuntimeOrigin::signed(owner_account_id.clone());
                let msp = Keyring::Charlie.to_account_id();
                let location = FileLocation::<Test>::try_from(b"test".to_vec()).unwrap();
                let size = 0;
                let file_content = b"test".to_vec();
                let fingerprint = BlakeTwo256::hash(&file_content);
                let peer_id = BoundedVec::try_from(vec![1]).unwrap();
                let peer_ids: PeerIds<Test> = BoundedVec::try_from(vec![peer_id]).unwrap();

                let (msp_id, value_prop_id) = add_msp_to_provider_storage(&msp);

                let name = BoundedVec::try_from(b"bucket".to_vec()).unwrap();
                let bucket_id = create_bucket(
                    &owner_account_id.clone(),
                    name.clone(),
                    msp_id,
                    value_prop_id,
                );

                // Dispatch a signed extrinsic.
                assert_noop!(
                    FileSystem::issue_storage_request(
                        user.clone(),
                        bucket_id,
                        location.clone(),
                        fingerprint,
                        size,
                        msp_id,
                        peer_ids.clone(),
                    ),
                    Error::<Test>::FileSizeCannotBeZero
                );
            });
        }

        #[test]
        fn request_storage_expiration_clear_success() {
            new_test_ext().execute_with(|| {
                let owner_account_id = Keyring::Alice.to_account_id();
                let owner_signed = RuntimeOrigin::signed(owner_account_id.clone());
                let msp = Keyring::Charlie.to_account_id();
                let location = FileLocation::<Test>::try_from(b"test".to_vec()).unwrap();
                let file_content = b"test".to_vec();
                let fingerprint = BlakeTwo256::hash(&file_content);
                let peer_id = BoundedVec::try_from(vec![1]).unwrap();
                let peer_ids: PeerIds<Test> = BoundedVec::try_from(vec![peer_id]).unwrap();
                let size = 4;

                let (msp_id, value_prop_id) = add_msp_to_provider_storage(&msp);

                let name = BoundedVec::try_from(b"bucket".to_vec()).unwrap();
                let bucket_id = create_bucket(
                    &owner_account_id.clone(),
                    name.clone(),
                    msp_id,
                    value_prop_id,
                );

                // Dispatch a signed extrinsic.
                assert_ok!(FileSystem::issue_storage_request(
                    owner_signed.clone(),
                    bucket_id,
                    location.clone(),
                    fingerprint,
                    size,
                    msp_id,
                    peer_ids.clone(),
                ));

                let file_key = FileSystem::compute_file_key(
                    owner_account_id.clone(),
                    bucket_id,
                    location.clone(),
                    size,
                    fingerprint,
                );

                // Assert that the storage was updated
                assert_eq!(
                    file_system::StorageRequests::<Test>::get(file_key),
                    Some(StorageRequestMetadata {
                        requested_at: 1,
                        owner: owner_account_id.clone(),
                        bucket_id,
                        location: location.clone(),
                        fingerprint,
                        size,
                        msp: Some((msp_id, false)),
                        user_peer_ids: peer_ids.clone(),
                        data_server_sps: BoundedVec::default(),
                        bsps_required: ReplicationTarget::<Test>::get(),
                        bsps_confirmed: 0,
                        bsps_volunteered: 0,
                    })
                );

                let file_key = FileSystem::compute_file_key(
                    owner_account_id.clone(),
                    bucket_id,
                    location.clone(),
                    size,
                    fingerprint,
                );

                let storage_request_ttl: u32 = StorageRequestTtl::<Test>::get();
                let storage_request_ttl: BlockNumberFor<Test> = storage_request_ttl.into();
                let expiration_block = System::block_number() + storage_request_ttl;

                // Assert that the next expiration block number is the storage request ttl since a single storage request was made
                assert_eq!(
                    file_system::NextAvailableStorageRequestExpirationBlock::<Test>::get(),
                    expiration_block
                );

                // Assert that the storage request expiration was appended to the list at `StorageRequestTtl`
                assert_eq!(
                    file_system::StorageRequestExpirations::<Test>::get(expiration_block),
                    vec![file_key]
                );

                roll_to(expiration_block + 1);

                // Assert that the storage request expiration was removed from the list at `StorageRequestTtl`
                assert_eq!(
                    file_system::StorageRequestExpirations::<Test>::get(expiration_block),
                    vec![]
                );
            });
        }

        #[test]
        fn request_storage_expiration_current_block_increment_success() {
            new_test_ext().execute_with(|| {
                let owner_account_id = Keyring::Alice.to_account_id();
                let owner = RuntimeOrigin::signed(owner_account_id.clone());
                let msp = Keyring::Charlie.to_account_id();
                let location = FileLocation::<Test>::try_from(b"test".to_vec()).unwrap();
                let file_content = b"test".to_vec();
                let fingerprint = BlakeTwo256::hash(&file_content);
                let peer_id = BoundedVec::try_from(vec![1]).unwrap();
                let peer_ids: PeerIds<Test> = BoundedVec::try_from(vec![peer_id]).unwrap();

                let (msp_id, value_prop_id) = add_msp_to_provider_storage(&msp);

                let name = BoundedVec::try_from(b"bucket".to_vec()).unwrap();
                let bucket_id = create_bucket(
                    &owner_account_id.clone(),
                    name.clone(),
                    msp_id,
                    value_prop_id,
                );

                let file_key = FileSystem::compute_file_key(
                    owner_account_id.clone(),
                    bucket_id,
                    location.clone(),
                    4,
                    fingerprint,
                );

                let expected_expiration_block_number: u32 = StorageRequestTtl::<Test>::get();
                let expected_expiration_block_number: BlockNumberFor<Test> =
                    expected_expiration_block_number.into();

                // Append storage request expiration to the list at `StorageRequestTtl`
                let max_expired_items_in_block: u32 =
                    <Test as Config>::MaxExpiredItemsInBlock::get();
                for _ in 0..max_expired_items_in_block {
                    assert_ok!(StorageRequestExpirations::<Test>::try_append(
                        expected_expiration_block_number,
                        file_key
                    ));
                }

                // Dispatch a signed extrinsic.
                assert_ok!(FileSystem::issue_storage_request(
                    owner.clone(),
                    bucket_id,
                    location.clone(),
                    fingerprint,
                    4,
                    msp_id,
                    peer_ids,
                ));

                // Assert that the storage request expirations storage is at max capacity
                assert_eq!(
                    file_system::StorageRequestExpirations::<Test>::get(
                        expected_expiration_block_number
                    )
                    .len(),
                    max_expired_items_in_block as usize
                );

                // Go to block number after which the storage request expirations should be removed
                roll_to(expected_expiration_block_number);

                // Assert that the storage request expiration was removed from the list at `StorageRequestTtl`
                assert_eq!(
                    file_system::StorageRequestExpirations::<Test>::get(
                        expected_expiration_block_number
                    ),
                    vec![]
                );
            });
        }

        #[test]
        fn request_storage_clear_old_expirations_success() {
            new_test_ext().execute_with(|| {
                let owner_account_id = Keyring::Alice.to_account_id();
                let owner = RuntimeOrigin::signed(owner_account_id.clone());
                let msp = Keyring::Charlie.to_account_id();
                let location = FileLocation::<Test>::try_from(b"test".to_vec()).unwrap();
                let file_content = b"test".to_vec();
                let fingerprint = BlakeTwo256::hash(&file_content);
                let peer_id = BoundedVec::try_from(vec![1]).unwrap();
                let peer_ids: PeerIds<Test> = BoundedVec::try_from(vec![peer_id]).unwrap();

                let (msp_id, value_prop_id) = add_msp_to_provider_storage(&msp);

                let name = BoundedVec::try_from(b"bucket".to_vec()).unwrap();
                let bucket_id = create_bucket(
                    &owner_account_id.clone(),
                    name.clone(),
                    msp_id,
                    value_prop_id,
                );

                // Append storage request expiration to the list at `StorageRequestTtl`
                let max_storage_request_expiry: u32 =
                    <Test as Config>::MaxExpiredItemsInBlock::get();

                let file_key = FileSystem::compute_file_key(
                    owner_account_id.clone(),
                    bucket_id,
                    location.clone(),
                    4,
                    fingerprint,
                );

                let expected_expiration_block_number: u32 = StorageRequestTtl::<Test>::get();
                let expected_expiration_block_number: BlockNumberFor<Test> =
                    expected_expiration_block_number.into();

                for _ in 0..max_storage_request_expiry {
                    assert_ok!(StorageRequestExpirations::<Test>::try_append(
                        expected_expiration_block_number,
                        file_key
                    ));
                }

                // Dispatch a signed extrinsic.
                assert_ok!(FileSystem::issue_storage_request(
                    owner.clone(),
                    bucket_id,
                    location.clone(),
                    fingerprint,
                    4,
                    msp_id,
                    peer_ids,
                ));

                let expected_expiration_block_number: u32 = StorageRequestTtl::<Test>::get();
                let expected_expiration_block_number: BlockNumberFor<Test> =
                    expected_expiration_block_number.into();

                // Assert that the storage request expirations storage is at max capacity
                assert_eq!(
                    file_system::StorageRequestExpirations::<Test>::get(
                        expected_expiration_block_number
                    )
                    .len(),
                    max_storage_request_expiry as usize
                );

                let used_weight = FileSystem::on_idle(System::block_number(), Weight::zero());

                // Assert that the weight used is zero
                assert_eq!(used_weight, Weight::zero());

                // Assert that the storage request expirations storage is at max capacity
                assert_eq!(
                    file_system::StorageRequestExpirations::<Test>::get(
                        expected_expiration_block_number
                    )
                    .len(),
                    max_storage_request_expiry as usize
                );

                // Go to block number after which the storage request expirations should be removed
                roll_to(expected_expiration_block_number + 1);

                // Assert that the storage request expiration was removed from the list at `StorageRequestTtl`
                assert_eq!(
                    file_system::StorageRequestExpirations::<Test>::get(
                        expected_expiration_block_number
                    ),
                    vec![]
                );

                // Assert that the `NextExpirationInsertionBlockNumber` storage is set to the next block number
                assert_eq!(
                    file_system::NextStartingBlockToCleanUp::<Test>::get(),
                    System::block_number() + 1
                );
            });
        }
    }
}

mod revoke_storage_request {
    use super::*;
    mod failure {
        use super::*;

        #[test]
        fn revoke_non_existing_storage_request_fail() {
            new_test_ext().execute_with(|| {
                let owner = RuntimeOrigin::signed(Keyring::Alice.to_account_id());
                let file_key = H256::zero();

                assert_noop!(
                    FileSystem::revoke_storage_request(owner.clone(), file_key),
                    Error::<Test>::StorageRequestNotFound
                );
            });
        }

        #[test]
        fn revoke_storage_request_not_owner_fail() {
            new_test_ext().execute_with(|| {
                let owner_account_id = Keyring::Alice.to_account_id();
                let owner = RuntimeOrigin::signed(owner_account_id.clone());
                let not_owner = RuntimeOrigin::signed(Keyring::Bob.to_account_id());
                let msp = Keyring::Charlie.to_account_id();
                let location = FileLocation::<Test>::try_from(b"test".to_vec()).unwrap();
                let file_content = b"test".to_vec();
                let fingerprint = BlakeTwo256::hash(&file_content);

                let (msp_id, value_prop_id) = add_msp_to_provider_storage(&msp);

                let name = BoundedVec::try_from(b"bucket".to_vec()).unwrap();
                let bucket_id = create_bucket(
                    &owner_account_id.clone(),
                    name.clone(),
                    msp_id,
                    value_prop_id,
                );

                // Dispatch a signed extrinsic.
                assert_ok!(FileSystem::issue_storage_request(
                    owner.clone(),
                    bucket_id,
                    location.clone(),
                    fingerprint,
                    4,
                    msp_id,
                    Default::default()
                ));

                let file_key = FileSystem::compute_file_key(
                    owner_account_id.clone(),
                    bucket_id,
                    location.clone(),
                    4,
                    fingerprint,
                );

                assert_noop!(
                    FileSystem::revoke_storage_request(not_owner.clone(), file_key),
                    Error::<Test>::StorageRequestNotAuthorized
                );
            });
        }
    }

    mod success {
        use super::*;

        #[test]
        fn revoke_request_storage_success() {
            new_test_ext().execute_with(|| {
                let owner_account_id = Keyring::Alice.to_account_id();
                let owner = RuntimeOrigin::signed(owner_account_id.clone());
                let msp = Keyring::Charlie.to_account_id();
                let location = FileLocation::<Test>::try_from(b"test".to_vec()).unwrap();
                let file_content = b"test".to_vec();
                let fingerprint = BlakeTwo256::hash(&file_content);

                let (msp_id, value_prop_id) = add_msp_to_provider_storage(&msp);

                let name = BoundedVec::try_from(b"bucket".to_vec()).unwrap();
                let bucket_id = create_bucket(
                    &owner_account_id.clone(),
                    name.clone(),
                    msp_id,
                    value_prop_id,
                );

                // Dispatch a signed extrinsic.
                assert_ok!(FileSystem::issue_storage_request(
                    owner.clone(),
                    bucket_id,
                    location.clone(),
                    fingerprint,
                    4,
                    msp_id,
                    Default::default()
                ));

                let file_key = FileSystem::compute_file_key(
                    owner_account_id.clone(),
                    bucket_id,
                    location.clone(),
                    4,
                    fingerprint,
                );

                let storage_request_ttl: u32 = StorageRequestTtl::<Test>::get();
                let storage_request_ttl: BlockNumberFor<Test> = storage_request_ttl.into();
                let expiration_block = System::block_number() + storage_request_ttl;

                // Assert that the storage request expiration was appended to the list at `StorageRequestTtl`
                assert_eq!(
                    file_system::StorageRequestExpirations::<Test>::get(expiration_block),
                    vec![file_key]
                );

                assert_ok!(FileSystem::revoke_storage_request(owner.clone(), file_key));

                System::assert_last_event(Event::StorageRequestRevoked { file_key }.into());
            });
        }

        #[test]
        fn revoke_storage_request_with_volunteered_bsps_success() {
            new_test_ext().execute_with(|| {
                let owner_account = Keyring::Alice.to_account_id();
                let owner = RuntimeOrigin::signed(owner_account.clone());
                let msp = Keyring::Charlie.to_account_id();
                let location = FileLocation::<Test>::try_from(b"test".to_vec()).unwrap();
                let file_content = b"test".to_vec();
                let fingerprint = BlakeTwo256::hash(&file_content);
                let peer_id = BoundedVec::try_from(vec![1]).unwrap();
                let peer_ids: PeerIds<Test> = BoundedVec::try_from(vec![peer_id]).unwrap();

                let (msp_id, value_prop_id) = add_msp_to_provider_storage(&msp);

                let name = BoundedVec::try_from(b"bucket".to_vec()).unwrap();
                let bucket_id =
                    create_bucket(&owner_account.clone(), name.clone(), msp_id, value_prop_id);

                assert_ok!(FileSystem::issue_storage_request(
                    owner.clone(),
                    bucket_id,
                    location.clone(),
                    fingerprint,
                    4,
                    msp_id,
                    peer_ids.clone(),
                ));

                let bsp_account_id = Keyring::Bob.to_account_id();
                let bsp_signed = RuntimeOrigin::signed(bsp_account_id.clone());

                let storage_amount: StorageData<Test> = 100;

                assert_ok!(bsp_sign_up(bsp_signed.clone(), storage_amount));

                let bsp_id = Providers::get_provider_id(bsp_account_id).unwrap();

                let file_key = FileSystem::compute_file_key(
                    owner_account.clone(),
                    bucket_id,
                    location.clone(),
                    4,
                    fingerprint,
                );

                assert_ok!(FileSystem::bsp_volunteer(bsp_signed.clone(), file_key,));

                // Check StorageRequestBsps storage for confirmed BSPs
                assert_eq!(
                    file_system::StorageRequestBsps::<Test>::get(file_key, bsp_id)
                        .expect("BSP should exist in storage"),
                    StorageRequestBspsMetadata::<Test> {
                        confirmed: false,
                        _phantom: Default::default()
                    }
                );

                // Dispatch a signed extrinsic.
                assert_ok!(FileSystem::revoke_storage_request(owner.clone(), file_key));

                // Assert that the correct event was deposited
                System::assert_last_event(Event::StorageRequestRevoked { file_key }.into());
            });
        }

        #[test]
        fn revoke_storage_request_with_confirmed_bsps_success() {
            new_test_ext().execute_with(|| {
                let owner_account = Keyring::Alice.to_account_id();
                let owner = RuntimeOrigin::signed(owner_account.clone());
                let msp = Keyring::Charlie.to_account_id();
                let location = FileLocation::<Test>::try_from(b"test".to_vec()).unwrap();
                let file_content = b"test".to_vec();
                let fingerprint = BlakeTwo256::hash(&file_content);
                let peer_id = BoundedVec::try_from(vec![1]).unwrap();
                let peer_ids: PeerIds<Test> = BoundedVec::try_from(vec![peer_id]).unwrap();

                let (msp_id, value_prop_id) = add_msp_to_provider_storage(&msp);

                let name = BoundedVec::try_from(b"bucket".to_vec()).unwrap();
                let bucket_id =
                    create_bucket(&owner_account.clone(), name.clone(), msp_id, value_prop_id);

                // Dispatch a signed extrinsic.
                assert_ok!(FileSystem::issue_storage_request(
                    owner.clone(),
                    bucket_id,
                    location.clone(),
                    fingerprint,
                    4,
                    msp_id,
                    peer_ids.clone(),
                ));

                let bsp_account_id = Keyring::Bob.to_account_id();
                let bsp_signed = RuntimeOrigin::signed(bsp_account_id.clone());

                let storage_amount: StorageData<Test> = 100;

                assert_ok!(bsp_sign_up(bsp_signed.clone(), storage_amount));

                let file_key = FileSystem::compute_file_key(
                    owner_account.clone(),
                    bucket_id,
                    location.clone(),
                    4,
                    fingerprint,
                );

                assert_ok!(FileSystem::bsp_volunteer(bsp_signed.clone(), file_key,));

                assert_ok!(FileSystem::bsp_confirm_storing(
                    bsp_signed.clone(),
                    CompactProof {
                        encoded_nodes: vec![H256::default().as_ref().to_vec()],
                    },
                    BoundedVec::try_from(vec![(
                        file_key,
                        CompactProof {
                            encoded_nodes: vec![H256::default().as_ref().to_vec()],
                        }
                    )])
                    .unwrap(),
                ));

                // Dispatch a signed extrinsic.
                assert_ok!(FileSystem::revoke_storage_request(owner.clone(), file_key));

                // Check ProofsDealer pallet storage for queued custom challenges for remove trie mutation of file key
                let priority_challenges_queue = PriorityChallengesQueue::<Test>::get();

                assert!(priority_challenges_queue.contains(&(file_key, Some(TrieRemoveMutation))));

                // Assert that the correct event was deposited
                System::assert_last_event(Event::StorageRequestRevoked { file_key }.into());
            });
        }
    }
}

mod msp_respond_storage_request {
    use super::*;

    mod success {
        use super::*;

        #[test]
        fn msp_respond_storage_request_works() {
            new_test_ext().execute_with(|| {
                let owner_account_id = Keyring::Alice.to_account_id();
                let owner_signed = RuntimeOrigin::signed(owner_account_id.clone());
                let msp = Keyring::Charlie.to_account_id();
                let location = FileLocation::<Test>::try_from(b"test".to_vec()).unwrap();
                let size = 4;
                let fingerprint = H256::zero();
                let peer_id = BoundedVec::try_from(vec![1]).unwrap();
                let peer_ids: PeerIds<Test> = BoundedVec::try_from(vec![peer_id]).unwrap();

                // Register the MSP.
                // Register the MSP.
                let (msp_id, value_prop_id) = add_msp_to_provider_storage(&msp);

                // Create the bucket that will hold the file.
                // Create the bucket that will hold the file.
                let name = BoundedVec::try_from(b"bucket".to_vec()).unwrap();
                let bucket_id = create_bucket(&owner_account_id.clone(), name, msp_id, value_prop_id);

                // Dispatch a storage request.
                assert_ok!(FileSystem::issue_storage_request(
                    owner_signed.clone(),
                    bucket_id,
                    location.clone(),
                    fingerprint,
                    size,
                    msp_id,
                    peer_ids.clone(),
                ));

                // Compute the file key.
                // Compute the file key.
                let file_key = FileSystem::compute_file_key(
                    owner_account_id.clone(),
                    bucket_id,
                    location.clone(),
                    size,
                    fingerprint,
                );

                // Dispatch the MSP accept request.
                assert_ok!(FileSystem::msp_respond_storage_requests_multiple_buckets(
                    RuntimeOrigin::signed(msp.clone()),
                    bounded_vec![StorageRequestMspBucketResponse {
                        bucket_id,
                        accept: Some(StorageRequestMspAcceptedFileKeys {
                            file_keys_and_proofs: bounded_vec![FileKeyWithProof {
                                file_key,
                                proof: CompactProof {
                                    encoded_nodes: vec![H256::default().as_ref().to_vec()],
                                }
                            }],
                            non_inclusion_forest_proof: CompactProof {
                                encoded_nodes: vec![H256::default().as_ref().to_vec()],
                            },
                        }),
                        reject: bounded_vec![],
                    }],
                ));

                // Assert that the storage was updated
                assert_eq!(
                    file_system::StorageRequests::<Test>::get(file_key)
                        .unwrap()
                        .msp,
                    Some((msp_id, true))
                );
            });
        }

        #[test]
        fn msp_respond_storage_request_works_multiple_times_for_same_user_same_bucket() {
            new_test_ext().execute_with(|| {
                let owner_account_id = Keyring::Alice.to_account_id();
                let owner_signed = RuntimeOrigin::signed(owner_account_id.clone());
                let msp = Keyring::Charlie.to_account_id();
                let first_location = FileLocation::<Test>::try_from(b"test".to_vec()).unwrap();
                let second_location =
                    FileLocation::<Test>::try_from(b"never/go/to/a/second/location".to_vec())
                        .unwrap();
                let size = 4;
                let fingerprint = H256::zero();
                let peer_id = BoundedVec::try_from(vec![1]).unwrap();
                let peer_ids: PeerIds<Test> = BoundedVec::try_from(vec![peer_id]).unwrap();

                // Register the MSP.
                let (msp_id, value_prop_id) = add_msp_to_provider_storage(&msp);

                // Create the bucket that will hold both files.
                let name = BoundedVec::try_from(b"bucket".to_vec()).unwrap();
                let bucket_id = create_bucket(&owner_account_id.clone(), name, msp_id, value_prop_id);

                // Compute the file key for the first file.
                let first_file_key = FileSystem::compute_file_key(
                    owner_account_id.clone(),
                    bucket_id,
                    first_location.clone(),
                    size,
                    fingerprint,
                );

                // Compute the file key for the second file.
                let second_file_key = FileSystem::compute_file_key(
                    owner_account_id.clone(),
                    bucket_id,
                    second_location.clone(),
                    size,
                    fingerprint,
                );

                // Dispatch a storage request for the first file.
                assert_ok!(FileSystem::issue_storage_request(
                    owner_signed.clone(),
                    bucket_id,
                    first_location.clone(),
                    fingerprint,
                    size,
                    msp_id,
                    peer_ids.clone(),
                ));

                // Dispatch a storage request for the second file.
                assert_ok!(FileSystem::issue_storage_request(
                    owner_signed.clone(),
                    bucket_id,
                    second_location.clone(),
                    fingerprint,
                    size,
                    msp_id,
                    peer_ids.clone(),
                ));

                // Dispatch the MSP accept request for the first file.
                assert_ok!(FileSystem::msp_respond_storage_requests_multiple_buckets(
                    RuntimeOrigin::signed(msp.clone()),
                    bounded_vec![StorageRequestMspBucketResponse {
                        bucket_id,
                        accept: Some(StorageRequestMspAcceptedFileKeys {
                            file_keys_and_proofs: bounded_vec![
                                FileKeyWithProof {
                                    file_key: first_file_key,
                                    proof: CompactProof {
                                        encoded_nodes: vec![H256::default().as_ref().to_vec()],
                                    }
                                },
                                FileKeyWithProof {
                                    file_key: second_file_key,
                                    proof: CompactProof {
                                        encoded_nodes: vec![H256::default().as_ref().to_vec()],
                                    }
                                }
                            ],
                            non_inclusion_forest_proof: CompactProof {
                                encoded_nodes: vec![H256::default().as_ref().to_vec()],
                            },
                        }),
                        reject: bounded_vec![],
                    }],
                ));

                // Assert that the storage was updated
                assert_eq!(
                    file_system::StorageRequests::<Test>::get(first_file_key)
                        .unwrap()
                        .msp,
                    Some((msp_id, true))
                );

                assert_eq!(
                    file_system::StorageRequests::<Test>::get(second_file_key)
                        .unwrap()
                        .msp,
                    Some((msp_id, true))
                );

                // Assert that the MSP used capacity has been updated.
                assert_eq!(
                    <Providers as ReadStorageProvidersInterface>::get_used_capacity(&msp_id),
                    size * 2
                );
            });
        }

        #[test]
        fn msp_respond_storage_request_works_multiple_times_for_same_user_different_bucket() {
            new_test_ext().execute_with(|| {
                let owner_account_id = Keyring::Alice.to_account_id();
                let owner_signed = RuntimeOrigin::signed(owner_account_id.clone());
                let msp = Keyring::Charlie.to_account_id();
                let first_location = FileLocation::<Test>::try_from(b"test".to_vec()).unwrap();
                let second_location =
                    FileLocation::<Test>::try_from(b"never/go/to/a/second/location".to_vec())
                        .unwrap();
                let first_size = 4;
                let second_size = 8;
                let first_fingerprint = H256::zero();
                let second_fingerprint = H256::random();
                let peer_id = BoundedVec::try_from(vec![1]).unwrap();
                let peer_ids: PeerIds<Test> = BoundedVec::try_from(vec![peer_id]).unwrap();

                // Register the MSP.
                let (msp_id, value_prop_id) = add_msp_to_provider_storage(&msp);

                // Create the bucket that will hold the first file.
                let first_name = BoundedVec::try_from(b"first bucket".to_vec()).unwrap();
                let first_bucket_id = create_bucket(&owner_account_id.clone(), first_name, msp_id, value_prop_id);

                // Create the bucket that will hold the second file.
                let second_name = BoundedVec::try_from(b"second bucket".to_vec()).unwrap();
                let second_bucket_id =
                    create_bucket(&owner_account_id.clone(), second_name, msp_id, value_prop_id);

                // Compute the file key for the first file.
                let first_file_key = FileSystem::compute_file_key(
                    owner_account_id.clone(),
                    first_bucket_id,
                    first_location.clone(),
                    first_size,
                    first_fingerprint,
                );

                // Compute the file key for the second file.
                let second_file_key = FileSystem::compute_file_key(
                    owner_account_id.clone(),
                    second_bucket_id,
                    second_location.clone(),
                    second_size,
                    second_fingerprint,
                );

                // Dispatch a storage request for the first file.
                assert_ok!(FileSystem::issue_storage_request(
                    owner_signed.clone(),
                    first_bucket_id,
                    first_location.clone(),
                    first_fingerprint,
                    first_size,
                    msp_id,
                    peer_ids.clone(),
                ));

                // Dispatch a storage request for the second file.
                assert_ok!(FileSystem::issue_storage_request(
                    owner_signed.clone(),
                    second_bucket_id,
                    second_location.clone(),
                    second_fingerprint,
                    second_size,
                    msp_id,
                    peer_ids.clone(),
                ));

                // Dispatch the MSP accept request for the second file.
                assert_ok!(FileSystem::msp_respond_storage_requests_multiple_buckets(
                    RuntimeOrigin::signed(msp.clone()),
                    bounded_vec![
                        StorageRequestMspBucketResponse {
                            bucket_id: first_bucket_id,
                            accept: Some(StorageRequestMspAcceptedFileKeys {
                                file_keys_and_proofs: bounded_vec![FileKeyWithProof {
                                    file_key: first_file_key,
                                    proof: CompactProof {
                                        encoded_nodes: vec![H256::default().as_ref().to_vec()],
                                    }
                                }],
                                non_inclusion_forest_proof: CompactProof {
                                    encoded_nodes: vec![H256::default().as_ref().to_vec()],
                                },
                            }),
                            reject: bounded_vec![],
                        },
                        StorageRequestMspBucketResponse {
                            bucket_id: second_bucket_id,
                            accept: Some(StorageRequestMspAcceptedFileKeys {
                                file_keys_and_proofs: bounded_vec![FileKeyWithProof {
                                    file_key: second_file_key,
                                    proof: CompactProof {
                                        encoded_nodes: vec![H256::default().as_ref().to_vec()],
                                    }
                                }],
                                non_inclusion_forest_proof: CompactProof {
                                    encoded_nodes: vec![H256::default().as_ref().to_vec()],
                                },
                            }),
                            reject: bounded_vec![],
                        }
                    ],
                ));

                // Assert that the storage was updated
                assert_eq!(
                    file_system::StorageRequests::<Test>::get(first_file_key)
                        .unwrap()
                        .msp,
                    Some((msp_id, true))
                );

                // Assert that the storage was updated
                assert_eq!(
                    file_system::StorageRequests::<Test>::get(second_file_key)
                        .unwrap()
                        .msp,
                    Some((msp_id, true))
                );

                // Assert that the MSP used capacity has been updated.
                assert_eq!(
                    <Providers as ReadStorageProvidersInterface>::get_used_capacity(&msp_id),
                    first_size + second_size
                );
            });
        }

        #[test]
        fn msp_respond_storage_request_works_multiple_times_for_different_users() {
            new_test_ext().execute_with(|| {
                let first_owner_account_id = Keyring::Alice.to_account_id();
                let first_owner_signed = RuntimeOrigin::signed(first_owner_account_id.clone());
                let second_owner_account_id = Keyring::Bob.to_account_id();
                let second_owner_signed = RuntimeOrigin::signed(second_owner_account_id.clone());
                let msp = Keyring::Charlie.to_account_id();
                let first_location = FileLocation::<Test>::try_from(b"test".to_vec()).unwrap();
                let second_location =
                    FileLocation::<Test>::try_from(b"never/go/to/a/second/location".to_vec())
                        .unwrap();
                let first_size = 4;
                let second_size = 8;
                let first_fingerprint = H256::zero();
                let second_fingerprint = H256::random();
                let first_peer_id = BoundedVec::try_from(vec![1]).unwrap();
                let first_peer_ids: PeerIds<Test> =
                    BoundedVec::try_from(vec![first_peer_id]).unwrap();
                let second_peer_id = BoundedVec::try_from(vec![2]).unwrap();
                let second_peer_ids: PeerIds<Test> =
                    BoundedVec::try_from(vec![second_peer_id]).unwrap();

                // Register the MSP.
                let (msp_id, value_prop_id) = add_msp_to_provider_storage(&msp);

                // Create the bucket that will hold the first file.
                let first_name = BoundedVec::try_from(b"first bucket".to_vec()).unwrap();
                let first_bucket_id =
                    create_bucket(&first_owner_account_id.clone(), first_name, msp_id, value_prop_id);

                // Create the bucket that will hold the second file.
                let second_name = BoundedVec::try_from(b"second bucket".to_vec()).unwrap();
                let second_bucket_id =
                    create_bucket(&second_owner_account_id.clone(), second_name, msp_id, value_prop_id);

                // Compute the file key for the first file.
                let first_file_key = FileSystem::compute_file_key(
                    first_owner_account_id.clone(),
                    first_bucket_id,
                    first_location.clone(),
                    first_size,
                    first_fingerprint,
                );

                // Compute the file key for the second file.
                let second_file_key = FileSystem::compute_file_key(
                    second_owner_account_id.clone(),
                    second_bucket_id,
                    second_location.clone(),
                    second_size,
                    second_fingerprint,
                );

                // Dispatch a storage request for the first file.
                assert_ok!(FileSystem::issue_storage_request(
                    first_owner_signed.clone(),
                    first_bucket_id,
                    first_location.clone(),
                    first_fingerprint,
                    first_size,
                    msp_id,
                    first_peer_ids.clone(),
                ));

                // Dispatch a storage request for the second file.
                assert_ok!(FileSystem::issue_storage_request(
                    second_owner_signed.clone(),
                    second_bucket_id,
                    second_location.clone(),
                    second_fingerprint,
                    second_size,
                    msp_id,
                    second_peer_ids.clone(),
                ));

                // Dispatch the MSP accept request for the second file.
                assert_ok!(FileSystem::msp_respond_storage_requests_multiple_buckets(
                    RuntimeOrigin::signed(msp.clone()),
                    bounded_vec![
                        StorageRequestMspBucketResponse {
                            bucket_id: first_bucket_id,
                            accept: Some(StorageRequestMspAcceptedFileKeys {
                                file_keys_and_proofs: bounded_vec![FileKeyWithProof {
                                    file_key: first_file_key,
                                    proof: CompactProof {
                                        encoded_nodes: vec![H256::default().as_ref().to_vec()],
                                    }
                                }],
                                non_inclusion_forest_proof: CompactProof {
                                    encoded_nodes: vec![H256::default().as_ref().to_vec()],
                                },
                            }),
                            reject: bounded_vec![],
                        },
                        StorageRequestMspBucketResponse {
                            bucket_id: second_bucket_id,
                            accept: Some(StorageRequestMspAcceptedFileKeys {
                                file_keys_and_proofs: bounded_vec![FileKeyWithProof {
                                    file_key: second_file_key,
                                    proof: CompactProof {
                                        encoded_nodes: vec![H256::default().as_ref().to_vec()],
                                    }
                                }],
                                non_inclusion_forest_proof: CompactProof {
                                    encoded_nodes: vec![H256::default().as_ref().to_vec()],
                                },
                            }),
                            reject: bounded_vec![],
                        }
                    ],
                ));

                // Assert that the storage was updated
                assert_eq!(
                    file_system::StorageRequests::<Test>::get(first_file_key)
                        .unwrap()
                        .msp,
                    Some((msp_id, true))
                );

                // Assert that the storage was updated
                assert_eq!(
                    file_system::StorageRequests::<Test>::get(second_file_key)
                        .unwrap()
                        .msp,
                    Some((msp_id, true))
                );

                // Assert that the MSP used capacity has been updated.
                assert_eq!(
                    <Providers as ReadStorageProvidersInterface>::get_used_capacity(&msp_id),
                    first_size + second_size
                );
            });
        }

        #[test]
        fn msp_respond_storage_request_fullfilled() {
            new_test_ext().execute_with(|| {
                let owner_account_id = Keyring::Alice.to_account_id();
                let owner_signed = RuntimeOrigin::signed(owner_account_id.clone());
                let msp = Keyring::Charlie.to_account_id();
                let location = FileLocation::<Test>::try_from(b"test".to_vec()).unwrap();
                let size = 4;
                let fingerprint = H256::zero();
                let peer_id = BoundedVec::try_from(vec![1]).unwrap();
                let peer_ids: PeerIds<Test> = BoundedVec::try_from(vec![peer_id]).unwrap();

                // Register the MSP.
                let (msp_id, value_prop_id) = add_msp_to_provider_storage(&msp);

                // Create the bucket that will hold the file.
                let name = BoundedVec::try_from(b"bucket".to_vec()).unwrap();
                let bucket_id = create_bucket(&owner_account_id.clone(), name, msp_id, value_prop_id);

                // Set replication target to 1
                ReplicationTarget::<Test>::put(1);

                // Dispatch a storage request.
                assert_ok!(FileSystem::issue_storage_request(
                    owner_signed.clone(),
                    bucket_id,
                    location.clone(),
                    fingerprint,
                    size,
                    msp_id,
                    peer_ids.clone(),
                ));

                // Compute the file key.
                let file_key = FileSystem::compute_file_key(
                    owner_account_id.clone(),
                    bucket_id,
                    location.clone(),
                    size,
                    fingerprint,
                );

                let bsp_account_id = Keyring::Bob.to_account_id();
                let bsp_signed = RuntimeOrigin::signed(bsp_account_id.clone());

                let storage_amount: StorageData<Test> = 100;

                assert_ok!(bsp_sign_up(bsp_signed.clone(), storage_amount));

                // Dispatch the BSP volunteer
                assert_ok!(FileSystem::bsp_volunteer(bsp_signed.clone(), file_key,));

                // Dispatch the BSP confirm storing
                assert_ok!(FileSystem::bsp_confirm_storing(
                    bsp_signed,
                    CompactProof {
                        encoded_nodes: vec![H256::default().as_ref().to_vec()],
                    },
                    BoundedVec::try_from(vec![(
                        file_key,
                        CompactProof {
                            encoded_nodes: vec![H256::default().as_ref().to_vec()],
                        }
                    )])
                    .unwrap(),
                ));

                // Dispatch the MSP accept request.
                assert_ok!(FileSystem::msp_respond_storage_requests_multiple_buckets(
                    RuntimeOrigin::signed(msp.clone()),
                    bounded_vec![StorageRequestMspBucketResponse {
                        bucket_id,
                        accept: Some(StorageRequestMspAcceptedFileKeys {
                            file_keys_and_proofs: bounded_vec![FileKeyWithProof {
                                file_key,
                                proof: CompactProof {
                                    encoded_nodes: vec![H256::default().as_ref().to_vec()],
                                }
                            }],
                            non_inclusion_forest_proof: CompactProof {
                                encoded_nodes: vec![H256::default().as_ref().to_vec()],
                            },
                        }),
                        reject: bounded_vec![],
                    }],
                ));

                System::assert_has_event(Event::StorageRequestFulfilled { file_key }.into());

                // Storage request should be removed
                assert!(file_system::StorageRequests::<Test>::get(file_key).is_none());
                assert!(
                    file_system::BucketsWithStorageRequests::<Test>::get(bucket_id, file_key)
                        .is_none()
                );
            });
        }
<<<<<<< HEAD
=======

        struct StorageRequestParams {
            owner_account_id: AccountId32,
            bucket_name: Vec<u8>,
            location: Vec<u8>,
            size: u64,
            fingerprint: H256,
            peer_ids: PeerIds<Test>,
        }

        fn generate_storage_requests(
            params_list: Vec<StorageRequestParams>,
            msp_id: ProviderIdFor<Test>,
            value_prop_id: ValuePropId<Test>,
        ) -> Vec<(BucketIdFor<Test>, MerkleHash<Test>, AccountId32)> {
            let mut results = Vec::new();

            for params in params_list {
                // Create bucket if not already created
                let bucket_id = <Test as crate::Config>::Providers::derive_bucket_id(
                    &msp_id,
                    &params.owner_account_id.clone().try_into().unwrap(),
                    params.bucket_name.clone().try_into().unwrap(),
                );

                if !<Test as crate::Config>::Providers::bucket_exists(&bucket_id) {
                    create_bucket(
                        &params.owner_account_id.clone(),
                        params.bucket_name.clone().try_into().unwrap(),
                        msp_id,
                        value_prop_id,
                    );
                }

                // Compute file key
                let file_key = FileSystem::compute_file_key(
                    params.owner_account_id.clone(),
                    bucket_id,
                    FileLocation::<Test>::try_from(params.location.clone()).unwrap(),
                    params.size,
                    params.fingerprint,
                );

                // Issue storage request
                assert_ok!(FileSystem::issue_storage_request(
                    RuntimeOrigin::signed(params.owner_account_id.clone()),
                    bucket_id,
                    FileLocation::<Test>::try_from(params.location).unwrap(),
                    params.fingerprint,
                    params.size,
                    msp_id,
                    params.peer_ids.clone(),
                ));

                results.push((bucket_id, file_key, params.owner_account_id.clone()));
            }

            results
        }

        fn generate_msp_responses_and_results(
            storage_requests: Vec<(BucketIdFor<Test>, MerkleHash<Test>, AccountId32)>,
            msp_id: ProviderIdFor<Test>,
        ) -> (
            FileKeyResponsesInput<Test>,
            MspRespondStorageRequestsResult<Test>,
        ) {
            let mut responses: BTreeMap<BucketIdFor<Test>, MspStorageRequestResponse<Test>> =
                BTreeMap::new();
            let mut batch_responses: Vec<BatchResponses<Test>> = Vec::new();

            for (bucket_id, file_key, owner_account_id) in storage_requests {
                let response: &mut MspStorageRequestResponse<Test> = responses
                    .entry(bucket_id)
                    .or_insert_with(|| MspStorageRequestResponse {
                        accept: None,
                        reject: None,
                    });

                if file_key.as_ref()[0] % 2 == 0 {
                    if let Some(accept) = &mut response.accept {
                        accept
                            .file_keys_and_proofs
                            .try_push((
                                file_key,
                                CompactProof {
                                    encoded_nodes: vec![H256::default().as_ref().to_vec()],
                                },
                            ))
                            .unwrap();
                    } else {
                        response.accept = Some(AcceptedStorageRequestParameters {
                            file_keys_and_proofs: bounded_vec![(
                                file_key,
                                CompactProof {
                                    encoded_nodes: vec![H256::default().as_ref().to_vec()],
                                }
                            )],
                            non_inclusion_forest_proof: CompactProof {
                                encoded_nodes: vec![H256::default().as_ref().to_vec()],
                            },
                        });
                    }

                    if let Some(BatchResponses::Accepted(ref mut accepted)) = batch_responses.iter_mut().find(|br| matches!(br, BatchResponses::Accepted(a) if a.bucket_id == bucket_id)) {
                        accepted.file_keys.try_push(file_key).unwrap();
                    } else {
                        batch_responses.push(BatchResponses::Accepted(MspAcceptedBatchStorageRequests {
                            file_keys: BoundedVec::try_from(vec![file_key]).unwrap(),
                            bucket_id,
                            new_bucket_root: H256::zero(),
                            owner: owner_account_id,
                        }));
                    }
                } else {
                    // Rejected response
                    let reject_reason = RejectedStorageRequestReason::InternalError;

                    if let Some(reject) = &mut response.reject {
                        reject.try_push((file_key, reject_reason.clone())).unwrap();
                    } else {
                        response.reject = Some(bounded_vec![(file_key, reject_reason.clone())]);
                    }

                    if let Some(BatchResponses::Rejected(ref mut rejected)) = batch_responses.iter_mut().find(|br| matches!(br, BatchResponses::Rejected(r) if r.bucket_id == bucket_id)) {
                        rejected.file_keys.try_push((file_key, reject_reason)).unwrap();
                    } else {
                        batch_responses.push(BatchResponses::Rejected(MspRejectedBatchStorageRequests {
                            file_keys: BoundedVec::try_from(vec![(file_key, reject_reason)]).unwrap(),
                            bucket_id,
                            owner: owner_account_id,
                        }));
                    }
                }
            }

            let responses: FileKeyResponsesInput<Test> = responses
                .into_iter()
                .collect::<Vec<_>>()
                .try_into()
                .expect("Should not exceed MaxBatchConfirmStorageRequests");

            let results = MspRespondStorageRequestsResult {
                msp_id,
                responses: BoundedVec::try_from(batch_responses).unwrap(),
            };

            println!("Generated results: {:?}", results);

            (responses, results)
        }

        #[test]
        fn msp_respond_storage_request_accepts_and_rejects_failed_mixed_responses() {
            new_test_ext().execute_with(|| {
                // Create accounts
                let msp_account_id = Keyring::Charlie.to_account_id();

                // Register the MSP.
                let (msp_id, value_prop_id) = add_msp_to_provider_storage(&msp_account_id);

                let first_bucket = b"first bucket".to_vec();
                let second_bucket = b"second bucket".to_vec();
                let size = 4;
                let fingerprint = H256::zero();

                // Define storage request parameters
                let storage_request_params = vec![
                    StorageRequestParams {
                        owner_account_id: Keyring::Alice.to_account_id(),
                        bucket_name: first_bucket,
                        location: b"location".to_vec(),
                        size,
                        fingerprint,
                        peer_ids: BoundedVec::try_from(
                            vec![BoundedVec::try_from(vec![1]).unwrap()],
                        )
                        .unwrap(),
                    },
                    StorageRequestParams {
                        owner_account_id: Keyring::Bob.to_account_id(),
                        bucket_name: second_bucket.clone(),
                        location: b"location2".to_vec(),
                        size,
                        fingerprint,
                        peer_ids: BoundedVec::try_from(
                            vec![BoundedVec::try_from(vec![2]).unwrap()],
                        )
                        .unwrap(),
                    },
                    StorageRequestParams {
                        owner_account_id: Keyring::Bob.to_account_id(),
                        bucket_name: second_bucket,
                        location: b"location3".to_vec(),
                        size,
                        fingerprint,
                        peer_ids: BoundedVec::try_from(
                            vec![BoundedVec::try_from(vec![2]).unwrap()],
                        )
                        .unwrap(),
                    },
                ];

                // Generate storage requests
                let storage_requests: Vec<(BucketIdFor<Test>, MerkleHash<Test>, AccountId32)> =
                    generate_storage_requests(storage_request_params, msp_id, value_prop_id);

                let (responses, expected_results) =
                    generate_msp_responses_and_results(storage_requests, msp_id);

                // Use `responses` to call the extrinsic
                FileSystem::msp_respond_storage_requests_multiple_buckets(
                    RuntimeOrigin::signed(msp_account_id),
                    responses,
                )
                .unwrap();

                let expected_results = MspRespondStorageRequestsResult {
                    msp_id,
                    responses: {
                        let updated_responses: Vec<_> = expected_results
                            .responses
                            .into_iter()
                            .map(|batch_response| match batch_response {
                                BatchResponses::Accepted(mut accepted) => {
                                    accepted.new_bucket_root =
                                        <Test as crate::Config>::Providers::get_root_bucket(
                                            &accepted.bucket_id,
                                        )
                                        .expect("Root bucket should exist");
                                    BatchResponses::Accepted(accepted)
                                }
                                br => br,
                            })
                            .collect();

                        BoundedVec::try_from(updated_responses)
                            .expect("Number of responses should not exceed the bound")
                    },
                };

                System::assert_last_event(
                    Event::MspRespondedToStorageRequests {
                        results: expected_results,
                    }
                    .into(),
                );
            });
        }
>>>>>>> 6be2d6b7
    }

    mod failure {
        use super::*;

        #[test]
        fn fails_if_storage_request_not_found() {
            new_test_ext().execute_with(|| {
                let msp = Keyring::Charlie.to_account_id();
                let msp_signed = RuntimeOrigin::signed(msp.clone());
                let (msp_id, value_prop_id) = add_msp_to_provider_storage(&msp);

                // create bucket
                let owner_account_id = Keyring::Alice.to_account_id();
                let name = BoundedVec::try_from(b"bucket".to_vec()).unwrap();
                let bucket_id =
                    create_bucket(&owner_account_id.clone(), name, msp_id, value_prop_id);

                let file_key = H256::zero();

                assert_noop!(
                    FileSystem::msp_respond_storage_requests_multiple_buckets(
                        msp_signed.clone(),
                        bounded_vec![StorageRequestMspBucketResponse {
                            bucket_id,
                            accept: Some(StorageRequestMspAcceptedFileKeys {
                                file_keys_and_proofs: bounded_vec![FileKeyWithProof {
                                    file_key,
                                    proof: CompactProof {
                                        encoded_nodes: vec![H256::default().as_ref().to_vec()],
                                    }
                                }],
                                non_inclusion_forest_proof: CompactProof {
                                    encoded_nodes: vec![H256::default().as_ref().to_vec()],
                                },
                            }),
                            reject: bounded_vec![],
                        }],
                    ),
                    Error::<Test>::StorageRequestNotFound
                );
            });
        }

        #[test]
        fn fails_if_caller_not_a_provider() {
            new_test_ext().execute_with(|| {
                let owner_account_id = Keyring::Alice.to_account_id();
                let owner_signed = RuntimeOrigin::signed(owner_account_id.clone());
                let msp = Keyring::Charlie.to_account_id();
                let location = FileLocation::<Test>::try_from(b"test".to_vec()).unwrap();
                let size = 4;
                let fingerprint = H256::zero();
                let peer_id = BoundedVec::try_from(vec![1]).unwrap();
                let peer_ids: PeerIds<Test> = BoundedVec::try_from(vec![peer_id]).unwrap();

                let (msp_id, value_prop_id) = add_msp_to_provider_storage(&msp);

                let name = BoundedVec::try_from(b"bucket".to_vec()).unwrap();
                let bucket_id =
                    create_bucket(&owner_account_id.clone(), name, msp_id, value_prop_id);

                // Dispatch a storage request.
                assert_ok!(FileSystem::issue_storage_request(
                    owner_signed.clone(),
                    bucket_id,
                    location.clone(),
                    fingerprint,
                    size,
                    msp_id,
                    peer_ids.clone(),
                ));

                let file_key = FileSystem::compute_file_key(
                    owner_account_id.clone(),
                    bucket_id,
                    location.clone(),
                    size,
                    fingerprint,
                );

                let not_msp = Keyring::Bob.to_account_id();
                let not_msp_signed = RuntimeOrigin::signed(not_msp.clone());

                assert_noop!(
                    FileSystem::msp_respond_storage_requests_multiple_buckets(
                        not_msp_signed.clone(),
                        bounded_vec![StorageRequestMspBucketResponse {
                            bucket_id,
                            accept: Some(StorageRequestMspAcceptedFileKeys {
                                file_keys_and_proofs: bounded_vec![FileKeyWithProof {
                                    file_key,
                                    proof: CompactProof {
                                        encoded_nodes: vec![H256::default().as_ref().to_vec()],
                                    }
                                }],
                                non_inclusion_forest_proof: CompactProof {
                                    encoded_nodes: vec![H256::default().as_ref().to_vec()],
                                },
                            }),
                            reject: bounded_vec![],
                        }],
                    ),
                    Error::<Test>::NotASp
                );
            });
        }

        #[test]
        fn fails_if_caller_not_a_msp() {
            new_test_ext().execute_with(|| {
                let owner_account_id = Keyring::Alice.to_account_id();
                let owner_signed = RuntimeOrigin::signed(owner_account_id.clone());
                let bsp_account_id = Keyring::Bob.to_account_id();
                let bsp_signed = RuntimeOrigin::signed(bsp_account_id.clone());
                let msp = Keyring::Charlie.to_account_id();
                let location = FileLocation::<Test>::try_from(b"test".to_vec()).unwrap();
                let size = 4;
                let fingerprint = H256::zero();
                let peer_id = BoundedVec::try_from(vec![1]).unwrap();
                let peer_ids: PeerIds<Test> = BoundedVec::try_from(vec![peer_id]).unwrap();
                let storage_amount = 100;

                let (msp_id, value_prop_id) = add_msp_to_provider_storage(&msp);

                let name = BoundedVec::try_from(b"bucket".to_vec()).unwrap();
                let bucket_id =
                    create_bucket(&owner_account_id.clone(), name, msp_id, value_prop_id);

                // Dispatch a storage request.
                assert_ok!(FileSystem::issue_storage_request(
                    owner_signed.clone(),
                    bucket_id,
                    location.clone(),
                    fingerprint,
                    size,
                    msp_id,
                    peer_ids.clone(),
                ));

                let file_key = FileSystem::compute_file_key(
                    owner_account_id.clone(),
                    bucket_id,
                    location.clone(),
                    size,
                    fingerprint,
                );

                // Sign up account as a Backup Storage Provider
                assert_ok!(bsp_sign_up(bsp_signed.clone(), storage_amount));

                assert_noop!(
                    FileSystem::msp_respond_storage_requests_multiple_buckets(
                        bsp_signed.clone(),
                        bounded_vec![StorageRequestMspBucketResponse {
                            bucket_id,
                            accept: Some(StorageRequestMspAcceptedFileKeys {
                                file_keys_and_proofs: bounded_vec![FileKeyWithProof {
                                    file_key,
                                    proof: CompactProof {
                                        encoded_nodes: vec![H256::default().as_ref().to_vec()],
                                    }
                                }],
                                non_inclusion_forest_proof: CompactProof {
                                    encoded_nodes: vec![H256::default().as_ref().to_vec()],
                                },
                            }),
                            reject: bounded_vec![],
                        }],
                    ),
                    Error::<Test>::NotAMsp
                );
            });
        }

        #[test]
        fn fails_if_request_is_not_expecting_a_msp() {
            new_test_ext().execute_with(|| {
                let owner_account_id = Keyring::Alice.to_account_id();
                let msp = Keyring::Charlie.to_account_id();
                let msp_signed = RuntimeOrigin::signed(msp.clone());
                let location = FileLocation::<Test>::try_from(b"test".to_vec()).unwrap();
                let size = 4;
                let fingerprint = H256::zero();
                let peer_id = BoundedVec::try_from(vec![1]).unwrap();
                let peer_ids: PeerIds<Test> = BoundedVec::try_from(vec![peer_id]).unwrap();

                let (msp_id, value_prop_id) = add_msp_to_provider_storage(&msp);

                let name = BoundedVec::try_from(b"bucket".to_vec()).unwrap();
                let bucket_id =
                    create_bucket(&owner_account_id.clone(), name, msp_id, value_prop_id);

                let file_key = FileSystem::compute_file_key(
                    owner_account_id.clone(),
                    bucket_id,
                    location.clone(),
                    size,
                    fingerprint,
                );

                // Insert a storage request that is not expecting a MSP.
                StorageRequests::<Test>::insert(
                    file_key,
                    StorageRequestMetadata {
                        requested_at: 1,
                        owner: owner_account_id.clone(),
                        bucket_id,
                        location: location.clone(),
                        fingerprint,
                        size,
                        msp: None,
                        user_peer_ids: peer_ids.clone(),
                        data_server_sps: BoundedVec::default(),
                        bsps_required: ReplicationTarget::<Test>::get(),
                        bsps_confirmed: 0,
                        bsps_volunteered: 0,
                    },
                );

                assert_noop!(
                    FileSystem::msp_respond_storage_requests_multiple_buckets(
                        msp_signed.clone(),
                        bounded_vec![StorageRequestMspBucketResponse {
                            bucket_id,
                            accept: Some(StorageRequestMspAcceptedFileKeys {
                                file_keys_and_proofs: bounded_vec![FileKeyWithProof {
                                    file_key,
                                    proof: CompactProof {
                                        encoded_nodes: vec![],
                                    }
                                }],
                                non_inclusion_forest_proof: CompactProof {
                                    encoded_nodes: vec![H256::default().as_ref().to_vec()],
                                },
                            }),
                            reject: bounded_vec![],
                        }],
                    ),
                    Error::<Test>::RequestWithoutMsp
                );
            });
        }

        #[test]
        fn fails_if_caller_is_msp_but_not_assigned_one() {
            new_test_ext().execute_with(|| {
                let owner_account_id = Keyring::Alice.to_account_id();
                let owner_signed = RuntimeOrigin::signed(owner_account_id.clone());
                let expected_msp = Keyring::Charlie.to_account_id();
                let caller_msp = Keyring::Dave.to_account_id();
                let caller_msp_signed = RuntimeOrigin::signed(caller_msp.clone());
                let location = FileLocation::<Test>::try_from(b"test".to_vec()).unwrap();
                let size = 4;
                let fingerprint = H256::zero();
                let peer_id = BoundedVec::try_from(vec![1]).unwrap();
                let peer_ids: PeerIds<Test> = BoundedVec::try_from(vec![peer_id]).unwrap();

                let (expected_msp_id, value_prop_id) = add_msp_to_provider_storage(&expected_msp);
                let _caller_msp_id = add_msp_to_provider_storage(&caller_msp);

                let name = BoundedVec::try_from(b"bucket".to_vec()).unwrap();
                let bucket_id = create_bucket(
                    &owner_account_id.clone(),
                    name,
                    expected_msp_id,
                    value_prop_id,
                );

                // Dispatch a storage request.
                assert_ok!(FileSystem::issue_storage_request(
                    owner_signed.clone(),
                    bucket_id,
                    location.clone(),
                    fingerprint,
                    size,
                    expected_msp_id,
                    peer_ids.clone(),
                ));

                let file_key = FileSystem::compute_file_key(
                    owner_account_id.clone(),
                    bucket_id,
                    location.clone(),
                    size,
                    fingerprint,
                );

                // Try to accept storing a file with a MSP that is not the one assigned to the file.
                assert_noop!(
                    FileSystem::msp_respond_storage_requests_multiple_buckets(
                        caller_msp_signed.clone(),
                        bounded_vec![StorageRequestMspBucketResponse {
                            bucket_id,
                            accept: Some(StorageRequestMspAcceptedFileKeys {
                                file_keys_and_proofs: bounded_vec![FileKeyWithProof {
                                    file_key,
                                    proof: CompactProof {
                                        encoded_nodes: vec![H256::default().as_ref().to_vec()],
                                    }
                                }],
                                non_inclusion_forest_proof: CompactProof {
                                    encoded_nodes: vec![H256::default().as_ref().to_vec()],
                                },
                            }),
                            reject: bounded_vec![],
                        }],
                    ),
                    Error::<Test>::MspNotStoringBucket
                );
            });
        }

        #[test]
        fn fails_if_msp_already_accepted_storing() {
            new_test_ext().execute_with(|| {
                let owner_account_id = Keyring::Alice.to_account_id();
                let owner_signed = RuntimeOrigin::signed(owner_account_id.clone());
                let msp = Keyring::Charlie.to_account_id();
                let msp_signed = RuntimeOrigin::signed(msp.clone());
                let location = FileLocation::<Test>::try_from(b"test".to_vec()).unwrap();
                let size = 4;
                let fingerprint = H256::zero();
                let peer_id = BoundedVec::try_from(vec![1]).unwrap();
                let peer_ids: PeerIds<Test> = BoundedVec::try_from(vec![peer_id]).unwrap();

                let (msp_id, value_prop_id) = add_msp_to_provider_storage(&msp);

                let name = BoundedVec::try_from(b"bucket".to_vec()).unwrap();
                let bucket_id =
                    create_bucket(&owner_account_id.clone(), name, msp_id, value_prop_id);

                // Dispatch a storage request.
                assert_ok!(FileSystem::issue_storage_request(
                    owner_signed.clone(),
                    bucket_id,
                    location.clone(),
                    fingerprint,
                    size,
                    msp_id,
                    peer_ids.clone(),
                ));

                let file_key = FileSystem::compute_file_key(
                    owner_account_id.clone(),
                    bucket_id,
                    location.clone(),
                    size,
                    fingerprint,
                );

                // Accept storing the file.
                assert_ok!(FileSystem::msp_respond_storage_requests_multiple_buckets(
                    msp_signed.clone(),
                    bounded_vec![StorageRequestMspBucketResponse {
                        bucket_id,
                        accept: Some(StorageRequestMspAcceptedFileKeys {
                            file_keys_and_proofs: bounded_vec![FileKeyWithProof {
                                file_key,
                                proof: CompactProof {
                                    encoded_nodes: vec![H256::default().as_ref().to_vec()],
                                }
                            }],
                            non_inclusion_forest_proof: CompactProof {
                                encoded_nodes: vec![H256::default().as_ref().to_vec()],
                            },
                        }),
                        reject: bounded_vec![],
                    }],
                ));

                // Try to accept storing the file again.
                assert_noop!(
                    FileSystem::msp_respond_storage_requests_multiple_buckets(
                        msp_signed.clone(),
                        bounded_vec![StorageRequestMspBucketResponse {
                            bucket_id,
                            accept: Some(StorageRequestMspAcceptedFileKeys {
                                file_keys_and_proofs: bounded_vec![FileKeyWithProof {
                                    file_key,
                                    proof: CompactProof {
                                        encoded_nodes: vec![H256::default().as_ref().to_vec()],
                                    }
                                }],
                                non_inclusion_forest_proof: CompactProof {
                                    encoded_nodes: vec![H256::default().as_ref().to_vec()],
                                },
                            }),
                            reject: bounded_vec![],
                        }],
                    ),
                    Error::<Test>::MspAlreadyConfirmed
                );
            });
        }

        #[test]
        fn fails_if_msp_is_not_the_one_storing_the_bucket() {
            new_test_ext().execute_with(|| {
                let owner_account_id = Keyring::Alice.to_account_id();
                let expected_msp = Keyring::Charlie.to_account_id();
                let expected_msp_signed = RuntimeOrigin::signed(expected_msp.clone());
                let other_msp = Keyring::Dave.to_account_id();
                let location = FileLocation::<Test>::try_from(b"test".to_vec()).unwrap();
                let size = 4;
                let fingerprint = H256::zero();
                let peer_id = BoundedVec::try_from(vec![1]).unwrap();
                let peer_ids: PeerIds<Test> = BoundedVec::try_from(vec![peer_id]).unwrap();

                let (expected_msp_id, _) = add_msp_to_provider_storage(&expected_msp);
                let (other_msp_id, value_prop_id) = add_msp_to_provider_storage(&other_msp);

                let name = BoundedVec::try_from(b"bucket".to_vec()).unwrap();
                let bucket_id =
                    create_bucket(&owner_account_id.clone(), name, other_msp_id, value_prop_id);

                let file_key = FileSystem::compute_file_key(
                    owner_account_id.clone(),
                    bucket_id,
                    location.clone(),
                    size,
                    fingerprint,
                );

                // Insert a storage request with the expected MSP but a bucket ID from another MSP.
                // Note: this should never happen since `issue_storage_request` checks that the bucket ID
                // belongs to the MSP, but we are testing it just in case.
                StorageRequests::<Test>::insert(
                    file_key,
                    StorageRequestMetadata {
                        requested_at: 1,
                        owner: owner_account_id.clone(),
                        bucket_id,
                        location: location.clone(),
                        fingerprint,
                        size,
                        msp: Some((expected_msp_id, false)),
                        user_peer_ids: peer_ids.clone(),
                        data_server_sps: BoundedVec::default(),
                        bsps_required: ReplicationTarget::<Test>::get(),
                        bsps_confirmed: 0,
                        bsps_volunteered: 0,
                    },
                );

                // Try to accept storing a file with a MSP that is not the owner of the bucket ID
                assert_noop!(
                    FileSystem::msp_respond_storage_requests_multiple_buckets(
                        expected_msp_signed.clone(),
                        bounded_vec![StorageRequestMspBucketResponse {
                            bucket_id,
                            accept: Some(StorageRequestMspAcceptedFileKeys {
                                file_keys_and_proofs: bounded_vec![FileKeyWithProof {
                                    file_key,
                                    proof: CompactProof {
                                        encoded_nodes: vec![H256::default().as_ref().to_vec()],
                                    }
                                }],
                                non_inclusion_forest_proof: CompactProof {
                                    encoded_nodes: vec![H256::default().as_ref().to_vec()],
                                },
                            }),
                            reject: bounded_vec![],
                        }],
                    ),
                    Error::<Test>::MspNotStoringBucket
                );
            });
        }

        #[test]
        fn fails_if_msp_does_not_have_enough_available_capacity() {
            new_test_ext().execute_with(|| {
                let owner_account_id = Keyring::Alice.to_account_id();
                let msp = Keyring::Charlie.to_account_id();
                let msp_signed = RuntimeOrigin::signed(msp.clone());
                let location = FileLocation::<Test>::try_from(b"test".to_vec()).unwrap();
                let size = 200;
                let fingerprint = H256::zero();
                let peer_id = BoundedVec::try_from(vec![1]).unwrap();
                let peer_ids: PeerIds<Test> = BoundedVec::try_from(vec![peer_id]).unwrap();

                let (msp_id, value_prop_id) = add_msp_to_provider_storage(&msp);

                let name = BoundedVec::try_from(b"bucket".to_vec()).unwrap();
                let bucket_id =
                    create_bucket(&owner_account_id.clone(), name, msp_id, value_prop_id);

                let file_key = FileSystem::compute_file_key(
                    owner_account_id.clone(),
                    bucket_id,
                    location.clone(),
                    size,
                    fingerprint,
                );

                // Insert a storage request for a MSP with not enough available capacity.
                // Note: `issue_storage_request` checks that the MSP has enough available capacity, but it could happen
                // that when the storage request was initially created the MSP had enough available capacity but it
                // accepted other storage requests in the meantime and now it does not have enough available capacity.
                StorageRequests::<Test>::insert(
                    file_key,
                    StorageRequestMetadata {
                        requested_at: 1,
                        owner: owner_account_id.clone(),
                        bucket_id,
                        location: location.clone(),
                        fingerprint,
                        size,
                        msp: Some((msp_id, false)),
                        user_peer_ids: peer_ids.clone(),
                        data_server_sps: BoundedVec::default(),
                        bsps_required: ReplicationTarget::<Test>::get(),
                        bsps_confirmed: 0,
                        bsps_volunteered: 0,
                    },
                );

                // Try to accept storing a file with a MSP that does not have enough available capacity
                assert_noop!(
                    FileSystem::msp_respond_storage_requests_multiple_buckets(
                        msp_signed.clone(),
                        bounded_vec![StorageRequestMspBucketResponse {
                            bucket_id,
                            accept: Some(StorageRequestMspAcceptedFileKeys {
                                file_keys_and_proofs: bounded_vec![FileKeyWithProof {
                                    file_key,
                                    proof: CompactProof {
                                        encoded_nodes: vec![H256::default().as_ref().to_vec()],
                                    }
                                }],
                                non_inclusion_forest_proof: CompactProof {
                                    encoded_nodes: vec![H256::default().as_ref().to_vec()],
                                },
                            }),
                            reject: bounded_vec![],
                        }],
                    ),
                    Error::<Test>::InsufficientAvailableCapacity
                );
            });
        }

        #[test]
        fn fails_if_the_non_inclusion_proof_includes_the_file_key() {
            new_test_ext().execute_with(|| {
                let owner_account_id = Keyring::Alice.to_account_id();
                let msp = Keyring::Charlie.to_account_id();
                let msp_signed = RuntimeOrigin::signed(msp.clone());
                let location = FileLocation::<Test>::try_from(b"test".to_vec()).unwrap();
                let size = 4;
                let fingerprint = H256::zero();
                let peer_id = BoundedVec::try_from(vec![1]).unwrap();
                let peer_ids: PeerIds<Test> = BoundedVec::try_from(vec![peer_id]).unwrap();

                let (msp_id, value_prop_id) = add_msp_to_provider_storage(&msp);

                let name = BoundedVec::try_from(b"bucket".to_vec()).unwrap();
                let bucket_id =
                    create_bucket(&owner_account_id.clone(), name, msp_id, value_prop_id);

                // Dispatch a storage request.
                assert_ok!(FileSystem::issue_storage_request(
                    RuntimeOrigin::signed(owner_account_id.clone()),
                    bucket_id,
                    location.clone(),
                    fingerprint,
                    size,
                    msp_id,
                    peer_ids.clone(),
                ));

                let file_key = FileSystem::compute_file_key(
                    owner_account_id.clone(),
                    bucket_id,
                    location.clone(),
                    size,
                    fingerprint,
                );

                // Try to accept storing a file with a non-inclusion proof that includes the file key
                assert_noop!(
                    FileSystem::msp_respond_storage_requests_multiple_buckets(
                        msp_signed.clone(),
                        bounded_vec![StorageRequestMspBucketResponse {
                            bucket_id,
                            accept: Some(StorageRequestMspAcceptedFileKeys {
                                file_keys_and_proofs: bounded_vec![FileKeyWithProof {
                                    file_key,
                                    proof: CompactProof {
                                        encoded_nodes: vec![H256::default().as_ref().to_vec()],
                                    }
                                }],
                                non_inclusion_forest_proof: CompactProof {
                                    encoded_nodes: vec![file_key.as_ref().to_vec()],
                                },
                            }),
                            reject: bounded_vec![],
                        }],
                    ),
                    Error::<Test>::ExpectedNonInclusionProof
                );
            });
        }
    }
}

mod bsp_volunteer {
    use super::*;
    mod failure {
        use super::*;
        use core::u32;

        #[test]
        fn bsp_actions_not_a_bsp_fail() {
            new_test_ext().execute_with(|| {
                let owner_account_id = Keyring::Alice.to_account_id();
                let bsp_account_id = Keyring::Bob.to_account_id();
                let bsp_signed = RuntimeOrigin::signed(bsp_account_id.clone());
                let msp = Keyring::Charlie.to_account_id();
                let location = FileLocation::<Test>::try_from(b"test".to_vec()).unwrap();
                let size = 4;
                let file_content = b"test".to_vec();
                let fingerprint = BlakeTwo256::hash(&file_content);
                let peer_id = BoundedVec::try_from(vec![1]).unwrap();
                let peer_ids: PeerIds<Test> = BoundedVec::try_from(vec![peer_id]).unwrap();

                let (msp_id, value_prop_id) = add_msp_to_provider_storage(&msp);

                let name = BoundedVec::try_from(vec![1]).unwrap();
                let bucket_id =
                    create_bucket(&owner_account_id.clone(), name, msp_id, value_prop_id);

                // Dispatch storage request.
                assert_ok!(FileSystem::issue_storage_request(
                    RuntimeOrigin::signed(owner_account_id.clone()),
                    bucket_id,
                    location.clone(),
                    fingerprint,
                    size,
                    msp_id,
                    peer_ids.clone(),
                ));

                let file_key = FileSystem::compute_file_key(
                    owner_account_id.clone(),
                    bucket_id,
                    location.clone(),
                    size,
                    fingerprint,
                );

                assert_noop!(
                    FileSystem::bsp_volunteer(bsp_signed.clone(), file_key),
                    Error::<Test>::NotABsp
                );
            });
        }

        #[test]
        fn bsp_volunteer_storage_request_not_found_fail() {
            new_test_ext().execute_with(|| {
                let bsp_account_id = Keyring::Bob.to_account_id();
                let bsp_signed = RuntimeOrigin::signed(bsp_account_id.clone());
                let location = FileLocation::<Test>::try_from(b"test".to_vec()).unwrap();
                let fingerprint = H256::zero();

                assert_ok!(bsp_sign_up(bsp_signed.clone(), 100,));

                let file_key = FileSystem::compute_file_key(
                    bsp_account_id.clone(),
                    H256::zero(),
                    location.clone(),
                    4,
                    fingerprint,
                );

                assert_noop!(
                    FileSystem::bsp_volunteer(bsp_signed.clone(), file_key),
                    Error::<Test>::StorageRequestNotFound
                );
            });
        }

        #[test]
        fn bsp_already_volunteered_failed() {
            new_test_ext().execute_with(|| {
                let owner_account_id = Keyring::Alice.to_account_id();
                let owner_signed = RuntimeOrigin::signed(owner_account_id.clone());
                let bsp_account_id = Keyring::Bob.to_account_id();
                let bsp_signed = RuntimeOrigin::signed(bsp_account_id.clone());
                let msp = Keyring::Charlie.to_account_id();
                let location = FileLocation::<Test>::try_from(b"test".to_vec()).unwrap();
                let size = 4;
                let file_content = b"test".to_vec();
                let fingerprint = BlakeTwo256::hash(&file_content);
                let peer_id = BoundedVec::try_from(vec![1]).unwrap();
                let peer_ids: PeerIds<Test> = BoundedVec::try_from(vec![peer_id]).unwrap();
                let storage_amount: StorageData<Test> = 100;

                let (msp_id, value_prop_id) = add_msp_to_provider_storage(&msp);

                let name = BoundedVec::try_from(b"bucket".to_vec()).unwrap();
                let bucket_id =
                    create_bucket(&owner_account_id.clone(), name, msp_id, value_prop_id);

                // Dispatch storage request.
                assert_ok!(FileSystem::issue_storage_request(
                    owner_signed.clone(),
                    bucket_id,
                    location.clone(),
                    fingerprint,
                    size,
                    msp_id,
                    peer_ids.clone(),
                ));

                // Sign up account as a Backup Storage Provider
                assert_ok!(bsp_sign_up(bsp_signed.clone(), storage_amount,));

                let file_key = FileSystem::compute_file_key(
                    owner_account_id.clone(),
                    bucket_id,
                    location.clone(),
                    size,
                    fingerprint,
                );

                // Dispatch BSP volunteer.
                assert_ok!(FileSystem::bsp_volunteer(bsp_signed.clone(), file_key));

                assert_noop!(
                    FileSystem::bsp_volunteer(bsp_signed.clone(), file_key),
                    Error::<Test>::BspAlreadyVolunteered
                );
            });
        }

        #[test]
        fn bsp_volunteer_above_threshold_high_fail() {
            new_test_ext().execute_with(|| {
                let owner_account_id = Keyring::Alice.to_account_id();
                let owner_signed = RuntimeOrigin::signed(owner_account_id.clone());
                let bsp_account_id = Keyring::Bob.to_account_id();
                let bsp_signed = RuntimeOrigin::signed(bsp_account_id.clone());
                let msp = Keyring::Charlie.to_account_id();
                let location = FileLocation::<Test>::try_from(b"test".to_vec()).unwrap();
                let size = 4;
                let file_content = b"test".to_vec();
                let fingerprint = BlakeTwo256::hash(&file_content);
                let peer_id = BoundedVec::try_from(vec![1]).unwrap();
                let peer_ids: PeerIds<Test> = BoundedVec::try_from(vec![peer_id]).unwrap();
                let storage_amount: StorageData<Test> = 100;

                let (msp_id, value_prop_id) = add_msp_to_provider_storage(&msp);

                let name = BoundedVec::try_from(b"bucket".to_vec()).unwrap();
                let bucket_id =
                    create_bucket(&owner_account_id.clone(), name, msp_id, value_prop_id);

                // Dispatch storage request.
                assert_ok!(FileSystem::issue_storage_request(
                    owner_signed.clone(),
                    bucket_id,
                    location.clone(),
                    fingerprint,
                    size,
                    msp_id,
                    peer_ids.clone(),
                ));

                // Sign up account as a Backup Storage Provider
                assert_ok!(bsp_sign_up(bsp_signed.clone(), storage_amount,));

                let file_key = FileSystem::compute_file_key(
                    owner_account_id.clone(),
                    bucket_id,
                    location.clone(),
                    size,
                    fingerprint,
                );

                // Set very high block range to maximum threshold.
                assert_ok!(FileSystem::set_global_parameters(
                    RuntimeOrigin::root(),
                    None,
                    Some(u32::MAX.into())
                ));

                // Dispatch BSP volunteer.
                assert_noop!(
                    FileSystem::bsp_volunteer(bsp_signed.clone(), file_key),
                    Error::<Test>::AboveThreshold
                );
            });
        }

        #[test]
        fn bsp_volunteer_above_threshold_high_fail_even_with_spamming() {
            new_test_ext().execute_with(|| {
                let owner_account_id = Keyring::Alice.to_account_id();
                let owner_signed = RuntimeOrigin::signed(owner_account_id.clone());
                let bsp_account_id = Keyring::Bob.to_account_id();
                let bsp_signed = RuntimeOrigin::signed(bsp_account_id.clone());
                let msp = Keyring::Charlie.to_account_id();
                let location = FileLocation::<Test>::try_from(b"test".to_vec()).unwrap();
                let size = 4;
                let file_content = b"test".to_vec();
                let fingerprint = BlakeTwo256::hash(&file_content);
                let peer_id = BoundedVec::try_from(vec![1]).unwrap();
                let peer_ids: PeerIds<Test> = BoundedVec::try_from(vec![peer_id]).unwrap();
                let storage_amount: StorageData<Test> = 100;

                let (msp_id, value_prop_id) = add_msp_to_provider_storage(&msp);

                let name = BoundedVec::try_from(b"bucket".to_vec()).unwrap();
                let bucket_id =
                    create_bucket(&owner_account_id.clone(), name, msp_id, value_prop_id);

                // Sign up account as a Backup Storage Provider
                assert_ok!(bsp_sign_up(bsp_signed.clone(), storage_amount,));

                // Get BSP ID.
                let bsp_id = Providers::get_provider_id(bsp_account_id.clone()).unwrap();

                // Dispatch storage request.
                assert_ok!(FileSystem::issue_storage_request(
                    owner_signed.clone(),
                    bucket_id,
                    location.clone(),
                    fingerprint,
                    size,
                    msp_id,
                    peer_ids.clone(),
                ));

                // Compute the file key to volunteer for.
                let file_key = FileSystem::compute_file_key(
                    owner_account_id.clone(),
                    bucket_id,
                    location.clone(),
                    size,
                    fingerprint,
                );

                // Set a somewhat high block range to maximum threshold.
                assert_ok!(FileSystem::set_global_parameters(
                    RuntimeOrigin::root(),
                    None,
                    Some(40)
                ));

                // Calculate how many ticks until this BSP can volunteer for the file.
                let current_tick = ProofsDealer::get_current_tick();
                let tick_when_bsp_can_volunteer =
                    FileSystem::query_earliest_file_volunteer_tick(bsp_id, file_key).unwrap();
                let ticks_to_advance = tick_when_bsp_can_volunteer - current_tick + 1;
                let current_block = System::block_number();

                // Advance by the number of ticks until this BSP can volunteer for the file.
                // In the process, this BSP will spam the chain to prevent others from volunteering and confirming.
                roll_to_spammed(current_block + ticks_to_advance);

                // Dispatch BSP volunteer.
                assert_noop!(
                    FileSystem::bsp_volunteer(bsp_signed.clone(), file_key),
                    Error::<Test>::AboveThreshold
                );
            });
        }

        #[test]
        fn bsp_volunteer_with_insufficient_capacity() {
            new_test_ext().execute_with(|| {
                let owner = Keyring::Alice.to_account_id();
                let origin = RuntimeOrigin::signed(owner.clone());
                let bsp_account_id = Keyring::Bob.to_account_id();
                let bsp_signed = RuntimeOrigin::signed(bsp_account_id.clone());
                let msp = Keyring::Charlie.to_account_id();
                let location = FileLocation::<Test>::try_from(b"test".to_vec()).unwrap();
                let fingerprint = H256::zero();
                let peer_id = BoundedVec::try_from(vec![1]).unwrap();
                let peer_ids: PeerIds<Test> = BoundedVec::try_from(vec![peer_id]).unwrap();
                let storage_amount: StorageData<Test> = 100;

                let (msp_id, value_prop_id) = add_msp_to_provider_storage(&msp);

                let name = BoundedVec::try_from(b"bucket".to_vec()).unwrap();
                let bucket_id = create_bucket(&owner.clone(), name.clone(), msp_id, value_prop_id);

                // Dispatch storage request.
                assert_ok!(FileSystem::issue_storage_request(
                    origin,
                    bucket_id,
                    location.clone(),
                    fingerprint,
                    4,
                    msp_id,
                    peer_ids.clone(),
                ));

                // Sign up account as a Backup Storage Provider
                assert_ok!(bsp_sign_up(bsp_signed.clone(), storage_amount));

                let bsp_id = Providers::get_provider_id(bsp_account_id.clone()).unwrap();

                pallet_storage_providers::BackupStorageProviders::<Test>::mutate(bsp_id, |bsp| {
                    assert!(bsp.is_some());
                    if let Some(bsp) = bsp {
                        bsp.capacity = 0;
                    }
                });

                let file_key = FileSystem::compute_file_key(
                    owner.clone(),
                    bucket_id,
                    location.clone(),
                    4,
                    fingerprint,
                );

                // Dispatch BSP volunteer.
                assert_noop!(
                    FileSystem::bsp_volunteer(bsp_signed.clone(), file_key),
                    Error::<Test>::InsufficientAvailableCapacity
                );
            });
        }
    }

    mod success {
        use super::*;

        #[test]
        fn bsp_volunteer_success() {
            new_test_ext().execute_with(|| {
                let owner = Keyring::Alice.to_account_id();
                let origin = RuntimeOrigin::signed(owner.clone());
                let bsp_account_id = Keyring::Bob.to_account_id();
                let bsp_signed = RuntimeOrigin::signed(bsp_account_id.clone());
                let msp = Keyring::Charlie.to_account_id();
                let location = FileLocation::<Test>::try_from(b"test".to_vec()).unwrap();
                let size = StorageData::<Test>::try_from(4).unwrap();
                let fingerprint = H256::zero();
                let peer_id = BoundedVec::try_from(vec![1]).unwrap();
                let peer_ids: PeerIds<Test> = BoundedVec::try_from(vec![peer_id]).unwrap();
                let storage_amount: StorageData<Test> = 100;

                let (msp_id, value_prop_id) = add_msp_to_provider_storage(&msp);

                let name = BoundedVec::try_from(b"bucket".to_vec()).unwrap();
                let bucket_id = create_bucket(&owner.clone(), name.clone(), msp_id, value_prop_id);

                // Dispatch storage request.
                assert_ok!(FileSystem::issue_storage_request(
                    origin,
                    bucket_id,
                    location.clone(),
                    fingerprint,
                    4,
                    msp_id,
                    peer_ids.clone(),
                ));

                // Sign up account as a Backup Storage Provider
                assert_ok!(bsp_sign_up(bsp_signed.clone(), storage_amount));

                let file_key = FileSystem::compute_file_key(
                    owner.clone(),
                    bucket_id,
                    location.clone(),
                    4,
                    fingerprint,
                );

                let bsp_id = Providers::get_provider_id(bsp_account_id).unwrap();

                // Dispatch BSP volunteer.
                assert_ok!(FileSystem::bsp_volunteer(bsp_signed.clone(), file_key));

                // Assert that the RequestStorageBsps has the correct value
                assert_eq!(
                    file_system::StorageRequestBsps::<Test>::get(file_key, bsp_id)
                        .expect("BSP should exist in storage"),
                    StorageRequestBspsMetadata::<Test> {
                        confirmed: false,
                        _phantom: Default::default()
                    }
                );

                // Assert that the correct event was deposited
                System::assert_last_event(
                    Event::AcceptedBspVolunteer {
                        bsp_id,
                        bucket_id,
                        location,
                        fingerprint,
                        multiaddresses: create_sp_multiaddresses(),
                        owner,
                        size,
                    }
                    .into(),
                );
            });
        }

        #[test]
        fn bsp_volunteer_succeeds_after_waiting_enough_blocks_without_spam() {
            new_test_ext().execute_with(|| {
                let owner_account_id = Keyring::Alice.to_account_id();
                let owner_signed = RuntimeOrigin::signed(owner_account_id.clone());
                let bsp_account_id = Keyring::Bob.to_account_id();
                let bsp_signed = RuntimeOrigin::signed(bsp_account_id.clone());
                let msp = Keyring::Charlie.to_account_id();
                let location = FileLocation::<Test>::try_from(b"test".to_vec()).unwrap();
                let size = 4;
                let file_content = b"test".to_vec();
                let fingerprint = BlakeTwo256::hash(&file_content);
                let peer_id = BoundedVec::try_from(vec![1]).unwrap();
                let peer_ids: PeerIds<Test> = BoundedVec::try_from(vec![peer_id]).unwrap();
                let storage_amount: StorageData<Test> = 100;

                let (msp_id, value_prop_id) = add_msp_to_provider_storage(&msp);

                let name = BoundedVec::try_from(b"bucket".to_vec()).unwrap();
                let bucket_id =
                    create_bucket(&owner_account_id.clone(), name, msp_id, value_prop_id);

                // Sign up account as a Backup Storage Provider
                assert_ok!(bsp_sign_up(bsp_signed.clone(), storage_amount,));

                // Get BSP ID.
                let bsp_id = Providers::get_provider_id(bsp_account_id.clone()).unwrap();

                // Dispatch storage request.
                assert_ok!(FileSystem::issue_storage_request(
                    owner_signed.clone(),
                    bucket_id,
                    location.clone(),
                    fingerprint,
                    size,
                    msp_id,
                    peer_ids.clone(),
                ));

                // Compute the file key to volunteer for.
                let file_key = FileSystem::compute_file_key(
                    owner_account_id.clone(),
                    bucket_id,
                    location.clone(),
                    size,
                    fingerprint,
                );

                // Set a somewhat high block range to maximum threshold.
                assert_ok!(FileSystem::set_global_parameters(
                    RuntimeOrigin::root(),
                    None,
                    Some(40)
                ));

                // Calculate how many ticks until this BSP can volunteer for the file.
                let current_tick = ProofsDealer::get_current_tick();
                let tick_when_bsp_can_volunteer =
                    FileSystem::query_earliest_file_volunteer_tick(bsp_id, file_key).unwrap();
                let ticks_to_advance = tick_when_bsp_can_volunteer - current_tick + 1;
                let current_block = System::block_number();

                // Advance by the number of ticks until this BSP can volunteer for the file.
                roll_to(current_block + ticks_to_advance);

                // Dispatch BSP volunteer.
                assert_ok!(FileSystem::bsp_volunteer(bsp_signed.clone(), file_key));

                // Assert that the RequestStorageBsps has the correct value
                assert_eq!(
                    file_system::StorageRequestBsps::<Test>::get(file_key, bsp_id)
                        .expect("BSP should exist in storage"),
                    StorageRequestBspsMetadata::<Test> {
                        confirmed: false,
                        _phantom: Default::default()
                    }
                );

                // Assert that the correct event was deposited
                System::assert_last_event(
                    Event::AcceptedBspVolunteer {
                        bsp_id,
                        bucket_id,
                        location,
                        fingerprint,
                        multiaddresses: create_sp_multiaddresses(),
                        owner: owner_account_id,
                        size,
                    }
                    .into(),
                );
            });
        }
    }
}

mod bsp_confirm {
    use super::*;
    mod failure {
        use crate::types::FileKeyWithProof;

        use super::*;
        use pallet_storage_providers::types::ReputationWeightType;

        #[test]
        fn bsp_actions_not_a_bsp_fail() {
            new_test_ext().execute_with(|| {
                let owner_account_id = Keyring::Alice.to_account_id();
                let bsp_account_id = Keyring::Bob.to_account_id();
                let bsp_signed = RuntimeOrigin::signed(bsp_account_id.clone());
                let msp = Keyring::Charlie.to_account_id();
                let location = FileLocation::<Test>::try_from(b"test".to_vec()).unwrap();
                let size = 4;
                let file_content = b"test".to_vec();
                let fingerprint = BlakeTwo256::hash(&file_content);
                let peer_id = BoundedVec::try_from(vec![1]).unwrap();
                let peer_ids: PeerIds<Test> = BoundedVec::try_from(vec![peer_id]).unwrap();

                let (msp_id, value_prop_id) = add_msp_to_provider_storage(&msp);

                let name = BoundedVec::try_from(vec![1]).unwrap();
                let bucket_id =
                    create_bucket(&owner_account_id.clone(), name, msp_id, value_prop_id);

                // Dispatch storage request.
                assert_ok!(FileSystem::issue_storage_request(
                    RuntimeOrigin::signed(owner_account_id.clone()),
                    bucket_id,
                    location.clone(),
                    fingerprint,
                    size,
                    msp_id,
                    peer_ids.clone(),
                ));

                let file_key = FileSystem::compute_file_key(
                    owner_account_id.clone(),
                    bucket_id,
                    location.clone(),
                    size,
                    fingerprint,
                );

                assert_noop!(
                    FileSystem::bsp_confirm_storing(
                        bsp_signed.clone(),
                        CompactProof {
                            encoded_nodes: vec![H256::default().as_ref().to_vec()],
                        },
                        BoundedVec::try_from(vec![(
                            file_key,
                            CompactProof {
                                encoded_nodes: vec![H256::default().as_ref().to_vec()],
                            }
                        )])
                        .unwrap(),
                    ),
                    Error::<Test>::NotABsp
                );
            });
        }

        #[test]
        fn bsp_confirm_storing_storage_request_not_found_fail() {
            new_test_ext().execute_with(|| {
                let bsp_account_id = Keyring::Bob.to_account_id();
                let bsp_signed = RuntimeOrigin::signed(bsp_account_id.clone());
                let location = FileLocation::<Test>::try_from(b"test".to_vec()).unwrap();

                // Sign up account as a Backup Storage Provider
                assert_ok!(bsp_sign_up(bsp_signed.clone(), 100,));

                let file_key = FileSystem::compute_file_key(
                    bsp_account_id.clone(),
                    H256::zero(),
                    location.clone(),
                    4,
                    H256::zero(),
                );

                assert_noop!(
                    FileSystem::bsp_confirm_storing(
                        bsp_signed.clone(),
                        CompactProof {
                            encoded_nodes: vec![H256::default().as_ref().to_vec()],
                        },
                        BoundedVec::try_from(vec![(
                            file_key,
                            CompactProof {
                                encoded_nodes: vec![H256::default().as_ref().to_vec()],
                            }
                        )])
                        .unwrap(),
                    ),
                    Error::<Test>::StorageRequestNotFound
                );
            });
        }

        #[test]
        fn bsp_confirm_storing_not_volunteered_fail() {
            new_test_ext().execute_with(|| {
                let owner_account_id = Keyring::Alice.to_account_id();
                let owner_signed = RuntimeOrigin::signed(owner_account_id.clone());
                let bsp_account_id = Keyring::Bob.to_account_id();
                let bsp_signed = RuntimeOrigin::signed(bsp_account_id.clone());
                let msp = Keyring::Charlie.to_account_id();
                let location = FileLocation::<Test>::try_from(b"test".to_vec()).unwrap();
                let size = 4;
                let file_content = b"test".to_vec();
                let fingerprint = BlakeTwo256::hash(&file_content);
                let peer_id = BoundedVec::try_from(vec![1]).unwrap();
                let peer_ids: PeerIds<Test> = BoundedVec::try_from(vec![peer_id]).unwrap();
                let storage_amount: StorageData<Test> = 100;

                let (msp_id, value_prop_id) = add_msp_to_provider_storage(&msp);

                let name = BoundedVec::try_from(vec![1]).unwrap();
                let bucket_id =
                    create_bucket(&owner_account_id.clone(), name, msp_id, value_prop_id);

                // Dispatch storage request.
                assert_ok!(FileSystem::issue_storage_request(
                    owner_signed.clone(),
                    bucket_id,
                    location.clone(),
                    fingerprint,
                    size,
                    msp_id,
                    peer_ids.clone(),
                ));

                // Sign up account as a Backup Storage Provider
                assert_ok!(bsp_sign_up(bsp_signed.clone(), storage_amount,));

                let file_key = FileSystem::compute_file_key(
                    owner_account_id.clone(),
                    bucket_id,
                    location.clone(),
                    size,
                    fingerprint,
                );

                assert_noop!(
                    FileSystem::bsp_confirm_storing(
                        bsp_signed.clone(),
                        CompactProof {
                            encoded_nodes: vec![H256::default().as_ref().to_vec()],
                        },
                        BoundedVec::try_from(vec![(
                            file_key,
                            CompactProof {
                                encoded_nodes: vec![H256::default().as_ref().to_vec()],
                            }
                        )])
                        .unwrap(),
                    ),
                    Error::<Test>::BspNotVolunteered
                );
            });
        }

        #[test]
        fn bsp_confirming_for_non_existent_storage_request() {
            new_test_ext().execute_with(|| {
                let owner_account_id = Keyring::Alice.to_account_id();
                let owner_signed = RuntimeOrigin::signed(owner_account_id.clone());
                let bsp_bob_account_id = Keyring::Bob.to_account_id();
                let bsp_bob_signed = RuntimeOrigin::signed(bsp_bob_account_id.clone());
                let bsp_charlie_account_id = Keyring::Dave.to_account_id();
                let bsp_charlie_signed = RuntimeOrigin::signed(bsp_charlie_account_id.clone());
                let msp = Keyring::Charlie.to_account_id();
                let location = FileLocation::<Test>::try_from(b"test".to_vec()).unwrap();
                let size = 4;
                let file_content = b"test".to_vec();
                let fingerprint = BlakeTwo256::hash(&file_content);
                let peer_id = BoundedVec::try_from(vec![1]).unwrap();
                let peer_ids: PeerIds<Test> = BoundedVec::try_from(vec![peer_id]).unwrap();
                let storage_amount: StorageData<Test> = 100;

                let (msp_id, value_prop_id) = add_msp_to_provider_storage(&msp);

                let name = BoundedVec::try_from(vec![1]).unwrap();
                let bucket_id =
                    create_bucket(&owner_account_id.clone(), name, msp_id, value_prop_id);

                // Dispatch storage request.
                assert_ok!(FileSystem::issue_storage_request(
                    owner_signed.clone(),
                    bucket_id,
                    location.clone(),
                    fingerprint,
                    size,
                    msp_id,
                    peer_ids.clone(),
                ));

                let file_key = FileSystem::compute_file_key(
                    owner_account_id.clone(),
                    bucket_id,
                    location.clone(),
                    size,
                    fingerprint,
                );

                let msp_signed = RuntimeOrigin::signed(msp.clone());
                assert_ok!(FileSystem::msp_respond_storage_requests_multiple_buckets(
                    msp_signed.clone(),
                    bounded_vec![StorageRequestMspBucketResponse {
                        bucket_id,
                        accept: Some(StorageRequestMspAcceptedFileKeys {
                            file_keys_and_proofs: bounded_vec![FileKeyWithProof {
                                file_key,
                                proof: CompactProof {
                                    encoded_nodes: vec![H256::default().as_ref().to_vec()],
                                }
                            }],
                            non_inclusion_forest_proof: CompactProof {
                                encoded_nodes: vec![H256::default().as_ref().to_vec()],
                            },
                        }),
                        reject: bounded_vec![],
                    }],
                ));

                // Assert that the storage was updated
                assert_eq!(
                    file_system::StorageRequests::<Test>::get(file_key)
                        .unwrap()
                        .msp,
                    Some((msp_id, true))
                );

                // Sign up account as a Backup Storage Provider
                assert_ok!(bsp_sign_up(bsp_bob_signed.clone(), storage_amount,));
                assert_ok!(bsp_sign_up(bsp_charlie_signed.clone(), storage_amount,));

                // Dispatch BSP volunteer.
                assert_ok!(FileSystem::bsp_volunteer(bsp_bob_signed.clone(), file_key,));

                assert_ok!(FileSystem::bsp_confirm_storing(
                    bsp_bob_signed.clone(),
                    CompactProof {
                        encoded_nodes: vec![H256::default().as_ref().to_vec()],
                    },
                    BoundedVec::try_from(vec![(
                        file_key,
                        CompactProof {
                            encoded_nodes: vec![H256::default().as_ref().to_vec()],
                        }
                    )])
                    .unwrap(),
                ));

                assert_ok!(FileSystem::bsp_volunteer(
                    bsp_charlie_signed.clone(),
                    file_key,
                ));

                assert_ok!(FileSystem::bsp_confirm_storing(
                    bsp_charlie_signed.clone(),
                    CompactProof {
                        encoded_nodes: vec![H256::default().as_ref().to_vec()],
                    },
                    BoundedVec::try_from(vec![(
                        file_key,
                        CompactProof {
                            encoded_nodes: vec![H256::default().as_ref().to_vec()],
                        }
                    )])
                    .unwrap(),
                ));

                assert_noop!(
                    FileSystem::bsp_confirm_storing(
                        bsp_bob_signed.clone(),
                        CompactProof {
                            encoded_nodes: vec![H256::default().as_ref().to_vec()],
                        },
                        BoundedVec::try_from(vec![(
                            file_key,
                            CompactProof {
                                encoded_nodes: vec![H256::default().as_ref().to_vec()],
                            }
                        )])
                        .unwrap(),
                    ),
                    Error::<Test>::StorageRequestNotFound
                );
            });
        }

        #[test]
        fn bsp_failing_to_confirm_all_proofs_submitted_insufficient_capacity() {
            new_test_ext().execute_with(|| {
                let owner_account_id = Keyring::Alice.to_account_id();
                let owner = RuntimeOrigin::signed(owner_account_id.clone());
                let bsp_account_id = Keyring::Bob.to_account_id();
                let bsp_signed = RuntimeOrigin::signed(bsp_account_id.clone());
                let msp = Keyring::Charlie.to_account_id();
                let storage_amount: StorageData<Test> = 100;
                let size = 4;

                let (msp_id, value_prop_id) = add_msp_to_provider_storage(&msp);

                // Sign up account as a Backup Storage Provider
                assert_ok!(bsp_sign_up(bsp_signed.clone(), storage_amount));

                let bsp_id = Providers::get_provider_id(bsp_account_id.clone()).unwrap();

                // Force BSP to pass all threshold checks when volunteering.
                pallet_storage_providers::BackupStorageProviders::<Test>::mutate(&bsp_id, |bsp| {
                    if let Some(bsp) = bsp {
                        bsp.reputation_weight = ReputationWeightType::<Test>::max_value();
                    }
                });

                let mut file_keys = Vec::new();

                // Issue 5 storage requests and volunteer for each
                for i in 0..5 {
                    let location =
                        FileLocation::<Test>::try_from(format!("test{}", i).into_bytes()).unwrap();
                    let fingerprint = H256::repeat_byte(i as u8);

                    let name = BoundedVec::try_from(format!("bucket{}", i).into_bytes()).unwrap();
                    let bucket_id =
                        create_bucket(&owner_account_id.clone(), name, msp_id, value_prop_id);

                    // Issue storage request
                    assert_ok!(FileSystem::issue_storage_request(
                        owner.clone(),
                        bucket_id,
                        location.clone(),
                        fingerprint,
                        size,
                        msp_id,
                        Default::default(),
                    ));

                    let file_key = FileSystem::compute_file_key(
                        owner_account_id.clone(),
                        bucket_id,
                        location.clone(),
                        size,
                        fingerprint,
                    );

                    file_keys.push(file_key);

                    // Volunteer for storage
                    assert_ok!(FileSystem::bsp_volunteer(bsp_signed.clone(), file_key));
                }

                // Set BSP storage capacity to 0
                pallet_storage_providers::BackupStorageProviders::<Test>::mutate(&bsp_id, |bsp| {
                    if let Some(bsp) = bsp {
                        bsp.capacity = size * 2;
                    }
                });

                // Prepare proofs for all files
                let non_inclusion_forest_proof = CompactProof {
                    encoded_nodes: vec![H256::default().as_ref().to_vec()],
                };

                let file_keys_and_proofs: BoundedVec<
                    _,
                    <Test as crate::Config>::MaxBatchConfirmStorageRequests,
                > = file_keys
                    .into_iter()
                    .map(|file_key| {
                        (
                            file_key,
                            CompactProof {
                                encoded_nodes: vec![file_key.as_ref().to_vec()],
                            },
                        )
                    })
                    .collect::<Vec<_>>()
                    .try_into()
                    .unwrap();

                // Attempt to confirm storing all files at once
                assert_noop!(
                    FileSystem::bsp_confirm_storing(
                        bsp_signed.clone(),
                        non_inclusion_forest_proof,
                        file_keys_and_proofs,
                    ),
                    Error::<Test>::InsufficientAvailableCapacity
                );
            });
        }
    }

    mod success {
        use shp_traits::PaymentStreamsInterface;

        use super::*;

        #[test]
        fn bsp_confirm_storing_success() {
            new_test_ext().execute_with(|| {
                let owner_account_id = Keyring::Alice.to_account_id();
                let owner_signed = RuntimeOrigin::signed(owner_account_id.clone());
                let bsp_account_id = Keyring::Bob.to_account_id();
                let bsp_signed = RuntimeOrigin::signed(bsp_account_id.clone());
                let msp = Keyring::Charlie.to_account_id();
                let location = FileLocation::<Test>::try_from(b"test".to_vec()).unwrap();
                let size = 4;
                let fingerprint = H256::zero();
                let peer_id = BoundedVec::try_from(vec![1]).unwrap();
                let peer_ids: PeerIds<Test> = BoundedVec::try_from(vec![peer_id]).unwrap();
                let storage_amount: StorageData<Test> = 100;

                let (msp_id, value_prop_id) = add_msp_to_provider_storage(&msp);

                let name = BoundedVec::try_from(b"bucket".to_vec()).unwrap();
                let bucket_id = create_bucket(&owner_account_id.clone(), name, msp_id, value_prop_id);

                // Dispatch storage request.
                assert_ok!(FileSystem::issue_storage_request(
                    owner_signed.clone(),
                    bucket_id,
                    location.clone(),
                    fingerprint,
                    size,
                    msp_id,
                    peer_ids.clone(),
                ));

                // Sign up account as a Backup Storage Provider
                assert_ok!(bsp_sign_up(bsp_signed.clone(), storage_amount));

                let file_key = FileSystem::compute_file_key(
                    owner_account_id.clone(),
                    bucket_id,
                    location.clone(),
                    size,
                    fingerprint,
                );

                let bsp_id = Providers::get_provider_id(bsp_account_id.clone()).unwrap();

                // Dispatch BSP volunteer.
                assert_ok!(FileSystem::bsp_volunteer(bsp_signed.clone(), file_key,));

                // Get the current tick number.
                let tick_when_confirming = ProofsDealer::get_current_tick();

                // Dispatch BSP confirm storing.
                assert_ok!(FileSystem::bsp_confirm_storing(
                    bsp_signed.clone(),
                    CompactProof {
                        encoded_nodes: vec![H256::default().as_ref().to_vec()],
                    },
                    BoundedVec::try_from(vec![(
                        file_key,
                        CompactProof {
                            encoded_nodes: vec![H256::default().as_ref().to_vec()],
                        }
                    )])
                    .unwrap(),
                ));

                // Assert that the storage was updated
                assert_eq!(
                    file_system::StorageRequests::<Test>::get(file_key),
                    Some(StorageRequestMetadata {
                        requested_at: 1,
                        owner: owner_account_id.clone(),
                        bucket_id,
                        location: location.clone(),
                        fingerprint,
                        size,
                        msp: Some((msp_id, false)),
                        user_peer_ids: peer_ids.clone(),
                        data_server_sps: BoundedVec::default(),
                        bsps_required: ReplicationTarget::<Test>::get(),
                        bsps_confirmed: 1,
                        bsps_volunteered: 1,
                    })
                );

                // Assert that the RequestStorageBsps was updated
                assert_eq!(
                    file_system::StorageRequestBsps::<Test>::get(file_key, bsp_id)
                        .expect("BSP should exist in storage"),
                    StorageRequestBspsMetadata::<Test> {
                        confirmed: true,
                        _phantom: Default::default()
                    }
                );

                let file_key = FileSystem::compute_file_key(
                    owner_account_id.clone(),
                    bucket_id,
                    location.clone(),
                    size,
                    fingerprint,
                );

                let new_root = Providers::get_root(bsp_id).unwrap();

                // Assert that the correct event was deposited
                System::assert_last_event(
                    Event::BspConfirmedStoring {
                        who: bsp_account_id.clone(),
                        bsp_id,
                        file_keys: BoundedVec::try_from(vec![file_key]).unwrap(),
                        new_root,
                    }
                    .into(),
                );

                // Assert that the proving cycle was initialised for this BSP.
                let last_tick_provider_submitted_proof =
                    LastTickProviderSubmittedAProofFor::<Test>::get(&bsp_id).unwrap();
                assert_eq!(last_tick_provider_submitted_proof, tick_when_confirming);

                // Assert that the correct event was deposited.
                System::assert_has_event(
                    Event::BspChallengeCycleInitialised {
                        who: bsp_account_id,
                        bsp_id,
                    }
                    .into(),
                );

				// Assert that the payment stream between the BSP and the user has been created
				assert!(<<Test as crate::Config>::PaymentStreams as PaymentStreamsInterface>::has_active_payment_stream(&bsp_id, &owner_account_id));
            });
        }

        #[test]
        fn bsp_confirm_storing_correctly_updates_already_existing_payment_stream() {
            new_test_ext().execute_with(|| {
                let owner_account_id = Keyring::Alice.to_account_id();
                let owner_signed = RuntimeOrigin::signed(owner_account_id.clone());
                let bsp_account_id = Keyring::Bob.to_account_id();
                let bsp_signed = RuntimeOrigin::signed(bsp_account_id.clone());
                let msp = Keyring::Charlie.to_account_id();
                let location = FileLocation::<Test>::try_from(b"test".to_vec()).unwrap();
                let size = 4;
                let fingerprint = H256::zero();
                let peer_id = BoundedVec::try_from(vec![1]).unwrap();
                let peer_ids: PeerIds<Test> = BoundedVec::try_from(vec![peer_id]).unwrap();
                let storage_amount: StorageData<Test> = 100;

                let (msp_id, value_prop_id) = add_msp_to_provider_storage(&msp);

                let name = BoundedVec::try_from(b"bucket".to_vec()).unwrap();
                let bucket_id = create_bucket(&owner_account_id.clone(), name, msp_id, value_prop_id);

                // Dispatch storage request.
                assert_ok!(FileSystem::issue_storage_request(
					owner_signed.clone(),
					bucket_id,
					location.clone(),
					fingerprint,
					size,
					msp_id,
					peer_ids.clone(),
				));

                // Sign up account as a Backup Storage Provider
                assert_ok!(bsp_sign_up(bsp_signed.clone(), storage_amount));

                let file_key = FileSystem::compute_file_key(
                    owner_account_id.clone(),
                    bucket_id,
                    location.clone(),
                    size,
                    fingerprint,
                );

                let bsp_id =
                    Providers::get_provider_id(
                        bsp_account_id.clone(),
                    )
                        .unwrap();

                // Dispatch BSP volunteer.
                assert_ok!(FileSystem::bsp_volunteer(bsp_signed.clone(), file_key,));

                // Get the current tick number.
                let tick_when_confirming = ProofsDealer::get_current_tick();

                // Dispatch BSP confirm storing.
                assert_ok!(FileSystem::bsp_confirm_storing(
                    bsp_signed.clone(),
                    CompactProof {
                        encoded_nodes: vec![H256::default().as_ref().to_vec()],
                    },
                    BoundedVec::try_from(vec![(file_key,
                            CompactProof {
                                encoded_nodes: vec![H256::default().as_ref().to_vec()],
                            })]).unwrap()
                    ,
                ));

                // Assert that the storage was updated
                assert_eq!(
                    file_system::StorageRequests::<Test>::get(file_key),
                    Some(StorageRequestMetadata {
                        requested_at: 1,
                        owner: owner_account_id.clone(),
                        bucket_id,
                        location: location.clone(),
                        fingerprint,
                        size,
                        msp: Some((msp_id, false)),
                        user_peer_ids: peer_ids.clone(),
                        data_server_sps: BoundedVec::default(),
                        bsps_required: ReplicationTarget::<Test>::get(),
                        bsps_confirmed: 1,
                        bsps_volunteered: 1,
                    })
                );

                // Assert that the RequestStorageBsps was updated
                assert_eq!(
                    file_system::StorageRequestBsps::<Test>::get(file_key, bsp_id)
                        .expect("BSP should exist in storage"),
                    StorageRequestBspsMetadata::<Test> {
                        confirmed: true,
                        _phantom: Default::default()
                    }
                );

                let new_root =
                    Providers::get_root(
                        bsp_id,
                    )
                        .unwrap();

                // Assert that the correct event was deposited
                System::assert_last_event(
                    Event::BspConfirmedStoring {
                        who: bsp_account_id.clone(),
                        bsp_id,
                        file_keys: BoundedVec::try_from(vec![file_key]).unwrap(),
                        new_root,
                    }
                        .into(),
                );

                // Assert that the proving cycle was initialised for this BSP.
                let last_tick_provider_submitted_proof =
                    LastTickProviderSubmittedAProofFor::<Test>::get(&bsp_id).unwrap();
                assert_eq!(last_tick_provider_submitted_proof, tick_when_confirming);

                // Assert that the correct event was deposited.
                System::assert_has_event(
                    Event::BspChallengeCycleInitialised {
                        who: bsp_account_id.clone(),
                        bsp_id,
                    }
                        .into(),
                );

				// Assert that the payment stream between the BSP and the user has been created and get its amount provided
				let amount_provided_payment_stream = <<Test as crate::Config>::PaymentStreams as PaymentStreamsInterface>::get_dynamic_rate_payment_stream_amount_provided(&bsp_id, &owner_account_id);
				assert!(amount_provided_payment_stream.is_some());
				assert_eq!(amount_provided_payment_stream.unwrap(), size);

				// Dispatch another storage request.
				let current_block = System::block_number();
				let new_size = 8;
                assert_ok!(FileSystem::issue_storage_request(
					owner_signed.clone(),
					bucket_id,
					location.clone(),
					fingerprint,
					new_size,
					msp_id,
					peer_ids.clone(),
				));

				let file_key = FileSystem::compute_file_key(
                    owner_account_id.clone(),
                    bucket_id,
                    location.clone(),
                    new_size,
                    fingerprint,
                );

				// Advance a few blocks and dispatch BSP volunteer.
				roll_to(current_block + 10);
                assert_ok!(FileSystem::bsp_volunteer(bsp_signed.clone(), file_key,));

                // Dispatch BSP confirm storing.
                assert_ok!(FileSystem::bsp_confirm_storing(
                    bsp_signed.clone(),
                    CompactProof {
                        encoded_nodes: vec![H256::default().as_ref().to_vec()],
                    },
                    BoundedVec::try_from(vec![(file_key,
                            CompactProof {
                                encoded_nodes: vec![H256::default().as_ref().to_vec()],
                            })]).unwrap()
                    ,
                ));

                // Assert that the storage was updated
                assert_eq!(
                    file_system::StorageRequests::<Test>::get(file_key),
                    Some(StorageRequestMetadata {
                        requested_at: current_block,
                        owner: owner_account_id.clone(),
                        bucket_id,
                        location: location.clone(),
                        fingerprint,
                        size: new_size,
                        msp: Some((msp_id, false)),
                        user_peer_ids: peer_ids.clone(),
                        data_server_sps: BoundedVec::default(),
                        bsps_required: ReplicationTarget::<Test>::get(),
                        bsps_confirmed: 1,
                        bsps_volunteered: 1,
                    })
                );

				// Assert that the RequestStorageBsps was updated
                assert_eq!(
                    file_system::StorageRequestBsps::<Test>::get(file_key, bsp_id)
                        .expect("BSP should exist in storage"),
                    StorageRequestBspsMetadata::<Test> {
                        confirmed: true,
                        _phantom: Default::default()
                    }
                );

                let new_root =
                    Providers::get_root(
                        bsp_id,
                    )
                        .unwrap();

                // Assert that the correct event was deposited
                System::assert_last_event(
                    Event::BspConfirmedStoring {
                        who: bsp_account_id.clone(),
                        bsp_id,
                        file_keys: BoundedVec::try_from(vec![file_key]).unwrap(),
                        new_root,
                    }
                        .into(),
                );

				// Assert that the payment stream between the BSP and the user has been correctly updated
				let new_amount_provided_payment_stream = <<Test as crate::Config>::PaymentStreams as PaymentStreamsInterface>::get_dynamic_rate_payment_stream_amount_provided(&bsp_id, &owner_account_id).unwrap();
				assert_eq!(amount_provided_payment_stream.unwrap() + new_size, new_amount_provided_payment_stream);
            });
        }
    }
}

mod bsp_stop_storing {
    use super::*;
    mod failure {
        use super::*;
        #[test]
        fn bsp_actions_not_a_bsp_fail() {
            new_test_ext().execute_with(|| {
                let owner_account_id = Keyring::Alice.to_account_id();
                let bsp_account_id = Keyring::Bob.to_account_id();
                let bsp_signed = RuntimeOrigin::signed(bsp_account_id.clone());
                let msp = Keyring::Charlie.to_account_id();
                let location = FileLocation::<Test>::try_from(b"test".to_vec()).unwrap();
                let size = 4;
                let file_content = b"test".to_vec();
                let fingerprint = BlakeTwo256::hash(&file_content);
                let peer_id = BoundedVec::try_from(vec![1]).unwrap();
                let peer_ids: PeerIds<Test> = BoundedVec::try_from(vec![peer_id]).unwrap();

                let (msp_id, value_prop_id) = add_msp_to_provider_storage(&msp);

                let name = BoundedVec::try_from(vec![1]).unwrap();
                let bucket_id =
                    create_bucket(&owner_account_id.clone(), name, msp_id, value_prop_id);

                // Dispatch storage request.
                assert_ok!(FileSystem::issue_storage_request(
                    RuntimeOrigin::signed(owner_account_id.clone()),
                    bucket_id,
                    location.clone(),
                    fingerprint,
                    size,
                    msp_id,
                    peer_ids.clone(),
                ));

                let file_key = FileSystem::compute_file_key(
                    owner_account_id.clone(),
                    bucket_id,
                    location.clone(),
                    size,
                    fingerprint,
                );

                // Dispatch BSP stop storing.
                assert_noop!(
                    FileSystem::bsp_request_stop_storing(
                        bsp_signed.clone(),
                        file_key,
                        bucket_id,
                        location.clone(),
                        owner_account_id.clone(),
                        fingerprint,
                        size,
                        false,
                        CompactProof {
                            encoded_nodes: vec![file_key.as_ref().to_vec()],
                        },
                    ),
                    Error::<Test>::NotABsp
                );
            });
        }

        #[test]
        fn bsp_request_stop_storing_fails_if_file_key_does_not_match_metadata() {
            new_test_ext().execute_with(|| {
                let owner_account_id = Keyring::Alice.to_account_id();
                let owner = RuntimeOrigin::signed(owner_account_id.clone());
                let bsp_account_id = Keyring::Bob.to_account_id();
                let bsp_signed = RuntimeOrigin::signed(bsp_account_id.clone());
                let msp = Keyring::Charlie.to_account_id();
                let location = FileLocation::<Test>::try_from(b"test".to_vec()).unwrap();
                let size = 4;
                let fingerprint = H256::zero();
                let peer_id = BoundedVec::try_from(vec![1]).unwrap();
                let peer_ids: PeerIds<Test> = BoundedVec::try_from(vec![peer_id]).unwrap();
                let storage_amount: StorageData<Test> = 100;

                let (msp_id, value_prop_id) = add_msp_to_provider_storage(&msp);

                let name = BoundedVec::try_from(vec![1]).unwrap();
                let bucket_id =
                    create_bucket(&owner_account_id.clone(), name, msp_id, value_prop_id);

                // Dispatch storage request.
                assert_ok!(FileSystem::issue_storage_request(
                    owner.clone(),
                    bucket_id,
                    location.clone(),
                    fingerprint,
                    size,
                    msp_id,
                    peer_ids.clone(),
                ));

                // Sign up account as a Backup Storage Provider
                assert_ok!(bsp_sign_up(bsp_signed.clone(), storage_amount));

                let file_key = FileSystem::compute_file_key(
                    owner_account_id.clone(),
                    bucket_id,
                    location.clone(),
                    size,
                    fingerprint,
                );

                let bsp_id = Providers::get_provider_id(bsp_account_id).unwrap();

                // Dispatch BSP volunteer.
                assert_ok!(FileSystem::bsp_volunteer(bsp_signed.clone(), file_key,));

                // Dispatch BSP confirm storing.
                assert_ok!(FileSystem::bsp_confirm_storing(
                    bsp_signed.clone(),
                    CompactProof {
                        encoded_nodes: vec![H256::default().as_ref().to_vec()],
                    },
                    BoundedVec::try_from(vec![(
                        file_key,
                        CompactProof {
                            encoded_nodes: vec![H256::default().as_ref().to_vec()],
                        }
                    )])
                    .unwrap(),
                ));

                // Assert that the RequestStorageBsps now contains the BSP under the location
                assert_eq!(
                    file_system::StorageRequestBsps::<Test>::get(file_key, bsp_id)
                        .expect("BSP should exist in storage"),
                    StorageRequestBspsMetadata::<Test> {
                        confirmed: true,
                        _phantom: Default::default()
                    }
                );

                // Assert that the storage was updated
                assert_eq!(
                    file_system::StorageRequests::<Test>::get(file_key),
                    Some(StorageRequestMetadata {
                        requested_at: 1,
                        owner: owner_account_id.clone(),
                        bucket_id,
                        location: location.clone(),
                        fingerprint,
                        size,
                        msp: Some((msp_id, false)),
                        user_peer_ids: peer_ids.clone(),
                        data_server_sps: BoundedVec::default(),
                        bsps_required: ReplicationTarget::<Test>::get(),
                        bsps_confirmed: 1,
                        bsps_volunteered: 1,
                    })
                );

                let file_key = FileSystem::compute_file_key(
                    owner_account_id.clone(),
                    bucket_id,
                    location.clone(),
                    size - 1, // We change the size so the file key doesn't match the file's metadata
                    fingerprint,
                );

                // Dispatch BSP stop storing.
                assert_noop!(
                    FileSystem::bsp_request_stop_storing(
                        bsp_signed.clone(),
                        file_key,
                        bucket_id,
                        location.clone(),
                        owner_account_id.clone(),
                        fingerprint,
                        size,
                        false,
                        CompactProof {
                            encoded_nodes: vec![file_key.as_ref().to_vec()],
                        },
                    ),
                    Error::<Test>::InvalidFileKeyMetadata
                );
            });
        }

        #[test]
        fn bsp_request_stop_storing_fails_if_pending_stop_storing_request_exists() {
            new_test_ext().execute_with(|| {
                let owner_account_id = Keyring::Alice.to_account_id();
                let owner = RuntimeOrigin::signed(owner_account_id.clone());
                let bsp_account_id = Keyring::Bob.to_account_id();
                let bsp_signed = RuntimeOrigin::signed(bsp_account_id.clone());
                let msp = Keyring::Charlie.to_account_id();
                let location = FileLocation::<Test>::try_from(b"test".to_vec()).unwrap();
                let size = 4;
                let fingerprint = H256::zero();
                let peer_id = BoundedVec::try_from(vec![1]).unwrap();
                let peer_ids: PeerIds<Test> = BoundedVec::try_from(vec![peer_id]).unwrap();
                let storage_amount: StorageData<Test> = 100;

                let (msp_id, value_prop_id) = add_msp_to_provider_storage(&msp);

                let name = BoundedVec::try_from(vec![1]).unwrap();
                let bucket_id =
                    create_bucket(&owner_account_id.clone(), name, msp_id, value_prop_id);

                // Dispatch storage request.
                assert_ok!(FileSystem::issue_storage_request(
                    owner.clone(),
                    bucket_id,
                    location.clone(),
                    fingerprint,
                    size,
                    msp_id,
                    peer_ids.clone(),
                ));

                // Sign up account as a Backup Storage Provider
                assert_ok!(bsp_sign_up(bsp_signed.clone(), storage_amount));

                let file_key = FileSystem::compute_file_key(
                    owner_account_id.clone(),
                    bucket_id,
                    location.clone(),
                    size,
                    fingerprint,
                );

                let bsp_id = Providers::get_provider_id(bsp_account_id).unwrap();

                // Dispatch BSP volunteer.
                assert_ok!(FileSystem::bsp_volunteer(bsp_signed.clone(), file_key,));

                // Dispatch BSP confirm storing.
                assert_ok!(FileSystem::bsp_confirm_storing(
                    bsp_signed.clone(),
                    CompactProof {
                        encoded_nodes: vec![H256::default().as_ref().to_vec()],
                    },
                    BoundedVec::try_from(vec![(
                        file_key,
                        CompactProof {
                            encoded_nodes: vec![H256::default().as_ref().to_vec()],
                        }
                    )])
                    .unwrap(),
                ));

                // Assert that the RequestStorageBsps now contains the BSP under the location
                assert_eq!(
                    file_system::StorageRequestBsps::<Test>::get(file_key, bsp_id)
                        .expect("BSP should exist in storage"),
                    StorageRequestBspsMetadata::<Test> {
                        confirmed: true,
                        _phantom: Default::default()
                    }
                );

                // Assert that the storage was updated
                assert_eq!(
                    file_system::StorageRequests::<Test>::get(file_key),
                    Some(StorageRequestMetadata {
                        requested_at: 1,
                        owner: owner_account_id.clone(),
                        bucket_id,
                        location: location.clone(),
                        fingerprint,
                        size,
                        msp: Some((msp_id, false)),
                        user_peer_ids: peer_ids.clone(),
                        data_server_sps: BoundedVec::default(),
                        bsps_required: ReplicationTarget::<Test>::get(),
                        bsps_confirmed: 1,
                        bsps_volunteered: 1,
                    })
                );

                let file_key = FileSystem::compute_file_key(
                    owner_account_id.clone(),
                    bucket_id,
                    location.clone(),
                    size,
                    fingerprint,
                );

                // Dispatch BSP request stop storing.
                assert_ok!(FileSystem::bsp_request_stop_storing(
                    bsp_signed.clone(),
                    file_key,
                    bucket_id,
                    location.clone(),
                    owner_account_id.clone(),
                    fingerprint,
                    size,
                    false,
                    CompactProof {
                        encoded_nodes: vec![file_key.as_ref().to_vec()],
                    },
                ));

                // Check that the request now exists.
                assert!(PendingStopStoringRequests::<Test>::get(&bsp_id, &file_key).is_some());

                // Try sending the stop storing request again.
                assert_noop!(
                    FileSystem::bsp_request_stop_storing(
                        bsp_signed.clone(),
                        file_key,
                        bucket_id,
                        location.clone(),
                        owner_account_id.clone(),
                        fingerprint,
                        size,
                        false,
                        CompactProof {
                            encoded_nodes: vec![file_key.as_ref().to_vec()],
                        },
                    ),
                    Error::<Test>::PendingStopStoringRequestAlreadyExists
                );
            });
        }

        #[test]
        fn bsp_confirm_stop_storing_fails_if_not_enough_time_has_passed_since_request() {
            new_test_ext().execute_with(|| {
                let owner_account_id = Keyring::Alice.to_account_id();
                let owner = RuntimeOrigin::signed(owner_account_id.clone());
                let bsp_account_id = Keyring::Bob.to_account_id();
                let bsp_signed = RuntimeOrigin::signed(bsp_account_id.clone());
                let msp = Keyring::Charlie.to_account_id();
                let location = FileLocation::<Test>::try_from(b"test".to_vec()).unwrap();
                let size = 4;
                let fingerprint = H256::zero();
                let peer_id = BoundedVec::try_from(vec![1]).unwrap();
                let peer_ids: PeerIds<Test> = BoundedVec::try_from(vec![peer_id]).unwrap();
                let storage_amount: StorageData<Test> = 100;

                let (msp_id, value_prop_id) = add_msp_to_provider_storage(&msp);

                let name = BoundedVec::try_from(vec![1]).unwrap();
                let bucket_id =
                    create_bucket(&owner_account_id.clone(), name, msp_id, value_prop_id);

                // Dispatch storage request.
                assert_ok!(FileSystem::issue_storage_request(
                    owner.clone(),
                    bucket_id,
                    location.clone(),
                    fingerprint,
                    size,
                    msp_id,
                    peer_ids.clone(),
                ));

                // Sign up account as a Backup Storage Provider
                assert_ok!(bsp_sign_up(bsp_signed.clone(), storage_amount));

                let file_key = FileSystem::compute_file_key(
                    owner_account_id.clone(),
                    bucket_id,
                    location.clone(),
                    size,
                    fingerprint,
                );

                let bsp_id = Providers::get_provider_id(bsp_account_id).unwrap();

                // Dispatch BSP volunteer.
                assert_ok!(FileSystem::bsp_volunteer(bsp_signed.clone(), file_key,));

                // Dispatch BSP confirm storing.
                assert_ok!(FileSystem::bsp_confirm_storing(
                    bsp_signed.clone(),
                    CompactProof {
                        encoded_nodes: vec![H256::default().as_ref().to_vec()],
                    },
                    BoundedVec::try_from(vec![(
                        file_key,
                        CompactProof {
                            encoded_nodes: vec![H256::default().as_ref().to_vec()],
                        }
                    )])
                    .unwrap(),
                ));

                // Assert that the RequestStorageBsps now contains the BSP under the location
                assert_eq!(
                    file_system::StorageRequestBsps::<Test>::get(file_key, bsp_id)
                        .expect("BSP should exist in storage"),
                    StorageRequestBspsMetadata::<Test> {
                        confirmed: true,
                        _phantom: Default::default()
                    }
                );

                // Assert that the storage was updated
                assert_eq!(
                    file_system::StorageRequests::<Test>::get(file_key),
                    Some(StorageRequestMetadata {
                        requested_at: 1,
                        owner: owner_account_id.clone(),
                        bucket_id,
                        location: location.clone(),
                        fingerprint,
                        size,
                        msp: Some((msp_id, false)),
                        user_peer_ids: peer_ids.clone(),
                        data_server_sps: BoundedVec::default(),
                        bsps_required: ReplicationTarget::<Test>::get(),
                        bsps_confirmed: 1,
                        bsps_volunteered: 1,
                    })
                );

                let file_key = FileSystem::compute_file_key(
                    owner_account_id.clone(),
                    bucket_id,
                    location.clone(),
                    size,
                    fingerprint,
                );

                // Dispatch BSP request stop storing.
                assert_ok!(FileSystem::bsp_request_stop_storing(
                    bsp_signed.clone(),
                    file_key,
                    bucket_id,
                    location.clone(),
                    owner_account_id.clone(),
                    fingerprint,
                    size,
                    false,
                    CompactProof {
                        encoded_nodes: vec![file_key.as_ref().to_vec()],
                    },
                ));

                // Assert that the RequestStorageBsps has the correct value
                assert!(file_system::StorageRequestBsps::<Test>::get(file_key, bsp_id).is_none());

                // Assert that the storage was updated
                assert_eq!(
                    file_system::StorageRequests::<Test>::get(file_key),
                    Some(StorageRequestMetadata {
                        requested_at: 1,
                        owner: owner_account_id.clone(),
                        bucket_id,
                        location: location.clone(),
                        fingerprint,
                        size,
                        msp: Some((msp_id, false)),
                        user_peer_ids: peer_ids.clone(),
                        data_server_sps: BoundedVec::default(),
                        bsps_required: ReplicationTarget::<Test>::get(),
                        bsps_confirmed: 0,
                        bsps_volunteered: 0,
                    })
                );

                // Assert that the request was added to the pending stop storing requests.
                assert!(PendingStopStoringRequests::<Test>::get(&bsp_id, &file_key).is_some());

                // Assert that the correct event was deposited
                System::assert_last_event(
                    Event::BspRequestedToStopStoring {
                        bsp_id,
                        file_key,
                        owner: owner_account_id,
                        location,
                    }
                    .into(),
                );

                // Dispatch BSP confirm stop storing.
                assert_noop!(
                    FileSystem::bsp_confirm_stop_storing(
                        bsp_signed.clone(),
                        file_key,
                        CompactProof {
                            encoded_nodes: vec![file_key.as_ref().to_vec()],
                        },
                    ),
                    Error::<Test>::MinWaitForStopStoringNotReached
                );

                // Assert that the pending stop storing request is still there.
                assert!(PendingStopStoringRequests::<Test>::get(&bsp_id, &file_key).is_some());
            });
        }
    }

    mod success {
        use super::*;

        #[test]
        fn bsp_request_stop_storing_success() {
            new_test_ext().execute_with(|| {
                let owner_account_id = Keyring::Alice.to_account_id();
                let owner = RuntimeOrigin::signed(owner_account_id.clone());
                let bsp_account_id = Keyring::Bob.to_account_id();
                let bsp_signed = RuntimeOrigin::signed(bsp_account_id.clone());
                let msp = Keyring::Charlie.to_account_id();
                let location = FileLocation::<Test>::try_from(b"test".to_vec()).unwrap();
                let size = 4;
                let fingerprint = H256::zero();
                let peer_id = BoundedVec::try_from(vec![1]).unwrap();
                let peer_ids: PeerIds<Test> = BoundedVec::try_from(vec![peer_id]).unwrap();
                let storage_amount: StorageData<Test> = 100;

                let (msp_id, value_prop_id) = add_msp_to_provider_storage(&msp);

                let name = BoundedVec::try_from(vec![1]).unwrap();
                let bucket_id =
                    create_bucket(&owner_account_id.clone(), name, msp_id, value_prop_id);

                // Dispatch storage request.
                assert_ok!(FileSystem::issue_storage_request(
                    owner.clone(),
                    bucket_id,
                    location.clone(),
                    fingerprint,
                    size,
                    msp_id,
                    peer_ids.clone(),
                ));

                // Sign up account as a Backup Storage Provider
                assert_ok!(bsp_sign_up(bsp_signed.clone(), storage_amount));

                let file_key = FileSystem::compute_file_key(
                    owner_account_id.clone(),
                    bucket_id,
                    location.clone(),
                    size,
                    fingerprint,
                );

                let bsp_id = Providers::get_provider_id(bsp_account_id).unwrap();

                // Dispatch BSP volunteer.
                assert_ok!(FileSystem::bsp_volunteer(bsp_signed.clone(), file_key,));

                // Dispatch BSP confirm storing.
                assert_ok!(FileSystem::bsp_confirm_storing(
                    bsp_signed.clone(),
                    CompactProof {
                        encoded_nodes: vec![H256::default().as_ref().to_vec()],
                    },
                    BoundedVec::try_from(vec![(
                        file_key,
                        CompactProof {
                            encoded_nodes: vec![H256::default().as_ref().to_vec()],
                        }
                    )])
                    .unwrap(),
                ));

                // Assert that the RequestStorageBsps now contains the BSP under the location
                assert_eq!(
                    file_system::StorageRequestBsps::<Test>::get(file_key, bsp_id)
                        .expect("BSP should exist in storage"),
                    StorageRequestBspsMetadata::<Test> {
                        confirmed: true,
                        _phantom: Default::default()
                    }
                );

                // Assert that the storage was updated
                assert_eq!(
                    file_system::StorageRequests::<Test>::get(file_key),
                    Some(StorageRequestMetadata {
                        requested_at: 1,
                        owner: owner_account_id.clone(),
                        bucket_id,
                        location: location.clone(),
                        fingerprint,
                        size,
                        msp: Some((msp_id, false)),
                        user_peer_ids: peer_ids.clone(),
                        data_server_sps: BoundedVec::default(),
                        bsps_required: ReplicationTarget::<Test>::get(),
                        bsps_confirmed: 1,
                        bsps_volunteered: 1,
                    })
                );

                let file_key = FileSystem::compute_file_key(
                    owner_account_id.clone(),
                    bucket_id,
                    location.clone(),
                    size,
                    fingerprint,
                );

                // Dispatch BSP request stop storing.
                assert_ok!(FileSystem::bsp_request_stop_storing(
                    bsp_signed.clone(),
                    file_key,
                    bucket_id,
                    location.clone(),
                    owner_account_id.clone(),
                    fingerprint,
                    size,
                    false,
                    CompactProof {
                        encoded_nodes: vec![file_key.as_ref().to_vec()],
                    },
                ));

                // Assert that the RequestStorageBsps has the correct value
                assert!(file_system::StorageRequestBsps::<Test>::get(file_key, bsp_id).is_none());

                // Assert that the storage was updated
                assert_eq!(
                    file_system::StorageRequests::<Test>::get(file_key),
                    Some(StorageRequestMetadata {
                        requested_at: 1,
                        owner: owner_account_id.clone(),
                        bucket_id,
                        location: location.clone(),
                        fingerprint,
                        size,
                        msp: Some((msp_id, false)),
                        user_peer_ids: peer_ids.clone(),
                        data_server_sps: BoundedVec::default(),
                        bsps_required: ReplicationTarget::<Test>::get(),
                        bsps_confirmed: 0,
                        bsps_volunteered: 0,
                    })
                );

                // Assert that the request was added to the pending stop storing requests.
                assert!(PendingStopStoringRequests::<Test>::get(&bsp_id, &file_key).is_some());

                // Assert that the correct event was deposited
                System::assert_last_event(
                    Event::BspRequestedToStopStoring {
                        bsp_id,
                        file_key,
                        owner: owner_account_id,
                        location,
                    }
                    .into(),
                );
            });
        }

        #[test]
        fn bsp_confirm_stop_storing_success() {
            new_test_ext().execute_with(|| {
                let owner_account_id = Keyring::Alice.to_account_id();
                let owner = RuntimeOrigin::signed(owner_account_id.clone());
                let bsp_account_id = Keyring::Bob.to_account_id();
                let bsp_signed = RuntimeOrigin::signed(bsp_account_id.clone());
                let msp = Keyring::Charlie.to_account_id();
                let location = FileLocation::<Test>::try_from(b"test".to_vec()).unwrap();
                let size = 4;
                let fingerprint = H256::zero();
                let peer_id = BoundedVec::try_from(vec![1]).unwrap();
                let peer_ids: PeerIds<Test> = BoundedVec::try_from(vec![peer_id]).unwrap();
                let storage_amount: StorageData<Test> = 100;

                let (msp_id, value_prop_id) = add_msp_to_provider_storage(&msp);

                let name = BoundedVec::try_from(vec![1]).unwrap();
                let bucket_id =
                    create_bucket(&owner_account_id.clone(), name, msp_id, value_prop_id);

                // Dispatch storage request.
                assert_ok!(FileSystem::issue_storage_request(
                    owner.clone(),
                    bucket_id,
                    location.clone(),
                    fingerprint,
                    size,
                    msp_id,
                    peer_ids.clone(),
                ));

                // Sign up account as a Backup Storage Provider
                assert_ok!(bsp_sign_up(bsp_signed.clone(), storage_amount));

                let file_key = FileSystem::compute_file_key(
                    owner_account_id.clone(),
                    bucket_id,
                    location.clone(),
                    size,
                    fingerprint,
                );

                let bsp_id = Providers::get_provider_id(bsp_account_id).unwrap();

                // Dispatch BSP volunteer.
                assert_ok!(FileSystem::bsp_volunteer(bsp_signed.clone(), file_key,));

                // Dispatch BSP confirm storing.
                assert_ok!(FileSystem::bsp_confirm_storing(
                    bsp_signed.clone(),
                    CompactProof {
                        encoded_nodes: vec![H256::default().as_ref().to_vec()],
                    },
                    BoundedVec::try_from(vec![(
                        file_key,
                        CompactProof {
                            encoded_nodes: vec![H256::default().as_ref().to_vec()],
                        }
                    )])
                    .unwrap(),
                ));

                // Assert that the RequestStorageBsps now contains the BSP under the location
                assert_eq!(
                    file_system::StorageRequestBsps::<Test>::get(file_key, bsp_id)
                        .expect("BSP should exist in storage"),
                    StorageRequestBspsMetadata::<Test> {
                        confirmed: true,
                        _phantom: Default::default()
                    }
                );

                // Assert that the storage was updated
                assert_eq!(
                    file_system::StorageRequests::<Test>::get(file_key),
                    Some(StorageRequestMetadata {
                        requested_at: 1,
                        owner: owner_account_id.clone(),
                        bucket_id,
                        location: location.clone(),
                        fingerprint,
                        size,
                        msp: Some((msp_id, false)),
                        user_peer_ids: peer_ids.clone(),
                        data_server_sps: BoundedVec::default(),
                        bsps_required: ReplicationTarget::<Test>::get(),
                        bsps_confirmed: 1,
                        bsps_volunteered: 1,
                    })
                );

                let file_key = FileSystem::compute_file_key(
                    owner_account_id.clone(),
                    bucket_id,
                    location.clone(),
                    size,
                    fingerprint,
                );

                // Dispatch BSP request stop storing.
                assert_ok!(FileSystem::bsp_request_stop_storing(
                    bsp_signed.clone(),
                    file_key,
                    bucket_id,
                    location.clone(),
                    owner_account_id.clone(),
                    fingerprint,
                    size,
                    false,
                    CompactProof {
                        encoded_nodes: vec![file_key.as_ref().to_vec()],
                    },
                ));

                // Assert that the RequestStorageBsps has the correct value
                assert!(file_system::StorageRequestBsps::<Test>::get(file_key, bsp_id).is_none());

                // Assert that the storage was updated
                assert_eq!(
                    file_system::StorageRequests::<Test>::get(file_key),
                    Some(StorageRequestMetadata {
                        requested_at: 1,
                        owner: owner_account_id.clone(),
                        bucket_id,
                        location: location.clone(),
                        fingerprint,
                        size,
                        msp: Some((msp_id, false)),
                        user_peer_ids: peer_ids.clone(),
                        data_server_sps: BoundedVec::default(),
                        bsps_required: ReplicationTarget::<Test>::get(),
                        bsps_confirmed: 0,
                        bsps_volunteered: 0,
                    })
                );

                // Assert that the request was added to the pending stop storing requests.
                assert!(PendingStopStoringRequests::<Test>::get(&bsp_id, &file_key).is_some());

                // Assert that the correct event was deposited
                System::assert_last_event(
                    Event::BspRequestedToStopStoring {
                        bsp_id,
                        file_key,
                        owner: owner_account_id,
                        location,
                    }
                    .into(),
                );

                // Advance enough blocks to allow the BSP to confirm the stop storing request.
                roll_to(
                    frame_system::Pallet::<Test>::block_number() + MinWaitForStopStoring::get(),
                );

                // Dispatch BSP confirm stop storing.
                assert_ok!(FileSystem::bsp_confirm_stop_storing(
                    bsp_signed.clone(),
                    file_key,
                    CompactProof {
                        encoded_nodes: vec![file_key.as_ref().to_vec()],
                    },
                ));

                // Assert that the pending stop storing request was removed.
                assert!(PendingStopStoringRequests::<Test>::get(&bsp_id, &file_key).is_none());

                // Assert that the correct event was deposited.
                let new_root = Providers::get_root(bsp_id).unwrap();

                System::assert_last_event(
                    Event::BspConfirmStoppedStoring {
                        bsp_id,
                        file_key,
                        new_root,
                    }
                    .into(),
                );
            });
        }

        #[test]
        fn bsp_request_stop_storing_while_storage_request_open_success() {
            new_test_ext().execute_with(|| {
                let owner_account_id = Keyring::Alice.to_account_id();
                let owner = RuntimeOrigin::signed(owner_account_id.clone());
                let bsp_account_id = Keyring::Bob.to_account_id();
                let bsp_signed = RuntimeOrigin::signed(bsp_account_id.clone());
                let msp = Keyring::Charlie.to_account_id();
                let location = FileLocation::<Test>::try_from(b"test".to_vec()).unwrap();
                let size = 4;
                let fingerprint = H256::zero();
                let storage_amount: StorageData<Test> = 100;

                let (msp_id, value_prop_id) = add_msp_to_provider_storage(&msp);

                let name = BoundedVec::try_from(vec![1]).unwrap();
                let bucket_id =
                    create_bucket(&owner_account_id.clone(), name, msp_id, value_prop_id);

                // Dispatch storage request.
                assert_ok!(FileSystem::issue_storage_request(
                    owner.clone(),
                    bucket_id,
                    location.clone(),
                    fingerprint,
                    size,
                    msp_id,
                    Default::default(),
                ));

                // Sign up account as a Backup Storage Provider
                assert_ok!(bsp_sign_up(bsp_signed.clone(), storage_amount));

                let file_key = FileSystem::compute_file_key(
                    owner_account_id.clone(),
                    bucket_id,
                    location.clone(),
                    size,
                    fingerprint,
                );

                let bsp_id = Providers::get_provider_id(bsp_account_id).unwrap();

                // Dispatch BSP volunteer.
                assert_ok!(FileSystem::bsp_volunteer(bsp_signed.clone(), file_key));

                // Dispatch BSP confirm storing.
                assert_ok!(FileSystem::bsp_confirm_storing(
                    bsp_signed.clone(),
                    CompactProof {
                        encoded_nodes: vec![H256::default().as_ref().to_vec()],
                    },
                    BoundedVec::try_from(vec![(
                        file_key,
                        CompactProof {
                            encoded_nodes: vec![H256::default().as_ref().to_vec()],
                        }
                    )])
                    .unwrap()
                ));

                let file_key = FileSystem::compute_file_key(
                    owner_account_id.clone(),
                    bucket_id,
                    location.clone(),
                    size,
                    fingerprint,
                );

                // Dispatch BSP stop storing.
                assert_ok!(FileSystem::bsp_request_stop_storing(
                    bsp_signed.clone(),
                    file_key,
                    bucket_id,
                    location.clone(),
                    owner_account_id.clone(),
                    H256::zero(),
                    size,
                    false,
                    CompactProof {
                        encoded_nodes: vec![file_key.as_ref().to_vec()],
                    },
                ));

                // Assert that the RequestStorageBsps has the correct value
                assert!(file_system::StorageRequestBsps::<Test>::get(file_key, bsp_id).is_none());

                // Assert that the storage was updated
                assert_eq!(
                    file_system::StorageRequests::<Test>::get(file_key),
                    Some(StorageRequestMetadata {
                        requested_at: 1,
                        owner: owner_account_id.clone(),
                        bucket_id,
                        location: location.clone(),
                        fingerprint: H256::zero(),
                        size,
                        msp: Some((msp_id, false)),
                        user_peer_ids: Default::default(),
                        data_server_sps: BoundedVec::default(),
                        bsps_required: ReplicationTarget::<Test>::get(),
                        bsps_confirmed: 0,
                        bsps_volunteered: 0,
                    })
                );

                // Assert that the correct event was deposited
                System::assert_last_event(
                    Event::BspRequestedToStopStoring {
                        bsp_id,
                        file_key,
                        owner: owner_account_id,
                        location,
                    }
                    .into(),
                );
            });
        }

        #[test]
        fn bsp_request_stop_storing_not_volunteered_success() {
            new_test_ext().execute_with(|| {
                let owner_account_id = Keyring::Alice.to_account_id();
                let owner = RuntimeOrigin::signed(owner_account_id.clone());
                let bsp_account_id = Keyring::Bob.to_account_id();
                let bsp_signed = RuntimeOrigin::signed(bsp_account_id.clone());
                let msp = Keyring::Charlie.to_account_id();
                let location = FileLocation::<Test>::try_from(b"test".to_vec()).unwrap();
                let size = 4;
                let fingerprint = H256::zero();
                let storage_amount: StorageData<Test> = 100;

                let (msp_id, value_prop_id) = add_msp_to_provider_storage(&msp);

                let name = BoundedVec::try_from(vec![1]).unwrap();
                let bucket_id =
                    create_bucket(&owner_account_id.clone(), name, msp_id, value_prop_id);

                // Dispatch storage request.
                assert_ok!(FileSystem::issue_storage_request(
                    owner.clone(),
                    bucket_id,
                    location.clone(),
                    fingerprint,
                    size,
                    msp_id,
                    Default::default(),
                ));

                // Sign up account as a Backup Storage Provider
                assert_ok!(bsp_sign_up(bsp_signed.clone(), storage_amount));

                let bsp_id = Providers::get_provider_id(bsp_account_id).unwrap();

                let file_key = FileSystem::compute_file_key(
                    owner_account_id.clone(),
                    bucket_id,
                    location.clone(),
                    size,
                    fingerprint,
                );

                // Increase the data used by the registered bsp, to simulate that it is indeed storing the file
                assert_ok!(Providers::increase_capacity_used(&bsp_id, size,));

                // Dispatch BSP stop storing.
                assert_ok!(FileSystem::bsp_request_stop_storing(
                    bsp_signed.clone(),
                    file_key,
                    bucket_id,
                    location.clone(),
                    owner_account_id.clone(),
                    fingerprint,
                    size,
                    false,
                    CompactProof {
                        encoded_nodes: vec![file_key.as_ref().to_vec()],
                    },
                ));

                let current_bsps_required: <Test as Config>::ReplicationTargetType =
                    ReplicationTarget::<Test>::get();

                // Assert that the storage request bsps_required was incremented
                assert_eq!(
                    file_system::StorageRequests::<Test>::get(file_key),
                    Some(StorageRequestMetadata {
                        requested_at: 1,
                        owner: owner_account_id.clone(),
                        bucket_id,
                        location: location.clone(),
                        fingerprint,
                        size,
                        msp: Some((msp_id, false)),
                        user_peer_ids: Default::default(),
                        data_server_sps: BoundedVec::default(),
                        bsps_required: current_bsps_required.checked_add(1).unwrap(),
                        bsps_confirmed: 0,
                        bsps_volunteered: 0,
                    })
                );

                // Assert that the correct event was deposited
                System::assert_last_event(
                    Event::BspRequestedToStopStoring {
                        bsp_id,
                        file_key,
                        owner: owner_account_id,
                        location,
                    }
                    .into(),
                );
            });
        }

        #[test]
        fn bsp_request_stop_storing_no_storage_request_success() {
            new_test_ext().execute_with(|| {
                let bsp_account_id = Keyring::Bob.to_account_id();
                let bsp_signed = RuntimeOrigin::signed(bsp_account_id.clone());
                let location = FileLocation::<Test>::try_from(b"test".to_vec()).unwrap();
                let owner_account_id = Keyring::Alice.to_account_id();
                let size = 4;
                let fingerprint = H256::zero();

                let (msp_id, value_prop_id) =
                    add_msp_to_provider_storage(&Keyring::Charlie.to_account_id());

                let bucket_id = create_bucket(
                    &owner_account_id,
                    BoundedVec::try_from(b"bucket".to_vec()).unwrap(),
                    msp_id,
                    value_prop_id,
                );

                // Sign up account as a Backup Storage Provider
                assert_ok!(bsp_sign_up(bsp_signed.clone(), 100));

                let bsp_id = Providers::get_provider_id(bsp_account_id).unwrap();

                let file_key = FileSystem::compute_file_key(
                    owner_account_id.clone(),
                    bucket_id,
                    location.clone(),
                    size,
                    fingerprint,
                );

                // Increase the data used by the registered bsp, to simulate that it is indeed storing the file
                assert_ok!(Providers::increase_capacity_used(&bsp_id, size,));

                // Dispatch BSP stop storing.
                assert_ok!(FileSystem::bsp_request_stop_storing(
                    bsp_signed.clone(),
                    file_key,
                    bucket_id,
                    location.clone(),
                    owner_account_id.clone(),
                    fingerprint,
                    size,
                    false,
                    CompactProof {
                        encoded_nodes: vec![file_key.as_ref().to_vec()],
                    },
                ));

                // Assert that the storage request was created with one bsps_required
                assert_eq!(
                    file_system::StorageRequests::<Test>::get(file_key),
                    Some(StorageRequestMetadata {
                        requested_at: 5,
                        owner: owner_account_id.clone(),
                        bucket_id,
                        location: location.clone(),
                        fingerprint,
                        size,
                        msp: None,
                        user_peer_ids: Default::default(),
                        data_server_sps: BoundedVec::default(),
                        bsps_required: 1,
                        bsps_confirmed: 0,
                        bsps_volunteered: 0,
                    })
                );

                // Assert that the correct event was deposited
                System::assert_last_event(
                    Event::BspRequestedToStopStoring {
                        bsp_id,
                        file_key,
                        owner: owner_account_id,
                        location,
                    }
                    .into(),
                );
            });
        }
    }
}

mod set_global_parameters_tests {
    use super::*;

    mod failure {
        use super::*;
        #[test]
        fn set_global_parameters_non_root_signer_fail() {
            new_test_ext().execute_with(|| {
                let non_root = Keyring::Bob.to_account_id();
                let non_root_signed = RuntimeOrigin::signed(non_root.clone());

                // Assert BadOrigin error when non-root account tries to set the threshold
                assert_noop!(
                    FileSystem::set_global_parameters(non_root_signed, None, None),
                    DispatchError::BadOrigin
                );
            });
        }

        #[test]
        fn set_global_parameters_0_value() {
            new_test_ext().execute_with(|| {
                assert_noop!(
                    FileSystem::set_global_parameters(RuntimeOrigin::root(), Some(0), None),
                    Error::<Test>::ReplicationTargetCannotBeZero
                );

                assert_noop!(
                    FileSystem::set_global_parameters(RuntimeOrigin::root(), None, Some(0)),
                    Error::<Test>::TickRangeToMaximumThresholdCannotBeZero
                );
            });
        }
    }

    mod success {
        use super::*;

        #[test]
        fn set_global_parameters() {
            new_test_ext().execute_with(|| {
                let root = RuntimeOrigin::root();

                // Set the global parameters
                assert_ok!(FileSystem::set_global_parameters(
                    root.clone(),
                    Some(3),
                    Some(10)
                ));

                // Assert that the global parameters were set correctly
                assert_eq!(ReplicationTarget::<Test>::get(), 3);
                assert_eq!(TickRangeToMaximumThreshold::<Test>::get(), 10);
            });
        }
    }
}

mod delete_file_and_pending_deletions_tests {
    use super::*;

    mod failure {
        use super::*;

        #[test]
        fn delete_file_bucket_not_owned_by_user_fail() {
            new_test_ext().execute_with(|| {
                let owner_account_id = Keyring::Alice.to_account_id();
                let owner_signed = RuntimeOrigin::signed(owner_account_id.clone());
                let msp = Keyring::Charlie.to_account_id();
                let location = FileLocation::<Test>::try_from(b"test".to_vec()).unwrap();
                let size = 4;
                let file_content = b"test".to_vec();
                let fingerprint = BlakeTwo256::hash(&file_content);

                let (msp_id, value_prop_id) = add_msp_to_provider_storage(&msp);

                let name = BoundedVec::try_from(b"bucket".to_vec()).unwrap();
                let _ = create_bucket(
                    &owner_account_id.clone(),
                    name.clone(),
                    msp_id,
                    value_prop_id,
                );

                let other_user = Keyring::Bob.to_account_id();
                let bucket_id = create_bucket(&other_user.clone(), name, msp_id, value_prop_id);

                let file_key = FileSystem::compute_file_key(
                    owner_account_id.clone(),
                    bucket_id,
                    location.clone(),
                    size,
                    fingerprint,
                );

                let forest_proof = CompactProof {
                    encoded_nodes: vec![file_key.as_ref().to_vec()],
                };

                // Assert that the user does not own the bucket
                assert_noop!(
                    FileSystem::delete_file(
                        owner_signed,
                        bucket_id,
                        file_key,
                        location,
                        size,
                        fingerprint,
                        Some(forest_proof),
                    ),
                    Error::<Test>::NotBucketOwner
                );
            });
        }

        #[test]
        fn delete_file_beyond_maximum_limit_allowed_fail() {
            new_test_ext().execute_with(|| {
                let owner_account_id = Keyring::Alice.to_account_id();
                let owner_signed = RuntimeOrigin::signed(owner_account_id.clone());
                let msp = Keyring::Charlie.to_account_id();
                let location = FileLocation::<Test>::try_from(b"test".to_vec()).unwrap();
                let size = u64::MAX;
                let file_content = b"test".to_vec();
                let fingerprint = BlakeTwo256::hash(&file_content);

                let (msp_id, value_prop_id) = add_msp_to_provider_storage(&msp);

                let name = BoundedVec::try_from(b"bucket".to_vec()).unwrap();
                let bucket_id = create_bucket(
                    &owner_account_id.clone(),
                    name.clone(),
                    msp_id,
                    value_prop_id,
                );

                // For loop to create 1 over maximum of MaxUserPendingDeletionRequests
                for i in 0..<Test as crate::Config>::MaxUserPendingDeletionRequests::get() {
                    let file_key = FileSystem::compute_file_key(
                        owner_account_id.clone(),
                        bucket_id,
                        location.clone(),
                        i as u64,
                        fingerprint,
                    );

                    assert_ok!(FileSystem::delete_file(
                        owner_signed.clone(),
                        bucket_id,
                        file_key,
                        location.clone(),
                        i as u64,
                        fingerprint,
                        None,
                    ));
                }

                let file_key = FileSystem::compute_file_key(
                    owner_account_id.clone(),
                    bucket_id,
                    location.clone(),
                    size,
                    fingerprint,
                );

                assert_noop!(
                    FileSystem::delete_file(
                        owner_signed,
                        bucket_id,
                        file_key,
                        location,
                        size,
                        fingerprint,
                        None
                    ),
                    Error::<Test>::MaxUserPendingDeletionRequestsReached
                );
            });
        }

        #[test]
        fn delete_file_pending_file_deletion_request_submit_proof_not_msp_of_bucket_fail() {
            new_test_ext().execute_with(|| {
                let owner_account_id = Keyring::Alice.to_account_id();
                let owner_signed = RuntimeOrigin::signed(owner_account_id.clone());
                let msp = Keyring::Charlie.to_account_id();
                let location = FileLocation::<Test>::try_from(b"test".to_vec()).unwrap();
                let size = 4;
                let file_content = b"test".to_vec();
                let fingerprint = BlakeTwo256::hash(&file_content);

                let (msp_id, value_prop_id) = add_msp_to_provider_storage(&msp);

                let name = BoundedVec::try_from(b"bucket".to_vec()).unwrap();
                let bucket_id = create_bucket(&owner_account_id.clone(), name, msp_id, value_prop_id);

                let file_key = FileSystem::compute_file_key(
                    owner_account_id.clone(),
                    bucket_id,
                    location.clone(),
                    size,
                    fingerprint,
                );

                // Delete file
                assert_ok!(FileSystem::delete_file(
					owner_signed.clone(),
					bucket_id,
					file_key,
					location,
					size,
					fingerprint,
					None,
				));

                // Assert that the pending file deletion request was added to storage
                assert_eq!(
                    file_system::PendingFileDeletionRequests::<Test>::get(owner_account_id.clone()),
                    BoundedVec::<_, <Test as crate::Config>::MaxUserPendingDeletionRequests>::try_from(
                        vec![(file_key, bucket_id)]
                    )
                        .unwrap()
                );

                let forest_proof = CompactProof {
                    encoded_nodes: vec![vec![0]],
                };

                let msp_dave = Keyring::Dave.to_account_id();
                add_msp_to_provider_storage(&msp_dave);
                let msp_origin = RuntimeOrigin::signed(msp_dave.clone());

                assert_noop!(
					FileSystem::pending_file_deletion_request_submit_proof(
						msp_origin,
						owner_account_id.clone(),
						file_key,
						bucket_id,
						forest_proof
					),
					Error::<Test>::MspNotStoringBucket
				);

                // Assert that the pending file deletion request was not removed from storage
                assert_eq!(
                    file_system::PendingFileDeletionRequests::<Test>::get(owner_account_id),
                    BoundedVec::<_, <Test as crate::Config>::MaxUserPendingDeletionRequests>::try_from(
                        vec![(file_key, bucket_id)]
                    )
                        .unwrap()
                );
            });
        }

        #[test]
        fn submit_proof_pending_file_deletion_not_found_fail() {
            new_test_ext().execute_with(|| {
                let owner_account_id = Keyring::Alice.to_account_id();

                let msp = Keyring::Charlie.to_account_id();
                let msp_origin = RuntimeOrigin::signed(msp.clone());

                let size = 4;
                let file_content = b"test".to_vec();
                let fingerprint = BlakeTwo256::hash(&file_content);
                let location = FileLocation::<Test>::try_from(b"test".to_vec()).unwrap();

                let (msp_id, value_prop_id) = add_msp_to_provider_storage(&msp);

                let name = BoundedVec::try_from(b"bucket".to_vec()).unwrap();
                let bucket_id =
                    create_bucket(&owner_account_id.clone(), name, msp_id, value_prop_id);

                let file_key = FileSystem::compute_file_key(
                    owner_account_id.clone(),
                    bucket_id,
                    location.clone(),
                    size,
                    fingerprint,
                );

                let forest_proof = CompactProof {
                    encoded_nodes: vec![vec![0]],
                };

                assert_noop!(
                    FileSystem::pending_file_deletion_request_submit_proof(
                        msp_origin,
                        owner_account_id.clone(),
                        file_key,
                        bucket_id,
                        forest_proof
                    ),
                    Error::<Test>::FileKeyNotPendingDeletion
                );
            });
        }
    }

    mod success {
        use super::*;
        #[test]
        fn delete_file_with_proof_of_inclusion_success() {
            new_test_ext().execute_with(|| {
                let owner_account_id = Keyring::Alice.to_account_id();
                let owner_signed = RuntimeOrigin::signed(owner_account_id.clone());
                let msp = Keyring::Charlie.to_account_id();
                let location = FileLocation::<Test>::try_from(b"test".to_vec()).unwrap();
                let size = 4;
                let file_content = b"test".to_vec();
                let fingerprint = BlakeTwo256::hash(&file_content);

                let (msp_id, value_prop_id) = add_msp_to_provider_storage(&msp);

                let name = BoundedVec::try_from(b"bucket".to_vec()).unwrap();
                let bucket_id =
                    create_bucket(&owner_account_id.clone(), name, msp_id, value_prop_id);

                let file_key = FileSystem::compute_file_key(
                    owner_account_id.clone(),
                    bucket_id,
                    location.clone(),
                    size,
                    fingerprint,
                );

                let forest_proof = CompactProof {
                    encoded_nodes: vec![file_key.as_ref().to_vec()],
                };

                // Delete file
                assert_ok!(FileSystem::delete_file(
                    owner_signed.clone(),
                    bucket_id,
                    file_key,
                    location,
                    size,
                    fingerprint,
                    Some(forest_proof),
                ));

                // Assert that there is a queued priority challenge for file key in proofs dealer pallet
                assert!(
                    // Find file key in vec of queued priority challenges
                    pallet_proofs_dealer::PriorityChallengesQueue::<Test>::get()
                        .iter()
                        .any(|x| *x == (file_key, Some(TrieRemoveMutation))),
                );

                // Assert that the correct event was deposited
                System::assert_last_event(
                    Event::FileDeletionRequest {
                        user: owner_account_id.clone(),
                        file_key,
                        bucket_id,
                        msp_id,
                        proof_of_inclusion: true,
                    }
                    .into(),
                );
            });
        }

        #[test]
        fn delete_file_expired_pending_file_deletion_request_success() {
            new_test_ext().execute_with(|| {
                let owner_account_id = Keyring::Alice.to_account_id();
                let owner_signed = RuntimeOrigin::signed(owner_account_id.clone());
                let msp = Keyring::Charlie.to_account_id();
                let location = FileLocation::<Test>::try_from(b"test".to_vec()).unwrap();
                let size = 4;
                let file_content = b"test".to_vec();
                let fingerprint = BlakeTwo256::hash(&file_content);

                let (msp_id, value_prop_id) = add_msp_to_provider_storage(&msp);

                let name = BoundedVec::try_from(b"bucket".to_vec()).unwrap();
                let bucket_id = create_bucket(&owner_account_id.clone(), name, msp_id, value_prop_id);

                let file_key = FileSystem::compute_file_key(
                    owner_account_id.clone(),
                    bucket_id,
                    location.clone(),
                    size,
                    fingerprint,
                );

                // Delete file
                assert_ok!(FileSystem::delete_file(
					owner_signed.clone(),
					bucket_id,
					file_key,
					location,
					size,
					fingerprint,
					None,
				));

                // Assert that the correct event was deposited
                System::assert_last_event(
                    Event::FileDeletionRequest {
                        user: owner_account_id.clone(),
                        file_key,
                        bucket_id,
                        msp_id,
                        proof_of_inclusion: false,
                    }
                        .into(),
                );

                // Assert that the pending file deletion request was added to storage
                assert_eq!(
                    file_system::PendingFileDeletionRequests::<Test>::get(owner_account_id.clone()),
                    BoundedVec::<_, <Test as crate::Config>::MaxUserPendingDeletionRequests>::try_from(
                        vec![(file_key, bucket_id)]
                    )
                        .unwrap()
                );

                let pending_file_deletion_request_ttl: u32 =
                    PendingFileDeletionRequestTtl::<Test>::get();
                let pending_file_deletion_request_ttl: BlockNumberFor<Test> =
                    pending_file_deletion_request_ttl.into();
                let expiration_block = pending_file_deletion_request_ttl + System::block_number();

                // Assert that the pending file deletion request was added to storage
                assert_eq!(
                    file_system::FileDeletionRequestExpirations::<Test>::get(expiration_block),
                    vec![(
                        owner_account_id.clone(),
                        file_key
                    )]
                );

                // Roll past the expiration block
                roll_to(pending_file_deletion_request_ttl + 1);

                // Item expiration should be removed
                assert_eq!(
                    file_system::FileDeletionRequestExpirations::<Test>::get(expiration_block),
                    vec![]
                );

                // Asser that the pending file deletion request was removed from storage
                assert_eq!(
                    file_system::PendingFileDeletionRequests::<Test>::get(owner_account_id.clone()),
                    BoundedVec::<_, <Test as crate::Config>::MaxUserPendingDeletionRequests>::default()
                );

                // Assert that there is a queued priority challenge for file key in proofs dealer pallet
                assert!(pallet_proofs_dealer::PriorityChallengesQueue::<Test>::get()
                .iter()
                .any(|x| *x == (file_key, Some(TrieRemoveMutation))),);
            });
        }

        #[test]
        fn delete_file_pending_file_deletion_request_submit_proof_of_inclusion_success() {
            new_test_ext().execute_with(|| {
                let owner_account_id = Keyring::Alice.to_account_id();
                let owner_signed = RuntimeOrigin::signed(owner_account_id.clone());
                let msp = Keyring::Charlie.to_account_id();
                let location = FileLocation::<Test>::try_from(b"test".to_vec()).unwrap();
                let size = 4;
                let file_content = b"test".to_vec();
                let fingerprint = BlakeTwo256::hash(&file_content);

                let (msp_id, value_prop_id) = add_msp_to_provider_storage(&msp);

                let name = BoundedVec::try_from(b"bucket".to_vec()).unwrap();
                let bucket_id = create_bucket(&owner_account_id.clone(), name, msp_id, value_prop_id);

                let file_key = FileSystem::compute_file_key(
                    owner_account_id.clone(),
                    bucket_id,
                    location.clone(),
                    size,
                    fingerprint,
                );

                // Delete file
                assert_ok!(FileSystem::delete_file(
					owner_signed.clone(),
					bucket_id,
					file_key,
					location,
					size,
					fingerprint,
					None,
				));

                // Assert that the pending file deletion request was added to storage
                assert_eq!(
                    file_system::PendingFileDeletionRequests::<Test>::get(owner_account_id.clone()),
                    BoundedVec::<_, <Test as crate::Config>::MaxUserPendingDeletionRequests>::try_from(
                        vec![(file_key, bucket_id)]
                    )
                        .unwrap()
                );

                let forest_proof = CompactProof {
                    encoded_nodes: vec![file_key.as_ref().to_vec()],
                };

                let msp_origin = RuntimeOrigin::signed(msp.clone());

                assert_ok!(FileSystem::pending_file_deletion_request_submit_proof(
					msp_origin,
					owner_account_id.clone(),
					file_key,
					bucket_id,
					forest_proof
				));

                // Assert that the correct event was deposited
                System::assert_last_event(
                    Event::ProofSubmittedForPendingFileDeletionRequest {
                        msp_id,
                        user: owner_account_id.clone(),
                        file_key,
                        bucket_id,
                        proof_of_inclusion: true,
                    }
                        .into(),
                );

                // Assert that there is a queued priority challenge for file key in proofs dealer pallet
                assert!(pallet_proofs_dealer::PriorityChallengesQueue::<Test>::get()
                .iter()
                .any(|x| *x == (file_key, Some(TrieRemoveMutation))),);

                // Assert that the pending file deletion request was removed from storage
                assert_eq!(
                    file_system::PendingFileDeletionRequests::<Test>::get(owner_account_id),
                    BoundedVec::<_, <Test as crate::Config>::MaxUserPendingDeletionRequests>::default()
                );
            });
        }

        #[test]
        fn delete_file_pending_file_deletion_request_submit_proof_of_non_inclusion_success() {
            new_test_ext().execute_with(|| {
                let owner_account_id = Keyring::Alice.to_account_id();
                let owner_signed = RuntimeOrigin::signed(owner_account_id.clone());
                let msp = Keyring::Charlie.to_account_id();
                let location = FileLocation::<Test>::try_from(b"test".to_vec()).unwrap();
                let size = 4;
                let file_content = b"test".to_vec();
                let fingerprint = BlakeTwo256::hash(&file_content);

                let (msp_id, value_prop_id) = add_msp_to_provider_storage(&msp);

                let name = BoundedVec::try_from(b"bucket".to_vec()).unwrap();
                let bucket_id = create_bucket(&owner_account_id.clone(), name, msp_id, value_prop_id);

                let file_key = FileSystem::compute_file_key(
                    owner_account_id.clone(),
                    bucket_id,
                    location.clone(),
                    size,
                    fingerprint,
                );

                // Delete file
                assert_ok!(FileSystem::delete_file(
					owner_signed.clone(),
					bucket_id,
					file_key,
					location,
					size,
					fingerprint,
					None,
				));

                // Assert that the pending file deletion request was added to storage
                assert_eq!(
                    file_system::PendingFileDeletionRequests::<Test>::get(owner_account_id.clone()),
                    BoundedVec::<_, <Test as crate::Config>::MaxUserPendingDeletionRequests>::try_from(
                        vec![(file_key, bucket_id)]
                    )
                        .unwrap()
                );

                let forest_proof = CompactProof {
                    encoded_nodes: vec![H256::zero().as_bytes().to_vec()],
                };

                let msp_origin = RuntimeOrigin::signed(msp.clone());

                assert_ok!(FileSystem::pending_file_deletion_request_submit_proof(
					msp_origin,
					owner_account_id.clone(),
					file_key,
					bucket_id,
					forest_proof
				));

                // Assert that the correct event was deposited
                System::assert_last_event(
                    Event::ProofSubmittedForPendingFileDeletionRequest {
                        msp_id,
                        user: owner_account_id.clone(),
                        file_key,
                        bucket_id,
                        proof_of_inclusion: false,
                    }
                        .into(),
                );

                // Assert that there is a queued priority challenge for file key in proofs dealer pallet
                assert!(
					!pallet_proofs_dealer::PriorityChallengesQueue::<Test>::get()
						.iter()
						.any(|x| *x == (file_key, Some(TrieRemoveMutation))),
				);

                // Assert that the pending file deletion request was removed from storage
                assert_eq!(
                    file_system::PendingFileDeletionRequests::<Test>::get(owner_account_id),
                    BoundedVec::<_, <Test as crate::Config>::MaxUserPendingDeletionRequests>::default()
                );
            });
        }
    }
}

mod compute_threshold {
    use super::*;
    mod success {
        use super::*;
        #[test]
        fn query_earliest_file_volunteer_tick() {
            new_test_ext().execute_with(|| {
                let owner_account_id = Keyring::Alice.to_account_id();
                let user = RuntimeOrigin::signed(owner_account_id.clone());
                let msp = Keyring::Charlie.to_account_id();
                let location = FileLocation::<Test>::try_from(b"test".to_vec()).unwrap();
                let size = 4;
                let file_content = b"test".to_vec();
                let fingerprint = BlakeTwo256::hash(&file_content);
                let peer_id = BoundedVec::try_from(vec![1]).unwrap();
                let peer_ids: PeerIds<Test> = BoundedVec::try_from(vec![peer_id]).unwrap();

                let (msp_id, value_prop_id) = add_msp_to_provider_storage(&msp);

                let name = BoundedVec::try_from(b"bucket".to_vec()).unwrap();
                let bucket_id = create_bucket(
                    &owner_account_id.clone(),
                    name.clone(),
                    msp_id,
                    value_prop_id,
                );

                // Dispatch a signed extrinsic.
                assert_ok!(FileSystem::issue_storage_request(
                    user.clone(),
                    bucket_id,
                    location.clone(),
                    fingerprint,
                    size,
                    msp_id,
                    peer_ids.clone(),
                ));

                let file_key = FileSystem::compute_file_key(
                    owner_account_id.clone(),
                    bucket_id,
                    location.clone(),
                    size,
                    fingerprint,
                );

                let bsp_account_id = Keyring::Bob.to_account_id();
                let bsp_signed = RuntimeOrigin::signed(bsp_account_id.clone());

                let storage_amount: StorageData<Test> = 100;

                assert_ok!(bsp_sign_up(bsp_signed.clone(), storage_amount));

                let bsp_id = Providers::get_provider_id(bsp_account_id).unwrap();

                let block_number =
                    FileSystem::query_earliest_file_volunteer_tick(bsp_id, file_key).unwrap();

                assert!(frame_system::Pallet::<Test>::block_number() <= block_number);
            });
        }

        #[test]
        fn compute_threshold_to_succeed() {
            new_test_ext().execute_with(|| {
                let owner_account_id = Keyring::Alice.to_account_id();
                let user = RuntimeOrigin::signed(owner_account_id.clone());
                let msp = Keyring::Charlie.to_account_id();
                let location = FileLocation::<Test>::try_from(b"test".to_vec()).unwrap();
                let size = 4;
                let file_content = b"test".to_vec();
                let fingerprint = BlakeTwo256::hash(&file_content);
                let peer_id = BoundedVec::try_from(vec![1]).unwrap();
                let peer_ids: PeerIds<Test> = BoundedVec::try_from(vec![peer_id]).unwrap();

                let (msp_id, value_prop_id) = add_msp_to_provider_storage(&msp);

                let name = BoundedVec::try_from(b"bucket".to_vec()).unwrap();
                let bucket_id = create_bucket(
                    &owner_account_id.clone(),
                    name.clone(),
                    msp_id,
                    value_prop_id,
                );

                // Dispatch a signed extrinsic.
                assert_ok!(FileSystem::issue_storage_request(
                    user.clone(),
                    bucket_id,
                    location.clone(),
                    fingerprint,
                    size,
                    msp_id,
                    peer_ids.clone(),
                ));

                let file_key = FileSystem::compute_file_key(
                    owner_account_id.clone(),
                    bucket_id,
                    location.clone(),
                    size,
                    fingerprint,
                );

                let bsp_account_id = Keyring::Bob.to_account_id();
                let bsp_signed = RuntimeOrigin::signed(bsp_account_id.clone());

                let storage_amount: StorageData<Test> = 100;

                assert_ok!(bsp_sign_up(bsp_signed.clone(), storage_amount));

                let bsp_id = Providers::get_provider_id(bsp_account_id).unwrap();

                let storage_request = file_system::StorageRequests::<Test>::get(file_key).unwrap();

                FileSystem::set_global_parameters(RuntimeOrigin::root(), None, Some(1)).unwrap();

                assert_eq!(TickRangeToMaximumThreshold::<Test>::get(), 1);

                let (threshold_to_succeed, slope) =
                    FileSystem::compute_threshold_to_succeed(&bsp_id, storage_request.requested_at)
                        .unwrap();

                assert!(
                    threshold_to_succeed > 0
                        && threshold_to_succeed <= ThresholdType::<Test>::max_value()
                );
                assert!(slope > 0);

                let block_number =
                    FileSystem::query_earliest_file_volunteer_tick(bsp_id, file_key).unwrap();

                // BSP should be able to volunteer immediately for the storage request since the TickRangeToMaximumThreshold is 1
                assert_eq!(block_number, frame_system::Pallet::<Test>::block_number());

                let starting_bsp_weight: pallet_storage_providers::types::ReputationWeightType<
                    Test,
                > = <Test as pallet_storage_providers::Config>::StartingReputationWeight::get();

                // Simulate there being many BSPs in the network with high reputation weight
                pallet_storage_providers::GlobalBspsReputationWeight::<Test>::set(
                    1000u32.saturating_mul(starting_bsp_weight.into()),
                );

                FileSystem::set_global_parameters(RuntimeOrigin::root(), None, Some(1000000000))
                    .unwrap();

                assert_eq!(TickRangeToMaximumThreshold::<Test>::get(), 1000000000);

                let (threshold_to_succeed, slope) =
                    FileSystem::compute_threshold_to_succeed(&bsp_id, storage_request.requested_at)
                        .unwrap();

                assert!(
                    threshold_to_succeed > 0
                        && threshold_to_succeed <= ThresholdType::<Test>::max_value()
                );
                assert!(slope > 0);

                let block_number =
                    FileSystem::query_earliest_file_volunteer_tick(bsp_id, file_key).unwrap();

                // BSP can only volunteer after some number of blocks have passed.
                assert!(block_number > frame_system::Pallet::<Test>::block_number());

                // Set reputation weight of BSP to max
                pallet_storage_providers::BackupStorageProviders::<Test>::mutate(&bsp_id, |bsp| {
                    match bsp {
                        Some(bsp) => {
                            bsp.reputation_weight = u32::MAX;
                        }
                        None => {
                            panic!("BSP should exits");
                        }
                    }
                });

                let (threshold_to_succeed, slope) =
                    FileSystem::compute_threshold_to_succeed(&bsp_id, storage_request.requested_at)
                        .unwrap();

                assert!(
                    threshold_to_succeed > 0
                        && threshold_to_succeed <= ThresholdType::<Test>::max_value()
                );
                assert!(slope > 0);

                let block_number =
                    FileSystem::query_earliest_file_volunteer_tick(bsp_id, file_key).unwrap();

                // BSP should be able to volunteer immediately for the storage request since the reputation weight is so high.
                assert_eq!(block_number, frame_system::Pallet::<Test>::block_number());
            });
        }

        #[test]
        fn compute_threshold_to_succeed_returns_max_when_bsp_weight_max() {
            new_test_ext().execute_with(|| {
                let owner_account_id = Keyring::Alice.to_account_id();
                let user = RuntimeOrigin::signed(owner_account_id.clone());
                let msp = Keyring::Charlie.to_account_id();
                let location = FileLocation::<Test>::try_from(b"test".to_vec()).unwrap();
                let size = 4;
                let file_content = b"test".to_vec();
                let fingerprint = BlakeTwo256::hash(&file_content);
                let peer_id = BoundedVec::try_from(vec![1]).unwrap();
                let peer_ids: PeerIds<Test> = BoundedVec::try_from(vec![peer_id]).unwrap();

                let (msp_id, value_prop_id) = add_msp_to_provider_storage(&msp);

                let name = BoundedVec::try_from(b"bucket".to_vec()).unwrap();
                let bucket_id = create_bucket(
                    &owner_account_id.clone(),
                    name.clone(),
                    msp_id,
                    value_prop_id,
                );

                // Dispatch a signed extrinsic.
                assert_ok!(FileSystem::issue_storage_request(
                    user.clone(),
                    bucket_id,
                    location.clone(),
                    fingerprint,
                    size,
                    msp_id,
                    peer_ids.clone(),
                ));

                let file_key = FileSystem::compute_file_key(
                    owner_account_id.clone(),
                    bucket_id,
                    location.clone(),
                    size,
                    fingerprint,
                );

                let bsp_account_id = Keyring::Bob.to_account_id();
                let bsp_signed = RuntimeOrigin::signed(bsp_account_id.clone());

                let storage_amount: StorageData<Test> = 100;

                assert_ok!(bsp_sign_up(bsp_signed.clone(), storage_amount));

                let bsp_id = Providers::get_provider_id(bsp_account_id).unwrap();

                // Set reputation weight of BSP to max
                pallet_storage_providers::BackupStorageProviders::<Test>::mutate(&bsp_id, |bsp| {
                    match bsp {
                        Some(bsp) => {
                            bsp.reputation_weight = u32::MAX;
                        }
                        None => {
                            panic!("BSP should exits");
                        }
                    }
                });

                FileSystem::set_global_parameters(RuntimeOrigin::root(), None, Some(1)).unwrap();

                assert_eq!(TickRangeToMaximumThreshold::<Test>::get(), 1);

                let (threshold_to_succeed, slope) =
                    FileSystem::compute_threshold_to_succeed(&bsp_id, 0).unwrap();

                assert_eq!(threshold_to_succeed, ThresholdType::<Test>::max_value());
                assert!(slope > 0);

                let block_number =
                    FileSystem::query_earliest_file_volunteer_tick(bsp_id, file_key).unwrap();

                // BSP should be able to volunteer immediately for the storage request since the reputation weight is so high.
                assert_eq!(block_number, frame_system::Pallet::<Test>::block_number());
            });
        }
        #[test]
        fn compute_threshold_to_succeed_fails_when_global_weight_zero() {
            new_test_ext().execute_with(|| {
                // Setup: create a BSP
                let bsp_account_id = Keyring::Bob.to_account_id();
                let bsp_signed = RuntimeOrigin::signed(bsp_account_id.clone());
                let storage_amount: StorageData<Test> = 100;
                assert_ok!(bsp_sign_up(bsp_signed.clone(), storage_amount));
                let bsp_id = Providers::get_provider_id(bsp_account_id).unwrap();

                // Set global_weight to zero
                pallet_storage_providers::GlobalBspsReputationWeight::<Test>::set(0);

                let requested_at = frame_system::Pallet::<Test>::block_number();

                let result = FileSystem::compute_threshold_to_succeed(&bsp_id, requested_at);

                assert_noop!(result, Error::<Test>::NoGlobalReputationWeightSet);
            });
        }

        #[test]
        fn compute_threshold_to_succeed_with_one_block_range() {
            new_test_ext().execute_with(|| {
                // Setup: create a BSP
                let bsp_account_id = Keyring::Bob.to_account_id();
                let bsp_signed = RuntimeOrigin::signed(bsp_account_id.clone());
                let storage_amount: StorageData<Test> = 100;
                assert_ok!(bsp_sign_up(bsp_signed.clone(), storage_amount));
                let bsp_id = Providers::get_provider_id(bsp_account_id).unwrap();

                // Set TickRangeToMaximumThreshold to one
                FileSystem::set_global_parameters(RuntimeOrigin::root(), None, Some(1)).unwrap();

                assert_eq!(TickRangeToMaximumThreshold::<Test>::get(), 1);

                let requested_at = frame_system::Pallet::<Test>::block_number();

                let (threshold_to_succeed, slope) =
                    FileSystem::compute_threshold_to_succeed(&bsp_id, requested_at).unwrap();

                // Check that base_slope is set to one due to division by zero handling
                assert!(slope > ThresholdType::<Test>::zero());

                // Ensure threshold_to_succeed is greater than zero
                assert!(threshold_to_succeed > ThresholdType::<Test>::zero());
            });
        }

        #[test]
        fn compute_threshold_to_succeed_with_max_slope() {
            new_test_ext().execute_with(|| {
                // Setup: create a BSP
                let bsp_account_id = Keyring::Bob.to_account_id();
                let bsp_signed = RuntimeOrigin::signed(bsp_account_id.clone());
                let storage_amount: StorageData<Test> = 100;
                assert_ok!(bsp_sign_up(bsp_signed.clone(), storage_amount));
                let bsp_id = Providers::get_provider_id(bsp_account_id).unwrap();

                // Set global_weight to 1
                pallet_storage_providers::GlobalBspsReputationWeight::<Test>::set(1);

                // Set ReplicationTarget to 2
                ReplicationTarget::<Test>::set(2);

                // Set TickRangeToMaximumThreshold to a non-zero value
                FileSystem::set_global_parameters(RuntimeOrigin::root(), None, Some(100)).unwrap();

                // Set max reputation weight
                pallet_storage_providers::BackupStorageProviders::<Test>::mutate(&bsp_id, |bsp| {
                    match bsp {
                        Some(bsp) => {
                            bsp.reputation_weight = u32::MAX;
                        }
                        None => {
                            panic!("BSP should exist");
                        }
                    }
                });

                let requested_at = frame_system::Pallet::<Test>::block_number();

                let (_threshold_to_succeed, slope) =
                    FileSystem::compute_threshold_to_succeed(&bsp_id, requested_at).unwrap();

                assert_eq!(slope, ThresholdType::<Test>::max_value());
            });
        }

        #[test]
        fn bsp_with_higher_weight_should_have_higher_slope() {
            new_test_ext().execute_with(|| {
                // Setup: create a BSP
                let bsp_account_id = Keyring::Bob.to_account_id();
                let bsp_signed = RuntimeOrigin::signed(bsp_account_id.clone());
                let storage_amount: StorageData<Test> = 100;
                assert_ok!(bsp_sign_up(bsp_signed.clone(), storage_amount));
                let bsp_bob_id = Providers::get_provider_id(bsp_account_id).unwrap();

                // Create another BSP with higher weight
                let bsp_account_id = Keyring::Charlie.to_account_id();
                let bsp_signed = RuntimeOrigin::signed(bsp_account_id.clone());
                let storage_amount: StorageData<Test> = 100;
                assert_ok!(bsp_sign_up(bsp_signed.clone(), storage_amount));
                let bsp_charlie_id = Providers::get_provider_id(bsp_account_id).unwrap();

                // Set global_weight to the sum of the two BSPs reputation weights
                pallet_storage_providers::GlobalBspsReputationWeight::<Test>::set(10 + 1);

                // Set ReplicationTarget to 2
                ReplicationTarget::<Test>::set(2);

                // Set TickRangeToMaximumThreshold to a non-zero value
                FileSystem::set_global_parameters(RuntimeOrigin::root(), None, Some(100)).unwrap();

                let requested_at = frame_system::Pallet::<Test>::block_number();

                let (_threshold_to_succeed, slope_bsp_1) =
                    FileSystem::compute_threshold_to_succeed(&bsp_bob_id, requested_at).unwrap();

                // Set BSP's reputation weight to 10 (10 times higher than the other BSP)
                pallet_storage_providers::BackupStorageProviders::<Test>::mutate(
                    &bsp_charlie_id,
                    |bsp| match bsp {
                        Some(bsp) => {
                            bsp.reputation_weight = 10;
                        }
                        None => {
                            panic!("BSP should exist");
                        }
                    },
                );

                let (_threshold_to_succeed, slope_bsp_2) =
                    FileSystem::compute_threshold_to_succeed(&bsp_charlie_id, requested_at)
                        .unwrap();

                // BSP with higher weight should have higher slope
                assert!(slope_bsp_2 > slope_bsp_1);
            });
        }

        #[test]
        fn compute_threshold_to_succeed_slope_should_be_equal_for_all_starting_weight() {
            new_test_ext().execute_with(|| {
                // Setup: create a BSP
                let bsp_account_id = Keyring::Bob.to_account_id();
                let bsp_signed = RuntimeOrigin::signed(bsp_account_id.clone());
                let storage_amount: StorageData<Test> = 100;
                assert_ok!(bsp_sign_up(bsp_signed.clone(), storage_amount));
                let bsp_bob_id = Providers::get_provider_id(bsp_account_id).unwrap();
                // Create another BSP
                let bsp_account_id = Keyring::Charlie.to_account_id();
                let bsp_signed = RuntimeOrigin::signed(bsp_account_id.clone());
                let storage_amount: StorageData<Test> = 100;
                assert_ok!(bsp_sign_up(bsp_signed.clone(), storage_amount));
                let bsp_charlie_id = Providers::get_provider_id(bsp_account_id).unwrap();

                // Set global_weight to the sum of the weights of the BSPs
                pallet_storage_providers::GlobalBspsReputationWeight::<Test>::set(1 + 1);

                // Set ReplicationTarget to 2
                ReplicationTarget::<Test>::set(2);

                // Set TickRangeToMaximumThreshold to a non-zero value
                FileSystem::set_global_parameters(RuntimeOrigin::root(), None, Some(100)).unwrap();

                let requested_at = frame_system::Pallet::<Test>::block_number();

                let (_threshold_to_succeed, slope_bsp_1) =
                    FileSystem::compute_threshold_to_succeed(&bsp_bob_id, requested_at).unwrap();

                let (_threshold_to_succeed, slope_bsp_2) =
                    FileSystem::compute_threshold_to_succeed(&bsp_charlie_id, requested_at)
                        .unwrap();

                // BSPs with equal weight should have equal slope
                assert_eq!(slope_bsp_2, slope_bsp_1);
            });
        }
    }
}

mod stop_storing_for_insolvent_user {
    use super::*;

    mod success {

        use shp_traits::PaymentStreamsInterface;

        use super::*;

        #[test]
        fn stop_storing_for_insolvent_user_works_for_bsps() {
            new_test_ext().execute_with(|| {
                let owner_account_id = Keyring::Eve.to_account_id();
                let owner_signed = RuntimeOrigin::signed(owner_account_id.clone());
                let bsp_account_id = Keyring::Bob.to_account_id();
                let bsp_signed = RuntimeOrigin::signed(bsp_account_id.clone());
                let msp = Keyring::Charlie.to_account_id();
                let location = FileLocation::<Test>::try_from(b"test".to_vec()).unwrap();
                let size = 4;
                let fingerprint = H256::zero();
                let peer_id = BoundedVec::try_from(vec![1]).unwrap();
                let peer_ids: PeerIds<Test> = BoundedVec::try_from(vec![peer_id]).unwrap();
                let storage_amount: StorageData<Test> = 100;

                let (msp_id, value_prop_id) = add_msp_to_provider_storage(&msp);

                let name = BoundedVec::try_from(b"bucket".to_vec()).unwrap();
                let bucket_id =
                    create_bucket(&owner_account_id.clone(), name, msp_id, value_prop_id);

                // Dispatch storage request.
                assert_ok!(FileSystem::issue_storage_request(
                    owner_signed.clone(),
                    bucket_id,
                    location.clone(),
                    fingerprint,
                    size,
                    msp_id,
                    peer_ids.clone(),
                ));

                // Sign up account as a Backup Storage Provider
                assert_ok!(bsp_sign_up(bsp_signed.clone(), storage_amount));

                let file_key = FileSystem::compute_file_key(
                    owner_account_id.clone(),
                    bucket_id,
                    location.clone(),
                    size,
                    fingerprint,
                );

                let bsp_id = Providers::get_provider_id(bsp_account_id.clone()).unwrap();

                // Dispatch BSP volunteer.
                assert_ok!(FileSystem::bsp_volunteer(bsp_signed.clone(), file_key,));

                // Get the current tick number.
                let tick_when_confirming = ProofsDealer::get_current_tick();

                // Dispatch BSP confirm storing.
                assert_ok!(FileSystem::bsp_confirm_storing(
                    bsp_signed.clone(),
                    CompactProof {
                        encoded_nodes: vec![H256::default().as_ref().to_vec()],
                    },
                    BoundedVec::try_from(vec![(
                        file_key,
                        CompactProof {
                            encoded_nodes: vec![H256::default().as_ref().to_vec()],
                        }
                    )])
                    .unwrap(),
                ));

                // Assert that the storage was updated
                assert_eq!(
                    file_system::StorageRequests::<Test>::get(file_key),
                    Some(StorageRequestMetadata {
                        requested_at: 1,
                        owner: owner_account_id.clone(),
                        bucket_id,
                        location: location.clone(),
                        fingerprint,
                        size,
                        msp: Some((msp_id, false)),
                        user_peer_ids: peer_ids.clone(),
                        data_server_sps: BoundedVec::default(),
                        bsps_required: ReplicationTarget::<Test>::get(),
                        bsps_confirmed: 1,
                        bsps_volunteered: 1,
                    })
                );

                // Assert that the RequestStorageBsps was updated
                assert_eq!(
                    file_system::StorageRequestBsps::<Test>::get(file_key, bsp_id)
                        .expect("BSP should exist in storage"),
                    StorageRequestBspsMetadata::<Test> {
                        confirmed: true,
                        _phantom: Default::default()
                    }
                );

                let file_key = FileSystem::compute_file_key(
                    owner_account_id.clone(),
                    bucket_id,
                    location.clone(),
                    size,
                    fingerprint,
                );

                let new_root = Providers::get_root(bsp_id).unwrap();

                // Assert that the correct event was deposited
                System::assert_last_event(
                    Event::BspConfirmedStoring {
                        who: bsp_account_id.clone(),
                        bsp_id,
                        file_keys: BoundedVec::try_from(vec![file_key]).unwrap(),
                        new_root,
                    }
                    .into(),
                );

                // Assert that the proving cycle was initialised for this BSP.
                let last_tick_provider_submitted_proof =
                    LastTickProviderSubmittedAProofFor::<Test>::get(&bsp_id).unwrap();
                assert_eq!(last_tick_provider_submitted_proof, tick_when_confirming);

                // Assert that the correct event was deposited.
                System::assert_has_event(
                    Event::BspChallengeCycleInitialised {
                        who: bsp_account_id,
                        bsp_id,
                    }
                    .into(),
                );

                // Assert that the capacity used by the BSP was updated
                assert_eq!(
                    pallet_storage_providers::BackupStorageProviders::<Test>::get(bsp_id)
                        .expect("BSP should exist in storage")
                        .capacity_used,
                    size
                );

                // Now that the BSP has confirmed storing, we can simulate the user being insolvent
                // and the BSP stopping storing for the user.
                // Try to stop storing for the insolvent user.
                assert_ok!(FileSystem::stop_storing_for_insolvent_user(
                    bsp_signed.clone(),
                    file_key,
                    bucket_id,
                    location.clone(),
                    owner_account_id.clone(),
                    fingerprint,
                    size,
                    CompactProof {
                        encoded_nodes: vec![file_key.as_ref().to_vec()],
                    },
                ));

                // Assert that the correct event was deposited
                System::assert_last_event(
                    Event::SpStopStoringInsolventUser {
                        sp_id: bsp_id,
                        file_key,
                        owner: owner_account_id,
                        location,
                        new_root,
                    }
                    .into(),
                );

                // Assert that the capacity used by the BSP was updated
                assert_eq!(
                    pallet_storage_providers::BackupStorageProviders::<Test>::get(bsp_id)
                        .expect("BSP should exist in storage")
                        .capacity_used,
                    0
                );
            });
        }

        #[test]
        fn stop_storing_for_insolvent_user_works_for_msps() {
            new_test_ext().execute_with(|| {
                let owner_account_id = Keyring::Eve.to_account_id();
                let owner_signed = RuntimeOrigin::signed(owner_account_id.clone());
                let bsp_account_id = Keyring::Bob.to_account_id();
                let bsp_signed = RuntimeOrigin::signed(bsp_account_id.clone());
                let msp = Keyring::Charlie.to_account_id();
                let msp_signed = RuntimeOrigin::signed(msp.clone());
                let location = FileLocation::<Test>::try_from(b"test".to_vec()).unwrap();
                let size = 4;
                let fingerprint = H256::zero();
                let peer_id = BoundedVec::try_from(vec![1]).unwrap();
                let peer_ids: PeerIds<Test> = BoundedVec::try_from(vec![peer_id]).unwrap();
                let storage_amount: StorageData<Test> = 50;

                let (msp_id, value_prop_id) = add_msp_to_provider_storage(&msp);

                let name = BoundedVec::try_from(b"bucket".to_vec()).unwrap();
                let bucket_id =
                    create_bucket(&owner_account_id.clone(), name, msp_id, value_prop_id);

                // Dispatch storage request.
                assert_ok!(FileSystem::issue_storage_request(
                    owner_signed.clone(),
                    bucket_id,
                    location.clone(),
                    fingerprint,
                    size,
                    msp_id,
                    peer_ids.clone(),
                ));

                // Sign up account as a Backup Storage Provider
                assert_ok!(bsp_sign_up(bsp_signed.clone(), storage_amount));

                let file_key = FileSystem::compute_file_key(
                    owner_account_id.clone(),
                    bucket_id,
                    location.clone(),
                    size,
                    fingerprint,
                );

                // Dispatch BSP volunteer.
                assert_ok!(FileSystem::bsp_volunteer(bsp_signed.clone(), file_key,));

                // Dispatch BSP confirm storing.
                assert_ok!(FileSystem::bsp_confirm_storing(
                    bsp_signed.clone(),
                    CompactProof {
                        encoded_nodes: vec![H256::default().as_ref().to_vec()],
                    },
                    BoundedVec::try_from(vec![(
                        file_key,
                        CompactProof {
                            encoded_nodes: vec![H256::default().as_ref().to_vec()],
                        }
                    )])
                    .unwrap(),
                ));

                // Dispatch MSP confirm storing.
                assert_ok!(FileSystem::msp_respond_storage_requests_multiple_buckets(
                    RuntimeOrigin::signed(msp.clone()),
                    bounded_vec![StorageRequestMspBucketResponse {
                        bucket_id,
                        accept: Some(StorageRequestMspAcceptedFileKeys {
                            file_keys_and_proofs: bounded_vec![FileKeyWithProof {
                                file_key,
                                proof: CompactProof {
                                    encoded_nodes: vec![H256::default().as_ref().to_vec()],
                                }
                            }],
                            non_inclusion_forest_proof: CompactProof {
                                encoded_nodes: vec![H256::default().as_ref().to_vec()],
                            },
                        }),
                        reject: bounded_vec![],
                    }],
                ));

                // Assert that the storage was updated
                assert_eq!(
                    file_system::StorageRequests::<Test>::get(file_key),
                    Some(StorageRequestMetadata {
                        requested_at: 1,
                        owner: owner_account_id.clone(),
                        bucket_id,
                        location: location.clone(),
                        fingerprint,
                        size,
                        msp: Some((msp_id, true)),
                        user_peer_ids: peer_ids.clone(),
                        data_server_sps: BoundedVec::default(),
                        bsps_required: ReplicationTarget::<Test>::get(),
                        bsps_confirmed: 1,
                        bsps_volunteered: 1,
                    })
                );

                let file_key = FileSystem::compute_file_key(
                    owner_account_id.clone(),
                    bucket_id,
                    location.clone(),
                    size,
                    fingerprint,
                );

                // Assert that the capacity used by the MSP was updated
                assert_eq!(
                    pallet_storage_providers::MainStorageProviders::<Test>::get(msp_id)
                        .expect("MSP should exist in storage")
                        .capacity_used,
                    size
                );

                // Now that the MSP has accepted storing, we can simulate the user being insolvent
                // and the MSP stopping storing for the user.
                // Try to stop storing for the insolvent user.
                assert_ok!(FileSystem::stop_storing_for_insolvent_user(
                    msp_signed.clone(),
                    file_key,
                    bucket_id,
                    location.clone(),
                    owner_account_id.clone(),
                    fingerprint,
                    size,
                    CompactProof {
                        encoded_nodes: vec![file_key.as_ref().to_vec()],
                    },
                ));

                // Get the new bucket root after deletion
                let new_bucket_root_after_deletion =
                    Providers::get_root_bucket(&bucket_id).unwrap();

                // Assert that the correct event was deposited
                System::assert_last_event(
                    Event::SpStopStoringInsolventUser {
                        sp_id: msp_id,
                        file_key,
                        owner: owner_account_id,
                        location,
                        new_root: new_bucket_root_after_deletion,
                    }
                    .into(),
                );

                // Assert that the capacity used by the MSP was updated
                assert_eq!(
                    pallet_storage_providers::MainStorageProviders::<Test>::get(msp_id)
                        .expect("MSP should exist in storage")
                        .capacity_used,
                    0
                );
            });
        }

        #[test]
        fn stop_storing_for_insolvent_user_works_if_user_does_not_have_payment_stream_with_sp() {
            new_test_ext().execute_with(|| {
                let owner_account_id = Keyring::Alice.to_account_id();
                let owner_signed = RuntimeOrigin::signed(owner_account_id.clone());
                let bsp_account_id = Keyring::Bob.to_account_id();
                let bsp_signed = RuntimeOrigin::signed(bsp_account_id.clone());
                let msp = Keyring::Charlie.to_account_id();
                let location = FileLocation::<Test>::try_from(b"test".to_vec()).unwrap();
                let size = 4;
                let fingerprint = H256::zero();
                let peer_id = BoundedVec::try_from(vec![1]).unwrap();
                let peer_ids: PeerIds<Test> = BoundedVec::try_from(vec![peer_id]).unwrap();
                let storage_amount: StorageData<Test> = 100;

                let (msp_id, value_prop_id) = add_msp_to_provider_storage(&msp);

                let name = BoundedVec::try_from(b"bucket".to_vec()).unwrap();
                let bucket_id =
                    create_bucket(&owner_account_id.clone(), name, msp_id, value_prop_id);

                // Dispatch storage request.
                assert_ok!(FileSystem::issue_storage_request(
                    owner_signed.clone(),
                    bucket_id,
                    location.clone(),
                    fingerprint,
                    size,
                    msp_id,
                    peer_ids.clone(),
                ));

                // Sign up account as a Backup Storage Provider
                assert_ok!(bsp_sign_up(bsp_signed.clone(), storage_amount));

                let file_key = FileSystem::compute_file_key(
                    owner_account_id.clone(),
                    bucket_id,
                    location.clone(),
                    size,
                    fingerprint,
                );

                let bsp_id = Providers::get_provider_id(bsp_account_id.clone()).unwrap();

                // Dispatch BSP volunteer.
                assert_ok!(FileSystem::bsp_volunteer(bsp_signed.clone(), file_key,));

                // Get the current tick number.
                let tick_when_confirming = ProofsDealer::get_current_tick();

                // Dispatch BSP confirm storing.
                assert_ok!(FileSystem::bsp_confirm_storing(
                    bsp_signed.clone(),
                    CompactProof {
                        encoded_nodes: vec![H256::default().as_ref().to_vec()],
                    },
                    BoundedVec::try_from(vec![(
                        file_key,
                        CompactProof {
                            encoded_nodes: vec![H256::default().as_ref().to_vec()],
                        }
                    )])
                    .unwrap(),
                ));

                // Assert that the storage was updated
                assert_eq!(
                    file_system::StorageRequests::<Test>::get(file_key),
                    Some(StorageRequestMetadata {
                        requested_at: 1,
                        owner: owner_account_id.clone(),
                        bucket_id,
                        location: location.clone(),
                        fingerprint,
                        size,
                        msp: Some((msp_id, false)),
                        user_peer_ids: peer_ids.clone(),
                        data_server_sps: BoundedVec::default(),
                        bsps_required: ReplicationTarget::<Test>::get(),
                        bsps_confirmed: 1,
                        bsps_volunteered: 1,
                    })
                );

                // Assert that the RequestStorageBsps was updated
                assert_eq!(
                    file_system::StorageRequestBsps::<Test>::get(file_key, bsp_id)
                        .expect("BSP should exist in storage"),
                    StorageRequestBspsMetadata::<Test> {
                        confirmed: true,
                        _phantom: Default::default()
                    }
                );

                let new_root = Providers::get_root(bsp_id).unwrap();

                // Assert that the correct event was deposited
                System::assert_last_event(
                    Event::BspConfirmedStoring {
                        who: bsp_account_id.clone(),
                        bsp_id,
                        file_keys: BoundedVec::try_from(vec![file_key]).unwrap(),
                        new_root,
                    }
                    .into(),
                );

                // Assert that the proving cycle was initialised for this BSP.
                let last_tick_provider_submitted_proof =
                    LastTickProviderSubmittedAProofFor::<Test>::get(&bsp_id).unwrap();
                assert_eq!(last_tick_provider_submitted_proof, tick_when_confirming);

                // Assert that the correct event was deposited.
                System::assert_has_event(
                    Event::BspChallengeCycleInitialised {
                        who: bsp_account_id,
                        bsp_id,
                    }
                    .into(),
                );

                // Assert that the capacity used by the BSP was updated
                assert_eq!(
                    pallet_storage_providers::BackupStorageProviders::<Test>::get(bsp_id)
                        .expect("BSP should exist in storage")
                        .capacity_used,
                    size
                );

                // Now that the BSP has confirmed storing, we can simulate the payment stream being deleted
                // and the BSP stopping storing for the user. Note that we use Alice as a user for this test,
                // which is NOT an insolvent user. This simulates the case where the user has correctly paid all
                // its debt but a lagging SP has not updated its storage state yet.

                // Delete the payment stream between the user and the BSP.
                assert_ok!(
                    <PaymentStreams as PaymentStreamsInterface>::delete_dynamic_rate_payment_stream(
                        &bsp_id,
                        &owner_account_id,
                    )
                );
                // Try to stop storing the user's file as the BSP.
                assert_ok!(FileSystem::stop_storing_for_insolvent_user(
                    bsp_signed.clone(),
                    file_key,
                    bucket_id,
                    location.clone(),
                    owner_account_id.clone(),
                    fingerprint,
                    size,
                    CompactProof {
                        encoded_nodes: vec![file_key.as_ref().to_vec()],
                    },
                ));

                // Assert that the correct event was deposited
                System::assert_last_event(
                    Event::SpStopStoringInsolventUser {
                        sp_id: bsp_id,
                        file_key,
                        owner: owner_account_id,
                        location,
                        new_root,
                    }
                    .into(),
                );

                // Assert that the capacity used by the BSP was updated
                assert_eq!(
                    pallet_storage_providers::BackupStorageProviders::<Test>::get(bsp_id)
                        .expect("BSP should exist in storage")
                        .capacity_used,
                    0
                );
            });
        }
    }

    mod failure {

        use super::*;

        #[test]
        fn stop_storing_for_insolvent_user_fails_if_caller_not_a_sp() {
            new_test_ext().execute_with(|| {
                let owner_account_id = Keyring::Eve.to_account_id();
                let bsp_account_id = Keyring::Bob.to_account_id();
                let bsp_signed = RuntimeOrigin::signed(bsp_account_id.clone());
                let msp = Keyring::Charlie.to_account_id();
                let location = FileLocation::<Test>::try_from(b"test".to_vec()).unwrap();
                let size = 4;
                let fingerprint = H256::zero();

                let (msp_id, value_prop_id) = add_msp_to_provider_storage(&msp);

                let name = BoundedVec::try_from(b"bucket".to_vec()).unwrap();
                let bucket_id =
                    create_bucket(&owner_account_id.clone(), name, msp_id, value_prop_id);

                // Try to stop storing for the insolvent user.
                assert_noop!(
                    FileSystem::stop_storing_for_insolvent_user(
                        bsp_signed.clone(),
                        H256::zero(),
                        bucket_id,
                        location.clone(),
                        owner_account_id.clone(),
                        fingerprint,
                        size,
                        CompactProof {
                            encoded_nodes: vec![H256::zero().as_ref().to_vec()],
                        },
                    ),
                    Error::<Test>::NotASp
                );
            });
        }

        #[test]
        fn stop_storing_for_insolvent_user_fails_if_user_not_insolvent() {
            new_test_ext().execute_with(|| {
                let owner_account_id = Keyring::Alice.to_account_id();
                let owner_signed = RuntimeOrigin::signed(owner_account_id.clone());
                let bsp_account_id = Keyring::Bob.to_account_id();
                let bsp_signed = RuntimeOrigin::signed(bsp_account_id.clone());
                let msp = Keyring::Charlie.to_account_id();
                let location = FileLocation::<Test>::try_from(b"test".to_vec()).unwrap();
                let size = 4;
                let fingerprint = H256::zero();
                let peer_id = BoundedVec::try_from(vec![1]).unwrap();
                let peer_ids: PeerIds<Test> = BoundedVec::try_from(vec![peer_id]).unwrap();
                let storage_amount: StorageData<Test> = 100;

                let (msp_id, value_prop_id) = add_msp_to_provider_storage(&msp);

                let name = BoundedVec::try_from(b"bucket".to_vec()).unwrap();
                let bucket_id =
                    create_bucket(&owner_account_id.clone(), name, msp_id, value_prop_id);

                // Dispatch storage request.
                assert_ok!(FileSystem::issue_storage_request(
                    owner_signed.clone(),
                    bucket_id,
                    location.clone(),
                    fingerprint,
                    size,
                    msp_id,
                    peer_ids.clone(),
                ));

                // Sign up account as a Backup Storage Provider
                assert_ok!(bsp_sign_up(bsp_signed.clone(), storage_amount));

                let file_key = FileSystem::compute_file_key(
                    owner_account_id.clone(),
                    bucket_id,
                    location.clone(),
                    size,
                    fingerprint,
                );

                let bsp_id = Providers::get_provider_id(bsp_account_id.clone()).unwrap();

                // Dispatch BSP volunteer.
                assert_ok!(FileSystem::bsp_volunteer(bsp_signed.clone(), file_key,));

                // Get the current tick number.
                let tick_when_confirming = ProofsDealer::get_current_tick();

                // Dispatch BSP confirm storing.
                assert_ok!(FileSystem::bsp_confirm_storing(
                    bsp_signed.clone(),
                    CompactProof {
                        encoded_nodes: vec![H256::default().as_ref().to_vec()],
                    },
                    BoundedVec::try_from(vec![(
                        file_key,
                        CompactProof {
                            encoded_nodes: vec![H256::default().as_ref().to_vec()],
                        }
                    )])
                    .unwrap(),
                ));

                // Assert that the storage was updated
                assert_eq!(
                    file_system::StorageRequests::<Test>::get(file_key),
                    Some(StorageRequestMetadata {
                        requested_at: 1,
                        owner: owner_account_id.clone(),
                        bucket_id,
                        location: location.clone(),
                        fingerprint,
                        size,
                        msp: Some((msp_id, false)),
                        user_peer_ids: peer_ids.clone(),
                        data_server_sps: BoundedVec::default(),
                        bsps_required: ReplicationTarget::<Test>::get(),
                        bsps_confirmed: 1,
                        bsps_volunteered: 1,
                    })
                );

                // Assert that the RequestStorageBsps was updated
                assert_eq!(
                    file_system::StorageRequestBsps::<Test>::get(file_key, bsp_id)
                        .expect("BSP should exist in storage"),
                    StorageRequestBspsMetadata::<Test> {
                        confirmed: true,
                        _phantom: Default::default()
                    }
                );

                let file_key = FileSystem::compute_file_key(
                    owner_account_id.clone(),
                    bucket_id,
                    location.clone(),
                    size,
                    fingerprint,
                );

                let new_root = Providers::get_root(bsp_id).unwrap();

                // Assert that the correct event was deposited
                System::assert_last_event(
                    Event::BspConfirmedStoring {
                        who: bsp_account_id.clone(),
                        bsp_id,
                        file_keys: BoundedVec::try_from(vec![file_key]).unwrap(),
                        new_root,
                    }
                    .into(),
                );

                // Assert that the proving cycle was initialised for this BSP.
                let last_tick_provider_submitted_proof =
                    LastTickProviderSubmittedAProofFor::<Test>::get(&bsp_id).unwrap();
                assert_eq!(last_tick_provider_submitted_proof, tick_when_confirming);

                // Assert that the correct event was deposited.
                System::assert_has_event(
                    Event::BspChallengeCycleInitialised {
                        who: bsp_account_id,
                        bsp_id,
                    }
                    .into(),
                );

                // Now that the BSP has confirmed storing, we can simulate the user being not insolvent
                // and the BSP trying to stop storing a file for the user using the stop_storing_for_insolvent_user function.
                assert_noop!(
                    FileSystem::stop_storing_for_insolvent_user(
                        bsp_signed.clone(),
                        file_key,
                        bucket_id,
                        location.clone(),
                        owner_account_id.clone(),
                        fingerprint,
                        size,
                        CompactProof {
                            encoded_nodes: vec![file_key.as_ref().to_vec()],
                        },
                    ),
                    Error::<Test>::UserNotInsolvent
                );
            });
        }

        #[test]
        fn stop_storing_for_insolvent_user_fails_if_caller_not_owner_of_bucket() {
            new_test_ext().execute_with(|| {
                let owner_account_id = Keyring::Eve.to_account_id();
                let msp = Keyring::Charlie.to_account_id();
                let another_msp = Keyring::Dave.to_account_id();
                let location = FileLocation::<Test>::try_from(b"test".to_vec()).unwrap();
                let size = 4;
                let fingerprint = H256::zero();

                let (msp_id, value_prop_id) = add_msp_to_provider_storage(&msp);
                add_msp_to_provider_storage(&another_msp);

                let name = BoundedVec::try_from(b"bucket".to_vec()).unwrap();
                let bucket_id =
                    create_bucket(&owner_account_id.clone(), name, msp_id, value_prop_id);

                let file_key = FileSystem::compute_file_key(
                    owner_account_id.clone(),
                    bucket_id,
                    location.clone(),
                    size,
                    fingerprint,
                );

                // Try to stop storing for the insolvent user using another MSP account.
                assert_noop!(
                    FileSystem::stop_storing_for_insolvent_user(
                        RuntimeOrigin::signed(another_msp.clone()),
                        file_key,
                        bucket_id,
                        location.clone(),
                        owner_account_id.clone(),
                        fingerprint,
                        size,
                        CompactProof {
                            encoded_nodes: vec![file_key.as_ref().to_vec()],
                        },
                    ),
                    Error::<Test>::MspNotStoringBucket
                );
            });
        }

        #[test]
        fn stop_storing_for_insolvent_user_fails_if_proof_does_not_contain_file_key() {
            new_test_ext().execute_with(|| {
                let owner_account_id = Keyring::Eve.to_account_id();
                let owner_signed = RuntimeOrigin::signed(owner_account_id.clone());
                let bsp_account_id = Keyring::Bob.to_account_id();
                let bsp_signed = RuntimeOrigin::signed(bsp_account_id.clone());
                let msp = Keyring::Charlie.to_account_id();
                let location = FileLocation::<Test>::try_from(b"test".to_vec()).unwrap();
                let size = 4;
                let fingerprint = H256::zero();
                let peer_id = BoundedVec::try_from(vec![1]).unwrap();
                let peer_ids: PeerIds<Test> = BoundedVec::try_from(vec![peer_id]).unwrap();
                let storage_amount: StorageData<Test> = 100;

                let (msp_id, value_prop_id) = add_msp_to_provider_storage(&msp);

                let name = BoundedVec::try_from(b"bucket".to_vec()).unwrap();
                let bucket_id =
                    create_bucket(&owner_account_id.clone(), name, msp_id, value_prop_id);

                // Dispatch storage request.
                assert_ok!(FileSystem::issue_storage_request(
                    owner_signed.clone(),
                    bucket_id,
                    location.clone(),
                    fingerprint,
                    size,
                    msp_id,
                    peer_ids.clone(),
                ));

                // Sign up account as a Backup Storage Provider
                assert_ok!(bsp_sign_up(bsp_signed.clone(), storage_amount));

                let file_key = FileSystem::compute_file_key(
                    owner_account_id.clone(),
                    bucket_id,
                    location.clone(),
                    size,
                    fingerprint,
                );

                let bsp_id = Providers::get_provider_id(bsp_account_id.clone()).unwrap();

                // Dispatch BSP volunteer.
                assert_ok!(FileSystem::bsp_volunteer(bsp_signed.clone(), file_key,));

                // Get the current tick number.
                let tick_when_confirming = ProofsDealer::get_current_tick();

                // Dispatch BSP confirm storing.
                assert_ok!(FileSystem::bsp_confirm_storing(
                    bsp_signed.clone(),
                    CompactProof {
                        encoded_nodes: vec![H256::default().as_ref().to_vec()],
                    },
                    BoundedVec::try_from(vec![(
                        file_key,
                        CompactProof {
                            encoded_nodes: vec![H256::default().as_ref().to_vec()],
                        }
                    )])
                    .unwrap(),
                ));

                // Assert that the storage was updated
                assert_eq!(
                    file_system::StorageRequests::<Test>::get(file_key),
                    Some(StorageRequestMetadata {
                        requested_at: 1,
                        owner: owner_account_id.clone(),
                        bucket_id,
                        location: location.clone(),
                        fingerprint,
                        size,
                        msp: Some((msp_id, false)),
                        user_peer_ids: peer_ids.clone(),
                        data_server_sps: BoundedVec::default(),
                        bsps_required: ReplicationTarget::<Test>::get(),
                        bsps_confirmed: 1,
                        bsps_volunteered: 1,
                    })
                );

                // Assert that the RequestStorageBsps was updated
                assert_eq!(
                    file_system::StorageRequestBsps::<Test>::get(file_key, bsp_id)
                        .expect("BSP should exist in storage"),
                    StorageRequestBspsMetadata::<Test> {
                        confirmed: true,
                        _phantom: Default::default()
                    }
                );

                let file_key = FileSystem::compute_file_key(
                    owner_account_id.clone(),
                    bucket_id,
                    location.clone(),
                    size,
                    fingerprint,
                );

                let new_root = Providers::get_root(bsp_id).unwrap();

                // Assert that the correct event was deposited
                System::assert_last_event(
                    Event::BspConfirmedStoring {
                        who: bsp_account_id.clone(),
                        bsp_id,
                        file_keys: BoundedVec::try_from(vec![file_key]).unwrap(),
                        new_root,
                    }
                    .into(),
                );

                // Assert that the proving cycle was initialised for this BSP.
                let last_tick_provider_submitted_proof =
                    LastTickProviderSubmittedAProofFor::<Test>::get(&bsp_id).unwrap();
                assert_eq!(last_tick_provider_submitted_proof, tick_when_confirming);

                // Assert that the correct event was deposited.
                System::assert_has_event(
                    Event::BspChallengeCycleInitialised {
                        who: bsp_account_id,
                        bsp_id,
                    }
                    .into(),
                );

                // Now that the BSP has confirmed storing, we can simulate the user being insolvent
                // and the BSP trying to stop storing for that user with an incorrect inclusion proof.
                assert_noop!(
                    FileSystem::stop_storing_for_insolvent_user(
                        bsp_signed.clone(),
                        file_key,
                        bucket_id,
                        location.clone(),
                        owner_account_id.clone(),
                        fingerprint,
                        size,
                        CompactProof {
                            encoded_nodes: vec![H256::zero().as_ref().to_vec()],
                        },
                    ),
                    Error::<Test>::ExpectedInclusionProof
                );
            });
        }
    }
}

/// Helper function that registers an account as a Backup Storage Provider
fn bsp_sign_up(
    bsp_signed: RuntimeOrigin,
    storage_amount: StorageData<Test>,
) -> DispatchResultWithPostInfo {
    let multiaddresses = create_sp_multiaddresses();

    // Request to sign up the account as a Backup Storage Provider
    assert_ok!(Providers::request_bsp_sign_up(
        bsp_signed.clone(),
        storage_amount,
        multiaddresses,
        bsp_signed.clone().into_signer().unwrap()
    ));

    // Advance enough blocks for randomness to be valid
    roll_to(frame_system::Pallet::<Test>::block_number() + 4);

    // Confirm the sign up of the account as a Backup Storage Provider
    assert_ok!(Providers::confirm_sign_up(bsp_signed.clone(), None));

    Ok(().into())
}

fn create_sp_multiaddresses(
) -> BoundedVec<BoundedVec<u8, MaxMultiAddressSize>, MaxMultiAddressAmount> {
    let mut multiaddresses: BoundedVec<BoundedVec<u8, MaxMultiAddressSize>, MaxMultiAddressAmount> =
        BoundedVec::new();
    multiaddresses.force_push(
        "/ip4/127.0.0.1/udp/1234"
            .as_bytes()
            .to_vec()
            .try_into()
            .unwrap(),
    );
    multiaddresses
}

fn add_msp_to_provider_storage(
    msp: &sp_runtime::AccountId32,
) -> (ProviderIdFor<Test>, ValuePropId<Test>) {
    let msp_hash = <<Test as frame_system::Config>::Hashing as Hasher>::hash(msp.as_slice());

    let msp_info = pallet_storage_providers::types::MainStorageProvider {
        buckets: BoundedVec::default(),
        capacity: 100,
        capacity_used: 0,
        multiaddresses: BoundedVec::default(),
        last_capacity_change: frame_system::Pallet::<Test>::block_number(),
        owner_account: msp.clone(),
        payment_account: msp.clone(),
        sign_up_block: frame_system::Pallet::<Test>::block_number(),
    };

    pallet_storage_providers::MainStorageProviders::<Test>::insert(msp_hash, msp_info);
    pallet_storage_providers::AccountIdToMainStorageProviderId::<Test>::insert(
        msp.clone(),
        msp_hash,
    );

    let value_prop = ValueProposition::<Test>::new(1, bounded_vec![], 100);
    let value_prop_id = value_prop.derive_id();
    pallet_storage_providers::MainStorageProviderIdsToValuePropositions::<Test>::insert(
        msp_hash,
        value_prop_id,
        ValueProposition::<Test>::new(1, bounded_vec![], 100),
    );

    (msp_hash, value_prop_id)
}

fn create_bucket(
    owner: &sp_runtime::AccountId32,
    name: BucketNameFor<Test>,
    msp_id: ProviderIdFor<Test>,
    value_prop_id: ValuePropId<Test>,
) -> BucketIdFor<Test> {
    let bucket_id =
        <Test as crate::Config>::Providers::derive_bucket_id(&msp_id, &owner, name.clone());

    let origin = RuntimeOrigin::signed(owner.clone());

    // Dispatch a signed extrinsic.
    assert_ok!(FileSystem::create_bucket(
        origin,
        msp_id,
        name.clone(),
        false,
        value_prop_id
    ));

    // Assert bucket was created
    assert_eq!(
        pallet_storage_providers::Buckets::<Test>::get(bucket_id),
        Some(Bucket {
            root: <Test as pallet_storage_providers::pallet::Config>::DefaultMerkleRoot::get(),
            user_id: owner.clone(),
            msp_id,
            private: false,
            read_access_group_id: None,
            size: 0,
            value_prop_id
        })
    );

    bucket_id
}<|MERGE_RESOLUTION|>--- conflicted
+++ resolved
@@ -2,20 +2,11 @@
     self as file_system,
     mock::*,
     types::{
-<<<<<<< HEAD
         BucketIdFor, BucketMoveRequestResponse, BucketNameFor, FileKeyWithProof, FileLocation,
         MoveBucketRequestMetadata, PeerIds, PendingFileDeletionRequestTtl, ProviderIdFor,
         StorageData, StorageRequestBspsMetadata, StorageRequestMetadata,
         StorageRequestMspAcceptedFileKeys, StorageRequestMspBucketResponse, StorageRequestTtl,
-        ThresholdType,
-=======
-        AcceptedStorageRequestParameters, BatchResponses, BucketIdFor, BucketMoveRequestResponse,
-        BucketNameFor, FileKeyResponsesInput, FileLocation, MerkleHash, MoveBucketRequestMetadata,
-        MspFailedBatchStorageRequests, MspRejectedBatchStorageRequests,
-        MspRespondStorageRequestsResult, MspStorageRequestResponse, PeerIds,
-        PendingFileDeletionRequestTtl, ProviderIdFor, StorageData, StorageRequestBspsMetadata,
-        StorageRequestMetadata, StorageRequestTtl, ThresholdType, ValuePropId,
->>>>>>> 6be2d6b7
+        ThresholdType, ValuePropId,
     },
     Config, Error, Event, PendingBucketsToMove, PendingMoveBucketRequests,
     PendingStopStoringRequests, ReplicationTarget, StorageRequestExpirations, StorageRequests,
@@ -713,212 +704,6 @@
     }
 }
 
-<<<<<<< HEAD
-=======
-mod bsp_add_data_server_for_move_bucket_request {
-    use super::*;
-
-    mod failure {
-        use super::*;
-
-        #[test]
-        fn not_a_bsp() {
-            new_test_ext().execute_with(|| {
-                let owner = Keyring::Alice.to_account_id();
-                let origin = RuntimeOrigin::signed(owner.clone());
-                let bucket_id = H256::zero();
-
-                assert_noop!(
-                    FileSystem::bsp_add_data_server_for_move_bucket_request(origin, bucket_id),
-                    Error::<Test>::NotABsp
-                );
-            });
-        }
-
-        #[test]
-        fn no_move_bucket_request_found() {
-            new_test_ext().execute_with(|| {
-                let bsp_account_id = Keyring::Bob.to_account_id();
-                let origin = RuntimeOrigin::signed(bsp_account_id.clone());
-                let bucket_id = H256::zero();
-
-                assert_ok!(bsp_sign_up(origin.clone(), 1000));
-
-                assert_noop!(
-                    FileSystem::bsp_add_data_server_for_move_bucket_request(origin, bucket_id),
-                    Error::<Test>::MoveBucketRequestNotFound
-                );
-            });
-        }
-
-        #[test]
-        fn bsp_already_data_server() {
-            new_test_ext().execute_with(|| {
-                let owner = Keyring::Alice.to_account_id();
-                let origin = RuntimeOrigin::signed(owner.clone());
-                let msp_charlie = Keyring::Charlie.to_account_id();
-                let msp_dave = Keyring::Dave.to_account_id();
-                let bsp_account_id = Keyring::Bob.to_account_id();
-                assert_ok!(bsp_sign_up(
-                    RuntimeOrigin::signed(bsp_account_id.clone()),
-                    1000
-                ));
-
-                let (msp_charlie_id, _) = add_msp_to_provider_storage(&msp_charlie);
-                let (msp_dave_id, value_prop_id) = add_msp_to_provider_storage(&msp_dave);
-
-                let name: BucketNameFor<Test> = BoundedVec::try_from(b"bucket".to_vec()).unwrap();
-                let bucket_id = create_bucket(&owner, name.clone(), msp_charlie_id, value_prop_id);
-
-                // Check bucket is stored by Charlie
-                assert!(Providers::is_bucket_stored_by_msp(
-                    &msp_charlie_id,
-                    &bucket_id
-                ));
-
-                assert_ok!(FileSystem::request_move_bucket(
-                    origin.clone(),
-                    bucket_id,
-                    msp_dave_id
-                ));
-
-                let pending_move_bucket =
-                    PendingMoveBucketRequests::<Test>::get(&msp_dave_id, bucket_id);
-                assert_eq!(
-                    pending_move_bucket,
-                    Some(MoveBucketRequestMetadata {
-                        requester: owner.clone()
-                    })
-                );
-
-                assert!(PendingBucketsToMove::<Test>::contains_key(&bucket_id));
-
-                // Assert that the correct event was deposited
-                System::assert_last_event(
-                    Event::MoveBucketRequested {
-                        who: owner.clone(),
-                        bucket_id,
-                        new_msp_id: msp_dave_id,
-                    }
-                    .into(),
-                );
-
-                assert_ok!(FileSystem::bsp_add_data_server_for_move_bucket_request(
-                    RuntimeOrigin::signed(bsp_account_id.clone()),
-                    bucket_id,
-                ));
-
-                let bsp_id = Providers::get_provider_id(bsp_account_id.clone()).unwrap();
-
-                let pending_move_bucket =
-                    PendingMoveBucketRequests::<Test>::get(&msp_dave_id, bucket_id);
-                assert_eq!(
-                    pending_move_bucket,
-                    Some(MoveBucketRequestMetadata { requester: owner })
-                );
-                assert_eq!(
-                    DataServersForMoveBucket::<Test>::iter_key_prefix(&bucket_id).next(),
-                    Some(bsp_id)
-                );
-
-                assert_noop!(
-                    FileSystem::bsp_add_data_server_for_move_bucket_request(
-                        RuntimeOrigin::signed(bsp_account_id.clone()),
-                        bucket_id,
-                    ),
-                    Error::<Test>::BspAlreadyDataServer
-                );
-            });
-        }
-    }
-
-    mod success {
-        use crate::DataServersForMoveBucket;
-
-        use super::*;
-
-        #[test]
-        fn add_bsp_as_data_server() {
-            new_test_ext().execute_with(|| {
-                let owner = Keyring::Alice.to_account_id();
-                let origin = RuntimeOrigin::signed(owner.clone());
-                let msp_charlie = Keyring::Charlie.to_account_id();
-                let msp_dave = Keyring::Dave.to_account_id();
-                let bsp_account_id = Keyring::Bob.to_account_id();
-                assert_ok!(bsp_sign_up(
-                    RuntimeOrigin::signed(bsp_account_id.clone()),
-                    1000
-                ));
-
-                let (msp_charlie_id, _) = add_msp_to_provider_storage(&msp_charlie);
-                let (msp_dave_id, value_prop_id) = add_msp_to_provider_storage(&msp_dave);
-
-                let name: BucketNameFor<Test> = BoundedVec::try_from(b"bucket".to_vec()).unwrap();
-                let bucket_id = create_bucket(&owner, name.clone(), msp_charlie_id, value_prop_id);
-
-                // Check bucket is stored by Charlie
-                assert!(Providers::is_bucket_stored_by_msp(
-                    &msp_charlie_id,
-                    &bucket_id
-                ));
-
-                // Dispatch a signed extrinsic.
-                assert_ok!(FileSystem::request_move_bucket(
-                    origin.clone(),
-                    bucket_id,
-                    msp_dave_id
-                ));
-
-                let pending_move_bucket =
-                    PendingMoveBucketRequests::<Test>::get(&msp_dave_id, bucket_id);
-                assert_eq!(
-                    pending_move_bucket,
-                    Some(MoveBucketRequestMetadata {
-                        requester: owner.clone()
-                    })
-                );
-
-                assert!(PendingBucketsToMove::<Test>::contains_key(&bucket_id));
-
-                // Assert that the correct event was deposited
-                System::assert_last_event(
-                    Event::MoveBucketRequested {
-                        who: owner.clone(),
-                        bucket_id,
-                        new_msp_id: msp_dave_id,
-                    }
-                    .into(),
-                );
-
-                // Dispatch a signed extrinsic.
-                assert_ok!(FileSystem::bsp_add_data_server_for_move_bucket_request(
-                    RuntimeOrigin::signed(bsp_account_id.clone()),
-                    bucket_id,
-                ));
-
-                let bsp_id = Providers::get_provider_id(bsp_account_id).unwrap();
-
-                let pending_move_bucket =
-                    PendingMoveBucketRequests::<Test>::get(&msp_dave_id, bucket_id);
-                assert_eq!(
-                    pending_move_bucket,
-                    Some(MoveBucketRequestMetadata { requester: owner })
-                );
-                assert_eq!(
-                    DataServersForMoveBucket::<Test>::iter_key_prefix(&bucket_id).next(),
-                    Some(bsp_id)
-                );
-
-                // Assert that the correct event was deposited
-                System::assert_last_event(
-                    Event::DataServerRegisteredForMoveBucket { bsp_id, bucket_id }.into(),
-                );
-            });
-        }
-    }
-}
-
->>>>>>> 6be2d6b7
 mod update_bucket_privacy_tests {
     use super::*;
 
@@ -2260,7 +2045,8 @@
                 // Create the bucket that will hold the file.
                 // Create the bucket that will hold the file.
                 let name = BoundedVec::try_from(b"bucket".to_vec()).unwrap();
-                let bucket_id = create_bucket(&owner_account_id.clone(), name, msp_id, value_prop_id);
+                let bucket_id =
+                    create_bucket(&owner_account_id.clone(), name, msp_id, value_prop_id);
 
                 // Dispatch a storage request.
                 assert_ok!(FileSystem::issue_storage_request(
@@ -2333,7 +2119,8 @@
 
                 // Create the bucket that will hold both files.
                 let name = BoundedVec::try_from(b"bucket".to_vec()).unwrap();
-                let bucket_id = create_bucket(&owner_account_id.clone(), name, msp_id, value_prop_id);
+                let bucket_id =
+                    create_bucket(&owner_account_id.clone(), name, msp_id, value_prop_id);
 
                 // Compute the file key for the first file.
                 let first_file_key = FileSystem::compute_file_key(
@@ -2448,12 +2235,17 @@
 
                 // Create the bucket that will hold the first file.
                 let first_name = BoundedVec::try_from(b"first bucket".to_vec()).unwrap();
-                let first_bucket_id = create_bucket(&owner_account_id.clone(), first_name, msp_id, value_prop_id);
+                let first_bucket_id =
+                    create_bucket(&owner_account_id.clone(), first_name, msp_id, value_prop_id);
 
                 // Create the bucket that will hold the second file.
                 let second_name = BoundedVec::try_from(b"second bucket".to_vec()).unwrap();
-                let second_bucket_id =
-                    create_bucket(&owner_account_id.clone(), second_name, msp_id, value_prop_id);
+                let second_bucket_id = create_bucket(
+                    &owner_account_id.clone(),
+                    second_name,
+                    msp_id,
+                    value_prop_id,
+                );
 
                 // Compute the file key for the first file.
                 let first_file_key = FileSystem::compute_file_key(
@@ -2584,13 +2376,21 @@
 
                 // Create the bucket that will hold the first file.
                 let first_name = BoundedVec::try_from(b"first bucket".to_vec()).unwrap();
-                let first_bucket_id =
-                    create_bucket(&first_owner_account_id.clone(), first_name, msp_id, value_prop_id);
+                let first_bucket_id = create_bucket(
+                    &first_owner_account_id.clone(),
+                    first_name,
+                    msp_id,
+                    value_prop_id,
+                );
 
                 // Create the bucket that will hold the second file.
                 let second_name = BoundedVec::try_from(b"second bucket".to_vec()).unwrap();
-                let second_bucket_id =
-                    create_bucket(&second_owner_account_id.clone(), second_name, msp_id, value_prop_id);
+                let second_bucket_id = create_bucket(
+                    &second_owner_account_id.clone(),
+                    second_name,
+                    msp_id,
+                    value_prop_id,
+                );
 
                 // Compute the file key for the first file.
                 let first_file_key = FileSystem::compute_file_key(
@@ -2710,7 +2510,8 @@
 
                 // Create the bucket that will hold the file.
                 let name = BoundedVec::try_from(b"bucket".to_vec()).unwrap();
-                let bucket_id = create_bucket(&owner_account_id.clone(), name, msp_id, value_prop_id);
+                let bucket_id =
+                    create_bucket(&owner_account_id.clone(), name, msp_id, value_prop_id);
 
                 // Set replication target to 1
                 ReplicationTarget::<Test>::put(1);
@@ -2790,258 +2591,6 @@
                 );
             });
         }
-<<<<<<< HEAD
-=======
-
-        struct StorageRequestParams {
-            owner_account_id: AccountId32,
-            bucket_name: Vec<u8>,
-            location: Vec<u8>,
-            size: u64,
-            fingerprint: H256,
-            peer_ids: PeerIds<Test>,
-        }
-
-        fn generate_storage_requests(
-            params_list: Vec<StorageRequestParams>,
-            msp_id: ProviderIdFor<Test>,
-            value_prop_id: ValuePropId<Test>,
-        ) -> Vec<(BucketIdFor<Test>, MerkleHash<Test>, AccountId32)> {
-            let mut results = Vec::new();
-
-            for params in params_list {
-                // Create bucket if not already created
-                let bucket_id = <Test as crate::Config>::Providers::derive_bucket_id(
-                    &msp_id,
-                    &params.owner_account_id.clone().try_into().unwrap(),
-                    params.bucket_name.clone().try_into().unwrap(),
-                );
-
-                if !<Test as crate::Config>::Providers::bucket_exists(&bucket_id) {
-                    create_bucket(
-                        &params.owner_account_id.clone(),
-                        params.bucket_name.clone().try_into().unwrap(),
-                        msp_id,
-                        value_prop_id,
-                    );
-                }
-
-                // Compute file key
-                let file_key = FileSystem::compute_file_key(
-                    params.owner_account_id.clone(),
-                    bucket_id,
-                    FileLocation::<Test>::try_from(params.location.clone()).unwrap(),
-                    params.size,
-                    params.fingerprint,
-                );
-
-                // Issue storage request
-                assert_ok!(FileSystem::issue_storage_request(
-                    RuntimeOrigin::signed(params.owner_account_id.clone()),
-                    bucket_id,
-                    FileLocation::<Test>::try_from(params.location).unwrap(),
-                    params.fingerprint,
-                    params.size,
-                    msp_id,
-                    params.peer_ids.clone(),
-                ));
-
-                results.push((bucket_id, file_key, params.owner_account_id.clone()));
-            }
-
-            results
-        }
-
-        fn generate_msp_responses_and_results(
-            storage_requests: Vec<(BucketIdFor<Test>, MerkleHash<Test>, AccountId32)>,
-            msp_id: ProviderIdFor<Test>,
-        ) -> (
-            FileKeyResponsesInput<Test>,
-            MspRespondStorageRequestsResult<Test>,
-        ) {
-            let mut responses: BTreeMap<BucketIdFor<Test>, MspStorageRequestResponse<Test>> =
-                BTreeMap::new();
-            let mut batch_responses: Vec<BatchResponses<Test>> = Vec::new();
-
-            for (bucket_id, file_key, owner_account_id) in storage_requests {
-                let response: &mut MspStorageRequestResponse<Test> = responses
-                    .entry(bucket_id)
-                    .or_insert_with(|| MspStorageRequestResponse {
-                        accept: None,
-                        reject: None,
-                    });
-
-                if file_key.as_ref()[0] % 2 == 0 {
-                    if let Some(accept) = &mut response.accept {
-                        accept
-                            .file_keys_and_proofs
-                            .try_push((
-                                file_key,
-                                CompactProof {
-                                    encoded_nodes: vec![H256::default().as_ref().to_vec()],
-                                },
-                            ))
-                            .unwrap();
-                    } else {
-                        response.accept = Some(AcceptedStorageRequestParameters {
-                            file_keys_and_proofs: bounded_vec![(
-                                file_key,
-                                CompactProof {
-                                    encoded_nodes: vec![H256::default().as_ref().to_vec()],
-                                }
-                            )],
-                            non_inclusion_forest_proof: CompactProof {
-                                encoded_nodes: vec![H256::default().as_ref().to_vec()],
-                            },
-                        });
-                    }
-
-                    if let Some(BatchResponses::Accepted(ref mut accepted)) = batch_responses.iter_mut().find(|br| matches!(br, BatchResponses::Accepted(a) if a.bucket_id == bucket_id)) {
-                        accepted.file_keys.try_push(file_key).unwrap();
-                    } else {
-                        batch_responses.push(BatchResponses::Accepted(MspAcceptedBatchStorageRequests {
-                            file_keys: BoundedVec::try_from(vec![file_key]).unwrap(),
-                            bucket_id,
-                            new_bucket_root: H256::zero(),
-                            owner: owner_account_id,
-                        }));
-                    }
-                } else {
-                    // Rejected response
-                    let reject_reason = RejectedStorageRequestReason::InternalError;
-
-                    if let Some(reject) = &mut response.reject {
-                        reject.try_push((file_key, reject_reason.clone())).unwrap();
-                    } else {
-                        response.reject = Some(bounded_vec![(file_key, reject_reason.clone())]);
-                    }
-
-                    if let Some(BatchResponses::Rejected(ref mut rejected)) = batch_responses.iter_mut().find(|br| matches!(br, BatchResponses::Rejected(r) if r.bucket_id == bucket_id)) {
-                        rejected.file_keys.try_push((file_key, reject_reason)).unwrap();
-                    } else {
-                        batch_responses.push(BatchResponses::Rejected(MspRejectedBatchStorageRequests {
-                            file_keys: BoundedVec::try_from(vec![(file_key, reject_reason)]).unwrap(),
-                            bucket_id,
-                            owner: owner_account_id,
-                        }));
-                    }
-                }
-            }
-
-            let responses: FileKeyResponsesInput<Test> = responses
-                .into_iter()
-                .collect::<Vec<_>>()
-                .try_into()
-                .expect("Should not exceed MaxBatchConfirmStorageRequests");
-
-            let results = MspRespondStorageRequestsResult {
-                msp_id,
-                responses: BoundedVec::try_from(batch_responses).unwrap(),
-            };
-
-            println!("Generated results: {:?}", results);
-
-            (responses, results)
-        }
-
-        #[test]
-        fn msp_respond_storage_request_accepts_and_rejects_failed_mixed_responses() {
-            new_test_ext().execute_with(|| {
-                // Create accounts
-                let msp_account_id = Keyring::Charlie.to_account_id();
-
-                // Register the MSP.
-                let (msp_id, value_prop_id) = add_msp_to_provider_storage(&msp_account_id);
-
-                let first_bucket = b"first bucket".to_vec();
-                let second_bucket = b"second bucket".to_vec();
-                let size = 4;
-                let fingerprint = H256::zero();
-
-                // Define storage request parameters
-                let storage_request_params = vec![
-                    StorageRequestParams {
-                        owner_account_id: Keyring::Alice.to_account_id(),
-                        bucket_name: first_bucket,
-                        location: b"location".to_vec(),
-                        size,
-                        fingerprint,
-                        peer_ids: BoundedVec::try_from(
-                            vec![BoundedVec::try_from(vec![1]).unwrap()],
-                        )
-                        .unwrap(),
-                    },
-                    StorageRequestParams {
-                        owner_account_id: Keyring::Bob.to_account_id(),
-                        bucket_name: second_bucket.clone(),
-                        location: b"location2".to_vec(),
-                        size,
-                        fingerprint,
-                        peer_ids: BoundedVec::try_from(
-                            vec![BoundedVec::try_from(vec![2]).unwrap()],
-                        )
-                        .unwrap(),
-                    },
-                    StorageRequestParams {
-                        owner_account_id: Keyring::Bob.to_account_id(),
-                        bucket_name: second_bucket,
-                        location: b"location3".to_vec(),
-                        size,
-                        fingerprint,
-                        peer_ids: BoundedVec::try_from(
-                            vec![BoundedVec::try_from(vec![2]).unwrap()],
-                        )
-                        .unwrap(),
-                    },
-                ];
-
-                // Generate storage requests
-                let storage_requests: Vec<(BucketIdFor<Test>, MerkleHash<Test>, AccountId32)> =
-                    generate_storage_requests(storage_request_params, msp_id, value_prop_id);
-
-                let (responses, expected_results) =
-                    generate_msp_responses_and_results(storage_requests, msp_id);
-
-                // Use `responses` to call the extrinsic
-                FileSystem::msp_respond_storage_requests_multiple_buckets(
-                    RuntimeOrigin::signed(msp_account_id),
-                    responses,
-                )
-                .unwrap();
-
-                let expected_results = MspRespondStorageRequestsResult {
-                    msp_id,
-                    responses: {
-                        let updated_responses: Vec<_> = expected_results
-                            .responses
-                            .into_iter()
-                            .map(|batch_response| match batch_response {
-                                BatchResponses::Accepted(mut accepted) => {
-                                    accepted.new_bucket_root =
-                                        <Test as crate::Config>::Providers::get_root_bucket(
-                                            &accepted.bucket_id,
-                                        )
-                                        .expect("Root bucket should exist");
-                                    BatchResponses::Accepted(accepted)
-                                }
-                                br => br,
-                            })
-                            .collect();
-
-                        BoundedVec::try_from(updated_responses)
-                            .expect("Number of responses should not exceed the bound")
-                    },
-                };
-
-                System::assert_last_event(
-                    Event::MspRespondedToStorageRequests {
-                        results: expected_results,
-                    }
-                    .into(),
-                );
-            });
-        }
->>>>>>> 6be2d6b7
     }
 
     mod failure {
