use crate::{
    mock::*,
    types::{
<<<<<<< HEAD
        FileLocation, PeerIds, PendingFileDeletionRequestTtl, ProviderIdFor, StorageData,
        StorageRequestBspsMetadata, StorageRequestMetadata, StorageRequestTtl,
    },
    Config, Error, Event, ItemExpirations, MaximumThreshold, ReplicationTarget, BlockRangeToMaximumThreshold
=======
        BucketIdFor, BucketNameFor, ExpiredItems, FileLocation, PeerIds,
        PendingFileDeletionRequestTtl, ProviderIdFor, StorageData, StorageRequestBspsMetadata,
        StorageRequestMetadata, StorageRequestTtl, TargetBspsRequired,
    },
    Config, Error, Event, ItemExpirations, PendingStopStoringRequests,
>>>>>>> 9dc1597a
};
use frame_support::{
    assert_noop, assert_ok,
    dispatch::DispatchResultWithPostInfo,
    traits::{nonfungibles_v2::Destroy, Hooks, OriginTrait},
    weights::Weight,
};
use frame_system::pallet_prelude::BlockNumberFor;
use pallet_proofs_dealer::{LastTickProviderSubmittedAProofFor, PriorityChallengesQueue};
use pallet_storage_providers::types::Bucket;
use shp_traits::{ReadProvidersInterface, TrieRemoveMutation};
use sp_core::{ByteArray, Hasher, H256};
use sp_keyring::sr25519::Keyring;
use sp_runtime::{
    traits::{BlakeTwo256, Get},
    BoundedVec, DispatchError,
};
use sp_trie::CompactProof;

mod create_bucket_tests {
    use super::*;

    mod failure {
        use super::*;

        #[test]
        fn create_bucket_msp_not_provider_fail() {
            new_test_ext().execute_with(|| {
                let owner = Keyring::Alice.to_account_id();
                let origin = RuntimeOrigin::signed(owner.clone());
                let msp = Keyring::Charlie.to_account_id();
                let name = BoundedVec::try_from(b"bucket".to_vec()).unwrap();

                assert_noop!(
                    FileSystem::create_bucket(
                        origin,
                        H256::from_slice(&msp.as_slice()),
                        name,
                        true
                    ),
                    Error::<Test>::NotAMsp
                );
            });
        }
    }

    mod success {
        use super::*;

        #[test]
        fn create_private_bucket_success() {
            new_test_ext().execute_with(|| {
                let owner = Keyring::Alice.to_account_id();
                let origin = RuntimeOrigin::signed(owner.clone());
                let msp = Keyring::Charlie.to_account_id();
                let name = BoundedVec::try_from(b"bucket".to_vec()).unwrap();
                let private = true;

                let msp_id = add_msp_to_provider_storage(&msp);

                let bucket_id =
                    <Test as crate::Config>::Providers::derive_bucket_id(&owner, name.clone());

                // Dispatch a signed extrinsic.
                assert_ok!(FileSystem::create_bucket(
                    origin,
                    msp_id,
                    name.clone(),
                    private
                ));

                // Check if collection was created
                assert!(
                    <Test as crate::Config>::Providers::get_read_access_group_id_of_bucket(
                        &bucket_id
                    )
                    .unwrap()
                    .is_some()
                );

                // Assert that the correct event was deposited
                System::assert_last_event(
                    Event::NewBucket {
                        who: owner,
                        msp_id,
                        bucket_id,
                        name,
                        collection_id: Some(0),
                        private,
                    }
                    .into(),
                );
            });
        }

        #[test]
        fn create_public_bucket_success() {
            new_test_ext().execute_with(|| {
                let owner = Keyring::Alice.to_account_id();
                let origin = RuntimeOrigin::signed(owner.clone());
                let msp = Keyring::Charlie.to_account_id();
                let name = BoundedVec::try_from(b"bucket".to_vec()).unwrap();
                let private = false;

                let msp_id = add_msp_to_provider_storage(&msp);

                let bucket_id =
                    <Test as crate::Config>::Providers::derive_bucket_id(&owner, name.clone());

                // Dispatch a signed extrinsic.
                assert_ok!(FileSystem::create_bucket(
                    origin,
                    msp_id,
                    name.clone(),
                    private
                ));

                // Check that the bucket does not have a corresponding collection
                assert!(
                    <Test as crate::Config>::Providers::get_read_access_group_id_of_bucket(
                        &bucket_id
                    )
                    .unwrap()
                    .is_none()
                );

                // Assert that the correct event was deposited
                System::assert_last_event(
                    Event::NewBucket {
                        who: owner,
                        msp_id,
                        bucket_id,
                        name,
                        collection_id: None,
                        private,
                    }
                    .into(),
                );
            });
        }
    }
}

mod update_bucket_privacy_tests {
    use super::*;

    mod failure {
        use super::*;

        #[test]
        fn update_bucket_privacy_bucket_not_found_fail() {
            new_test_ext().execute_with(|| {
                let owner = Keyring::Alice.to_account_id();
                let origin = RuntimeOrigin::signed(owner.clone());
                let msp = Keyring::Charlie.to_account_id();
                let name = BoundedVec::try_from(b"bucket".to_vec()).unwrap();

                add_msp_to_provider_storage(&msp);

                let bucket_id =
                    <Test as crate::Config>::Providers::derive_bucket_id(&owner, name.clone());

                assert_noop!(
                    FileSystem::update_bucket_privacy(origin, bucket_id, false),
                    pallet_storage_providers::Error::<Test>::BucketNotFound
                );
            });
        }
    }

    mod success {
        use super::*;
        #[test]
        fn update_bucket_privacy_success() {
            new_test_ext().execute_with(|| {
                let owner = Keyring::Alice.to_account_id();
                let origin = RuntimeOrigin::signed(owner.clone());
                let msp = Keyring::Charlie.to_account_id();
                let name = BoundedVec::try_from(b"bucket".to_vec()).unwrap();
                let private = true;

                let msp_id = add_msp_to_provider_storage(&msp);

                let bucket_id =
                    <Test as crate::Config>::Providers::derive_bucket_id(&owner, name.clone());

                // Dispatch a signed extrinsic.
                assert_ok!(FileSystem::create_bucket(
                    origin.clone(),
                    msp_id,
                    name.clone(),
                    private
                ));

                // Check if collection was created
                assert!(
                    <Test as crate::Config>::Providers::get_read_access_group_id_of_bucket(
                        &bucket_id
                    )
                    .unwrap()
                    .is_some()
                );

                // Assert that the correct event was deposited
                System::assert_last_event(
                    Event::NewBucket {
                        who: owner.clone(),
                        msp_id,
                        bucket_id,
                        name,
                        collection_id: Some(0),
                        private,
                    }
                    .into(),
                );

                // Dispatch a signed extrinsic.
                assert_ok!(FileSystem::update_bucket_privacy(origin, bucket_id, false));

                // Check that the bucket still has a corresponding collection
                assert!(
                    <Test as crate::Config>::Providers::get_read_access_group_id_of_bucket(
                        &bucket_id
                    )
                    .unwrap()
                    .is_some()
                );

                // Assert that the correct event was deposited
                System::assert_last_event(
                    Event::BucketPrivacyUpdated {
                        who: owner,
                        bucket_id,
                        collection_id: Some(0),
                        private: false,
                    }
                    .into(),
                );
            });
        }

        #[test]
        fn update_bucket_privacy_collection_remains_after_many_privacy_updates_success() {
            new_test_ext().execute_with(|| {
                let owner = Keyring::Alice.to_account_id();
                let origin = RuntimeOrigin::signed(owner.clone());
                let msp = Keyring::Charlie.to_account_id();
                let name = BoundedVec::try_from(b"bucket".to_vec()).unwrap();
                let private = true;

                let msp_id = add_msp_to_provider_storage(&msp);

                let bucket_id =
                    <Test as crate::Config>::Providers::derive_bucket_id(&owner, name.clone());

                // Dispatch a signed extrinsic.
                assert_ok!(FileSystem::create_bucket(
                    origin.clone(),
                    msp_id,
                    name.clone(),
                    private
                ));

                // Check if collection was created
                assert!(
                    <Test as crate::Config>::Providers::get_read_access_group_id_of_bucket(
                        &bucket_id
                    )
                    .unwrap()
                    .is_some()
                );

                // Assert that the correct event was deposited
                System::assert_last_event(
                    Event::NewBucket {
                        who: owner.clone(),
                        msp_id,
                        bucket_id,
                        name,
                        collection_id: Some(0),
                        private,
                    }
                    .into(),
                );

                // Dispatch a signed extrinsic.
                assert_ok!(FileSystem::update_bucket_privacy(
                    origin.clone(),
                    bucket_id,
                    false
                ));

                // Check that the bucket still has a corresponding collection
                assert!(
                    <Test as crate::Config>::Providers::get_read_access_group_id_of_bucket(
                        &bucket_id
                    )
                    .unwrap()
                    .is_some()
                );

                // Assert that the correct event was deposited
                System::assert_last_event(
                    Event::BucketPrivacyUpdated {
                        who: owner.clone(),
                        bucket_id,
                        collection_id: Some(0),
                        private: false,
                    }
                    .into(),
                );

                // Dispatch a signed extrinsic.
                assert_ok!(FileSystem::update_bucket_privacy(origin, bucket_id, true));

                // Check that the bucket still has a corresponding collection
                assert!(
                    <Test as crate::Config>::Providers::get_read_access_group_id_of_bucket(
                        &bucket_id
                    )
                    .unwrap()
                    .is_some()
                );

                // Assert that the correct event was deposited
                System::assert_last_event(
                    Event::BucketPrivacyUpdated {
                        who: owner,
                        bucket_id,
                        collection_id: Some(0),
                        private: true,
                    }
                    .into(),
                );
            });
        }

        #[test]
        fn update_bucket_privacy_delete_collection_before_going_from_public_to_private_success() {
            new_test_ext().execute_with(|| {
                let owner = Keyring::Alice.to_account_id();
                let origin = RuntimeOrigin::signed(owner.clone());
                let msp = Keyring::Charlie.to_account_id();
                let name = BoundedVec::try_from(b"bucket".to_vec()).unwrap();
                let private = true;

                let msp_id = add_msp_to_provider_storage(&msp);

                let bucket_id =
                    <Test as crate::Config>::Providers::derive_bucket_id(&owner, name.clone());

                // Dispatch a signed extrinsic.
                assert_ok!(FileSystem::create_bucket(
                    origin.clone(),
                    msp_id,
                    name.clone(),
                    private
                ));

                // Check that the bucket does not have a corresponding collection
                assert!(
                    <Test as crate::Config>::Providers::get_read_access_group_id_of_bucket(
                        &bucket_id
                    )
                    .unwrap()
                    .is_some()
                );

                // Assert that the correct event was deposited
                System::assert_last_event(
                    Event::NewBucket {
                        who: owner.clone(),
                        msp_id,
                        bucket_id,
                        name,
                        collection_id: Some(0),
                        private,
                    }
                    .into(),
                );

                // Dispatch a signed extrinsic.
                assert_ok!(FileSystem::update_bucket_privacy(
                    origin.clone(),
                    bucket_id,
                    false
                ));

                // Check that the bucket still has a corresponding collection
                assert!(
                    <Test as crate::Config>::Providers::get_read_access_group_id_of_bucket(
                        &bucket_id
                    )
                    .unwrap()
                    .is_some()
                );

                let collection_id =
                    <Test as crate::Config>::Providers::get_read_access_group_id_of_bucket(
                        &bucket_id,
                    )
                    .unwrap()
                    .expect("Collection ID should exist");

                let w = Nfts::get_destroy_witness(&collection_id).unwrap();

                // Delete collection before going from public to private bucket
                assert_ok!(Nfts::destroy(origin.clone(), collection_id, w));

                // Update bucket privacy from public to private
                assert_ok!(FileSystem::update_bucket_privacy(origin, bucket_id, true));

                // Check that the bucket still has a corresponding collection
                assert!(
                    <Test as crate::Config>::Providers::get_read_access_group_id_of_bucket(
                        &bucket_id
                    )
                    .unwrap()
                    .is_some()
                );

                // Assert that the correct event was deposited and that a new collection with index 1 has been created
                System::assert_last_event(
                    Event::BucketPrivacyUpdated {
                        who: owner,
                        bucket_id,
                        collection_id: Some(1),
                        private: true,
                    }
                    .into(),
                );
            });
        }
    }
}

mod create_and_associate_collection_with_bucket_tests {
    use super::*;

    mod failure {
        use super::*;

        #[test]
        fn create_and_associate_collection_with_bucket_bucket_not_found_fail() {
            new_test_ext().execute_with(|| {
                let owner = Keyring::Alice.to_account_id();
                let origin = RuntimeOrigin::signed(owner.clone());
                let msp = Keyring::Charlie.to_account_id();
                let name = BoundedVec::try_from(b"bucket".to_vec()).unwrap();

                add_msp_to_provider_storage(&msp);

                let bucket_id =
                    <Test as crate::Config>::Providers::derive_bucket_id(&owner, name.clone());

                assert_noop!(
                    FileSystem::create_and_associate_collection_with_bucket(origin, bucket_id),
                    pallet_storage_providers::Error::<Test>::BucketNotFound
                );
            });
        }
    }

    mod success {
        use super::*;

        #[test]
        fn create_and_associate_collection_with_bucket_success() {
            new_test_ext().execute_with(|| {
                let owner = Keyring::Alice.to_account_id();
                let origin = RuntimeOrigin::signed(owner.clone());
                let msp = Keyring::Charlie.to_account_id();
                let name = BoundedVec::try_from(b"bucket".to_vec()).unwrap();
                let private = true;

                let msp_id = add_msp_to_provider_storage(&msp);

                let bucket_id =
                    <Test as crate::Config>::Providers::derive_bucket_id(&owner, name.clone());

                // Dispatch a signed extrinsic.
                assert_ok!(FileSystem::create_bucket(
                    origin.clone(),
                    msp_id,
                    name.clone(),
                    private
                ));

                // Check if collection was created
                assert!(
                    <Test as crate::Config>::Providers::get_read_access_group_id_of_bucket(
                        &bucket_id
                    )
                    .unwrap()
                    .is_some()
                );

                let collection_id =
                    <Test as crate::Config>::Providers::get_read_access_group_id_of_bucket(
                        &bucket_id,
                    )
                    .unwrap()
                    .expect("Collection ID should exist");

                assert_ok!(FileSystem::create_and_associate_collection_with_bucket(
                    origin, bucket_id
                ));

                // Check if collection was associated with the bucket
                assert_ne!(
                    <Test as crate::Config>::Providers::get_read_access_group_id_of_bucket(
                        &bucket_id
                    )
                    .unwrap()
                    .expect("Collection ID should exist"),
                    collection_id
                );

                // Assert that the correct event was deposited
                System::assert_last_event(
                    Event::NewCollectionAndAssociation {
                        who: owner,
                        bucket_id,
                        collection_id: 1, // Collection ID should be incremented from 0
                    }
                    .into(),
                );
            });
        }
    }
}

mod request_storage {
    use super::*;
    mod failure {
        use super::*;

        #[test]
        fn request_storage_bucket_does_not_exist_fail() {
            new_test_ext().execute_with(|| {
                let owner = Keyring::Alice.to_account_id();
                let origin = RuntimeOrigin::signed(owner.clone());
                let msp = Keyring::Charlie.to_account_id();
                let location = FileLocation::<Test>::try_from(b"test".to_vec()).unwrap();
                let file_content = b"test".to_vec();
                let fingerprint = BlakeTwo256::hash(&file_content);
                let peer_id = BoundedVec::try_from(vec![1]).unwrap();
                let peer_ids: PeerIds<Test> = BoundedVec::try_from(vec![peer_id]).unwrap();

                let msp_id = add_msp_to_provider_storage(&msp);

                let name: BucketNameFor<Test> = BoundedVec::try_from([0u8; 32].to_vec()).unwrap();
                let bucket_id = H256::from_slice(&name);

                assert_noop!(
                    FileSystem::issue_storage_request(
                        origin,
                        bucket_id,
                        location.clone(),
                        fingerprint,
                        4,
                        msp_id,
                        peer_ids.clone(),
                    ),
                    pallet_storage_providers::Error::<Test>::BucketNotFound
                );
            });
        }

        #[test]
        fn request_storage_not_bucket_owner_fail() {
            new_test_ext().execute_with(|| {
                let owner = Keyring::Alice.to_account_id();
                let not_owner = Keyring::Bob.to_account_id();
                let origin = RuntimeOrigin::signed(not_owner.clone());
                let msp = Keyring::Charlie.to_account_id();
                let location = FileLocation::<Test>::try_from(b"test".to_vec()).unwrap();
                let file_content = b"test".to_vec();
                let fingerprint = BlakeTwo256::hash(&file_content);
                let peer_id = BoundedVec::try_from(vec![1]).unwrap();
                let peer_ids: PeerIds<Test> = BoundedVec::try_from(vec![peer_id]).unwrap();

                let msp_id = add_msp_to_provider_storage(&msp);

                let name: BucketNameFor<Test> = BoundedVec::try_from(b"bucket".to_vec()).unwrap();
                let bucket_id = create_bucket(&owner, name.clone(), msp_id);

                assert_noop!(
                    FileSystem::issue_storage_request(
                        origin,
                        bucket_id,
                        location.clone(),
                        fingerprint,
                        4,
                        msp_id,
                        peer_ids.clone(),
                    ),
                    Error::<Test>::NotBucketOwner
                );
            });
        }
    }

    mod success {
        use super::*;

        #[test]
        fn request_storage_success() {
            new_test_ext().execute_with(|| {
                let owner_account_id = Keyring::Alice.to_account_id();
                let user = RuntimeOrigin::signed(owner_account_id.clone());
                let msp = Keyring::Charlie.to_account_id();
                let location = FileLocation::<Test>::try_from(b"test".to_vec()).unwrap();
                let size = 4;
                let file_content = b"test".to_vec();
                let fingerprint = BlakeTwo256::hash(&file_content);
                let peer_id = BoundedVec::try_from(vec![1]).unwrap();
                let peer_ids: PeerIds<Test> = BoundedVec::try_from(vec![peer_id]).unwrap();

                let msp_id = add_msp_to_provider_storage(&msp);

                let name = BoundedVec::try_from(b"bucket".to_vec()).unwrap();
                let bucket_id = create_bucket(&owner_account_id.clone(), name.clone(), msp_id);

                // Dispatch a signed extrinsic.
                assert_ok!(FileSystem::issue_storage_request(
                    user.clone(),
                    bucket_id,
                    location.clone(),
                    fingerprint,
                    size,
                    msp_id,
                    peer_ids.clone(),
                ));

                let file_key = FileSystem::compute_file_key(
                    owner_account_id.clone(),
                    bucket_id,
                    location.clone(),
                    size,
                    fingerprint,
                );

                // Assert that the storage was updated
                assert_eq!(
                    FileSystem::storage_requests(file_key),
                    Some(StorageRequestMetadata {
                        requested_at: 1,
                        owner: owner_account_id.clone(),
                        bucket_id,
                        location: location.clone(),
                        fingerprint,
                        size,
                        msp: Some(msp_id),
                        user_peer_ids: peer_ids.clone(),
                        data_server_sps: BoundedVec::default(),
                        bsps_required: ReplicationTarget::<Test>::get(),
                        bsps_confirmed: 0,
                        bsps_volunteered: 0,
                    })
                );

                // Assert that the correct event was deposited
                System::assert_last_event(
                    Event::NewStorageRequest {
                        who: owner_account_id,
                        file_key,
                        bucket_id,
                        location: location.clone(),
                        fingerprint,
                        size: 4,
                        peer_ids,
                    }
                    .into(),
                );
            });
        }

        #[test]
        fn two_request_storage_in_same_block() {
            new_test_ext().execute_with(|| {
                let owner_account_id = Keyring::Alice.to_account_id();
                let user = RuntimeOrigin::signed(owner_account_id.clone());
                let msp = Keyring::Charlie.to_account_id();
                let file_1_location = FileLocation::<Test>::try_from(b"test1".to_vec()).unwrap();
                let file_2_location = FileLocation::<Test>::try_from(b"test2".to_vec()).unwrap();
                let size = 4;
                let file_content = b"test".to_vec();
                let fingerprint = BlakeTwo256::hash(&file_content);
                let peer_id = BoundedVec::try_from(vec![1]).unwrap();
                let peer_ids: PeerIds<Test> = BoundedVec::try_from(vec![peer_id]).unwrap();

                let msp_id = add_msp_to_provider_storage(&msp);

                let name = BoundedVec::try_from(b"bucket".to_vec()).unwrap();
                let bucket_id = create_bucket(&owner_account_id.clone(), name.clone(), msp_id);

                // Dispatch a signed extrinsic.
                assert_ok!(FileSystem::issue_storage_request(
                    user.clone(),
                    bucket_id,
                    file_1_location.clone(),
                    fingerprint,
                    size,
                    msp_id,
                    peer_ids.clone(),
                ));

                let file_key = FileSystem::compute_file_key(
                    owner_account_id.clone(),
                    bucket_id,
                    file_1_location.clone(),
                    size,
                    fingerprint,
                );

                // Assert that the storage was updated
                assert_eq!(
                    FileSystem::storage_requests(file_key),
                    Some(StorageRequestMetadata {
                        requested_at: 1,
                        owner: owner_account_id.clone(),
                        bucket_id: bucket_id.clone(),
                        location: file_1_location.clone(),
                        fingerprint,
                        size,
                        msp: Some(msp_id),
                        user_peer_ids: peer_ids.clone(),
                        data_server_sps: BoundedVec::default(),
                        bsps_required: ReplicationTarget::<Test>::get(),
                        bsps_confirmed: 0,
                        bsps_volunteered: 0,
                    })
                );

                // Dispatch a signed extrinsic.
                assert_ok!(FileSystem::issue_storage_request(
                    user.clone(),
                    bucket_id,
                    file_2_location.clone(),
                    fingerprint,
                    size,
                    msp_id,
                    peer_ids.clone(),
                ));

                let file_key = FileSystem::compute_file_key(
                    owner_account_id.clone(),
                    bucket_id,
                    file_2_location.clone(),
                    size,
                    fingerprint,
                );

                // Assert that the storage was updated
                assert_eq!(
                    FileSystem::storage_requests(file_key),
                    Some(StorageRequestMetadata {
                        requested_at: 1,
                        owner: owner_account_id.clone(),
                        bucket_id,
                        location: file_2_location.clone(),
                        fingerprint,
                        size,
                        msp: Some(msp_id),
                        user_peer_ids: peer_ids.clone(),
                        data_server_sps: BoundedVec::default(),
                        bsps_required: ReplicationTarget::<Test>::get(),
                        bsps_confirmed: 0,
                        bsps_volunteered: 0,
                    })
                );

                // Assert that the correct event was deposited
                System::assert_last_event(
                    Event::NewStorageRequest {
                        who: owner_account_id,
                        file_key,
                        bucket_id,
                        location: file_2_location.clone(),
                        fingerprint,
                        size,
                        peer_ids,
                    }
                    .into(),
                );
            });
        }

        #[test]
        fn request_storage_failure_if_size_is_zero() {
            new_test_ext().execute_with(|| {
                let owner_account_id = Keyring::Alice.to_account_id();
                let user = RuntimeOrigin::signed(owner_account_id.clone());
                let msp = Keyring::Charlie.to_account_id();
                let location = FileLocation::<Test>::try_from(b"test".to_vec()).unwrap();
                let size = 0;
                let file_content = b"test".to_vec();
                let fingerprint = BlakeTwo256::hash(&file_content);
                let peer_id = BoundedVec::try_from(vec![1]).unwrap();
                let peer_ids: PeerIds<Test> = BoundedVec::try_from(vec![peer_id]).unwrap();

                let msp_id = add_msp_to_provider_storage(&msp);

                let name = BoundedVec::try_from(b"bucket".to_vec()).unwrap();
                let bucket_id = create_bucket(&owner_account_id.clone(), name.clone(), msp_id);

                // Dispatch a signed extrinsic.
                assert_noop!(
                    FileSystem::issue_storage_request(
                        user.clone(),
                        bucket_id,
                        location.clone(),
                        fingerprint,
                        size,
                        msp_id,
                        peer_ids.clone(),
                    ),
                    Error::<Test>::FileSizeCannotBeZero
                );
            });
        }

        #[test]
        fn request_storage_expiration_clear_success() {
            new_test_ext().execute_with(|| {
                let owner_account_id = Keyring::Alice.to_account_id();
                let owner_signed = RuntimeOrigin::signed(owner_account_id.clone());
                let msp = Keyring::Charlie.to_account_id();
                let location = FileLocation::<Test>::try_from(b"test".to_vec()).unwrap();
                let file_content = b"test".to_vec();
                let fingerprint = BlakeTwo256::hash(&file_content);
                let peer_id = BoundedVec::try_from(vec![1]).unwrap();
                let peer_ids: PeerIds<Test> = BoundedVec::try_from(vec![peer_id]).unwrap();
                let size = 4;

                let msp_id = add_msp_to_provider_storage(&msp);

                let name = BoundedVec::try_from(b"bucket".to_vec()).unwrap();
                let bucket_id = create_bucket(&owner_account_id.clone(), name.clone(), msp_id);

                // Dispatch a signed extrinsic.
                assert_ok!(FileSystem::issue_storage_request(
                    owner_signed.clone(),
                    bucket_id,
                    location.clone(),
                    fingerprint,
                    size,
                    msp_id,
                    peer_ids.clone(),
                ));

                let file_key = FileSystem::compute_file_key(
                    owner_account_id.clone(),
                    bucket_id,
                    location.clone(),
                    size,
                    fingerprint,
                );

                // Assert that the storage was updated
                assert_eq!(
                    FileSystem::storage_requests(file_key),
                    Some(StorageRequestMetadata {
                        requested_at: 1,
                        owner: owner_account_id.clone(),
                        bucket_id,
                        location: location.clone(),
                        fingerprint,
                        size,
                        msp: Some(msp_id),
                        user_peer_ids: peer_ids.clone(),
                        data_server_sps: BoundedVec::default(),
                        bsps_required: ReplicationTarget::<Test>::get(),
                        bsps_confirmed: 0,
                        bsps_volunteered: 0,
                    })
                );

                let file_key = FileSystem::compute_file_key(
                    owner_account_id.clone(),
                    bucket_id,
                    location.clone(),
                    size,
                    fingerprint,
                );

                let storage_request_ttl: u32 = StorageRequestTtl::<Test>::get();
                let storage_request_ttl: BlockNumberFor<Test> = storage_request_ttl.into();

                // Assert that the next starting block to clean up is set to 0 initially
                assert_eq!(FileSystem::next_starting_block_to_clean_up(), 0);

                // Assert that the next expiration block number is the storage request ttl since a single storage request was made
                assert_eq!(
                    FileSystem::next_available_expiration_insertion_block(),
                    storage_request_ttl
                );

                // Assert that the storage request expiration was appended to the list at `StorageRequestTtl`
                assert_eq!(
                    FileSystem::item_expirations(storage_request_ttl),
                    vec![ExpiredItems::StorageRequest(file_key)]
                );

                roll_to(storage_request_ttl + 1);

                // Assert that the storage request expiration was removed from the list at `StorageRequestTtl`
                assert_eq!(FileSystem::item_expirations(storage_request_ttl), vec![]);
            });
        }

        #[test]
        fn request_storage_expiration_current_block_increment_success() {
            new_test_ext().execute_with(|| {
                let owner_account_id = Keyring::Alice.to_account_id();
                let owner = RuntimeOrigin::signed(owner_account_id.clone());
                let msp = Keyring::Charlie.to_account_id();
                let location = FileLocation::<Test>::try_from(b"test".to_vec()).unwrap();
                let file_content = b"test".to_vec();
                let fingerprint = BlakeTwo256::hash(&file_content);
                let peer_id = BoundedVec::try_from(vec![1]).unwrap();
                let peer_ids: PeerIds<Test> = BoundedVec::try_from(vec![peer_id]).unwrap();

                let msp_id = add_msp_to_provider_storage(&msp);

                let name = BoundedVec::try_from(b"bucket".to_vec()).unwrap();
                let bucket_id = create_bucket(&owner_account_id.clone(), name.clone(), msp_id);

                let file_key = FileSystem::compute_file_key(
                    owner_account_id.clone(),
                    bucket_id,
                    location.clone(),
                    4,
                    fingerprint,
                );

                let expected_expiration_block_number: u32 = StorageRequestTtl::<Test>::get();
                let expected_expiration_block_number: BlockNumberFor<Test> =
                    expected_expiration_block_number.into();

                // Append storage request expiration to the list at `StorageRequestTtl`
                let max_expired_items_in_block: u32 =
                    <Test as Config>::MaxExpiredItemsInBlock::get();
                for _ in 0..max_expired_items_in_block {
                    assert_ok!(ItemExpirations::<Test>::try_append(
                        expected_expiration_block_number,
                        ExpiredItems::StorageRequest(file_key)
                    ));
                }

                // Dispatch a signed extrinsic.
                assert_ok!(FileSystem::issue_storage_request(
                    owner.clone(),
                    bucket_id,
                    location.clone(),
                    fingerprint,
                    4,
                    msp_id,
                    peer_ids,
                ));

                // Assert that the storage request expirations storage is at max capacity
                assert_eq!(
                    FileSystem::item_expirations(expected_expiration_block_number).len(),
                    max_expired_items_in_block as usize
                );

                // Go to block number after which the storage request expirations should be removed
                roll_to(expected_expiration_block_number);

                // Assert that the storage request expiration was removed from the list at `StorageRequestTtl`
                assert_eq!(
                    FileSystem::item_expirations(expected_expiration_block_number),
                    vec![]
                );
            });
        }

        #[test]
        fn request_storage_clear_old_expirations_success() {
            new_test_ext().execute_with(|| {
                let owner_account_id = Keyring::Alice.to_account_id();
                let owner = RuntimeOrigin::signed(owner_account_id.clone());
                let msp = Keyring::Charlie.to_account_id();
                let location = FileLocation::<Test>::try_from(b"test".to_vec()).unwrap();
                let file_content = b"test".to_vec();
                let fingerprint = BlakeTwo256::hash(&file_content);
                let peer_id = BoundedVec::try_from(vec![1]).unwrap();
                let peer_ids: PeerIds<Test> = BoundedVec::try_from(vec![peer_id]).unwrap();

                let msp_id = add_msp_to_provider_storage(&msp);

                let name = BoundedVec::try_from(b"bucket".to_vec()).unwrap();
                let bucket_id = create_bucket(&owner_account_id.clone(), name.clone(), msp_id);

                // Append storage request expiration to the list at `StorageRequestTtl`
                let max_storage_request_expiry: u32 =
                    <Test as Config>::MaxExpiredItemsInBlock::get();

                let file_key = FileSystem::compute_file_key(
                    owner_account_id.clone(),
                    bucket_id,
                    location.clone(),
                    4,
                    fingerprint,
                );

                let expected_expiration_block_number: u32 = StorageRequestTtl::<Test>::get();
                let expected_expiration_block_number: BlockNumberFor<Test> =
                    expected_expiration_block_number.into();

                for _ in 0..max_storage_request_expiry {
                    assert_ok!(ItemExpirations::<Test>::try_append(
                        expected_expiration_block_number,
                        ExpiredItems::StorageRequest(file_key)
                    ));
                }

                // Dispatch a signed extrinsic.
                assert_ok!(FileSystem::issue_storage_request(
                    owner.clone(),
                    bucket_id,
                    location.clone(),
                    fingerprint,
                    4,
                    msp_id,
                    peer_ids,
                ));

                let expected_expiration_block_number: u32 = StorageRequestTtl::<Test>::get();
                let expected_expiration_block_number: BlockNumberFor<Test> =
                    expected_expiration_block_number.into();

                // Assert that the `NextExpirationInsertionBlockNumber` storage is set to 0 initially
                assert_eq!(FileSystem::next_starting_block_to_clean_up(), 0);

                // Assert that the storage request expirations storage is at max capacity
                assert_eq!(
                    FileSystem::item_expirations(expected_expiration_block_number).len(),
                    max_storage_request_expiry as usize
                );

                let used_weight = FileSystem::on_idle(System::block_number(), Weight::zero());

                // Assert that the weight used is zero
                assert_eq!(used_weight, Weight::zero());

                // Assert that the storage request expirations storage is at max capacity
                // TODO: Fix this test...
                assert_eq!(
                    FileSystem::item_expirations(expected_expiration_block_number).len(),
                    max_storage_request_expiry as usize
                );

                // Assert that the `NextExpirationInsertionBlockNumber` storage did not update
                assert_eq!(FileSystem::next_starting_block_to_clean_up(), 0);

                // Go to block number after which the storage request expirations should be removed
                roll_to(expected_expiration_block_number + 1);

                // Assert that the storage request expiration was removed from the list at `StorageRequestTtl`
                assert_eq!(
                    FileSystem::item_expirations(expected_expiration_block_number),
                    vec![]
                );

                // Assert that the `NextExpirationInsertionBlockNumber` storage is set to the next block number
                assert_eq!(
                    FileSystem::next_starting_block_to_clean_up(),
                    System::block_number() + 1
                );
            });
        }
    }
}

mod revoke_storage_request {
    use super::*;
    mod failure {
        use super::*;

        #[test]
        fn revoke_non_existing_storage_request_fail() {
            new_test_ext().execute_with(|| {
                let owner = RuntimeOrigin::signed(Keyring::Alice.to_account_id());
                let file_key = H256::zero();

                assert_noop!(
                    FileSystem::revoke_storage_request(owner.clone(), file_key),
                    Error::<Test>::StorageRequestNotFound
                );
            });
        }

        #[test]
        fn revoke_storage_request_not_owner_fail() {
            new_test_ext().execute_with(|| {
                let owner_account_id = Keyring::Alice.to_account_id();
                let owner = RuntimeOrigin::signed(owner_account_id.clone());
                let not_owner = RuntimeOrigin::signed(Keyring::Bob.to_account_id());
                let msp = Keyring::Charlie.to_account_id();
                let location = FileLocation::<Test>::try_from(b"test".to_vec()).unwrap();
                let file_content = b"test".to_vec();
                let fingerprint = BlakeTwo256::hash(&file_content);

                let msp_id = add_msp_to_provider_storage(&msp);

                let name = BoundedVec::try_from(b"bucket".to_vec()).unwrap();
                let bucket_id = create_bucket(&owner_account_id.clone(), name.clone(), msp_id);

                // Dispatch a signed extrinsic.
                assert_ok!(FileSystem::issue_storage_request(
                    owner.clone(),
                    bucket_id,
                    location.clone(),
                    fingerprint,
                    4,
                    msp_id,
                    Default::default()
                ));

                let file_key = FileSystem::compute_file_key(
                    owner_account_id.clone(),
                    bucket_id,
                    location.clone(),
                    4,
                    fingerprint,
                );

                assert_noop!(
                    FileSystem::revoke_storage_request(not_owner.clone(), file_key),
                    Error::<Test>::StorageRequestNotAuthorized
                );
            });
        }
    }

    mod success {
        use super::*;

        #[test]
        fn revoke_request_storage_success() {
            new_test_ext().execute_with(|| {
                let owner_account_id = Keyring::Alice.to_account_id();
                let owner = RuntimeOrigin::signed(owner_account_id.clone());
                let msp = Keyring::Charlie.to_account_id();
                let location = FileLocation::<Test>::try_from(b"test".to_vec()).unwrap();
                let file_content = b"test".to_vec();
                let fingerprint = BlakeTwo256::hash(&file_content);

                let msp_id = add_msp_to_provider_storage(&msp);

                let name = BoundedVec::try_from(b"bucket".to_vec()).unwrap();
                let bucket_id = create_bucket(&owner_account_id.clone(), name.clone(), msp_id);

                // Dispatch a signed extrinsic.
                assert_ok!(FileSystem::issue_storage_request(
                    owner.clone(),
                    bucket_id,
                    location.clone(),
                    fingerprint,
                    4,
                    msp_id,
                    Default::default()
                ));

                let file_key = FileSystem::compute_file_key(
                    owner_account_id.clone(),
                    bucket_id,
                    location.clone(),
                    4,
                    fingerprint,
                );

                let storage_request_ttl: u32 = StorageRequestTtl::<Test>::get();
                let storage_request_ttl: BlockNumberFor<Test> = storage_request_ttl.into();

                // Assert that the NextExpirationInsertionBlockNumber storage is set to 0 initially
                assert_eq!(FileSystem::next_starting_block_to_clean_up(), 0);

                // Assert that the storage request expiration was appended to the list at `StorageRequestTtl`
                assert_eq!(
                    FileSystem::item_expirations(storage_request_ttl),
                    vec![ExpiredItems::StorageRequest(file_key)]
                );

                assert_ok!(FileSystem::revoke_storage_request(owner.clone(), file_key));

                System::assert_last_event(Event::StorageRequestRevoked { file_key }.into());
            });
        }

        #[test]
        fn revoke_storage_request_with_volunteered_bsps_success() {
            new_test_ext().execute_with(|| {
                let owner_account = Keyring::Alice.to_account_id();
                let owner = RuntimeOrigin::signed(owner_account.clone());
                let msp = Keyring::Charlie.to_account_id();
                let location = FileLocation::<Test>::try_from(b"test".to_vec()).unwrap();
                let file_content = b"test".to_vec();
                let fingerprint = BlakeTwo256::hash(&file_content);
                let peer_id = BoundedVec::try_from(vec![1]).unwrap();
                let peer_ids: PeerIds<Test> = BoundedVec::try_from(vec![peer_id]).unwrap();

                let msp_id = add_msp_to_provider_storage(&msp);

                let name = BoundedVec::try_from(b"bucket".to_vec()).unwrap();
                let bucket_id = create_bucket(&owner_account.clone(), name.clone(), msp_id);

                assert_ok!(FileSystem::issue_storage_request(
            		owner.clone(),
            		bucket_id,
					location.clone(),
					fingerprint,
					4,
					msp_id,
					peer_ids.clone(),
				));

                let bsp_account_id = Keyring::Bob.to_account_id();
                let bsp_signed = RuntimeOrigin::signed(bsp_account_id.clone());

                let storage_amount: StorageData<Test> = 100;

                assert_ok!(bsp_sign_up(bsp_signed.clone(), storage_amount));

                let bsp_id =
                    <<Test as crate::Config>::Providers as shp_traits::ProvidersInterface>::get_provider_id(
                        bsp_account_id,
                    )
                        .unwrap();

                let file_key = FileSystem::compute_file_key(
                    owner_account.clone(),
                    bucket_id,
                    location.clone(),
                    4,
                    fingerprint,
                );

                assert_ok!(FileSystem::bsp_volunteer(bsp_signed.clone(), file_key,));

                // Check StorageRequestBsps storage for confirmed BSPs
                assert_eq!(
                    FileSystem::storage_request_bsps(file_key, bsp_id)
                        .expect("BSP should exist in storage"),
                    StorageRequestBspsMetadata::<Test> {
                        confirmed: false,
                        _phantom: Default::default()
                    }
                );

                // Dispatch a signed extrinsic.
                assert_ok!(FileSystem::revoke_storage_request(owner.clone(), file_key));

                // Assert that the correct event was deposited
                System::assert_last_event(Event::StorageRequestRevoked { file_key }.into());
            });
        }

        #[test]
        fn revoke_storage_request_with_confirmed_bsps_success() {
            new_test_ext().execute_with(|| {
                let owner_account = Keyring::Alice.to_account_id();
                let owner = RuntimeOrigin::signed(owner_account.clone());
                let msp = Keyring::Charlie.to_account_id();
                let location = FileLocation::<Test>::try_from(b"test".to_vec()).unwrap();
                let file_content = b"test".to_vec();
                let fingerprint = BlakeTwo256::hash(&file_content);
                let peer_id = BoundedVec::try_from(vec![1]).unwrap();
                let peer_ids: PeerIds<Test> = BoundedVec::try_from(vec![peer_id]).unwrap();

                let msp_id = add_msp_to_provider_storage(&msp);

                let name = BoundedVec::try_from(b"bucket".to_vec()).unwrap();
                let bucket_id = create_bucket(&owner_account.clone(), name.clone(), msp_id);

                // Dispatch a signed extrinsic.
                assert_ok!(FileSystem::issue_storage_request(
                    owner.clone(),
                    bucket_id,
                    location.clone(),
                    fingerprint,
                    4,
                    msp_id,
                    peer_ids.clone(),
                ));

                let bsp_account_id = Keyring::Bob.to_account_id();
                let bsp_signed = RuntimeOrigin::signed(bsp_account_id.clone());

                let storage_amount: StorageData<Test> = 100;

                assert_ok!(bsp_sign_up(bsp_signed.clone(), storage_amount));

                let file_key = FileSystem::compute_file_key(
                    owner_account.clone(),
                    bucket_id,
                    location.clone(),
                    4,
                    fingerprint,
                );

                assert_ok!(FileSystem::bsp_volunteer(bsp_signed.clone(), file_key,));

                assert_ok!(FileSystem::bsp_confirm_storing(
                    bsp_signed.clone(),
                    CompactProof {
                        encoded_nodes: vec![H256::default().as_ref().to_vec()],
                    },
                    BoundedVec::try_from(vec![(
                        file_key,
                        CompactProof {
                            encoded_nodes: vec![H256::default().as_ref().to_vec()],
                        }
                    )])
                    .unwrap(),
                ));

                // Dispatch a signed extrinsic.
                assert_ok!(FileSystem::revoke_storage_request(owner.clone(), file_key));

                // Check ProofsDealer pallet storage for queued custom challenges for remove trie mutation of file key
                let priority_challenges_queue = PriorityChallengesQueue::<Test>::get();

                assert!(priority_challenges_queue.contains(&(file_key, Some(TrieRemoveMutation))));

                // Assert that the correct event was deposited
                System::assert_last_event(Event::StorageRequestRevoked { file_key }.into());
            });
        }
    }
}

mod bsp_volunteer {
    use super::*;
    mod failure {
        use super::*;

        #[test]
        fn bsp_actions_not_a_bsp_fail() {
            new_test_ext().execute_with(|| {
                let owner_account_id = Keyring::Alice.to_account_id();
                let bsp_account_id = Keyring::Bob.to_account_id();
                let bsp_signed = RuntimeOrigin::signed(bsp_account_id.clone());
                let msp = Keyring::Charlie.to_account_id();
                let location = FileLocation::<Test>::try_from(b"test".to_vec()).unwrap();
                let size = 4;
                let file_content = b"test".to_vec();
                let fingerprint = BlakeTwo256::hash(&file_content);
                let peer_id = BoundedVec::try_from(vec![1]).unwrap();
                let peer_ids: PeerIds<Test> = BoundedVec::try_from(vec![peer_id]).unwrap();

                let msp_id = add_msp_to_provider_storage(&msp);

                let name = BoundedVec::try_from(vec![1]).unwrap();
                let bucket_id = create_bucket(&owner_account_id.clone(), name, msp_id);

                // Dispatch storage request.
                assert_ok!(FileSystem::issue_storage_request(
                    RuntimeOrigin::signed(owner_account_id.clone()),
                    bucket_id,
                    location.clone(),
                    fingerprint,
                    size,
                    msp_id,
                    peer_ids.clone(),
                ));

                let file_key = FileSystem::compute_file_key(
                    owner_account_id.clone(),
                    bucket_id,
                    location.clone(),
                    size,
                    fingerprint,
                );

                assert_noop!(
                    FileSystem::bsp_volunteer(bsp_signed.clone(), file_key),
                    Error::<Test>::NotABsp
                );
            });
        }

        #[test]
        fn bsp_volunteer_storage_request_not_found_fail() {
            new_test_ext().execute_with(|| {
                let bsp_account_id = Keyring::Bob.to_account_id();
                let bsp_signed = RuntimeOrigin::signed(bsp_account_id.clone());
                let location = FileLocation::<Test>::try_from(b"test".to_vec()).unwrap();
                let fingerprint = H256::zero();

                assert_ok!(bsp_sign_up(bsp_signed.clone(), 100,));

                let file_key = FileSystem::compute_file_key(
                    bsp_account_id.clone(),
                    H256::zero(),
                    location.clone(),
                    4,
                    fingerprint,
                );

                assert_noop!(
                    FileSystem::bsp_volunteer(bsp_signed.clone(), file_key),
                    Error::<Test>::StorageRequestNotFound
                );
            });
        }

        #[test]
        fn bsp_already_volunteered_failed() {
            new_test_ext().execute_with(|| {
                let owner_account_id = Keyring::Alice.to_account_id();
                let owner_signed = RuntimeOrigin::signed(owner_account_id.clone());
                let bsp_account_id = Keyring::Bob.to_account_id();
                let bsp_signed = RuntimeOrigin::signed(bsp_account_id.clone());
                let msp = Keyring::Charlie.to_account_id();
                let location = FileLocation::<Test>::try_from(b"test".to_vec()).unwrap();
                let size = 4;
                let file_content = b"test".to_vec();
                let fingerprint = BlakeTwo256::hash(&file_content);
                let peer_id = BoundedVec::try_from(vec![1]).unwrap();
                let peer_ids: PeerIds<Test> = BoundedVec::try_from(vec![peer_id]).unwrap();
                let storage_amount: StorageData<Test> = 100;

                let msp_id = add_msp_to_provider_storage(&msp);

                let name = BoundedVec::try_from(b"bucket".to_vec()).unwrap();
                let bucket_id = create_bucket(&owner_account_id.clone(), name, msp_id);

                // Dispatch storage request.
                assert_ok!(FileSystem::issue_storage_request(
                    owner_signed.clone(),
                    bucket_id,
                    location.clone(),
                    fingerprint,
                    size,
                    msp_id,
                    peer_ids.clone(),
                ));

                // Sign up account as a Backup Storage Provider
                assert_ok!(bsp_sign_up(bsp_signed.clone(), storage_amount,));

                let file_key = FileSystem::compute_file_key(
                    owner_account_id.clone(),
                    bucket_id,
                    location.clone(),
                    size,
                    fingerprint,
                );

                // Dispatch BSP volunteer.
                assert_ok!(FileSystem::bsp_volunteer(bsp_signed.clone(), file_key));

                assert_noop!(
                    FileSystem::bsp_volunteer(bsp_signed.clone(), file_key),
                    Error::<Test>::BspAlreadyVolunteered
                );
            });
        }

        #[test]
        fn bsp_volunteer_above_threshold_high_fail() {
            new_test_ext().execute_with(|| {
                // TODO: Fix

                let owner_account_id = Keyring::Alice.to_account_id();
                let owner_signed = RuntimeOrigin::signed(owner_account_id.clone());
                let bsp_account_id = Keyring::Bob.to_account_id();
                let bsp_signed = RuntimeOrigin::signed(bsp_account_id.clone());
                let msp = Keyring::Charlie.to_account_id();
                let location = FileLocation::<Test>::try_from(b"test".to_vec()).unwrap();
                let size = 4;
                let file_content = b"test".to_vec();
                let fingerprint = BlakeTwo256::hash(&file_content);
                let peer_id = BoundedVec::try_from(vec![1]).unwrap();
                let peer_ids: PeerIds<Test> = BoundedVec::try_from(vec![peer_id]).unwrap();
                let storage_amount: StorageData<Test> = 100;

                let msp_id = add_msp_to_provider_storage(&msp);

                let name = BoundedVec::try_from(b"bucket".to_vec()).unwrap();
                let bucket_id = create_bucket(&owner_account_id.clone(), name, msp_id);

                // Dispatch storage request.
                assert_ok!(FileSystem::issue_storage_request(
                    owner_signed.clone(),
                    bucket_id,
                    location.clone(),
                    fingerprint,
                    size,
                    msp_id,
                    peer_ids.clone(),
                ));

                // Sign up account as a Backup Storage Provider
                assert_ok!(bsp_sign_up(bsp_signed.clone(), storage_amount,));

                let file_key = FileSystem::compute_file_key(
                    owner_account_id.clone(),
                    bucket_id,
                    location.clone(),
                    size,
                    fingerprint,
                );

                // Set MaximumThreshold to zero
                MaximumThreshold::<Test>::put(1);

                // Dispatch BSP volunteer.
                assert_noop!(
                    FileSystem::bsp_volunteer(bsp_signed.clone(), file_key),
                    Error::<Test>::AboveThreshold
                );
            });
        }
    }

    mod success {
        use super::*;

        #[test]
        fn bsp_volunteer_success() {
            new_test_ext().execute_with(|| {
                let owner = Keyring::Alice.to_account_id();
                let origin = RuntimeOrigin::signed(owner.clone());
                let bsp_account_id = Keyring::Bob.to_account_id();
                let bsp_signed = RuntimeOrigin::signed(bsp_account_id.clone());
                let msp = Keyring::Charlie.to_account_id();
                let location = FileLocation::<Test>::try_from(b"test".to_vec()).unwrap();
                let size = StorageData::<Test>::try_from(4).unwrap();
                // TODO: right now we are bypassing the volunteer assignment threshold
                let fingerprint = H256::zero();
                let peer_id = BoundedVec::try_from(vec![1]).unwrap();
                let peer_ids: PeerIds<Test> = BoundedVec::try_from(vec![peer_id]).unwrap();
                let storage_amount: StorageData<Test> = 100;

                let msp_id = add_msp_to_provider_storage(&msp);

                let name = BoundedVec::try_from(b"bucket".to_vec()).unwrap();
                let bucket_id = create_bucket(&owner.clone(), name.clone(), msp_id);

                // Dispatch storage request.
                assert_ok!(FileSystem::issue_storage_request(
					origin,
					bucket_id,
					location.clone(),
					fingerprint,
					4,
					msp_id,
					peer_ids.clone(),
				));

                // Sign up account as a Backup Storage Provider
                assert_ok!(bsp_sign_up(bsp_signed.clone(), storage_amount));

                let file_key = FileSystem::compute_file_key(
                    owner.clone(),
                    bucket_id,
                    location.clone(),
                    4,
                    fingerprint,
                );

                let bsp_id =
                    <<Test as crate::Config>::Providers as shp_traits::ProvidersInterface>::get_provider_id(
                        bsp_account_id,
                    )
                        .unwrap();

                // Dispatch BSP volunteer.
                assert_ok!(FileSystem::bsp_volunteer(bsp_signed.clone(), file_key));

                // Assert that the RequestStorageBsps has the correct value
                assert_eq!(
                    FileSystem::storage_request_bsps(file_key, bsp_id)
                        .expect("BSP should exist in storage"),
                    StorageRequestBspsMetadata::<Test> {
                        confirmed: false,
                        _phantom: Default::default()
                    }
                );

                // Assert that the correct event was deposited
                System::assert_last_event(
                    Event::AcceptedBspVolunteer {
                        bsp_id,
                        bucket_id,
                        location,
                        fingerprint,
                        multiaddresses: create_sp_multiaddresses(),
                        owner,
                        size,
                    }
                        .into(),
                );
            });
        }
    }
}

mod bsp_confirm {
    use super::*;
    mod failure {
        use super::*;

        #[test]
        fn bsp_actions_not_a_bsp_fail() {
            new_test_ext().execute_with(|| {
                let owner_account_id = Keyring::Alice.to_account_id();
                let bsp_account_id = Keyring::Bob.to_account_id();
                let bsp_signed = RuntimeOrigin::signed(bsp_account_id.clone());
                let msp = Keyring::Charlie.to_account_id();
                let location = FileLocation::<Test>::try_from(b"test".to_vec()).unwrap();
                let size = 4;
                let file_content = b"test".to_vec();
                let fingerprint = BlakeTwo256::hash(&file_content);
                let peer_id = BoundedVec::try_from(vec![1]).unwrap();
                let peer_ids: PeerIds<Test> = BoundedVec::try_from(vec![peer_id]).unwrap();

                let msp_id = add_msp_to_provider_storage(&msp);

                let name = BoundedVec::try_from(vec![1]).unwrap();
                let bucket_id = create_bucket(&owner_account_id.clone(), name, msp_id);

                // Dispatch storage request.
                assert_ok!(FileSystem::issue_storage_request(
                    RuntimeOrigin::signed(owner_account_id.clone()),
                    bucket_id,
                    location.clone(),
                    fingerprint,
                    size,
                    msp_id,
                    peer_ids.clone(),
                ));

                let file_key = FileSystem::compute_file_key(
                    owner_account_id.clone(),
                    bucket_id,
                    location.clone(),
                    size,
                    fingerprint,
                );

                assert_noop!(
                    FileSystem::bsp_confirm_storing(
                        bsp_signed.clone(),
                        CompactProof {
                            encoded_nodes: vec![H256::default().as_ref().to_vec()],
                        },
                        BoundedVec::try_from(vec![(
                            file_key,
                            CompactProof {
                                encoded_nodes: vec![H256::default().as_ref().to_vec()],
                            }
                        )])
                        .unwrap(),
                    ),
                    Error::<Test>::NotABsp
                );
            });
        }

        #[test]
        fn bsp_confirm_storing_storage_request_not_found_fail() {
            new_test_ext().execute_with(|| {
                let bsp_account_id = Keyring::Bob.to_account_id();
                let bsp_signed = RuntimeOrigin::signed(bsp_account_id.clone());
                let location = FileLocation::<Test>::try_from(b"test".to_vec()).unwrap();

                // Sign up account as a Backup Storage Provider
                assert_ok!(bsp_sign_up(bsp_signed.clone(), 100,));

                let file_key = FileSystem::compute_file_key(
                    bsp_account_id.clone(),
                    H256::zero(),
                    location.clone(),
                    4,
                    H256::zero(),
                );

                assert_noop!(
                    FileSystem::bsp_confirm_storing(
                        bsp_signed.clone(),
                        CompactProof {
                            encoded_nodes: vec![H256::default().as_ref().to_vec()],
                        },
                        BoundedVec::try_from(vec![(
                            file_key,
                            CompactProof {
                                encoded_nodes: vec![H256::default().as_ref().to_vec()],
                            }
                        )])
                        .unwrap(),
                    ),
                    Error::<Test>::StorageRequestNotFound
                );
            });
        }

        #[test]
        fn bsp_confirm_storing_not_volunteered_fail() {
            new_test_ext().execute_with(|| {
                let owner_account_id = Keyring::Alice.to_account_id();
                let owner_signed = RuntimeOrigin::signed(owner_account_id.clone());
                let bsp_account_id = Keyring::Bob.to_account_id();
                let bsp_signed = RuntimeOrigin::signed(bsp_account_id.clone());
                let msp = Keyring::Charlie.to_account_id();
                let location = FileLocation::<Test>::try_from(b"test".to_vec()).unwrap();
                let size = 4;
                let file_content = b"test".to_vec();
                let fingerprint = BlakeTwo256::hash(&file_content);
                let peer_id = BoundedVec::try_from(vec![1]).unwrap();
                let peer_ids: PeerIds<Test> = BoundedVec::try_from(vec![peer_id]).unwrap();
                let storage_amount: StorageData<Test> = 100;

                let msp_id = add_msp_to_provider_storage(&msp);

                let name = BoundedVec::try_from(vec![1]).unwrap();
                let bucket_id = create_bucket(&owner_account_id.clone(), name, msp_id);

                // Dispatch storage request.
                assert_ok!(FileSystem::issue_storage_request(
                    owner_signed.clone(),
                    bucket_id,
                    location.clone(),
                    fingerprint,
                    size,
                    msp_id,
                    peer_ids.clone(),
                ));

                // Sign up account as a Backup Storage Provider
                assert_ok!(bsp_sign_up(bsp_signed.clone(), storage_amount,));

                let file_key = FileSystem::compute_file_key(
                    owner_account_id.clone(),
                    bucket_id,
                    location.clone(),
                    size,
                    fingerprint,
                );

                assert_noop!(
                    FileSystem::bsp_confirm_storing(
                        bsp_signed.clone(),
                        CompactProof {
                            encoded_nodes: vec![H256::default().as_ref().to_vec()],
                        },
                        BoundedVec::try_from(vec![(
                            file_key,
                            CompactProof {
                                encoded_nodes: vec![H256::default().as_ref().to_vec()],
                            }
                        )])
                        .unwrap(),
                    ),
                    Error::<Test>::BspNotVolunteered
                );
            });
        }

        #[test]
        fn bsp_confirming_for_non_existent_storage_request() {
            new_test_ext().execute_with(|| {
                let owner_account_id = Keyring::Alice.to_account_id();
                let owner_signed = RuntimeOrigin::signed(owner_account_id.clone());
                let bsp_bob_account_id = Keyring::Bob.to_account_id();
                let bsp_bob_signed = RuntimeOrigin::signed(bsp_bob_account_id.clone());
                let bsp_charlie_account_id = Keyring::Dave.to_account_id();
                let bsp_charlie_signed = RuntimeOrigin::signed(bsp_charlie_account_id.clone());
                let msp = Keyring::Charlie.to_account_id();
                let location = FileLocation::<Test>::try_from(b"test".to_vec()).unwrap();
                let size = 4;
                let file_content = b"test".to_vec();
                let fingerprint = BlakeTwo256::hash(&file_content);
                let peer_id = BoundedVec::try_from(vec![1]).unwrap();
                let peer_ids: PeerIds<Test> = BoundedVec::try_from(vec![peer_id]).unwrap();
                let storage_amount: StorageData<Test> = 100;

                let msp_id = add_msp_to_provider_storage(&msp);

                let name = BoundedVec::try_from(vec![1]).unwrap();
                let bucket_id = create_bucket(&owner_account_id.clone(), name, msp_id);

                // Dispatch storage request.
                assert_ok!(FileSystem::issue_storage_request(
                    owner_signed.clone(),
                    bucket_id,
                    location.clone(),
                    fingerprint,
                    size,
                    msp_id,
                    peer_ids.clone(),
                ));

                // Sign up account as a Backup Storage Provider
                assert_ok!(bsp_sign_up(bsp_bob_signed.clone(), storage_amount,));
                assert_ok!(bsp_sign_up(bsp_charlie_signed.clone(), storage_amount,));

                let file_key = FileSystem::compute_file_key(
                    owner_account_id.clone(),
                    bucket_id,
                    location.clone(),
                    size,
                    fingerprint,
                );

                // Dispatch BSP volunteer.
                assert_ok!(FileSystem::bsp_volunteer(bsp_bob_signed.clone(), file_key,));

                assert_ok!(FileSystem::bsp_confirm_storing(
                    bsp_bob_signed.clone(),
                    CompactProof {
                        encoded_nodes: vec![H256::default().as_ref().to_vec()],
                    },
                    BoundedVec::try_from(vec![(
                        file_key,
                        CompactProof {
                            encoded_nodes: vec![H256::default().as_ref().to_vec()],
                        }
                    )])
                    .unwrap(),
                ));

                assert_ok!(FileSystem::bsp_volunteer(
                    bsp_charlie_signed.clone(),
                    file_key,
                ));

                assert_ok!(FileSystem::bsp_confirm_storing(
                    bsp_charlie_signed.clone(),
                    CompactProof {
                        encoded_nodes: vec![H256::default().as_ref().to_vec()],
                    },
                    BoundedVec::try_from(vec![(
                        file_key,
                        CompactProof {
                            encoded_nodes: vec![H256::default().as_ref().to_vec()],
                        }
                    )])
                    .unwrap(),
                ));

                assert_noop!(
                    FileSystem::bsp_confirm_storing(
                        bsp_bob_signed.clone(),
                        CompactProof {
                            encoded_nodes: vec![H256::default().as_ref().to_vec()],
                        },
                        BoundedVec::try_from(vec![(
                            file_key,
                            CompactProof {
                                encoded_nodes: vec![H256::default().as_ref().to_vec()],
                            }
                        )])
                        .unwrap(),
                    ),
                    Error::<Test>::StorageRequestNotFound
                );
            });
        }
    }

    mod success {
        use super::*;

        #[test]
        fn bsp_confirm_storing_success() {
            new_test_ext().execute_with(|| {
                let owner_account_id = Keyring::Alice.to_account_id();
                let owner_signed = RuntimeOrigin::signed(owner_account_id.clone());
                let bsp_account_id = Keyring::Bob.to_account_id();
                let bsp_signed = RuntimeOrigin::signed(bsp_account_id.clone());
                let msp = Keyring::Charlie.to_account_id();
                let location = FileLocation::<Test>::try_from(b"test".to_vec()).unwrap();
                let size = 4;
                let fingerprint = H256::zero();
                let peer_id = BoundedVec::try_from(vec![1]).unwrap();
                let peer_ids: PeerIds<Test> = BoundedVec::try_from(vec![peer_id]).unwrap();
                let storage_amount: StorageData<Test> = 100;

                let msp_id = add_msp_to_provider_storage(&msp);

                let name = BoundedVec::try_from(b"bucket".to_vec()).unwrap();
                let bucket_id = create_bucket(&owner_account_id.clone(), name, msp_id);

                // Dispatch storage request.
                assert_ok!(FileSystem::issue_storage_request(
					owner_signed.clone(),
					bucket_id,
					location.clone(),
					fingerprint,
					size,
					msp_id,
					peer_ids.clone(),
				));

                // Sign up account as a Backup Storage Provider
                assert_ok!(bsp_sign_up(bsp_signed.clone(), storage_amount));

                let file_key = FileSystem::compute_file_key(
                    owner_account_id.clone(),
                    bucket_id,
                    location.clone(),
                    size,
                    fingerprint,
                );

                let bsp_id =
                    <<Test as crate::Config>::Providers as shp_traits::ProvidersInterface>::get_provider_id(
                        bsp_account_id.clone(),
                    )
                        .unwrap();

                // Dispatch BSP volunteer.
                assert_ok!(FileSystem::bsp_volunteer(bsp_signed.clone(), file_key,));

                // In this case, the tick number is going to be equal to the current block number
                // minus one (on_poll hook not executed in first block)
                let tick_when_confirming = System::block_number() - 1;

                // Dispatch BSP confirm storing.
                assert_ok!(FileSystem::bsp_confirm_storing(
                    bsp_signed.clone(),
                    CompactProof {
                        encoded_nodes: vec![H256::default().as_ref().to_vec()],
                    },
                    BoundedVec::try_from(vec![(file_key,
                            CompactProof {
                                encoded_nodes: vec![H256::default().as_ref().to_vec()],
                            })]).unwrap()
                    ,
                ));

                // Assert that the storage was updated
                assert_eq!(
                    FileSystem::storage_requests(file_key),
                    Some(StorageRequestMetadata {
                        requested_at: 1,
                        owner: owner_account_id.clone(),
                        bucket_id,
                        location: location.clone(),
                        fingerprint,
                        size,
                        msp: Some(msp_id),
                        user_peer_ids: peer_ids.clone(),
                        data_server_sps: BoundedVec::default(),
                        bsps_required: ReplicationTarget::<Test>::get(),
                        bsps_confirmed: 1,
                        bsps_volunteered: 1,
                    })
                );

                // Assert that the RequestStorageBsps was updated
                assert_eq!(
                    FileSystem::storage_request_bsps(file_key, bsp_id)
                        .expect("BSP should exist in storage"),
                    StorageRequestBspsMetadata::<Test> {
                        confirmed: true,
                        _phantom: Default::default()
                    }
                );

                let file_key = FileSystem::compute_file_key(
                    owner_account_id.clone(),
                    bucket_id,
                    location.clone(),
                    size,
                    fingerprint,
                );

                let new_root =
                    <<Test as crate::Config>::Providers as shp_traits::ProvidersInterface>::get_root(
                        bsp_id,
                    )
                        .unwrap();

                // Assert that the correct event was deposited
                System::assert_last_event(
                    Event::BspConfirmedStoring {
                        who: bsp_account_id.clone(),
                        bsp_id,
                        file_keys: BoundedVec::try_from(vec![file_key]).unwrap(),
                        new_root,
                    }
                        .into(),
                );

                // Assert that the proving cycle was initialised for this BSP.
                let last_tick_provider_submitted_proof =
                    LastTickProviderSubmittedAProofFor::<Test>::get(&bsp_id).unwrap();
                assert_eq!(last_tick_provider_submitted_proof, tick_when_confirming);

                // Assert that the correct event was deposited.
                System::assert_has_event(
                    Event::BspChallengeCycleInitialised {
                        who: bsp_account_id,
                        bsp_id,
                    }
                        .into(),
                );
            });
        }
    }
}

mod bsp_stop_storing {
    use super::*;
    mod failure {
        use super::*;
        #[test]
        fn bsp_actions_not_a_bsp_fail() {
            new_test_ext().execute_with(|| {
                let owner_account_id = Keyring::Alice.to_account_id();
                let bsp_account_id = Keyring::Bob.to_account_id();
                let bsp_signed = RuntimeOrigin::signed(bsp_account_id.clone());
                let msp = Keyring::Charlie.to_account_id();
                let location = FileLocation::<Test>::try_from(b"test".to_vec()).unwrap();
                let size = 4;
                let file_content = b"test".to_vec();
                let fingerprint = BlakeTwo256::hash(&file_content);
                let peer_id = BoundedVec::try_from(vec![1]).unwrap();
                let peer_ids: PeerIds<Test> = BoundedVec::try_from(vec![peer_id]).unwrap();

                let msp_id = add_msp_to_provider_storage(&msp);

                let name = BoundedVec::try_from(vec![1]).unwrap();
                let bucket_id = create_bucket(&owner_account_id.clone(), name, msp_id);

                // Dispatch storage request.
                assert_ok!(FileSystem::issue_storage_request(
                    RuntimeOrigin::signed(owner_account_id.clone()),
                    bucket_id,
                    location.clone(),
                    fingerprint,
                    size,
                    msp_id,
                    peer_ids.clone(),
                ));

                let file_key = FileSystem::compute_file_key(
                    owner_account_id.clone(),
                    bucket_id,
                    location.clone(),
                    size,
                    fingerprint,
                );

                // Dispatch BSP stop storing.
                assert_noop!(
                    FileSystem::bsp_request_stop_storing(
                        bsp_signed.clone(),
                        file_key,
                        bucket_id,
                        location.clone(),
                        owner_account_id.clone(),
                        fingerprint,
                        size,
                        false,
                        CompactProof {
                            encoded_nodes: vec![file_key.as_ref().to_vec()],
                        },
                    ),
                    Error::<Test>::NotABsp
                );
            });
        }

        #[test]
        fn bsp_request_stop_storing_fails_if_file_key_does_not_match_metadata() {
            new_test_ext().execute_with(|| {
                let owner_account_id = Keyring::Alice.to_account_id();
                let owner = RuntimeOrigin::signed(owner_account_id.clone());
                let bsp_account_id = Keyring::Bob.to_account_id();
                let bsp_signed = RuntimeOrigin::signed(bsp_account_id.clone());
                let msp = Keyring::Charlie.to_account_id();
                let location = FileLocation::<Test>::try_from(b"test".to_vec()).unwrap();
                let size = 4;
                // TODO: right now we are bypassing the volunteer assignment threshold
                let fingerprint = H256::zero();
                let peer_id = BoundedVec::try_from(vec![1]).unwrap();
                let peer_ids: PeerIds<Test> = BoundedVec::try_from(vec![peer_id]).unwrap();
                let storage_amount: StorageData<Test> = 100;

                let msp_id = add_msp_to_provider_storage(&msp);

                let name = BoundedVec::try_from(vec![1]).unwrap();
                let bucket_id = create_bucket(&owner_account_id.clone(), name, msp_id);

                // Dispatch storage request.
                assert_ok!(FileSystem::issue_storage_request(
					owner.clone(),
					bucket_id,
					location.clone(),
					fingerprint,
					size,
					msp_id,
					peer_ids.clone(),
				));

                // Sign up account as a Backup Storage Provider
                assert_ok!(bsp_sign_up(bsp_signed.clone(), storage_amount));

                let file_key = FileSystem::compute_file_key(
                    owner_account_id.clone(),
                    bucket_id,
                    location.clone(),
                    size,
                    fingerprint,
                );

                let bsp_id =
                    <<Test as crate::Config>::Providers as shp_traits::ProvidersInterface>::get_provider_id(
                        bsp_account_id,
                    )
                        .unwrap();

                // Dispatch BSP volunteer.
                assert_ok!(FileSystem::bsp_volunteer(bsp_signed.clone(), file_key,));

                // Dispatch BSP confirm storing.
                assert_ok!(FileSystem::bsp_confirm_storing(
                    bsp_signed.clone(),
                    CompactProof {
                        encoded_nodes: vec![H256::default().as_ref().to_vec()],
                    },BoundedVec::try_from(vec![(file_key,
                            CompactProof {
                                encoded_nodes: vec![H256::default().as_ref().to_vec()],
                            })]).unwrap()
                    ,
                ));

                // Assert that the RequestStorageBsps now contains the BSP under the location
                assert_eq!(
                    FileSystem::storage_request_bsps(file_key, bsp_id)
                        .expect("BSP should exist in storage"),
                    StorageRequestBspsMetadata::<Test> {
                        confirmed: true,
                        _phantom: Default::default()
                    }
                );

                // Assert that the storage was updated
                assert_eq!(
                    FileSystem::storage_requests(file_key),
                    Some(StorageRequestMetadata {
                        requested_at: 1,
                        owner: owner_account_id.clone(),
                        bucket_id,
                        location: location.clone(),
                        fingerprint,
                        size,
                        msp: Some(msp_id),
                        user_peer_ids: peer_ids.clone(),
                        data_server_sps: BoundedVec::default(),
                        bsps_required: TargetBspsRequired::<Test>::get(),
                        bsps_confirmed: 1,
                        bsps_volunteered: 1,
                    })
                );

                let file_key = FileSystem::compute_file_key(
                    owner_account_id.clone(),
                    bucket_id,
                    location.clone(),
                    size - 1, // We change the size so the file key doesn't match the file's metadata
                    fingerprint,
                );

                // Dispatch BSP stop storing.
                assert_noop!(FileSystem::bsp_request_stop_storing(
					bsp_signed.clone(),
					file_key,
					bucket_id,
					location.clone(),
					owner_account_id.clone(),
					fingerprint,
					size,
					false,
					CompactProof {
						encoded_nodes: vec![file_key.as_ref().to_vec()],
					},
				), Error::<Test>::InvalidFileKeyMetadata);

            });
        }

        #[test]
        fn bsp_request_stop_storing_fails_if_pending_stop_storing_request_exists() {
            new_test_ext().execute_with(|| {
                let owner_account_id = Keyring::Alice.to_account_id();
                let owner = RuntimeOrigin::signed(owner_account_id.clone());
                let bsp_account_id = Keyring::Bob.to_account_id();
                let bsp_signed = RuntimeOrigin::signed(bsp_account_id.clone());
                let msp = Keyring::Charlie.to_account_id();
                let location = FileLocation::<Test>::try_from(b"test".to_vec()).unwrap();
                let size = 4;
                // TODO: right now we are bypassing the volunteer assignment threshold
                let fingerprint = H256::zero();
                let peer_id = BoundedVec::try_from(vec![1]).unwrap();
                let peer_ids: PeerIds<Test> = BoundedVec::try_from(vec![peer_id]).unwrap();
                let storage_amount: StorageData<Test> = 100;

                let msp_id = add_msp_to_provider_storage(&msp);

                let name = BoundedVec::try_from(vec![1]).unwrap();
                let bucket_id = create_bucket(&owner_account_id.clone(), name, msp_id);

                // Dispatch storage request.
                assert_ok!(FileSystem::issue_storage_request(
					owner.clone(),
					bucket_id,
					location.clone(),
					fingerprint,
					size,
					msp_id,
					peer_ids.clone(),
				));

                // Sign up account as a Backup Storage Provider
                assert_ok!(bsp_sign_up(bsp_signed.clone(), storage_amount));

                let file_key = FileSystem::compute_file_key(
                    owner_account_id.clone(),
                    bucket_id,
                    location.clone(),
                    size,
                    fingerprint,
                );

                let bsp_id =
                    <<Test as crate::Config>::Providers as shp_traits::ProvidersInterface>::get_provider_id(
                        bsp_account_id,
                    )
                        .unwrap();

                // Dispatch BSP volunteer.
                assert_ok!(FileSystem::bsp_volunteer(bsp_signed.clone(), file_key,));

                // Dispatch BSP confirm storing.
                assert_ok!(FileSystem::bsp_confirm_storing(
                    bsp_signed.clone(),
                    CompactProof {
                        encoded_nodes: vec![H256::default().as_ref().to_vec()],
                    },BoundedVec::try_from(vec![(file_key,
                            CompactProof {
                                encoded_nodes: vec![H256::default().as_ref().to_vec()],
                            })]).unwrap()
                    ,
                ));

                // Assert that the RequestStorageBsps now contains the BSP under the location
                assert_eq!(
                    FileSystem::storage_request_bsps(file_key, bsp_id)
                        .expect("BSP should exist in storage"),
                    StorageRequestBspsMetadata::<Test> {
                        confirmed: true,
                        _phantom: Default::default()
                    }
                );

                // Assert that the storage was updated
                assert_eq!(
                    FileSystem::storage_requests(file_key),
                    Some(StorageRequestMetadata {
                        requested_at: 1,
                        owner: owner_account_id.clone(),
                        bucket_id,
                        location: location.clone(),
                        fingerprint,
                        size,
                        msp: Some(msp_id),
                        user_peer_ids: peer_ids.clone(),
                        data_server_sps: BoundedVec::default(),
                        bsps_required: TargetBspsRequired::<Test>::get(),
                        bsps_confirmed: 1,
                        bsps_volunteered: 1,
                    })
                );

                let file_key = FileSystem::compute_file_key(
                    owner_account_id.clone(),
                    bucket_id,
                    location.clone(),
                    size,
                    fingerprint,
                );

                // Dispatch BSP request stop storing.
                assert_ok!(FileSystem::bsp_request_stop_storing(
					bsp_signed.clone(),
					file_key,
					bucket_id,
					location.clone(),
					owner_account_id.clone(),
					fingerprint,
					size,
					false,
					CompactProof {
						encoded_nodes: vec![file_key.as_ref().to_vec()],
					},
				));

				// Check that the request now exists.
				assert!(PendingStopStoringRequests::<Test>::get(&bsp_id, &file_key).is_some());

				// Try sending the stop storing request again.
                assert_noop!(FileSystem::bsp_request_stop_storing(
					bsp_signed.clone(),
					file_key,
					bucket_id,
					location.clone(),
					owner_account_id.clone(),
					fingerprint,
					size,
					false,
					CompactProof {
						encoded_nodes: vec![file_key.as_ref().to_vec()],
					},
				), Error::<Test>::PendingStopStoringRequestAlreadyExists);

            });
        }

        #[test]
        fn bsp_confirm_stop_storing_fails_if_not_enough_time_has_passed_since_request() {
            new_test_ext().execute_with(|| {
                let owner_account_id = Keyring::Alice.to_account_id();
                let owner = RuntimeOrigin::signed(owner_account_id.clone());
                let bsp_account_id = Keyring::Bob.to_account_id();
                let bsp_signed = RuntimeOrigin::signed(bsp_account_id.clone());
                let msp = Keyring::Charlie.to_account_id();
                let location = FileLocation::<Test>::try_from(b"test".to_vec()).unwrap();
                let size = 4;
                // TODO: right now we are bypassing the volunteer assignment threshold
                let fingerprint = H256::zero();
                let peer_id = BoundedVec::try_from(vec![1]).unwrap();
                let peer_ids: PeerIds<Test> = BoundedVec::try_from(vec![peer_id]).unwrap();
                let storage_amount: StorageData<Test> = 100;

                let msp_id = add_msp_to_provider_storage(&msp);

                let name = BoundedVec::try_from(vec![1]).unwrap();
                let bucket_id = create_bucket(&owner_account_id.clone(), name, msp_id);

                // Dispatch storage request.
                assert_ok!(FileSystem::issue_storage_request(
					owner.clone(),
					bucket_id,
					location.clone(),
					fingerprint,
					size,
					msp_id,
					peer_ids.clone(),
				));

                // Sign up account as a Backup Storage Provider
                assert_ok!(bsp_sign_up(bsp_signed.clone(), storage_amount));

                let file_key = FileSystem::compute_file_key(
                    owner_account_id.clone(),
                    bucket_id,
                    location.clone(),
                    size,
                    fingerprint,
                );

                let bsp_id =
                    <<Test as crate::Config>::Providers as shp_traits::ProvidersInterface>::get_provider_id(
                        bsp_account_id,
                    )
                        .unwrap();

                // Dispatch BSP volunteer.
                assert_ok!(FileSystem::bsp_volunteer(bsp_signed.clone(), file_key,));

                // Dispatch BSP confirm storing.
                assert_ok!(FileSystem::bsp_confirm_storing(
                    bsp_signed.clone(),
                    CompactProof {
                        encoded_nodes: vec![H256::default().as_ref().to_vec()],
                    },BoundedVec::try_from(vec![(file_key,
                            CompactProof {
                                encoded_nodes: vec![H256::default().as_ref().to_vec()],
                            })]).unwrap()
                    ,
                ));

                // Assert that the RequestStorageBsps now contains the BSP under the location
                assert_eq!(
                    FileSystem::storage_request_bsps(file_key, bsp_id)
                        .expect("BSP should exist in storage"),
                    StorageRequestBspsMetadata::<Test> {
                        confirmed: true,
                        _phantom: Default::default()
                    }
                );

                // Assert that the storage was updated
                assert_eq!(
                    FileSystem::storage_requests(file_key),
                    Some(StorageRequestMetadata {
                        requested_at: 1,
                        owner: owner_account_id.clone(),
                        bucket_id,
                        location: location.clone(),
                        fingerprint,
                        size,
                        msp: Some(msp_id),
                        user_peer_ids: peer_ids.clone(),
                        data_server_sps: BoundedVec::default(),
                        bsps_required: TargetBspsRequired::<Test>::get(),
                        bsps_confirmed: 1,
                        bsps_volunteered: 1,
                    })
                );

                let file_key = FileSystem::compute_file_key(
                    owner_account_id.clone(),
                    bucket_id,
                    location.clone(),
                    size,
                    fingerprint,
                );

                // Dispatch BSP request stop storing.
                assert_ok!(FileSystem::bsp_request_stop_storing(
					bsp_signed.clone(),
					file_key,
					bucket_id,
					location.clone(),
					owner_account_id.clone(),
					fingerprint,
					size,
					false,
					CompactProof {
						encoded_nodes: vec![file_key.as_ref().to_vec()],
					},
				));

                // Assert that the RequestStorageBsps has the correct value
                assert!(FileSystem::storage_request_bsps(file_key, bsp_id).is_none());

                // Assert that the storage was updated
                assert_eq!(
                    FileSystem::storage_requests(file_key),
                    Some(StorageRequestMetadata {
                        requested_at: 1,
                        owner: owner_account_id.clone(),
                        bucket_id,
                        location: location.clone(),
                        fingerprint,
                        size,
                        msp: Some(msp_id),
                        user_peer_ids: peer_ids.clone(),
                        data_server_sps: BoundedVec::default(),
                        bsps_required: TargetBspsRequired::<Test>::get(),
                        bsps_confirmed: 0,
                        bsps_volunteered: 0,
                    })
                );

				// Assert that the request was added to the pending stop storing requests.
				assert!(PendingStopStoringRequests::<Test>::get(&bsp_id, &file_key).is_some());

                // Assert that the correct event was deposited
                System::assert_last_event(
                    Event::BspRequestedToStopStoring {
                        bsp_id,
                        file_key,
                        owner: owner_account_id,
                        location,
                    }
                        .into(),
                );

				// Dispatch BSP confirm stop storing.
				assert_noop!(FileSystem::bsp_confirm_stop_storing(
					bsp_signed.clone(),
					file_key,
					CompactProof {
						encoded_nodes: vec![file_key.as_ref().to_vec()],
					},
				), Error::<Test>::MinWaitForStopStoringNotReached);

				// Assert that the pending stop storing request is still there.
				assert!(PendingStopStoringRequests::<Test>::get(&bsp_id, &file_key).is_some());
            });
        }
    }

    mod success {
        use super::*;

        #[test]
        fn bsp_request_stop_storing_success() {
            new_test_ext().execute_with(|| {
                let owner_account_id = Keyring::Alice.to_account_id();
                let owner = RuntimeOrigin::signed(owner_account_id.clone());
                let bsp_account_id = Keyring::Bob.to_account_id();
                let bsp_signed = RuntimeOrigin::signed(bsp_account_id.clone());
                let msp = Keyring::Charlie.to_account_id();
                let location = FileLocation::<Test>::try_from(b"test".to_vec()).unwrap();
                let size = 4;
                // TODO: right now we are bypassing the volunteer assignment threshold
                let fingerprint = H256::zero();
                let peer_id = BoundedVec::try_from(vec![1]).unwrap();
                let peer_ids: PeerIds<Test> = BoundedVec::try_from(vec![peer_id]).unwrap();
                let storage_amount: StorageData<Test> = 100;

                let msp_id = add_msp_to_provider_storage(&msp);

                let name = BoundedVec::try_from(vec![1]).unwrap();
                let bucket_id = create_bucket(&owner_account_id.clone(), name, msp_id);

                // Dispatch storage request.
                assert_ok!(FileSystem::issue_storage_request(
					owner.clone(),
					bucket_id,
					location.clone(),
					fingerprint,
					size,
					msp_id,
					peer_ids.clone(),
				));

                // Sign up account as a Backup Storage Provider
                assert_ok!(bsp_sign_up(bsp_signed.clone(), storage_amount));

                let file_key = FileSystem::compute_file_key(
                    owner_account_id.clone(),
                    bucket_id,
                    location.clone(),
                    size,
                    fingerprint,
                );

                let bsp_id =
                    <<Test as crate::Config>::Providers as shp_traits::ProvidersInterface>::get_provider_id(
                        bsp_account_id,
                    )
                        .unwrap();

                // Dispatch BSP volunteer.
                assert_ok!(FileSystem::bsp_volunteer(bsp_signed.clone(), file_key,));

                // Dispatch BSP confirm storing.
                assert_ok!(FileSystem::bsp_confirm_storing(
                    bsp_signed.clone(),
                    CompactProof {
                        encoded_nodes: vec![H256::default().as_ref().to_vec()],
                    },BoundedVec::try_from(vec![(file_key,
                            CompactProof {
                                encoded_nodes: vec![H256::default().as_ref().to_vec()],
                            })]).unwrap()
                    ,
                ));

                // Assert that the RequestStorageBsps now contains the BSP under the location
                assert_eq!(
                    FileSystem::storage_request_bsps(file_key, bsp_id)
                        .expect("BSP should exist in storage"),
                    StorageRequestBspsMetadata::<Test> {
                        confirmed: true,
                        _phantom: Default::default()
                    }
                );

                // Assert that the storage was updated
                assert_eq!(
                    FileSystem::storage_requests(file_key),
                    Some(StorageRequestMetadata {
                        requested_at: 1,
                        owner: owner_account_id.clone(),
                        bucket_id,
                        location: location.clone(),
                        fingerprint,
                        size,
                        msp: Some(msp_id),
                        user_peer_ids: peer_ids.clone(),
                        data_server_sps: BoundedVec::default(),
                        bsps_required: ReplicationTarget::<Test>::get(),
                        bsps_confirmed: 1,
                        bsps_volunteered: 1,
                    })
                );

                let file_key = FileSystem::compute_file_key(
                    owner_account_id.clone(),
                    bucket_id,
                    location.clone(),
                    size,
                    fingerprint,
                );

                // Dispatch BSP request stop storing.
                assert_ok!(FileSystem::bsp_request_stop_storing(
					bsp_signed.clone(),
					file_key,
					bucket_id,
					location.clone(),
					owner_account_id.clone(),
					fingerprint,
					size,
					false,
					CompactProof {
						encoded_nodes: vec![file_key.as_ref().to_vec()],
					},
				));

                // Assert that the RequestStorageBsps has the correct value
                assert!(FileSystem::storage_request_bsps(file_key, bsp_id).is_none());

                // Assert that the storage was updated
                assert_eq!(
                    FileSystem::storage_requests(file_key),
                    Some(StorageRequestMetadata {
                        requested_at: 1,
                        owner: owner_account_id.clone(),
                        bucket_id,
                        location: location.clone(),
                        fingerprint,
                        size,
                        msp: Some(msp_id),
                        user_peer_ids: peer_ids.clone(),
                        data_server_sps: BoundedVec::default(),
                        bsps_required: ReplicationTarget::<Test>::get(),
                        bsps_confirmed: 0,
                        bsps_volunteered: 0,
                    })
                );

				// Assert that the request was added to the pending stop storing requests.
				assert!(PendingStopStoringRequests::<Test>::get(&bsp_id, &file_key).is_some());

                // Assert that the correct event was deposited
                System::assert_last_event(
                    Event::BspRequestedToStopStoring {
                        bsp_id,
                        file_key,
                        owner: owner_account_id,
                        location,
                    }
                        .into(),
                );
            });
        }

        #[test]
        fn bsp_confirm_stop_storing_success() {
            new_test_ext().execute_with(|| {
                let owner_account_id = Keyring::Alice.to_account_id();
                let owner = RuntimeOrigin::signed(owner_account_id.clone());
                let bsp_account_id = Keyring::Bob.to_account_id();
                let bsp_signed = RuntimeOrigin::signed(bsp_account_id.clone());
                let msp = Keyring::Charlie.to_account_id();
                let location = FileLocation::<Test>::try_from(b"test".to_vec()).unwrap();
                let size = 4;
                // TODO: right now we are bypassing the volunteer assignment threshold
                let fingerprint = H256::zero();
                let peer_id = BoundedVec::try_from(vec![1]).unwrap();
                let peer_ids: PeerIds<Test> = BoundedVec::try_from(vec![peer_id]).unwrap();
                let storage_amount: StorageData<Test> = 100;

                let msp_id = add_msp_to_provider_storage(&msp);

                let name = BoundedVec::try_from(vec![1]).unwrap();
                let bucket_id = create_bucket(&owner_account_id.clone(), name, msp_id);

                // Dispatch storage request.
                assert_ok!(FileSystem::issue_storage_request(
					owner.clone(),
					bucket_id,
					location.clone(),
					fingerprint,
					size,
					msp_id,
					peer_ids.clone(),
				));

                // Sign up account as a Backup Storage Provider
                assert_ok!(bsp_sign_up(bsp_signed.clone(), storage_amount));

                let file_key = FileSystem::compute_file_key(
                    owner_account_id.clone(),
                    bucket_id,
                    location.clone(),
                    size,
                    fingerprint,
                );

                let bsp_id =
                    <<Test as crate::Config>::Providers as shp_traits::ProvidersInterface>::get_provider_id(
                        bsp_account_id,
                    )
                        .unwrap();

                // Dispatch BSP volunteer.
                assert_ok!(FileSystem::bsp_volunteer(bsp_signed.clone(), file_key,));

                // Dispatch BSP confirm storing.
                assert_ok!(FileSystem::bsp_confirm_storing(
                    bsp_signed.clone(),
                    CompactProof {
                        encoded_nodes: vec![H256::default().as_ref().to_vec()],
                    },BoundedVec::try_from(vec![(file_key,
                            CompactProof {
                                encoded_nodes: vec![H256::default().as_ref().to_vec()],
                            })]).unwrap()
                    ,
                ));

                // Assert that the RequestStorageBsps now contains the BSP under the location
                assert_eq!(
                    FileSystem::storage_request_bsps(file_key, bsp_id)
                        .expect("BSP should exist in storage"),
                    StorageRequestBspsMetadata::<Test> {
                        confirmed: true,
                        _phantom: Default::default()
                    }
                );

                // Assert that the storage was updated
                assert_eq!(
                    FileSystem::storage_requests(file_key),
                    Some(StorageRequestMetadata {
                        requested_at: 1,
                        owner: owner_account_id.clone(),
                        bucket_id,
                        location: location.clone(),
                        fingerprint,
                        size,
                        msp: Some(msp_id),
                        user_peer_ids: peer_ids.clone(),
                        data_server_sps: BoundedVec::default(),
                        bsps_required: TargetBspsRequired::<Test>::get(),
                        bsps_confirmed: 1,
                        bsps_volunteered: 1,
                    })
                );

                let file_key = FileSystem::compute_file_key(
                    owner_account_id.clone(),
                    bucket_id,
                    location.clone(),
                    size,
                    fingerprint,
                );

                // Dispatch BSP request stop storing.
                assert_ok!(FileSystem::bsp_request_stop_storing(
					bsp_signed.clone(),
					file_key,
					bucket_id,
					location.clone(),
					owner_account_id.clone(),
					fingerprint,
					size,
					false,
					CompactProof {
						encoded_nodes: vec![file_key.as_ref().to_vec()],
					},
				));

                // Assert that the RequestStorageBsps has the correct value
                assert!(FileSystem::storage_request_bsps(file_key, bsp_id).is_none());

                // Assert that the storage was updated
                assert_eq!(
                    FileSystem::storage_requests(file_key),
                    Some(StorageRequestMetadata {
                        requested_at: 1,
                        owner: owner_account_id.clone(),
                        bucket_id,
                        location: location.clone(),
                        fingerprint,
                        size,
                        msp: Some(msp_id),
                        user_peer_ids: peer_ids.clone(),
                        data_server_sps: BoundedVec::default(),
                        bsps_required: TargetBspsRequired::<Test>::get(),
                        bsps_confirmed: 0,
                        bsps_volunteered: 0,
                    })
                );

				// Assert that the request was added to the pending stop storing requests.
				assert!(PendingStopStoringRequests::<Test>::get(&bsp_id, &file_key).is_some());

                // Assert that the correct event was deposited
                System::assert_last_event(
                    Event::BspRequestedToStopStoring {
                        bsp_id,
                        file_key,
                        owner: owner_account_id,
                        location,
                    }
                        .into(),
                );

				// Advance enough blocks to allow the BSP to confirm the stop storing request.
				roll_to(frame_system::Pallet::<Test>::block_number() + MinWaitForStopStoring::get());

				// Dispatch BSP confirm stop storing.
				assert_ok!(FileSystem::bsp_confirm_stop_storing(
					bsp_signed.clone(),
					file_key,
					CompactProof {
						encoded_nodes: vec![file_key.as_ref().to_vec()],
					},
				));

				// Assert that the pending stop storing request was removed.
				assert!(PendingStopStoringRequests::<Test>::get(&bsp_id, &file_key).is_none());

				// Assert that the correct event was deposited.
				let new_root =
					<<Test as crate::Config>::Providers as shp_traits::ProvidersInterface>::get_root(
						bsp_id,
					)
						.unwrap();

				System::assert_last_event(
					Event::BspConfirmStoppedStoring {
						bsp_id,
						file_key,
						new_root,
					}
						.into(),
				);
            });
        }

        #[test]
        fn bsp_request_stop_storing_while_storage_request_open_success() {
            new_test_ext().execute_with(|| {
                let owner_account_id = Keyring::Alice.to_account_id();
                let owner = RuntimeOrigin::signed(owner_account_id.clone());
                let bsp_account_id = Keyring::Bob.to_account_id();
                let bsp_signed = RuntimeOrigin::signed(bsp_account_id.clone());
                let msp = Keyring::Charlie.to_account_id();
                let location = FileLocation::<Test>::try_from(b"test".to_vec()).unwrap();
                let size = 4;
                let fingerprint = H256::zero();
                let storage_amount: StorageData<Test> = 100;

                let msp_id = add_msp_to_provider_storage(&msp);

                let name = BoundedVec::try_from(vec![1]).unwrap();
                let bucket_id = create_bucket(&owner_account_id.clone(), name, msp_id);

                // Dispatch storage request.
                assert_ok!(FileSystem::issue_storage_request(
            		owner.clone(),
            		bucket_id,
            		location.clone(),
            		fingerprint,
            		size,
            		msp_id,
            		Default::default(),
        		));

                // Sign up account as a Backup Storage Provider
                assert_ok!(bsp_sign_up(bsp_signed.clone(), storage_amount));

                let file_key = FileSystem::compute_file_key(
                    owner_account_id.clone(),
                    bucket_id,
                    location.clone(),
                    size,
                    fingerprint,
                );

                let bsp_id =
                    <<Test as crate::Config>::Providers as shp_traits::ProvidersInterface>::get_provider_id(
                        bsp_account_id,
                    )
                        .unwrap();

                // Dispatch BSP volunteer.
                assert_ok!(FileSystem::bsp_volunteer(bsp_signed.clone(), file_key));

                // Dispatch BSP confirm storing.
                assert_ok!(FileSystem::bsp_confirm_storing(
                    bsp_signed.clone(),
                    CompactProof {
                        encoded_nodes: vec![H256::default().as_ref().to_vec()],
                    },
                    BoundedVec::try_from(vec![(file_key,
                    CompactProof {
                        encoded_nodes: vec![H256::default().as_ref().to_vec()],
                    })]).unwrap()
                ));

                let file_key = FileSystem::compute_file_key(
                    owner_account_id.clone(),
                    bucket_id,
                    location.clone(),
                    size,
                    fingerprint,
                );

                // Dispatch BSP stop storing.
                assert_ok!(FileSystem::bsp_request_stop_storing(
					bsp_signed.clone(),
					file_key,
					bucket_id,
					location.clone(),
					owner_account_id.clone(),
					H256::zero(),
					size,
					false,
					CompactProof {
						encoded_nodes: vec![file_key.as_ref().to_vec()],
					},
				));

                // Assert that the RequestStorageBsps has the correct value
                assert!(FileSystem::storage_request_bsps(file_key, bsp_id).is_none());

                // Assert that the storage was updated
                assert_eq!(
                    FileSystem::storage_requests(file_key),
                    Some(StorageRequestMetadata {
                        requested_at: 1,
                        owner: owner_account_id.clone(),
                        bucket_id,
                        location: location.clone(),
                        fingerprint: H256::zero(),
                        size,
                        msp: Some(msp_id),
                        user_peer_ids: Default::default(),
                        data_server_sps: BoundedVec::default(),
                        bsps_required: ReplicationTarget::<Test>::get(),
                        bsps_confirmed: 0,
                        bsps_volunteered: 0,
                    })
                );

                // Assert that the correct event was deposited
                System::assert_last_event(
                    Event::BspRequestedToStopStoring {
                        bsp_id,
                        file_key,
                        owner: owner_account_id,
                        location,
                    }
                        .into(),
                );
            });
        }

        #[test]
        fn bsp_request_stop_storing_not_volunteered_success() {
            new_test_ext().execute_with(|| {
                let owner_account_id = Keyring::Alice.to_account_id();
                let owner = RuntimeOrigin::signed(owner_account_id.clone());
                let bsp_account_id = Keyring::Bob.to_account_id();
                let bsp_signed = RuntimeOrigin::signed(bsp_account_id.clone());
                let msp = Keyring::Charlie.to_account_id();
                let location = FileLocation::<Test>::try_from(b"test".to_vec()).unwrap();
                let size = 4;
                let fingerprint = H256::zero();
                let storage_amount: StorageData<Test> = 100;

                let msp_id = add_msp_to_provider_storage(&msp);

                let name = BoundedVec::try_from(vec![1]).unwrap();
                let bucket_id = create_bucket(&owner_account_id.clone(), name, msp_id);

                // Dispatch storage request.
                assert_ok!(FileSystem::issue_storage_request(
					owner.clone(),
					bucket_id,
					location.clone(),
					fingerprint,
					size,
					msp_id,
					Default::default(),
				));

                // Sign up account as a Backup Storage Provider
                assert_ok!(bsp_sign_up(bsp_signed.clone(), storage_amount));

                let bsp_id =
                    <<Test as crate::Config>::Providers as shp_traits::ProvidersInterface>::get_provider_id(
                        bsp_account_id,
                    )
                        .unwrap();

                let file_key = FileSystem::compute_file_key(
                    owner_account_id.clone(),
                    bucket_id,
                    location.clone(),
                    size,
                    fingerprint,
                );

                // Increase the data used by the registered bsp, to simulate that it is indeed storing the file
                assert_ok!(<<Test as crate::Config>::Providers as shp_traits::MutateProvidersInterface>::increase_data_used(
					&bsp_id, size,
				));

                // Dispatch BSP stop storing.
                assert_ok!(FileSystem::bsp_request_stop_storing(
					bsp_signed.clone(),
					file_key,
					bucket_id,
					location.clone(),
					owner_account_id.clone(),
					fingerprint,
					size,
					false,
					CompactProof {
						encoded_nodes: vec![file_key.as_ref().to_vec()],
					},
				));

                let current_bsps_required: <Test as Config>::ReplicationTargetType =
                    ReplicationTarget::<Test>::get();

                // Assert that the storage request bsps_required was incremented
                assert_eq!(
                    FileSystem::storage_requests(file_key),
                    Some(StorageRequestMetadata {
                        requested_at: 1,
                        owner: owner_account_id.clone(),
                        bucket_id,
                        location: location.clone(),
                        fingerprint,
                        size,
                        msp: Some(msp_id),
                        user_peer_ids: Default::default(),
                        data_server_sps: BoundedVec::default(),
                        bsps_required: current_bsps_required.checked_add(1).unwrap(),
                        bsps_confirmed: 0,
                        bsps_volunteered: 0,
                    })
                );

                // Assert that the correct event was deposited
                System::assert_last_event(
                    Event::BspRequestedToStopStoring {
                        bsp_id,
                        file_key,
                        owner: owner_account_id,
                        location,
                    }
                        .into(),
                );
            });
        }

        #[test]
        fn bsp_request_stop_storing_no_storage_request_success() {
            new_test_ext().execute_with(|| {
                let bsp_account_id = Keyring::Bob.to_account_id();
                let bsp_signed = RuntimeOrigin::signed(bsp_account_id.clone());
                let location = FileLocation::<Test>::try_from(b"test".to_vec()).unwrap();
                let owner_account_id = Keyring::Alice.to_account_id();
                let size = 4;
                let fingerprint = H256::zero();

                let msp_id = add_msp_to_provider_storage(&Keyring::Charlie.to_account_id());

                let bucket_id = create_bucket(
                    &owner_account_id,
                    BoundedVec::try_from(b"bucket".to_vec()).unwrap(),
                    msp_id,
                );

                // Sign up account as a Backup Storage Provider
                assert_ok!(bsp_sign_up(bsp_signed.clone(), 100));

                let bsp_id =
                    <<Test as crate::Config>::Providers as shp_traits::ProvidersInterface>::get_provider_id(
                        bsp_account_id,
                    )
                        .unwrap();

                let file_key = FileSystem::compute_file_key(
                    owner_account_id.clone(),
                    bucket_id,
                    location.clone(),
                    size,
                    fingerprint,
                );

                // Increase the data used by the registered bsp, to simulate that it is indeed storing the file
                assert_ok!(<<Test as crate::Config>::Providers as shp_traits::MutateProvidersInterface>::increase_data_used(
					&bsp_id, size,
				));

                // Dispatch BSP stop storing.
                assert_ok!(FileSystem::bsp_request_stop_storing(
					bsp_signed.clone(),
					file_key,
					bucket_id,
					location.clone(),
					owner_account_id.clone(),
					fingerprint,
					size,
					false,
					CompactProof {
						encoded_nodes: vec![file_key.as_ref().to_vec()],
					},
				));

                // Assert that the storage request was created with one bsps_required
                assert_eq!(
                    FileSystem::storage_requests(file_key),
                    Some(StorageRequestMetadata {
                        requested_at: 5,
                        owner: owner_account_id.clone(),
                        bucket_id,
                        location: location.clone(),
                        fingerprint,
                        size,
                        msp: None,
                        user_peer_ids: Default::default(),
                        data_server_sps: BoundedVec::default(),
                        bsps_required: 1,
                        bsps_confirmed: 0,
                        bsps_volunteered: 0,
                    })
                );

                // Assert that the correct event was deposited
                System::assert_last_event(
                    Event::BspRequestedToStopStoring {
                        bsp_id,
                        file_key,
                        owner: owner_account_id,
                        location,
                    }
                        .into(),
                );
            });
        }
    }
}

mod set_global_parameters_tests {
    use super::*;

    mod failure {
        use super::*;
        #[test]
        fn set_global_parameters_non_root_signer_fail() {
            new_test_ext().execute_with(|| {
                let non_root = Keyring::Bob.to_account_id();
                let non_root_signed = RuntimeOrigin::signed(non_root.clone());

                // Assert BadOrigin error when non-root account tries to set the threshold
                assert_noop!(
                    FileSystem::set_global_parameters(non_root_signed, None, None, None),
                    DispatchError::BadOrigin
                );
            });
        }

        #[test]
        fn set_global_parameters_0_value() {
            new_test_ext().execute_with(|| {
                assert_noop!(
                    FileSystem::set_global_parameters(
                        RuntimeOrigin::root(),
                        Some(0),
                        None,
                        None
                    ),
                    Error::<Test>::ReplicationTargetCannotBeZero
                );

                assert_noop!(
                    FileSystem::set_global_parameters(
                        RuntimeOrigin::root(),
                        None,
                        Some(0),
                        None
                    ),
                    Error::<Test>::MaximumThresholdCannotBeZero
                );

                assert_noop!(
                    FileSystem::set_global_parameters(
                        RuntimeOrigin::root(),
                        None,
                        None,
                        Some(0)
                    ),
                    Error::<Test>::BlockRangeToMaximumThresholdCannotBeZero
                );
            });
        }
    }

    mod success {
        use super::*;

        #[test]
        fn set_global_parameters() {
            new_test_ext().execute_with(|| {
                let root = RuntimeOrigin::root();

                // Set the global parameters
                assert_ok!(FileSystem::set_global_parameters(root.clone(), Some(3), Some(5), Some(10)));

                // Assert that the global parameters were set correctly
                assert_eq!(ReplicationTarget::<Test>::get(), 3);
                assert_eq!(MaximumThreshold::<Test>::get(), 5);
                assert_eq!(BlockRangeToMaximumThreshold::<Test>::get(), 10);
            });
        }
    }
}

mod delete_file_and_pending_deletions_tests {
    use super::*;

    mod failure {
        use super::*;

        #[test]
        fn delete_file_bucket_not_owned_by_user_fail() {
            new_test_ext().execute_with(|| {
                let owner_account_id = Keyring::Alice.to_account_id();
                let owner_signed = RuntimeOrigin::signed(owner_account_id.clone());
                let msp = Keyring::Charlie.to_account_id();
                let location = FileLocation::<Test>::try_from(b"test".to_vec()).unwrap();
                let size = 4;
                let file_content = b"test".to_vec();
                let fingerprint = BlakeTwo256::hash(&file_content);

                let msp_id = add_msp_to_provider_storage(&msp);

                let name = BoundedVec::try_from(b"bucket".to_vec()).unwrap();
                let _ = create_bucket(&owner_account_id.clone(), name.clone(), msp_id);

                let other_user = Keyring::Bob.to_account_id();
                let bucket_id = create_bucket(&other_user.clone(), name, msp_id);

                let file_key = FileSystem::compute_file_key(
                    owner_account_id.clone(),
                    bucket_id,
                    location.clone(),
                    size,
                    fingerprint,
                );

                let forest_proof = CompactProof {
                    encoded_nodes: vec![file_key.as_ref().to_vec()],
                };

                // Assert that the user does not own the bucket
                assert_noop!(
                    FileSystem::delete_file(
                        owner_signed,
                        bucket_id,
                        file_key,
                        location,
                        size,
                        fingerprint,
                        Some(forest_proof),
                    ),
                    Error::<Test>::NotBucketOwner
                );
            });
        }

        #[test]
        fn delete_file_beyond_maximum_limit_allowed_fail() {
            new_test_ext().execute_with(|| {
                let owner_account_id = Keyring::Alice.to_account_id();
                let owner_signed = RuntimeOrigin::signed(owner_account_id.clone());
                let msp = Keyring::Charlie.to_account_id();
                let location = FileLocation::<Test>::try_from(b"test".to_vec()).unwrap();
                let size = u32::MAX;
                let file_content = b"test".to_vec();
                let fingerprint = BlakeTwo256::hash(&file_content);

                let msp_id = add_msp_to_provider_storage(&msp);

                let name = BoundedVec::try_from(b"bucket".to_vec()).unwrap();
                let bucket_id = create_bucket(&owner_account_id.clone(), name.clone(), msp_id);

                // For loop to create 1 over maximum of MaxUserPendingDeletionRequests
                for i in 0..<Test as crate::Config>::MaxUserPendingDeletionRequests::get() {
                    let file_key = FileSystem::compute_file_key(
                        owner_account_id.clone(),
                        bucket_id,
                        location.clone(),
                        i,
                        fingerprint,
                    );

                    assert_ok!(FileSystem::delete_file(
                        owner_signed.clone(),
                        bucket_id,
                        file_key,
                        location.clone(),
                        i,
                        fingerprint,
                        None,
                    ));
                }

                let file_key = FileSystem::compute_file_key(
                    owner_account_id.clone(),
                    bucket_id,
                    location.clone(),
                    size,
                    fingerprint,
                );

                assert_noop!(
                    FileSystem::delete_file(
                        owner_signed,
                        bucket_id,
                        file_key,
                        location,
                        size,
                        fingerprint,
                        None
                    ),
                    Error::<Test>::MaxUserPendingDeletionRequestsReached
                );
            });
        }

        #[test]
        fn delete_file_pending_file_deletion_request_submit_proof_not_msp_of_bucket_fail() {
            new_test_ext().execute_with(|| {
                let owner_account_id = Keyring::Alice.to_account_id();
                let owner_signed = RuntimeOrigin::signed(owner_account_id.clone());
                let msp = Keyring::Charlie.to_account_id();
                let location = FileLocation::<Test>::try_from(b"test".to_vec()).unwrap();
                let size = 4;
                let file_content = b"test".to_vec();
                let fingerprint = BlakeTwo256::hash(&file_content);

                let msp_id = add_msp_to_provider_storage(&msp);

                let name = BoundedVec::try_from(b"bucket".to_vec()).unwrap();
                let bucket_id = create_bucket(&owner_account_id.clone(), name, msp_id);

                let file_key = FileSystem::compute_file_key(
                    owner_account_id.clone(),
                    bucket_id,
                    location.clone(),
                    size,
                    fingerprint,
                );

                // Delete file
                assert_ok!(FileSystem::delete_file(
					owner_signed.clone(),
					bucket_id,
					file_key,
					location,
					size,
					fingerprint,
					None,
				));

                // Assert that the pending file deletion request was added to storage
                assert_eq!(
                    FileSystem::pending_file_deletion_requests(owner_account_id.clone()),
                    BoundedVec::<_, <Test as crate::Config>::MaxUserPendingDeletionRequests>::try_from(
                        vec![(file_key, bucket_id)]
                    )
                        .unwrap()
                );

                let forest_proof = CompactProof {
                    encoded_nodes: vec![vec![0]],
                };

                let msp_dave = Keyring::Dave.to_account_id();
                add_msp_to_provider_storage(&msp_dave);
                let msp_origin = RuntimeOrigin::signed(msp_dave.clone());

                assert_noop!(
					FileSystem::pending_file_deletion_request_submit_proof(
						msp_origin,
						owner_account_id.clone(),
						file_key,
						bucket_id,
						forest_proof
					),
					Error::<Test>::MspNotStoringBucket
				);

                // Assert that the pending file deletion request was not removed from storage
                assert_eq!(
                    FileSystem::pending_file_deletion_requests(owner_account_id),
                    BoundedVec::<_, <Test as crate::Config>::MaxUserPendingDeletionRequests>::try_from(
                        vec![(file_key, bucket_id)]
                    )
                        .unwrap()
                );
            });
        }

        #[test]
        fn submit_proof_pending_file_deletion_not_found_fail() {
            new_test_ext().execute_with(|| {
                let owner_account_id = Keyring::Alice.to_account_id();

                let msp = Keyring::Charlie.to_account_id();
                let msp_origin = RuntimeOrigin::signed(msp.clone());

                let size = 4;
                let file_content = b"test".to_vec();
                let fingerprint = BlakeTwo256::hash(&file_content);
                let location = FileLocation::<Test>::try_from(b"test".to_vec()).unwrap();

                let msp_id = add_msp_to_provider_storage(&msp);

                let name = BoundedVec::try_from(b"bucket".to_vec()).unwrap();
                let bucket_id = create_bucket(&owner_account_id.clone(), name, msp_id);

                let file_key = FileSystem::compute_file_key(
                    owner_account_id.clone(),
                    bucket_id,
                    location.clone(),
                    size,
                    fingerprint,
                );

                let forest_proof = CompactProof {
                    encoded_nodes: vec![vec![0]],
                };

                assert_noop!(
                    FileSystem::pending_file_deletion_request_submit_proof(
                        msp_origin,
                        owner_account_id.clone(),
                        file_key,
                        bucket_id,
                        forest_proof
                    ),
                    Error::<Test>::FileKeyNotPendingDeletion
                );
            });
        }
    }

    mod success {
        use super::*;
        #[test]
        fn delete_file_with_proof_of_inclusion_success() {
            new_test_ext().execute_with(|| {
                let owner_account_id = Keyring::Alice.to_account_id();
                let owner_signed = RuntimeOrigin::signed(owner_account_id.clone());
                let msp = Keyring::Charlie.to_account_id();
                let location = FileLocation::<Test>::try_from(b"test".to_vec()).unwrap();
                let size = 4;
                let file_content = b"test".to_vec();
                let fingerprint = BlakeTwo256::hash(&file_content);

                let msp_id = add_msp_to_provider_storage(&msp);

                let name = BoundedVec::try_from(b"bucket".to_vec()).unwrap();
                let bucket_id = create_bucket(&owner_account_id.clone(), name, msp_id);

                let file_key = FileSystem::compute_file_key(
                    owner_account_id.clone(),
                    bucket_id,
                    location.clone(),
                    size,
                    fingerprint,
                );

                let forest_proof = CompactProof {
                    encoded_nodes: vec![file_key.as_ref().to_vec()],
                };

                // Delete file
                assert_ok!(FileSystem::delete_file(
                    owner_signed.clone(),
                    bucket_id,
                    file_key,
                    location,
                    size,
                    fingerprint,
                    Some(forest_proof),
                ));

                // Assert that there is a queued priority challenge for file key in proofs dealer pallet
                assert!(
                    // Find file key in vec of queued priority challenges
                    pallet_proofs_dealer::PriorityChallengesQueue::<Test>::get()
                        .iter()
                        .any(|x| *x == (file_key, Some(TrieRemoveMutation))),
                );

                // Assert that the correct event was deposited
                System::assert_last_event(
                    Event::FileDeletionRequest {
                        user: owner_account_id.clone(),
                        file_key,
                        bucket_id,
                        msp_id,
                        proof_of_inclusion: true,
                    }
                    .into(),
                );
            });
        }

        #[test]
        fn delete_file_expired_pending_file_deletion_request_success() {
            new_test_ext().execute_with(|| {
                let owner_account_id = Keyring::Alice.to_account_id();
                let owner_signed = RuntimeOrigin::signed(owner_account_id.clone());
                let msp = Keyring::Charlie.to_account_id();
                let location = FileLocation::<Test>::try_from(b"test".to_vec()).unwrap();
                let size = 4;
                let file_content = b"test".to_vec();
                let fingerprint = BlakeTwo256::hash(&file_content);

                let msp_id = add_msp_to_provider_storage(&msp);

                let name = BoundedVec::try_from(b"bucket".to_vec()).unwrap();
                let bucket_id = create_bucket(&owner_account_id.clone(), name, msp_id);

                let file_key = FileSystem::compute_file_key(
                    owner_account_id.clone(),
                    bucket_id,
                    location.clone(),
                    size,
                    fingerprint,
                );

                // Delete file
                assert_ok!(FileSystem::delete_file(
					owner_signed.clone(),
					bucket_id,
					file_key,
					location,
					size,
					fingerprint,
					None,
				));

                // Assert that the correct event was deposited
                System::assert_last_event(
                    Event::FileDeletionRequest {
                        user: owner_account_id.clone(),
                        file_key,
                        bucket_id,
                        msp_id,
                        proof_of_inclusion: false,
                    }
                        .into(),
                );

                // Assert that the pending file deletion request was added to storage
                assert_eq!(
                    FileSystem::pending_file_deletion_requests(owner_account_id.clone()),
                    BoundedVec::<_, <Test as crate::Config>::MaxUserPendingDeletionRequests>::try_from(
                        vec![(file_key, bucket_id)]
                    )
                        .unwrap()
                );

                let pending_file_deletion_request_ttl: u32 =
                    PendingFileDeletionRequestTtl::<Test>::get();
                let pending_file_deletion_request_ttl: BlockNumberFor<Test> =
                    pending_file_deletion_request_ttl.into();

                // Assert that the pending file deletion request was added to storage
                assert_eq!(
                    FileSystem::item_expirations(pending_file_deletion_request_ttl),
                    vec![ExpiredItems::PendingFileDeletionRequests((
                        owner_account_id.clone(),
                        file_key
                    ))]
                );

                // Roll past the expiration block
                roll_to(pending_file_deletion_request_ttl);

                // Item expiration should be removed
                assert_eq!(
                    FileSystem::item_expirations(pending_file_deletion_request_ttl),
                    vec![]
                );

                // Asser that the pending file deletion request was removed from storage
                assert_eq!(
                    FileSystem::pending_file_deletion_requests(owner_account_id.clone()),
                    BoundedVec::<_, <Test as crate::Config>::MaxUserPendingDeletionRequests>::default()
                );

                // Assert that there is a queued priority challenge for file key in proofs dealer pallet
                assert!(pallet_proofs_dealer::PriorityChallengesQueue::<Test>::get()
                .iter()
                .any(|x| *x == (file_key, Some(TrieRemoveMutation))),);
            });
        }

        #[test]
        fn delete_file_pending_file_deletion_request_submit_proof_of_inclusion_success() {
            new_test_ext().execute_with(|| {
                let owner_account_id = Keyring::Alice.to_account_id();
                let owner_signed = RuntimeOrigin::signed(owner_account_id.clone());
                let msp = Keyring::Charlie.to_account_id();
                let location = FileLocation::<Test>::try_from(b"test".to_vec()).unwrap();
                let size = 4;
                let file_content = b"test".to_vec();
                let fingerprint = BlakeTwo256::hash(&file_content);

                let msp_id = add_msp_to_provider_storage(&msp);

                let name = BoundedVec::try_from(b"bucket".to_vec()).unwrap();
                let bucket_id = create_bucket(&owner_account_id.clone(), name, msp_id);

                let file_key = FileSystem::compute_file_key(
                    owner_account_id.clone(),
                    bucket_id,
                    location.clone(),
                    size,
                    fingerprint,
                );

                // Delete file
                assert_ok!(FileSystem::delete_file(
					owner_signed.clone(),
					bucket_id,
					file_key,
					location,
					size,
					fingerprint,
					None,
				));

                // Assert that the pending file deletion request was added to storage
                assert_eq!(
                    FileSystem::pending_file_deletion_requests(owner_account_id.clone()),
                    BoundedVec::<_, <Test as crate::Config>::MaxUserPendingDeletionRequests>::try_from(
                        vec![(file_key, bucket_id)]
                    )
                        .unwrap()
                );

                let forest_proof = CompactProof {
                    encoded_nodes: vec![file_key.as_ref().to_vec()],
                };

                let msp_origin = RuntimeOrigin::signed(msp.clone());

                assert_ok!(FileSystem::pending_file_deletion_request_submit_proof(
					msp_origin,
					owner_account_id.clone(),
					file_key,
					bucket_id,
					forest_proof
				));

                // Assert that the correct event was deposited
                System::assert_last_event(
                    Event::ProofSubmittedForPendingFileDeletionRequest {
                        msp_id,
                        user: owner_account_id.clone(),
                        file_key,
                        bucket_id,
                        proof_of_inclusion: true,
                    }
                        .into(),
                );

                // Assert that there is a queued priority challenge for file key in proofs dealer pallet
                assert!(pallet_proofs_dealer::PriorityChallengesQueue::<Test>::get()
                .iter()
                .any(|x| *x == (file_key, Some(TrieRemoveMutation))),);

                // Assert that the pending file deletion request was removed from storage
                assert_eq!(
                    FileSystem::pending_file_deletion_requests(owner_account_id),
                    BoundedVec::<_, <Test as crate::Config>::MaxUserPendingDeletionRequests>::default()
                );
            });
        }

        #[test]
        fn delete_file_pending_file_deletion_request_submit_proof_of_non_inclusion_success() {
            new_test_ext().execute_with(|| {
                let owner_account_id = Keyring::Alice.to_account_id();
                let owner_signed = RuntimeOrigin::signed(owner_account_id.clone());
                let msp = Keyring::Charlie.to_account_id();
                let location = FileLocation::<Test>::try_from(b"test".to_vec()).unwrap();
                let size = 4;
                let file_content = b"test".to_vec();
                let fingerprint = BlakeTwo256::hash(&file_content);

                let msp_id = add_msp_to_provider_storage(&msp);

                let name = BoundedVec::try_from(b"bucket".to_vec()).unwrap();
                let bucket_id = create_bucket(&owner_account_id.clone(), name, msp_id);

                let file_key = FileSystem::compute_file_key(
                    owner_account_id.clone(),
                    bucket_id,
                    location.clone(),
                    size,
                    fingerprint,
                );

                // Delete file
                assert_ok!(FileSystem::delete_file(
					owner_signed.clone(),
					bucket_id,
					file_key,
					location,
					size,
					fingerprint,
					None,
				));

                // Assert that the pending file deletion request was added to storage
                assert_eq!(
                    FileSystem::pending_file_deletion_requests(owner_account_id.clone()),
                    BoundedVec::<_, <Test as crate::Config>::MaxUserPendingDeletionRequests>::try_from(
                        vec![(file_key, bucket_id)]
                    )
                        .unwrap()
                );

                let forest_proof = CompactProof {
                    encoded_nodes: vec![H256::zero().as_bytes().to_vec()],
                };

                let msp_origin = RuntimeOrigin::signed(msp.clone());

                assert_ok!(FileSystem::pending_file_deletion_request_submit_proof(
					msp_origin,
					owner_account_id.clone(),
					file_key,
					bucket_id,
					forest_proof
				));

                // Assert that the correct event was deposited
                System::assert_last_event(
                    Event::ProofSubmittedForPendingFileDeletionRequest {
                        msp_id,
                        user: owner_account_id.clone(),
                        file_key,
                        bucket_id,
                        proof_of_inclusion: false,
                    }
                        .into(),
                );

                // Assert that there is a queued priority challenge for file key in proofs dealer pallet
                assert!(
					!pallet_proofs_dealer::PriorityChallengesQueue::<Test>::get()
						.iter()
						.any(|x| *x == (file_key, Some(TrieRemoveMutation))),
				);

                // Assert that the pending file deletion request was removed from storage
                assert_eq!(
                    FileSystem::pending_file_deletion_requests(owner_account_id),
                    BoundedVec::<_, <Test as crate::Config>::MaxUserPendingDeletionRequests>::default()
                );
            });
        }
    }
}

/// Helper function that registers an account as a Backup Storage Provider
fn bsp_sign_up(
    bsp_signed: RuntimeOrigin,
    storage_amount: StorageData<Test>,
) -> DispatchResultWithPostInfo {
    let multiaddresses = create_sp_multiaddresses();

    // Request to sign up the account as a Backup Storage Provider
    assert_ok!(Providers::request_bsp_sign_up(
        bsp_signed.clone(),
        storage_amount,
        multiaddresses,
        bsp_signed.clone().into_signer().unwrap()
    ));

    // Advance enough blocks for randomness to be valid
    roll_to(frame_system::Pallet::<Test>::block_number() + 4);

    // Confirm the sign up of the account as a Backup Storage Provider
    assert_ok!(Providers::confirm_sign_up(bsp_signed.clone(), None));

    Ok(().into())
}

fn create_sp_multiaddresses(
) -> BoundedVec<BoundedVec<u8, MaxMultiAddressSize>, MaxMultiAddressAmount> {
    let mut multiaddresses: BoundedVec<BoundedVec<u8, MaxMultiAddressSize>, MaxMultiAddressAmount> =
        BoundedVec::new();
    multiaddresses.force_push(
        "/ip4/127.0.0.1/udp/1234"
            .as_bytes()
            .to_vec()
            .try_into()
            .unwrap(),
    );
    multiaddresses
}

fn add_msp_to_provider_storage(msp: &sp_runtime::AccountId32) -> ProviderIdFor<Test> {
    let msp_hash = <<Test as frame_system::Config>::Hashing as Hasher>::hash(msp.as_slice());

    let msp_info = pallet_storage_providers::types::MainStorageProvider {
        buckets: BoundedVec::default(),
        capacity: 100,
        data_used: 0,
        multiaddresses: BoundedVec::default(),
        value_prop: pallet_storage_providers::types::ValueProposition {
            identifier: pallet_storage_providers::types::ValuePropId::<Test>::default(),
            data_limit: 100,
            protocols: BoundedVec::default(),
        },
        last_capacity_change: frame_system::Pallet::<Test>::block_number(),
        owner_account: msp.clone(),
        payment_account: msp.clone(),
    };

    pallet_storage_providers::MainStorageProviders::<Test>::insert(msp_hash, msp_info);
    pallet_storage_providers::AccountIdToMainStorageProviderId::<Test>::insert(
        msp.clone(),
        msp_hash,
    );

    msp_hash
}

fn create_bucket(
    owner: &sp_runtime::AccountId32,
    name: BucketNameFor<Test>,
    msp_id: ProviderIdFor<Test>,
) -> BucketIdFor<Test> {
    let bucket_id = <Test as crate::Config>::Providers::derive_bucket_id(&owner, name.clone());

    let origin = RuntimeOrigin::signed(owner.clone());

    // Dispatch a signed extrinsic.
    assert_ok!(FileSystem::create_bucket(
        origin,
        msp_id,
        name.clone(),
        false
    ));

    // Assert bucket was created
    assert_eq!(
        pallet_storage_providers::Buckets::<Test>::get(bucket_id),
        Some(Bucket {
            root: <Test as pallet_storage_providers::pallet::Config>::DefaultMerkleRoot::get(),
            user_id: owner.clone(),
            msp_id,
            private: false,
            read_access_group_id: None,
        })
    );

    bucket_id
}<|MERGE_RESOLUTION|>--- conflicted
+++ resolved
@@ -1,18 +1,12 @@
 use crate::{
     mock::*,
     types::{
-<<<<<<< HEAD
-        FileLocation, PeerIds, PendingFileDeletionRequestTtl, ProviderIdFor, StorageData,
-        StorageRequestBspsMetadata, StorageRequestMetadata, StorageRequestTtl,
-    },
-    Config, Error, Event, ItemExpirations, MaximumThreshold, ReplicationTarget, BlockRangeToMaximumThreshold
-=======
         BucketIdFor, BucketNameFor, ExpiredItems, FileLocation, PeerIds,
         PendingFileDeletionRequestTtl, ProviderIdFor, StorageData, StorageRequestBspsMetadata,
-        StorageRequestMetadata, StorageRequestTtl, TargetBspsRequired,
+        StorageRequestMetadata, StorageRequestTtl,
     },
-    Config, Error, Event, ItemExpirations, PendingStopStoringRequests,
->>>>>>> 9dc1597a
+    BlockRangeToMaximumThreshold, Config, Error, Event, ItemExpirations, MaximumThreshold,
+    PendingStopStoringRequests, ReplicationTarget,
 };
 use frame_support::{
     assert_noop, assert_ok,
@@ -1479,8 +1473,6 @@
         #[test]
         fn bsp_volunteer_above_threshold_high_fail() {
             new_test_ext().execute_with(|| {
-                // TODO: Fix
-
                 let owner_account_id = Keyring::Alice.to_account_id();
                 let owner_signed = RuntimeOrigin::signed(owner_account_id.clone());
                 let bsp_account_id = Keyring::Bob.to_account_id();
@@ -2642,7 +2634,7 @@
                         msp: Some(msp_id),
                         user_peer_ids: peer_ids.clone(),
                         data_server_sps: BoundedVec::default(),
-                        bsps_required: ReplicationTarget::<Test>::get(),
+                        bsps_required: TargetBspsRequired::<Test>::get(),
                         bsps_confirmed: 0,
                         bsps_volunteered: 0,
                     })
@@ -2796,7 +2788,7 @@
                         msp: Some(msp_id),
                         user_peer_ids: peer_ids.clone(),
                         data_server_sps: BoundedVec::default(),
-                        bsps_required: TargetBspsRequired::<Test>::get(),
+                        bsps_required: ReplicationTarget::<Test>::get(),
                         bsps_confirmed: 0,
                         bsps_volunteered: 0,
                     })
@@ -3181,32 +3173,17 @@
         fn set_global_parameters_0_value() {
             new_test_ext().execute_with(|| {
                 assert_noop!(
-                    FileSystem::set_global_parameters(
-                        RuntimeOrigin::root(),
-                        Some(0),
-                        None,
-                        None
-                    ),
+                    FileSystem::set_global_parameters(RuntimeOrigin::root(), Some(0), None, None),
                     Error::<Test>::ReplicationTargetCannotBeZero
                 );
 
                 assert_noop!(
-                    FileSystem::set_global_parameters(
-                        RuntimeOrigin::root(),
-                        None,
-                        Some(0),
-                        None
-                    ),
+                    FileSystem::set_global_parameters(RuntimeOrigin::root(), None, Some(0), None),
                     Error::<Test>::MaximumThresholdCannotBeZero
                 );
 
                 assert_noop!(
-                    FileSystem::set_global_parameters(
-                        RuntimeOrigin::root(),
-                        None,
-                        None,
-                        Some(0)
-                    ),
+                    FileSystem::set_global_parameters(RuntimeOrigin::root(), None, None, Some(0)),
                     Error::<Test>::BlockRangeToMaximumThresholdCannotBeZero
                 );
             });
@@ -3222,7 +3199,12 @@
                 let root = RuntimeOrigin::root();
 
                 // Set the global parameters
-                assert_ok!(FileSystem::set_global_parameters(root.clone(), Some(3), Some(5), Some(10)));
+                assert_ok!(FileSystem::set_global_parameters(
+                    root.clone(),
+                    Some(3),
+                    Some(5),
+                    Some(10)
+                ));
 
                 // Assert that the global parameters were set correctly
                 assert_eq!(ReplicationTarget::<Test>::get(), 3);
