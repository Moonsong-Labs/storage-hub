use crate::{
    mock::*,
    types::{
        BucketIdFor, BucketNameFor, FileLocation, PeerIds, PendingFileDeletionRequestTtl,
        ProviderIdFor, StorageData, StorageRequestBspsMetadata, StorageRequestMetadata,
        StorageRequestTtl,
    },
    BlockRangeToMaximumThreshold, Config, Error, Event, MaximumThreshold,
    PendingStopStoringRequests, ReplicationTarget, StorageRequestExpirations,
};
use frame_support::{
    assert_noop, assert_ok,
    dispatch::DispatchResultWithPostInfo,
    traits::{nonfungibles_v2::Destroy, Hooks, OriginTrait},
    weights::Weight,
};
use frame_system::pallet_prelude::BlockNumberFor;
use pallet_proofs_dealer::{LastTickProviderSubmittedAProofFor, PriorityChallengesQueue};
use pallet_storage_providers::types::Bucket;
use shp_traits::{ReadBucketsInterface, TrieRemoveMutation};
use sp_core::{ByteArray, Hasher, H256};
use sp_keyring::sr25519::Keyring;
use sp_runtime::{
    traits::{BlakeTwo256, Get},
    BoundedVec, DispatchError,
};
use sp_trie::CompactProof;

mod create_bucket_tests {
    use super::*;

    mod failure {
        use super::*;

        #[test]
        fn create_bucket_msp_not_provider_fail() {
            new_test_ext().execute_with(|| {
                let owner = Keyring::Alice.to_account_id();
                let origin = RuntimeOrigin::signed(owner.clone());
                let msp = Keyring::Charlie.to_account_id();
                let name = BoundedVec::try_from(b"bucket".to_vec()).unwrap();

                assert_noop!(
                    FileSystem::create_bucket(
                        origin,
                        H256::from_slice(&msp.as_slice()),
                        name,
                        true
                    ),
                    Error::<Test>::NotAMsp
                );
            });
        }
    }

    mod success {
        use super::*;

        #[test]
        fn create_private_bucket_success() {
            new_test_ext().execute_with(|| {
                let owner = Keyring::Alice.to_account_id();
                let origin = RuntimeOrigin::signed(owner.clone());
                let msp = Keyring::Charlie.to_account_id();
                let name = BoundedVec::try_from(b"bucket".to_vec()).unwrap();
                let private = true;

                let msp_id = add_msp_to_provider_storage(&msp);

                let bucket_id = <Test as crate::Config>::Providers::derive_bucket_id(
                    &msp_id,
                    &owner,
                    name.clone(),
                );

                // Dispatch a signed extrinsic.
                assert_ok!(FileSystem::create_bucket(
                    origin,
                    msp_id,
                    name.clone(),
                    private
                ));

                // Check if collection was created
                assert!(
                    <Test as crate::Config>::Providers::get_read_access_group_id_of_bucket(
                        &bucket_id
                    )
                    .unwrap()
                    .is_some()
                );

                // Assert that the correct event was deposited
                System::assert_last_event(
                    Event::NewBucket {
                        who: owner,
                        msp_id,
                        bucket_id,
                        name,
                        collection_id: Some(0),
                        private,
                    }
                    .into(),
                );
            });
        }

        #[test]
        fn create_public_bucket_success() {
            new_test_ext().execute_with(|| {
                let owner = Keyring::Alice.to_account_id();
                let origin = RuntimeOrigin::signed(owner.clone());
                let msp = Keyring::Charlie.to_account_id();
                let name = BoundedVec::try_from(b"bucket".to_vec()).unwrap();
                let private = false;

                let msp_id = add_msp_to_provider_storage(&msp);

                let bucket_id = <Test as crate::Config>::Providers::derive_bucket_id(
                    &msp_id,
                    &owner,
                    name.clone(),
                );

                // Dispatch a signed extrinsic.
                assert_ok!(FileSystem::create_bucket(
                    origin,
                    msp_id,
                    name.clone(),
                    private
                ));

                // Check that the bucket does not have a corresponding collection
                assert!(
                    <Test as crate::Config>::Providers::get_read_access_group_id_of_bucket(
                        &bucket_id
                    )
                    .unwrap()
                    .is_none()
                );

                // Assert that the correct event was deposited
                System::assert_last_event(
                    Event::NewBucket {
                        who: owner,
                        msp_id,
                        bucket_id,
                        name,
                        collection_id: None,
                        private,
                    }
                    .into(),
                );
            });
        }
    }
}

mod update_bucket_privacy_tests {
    use super::*;

    mod failure {
        use super::*;

        #[test]
        fn update_bucket_privacy_bucket_not_found_fail() {
            new_test_ext().execute_with(|| {
                let owner = Keyring::Alice.to_account_id();
                let origin = RuntimeOrigin::signed(owner.clone());
                let msp = Keyring::Charlie.to_account_id();
                let name = BoundedVec::try_from(b"bucket".to_vec()).unwrap();

                let msp_id = add_msp_to_provider_storage(&msp);

                let bucket_id = <Test as crate::Config>::Providers::derive_bucket_id(
                    &msp_id,
                    &owner,
                    name.clone(),
                );

                assert_noop!(
                    FileSystem::update_bucket_privacy(origin, bucket_id, false),
                    pallet_storage_providers::Error::<Test>::BucketNotFound
                );
            });
        }
    }

    mod success {
        use super::*;
        #[test]
        fn update_bucket_privacy_success() {
            new_test_ext().execute_with(|| {
                let owner = Keyring::Alice.to_account_id();
                let origin = RuntimeOrigin::signed(owner.clone());
                let msp = Keyring::Charlie.to_account_id();
                let name = BoundedVec::try_from(b"bucket".to_vec()).unwrap();
                let private = true;

                let msp_id = add_msp_to_provider_storage(&msp);

                let bucket_id = <Test as crate::Config>::Providers::derive_bucket_id(
                    &msp_id,
                    &owner,
                    name.clone(),
                );

                // Dispatch a signed extrinsic.
                assert_ok!(FileSystem::create_bucket(
                    origin.clone(),
                    msp_id,
                    name.clone(),
                    private
                ));

                // Check if collection was created
                assert!(
                    <Test as crate::Config>::Providers::get_read_access_group_id_of_bucket(
                        &bucket_id
                    )
                    .unwrap()
                    .is_some()
                );

                // Assert that the correct event was deposited
                System::assert_last_event(
                    Event::NewBucket {
                        who: owner.clone(),
                        msp_id,
                        bucket_id,
                        name,
                        collection_id: Some(0),
                        private,
                    }
                    .into(),
                );

                // Dispatch a signed extrinsic.
                assert_ok!(FileSystem::update_bucket_privacy(origin, bucket_id, false));

                // Check that the bucket still has a corresponding collection
                assert!(
                    <Test as crate::Config>::Providers::get_read_access_group_id_of_bucket(
                        &bucket_id
                    )
                    .unwrap()
                    .is_some()
                );

                // Assert that the correct event was deposited
                System::assert_last_event(
                    Event::BucketPrivacyUpdated {
                        who: owner,
                        bucket_id,
                        collection_id: Some(0),
                        private: false,
                    }
                    .into(),
                );
            });
        }

        #[test]
        fn update_bucket_privacy_collection_remains_after_many_privacy_updates_success() {
            new_test_ext().execute_with(|| {
                let owner = Keyring::Alice.to_account_id();
                let origin = RuntimeOrigin::signed(owner.clone());
                let msp = Keyring::Charlie.to_account_id();
                let name = BoundedVec::try_from(b"bucket".to_vec()).unwrap();
                let private = true;

                let msp_id = add_msp_to_provider_storage(&msp);

                let bucket_id = <Test as crate::Config>::Providers::derive_bucket_id(
                    &msp_id,
                    &owner,
                    name.clone(),
                );

                // Dispatch a signed extrinsic.
                assert_ok!(FileSystem::create_bucket(
                    origin.clone(),
                    msp_id,
                    name.clone(),
                    private
                ));

                // Check if collection was created
                assert!(
                    <Test as crate::Config>::Providers::get_read_access_group_id_of_bucket(
                        &bucket_id
                    )
                    .unwrap()
                    .is_some()
                );

                // Assert that the correct event was deposited
                System::assert_last_event(
                    Event::NewBucket {
                        who: owner.clone(),
                        msp_id,
                        bucket_id,
                        name,
                        collection_id: Some(0),
                        private,
                    }
                    .into(),
                );

                // Dispatch a signed extrinsic.
                assert_ok!(FileSystem::update_bucket_privacy(
                    origin.clone(),
                    bucket_id,
                    false
                ));

                // Check that the bucket still has a corresponding collection
                assert!(
                    <Test as crate::Config>::Providers::get_read_access_group_id_of_bucket(
                        &bucket_id
                    )
                    .unwrap()
                    .is_some()
                );

                // Assert that the correct event was deposited
                System::assert_last_event(
                    Event::BucketPrivacyUpdated {
                        who: owner.clone(),
                        bucket_id,
                        collection_id: Some(0),
                        private: false,
                    }
                    .into(),
                );

                // Dispatch a signed extrinsic.
                assert_ok!(FileSystem::update_bucket_privacy(origin, bucket_id, true));

                // Check that the bucket still has a corresponding collection
                assert!(
                    <Test as crate::Config>::Providers::get_read_access_group_id_of_bucket(
                        &bucket_id
                    )
                    .unwrap()
                    .is_some()
                );

                // Assert that the correct event was deposited
                System::assert_last_event(
                    Event::BucketPrivacyUpdated {
                        who: owner,
                        bucket_id,
                        collection_id: Some(0),
                        private: true,
                    }
                    .into(),
                );
            });
        }

        #[test]
        fn update_bucket_privacy_delete_collection_before_going_from_public_to_private_success() {
            new_test_ext().execute_with(|| {
                let owner = Keyring::Alice.to_account_id();
                let origin = RuntimeOrigin::signed(owner.clone());
                let msp = Keyring::Charlie.to_account_id();
                let name = BoundedVec::try_from(b"bucket".to_vec()).unwrap();
                let private = true;

                let msp_id = add_msp_to_provider_storage(&msp);

                let bucket_id = <Test as crate::Config>::Providers::derive_bucket_id(
                    &msp_id,
                    &owner,
                    name.clone(),
                );

                // Dispatch a signed extrinsic.
                assert_ok!(FileSystem::create_bucket(
                    origin.clone(),
                    msp_id,
                    name.clone(),
                    private
                ));

                // Check that the bucket does not have a corresponding collection
                assert!(
                    <Test as crate::Config>::Providers::get_read_access_group_id_of_bucket(
                        &bucket_id
                    )
                    .unwrap()
                    .is_some()
                );

                // Assert that the correct event was deposited
                System::assert_last_event(
                    Event::NewBucket {
                        who: owner.clone(),
                        msp_id,
                        bucket_id,
                        name,
                        collection_id: Some(0),
                        private,
                    }
                    .into(),
                );

                // Dispatch a signed extrinsic.
                assert_ok!(FileSystem::update_bucket_privacy(
                    origin.clone(),
                    bucket_id,
                    false
                ));

                // Check that the bucket still has a corresponding collection
                assert!(
                    <Test as crate::Config>::Providers::get_read_access_group_id_of_bucket(
                        &bucket_id
                    )
                    .unwrap()
                    .is_some()
                );

                let collection_id =
                    <Test as crate::Config>::Providers::get_read_access_group_id_of_bucket(
                        &bucket_id,
                    )
                    .unwrap()
                    .expect("Collection ID should exist");

                let w = Nfts::get_destroy_witness(&collection_id).unwrap();

                // Delete collection before going from public to private bucket
                assert_ok!(Nfts::destroy(origin.clone(), collection_id, w));

                // Update bucket privacy from public to private
                assert_ok!(FileSystem::update_bucket_privacy(origin, bucket_id, true));

                // Check that the bucket still has a corresponding collection
                assert!(
                    <Test as crate::Config>::Providers::get_read_access_group_id_of_bucket(
                        &bucket_id
                    )
                    .unwrap()
                    .is_some()
                );

                // Assert that the correct event was deposited and that a new collection with index 1 has been created
                System::assert_last_event(
                    Event::BucketPrivacyUpdated {
                        who: owner,
                        bucket_id,
                        collection_id: Some(1),
                        private: true,
                    }
                    .into(),
                );
            });
        }
    }
}

mod create_and_associate_collection_with_bucket_tests {
    use super::*;

    mod failure {
        use super::*;

        #[test]
        fn create_and_associate_collection_with_bucket_bucket_not_found_fail() {
            new_test_ext().execute_with(|| {
                let owner = Keyring::Alice.to_account_id();
                let origin = RuntimeOrigin::signed(owner.clone());
                let msp = Keyring::Charlie.to_account_id();
                let name = BoundedVec::try_from(b"bucket".to_vec()).unwrap();

                let msp_id = add_msp_to_provider_storage(&msp);

                let bucket_id = <Test as crate::Config>::Providers::derive_bucket_id(
                    &msp_id,
                    &owner,
                    name.clone(),
                );

                assert_noop!(
                    FileSystem::create_and_associate_collection_with_bucket(origin, bucket_id),
                    pallet_storage_providers::Error::<Test>::BucketNotFound
                );
            });
        }
    }

    mod success {
        use super::*;

        #[test]
        fn create_and_associate_collection_with_bucket_success() {
            new_test_ext().execute_with(|| {
                let owner = Keyring::Alice.to_account_id();
                let origin = RuntimeOrigin::signed(owner.clone());
                let msp = Keyring::Charlie.to_account_id();
                let name = BoundedVec::try_from(b"bucket".to_vec()).unwrap();
                let private = true;

                let msp_id = add_msp_to_provider_storage(&msp);

                let bucket_id = <Test as crate::Config>::Providers::derive_bucket_id(
                    &msp_id,
                    &owner,
                    name.clone(),
                );

                // Dispatch a signed extrinsic.
                assert_ok!(FileSystem::create_bucket(
                    origin.clone(),
                    msp_id,
                    name.clone(),
                    private
                ));

                // Check if collection was created
                assert!(
                    <Test as crate::Config>::Providers::get_read_access_group_id_of_bucket(
                        &bucket_id
                    )
                    .unwrap()
                    .is_some()
                );

                let collection_id =
                    <Test as crate::Config>::Providers::get_read_access_group_id_of_bucket(
                        &bucket_id,
                    )
                    .unwrap()
                    .expect("Collection ID should exist");

                assert_ok!(FileSystem::create_and_associate_collection_with_bucket(
                    origin, bucket_id
                ));

                // Check if collection was associated with the bucket
                assert_ne!(
                    <Test as crate::Config>::Providers::get_read_access_group_id_of_bucket(
                        &bucket_id
                    )
                    .unwrap()
                    .expect("Collection ID should exist"),
                    collection_id
                );

                // Assert that the correct event was deposited
                System::assert_last_event(
                    Event::NewCollectionAndAssociation {
                        who: owner,
                        bucket_id,
                        collection_id: 1, // Collection ID should be incremented from 0
                    }
                    .into(),
                );
            });
        }
    }
}

mod request_storage {
    use super::*;
    mod failure {
        use super::*;

        #[test]
        fn request_storage_bucket_does_not_exist_fail() {
            new_test_ext().execute_with(|| {
                let owner = Keyring::Alice.to_account_id();
                let origin = RuntimeOrigin::signed(owner.clone());
                let msp = Keyring::Charlie.to_account_id();
                let location = FileLocation::<Test>::try_from(b"test".to_vec()).unwrap();
                let file_content = b"test".to_vec();
                let fingerprint = BlakeTwo256::hash(&file_content);
                let peer_id = BoundedVec::try_from(vec![1]).unwrap();
                let peer_ids: PeerIds<Test> = BoundedVec::try_from(vec![peer_id]).unwrap();

                let msp_id = add_msp_to_provider_storage(&msp);

                let name: BucketNameFor<Test> = BoundedVec::try_from([0u8; 32].to_vec()).unwrap();
                let bucket_id = H256::from_slice(&name);

                assert_noop!(
                    FileSystem::issue_storage_request(
                        origin,
                        bucket_id,
                        location.clone(),
                        fingerprint,
                        4,
                        msp_id,
                        peer_ids.clone(),
                    ),
                    pallet_storage_providers::Error::<Test>::BucketNotFound
                );
            });
        }

        #[test]
        fn request_storage_not_bucket_owner_fail() {
            new_test_ext().execute_with(|| {
                let owner = Keyring::Alice.to_account_id();
                let not_owner = Keyring::Bob.to_account_id();
                let origin = RuntimeOrigin::signed(not_owner.clone());
                let msp = Keyring::Charlie.to_account_id();
                let location = FileLocation::<Test>::try_from(b"test".to_vec()).unwrap();
                let file_content = b"test".to_vec();
                let fingerprint = BlakeTwo256::hash(&file_content);
                let peer_id = BoundedVec::try_from(vec![1]).unwrap();
                let peer_ids: PeerIds<Test> = BoundedVec::try_from(vec![peer_id]).unwrap();

                let msp_id = add_msp_to_provider_storage(&msp);

                let name: BucketNameFor<Test> = BoundedVec::try_from(b"bucket".to_vec()).unwrap();
                let bucket_id = create_bucket(&owner, name.clone(), msp_id);

                assert_noop!(
                    FileSystem::issue_storage_request(
                        origin,
                        bucket_id,
                        location.clone(),
                        fingerprint,
                        4,
                        msp_id,
                        peer_ids.clone(),
                    ),
                    Error::<Test>::NotBucketOwner
                );
            });
        }
    }

    mod success {
        use super::*;

        #[test]
        fn request_storage_success() {
            new_test_ext().execute_with(|| {
                let owner_account_id = Keyring::Alice.to_account_id();
                let user = RuntimeOrigin::signed(owner_account_id.clone());
                let msp = Keyring::Charlie.to_account_id();
                let location = FileLocation::<Test>::try_from(b"test".to_vec()).unwrap();
                let size = 4;
                let file_content = b"test".to_vec();
                let fingerprint = BlakeTwo256::hash(&file_content);
                let peer_id = BoundedVec::try_from(vec![1]).unwrap();
                let peer_ids: PeerIds<Test> = BoundedVec::try_from(vec![peer_id]).unwrap();

                let msp_id = add_msp_to_provider_storage(&msp);

                let name = BoundedVec::try_from(b"bucket".to_vec()).unwrap();
                let bucket_id = create_bucket(&owner_account_id.clone(), name.clone(), msp_id);

                // Dispatch a signed extrinsic.
                assert_ok!(FileSystem::issue_storage_request(
                    user.clone(),
                    bucket_id,
                    location.clone(),
                    fingerprint,
                    size,
                    msp_id,
                    peer_ids.clone(),
                ));

                let file_key = FileSystem::compute_file_key(
                    owner_account_id.clone(),
                    bucket_id,
                    location.clone(),
                    size,
                    fingerprint,
                );

                // Assert that the storage was updated
                assert_eq!(
                    FileSystem::storage_requests(file_key),
                    Some(StorageRequestMetadata {
                        requested_at: 1,
                        owner: owner_account_id.clone(),
                        bucket_id,
                        location: location.clone(),
                        fingerprint,
                        size,
                        msp: Some(msp_id),
                        user_peer_ids: peer_ids.clone(),
                        data_server_sps: BoundedVec::default(),
                        bsps_required: ReplicationTarget::<Test>::get(),
                        bsps_confirmed: 0,
                        bsps_volunteered: 0,
                    })
                );

                // Assert that the correct event was deposited
                System::assert_last_event(
                    Event::NewStorageRequest {
                        who: owner_account_id,
                        file_key,
                        bucket_id,
                        location: location.clone(),
                        fingerprint,
                        size: 4,
                        peer_ids,
                    }
                    .into(),
                );
            });
        }

        #[test]
        fn two_request_storage_in_same_block() {
            new_test_ext().execute_with(|| {
                let owner_account_id = Keyring::Alice.to_account_id();
                let user = RuntimeOrigin::signed(owner_account_id.clone());
                let msp = Keyring::Charlie.to_account_id();
                let file_1_location = FileLocation::<Test>::try_from(b"test1".to_vec()).unwrap();
                let file_2_location = FileLocation::<Test>::try_from(b"test2".to_vec()).unwrap();
                let size = 4;
                let file_content = b"test".to_vec();
                let fingerprint = BlakeTwo256::hash(&file_content);
                let peer_id = BoundedVec::try_from(vec![1]).unwrap();
                let peer_ids: PeerIds<Test> = BoundedVec::try_from(vec![peer_id]).unwrap();

                let msp_id = add_msp_to_provider_storage(&msp);

                let name = BoundedVec::try_from(b"bucket".to_vec()).unwrap();
                let bucket_id = create_bucket(&owner_account_id.clone(), name.clone(), msp_id);

                // Dispatch a signed extrinsic.
                assert_ok!(FileSystem::issue_storage_request(
                    user.clone(),
                    bucket_id,
                    file_1_location.clone(),
                    fingerprint,
                    size,
                    msp_id,
                    peer_ids.clone(),
                ));

                let file_key = FileSystem::compute_file_key(
                    owner_account_id.clone(),
                    bucket_id,
                    file_1_location.clone(),
                    size,
                    fingerprint,
                );

                // Assert that the storage was updated
                assert_eq!(
                    FileSystem::storage_requests(file_key),
                    Some(StorageRequestMetadata {
                        requested_at: 1,
                        owner: owner_account_id.clone(),
                        bucket_id: bucket_id.clone(),
                        location: file_1_location.clone(),
                        fingerprint,
                        size,
                        msp: Some(msp_id),
                        user_peer_ids: peer_ids.clone(),
                        data_server_sps: BoundedVec::default(),
                        bsps_required: ReplicationTarget::<Test>::get(),
                        bsps_confirmed: 0,
                        bsps_volunteered: 0,
                    })
                );

                // Dispatch a signed extrinsic.
                assert_ok!(FileSystem::issue_storage_request(
                    user.clone(),
                    bucket_id,
                    file_2_location.clone(),
                    fingerprint,
                    size,
                    msp_id,
                    peer_ids.clone(),
                ));

                let file_key = FileSystem::compute_file_key(
                    owner_account_id.clone(),
                    bucket_id,
                    file_2_location.clone(),
                    size,
                    fingerprint,
                );

                // Assert that the storage was updated
                assert_eq!(
                    FileSystem::storage_requests(file_key),
                    Some(StorageRequestMetadata {
                        requested_at: 1,
                        owner: owner_account_id.clone(),
                        bucket_id,
                        location: file_2_location.clone(),
                        fingerprint,
                        size,
                        msp: Some(msp_id),
                        user_peer_ids: peer_ids.clone(),
                        data_server_sps: BoundedVec::default(),
                        bsps_required: ReplicationTarget::<Test>::get(),
                        bsps_confirmed: 0,
                        bsps_volunteered: 0,
                    })
                );

                // Assert that the correct event was deposited
                System::assert_last_event(
                    Event::NewStorageRequest {
                        who: owner_account_id,
                        file_key,
                        bucket_id,
                        location: file_2_location.clone(),
                        fingerprint,
                        size,
                        peer_ids,
                    }
                    .into(),
                );
            });
        }

        #[test]
        fn request_storage_failure_if_size_is_zero() {
            new_test_ext().execute_with(|| {
                let owner_account_id = Keyring::Alice.to_account_id();
                let user = RuntimeOrigin::signed(owner_account_id.clone());
                let msp = Keyring::Charlie.to_account_id();
                let location = FileLocation::<Test>::try_from(b"test".to_vec()).unwrap();
                let size = 0;
                let file_content = b"test".to_vec();
                let fingerprint = BlakeTwo256::hash(&file_content);
                let peer_id = BoundedVec::try_from(vec![1]).unwrap();
                let peer_ids: PeerIds<Test> = BoundedVec::try_from(vec![peer_id]).unwrap();

                let msp_id = add_msp_to_provider_storage(&msp);

                let name = BoundedVec::try_from(b"bucket".to_vec()).unwrap();
                let bucket_id = create_bucket(&owner_account_id.clone(), name.clone(), msp_id);

                // Dispatch a signed extrinsic.
                assert_noop!(
                    FileSystem::issue_storage_request(
                        user.clone(),
                        bucket_id,
                        location.clone(),
                        fingerprint,
                        size,
                        msp_id,
                        peer_ids.clone(),
                    ),
                    Error::<Test>::FileSizeCannotBeZero
                );
            });
        }

        #[test]
        fn request_storage_expiration_clear_success() {
            new_test_ext().execute_with(|| {
                let owner_account_id = Keyring::Alice.to_account_id();
                let owner_signed = RuntimeOrigin::signed(owner_account_id.clone());
                let msp = Keyring::Charlie.to_account_id();
                let location = FileLocation::<Test>::try_from(b"test".to_vec()).unwrap();
                let file_content = b"test".to_vec();
                let fingerprint = BlakeTwo256::hash(&file_content);
                let peer_id = BoundedVec::try_from(vec![1]).unwrap();
                let peer_ids: PeerIds<Test> = BoundedVec::try_from(vec![peer_id]).unwrap();
                let size = 4;

                let msp_id = add_msp_to_provider_storage(&msp);

                let name = BoundedVec::try_from(b"bucket".to_vec()).unwrap();
                let bucket_id = create_bucket(&owner_account_id.clone(), name.clone(), msp_id);

                // Dispatch a signed extrinsic.
                assert_ok!(FileSystem::issue_storage_request(
                    owner_signed.clone(),
                    bucket_id,
                    location.clone(),
                    fingerprint,
                    size,
                    msp_id,
                    peer_ids.clone(),
                ));

                let file_key = FileSystem::compute_file_key(
                    owner_account_id.clone(),
                    bucket_id,
                    location.clone(),
                    size,
                    fingerprint,
                );

                // Assert that the storage was updated
                assert_eq!(
                    FileSystem::storage_requests(file_key),
                    Some(StorageRequestMetadata {
                        requested_at: 1,
                        owner: owner_account_id.clone(),
                        bucket_id,
                        location: location.clone(),
                        fingerprint,
                        size,
                        msp: Some(msp_id),
                        user_peer_ids: peer_ids.clone(),
                        data_server_sps: BoundedVec::default(),
                        bsps_required: ReplicationTarget::<Test>::get(),
                        bsps_confirmed: 0,
                        bsps_volunteered: 0,
                    })
                );

                let file_key = FileSystem::compute_file_key(
                    owner_account_id.clone(),
                    bucket_id,
                    location.clone(),
                    size,
                    fingerprint,
                );

                let storage_request_ttl: u32 = StorageRequestTtl::<Test>::get();
                let storage_request_ttl: BlockNumberFor<Test> = storage_request_ttl.into();
                let expiration_block = System::block_number() + storage_request_ttl;

                // Assert that the next starting block to clean up is set to 0 initially
                assert_eq!(FileSystem::next_starting_block_to_clean_up(), 0);

                // Assert that the next expiration block number is the storage request ttl since a single storage request was made
                assert_eq!(
<<<<<<< HEAD
                    FileSystem::next_available_storage_proof_expiration_block(),
=======
                    FileSystem::next_available_storage_request_expiration_block(),
>>>>>>> 189ecdf5
                    expiration_block
                );

                // Assert that the storage request expiration was appended to the list at `StorageRequestTtl`
                assert_eq!(
                    FileSystem::storage_request_expirations(expiration_block),
                    vec![file_key]
                );

                roll_to(expiration_block + 1);

                // Assert that the storage request expiration was removed from the list at `StorageRequestTtl`
                assert_eq!(
                    FileSystem::storage_request_expirations(expiration_block),
                    vec![]
                );
            });
        }

        #[test]
        fn request_storage_expiration_current_block_increment_success() {
            new_test_ext().execute_with(|| {
                let owner_account_id = Keyring::Alice.to_account_id();
                let owner = RuntimeOrigin::signed(owner_account_id.clone());
                let msp = Keyring::Charlie.to_account_id();
                let location = FileLocation::<Test>::try_from(b"test".to_vec()).unwrap();
                let file_content = b"test".to_vec();
                let fingerprint = BlakeTwo256::hash(&file_content);
                let peer_id = BoundedVec::try_from(vec![1]).unwrap();
                let peer_ids: PeerIds<Test> = BoundedVec::try_from(vec![peer_id]).unwrap();

                let msp_id = add_msp_to_provider_storage(&msp);

                let name = BoundedVec::try_from(b"bucket".to_vec()).unwrap();
                let bucket_id = create_bucket(&owner_account_id.clone(), name.clone(), msp_id);

                let file_key = FileSystem::compute_file_key(
                    owner_account_id.clone(),
                    bucket_id,
                    location.clone(),
                    4,
                    fingerprint,
                );

                let expected_expiration_block_number: u32 = StorageRequestTtl::<Test>::get();
                let expected_expiration_block_number: BlockNumberFor<Test> =
                    expected_expiration_block_number.into();

                // Append storage request expiration to the list at `StorageRequestTtl`
                let max_expired_items_in_block: u32 =
                    <Test as Config>::MaxExpiredItemsInBlock::get();
                for _ in 0..max_expired_items_in_block {
                    assert_ok!(StorageRequestExpirations::<Test>::try_append(
                        expected_expiration_block_number,
                        file_key
                    ));
                }

                // Dispatch a signed extrinsic.
                assert_ok!(FileSystem::issue_storage_request(
                    owner.clone(),
                    bucket_id,
                    location.clone(),
                    fingerprint,
                    4,
                    msp_id,
                    peer_ids,
                ));

                // Assert that the storage request expirations storage is at max capacity
                assert_eq!(
                    FileSystem::storage_request_expirations(expected_expiration_block_number).len(),
                    max_expired_items_in_block as usize
                );

                // Go to block number after which the storage request expirations should be removed
                roll_to(expected_expiration_block_number);

                // Assert that the storage request expiration was removed from the list at `StorageRequestTtl`
                assert_eq!(
                    FileSystem::storage_request_expirations(expected_expiration_block_number),
                    vec![]
                );
            });
        }

        #[test]
        fn request_storage_clear_old_expirations_success() {
            new_test_ext().execute_with(|| {
                let owner_account_id = Keyring::Alice.to_account_id();
                let owner = RuntimeOrigin::signed(owner_account_id.clone());
                let msp = Keyring::Charlie.to_account_id();
                let location = FileLocation::<Test>::try_from(b"test".to_vec()).unwrap();
                let file_content = b"test".to_vec();
                let fingerprint = BlakeTwo256::hash(&file_content);
                let peer_id = BoundedVec::try_from(vec![1]).unwrap();
                let peer_ids: PeerIds<Test> = BoundedVec::try_from(vec![peer_id]).unwrap();

                let msp_id = add_msp_to_provider_storage(&msp);

                let name = BoundedVec::try_from(b"bucket".to_vec()).unwrap();
                let bucket_id = create_bucket(&owner_account_id.clone(), name.clone(), msp_id);

                // Append storage request expiration to the list at `StorageRequestTtl`
                let max_storage_request_expiry: u32 =
                    <Test as Config>::MaxExpiredItemsInBlock::get();

                let file_key = FileSystem::compute_file_key(
                    owner_account_id.clone(),
                    bucket_id,
                    location.clone(),
                    4,
                    fingerprint,
                );

                let expected_expiration_block_number: u32 = StorageRequestTtl::<Test>::get();
                let expected_expiration_block_number: BlockNumberFor<Test> =
                    expected_expiration_block_number.into();

                for _ in 0..max_storage_request_expiry {
                    assert_ok!(StorageRequestExpirations::<Test>::try_append(
                        expected_expiration_block_number,
                        file_key
                    ));
                }

                // Dispatch a signed extrinsic.
                assert_ok!(FileSystem::issue_storage_request(
                    owner.clone(),
                    bucket_id,
                    location.clone(),
                    fingerprint,
                    4,
                    msp_id,
                    peer_ids,
                ));

                let expected_expiration_block_number: u32 = StorageRequestTtl::<Test>::get();
                let expected_expiration_block_number: BlockNumberFor<Test> =
                    expected_expiration_block_number.into();

                // Assert that the `NextExpirationInsertionBlockNumber` storage is set to 0 initially
                assert_eq!(FileSystem::next_starting_block_to_clean_up(), 0);

                // Assert that the storage request expirations storage is at max capacity
                assert_eq!(
                    FileSystem::storage_request_expirations(expected_expiration_block_number).len(),
                    max_storage_request_expiry as usize
                );

                let used_weight = FileSystem::on_idle(System::block_number(), Weight::zero());

                // Assert that the weight used is zero
                assert_eq!(used_weight, Weight::zero());

                // Assert that the storage request expirations storage is at max capacity
                // TODO: Fix this test...
                assert_eq!(
                    FileSystem::storage_request_expirations(expected_expiration_block_number).len(),
                    max_storage_request_expiry as usize
                );

                // Assert that the `NextExpirationInsertionBlockNumber` storage did not update
                assert_eq!(FileSystem::next_starting_block_to_clean_up(), 0);

                // Go to block number after which the storage request expirations should be removed
                roll_to(expected_expiration_block_number + 1);

                // Assert that the storage request expiration was removed from the list at `StorageRequestTtl`
                assert_eq!(
                    FileSystem::storage_request_expirations(expected_expiration_block_number),
                    vec![]
                );

                // Assert that the `NextExpirationInsertionBlockNumber` storage is set to the next block number
                assert_eq!(
                    FileSystem::next_starting_block_to_clean_up(),
                    System::block_number() + 1
                );
            });
        }
    }
}

mod revoke_storage_request {
    use super::*;
    mod failure {
        use super::*;

        #[test]
        fn revoke_non_existing_storage_request_fail() {
            new_test_ext().execute_with(|| {
                let owner = RuntimeOrigin::signed(Keyring::Alice.to_account_id());
                let file_key = H256::zero();

                assert_noop!(
                    FileSystem::revoke_storage_request(owner.clone(), file_key),
                    Error::<Test>::StorageRequestNotFound
                );
            });
        }

        #[test]
        fn revoke_storage_request_not_owner_fail() {
            new_test_ext().execute_with(|| {
                let owner_account_id = Keyring::Alice.to_account_id();
                let owner = RuntimeOrigin::signed(owner_account_id.clone());
                let not_owner = RuntimeOrigin::signed(Keyring::Bob.to_account_id());
                let msp = Keyring::Charlie.to_account_id();
                let location = FileLocation::<Test>::try_from(b"test".to_vec()).unwrap();
                let file_content = b"test".to_vec();
                let fingerprint = BlakeTwo256::hash(&file_content);

                let msp_id = add_msp_to_provider_storage(&msp);

                let name = BoundedVec::try_from(b"bucket".to_vec()).unwrap();
                let bucket_id = create_bucket(&owner_account_id.clone(), name.clone(), msp_id);

                // Dispatch a signed extrinsic.
                assert_ok!(FileSystem::issue_storage_request(
                    owner.clone(),
                    bucket_id,
                    location.clone(),
                    fingerprint,
                    4,
                    msp_id,
                    Default::default()
                ));

                let file_key = FileSystem::compute_file_key(
                    owner_account_id.clone(),
                    bucket_id,
                    location.clone(),
                    4,
                    fingerprint,
                );

                assert_noop!(
                    FileSystem::revoke_storage_request(not_owner.clone(), file_key),
                    Error::<Test>::StorageRequestNotAuthorized
                );
            });
        }
    }

    mod success {
        use super::*;

        #[test]
        fn revoke_request_storage_success() {
            new_test_ext().execute_with(|| {
                let owner_account_id = Keyring::Alice.to_account_id();
                let owner = RuntimeOrigin::signed(owner_account_id.clone());
                let msp = Keyring::Charlie.to_account_id();
                let location = FileLocation::<Test>::try_from(b"test".to_vec()).unwrap();
                let file_content = b"test".to_vec();
                let fingerprint = BlakeTwo256::hash(&file_content);

                let msp_id = add_msp_to_provider_storage(&msp);

                let name = BoundedVec::try_from(b"bucket".to_vec()).unwrap();
                let bucket_id = create_bucket(&owner_account_id.clone(), name.clone(), msp_id);

                // Dispatch a signed extrinsic.
                assert_ok!(FileSystem::issue_storage_request(
                    owner.clone(),
                    bucket_id,
                    location.clone(),
                    fingerprint,
                    4,
                    msp_id,
                    Default::default()
                ));

                let file_key = FileSystem::compute_file_key(
                    owner_account_id.clone(),
                    bucket_id,
                    location.clone(),
                    4,
                    fingerprint,
                );

                let storage_request_ttl: u32 = StorageRequestTtl::<Test>::get();
                let storage_request_ttl: BlockNumberFor<Test> = storage_request_ttl.into();
                let expiration_block = System::block_number() + storage_request_ttl;

                // Assert that the NextExpirationInsertionBlockNumber storage is set to 0 initially
                assert_eq!(FileSystem::next_starting_block_to_clean_up(), 0);

                // Assert that the storage request expiration was appended to the list at `StorageRequestTtl`
                assert_eq!(
                    FileSystem::storage_request_expirations(expiration_block),
                    vec![file_key]
                );

                assert_ok!(FileSystem::revoke_storage_request(owner.clone(), file_key));

                System::assert_last_event(Event::StorageRequestRevoked { file_key }.into());
            });
        }

        #[test]
        fn revoke_storage_request_with_volunteered_bsps_success() {
            new_test_ext().execute_with(|| {
                let owner_account = Keyring::Alice.to_account_id();
                let owner = RuntimeOrigin::signed(owner_account.clone());
                let msp = Keyring::Charlie.to_account_id();
                let location = FileLocation::<Test>::try_from(b"test".to_vec()).unwrap();
                let file_content = b"test".to_vec();
                let fingerprint = BlakeTwo256::hash(&file_content);
                let peer_id = BoundedVec::try_from(vec![1]).unwrap();
                let peer_ids: PeerIds<Test> = BoundedVec::try_from(vec![peer_id]).unwrap();

                let msp_id = add_msp_to_provider_storage(&msp);

                let name = BoundedVec::try_from(b"bucket".to_vec()).unwrap();
                let bucket_id = create_bucket(&owner_account.clone(), name.clone(), msp_id);

                assert_ok!(FileSystem::issue_storage_request(
            		owner.clone(),
            		bucket_id,
					location.clone(),
					fingerprint,
					4,
					msp_id,
					peer_ids.clone(),
				));

                let bsp_account_id = Keyring::Bob.to_account_id();
                let bsp_signed = RuntimeOrigin::signed(bsp_account_id.clone());

                let storage_amount: StorageData<Test> = 100;

                assert_ok!(bsp_sign_up(bsp_signed.clone(), storage_amount));

                let bsp_id =
                    <<Test as crate::Config>::Providers as shp_traits::ReadProvidersInterface>::get_provider_id(
                        bsp_account_id,
                    )
                        .unwrap();

                let file_key = FileSystem::compute_file_key(
                    owner_account.clone(),
                    bucket_id,
                    location.clone(),
                    4,
                    fingerprint,
                );

                assert_ok!(FileSystem::bsp_volunteer(bsp_signed.clone(), file_key,));

                // Check StorageRequestBsps storage for confirmed BSPs
                assert_eq!(
                    FileSystem::storage_request_bsps(file_key, bsp_id)
                        .expect("BSP should exist in storage"),
                    StorageRequestBspsMetadata::<Test> {
                        confirmed: false,
                        _phantom: Default::default()
                    }
                );

                // Dispatch a signed extrinsic.
                assert_ok!(FileSystem::revoke_storage_request(owner.clone(), file_key));

                // Assert that the correct event was deposited
                System::assert_last_event(Event::StorageRequestRevoked { file_key }.into());
            });
        }

        #[test]
        fn revoke_storage_request_with_confirmed_bsps_success() {
            new_test_ext().execute_with(|| {
                let owner_account = Keyring::Alice.to_account_id();
                let owner = RuntimeOrigin::signed(owner_account.clone());
                let msp = Keyring::Charlie.to_account_id();
                let location = FileLocation::<Test>::try_from(b"test".to_vec()).unwrap();
                let file_content = b"test".to_vec();
                let fingerprint = BlakeTwo256::hash(&file_content);
                let peer_id = BoundedVec::try_from(vec![1]).unwrap();
                let peer_ids: PeerIds<Test> = BoundedVec::try_from(vec![peer_id]).unwrap();

                let msp_id = add_msp_to_provider_storage(&msp);

                let name = BoundedVec::try_from(b"bucket".to_vec()).unwrap();
                let bucket_id = create_bucket(&owner_account.clone(), name.clone(), msp_id);

                // Dispatch a signed extrinsic.
                assert_ok!(FileSystem::issue_storage_request(
                    owner.clone(),
                    bucket_id,
                    location.clone(),
                    fingerprint,
                    4,
                    msp_id,
                    peer_ids.clone(),
                ));

                let bsp_account_id = Keyring::Bob.to_account_id();
                let bsp_signed = RuntimeOrigin::signed(bsp_account_id.clone());

                let storage_amount: StorageData<Test> = 100;

                assert_ok!(bsp_sign_up(bsp_signed.clone(), storage_amount));

                let file_key = FileSystem::compute_file_key(
                    owner_account.clone(),
                    bucket_id,
                    location.clone(),
                    4,
                    fingerprint,
                );

                assert_ok!(FileSystem::bsp_volunteer(bsp_signed.clone(), file_key,));

                assert_ok!(FileSystem::bsp_confirm_storing(
                    bsp_signed.clone(),
                    CompactProof {
                        encoded_nodes: vec![H256::default().as_ref().to_vec()],
                    },
                    BoundedVec::try_from(vec![(
                        file_key,
                        CompactProof {
                            encoded_nodes: vec![H256::default().as_ref().to_vec()],
                        }
                    )])
                    .unwrap(),
                ));

                // Dispatch a signed extrinsic.
                assert_ok!(FileSystem::revoke_storage_request(owner.clone(), file_key));

                // Check ProofsDealer pallet storage for queued custom challenges for remove trie mutation of file key
                let priority_challenges_queue = PriorityChallengesQueue::<Test>::get();

                assert!(priority_challenges_queue.contains(&(file_key, Some(TrieRemoveMutation))));

                // Assert that the correct event was deposited
                System::assert_last_event(Event::StorageRequestRevoked { file_key }.into());
            });
        }
    }
}

mod bsp_volunteer {
    use super::*;
    mod failure {
        use super::*;

        #[test]
        fn bsp_actions_not_a_bsp_fail() {
            new_test_ext().execute_with(|| {
                let owner_account_id = Keyring::Alice.to_account_id();
                let bsp_account_id = Keyring::Bob.to_account_id();
                let bsp_signed = RuntimeOrigin::signed(bsp_account_id.clone());
                let msp = Keyring::Charlie.to_account_id();
                let location = FileLocation::<Test>::try_from(b"test".to_vec()).unwrap();
                let size = 4;
                let file_content = b"test".to_vec();
                let fingerprint = BlakeTwo256::hash(&file_content);
                let peer_id = BoundedVec::try_from(vec![1]).unwrap();
                let peer_ids: PeerIds<Test> = BoundedVec::try_from(vec![peer_id]).unwrap();

                let msp_id = add_msp_to_provider_storage(&msp);

                let name = BoundedVec::try_from(vec![1]).unwrap();
                let bucket_id = create_bucket(&owner_account_id.clone(), name, msp_id);

                // Dispatch storage request.
                assert_ok!(FileSystem::issue_storage_request(
                    RuntimeOrigin::signed(owner_account_id.clone()),
                    bucket_id,
                    location.clone(),
                    fingerprint,
                    size,
                    msp_id,
                    peer_ids.clone(),
                ));

                let file_key = FileSystem::compute_file_key(
                    owner_account_id.clone(),
                    bucket_id,
                    location.clone(),
                    size,
                    fingerprint,
                );

                assert_noop!(
                    FileSystem::bsp_volunteer(bsp_signed.clone(), file_key),
                    Error::<Test>::NotABsp
                );
            });
        }

        #[test]
        fn bsp_volunteer_storage_request_not_found_fail() {
            new_test_ext().execute_with(|| {
                let bsp_account_id = Keyring::Bob.to_account_id();
                let bsp_signed = RuntimeOrigin::signed(bsp_account_id.clone());
                let location = FileLocation::<Test>::try_from(b"test".to_vec()).unwrap();
                let fingerprint = H256::zero();

                assert_ok!(bsp_sign_up(bsp_signed.clone(), 100,));

                let file_key = FileSystem::compute_file_key(
                    bsp_account_id.clone(),
                    H256::zero(),
                    location.clone(),
                    4,
                    fingerprint,
                );

                assert_noop!(
                    FileSystem::bsp_volunteer(bsp_signed.clone(), file_key),
                    Error::<Test>::StorageRequestNotFound
                );
            });
        }

        #[test]
        fn bsp_already_volunteered_failed() {
            new_test_ext().execute_with(|| {
                let owner_account_id = Keyring::Alice.to_account_id();
                let owner_signed = RuntimeOrigin::signed(owner_account_id.clone());
                let bsp_account_id = Keyring::Bob.to_account_id();
                let bsp_signed = RuntimeOrigin::signed(bsp_account_id.clone());
                let msp = Keyring::Charlie.to_account_id();
                let location = FileLocation::<Test>::try_from(b"test".to_vec()).unwrap();
                let size = 4;
                let file_content = b"test".to_vec();
                let fingerprint = BlakeTwo256::hash(&file_content);
                let peer_id = BoundedVec::try_from(vec![1]).unwrap();
                let peer_ids: PeerIds<Test> = BoundedVec::try_from(vec![peer_id]).unwrap();
                let storage_amount: StorageData<Test> = 100;

                let msp_id = add_msp_to_provider_storage(&msp);

                let name = BoundedVec::try_from(b"bucket".to_vec()).unwrap();
                let bucket_id = create_bucket(&owner_account_id.clone(), name, msp_id);

                // Dispatch storage request.
                assert_ok!(FileSystem::issue_storage_request(
                    owner_signed.clone(),
                    bucket_id,
                    location.clone(),
                    fingerprint,
                    size,
                    msp_id,
                    peer_ids.clone(),
                ));

                // Sign up account as a Backup Storage Provider
                assert_ok!(bsp_sign_up(bsp_signed.clone(), storage_amount,));

                let file_key = FileSystem::compute_file_key(
                    owner_account_id.clone(),
                    bucket_id,
                    location.clone(),
                    size,
                    fingerprint,
                );

                // Dispatch BSP volunteer.
                assert_ok!(FileSystem::bsp_volunteer(bsp_signed.clone(), file_key));

                assert_noop!(
                    FileSystem::bsp_volunteer(bsp_signed.clone(), file_key),
                    Error::<Test>::BspAlreadyVolunteered
                );
            });
        }

        #[test]
        fn bsp_volunteer_above_threshold_high_fail() {
            new_test_ext().execute_with(|| {
                let owner_account_id = Keyring::Alice.to_account_id();
                let owner_signed = RuntimeOrigin::signed(owner_account_id.clone());
                let bsp_account_id = Keyring::Bob.to_account_id();
                let bsp_signed = RuntimeOrigin::signed(bsp_account_id.clone());
                let msp = Keyring::Charlie.to_account_id();
                let location = FileLocation::<Test>::try_from(b"test".to_vec()).unwrap();
                let size = 4;
                let file_content = b"test".to_vec();
                let fingerprint = BlakeTwo256::hash(&file_content);
                let peer_id = BoundedVec::try_from(vec![1]).unwrap();
                let peer_ids: PeerIds<Test> = BoundedVec::try_from(vec![peer_id]).unwrap();
                let storage_amount: StorageData<Test> = 100;

                let msp_id = add_msp_to_provider_storage(&msp);

                let name = BoundedVec::try_from(b"bucket".to_vec()).unwrap();
                let bucket_id = create_bucket(&owner_account_id.clone(), name, msp_id);

                // Dispatch storage request.
                assert_ok!(FileSystem::issue_storage_request(
                    owner_signed.clone(),
                    bucket_id,
                    location.clone(),
                    fingerprint,
                    size,
                    msp_id,
                    peer_ids.clone(),
                ));

                // Sign up account as a Backup Storage Provider
                assert_ok!(bsp_sign_up(bsp_signed.clone(), storage_amount,));

                let file_key = FileSystem::compute_file_key(
                    owner_account_id.clone(),
                    bucket_id,
                    location.clone(),
                    size,
                    fingerprint,
                );

                // Set MaximumThreshold to zero
                MaximumThreshold::<Test>::put(1);

                // Dispatch BSP volunteer.
                assert_noop!(
                    FileSystem::bsp_volunteer(bsp_signed.clone(), file_key),
                    Error::<Test>::AboveThreshold
                );
            });
        }
    }

    mod success {
        use super::*;

        #[test]
        fn bsp_volunteer_success() {
            new_test_ext().execute_with(|| {
                let owner = Keyring::Alice.to_account_id();
                let origin = RuntimeOrigin::signed(owner.clone());
                let bsp_account_id = Keyring::Bob.to_account_id();
                let bsp_signed = RuntimeOrigin::signed(bsp_account_id.clone());
                let msp = Keyring::Charlie.to_account_id();
                let location = FileLocation::<Test>::try_from(b"test".to_vec()).unwrap();
                let size = StorageData::<Test>::try_from(4).unwrap();
                // TODO: right now we are bypassing the volunteer assignment threshold
                let fingerprint = H256::zero();
                let peer_id = BoundedVec::try_from(vec![1]).unwrap();
                let peer_ids: PeerIds<Test> = BoundedVec::try_from(vec![peer_id]).unwrap();
                let storage_amount: StorageData<Test> = 100;

                let msp_id = add_msp_to_provider_storage(&msp);

                let name = BoundedVec::try_from(b"bucket".to_vec()).unwrap();
                let bucket_id = create_bucket(&owner.clone(), name.clone(), msp_id);

                // Dispatch storage request.
                assert_ok!(FileSystem::issue_storage_request(
					origin,
					bucket_id,
					location.clone(),
					fingerprint,
					4,
					msp_id,
					peer_ids.clone(),
				));

                // Sign up account as a Backup Storage Provider
                assert_ok!(bsp_sign_up(bsp_signed.clone(), storage_amount));

                let file_key = FileSystem::compute_file_key(
                    owner.clone(),
                    bucket_id,
                    location.clone(),
                    4,
                    fingerprint,
                );

                let bsp_id =
                    <<Test as crate::Config>::Providers as shp_traits::ReadProvidersInterface>::get_provider_id(
                        bsp_account_id,
                    )
                        .unwrap();

                // Dispatch BSP volunteer.
                assert_ok!(FileSystem::bsp_volunteer(bsp_signed.clone(), file_key));

                // Assert that the RequestStorageBsps has the correct value
                assert_eq!(
                    FileSystem::storage_request_bsps(file_key, bsp_id)
                        .expect("BSP should exist in storage"),
                    StorageRequestBspsMetadata::<Test> {
                        confirmed: false,
                        _phantom: Default::default()
                    }
                );

                // Assert that the correct event was deposited
                System::assert_last_event(
                    Event::AcceptedBspVolunteer {
                        bsp_id,
                        bucket_id,
                        location,
                        fingerprint,
                        multiaddresses: create_sp_multiaddresses(),
                        owner,
                        size,
                    }
                        .into(),
                );
            });
        }
    }
}

mod bsp_confirm {
    use super::*;
    mod failure {
        use super::*;

        #[test]
        fn bsp_actions_not_a_bsp_fail() {
            new_test_ext().execute_with(|| {
                let owner_account_id = Keyring::Alice.to_account_id();
                let bsp_account_id = Keyring::Bob.to_account_id();
                let bsp_signed = RuntimeOrigin::signed(bsp_account_id.clone());
                let msp = Keyring::Charlie.to_account_id();
                let location = FileLocation::<Test>::try_from(b"test".to_vec()).unwrap();
                let size = 4;
                let file_content = b"test".to_vec();
                let fingerprint = BlakeTwo256::hash(&file_content);
                let peer_id = BoundedVec::try_from(vec![1]).unwrap();
                let peer_ids: PeerIds<Test> = BoundedVec::try_from(vec![peer_id]).unwrap();

                let msp_id = add_msp_to_provider_storage(&msp);

                let name = BoundedVec::try_from(vec![1]).unwrap();
                let bucket_id = create_bucket(&owner_account_id.clone(), name, msp_id);

                // Dispatch storage request.
                assert_ok!(FileSystem::issue_storage_request(
                    RuntimeOrigin::signed(owner_account_id.clone()),
                    bucket_id,
                    location.clone(),
                    fingerprint,
                    size,
                    msp_id,
                    peer_ids.clone(),
                ));

                let file_key = FileSystem::compute_file_key(
                    owner_account_id.clone(),
                    bucket_id,
                    location.clone(),
                    size,
                    fingerprint,
                );

                assert_noop!(
                    FileSystem::bsp_confirm_storing(
                        bsp_signed.clone(),
                        CompactProof {
                            encoded_nodes: vec![H256::default().as_ref().to_vec()],
                        },
                        BoundedVec::try_from(vec![(
                            file_key,
                            CompactProof {
                                encoded_nodes: vec![H256::default().as_ref().to_vec()],
                            }
                        )])
                        .unwrap(),
                    ),
                    Error::<Test>::NotABsp
                );
            });
        }

        #[test]
        fn bsp_confirm_storing_storage_request_not_found_fail() {
            new_test_ext().execute_with(|| {
                let bsp_account_id = Keyring::Bob.to_account_id();
                let bsp_signed = RuntimeOrigin::signed(bsp_account_id.clone());
                let location = FileLocation::<Test>::try_from(b"test".to_vec()).unwrap();

                // Sign up account as a Backup Storage Provider
                assert_ok!(bsp_sign_up(bsp_signed.clone(), 100,));

                let file_key = FileSystem::compute_file_key(
                    bsp_account_id.clone(),
                    H256::zero(),
                    location.clone(),
                    4,
                    H256::zero(),
                );

                assert_noop!(
                    FileSystem::bsp_confirm_storing(
                        bsp_signed.clone(),
                        CompactProof {
                            encoded_nodes: vec![H256::default().as_ref().to_vec()],
                        },
                        BoundedVec::try_from(vec![(
                            file_key,
                            CompactProof {
                                encoded_nodes: vec![H256::default().as_ref().to_vec()],
                            }
                        )])
                        .unwrap(),
                    ),
                    Error::<Test>::StorageRequestNotFound
                );
            });
        }

        #[test]
        fn bsp_confirm_storing_not_volunteered_fail() {
            new_test_ext().execute_with(|| {
                let owner_account_id = Keyring::Alice.to_account_id();
                let owner_signed = RuntimeOrigin::signed(owner_account_id.clone());
                let bsp_account_id = Keyring::Bob.to_account_id();
                let bsp_signed = RuntimeOrigin::signed(bsp_account_id.clone());
                let msp = Keyring::Charlie.to_account_id();
                let location = FileLocation::<Test>::try_from(b"test".to_vec()).unwrap();
                let size = 4;
                let file_content = b"test".to_vec();
                let fingerprint = BlakeTwo256::hash(&file_content);
                let peer_id = BoundedVec::try_from(vec![1]).unwrap();
                let peer_ids: PeerIds<Test> = BoundedVec::try_from(vec![peer_id]).unwrap();
                let storage_amount: StorageData<Test> = 100;

                let msp_id = add_msp_to_provider_storage(&msp);

                let name = BoundedVec::try_from(vec![1]).unwrap();
                let bucket_id = create_bucket(&owner_account_id.clone(), name, msp_id);

                // Dispatch storage request.
                assert_ok!(FileSystem::issue_storage_request(
                    owner_signed.clone(),
                    bucket_id,
                    location.clone(),
                    fingerprint,
                    size,
                    msp_id,
                    peer_ids.clone(),
                ));

                // Sign up account as a Backup Storage Provider
                assert_ok!(bsp_sign_up(bsp_signed.clone(), storage_amount,));

                let file_key = FileSystem::compute_file_key(
                    owner_account_id.clone(),
                    bucket_id,
                    location.clone(),
                    size,
                    fingerprint,
                );

                assert_noop!(
                    FileSystem::bsp_confirm_storing(
                        bsp_signed.clone(),
                        CompactProof {
                            encoded_nodes: vec![H256::default().as_ref().to_vec()],
                        },
                        BoundedVec::try_from(vec![(
                            file_key,
                            CompactProof {
                                encoded_nodes: vec![H256::default().as_ref().to_vec()],
                            }
                        )])
                        .unwrap(),
                    ),
                    Error::<Test>::BspNotVolunteered
                );
            });
        }

        #[test]
        fn bsp_confirming_for_non_existent_storage_request() {
            new_test_ext().execute_with(|| {
                let owner_account_id = Keyring::Alice.to_account_id();
                let owner_signed = RuntimeOrigin::signed(owner_account_id.clone());
                let bsp_bob_account_id = Keyring::Bob.to_account_id();
                let bsp_bob_signed = RuntimeOrigin::signed(bsp_bob_account_id.clone());
                let bsp_charlie_account_id = Keyring::Dave.to_account_id();
                let bsp_charlie_signed = RuntimeOrigin::signed(bsp_charlie_account_id.clone());
                let msp = Keyring::Charlie.to_account_id();
                let location = FileLocation::<Test>::try_from(b"test".to_vec()).unwrap();
                let size = 4;
                let file_content = b"test".to_vec();
                let fingerprint = BlakeTwo256::hash(&file_content);
                let peer_id = BoundedVec::try_from(vec![1]).unwrap();
                let peer_ids: PeerIds<Test> = BoundedVec::try_from(vec![peer_id]).unwrap();
                let storage_amount: StorageData<Test> = 100;

                let msp_id = add_msp_to_provider_storage(&msp);

                let name = BoundedVec::try_from(vec![1]).unwrap();
                let bucket_id = create_bucket(&owner_account_id.clone(), name, msp_id);

                // Dispatch storage request.
                assert_ok!(FileSystem::issue_storage_request(
                    owner_signed.clone(),
                    bucket_id,
                    location.clone(),
                    fingerprint,
                    size,
                    msp_id,
                    peer_ids.clone(),
                ));

                // Sign up account as a Backup Storage Provider
                assert_ok!(bsp_sign_up(bsp_bob_signed.clone(), storage_amount,));
                assert_ok!(bsp_sign_up(bsp_charlie_signed.clone(), storage_amount,));

                let file_key = FileSystem::compute_file_key(
                    owner_account_id.clone(),
                    bucket_id,
                    location.clone(),
                    size,
                    fingerprint,
                );

                // Dispatch BSP volunteer.
                assert_ok!(FileSystem::bsp_volunteer(bsp_bob_signed.clone(), file_key,));

                assert_ok!(FileSystem::bsp_confirm_storing(
                    bsp_bob_signed.clone(),
                    CompactProof {
                        encoded_nodes: vec![H256::default().as_ref().to_vec()],
                    },
                    BoundedVec::try_from(vec![(
                        file_key,
                        CompactProof {
                            encoded_nodes: vec![H256::default().as_ref().to_vec()],
                        }
                    )])
                    .unwrap(),
                ));

                assert_ok!(FileSystem::bsp_volunteer(
                    bsp_charlie_signed.clone(),
                    file_key,
                ));

                assert_ok!(FileSystem::bsp_confirm_storing(
                    bsp_charlie_signed.clone(),
                    CompactProof {
                        encoded_nodes: vec![H256::default().as_ref().to_vec()],
                    },
                    BoundedVec::try_from(vec![(
                        file_key,
                        CompactProof {
                            encoded_nodes: vec![H256::default().as_ref().to_vec()],
                        }
                    )])
                    .unwrap(),
                ));

                assert_noop!(
                    FileSystem::bsp_confirm_storing(
                        bsp_bob_signed.clone(),
                        CompactProof {
                            encoded_nodes: vec![H256::default().as_ref().to_vec()],
                        },
                        BoundedVec::try_from(vec![(
                            file_key,
                            CompactProof {
                                encoded_nodes: vec![H256::default().as_ref().to_vec()],
                            }
                        )])
                        .unwrap(),
                    ),
                    Error::<Test>::StorageRequestNotFound
                );
            });
        }
    }

    mod success {
        use super::*;

        #[test]
        fn bsp_confirm_storing_success() {
            new_test_ext().execute_with(|| {
                let owner_account_id = Keyring::Alice.to_account_id();
                let owner_signed = RuntimeOrigin::signed(owner_account_id.clone());
                let bsp_account_id = Keyring::Bob.to_account_id();
                let bsp_signed = RuntimeOrigin::signed(bsp_account_id.clone());
                let msp = Keyring::Charlie.to_account_id();
                let location = FileLocation::<Test>::try_from(b"test".to_vec()).unwrap();
                let size = 4;
                let fingerprint = H256::zero();
                let peer_id = BoundedVec::try_from(vec![1]).unwrap();
                let peer_ids: PeerIds<Test> = BoundedVec::try_from(vec![peer_id]).unwrap();
                let storage_amount: StorageData<Test> = 100;

                let msp_id = add_msp_to_provider_storage(&msp);

                let name = BoundedVec::try_from(b"bucket".to_vec()).unwrap();
                let bucket_id = create_bucket(&owner_account_id.clone(), name, msp_id);

                // Dispatch storage request.
                assert_ok!(FileSystem::issue_storage_request(
					owner_signed.clone(),
					bucket_id,
					location.clone(),
					fingerprint,
					size,
					msp_id,
					peer_ids.clone(),
				));

                // Sign up account as a Backup Storage Provider
                assert_ok!(bsp_sign_up(bsp_signed.clone(), storage_amount));

                let file_key = FileSystem::compute_file_key(
                    owner_account_id.clone(),
                    bucket_id,
                    location.clone(),
                    size,
                    fingerprint,
                );

                let bsp_id =
                    <<Test as crate::Config>::Providers as shp_traits::ReadProvidersInterface>::get_provider_id(
                        bsp_account_id.clone(),
                    )
                        .unwrap();

                // Dispatch BSP volunteer.
                assert_ok!(FileSystem::bsp_volunteer(bsp_signed.clone(), file_key,));

                // In this case, the tick number is going to be equal to the current block number
                // minus one (on_poll hook not executed in first block)
                let tick_when_confirming = System::block_number() - 1;

                // Dispatch BSP confirm storing.
                assert_ok!(FileSystem::bsp_confirm_storing(
                    bsp_signed.clone(),
                    CompactProof {
                        encoded_nodes: vec![H256::default().as_ref().to_vec()],
                    },
                    BoundedVec::try_from(vec![(file_key,
                            CompactProof {
                                encoded_nodes: vec![H256::default().as_ref().to_vec()],
                            })]).unwrap()
                    ,
                ));

                // Assert that the storage was updated
                assert_eq!(
                    FileSystem::storage_requests(file_key),
                    Some(StorageRequestMetadata {
                        requested_at: 1,
                        owner: owner_account_id.clone(),
                        bucket_id,
                        location: location.clone(),
                        fingerprint,
                        size,
                        msp: Some(msp_id),
                        user_peer_ids: peer_ids.clone(),
                        data_server_sps: BoundedVec::default(),
                        bsps_required: ReplicationTarget::<Test>::get(),
                        bsps_confirmed: 1,
                        bsps_volunteered: 1,
                    })
                );

                // Assert that the RequestStorageBsps was updated
                assert_eq!(
                    FileSystem::storage_request_bsps(file_key, bsp_id)
                        .expect("BSP should exist in storage"),
                    StorageRequestBspsMetadata::<Test> {
                        confirmed: true,
                        _phantom: Default::default()
                    }
                );

                let file_key = FileSystem::compute_file_key(
                    owner_account_id.clone(),
                    bucket_id,
                    location.clone(),
                    size,
                    fingerprint,
                );

                let new_root =
                    <<Test as crate::Config>::Providers as shp_traits::ReadProvidersInterface>::get_root(
                        bsp_id,
                    )
                        .unwrap();

                // Assert that the correct event was deposited
                System::assert_last_event(
                    Event::BspConfirmedStoring {
                        who: bsp_account_id.clone(),
                        bsp_id,
                        file_keys: BoundedVec::try_from(vec![file_key]).unwrap(),
                        new_root,
                    }
                        .into(),
                );

                // Assert that the proving cycle was initialised for this BSP.
                let last_tick_provider_submitted_proof =
                    LastTickProviderSubmittedAProofFor::<Test>::get(&bsp_id).unwrap();
                assert_eq!(last_tick_provider_submitted_proof, tick_when_confirming);

                // Assert that the correct event was deposited.
                System::assert_has_event(
                    Event::BspChallengeCycleInitialised {
                        who: bsp_account_id,
                        bsp_id,
                    }
                        .into(),
                );
            });
        }
    }
}

mod bsp_stop_storing {
    use super::*;
    mod failure {
        use super::*;
        #[test]
        fn bsp_actions_not_a_bsp_fail() {
            new_test_ext().execute_with(|| {
                let owner_account_id = Keyring::Alice.to_account_id();
                let bsp_account_id = Keyring::Bob.to_account_id();
                let bsp_signed = RuntimeOrigin::signed(bsp_account_id.clone());
                let msp = Keyring::Charlie.to_account_id();
                let location = FileLocation::<Test>::try_from(b"test".to_vec()).unwrap();
                let size = 4;
                let file_content = b"test".to_vec();
                let fingerprint = BlakeTwo256::hash(&file_content);
                let peer_id = BoundedVec::try_from(vec![1]).unwrap();
                let peer_ids: PeerIds<Test> = BoundedVec::try_from(vec![peer_id]).unwrap();

                let msp_id = add_msp_to_provider_storage(&msp);

                let name = BoundedVec::try_from(vec![1]).unwrap();
                let bucket_id = create_bucket(&owner_account_id.clone(), name, msp_id);

                // Dispatch storage request.
                assert_ok!(FileSystem::issue_storage_request(
                    RuntimeOrigin::signed(owner_account_id.clone()),
                    bucket_id,
                    location.clone(),
                    fingerprint,
                    size,
                    msp_id,
                    peer_ids.clone(),
                ));

                let file_key = FileSystem::compute_file_key(
                    owner_account_id.clone(),
                    bucket_id,
                    location.clone(),
                    size,
                    fingerprint,
                );

                // Dispatch BSP stop storing.
                assert_noop!(
                    FileSystem::bsp_request_stop_storing(
                        bsp_signed.clone(),
                        file_key,
                        bucket_id,
                        location.clone(),
                        owner_account_id.clone(),
                        fingerprint,
                        size,
                        false,
                        CompactProof {
                            encoded_nodes: vec![file_key.as_ref().to_vec()],
                        },
                    ),
                    Error::<Test>::NotABsp
                );
            });
        }

        #[test]
        fn bsp_request_stop_storing_fails_if_file_key_does_not_match_metadata() {
            new_test_ext().execute_with(|| {
                let owner_account_id = Keyring::Alice.to_account_id();
                let owner = RuntimeOrigin::signed(owner_account_id.clone());
                let bsp_account_id = Keyring::Bob.to_account_id();
                let bsp_signed = RuntimeOrigin::signed(bsp_account_id.clone());
                let msp = Keyring::Charlie.to_account_id();
                let location = FileLocation::<Test>::try_from(b"test".to_vec()).unwrap();
                let size = 4;
                // TODO: right now we are bypassing the volunteer assignment threshold
                let fingerprint = H256::zero();
                let peer_id = BoundedVec::try_from(vec![1]).unwrap();
                let peer_ids: PeerIds<Test> = BoundedVec::try_from(vec![peer_id]).unwrap();
                let storage_amount: StorageData<Test> = 100;

                let msp_id = add_msp_to_provider_storage(&msp);

                let name = BoundedVec::try_from(vec![1]).unwrap();
                let bucket_id = create_bucket(&owner_account_id.clone(), name, msp_id);

                // Dispatch storage request.
                assert_ok!(FileSystem::issue_storage_request(
					owner.clone(),
					bucket_id,
					location.clone(),
					fingerprint,
					size,
					msp_id,
					peer_ids.clone(),
				));

                // Sign up account as a Backup Storage Provider
                assert_ok!(bsp_sign_up(bsp_signed.clone(), storage_amount));

                let file_key = FileSystem::compute_file_key(
                    owner_account_id.clone(),
                    bucket_id,
                    location.clone(),
                    size,
                    fingerprint,
                );

                let bsp_id =
                    <<Test as crate::Config>::Providers as shp_traits::ReadProvidersInterface>::get_provider_id(
                        bsp_account_id,
                    )
                        .unwrap();

                // Dispatch BSP volunteer.
                assert_ok!(FileSystem::bsp_volunteer(bsp_signed.clone(), file_key,));

                // Dispatch BSP confirm storing.
                assert_ok!(FileSystem::bsp_confirm_storing(
                    bsp_signed.clone(),
                    CompactProof {
                        encoded_nodes: vec![H256::default().as_ref().to_vec()],
                    },BoundedVec::try_from(vec![(file_key,
                            CompactProof {
                                encoded_nodes: vec![H256::default().as_ref().to_vec()],
                            })]).unwrap()
                    ,
                ));

                // Assert that the RequestStorageBsps now contains the BSP under the location
                assert_eq!(
                    FileSystem::storage_request_bsps(file_key, bsp_id)
                        .expect("BSP should exist in storage"),
                    StorageRequestBspsMetadata::<Test> {
                        confirmed: true,
                        _phantom: Default::default()
                    }
                );

                // Assert that the storage was updated
                assert_eq!(
                    FileSystem::storage_requests(file_key),
                    Some(StorageRequestMetadata {
                        requested_at: 1,
                        owner: owner_account_id.clone(),
                        bucket_id,
                        location: location.clone(),
                        fingerprint,
                        size,
                        msp: Some(msp_id),
                        user_peer_ids: peer_ids.clone(),
                        data_server_sps: BoundedVec::default(),
                        bsps_required: ReplicationTarget::<Test>::get(),
                        bsps_confirmed: 1,
                        bsps_volunteered: 1,
                    })
                );

                let file_key = FileSystem::compute_file_key(
                    owner_account_id.clone(),
                    bucket_id,
                    location.clone(),
                    size - 1, // We change the size so the file key doesn't match the file's metadata
                    fingerprint,
                );

                // Dispatch BSP stop storing.
                assert_noop!(FileSystem::bsp_request_stop_storing(
					bsp_signed.clone(),
					file_key,
					bucket_id,
					location.clone(),
					owner_account_id.clone(),
					fingerprint,
					size,
					false,
					CompactProof {
						encoded_nodes: vec![file_key.as_ref().to_vec()],
					},
				), Error::<Test>::InvalidFileKeyMetadata);

            });
        }

        #[test]
        fn bsp_request_stop_storing_fails_if_pending_stop_storing_request_exists() {
            new_test_ext().execute_with(|| {
                let owner_account_id = Keyring::Alice.to_account_id();
                let owner = RuntimeOrigin::signed(owner_account_id.clone());
                let bsp_account_id = Keyring::Bob.to_account_id();
                let bsp_signed = RuntimeOrigin::signed(bsp_account_id.clone());
                let msp = Keyring::Charlie.to_account_id();
                let location = FileLocation::<Test>::try_from(b"test".to_vec()).unwrap();
                let size = 4;
                // TODO: right now we are bypassing the volunteer assignment threshold
                let fingerprint = H256::zero();
                let peer_id = BoundedVec::try_from(vec![1]).unwrap();
                let peer_ids: PeerIds<Test> = BoundedVec::try_from(vec![peer_id]).unwrap();
                let storage_amount: StorageData<Test> = 100;

                let msp_id = add_msp_to_provider_storage(&msp);

                let name = BoundedVec::try_from(vec![1]).unwrap();
                let bucket_id = create_bucket(&owner_account_id.clone(), name, msp_id);

                // Dispatch storage request.
                assert_ok!(FileSystem::issue_storage_request(
					owner.clone(),
					bucket_id,
					location.clone(),
					fingerprint,
					size,
					msp_id,
					peer_ids.clone(),
				));

                // Sign up account as a Backup Storage Provider
                assert_ok!(bsp_sign_up(bsp_signed.clone(), storage_amount));

                let file_key = FileSystem::compute_file_key(
                    owner_account_id.clone(),
                    bucket_id,
                    location.clone(),
                    size,
                    fingerprint,
                );

                let bsp_id =
                    <<Test as crate::Config>::Providers as shp_traits::ReadProvidersInterface>::get_provider_id(
                        bsp_account_id,
                    )
                        .unwrap();

                // Dispatch BSP volunteer.
                assert_ok!(FileSystem::bsp_volunteer(bsp_signed.clone(), file_key,));

                // Dispatch BSP confirm storing.
                assert_ok!(FileSystem::bsp_confirm_storing(
                    bsp_signed.clone(),
                    CompactProof {
                        encoded_nodes: vec![H256::default().as_ref().to_vec()],
                    },BoundedVec::try_from(vec![(file_key,
                            CompactProof {
                                encoded_nodes: vec![H256::default().as_ref().to_vec()],
                            })]).unwrap()
                    ,
                ));

                // Assert that the RequestStorageBsps now contains the BSP under the location
                assert_eq!(
                    FileSystem::storage_request_bsps(file_key, bsp_id)
                        .expect("BSP should exist in storage"),
                    StorageRequestBspsMetadata::<Test> {
                        confirmed: true,
                        _phantom: Default::default()
                    }
                );

                // Assert that the storage was updated
                assert_eq!(
                    FileSystem::storage_requests(file_key),
                    Some(StorageRequestMetadata {
                        requested_at: 1,
                        owner: owner_account_id.clone(),
                        bucket_id,
                        location: location.clone(),
                        fingerprint,
                        size,
                        msp: Some(msp_id),
                        user_peer_ids: peer_ids.clone(),
                        data_server_sps: BoundedVec::default(),
                        bsps_required: ReplicationTarget::<Test>::get(),
                        bsps_confirmed: 1,
                        bsps_volunteered: 1,
                    })
                );

                let file_key = FileSystem::compute_file_key(
                    owner_account_id.clone(),
                    bucket_id,
                    location.clone(),
                    size,
                    fingerprint,
                );

                // Dispatch BSP request stop storing.
                assert_ok!(FileSystem::bsp_request_stop_storing(
					bsp_signed.clone(),
					file_key,
					bucket_id,
					location.clone(),
					owner_account_id.clone(),
					fingerprint,
					size,
					false,
					CompactProof {
						encoded_nodes: vec![file_key.as_ref().to_vec()],
					},
				));

				// Check that the request now exists.
				assert!(PendingStopStoringRequests::<Test>::get(&bsp_id, &file_key).is_some());

				// Try sending the stop storing request again.
                assert_noop!(FileSystem::bsp_request_stop_storing(
					bsp_signed.clone(),
					file_key,
					bucket_id,
					location.clone(),
					owner_account_id.clone(),
					fingerprint,
					size,
					false,
					CompactProof {
						encoded_nodes: vec![file_key.as_ref().to_vec()],
					},
				), Error::<Test>::PendingStopStoringRequestAlreadyExists);

            });
        }

        #[test]
        fn bsp_confirm_stop_storing_fails_if_not_enough_time_has_passed_since_request() {
            new_test_ext().execute_with(|| {
                let owner_account_id = Keyring::Alice.to_account_id();
                let owner = RuntimeOrigin::signed(owner_account_id.clone());
                let bsp_account_id = Keyring::Bob.to_account_id();
                let bsp_signed = RuntimeOrigin::signed(bsp_account_id.clone());
                let msp = Keyring::Charlie.to_account_id();
                let location = FileLocation::<Test>::try_from(b"test".to_vec()).unwrap();
                let size = 4;
                // TODO: right now we are bypassing the volunteer assignment threshold
                let fingerprint = H256::zero();
                let peer_id = BoundedVec::try_from(vec![1]).unwrap();
                let peer_ids: PeerIds<Test> = BoundedVec::try_from(vec![peer_id]).unwrap();
                let storage_amount: StorageData<Test> = 100;

                let msp_id = add_msp_to_provider_storage(&msp);

                let name = BoundedVec::try_from(vec![1]).unwrap();
                let bucket_id = create_bucket(&owner_account_id.clone(), name, msp_id);

                // Dispatch storage request.
                assert_ok!(FileSystem::issue_storage_request(
					owner.clone(),
					bucket_id,
					location.clone(),
					fingerprint,
					size,
					msp_id,
					peer_ids.clone(),
				));

                // Sign up account as a Backup Storage Provider
                assert_ok!(bsp_sign_up(bsp_signed.clone(), storage_amount));

                let file_key = FileSystem::compute_file_key(
                    owner_account_id.clone(),
                    bucket_id,
                    location.clone(),
                    size,
                    fingerprint,
                );

                let bsp_id =
                    <<Test as crate::Config>::Providers as shp_traits::ReadProvidersInterface>::get_provider_id(
                        bsp_account_id,
                    )
                        .unwrap();

                // Dispatch BSP volunteer.
                assert_ok!(FileSystem::bsp_volunteer(bsp_signed.clone(), file_key,));

                // Dispatch BSP confirm storing.
                assert_ok!(FileSystem::bsp_confirm_storing(
                    bsp_signed.clone(),
                    CompactProof {
                        encoded_nodes: vec![H256::default().as_ref().to_vec()],
                    },BoundedVec::try_from(vec![(file_key,
                            CompactProof {
                                encoded_nodes: vec![H256::default().as_ref().to_vec()],
                            })]).unwrap()
                    ,
                ));

                // Assert that the RequestStorageBsps now contains the BSP under the location
                assert_eq!(
                    FileSystem::storage_request_bsps(file_key, bsp_id)
                        .expect("BSP should exist in storage"),
                    StorageRequestBspsMetadata::<Test> {
                        confirmed: true,
                        _phantom: Default::default()
                    }
                );

                // Assert that the storage was updated
                assert_eq!(
                    FileSystem::storage_requests(file_key),
                    Some(StorageRequestMetadata {
                        requested_at: 1,
                        owner: owner_account_id.clone(),
                        bucket_id,
                        location: location.clone(),
                        fingerprint,
                        size,
                        msp: Some(msp_id),
                        user_peer_ids: peer_ids.clone(),
                        data_server_sps: BoundedVec::default(),
                        bsps_required: ReplicationTarget::<Test>::get(),
                        bsps_confirmed: 1,
                        bsps_volunteered: 1,
                    })
                );

                let file_key = FileSystem::compute_file_key(
                    owner_account_id.clone(),
                    bucket_id,
                    location.clone(),
                    size,
                    fingerprint,
                );

                // Dispatch BSP request stop storing.
                assert_ok!(FileSystem::bsp_request_stop_storing(
					bsp_signed.clone(),
					file_key,
					bucket_id,
					location.clone(),
					owner_account_id.clone(),
					fingerprint,
					size,
					false,
					CompactProof {
						encoded_nodes: vec![file_key.as_ref().to_vec()],
					},
				));

                // Assert that the RequestStorageBsps has the correct value
                assert!(FileSystem::storage_request_bsps(file_key, bsp_id).is_none());

                // Assert that the storage was updated
                assert_eq!(
                    FileSystem::storage_requests(file_key),
                    Some(StorageRequestMetadata {
                        requested_at: 1,
                        owner: owner_account_id.clone(),
                        bucket_id,
                        location: location.clone(),
                        fingerprint,
                        size,
                        msp: Some(msp_id),
                        user_peer_ids: peer_ids.clone(),
                        data_server_sps: BoundedVec::default(),
                        bsps_required: ReplicationTarget::<Test>::get(),
                        bsps_confirmed: 0,
                        bsps_volunteered: 0,
                    })
                );

				// Assert that the request was added to the pending stop storing requests.
				assert!(PendingStopStoringRequests::<Test>::get(&bsp_id, &file_key).is_some());

                // Assert that the correct event was deposited
                System::assert_last_event(
                    Event::BspRequestedToStopStoring {
                        bsp_id,
                        file_key,
                        owner: owner_account_id,
                        location,
                    }
                        .into(),
                );

				// Dispatch BSP confirm stop storing.
				assert_noop!(FileSystem::bsp_confirm_stop_storing(
					bsp_signed.clone(),
					file_key,
					CompactProof {
						encoded_nodes: vec![file_key.as_ref().to_vec()],
					},
				), Error::<Test>::MinWaitForStopStoringNotReached);

				// Assert that the pending stop storing request is still there.
				assert!(PendingStopStoringRequests::<Test>::get(&bsp_id, &file_key).is_some());
            });
        }
    }

    mod success {
        use super::*;

        #[test]
        fn bsp_request_stop_storing_success() {
            new_test_ext().execute_with(|| {
                let owner_account_id = Keyring::Alice.to_account_id();
                let owner = RuntimeOrigin::signed(owner_account_id.clone());
                let bsp_account_id = Keyring::Bob.to_account_id();
                let bsp_signed = RuntimeOrigin::signed(bsp_account_id.clone());
                let msp = Keyring::Charlie.to_account_id();
                let location = FileLocation::<Test>::try_from(b"test".to_vec()).unwrap();
                let size = 4;
                // TODO: right now we are bypassing the volunteer assignment threshold
                let fingerprint = H256::zero();
                let peer_id = BoundedVec::try_from(vec![1]).unwrap();
                let peer_ids: PeerIds<Test> = BoundedVec::try_from(vec![peer_id]).unwrap();
                let storage_amount: StorageData<Test> = 100;

                let msp_id = add_msp_to_provider_storage(&msp);

                let name = BoundedVec::try_from(vec![1]).unwrap();
                let bucket_id = create_bucket(&owner_account_id.clone(), name, msp_id);

                // Dispatch storage request.
                assert_ok!(FileSystem::issue_storage_request(
					owner.clone(),
					bucket_id,
					location.clone(),
					fingerprint,
					size,
					msp_id,
					peer_ids.clone(),
				));

                // Sign up account as a Backup Storage Provider
                assert_ok!(bsp_sign_up(bsp_signed.clone(), storage_amount));

                let file_key = FileSystem::compute_file_key(
                    owner_account_id.clone(),
                    bucket_id,
                    location.clone(),
                    size,
                    fingerprint,
                );

                let bsp_id =
                    <<Test as crate::Config>::Providers as shp_traits::ReadProvidersInterface>::get_provider_id(
                        bsp_account_id,
                    )
                        .unwrap();

                // Dispatch BSP volunteer.
                assert_ok!(FileSystem::bsp_volunteer(bsp_signed.clone(), file_key,));

                // Dispatch BSP confirm storing.
                assert_ok!(FileSystem::bsp_confirm_storing(
                    bsp_signed.clone(),
                    CompactProof {
                        encoded_nodes: vec![H256::default().as_ref().to_vec()],
                    },BoundedVec::try_from(vec![(file_key,
                            CompactProof {
                                encoded_nodes: vec![H256::default().as_ref().to_vec()],
                            })]).unwrap()
                    ,
                ));

                // Assert that the RequestStorageBsps now contains the BSP under the location
                assert_eq!(
                    FileSystem::storage_request_bsps(file_key, bsp_id)
                        .expect("BSP should exist in storage"),
                    StorageRequestBspsMetadata::<Test> {
                        confirmed: true,
                        _phantom: Default::default()
                    }
                );

                // Assert that the storage was updated
                assert_eq!(
                    FileSystem::storage_requests(file_key),
                    Some(StorageRequestMetadata {
                        requested_at: 1,
                        owner: owner_account_id.clone(),
                        bucket_id,
                        location: location.clone(),
                        fingerprint,
                        size,
                        msp: Some(msp_id),
                        user_peer_ids: peer_ids.clone(),
                        data_server_sps: BoundedVec::default(),
                        bsps_required: ReplicationTarget::<Test>::get(),
                        bsps_confirmed: 1,
                        bsps_volunteered: 1,
                    })
                );

                let file_key = FileSystem::compute_file_key(
                    owner_account_id.clone(),
                    bucket_id,
                    location.clone(),
                    size,
                    fingerprint,
                );

                // Dispatch BSP request stop storing.
                assert_ok!(FileSystem::bsp_request_stop_storing(
					bsp_signed.clone(),
					file_key,
					bucket_id,
					location.clone(),
					owner_account_id.clone(),
					fingerprint,
					size,
					false,
					CompactProof {
						encoded_nodes: vec![file_key.as_ref().to_vec()],
					},
				));

                // Assert that the RequestStorageBsps has the correct value
                assert!(FileSystem::storage_request_bsps(file_key, bsp_id).is_none());

                // Assert that the storage was updated
                assert_eq!(
                    FileSystem::storage_requests(file_key),
                    Some(StorageRequestMetadata {
                        requested_at: 1,
                        owner: owner_account_id.clone(),
                        bucket_id,
                        location: location.clone(),
                        fingerprint,
                        size,
                        msp: Some(msp_id),
                        user_peer_ids: peer_ids.clone(),
                        data_server_sps: BoundedVec::default(),
                        bsps_required: ReplicationTarget::<Test>::get(),
                        bsps_confirmed: 0,
                        bsps_volunteered: 0,
                    })
                );

				// Assert that the request was added to the pending stop storing requests.
				assert!(PendingStopStoringRequests::<Test>::get(&bsp_id, &file_key).is_some());

                // Assert that the correct event was deposited
                System::assert_last_event(
                    Event::BspRequestedToStopStoring {
                        bsp_id,
                        file_key,
                        owner: owner_account_id,
                        location,
                    }
                        .into(),
                );
            });
        }

        #[test]
        fn bsp_confirm_stop_storing_success() {
            new_test_ext().execute_with(|| {
                let owner_account_id = Keyring::Alice.to_account_id();
                let owner = RuntimeOrigin::signed(owner_account_id.clone());
                let bsp_account_id = Keyring::Bob.to_account_id();
                let bsp_signed = RuntimeOrigin::signed(bsp_account_id.clone());
                let msp = Keyring::Charlie.to_account_id();
                let location = FileLocation::<Test>::try_from(b"test".to_vec()).unwrap();
                let size = 4;
                // TODO: right now we are bypassing the volunteer assignment threshold
                let fingerprint = H256::zero();
                let peer_id = BoundedVec::try_from(vec![1]).unwrap();
                let peer_ids: PeerIds<Test> = BoundedVec::try_from(vec![peer_id]).unwrap();
                let storage_amount: StorageData<Test> = 100;

                let msp_id = add_msp_to_provider_storage(&msp);

                let name = BoundedVec::try_from(vec![1]).unwrap();
                let bucket_id = create_bucket(&owner_account_id.clone(), name, msp_id);

                // Dispatch storage request.
                assert_ok!(FileSystem::issue_storage_request(
					owner.clone(),
					bucket_id,
					location.clone(),
					fingerprint,
					size,
					msp_id,
					peer_ids.clone(),
				));

                // Sign up account as a Backup Storage Provider
                assert_ok!(bsp_sign_up(bsp_signed.clone(), storage_amount));

                let file_key = FileSystem::compute_file_key(
                    owner_account_id.clone(),
                    bucket_id,
                    location.clone(),
                    size,
                    fingerprint,
                );

                let bsp_id =
                    <<Test as crate::Config>::Providers as shp_traits::ReadProvidersInterface>::get_provider_id(
                        bsp_account_id,
                    )
                        .unwrap();

                // Dispatch BSP volunteer.
                assert_ok!(FileSystem::bsp_volunteer(bsp_signed.clone(), file_key,));

                // Dispatch BSP confirm storing.
                assert_ok!(FileSystem::bsp_confirm_storing(
                    bsp_signed.clone(),
                    CompactProof {
                        encoded_nodes: vec![H256::default().as_ref().to_vec()],
                    },BoundedVec::try_from(vec![(file_key,
                            CompactProof {
                                encoded_nodes: vec![H256::default().as_ref().to_vec()],
                            })]).unwrap()
                    ,
                ));

                // Assert that the RequestStorageBsps now contains the BSP under the location
                assert_eq!(
                    FileSystem::storage_request_bsps(file_key, bsp_id)
                        .expect("BSP should exist in storage"),
                    StorageRequestBspsMetadata::<Test> {
                        confirmed: true,
                        _phantom: Default::default()
                    }
                );

                // Assert that the storage was updated
                assert_eq!(
                    FileSystem::storage_requests(file_key),
                    Some(StorageRequestMetadata {
                        requested_at: 1,
                        owner: owner_account_id.clone(),
                        bucket_id,
                        location: location.clone(),
                        fingerprint,
                        size,
                        msp: Some(msp_id),
                        user_peer_ids: peer_ids.clone(),
                        data_server_sps: BoundedVec::default(),
                        bsps_required: ReplicationTarget::<Test>::get(),
                        bsps_confirmed: 1,
                        bsps_volunteered: 1,
                    })
                );

                let file_key = FileSystem::compute_file_key(
                    owner_account_id.clone(),
                    bucket_id,
                    location.clone(),
                    size,
                    fingerprint,
                );

                // Dispatch BSP request stop storing.
                assert_ok!(FileSystem::bsp_request_stop_storing(
					bsp_signed.clone(),
					file_key,
					bucket_id,
					location.clone(),
					owner_account_id.clone(),
					fingerprint,
					size,
					false,
					CompactProof {
						encoded_nodes: vec![file_key.as_ref().to_vec()],
					},
				));

                // Assert that the RequestStorageBsps has the correct value
                assert!(FileSystem::storage_request_bsps(file_key, bsp_id).is_none());

                // Assert that the storage was updated
                assert_eq!(
                    FileSystem::storage_requests(file_key),
                    Some(StorageRequestMetadata {
                        requested_at: 1,
                        owner: owner_account_id.clone(),
                        bucket_id,
                        location: location.clone(),
                        fingerprint,
                        size,
                        msp: Some(msp_id),
                        user_peer_ids: peer_ids.clone(),
                        data_server_sps: BoundedVec::default(),
                        bsps_required: ReplicationTarget::<Test>::get(),
                        bsps_confirmed: 0,
                        bsps_volunteered: 0,
                    })
                );

				// Assert that the request was added to the pending stop storing requests.
				assert!(PendingStopStoringRequests::<Test>::get(&bsp_id, &file_key).is_some());

                // Assert that the correct event was deposited
                System::assert_last_event(
                    Event::BspRequestedToStopStoring {
                        bsp_id,
                        file_key,
                        owner: owner_account_id,
                        location,
                    }
                        .into(),
                );

				// Advance enough blocks to allow the BSP to confirm the stop storing request.
				roll_to(frame_system::Pallet::<Test>::block_number() + MinWaitForStopStoring::get());

				// Dispatch BSP confirm stop storing.
				assert_ok!(FileSystem::bsp_confirm_stop_storing(
					bsp_signed.clone(),
					file_key,
					CompactProof {
						encoded_nodes: vec![file_key.as_ref().to_vec()],
					},
				));

				// Assert that the pending stop storing request was removed.
				assert!(PendingStopStoringRequests::<Test>::get(&bsp_id, &file_key).is_none());

				// Assert that the correct event was deposited.
				let new_root =
					<<Test as crate::Config>::Providers as shp_traits::ReadProvidersInterface>::get_root(
						bsp_id,
					)
						.unwrap();

				System::assert_last_event(
					Event::BspConfirmStoppedStoring {
						bsp_id,
						file_key,
						new_root,
					}
						.into(),
				);
            });
        }

        #[test]
        fn bsp_request_stop_storing_while_storage_request_open_success() {
            new_test_ext().execute_with(|| {
                let owner_account_id = Keyring::Alice.to_account_id();
                let owner = RuntimeOrigin::signed(owner_account_id.clone());
                let bsp_account_id = Keyring::Bob.to_account_id();
                let bsp_signed = RuntimeOrigin::signed(bsp_account_id.clone());
                let msp = Keyring::Charlie.to_account_id();
                let location = FileLocation::<Test>::try_from(b"test".to_vec()).unwrap();
                let size = 4;
                let fingerprint = H256::zero();
                let storage_amount: StorageData<Test> = 100;

                let msp_id = add_msp_to_provider_storage(&msp);

                let name = BoundedVec::try_from(vec![1]).unwrap();
                let bucket_id = create_bucket(&owner_account_id.clone(), name, msp_id);

                // Dispatch storage request.
                assert_ok!(FileSystem::issue_storage_request(
            		owner.clone(),
            		bucket_id,
            		location.clone(),
            		fingerprint,
            		size,
            		msp_id,
            		Default::default(),
        		));

                // Sign up account as a Backup Storage Provider
                assert_ok!(bsp_sign_up(bsp_signed.clone(), storage_amount));

                let file_key = FileSystem::compute_file_key(
                    owner_account_id.clone(),
                    bucket_id,
                    location.clone(),
                    size,
                    fingerprint,
                );

                let bsp_id =
                    <<Test as crate::Config>::Providers as shp_traits::ReadProvidersInterface>::get_provider_id(
                        bsp_account_id,
                    )
                        .unwrap();

                // Dispatch BSP volunteer.
                assert_ok!(FileSystem::bsp_volunteer(bsp_signed.clone(), file_key));

                // Dispatch BSP confirm storing.
                assert_ok!(FileSystem::bsp_confirm_storing(
                    bsp_signed.clone(),
                    CompactProof {
                        encoded_nodes: vec![H256::default().as_ref().to_vec()],
                    },
                    BoundedVec::try_from(vec![(file_key,
                    CompactProof {
                        encoded_nodes: vec![H256::default().as_ref().to_vec()],
                    })]).unwrap()
                ));

                let file_key = FileSystem::compute_file_key(
                    owner_account_id.clone(),
                    bucket_id,
                    location.clone(),
                    size,
                    fingerprint,
                );

                // Dispatch BSP stop storing.
                assert_ok!(FileSystem::bsp_request_stop_storing(
					bsp_signed.clone(),
					file_key,
					bucket_id,
					location.clone(),
					owner_account_id.clone(),
					H256::zero(),
					size,
					false,
					CompactProof {
						encoded_nodes: vec![file_key.as_ref().to_vec()],
					},
				));

                // Assert that the RequestStorageBsps has the correct value
                assert!(FileSystem::storage_request_bsps(file_key, bsp_id).is_none());

                // Assert that the storage was updated
                assert_eq!(
                    FileSystem::storage_requests(file_key),
                    Some(StorageRequestMetadata {
                        requested_at: 1,
                        owner: owner_account_id.clone(),
                        bucket_id,
                        location: location.clone(),
                        fingerprint: H256::zero(),
                        size,
                        msp: Some(msp_id),
                        user_peer_ids: Default::default(),
                        data_server_sps: BoundedVec::default(),
                        bsps_required: ReplicationTarget::<Test>::get(),
                        bsps_confirmed: 0,
                        bsps_volunteered: 0,
                    })
                );

                // Assert that the correct event was deposited
                System::assert_last_event(
                    Event::BspRequestedToStopStoring {
                        bsp_id,
                        file_key,
                        owner: owner_account_id,
                        location,
                    }
                        .into(),
                );
            });
        }

        #[test]
        fn bsp_request_stop_storing_not_volunteered_success() {
            new_test_ext().execute_with(|| {
                let owner_account_id = Keyring::Alice.to_account_id();
                let owner = RuntimeOrigin::signed(owner_account_id.clone());
                let bsp_account_id = Keyring::Bob.to_account_id();
                let bsp_signed = RuntimeOrigin::signed(bsp_account_id.clone());
                let msp = Keyring::Charlie.to_account_id();
                let location = FileLocation::<Test>::try_from(b"test".to_vec()).unwrap();
                let size = 4;
                let fingerprint = H256::zero();
                let storage_amount: StorageData<Test> = 100;

                let msp_id = add_msp_to_provider_storage(&msp);

                let name = BoundedVec::try_from(vec![1]).unwrap();
                let bucket_id = create_bucket(&owner_account_id.clone(), name, msp_id);

                // Dispatch storage request.
                assert_ok!(FileSystem::issue_storage_request(
					owner.clone(),
					bucket_id,
					location.clone(),
					fingerprint,
					size,
					msp_id,
					Default::default(),
				));

                // Sign up account as a Backup Storage Provider
                assert_ok!(bsp_sign_up(bsp_signed.clone(), storage_amount));

                let bsp_id =
                    <<Test as crate::Config>::Providers as shp_traits::ReadProvidersInterface>::get_provider_id(
                        bsp_account_id,
                    )
                        .unwrap();

                let file_key = FileSystem::compute_file_key(
                    owner_account_id.clone(),
                    bucket_id,
                    location.clone(),
                    size,
                    fingerprint,
                );

                // Increase the data used by the registered bsp, to simulate that it is indeed storing the file
                assert_ok!(<<Test as crate::Config>::Providers as shp_traits::MutateStorageProvidersInterface>::increase_capacity_used(
            		&bsp_id, size,
        		));

                // Dispatch BSP stop storing.
                assert_ok!(FileSystem::bsp_request_stop_storing(
					bsp_signed.clone(),
					file_key,
					bucket_id,
					location.clone(),
					owner_account_id.clone(),
					fingerprint,
					size,
					false,
					CompactProof {
						encoded_nodes: vec![file_key.as_ref().to_vec()],
					},
				));

                let current_bsps_required: <Test as Config>::ReplicationTargetType =
                    ReplicationTarget::<Test>::get();

                // Assert that the storage request bsps_required was incremented
                assert_eq!(
                    FileSystem::storage_requests(file_key),
                    Some(StorageRequestMetadata {
                        requested_at: 1,
                        owner: owner_account_id.clone(),
                        bucket_id,
                        location: location.clone(),
                        fingerprint,
                        size,
                        msp: Some(msp_id),
                        user_peer_ids: Default::default(),
                        data_server_sps: BoundedVec::default(),
                        bsps_required: current_bsps_required.checked_add(1).unwrap(),
                        bsps_confirmed: 0,
                        bsps_volunteered: 0,
                    })
                );

                // Assert that the correct event was deposited
                System::assert_last_event(
                    Event::BspRequestedToStopStoring {
                        bsp_id,
                        file_key,
                        owner: owner_account_id,
                        location,
                    }
                        .into(),
                );
            });
        }

        #[test]
        fn bsp_request_stop_storing_no_storage_request_success() {
            new_test_ext().execute_with(|| {
                let bsp_account_id = Keyring::Bob.to_account_id();
                let bsp_signed = RuntimeOrigin::signed(bsp_account_id.clone());
                let location = FileLocation::<Test>::try_from(b"test".to_vec()).unwrap();
                let owner_account_id = Keyring::Alice.to_account_id();
                let size = 4;
                let fingerprint = H256::zero();

                let msp_id = add_msp_to_provider_storage(&Keyring::Charlie.to_account_id());

                let bucket_id = create_bucket(
                    &owner_account_id,
                    BoundedVec::try_from(b"bucket".to_vec()).unwrap(),
                    msp_id,
                );

                // Sign up account as a Backup Storage Provider
                assert_ok!(bsp_sign_up(bsp_signed.clone(), 100));

                let bsp_id =
                    <<Test as crate::Config>::Providers as shp_traits::ReadProvidersInterface>::get_provider_id(
                        bsp_account_id,
                    )
                        .unwrap();

                let file_key = FileSystem::compute_file_key(
                    owner_account_id.clone(),
                    bucket_id,
                    location.clone(),
                    size,
                    fingerprint,
                );

                // Increase the data used by the registered bsp, to simulate that it is indeed storing the file
                assert_ok!(<<Test as crate::Config>::Providers as shp_traits::MutateStorageProvidersInterface>::increase_capacity_used(
            		&bsp_id, size,
        		));

                // Dispatch BSP stop storing.
                assert_ok!(FileSystem::bsp_request_stop_storing(
					bsp_signed.clone(),
					file_key,
					bucket_id,
					location.clone(),
					owner_account_id.clone(),
					fingerprint,
					size,
					false,
					CompactProof {
						encoded_nodes: vec![file_key.as_ref().to_vec()],
					},
				));

                // Assert that the storage request was created with one bsps_required
                assert_eq!(
                    FileSystem::storage_requests(file_key),
                    Some(StorageRequestMetadata {
                        requested_at: 5,
                        owner: owner_account_id.clone(),
                        bucket_id,
                        location: location.clone(),
                        fingerprint,
                        size,
                        msp: None,
                        user_peer_ids: Default::default(),
                        data_server_sps: BoundedVec::default(),
                        bsps_required: 1,
                        bsps_confirmed: 0,
                        bsps_volunteered: 0,
                    })
                );

                // Assert that the correct event was deposited
                System::assert_last_event(
                    Event::BspRequestedToStopStoring {
                        bsp_id,
                        file_key,
                        owner: owner_account_id,
                        location,
                    }
                        .into(),
                );
            });
        }
    }
}

mod set_global_parameters_tests {
    use super::*;

    mod failure {
        use super::*;
        #[test]
        fn set_global_parameters_non_root_signer_fail() {
            new_test_ext().execute_with(|| {
                let non_root = Keyring::Bob.to_account_id();
                let non_root_signed = RuntimeOrigin::signed(non_root.clone());

                // Assert BadOrigin error when non-root account tries to set the threshold
                assert_noop!(
                    FileSystem::set_global_parameters(non_root_signed, None, None, None),
                    DispatchError::BadOrigin
                );
            });
        }

        #[test]
        fn set_global_parameters_0_value() {
            new_test_ext().execute_with(|| {
                assert_noop!(
                    FileSystem::set_global_parameters(RuntimeOrigin::root(), Some(0), None, None),
                    Error::<Test>::ReplicationTargetCannotBeZero
                );

                assert_noop!(
                    FileSystem::set_global_parameters(RuntimeOrigin::root(), None, Some(0), None),
                    Error::<Test>::MaximumThresholdCannotBeZero
                );

                assert_noop!(
                    FileSystem::set_global_parameters(RuntimeOrigin::root(), None, None, Some(0)),
                    Error::<Test>::BlockRangeToMaximumThresholdCannotBeZero
                );
            });
        }
    }

    mod success {
        use super::*;

        #[test]
        fn set_global_parameters() {
            new_test_ext().execute_with(|| {
                let root = RuntimeOrigin::root();

                // Set the global parameters
                assert_ok!(FileSystem::set_global_parameters(
                    root.clone(),
                    Some(3),
                    Some(5),
                    Some(10)
                ));

                // Assert that the global parameters were set correctly
                assert_eq!(ReplicationTarget::<Test>::get(), 3);
                assert_eq!(MaximumThreshold::<Test>::get(), 5);
                assert_eq!(BlockRangeToMaximumThreshold::<Test>::get(), 10);
            });
        }
    }
}

mod delete_file_and_pending_deletions_tests {
    use super::*;

    mod failure {
        use super::*;

        #[test]
        fn delete_file_bucket_not_owned_by_user_fail() {
            new_test_ext().execute_with(|| {
                let owner_account_id = Keyring::Alice.to_account_id();
                let owner_signed = RuntimeOrigin::signed(owner_account_id.clone());
                let msp = Keyring::Charlie.to_account_id();
                let location = FileLocation::<Test>::try_from(b"test".to_vec()).unwrap();
                let size = 4;
                let file_content = b"test".to_vec();
                let fingerprint = BlakeTwo256::hash(&file_content);

                let msp_id = add_msp_to_provider_storage(&msp);

                let name = BoundedVec::try_from(b"bucket".to_vec()).unwrap();
                let _ = create_bucket(&owner_account_id.clone(), name.clone(), msp_id);

                let other_user = Keyring::Bob.to_account_id();
                let bucket_id = create_bucket(&other_user.clone(), name, msp_id);

                let file_key = FileSystem::compute_file_key(
                    owner_account_id.clone(),
                    bucket_id,
                    location.clone(),
                    size,
                    fingerprint,
                );

                let forest_proof = CompactProof {
                    encoded_nodes: vec![file_key.as_ref().to_vec()],
                };

                // Assert that the user does not own the bucket
                assert_noop!(
                    FileSystem::delete_file(
                        owner_signed,
                        bucket_id,
                        file_key,
                        location,
                        size,
                        fingerprint,
                        Some(forest_proof),
                    ),
                    Error::<Test>::NotBucketOwner
                );
            });
        }

        #[test]
        fn delete_file_beyond_maximum_limit_allowed_fail() {
            new_test_ext().execute_with(|| {
                let owner_account_id = Keyring::Alice.to_account_id();
                let owner_signed = RuntimeOrigin::signed(owner_account_id.clone());
                let msp = Keyring::Charlie.to_account_id();
                let location = FileLocation::<Test>::try_from(b"test".to_vec()).unwrap();
                let size = u32::MAX;
                let file_content = b"test".to_vec();
                let fingerprint = BlakeTwo256::hash(&file_content);

                let msp_id = add_msp_to_provider_storage(&msp);

                let name = BoundedVec::try_from(b"bucket".to_vec()).unwrap();
                let bucket_id = create_bucket(&owner_account_id.clone(), name.clone(), msp_id);

                // For loop to create 1 over maximum of MaxUserPendingDeletionRequests
                for i in 0..<Test as crate::Config>::MaxUserPendingDeletionRequests::get() {
                    let file_key = FileSystem::compute_file_key(
                        owner_account_id.clone(),
                        bucket_id,
                        location.clone(),
                        i,
                        fingerprint,
                    );

                    assert_ok!(FileSystem::delete_file(
                        owner_signed.clone(),
                        bucket_id,
                        file_key,
                        location.clone(),
                        i,
                        fingerprint,
                        None,
                    ));
                }

                let file_key = FileSystem::compute_file_key(
                    owner_account_id.clone(),
                    bucket_id,
                    location.clone(),
                    size,
                    fingerprint,
                );

                assert_noop!(
                    FileSystem::delete_file(
                        owner_signed,
                        bucket_id,
                        file_key,
                        location,
                        size,
                        fingerprint,
                        None
                    ),
                    Error::<Test>::MaxUserPendingDeletionRequestsReached
                );
            });
        }

        #[test]
        fn delete_file_pending_file_deletion_request_submit_proof_not_msp_of_bucket_fail() {
            new_test_ext().execute_with(|| {
                let owner_account_id = Keyring::Alice.to_account_id();
                let owner_signed = RuntimeOrigin::signed(owner_account_id.clone());
                let msp = Keyring::Charlie.to_account_id();
                let location = FileLocation::<Test>::try_from(b"test".to_vec()).unwrap();
                let size = 4;
                let file_content = b"test".to_vec();
                let fingerprint = BlakeTwo256::hash(&file_content);

                let msp_id = add_msp_to_provider_storage(&msp);

                let name = BoundedVec::try_from(b"bucket".to_vec()).unwrap();
                let bucket_id = create_bucket(&owner_account_id.clone(), name, msp_id);

                let file_key = FileSystem::compute_file_key(
                    owner_account_id.clone(),
                    bucket_id,
                    location.clone(),
                    size,
                    fingerprint,
                );

                // Delete file
                assert_ok!(FileSystem::delete_file(
					owner_signed.clone(),
					bucket_id,
					file_key,
					location,
					size,
					fingerprint,
					None,
				));

                // Assert that the pending file deletion request was added to storage
                assert_eq!(
                    FileSystem::pending_file_deletion_requests(owner_account_id.clone()),
                    BoundedVec::<_, <Test as crate::Config>::MaxUserPendingDeletionRequests>::try_from(
                        vec![(file_key, bucket_id)]
                    )
                        .unwrap()
                );

                let forest_proof = CompactProof {
                    encoded_nodes: vec![vec![0]],
                };

                let msp_dave = Keyring::Dave.to_account_id();
                add_msp_to_provider_storage(&msp_dave);
                let msp_origin = RuntimeOrigin::signed(msp_dave.clone());

                assert_noop!(
					FileSystem::pending_file_deletion_request_submit_proof(
						msp_origin,
						owner_account_id.clone(),
						file_key,
						bucket_id,
						forest_proof
					),
					Error::<Test>::MspNotStoringBucket
				);

                // Assert that the pending file deletion request was not removed from storage
                assert_eq!(
                    FileSystem::pending_file_deletion_requests(owner_account_id),
                    BoundedVec::<_, <Test as crate::Config>::MaxUserPendingDeletionRequests>::try_from(
                        vec![(file_key, bucket_id)]
                    )
                        .unwrap()
                );
            });
        }

        #[test]
        fn submit_proof_pending_file_deletion_not_found_fail() {
            new_test_ext().execute_with(|| {
                let owner_account_id = Keyring::Alice.to_account_id();

                let msp = Keyring::Charlie.to_account_id();
                let msp_origin = RuntimeOrigin::signed(msp.clone());

                let size = 4;
                let file_content = b"test".to_vec();
                let fingerprint = BlakeTwo256::hash(&file_content);
                let location = FileLocation::<Test>::try_from(b"test".to_vec()).unwrap();

                let msp_id = add_msp_to_provider_storage(&msp);

                let name = BoundedVec::try_from(b"bucket".to_vec()).unwrap();
                let bucket_id = create_bucket(&owner_account_id.clone(), name, msp_id);

                let file_key = FileSystem::compute_file_key(
                    owner_account_id.clone(),
                    bucket_id,
                    location.clone(),
                    size,
                    fingerprint,
                );

                let forest_proof = CompactProof {
                    encoded_nodes: vec![vec![0]],
                };

                assert_noop!(
                    FileSystem::pending_file_deletion_request_submit_proof(
                        msp_origin,
                        owner_account_id.clone(),
                        file_key,
                        bucket_id,
                        forest_proof
                    ),
                    Error::<Test>::FileKeyNotPendingDeletion
                );
            });
        }
    }

    mod success {
        use super::*;
        #[test]
        fn delete_file_with_proof_of_inclusion_success() {
            new_test_ext().execute_with(|| {
                let owner_account_id = Keyring::Alice.to_account_id();
                let owner_signed = RuntimeOrigin::signed(owner_account_id.clone());
                let msp = Keyring::Charlie.to_account_id();
                let location = FileLocation::<Test>::try_from(b"test".to_vec()).unwrap();
                let size = 4;
                let file_content = b"test".to_vec();
                let fingerprint = BlakeTwo256::hash(&file_content);

                let msp_id = add_msp_to_provider_storage(&msp);

                let name = BoundedVec::try_from(b"bucket".to_vec()).unwrap();
                let bucket_id = create_bucket(&owner_account_id.clone(), name, msp_id);

                let file_key = FileSystem::compute_file_key(
                    owner_account_id.clone(),
                    bucket_id,
                    location.clone(),
                    size,
                    fingerprint,
                );

                let forest_proof = CompactProof {
                    encoded_nodes: vec![file_key.as_ref().to_vec()],
                };

                // Delete file
                assert_ok!(FileSystem::delete_file(
                    owner_signed.clone(),
                    bucket_id,
                    file_key,
                    location,
                    size,
                    fingerprint,
                    Some(forest_proof),
                ));

                // Assert that there is a queued priority challenge for file key in proofs dealer pallet
                assert!(
                    // Find file key in vec of queued priority challenges
                    pallet_proofs_dealer::PriorityChallengesQueue::<Test>::get()
                        .iter()
                        .any(|x| *x == (file_key, Some(TrieRemoveMutation))),
                );

                // Assert that the correct event was deposited
                System::assert_last_event(
                    Event::FileDeletionRequest {
                        user: owner_account_id.clone(),
                        file_key,
                        bucket_id,
                        msp_id,
                        proof_of_inclusion: true,
                    }
                    .into(),
                );
            });
        }

        #[test]
        fn delete_file_expired_pending_file_deletion_request_success() {
            new_test_ext().execute_with(|| {
                let owner_account_id = Keyring::Alice.to_account_id();
                let owner_signed = RuntimeOrigin::signed(owner_account_id.clone());
                let msp = Keyring::Charlie.to_account_id();
                let location = FileLocation::<Test>::try_from(b"test".to_vec()).unwrap();
                let size = 4;
                let file_content = b"test".to_vec();
                let fingerprint = BlakeTwo256::hash(&file_content);

                let msp_id = add_msp_to_provider_storage(&msp);

                let name = BoundedVec::try_from(b"bucket".to_vec()).unwrap();
                let bucket_id = create_bucket(&owner_account_id.clone(), name, msp_id);

                let file_key = FileSystem::compute_file_key(
                    owner_account_id.clone(),
                    bucket_id,
                    location.clone(),
                    size,
                    fingerprint,
                );

                // Delete file
                assert_ok!(FileSystem::delete_file(
					owner_signed.clone(),
					bucket_id,
					file_key,
					location,
					size,
					fingerprint,
					None,
				));

                // Assert that the correct event was deposited
                System::assert_last_event(
                    Event::FileDeletionRequest {
                        user: owner_account_id.clone(),
                        file_key,
                        bucket_id,
                        msp_id,
                        proof_of_inclusion: false,
                    }
                        .into(),
                );

                // Assert that the pending file deletion request was added to storage
                assert_eq!(
                    FileSystem::pending_file_deletion_requests(owner_account_id.clone()),
                    BoundedVec::<_, <Test as crate::Config>::MaxUserPendingDeletionRequests>::try_from(
                        vec![(file_key, bucket_id)]
                    )
                        .unwrap()
                );

                let pending_file_deletion_request_ttl: u32 =
                    PendingFileDeletionRequestTtl::<Test>::get();
                let pending_file_deletion_request_ttl: BlockNumberFor<Test> =
                    pending_file_deletion_request_ttl.into();
                let expiration_block = pending_file_deletion_request_ttl + System::block_number();

                // Assert that the pending file deletion request was added to storage
                assert_eq!(
                    FileSystem::file_deletion_request_expirations(expiration_block),
                    vec![(
                        owner_account_id.clone(),
                        file_key
                    )]
                );

                // Roll past the expiration block
                roll_to(pending_file_deletion_request_ttl + 1);

                // Item expiration should be removed
                assert_eq!(
                    FileSystem::file_deletion_request_expirations(expiration_block),
                    vec![]
                );

                // Asser that the pending file deletion request was removed from storage
                assert_eq!(
                    FileSystem::pending_file_deletion_requests(owner_account_id.clone()),
                    BoundedVec::<_, <Test as crate::Config>::MaxUserPendingDeletionRequests>::default()
                );

                // Assert that there is a queued priority challenge for file key in proofs dealer pallet
                assert!(pallet_proofs_dealer::PriorityChallengesQueue::<Test>::get()
                .iter()
                .any(|x| *x == (file_key, Some(TrieRemoveMutation))),);
            });
        }

        #[test]
        fn delete_file_pending_file_deletion_request_submit_proof_of_inclusion_success() {
            new_test_ext().execute_with(|| {
                let owner_account_id = Keyring::Alice.to_account_id();
                let owner_signed = RuntimeOrigin::signed(owner_account_id.clone());
                let msp = Keyring::Charlie.to_account_id();
                let location = FileLocation::<Test>::try_from(b"test".to_vec()).unwrap();
                let size = 4;
                let file_content = b"test".to_vec();
                let fingerprint = BlakeTwo256::hash(&file_content);

                let msp_id = add_msp_to_provider_storage(&msp);

                let name = BoundedVec::try_from(b"bucket".to_vec()).unwrap();
                let bucket_id = create_bucket(&owner_account_id.clone(), name, msp_id);

                let file_key = FileSystem::compute_file_key(
                    owner_account_id.clone(),
                    bucket_id,
                    location.clone(),
                    size,
                    fingerprint,
                );

                // Delete file
                assert_ok!(FileSystem::delete_file(
					owner_signed.clone(),
					bucket_id,
					file_key,
					location,
					size,
					fingerprint,
					None,
				));

                // Assert that the pending file deletion request was added to storage
                assert_eq!(
                    FileSystem::pending_file_deletion_requests(owner_account_id.clone()),
                    BoundedVec::<_, <Test as crate::Config>::MaxUserPendingDeletionRequests>::try_from(
                        vec![(file_key, bucket_id)]
                    )
                        .unwrap()
                );

                let forest_proof = CompactProof {
                    encoded_nodes: vec![file_key.as_ref().to_vec()],
                };

                let msp_origin = RuntimeOrigin::signed(msp.clone());

                assert_ok!(FileSystem::pending_file_deletion_request_submit_proof(
					msp_origin,
					owner_account_id.clone(),
					file_key,
					bucket_id,
					forest_proof
				));

                // Assert that the correct event was deposited
                System::assert_last_event(
                    Event::ProofSubmittedForPendingFileDeletionRequest {
                        msp_id,
                        user: owner_account_id.clone(),
                        file_key,
                        bucket_id,
                        proof_of_inclusion: true,
                    }
                        .into(),
                );

                // Assert that there is a queued priority challenge for file key in proofs dealer pallet
                assert!(pallet_proofs_dealer::PriorityChallengesQueue::<Test>::get()
                .iter()
                .any(|x| *x == (file_key, Some(TrieRemoveMutation))),);

                // Assert that the pending file deletion request was removed from storage
                assert_eq!(
                    FileSystem::pending_file_deletion_requests(owner_account_id),
                    BoundedVec::<_, <Test as crate::Config>::MaxUserPendingDeletionRequests>::default()
                );
            });
        }

        #[test]
        fn delete_file_pending_file_deletion_request_submit_proof_of_non_inclusion_success() {
            new_test_ext().execute_with(|| {
                let owner_account_id = Keyring::Alice.to_account_id();
                let owner_signed = RuntimeOrigin::signed(owner_account_id.clone());
                let msp = Keyring::Charlie.to_account_id();
                let location = FileLocation::<Test>::try_from(b"test".to_vec()).unwrap();
                let size = 4;
                let file_content = b"test".to_vec();
                let fingerprint = BlakeTwo256::hash(&file_content);

                let msp_id = add_msp_to_provider_storage(&msp);

                let name = BoundedVec::try_from(b"bucket".to_vec()).unwrap();
                let bucket_id = create_bucket(&owner_account_id.clone(), name, msp_id);

                let file_key = FileSystem::compute_file_key(
                    owner_account_id.clone(),
                    bucket_id,
                    location.clone(),
                    size,
                    fingerprint,
                );

                // Delete file
                assert_ok!(FileSystem::delete_file(
					owner_signed.clone(),
					bucket_id,
					file_key,
					location,
					size,
					fingerprint,
					None,
				));

                // Assert that the pending file deletion request was added to storage
                assert_eq!(
                    FileSystem::pending_file_deletion_requests(owner_account_id.clone()),
                    BoundedVec::<_, <Test as crate::Config>::MaxUserPendingDeletionRequests>::try_from(
                        vec![(file_key, bucket_id)]
                    )
                        .unwrap()
                );

                let forest_proof = CompactProof {
                    encoded_nodes: vec![H256::zero().as_bytes().to_vec()],
                };

                let msp_origin = RuntimeOrigin::signed(msp.clone());

                assert_ok!(FileSystem::pending_file_deletion_request_submit_proof(
					msp_origin,
					owner_account_id.clone(),
					file_key,
					bucket_id,
					forest_proof
				));

                // Assert that the correct event was deposited
                System::assert_last_event(
                    Event::ProofSubmittedForPendingFileDeletionRequest {
                        msp_id,
                        user: owner_account_id.clone(),
                        file_key,
                        bucket_id,
                        proof_of_inclusion: false,
                    }
                        .into(),
                );

                // Assert that there is a queued priority challenge for file key in proofs dealer pallet
                assert!(
					!pallet_proofs_dealer::PriorityChallengesQueue::<Test>::get()
						.iter()
						.any(|x| *x == (file_key, Some(TrieRemoveMutation))),
				);

                // Assert that the pending file deletion request was removed from storage
                assert_eq!(
                    FileSystem::pending_file_deletion_requests(owner_account_id),
                    BoundedVec::<_, <Test as crate::Config>::MaxUserPendingDeletionRequests>::default()
                );
            });
        }
    }
}

mod compute_threshold {
    use super::*;
    mod success {
        use super::*;
        #[test]
        fn query_earliest_file_volunteer_block() {
            new_test_ext().execute_with(|| {
                let owner_account_id = Keyring::Alice.to_account_id();
                let user = RuntimeOrigin::signed(owner_account_id.clone());
                let msp = Keyring::Charlie.to_account_id();
                let location = FileLocation::<Test>::try_from(b"test".to_vec()).unwrap();
                let size = 4;
                let file_content = b"test".to_vec();
                let fingerprint = BlakeTwo256::hash(&file_content);
                let peer_id = BoundedVec::try_from(vec![1]).unwrap();
                let peer_ids: PeerIds<Test> = BoundedVec::try_from(vec![peer_id]).unwrap();

                let msp_id = add_msp_to_provider_storage(&msp);

                let name = BoundedVec::try_from(b"bucket".to_vec()).unwrap();
                let bucket_id = create_bucket(&owner_account_id.clone(), name.clone(), msp_id);

                // Dispatch a signed extrinsic.
                assert_ok!(FileSystem::issue_storage_request(
                    user.clone(),
                    bucket_id,
                    location.clone(),
                    fingerprint,
                    size,
                    msp_id,
                    peer_ids.clone(),
                ));

                let file_key = FileSystem::compute_file_key(
                    owner_account_id.clone(),
                    bucket_id,
                    location.clone(),
                    size,
                    fingerprint,
                );

                let bsp_account_id = Keyring::Bob.to_account_id();
                let bsp_signed = RuntimeOrigin::signed(bsp_account_id.clone());

                let storage_amount: StorageData<Test> = 100;

                assert_ok!(bsp_sign_up(bsp_signed.clone(), storage_amount));

                let bsp_id =
                    <<Test as crate::Config>::Providers as shp_traits::ReadProvidersInterface>::get_provider_id(
                        bsp_account_id,
                    )
                        .unwrap();

                let block_number = FileSystem::query_earliest_file_volunteer_block(bsp_id, file_key).unwrap();

                assert!(frame_system::Pallet::<Test>::block_number() <= block_number);
            });
        }

        #[test]
        fn compute_threshold_to_succeed() {
            new_test_ext().execute_with(|| {
                let owner_account_id = Keyring::Alice.to_account_id();
                let user = RuntimeOrigin::signed(owner_account_id.clone());
                let msp = Keyring::Charlie.to_account_id();
                let location = FileLocation::<Test>::try_from(b"test".to_vec()).unwrap();
                let size = 4;
                let file_content = b"test".to_vec();
                let fingerprint = BlakeTwo256::hash(&file_content);
                let peer_id = BoundedVec::try_from(vec![1]).unwrap();
                let peer_ids: PeerIds<Test> = BoundedVec::try_from(vec![peer_id]).unwrap();

                let msp_id = add_msp_to_provider_storage(&msp);

                let name = BoundedVec::try_from(b"bucket".to_vec()).unwrap();
                let bucket_id = create_bucket(&owner_account_id.clone(), name.clone(), msp_id);

                // Dispatch a signed extrinsic.
                assert_ok!(FileSystem::issue_storage_request(
                    user.clone(),
                    bucket_id,
                    location.clone(),
                    fingerprint,
                    size,
                    msp_id,
                    peer_ids.clone(),
                ));

                let file_key = FileSystem::compute_file_key(
                    owner_account_id.clone(),
                    bucket_id,
                    location.clone(),
                    size,
                    fingerprint,
                );

                let bsp_account_id = Keyring::Bob.to_account_id();
                let bsp_signed = RuntimeOrigin::signed(bsp_account_id.clone());

                let storage_amount: StorageData<Test> = 100;

                assert_ok!(bsp_sign_up(bsp_signed.clone(), storage_amount));

                let bsp_id =
                    <<Test as crate::Config>::Providers as shp_traits::ReadProvidersInterface>::get_provider_id(
                        bsp_account_id,
                    )
                        .unwrap();

                let storage_request = FileSystem::storage_requests(file_key).unwrap();

                FileSystem::set_global_parameters(RuntimeOrigin::root(), None, None, Some(1)).unwrap();

                assert_eq!(BlockRangeToMaximumThreshold::<Test>::get(), 1);

                let (threshold_to_succeed, slope) = FileSystem::compute_threshold_to_succeed(&bsp_id, storage_request.requested_at).unwrap();

                assert!(threshold_to_succeed > 0 && threshold_to_succeed <= MaximumThreshold::<Test>::get());
                assert!(slope > 0);

                let block_number = FileSystem::query_earliest_file_volunteer_block(bsp_id, file_key).unwrap();

                // BSP should be able to volunteer immediately for the storage request since the BlockRangeToMaximumThreshold is 1
                assert_eq!(block_number, frame_system::Pallet::<Test>::block_number());

                let starting_bsp_weight: pallet_storage_providers::types::ReputationWeightType<Test> = <Test as pallet_storage_providers::Config>::StartingReputationWeight::get();

                // Simulate there being many BSPs in the network with high reputation weight
                pallet_storage_providers::GlobalBspsReputationWeight::<Test>::set(1000u32.saturating_mul(starting_bsp_weight.into()));

                FileSystem::set_global_parameters(RuntimeOrigin::root(), None, None, Some(1000000000)).unwrap();

                assert_eq!(BlockRangeToMaximumThreshold::<Test>::get(), 1000000000);

                let (threshold_to_succeed, slope) = FileSystem::compute_threshold_to_succeed(&bsp_id, storage_request.requested_at).unwrap();

                assert!(threshold_to_succeed > 0 && threshold_to_succeed <= MaximumThreshold::<Test>::get());
                assert!(slope > 0);

                let block_number = FileSystem::query_earliest_file_volunteer_block(bsp_id, file_key).unwrap();

                // BSP can only volunteer after some number of blocks have passed.
                assert!(block_number > frame_system::Pallet::<Test>::block_number());

                // Set reputation weight of BSP to max
                pallet_storage_providers::BackupStorageProviders::<Test>::mutate(&bsp_id, |bsp| {
                    match bsp {
                        Some(bsp) => {
                            bsp.reputation_weight = u32::MAX;
                        }
                        None => {
                            panic!("BSP should exits");
                        }
                    }
                });

                let (threshold_to_succeed, slope) = FileSystem::compute_threshold_to_succeed(&bsp_id, storage_request.requested_at).unwrap();

                assert!(threshold_to_succeed > 0 && threshold_to_succeed <= MaximumThreshold::<Test>::get());
                assert!(slope > 0);

                let block_number = FileSystem::query_earliest_file_volunteer_block(bsp_id, file_key).unwrap();

                // BSP should be able to volunteer immediately for the storage request since the reputation weight is so high.
                assert_eq!(block_number, frame_system::Pallet::<Test>::block_number());
            });
        }
    }
}

/// Helper function that registers an account as a Backup Storage Provider
fn bsp_sign_up(
    bsp_signed: RuntimeOrigin,
    storage_amount: StorageData<Test>,
) -> DispatchResultWithPostInfo {
    let multiaddresses = create_sp_multiaddresses();

    // Request to sign up the account as a Backup Storage Provider
    assert_ok!(Providers::request_bsp_sign_up(
        bsp_signed.clone(),
        storage_amount,
        multiaddresses,
        bsp_signed.clone().into_signer().unwrap()
    ));

    // Advance enough blocks for randomness to be valid
    roll_to(frame_system::Pallet::<Test>::block_number() + 4);

    // Confirm the sign up of the account as a Backup Storage Provider
    assert_ok!(Providers::confirm_sign_up(bsp_signed.clone(), None));

    Ok(().into())
}

fn create_sp_multiaddresses(
) -> BoundedVec<BoundedVec<u8, MaxMultiAddressSize>, MaxMultiAddressAmount> {
    let mut multiaddresses: BoundedVec<BoundedVec<u8, MaxMultiAddressSize>, MaxMultiAddressAmount> =
        BoundedVec::new();
    multiaddresses.force_push(
        "/ip4/127.0.0.1/udp/1234"
            .as_bytes()
            .to_vec()
            .try_into()
            .unwrap(),
    );
    multiaddresses
}

fn add_msp_to_provider_storage(msp: &sp_runtime::AccountId32) -> ProviderIdFor<Test> {
    let msp_hash = <<Test as frame_system::Config>::Hashing as Hasher>::hash(msp.as_slice());

    let msp_info = pallet_storage_providers::types::MainStorageProvider {
        buckets: BoundedVec::default(),
        capacity: 100,
        capacity_used: 0,
        multiaddresses: BoundedVec::default(),
        value_prop: pallet_storage_providers::types::ValueProposition {
            identifier: pallet_storage_providers::types::ValuePropId::<Test>::default(),
            data_limit: 100,
            protocols: BoundedVec::default(),
        },
        last_capacity_change: frame_system::Pallet::<Test>::block_number(),
        owner_account: msp.clone(),
        payment_account: msp.clone(),
    };

    pallet_storage_providers::MainStorageProviders::<Test>::insert(msp_hash, msp_info);
    pallet_storage_providers::AccountIdToMainStorageProviderId::<Test>::insert(
        msp.clone(),
        msp_hash,
    );

    msp_hash
}

fn create_bucket(
    owner: &sp_runtime::AccountId32,
    name: BucketNameFor<Test>,
    msp_id: ProviderIdFor<Test>,
) -> BucketIdFor<Test> {
    let bucket_id =
        <Test as crate::Config>::Providers::derive_bucket_id(&msp_id, &owner, name.clone());

    let origin = RuntimeOrigin::signed(owner.clone());

    // Dispatch a signed extrinsic.
    assert_ok!(FileSystem::create_bucket(
        origin,
        msp_id,
        name.clone(),
        false
    ));

    // Assert bucket was created
    assert_eq!(
        pallet_storage_providers::Buckets::<Test>::get(bucket_id),
        Some(Bucket {
            root: <Test as pallet_storage_providers::pallet::Config>::DefaultMerkleRoot::get(),
            user_id: owner.clone(),
            msp_id,
            private: false,
            read_access_group_id: None,
        })
    );

    bucket_id
}<|MERGE_RESOLUTION|>--- conflicted
+++ resolved
@@ -927,11 +927,7 @@
 
                 // Assert that the next expiration block number is the storage request ttl since a single storage request was made
                 assert_eq!(
-<<<<<<< HEAD
-                    FileSystem::next_available_storage_proof_expiration_block(),
-=======
                     FileSystem::next_available_storage_request_expiration_block(),
->>>>>>> 189ecdf5
                     expiration_block
                 );
 
