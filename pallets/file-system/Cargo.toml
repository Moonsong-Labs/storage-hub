--- conflicted
+++ resolved
@@ -67,11 +67,6 @@
     "frame-support/std",
     "frame-system/std",
     "pallet-file-system-runtime-api/std",
-<<<<<<< HEAD
-    "pallet-bucket-nfts/std",
-    "pallet-nfts/std",
-=======
->>>>>>> 3d3f46a6
     "pallet-proofs-dealer/std",
     "pallet-storage-providers/std",
     "scale-info/std",
