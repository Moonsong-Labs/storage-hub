#![cfg_attr(not(feature = "std"), no_std)]

use codec::{Codec, Decode, Encode};
use scale_info::prelude::vec::Vec;
use scale_info::TypeInfo;
use sp_runtime::RuntimeDebug;

/// Error type for the `query_earliest_file_volunteer_tick` runtime API call.
#[derive(Eq, PartialEq, Encode, Decode, RuntimeDebug, TypeInfo)]
pub enum QueryFileEarliestVolunteerTickError {
    FailedToEncodeFingerprint,
    FailedToEncodeBsp,
    ThresholdArithmeticError,
    StorageRequestNotFound,
    InternalError,
}

/// Error type for the `query_bsp_confirm_chunks_to_prove_for_file` runtime API call.
#[derive(Eq, PartialEq, Encode, Decode, RuntimeDebug, TypeInfo)]
pub enum QueryBspConfirmChunksToProveForFileError {
    StorageRequestNotFound,
    InternalError,
}

/// Error type for the `query_msp_confirm_chunks_to_prove_for_file` runtime API call.
#[derive(Eq, PartialEq, Encode, Decode, RuntimeDebug, TypeInfo)]
pub enum QueryMspConfirmChunksToProveForFileError {
    StorageRequestNotFound,
    InternalError,
}

sp_api::decl_runtime_apis! {
    #[api_version(1)]
<<<<<<< HEAD
    pub trait FileSystemApi<BackupStorageProviderId, MainStorageProviderId, FileKey, BlockNumber, ChunkId>
=======
    pub trait FileSystemApi<ProviderId, FileKey, TickNumber, ChunkId>
>>>>>>> 63c59188
    where
        BackupStorageProviderId: Codec,
        MainStorageProviderId: Codec,
        FileKey: Codec,
        TickNumber: Codec,
        ChunkId: Codec,
    {
<<<<<<< HEAD
        fn query_earliest_file_volunteer_block(bsp_id: BackupStorageProviderId, file_key: FileKey) -> Result<BlockNumber, QueryFileEarliestVolunteerBlockError>;
        fn query_bsp_confirm_chunks_to_prove_for_file(bsp_id: BackupStorageProviderId, file_key: FileKey) -> Result<Vec<ChunkId>, QueryBspConfirmChunksToProveForFileError>;
        fn query_msp_confirm_chunks_to_prove_for_file(msp_id: MainStorageProviderId, file_key: FileKey) -> Result<Vec<ChunkId>, QueryMspConfirmChunksToProveForFileError>;
=======
        fn query_earliest_file_volunteer_tick(bsp_id: ProviderId, file_key: FileKey) -> Result<TickNumber, QueryFileEarliestVolunteerTickError>;
        fn query_bsp_confirm_chunks_to_prove_for_file(bsp_id: ProviderId, file_key: FileKey) -> Result<Vec<ChunkId>, QueryBspConfirmChunksToProveForFileError>;
>>>>>>> 63c59188
    }
}<|MERGE_RESOLUTION|>--- conflicted
+++ resolved
@@ -31,11 +31,7 @@
 
 sp_api::decl_runtime_apis! {
     #[api_version(1)]
-<<<<<<< HEAD
-    pub trait FileSystemApi<BackupStorageProviderId, MainStorageProviderId, FileKey, BlockNumber, ChunkId>
-=======
-    pub trait FileSystemApi<ProviderId, FileKey, TickNumber, ChunkId>
->>>>>>> 63c59188
+    pub trait FileSystemApi<BackupStorageProviderId, MainStorageProviderId, FileKey, TickNumber, ChunkId>
     where
         BackupStorageProviderId: Codec,
         MainStorageProviderId: Codec,
@@ -43,13 +39,8 @@
         TickNumber: Codec,
         ChunkId: Codec,
     {
-<<<<<<< HEAD
-        fn query_earliest_file_volunteer_block(bsp_id: BackupStorageProviderId, file_key: FileKey) -> Result<BlockNumber, QueryFileEarliestVolunteerBlockError>;
+        fn query_earliest_file_volunteer_tick(bsp_id: BackupStorageProviderId, file_key: FileKey) -> Result<TickNumber, QueryFileEarliestVolunteerTickError>;
         fn query_bsp_confirm_chunks_to_prove_for_file(bsp_id: BackupStorageProviderId, file_key: FileKey) -> Result<Vec<ChunkId>, QueryBspConfirmChunksToProveForFileError>;
         fn query_msp_confirm_chunks_to_prove_for_file(msp_id: MainStorageProviderId, file_key: FileKey) -> Result<Vec<ChunkId>, QueryMspConfirmChunksToProveForFileError>;
-=======
-        fn query_earliest_file_volunteer_tick(bsp_id: ProviderId, file_key: FileKey) -> Result<TickNumber, QueryFileEarliestVolunteerTickError>;
-        fn query_bsp_confirm_chunks_to_prove_for_file(bsp_id: ProviderId, file_key: FileKey) -> Result<Vec<ChunkId>, QueryBspConfirmChunksToProveForFileError>;
->>>>>>> 63c59188
     }
 }