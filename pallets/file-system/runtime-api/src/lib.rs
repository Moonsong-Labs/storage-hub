#![cfg_attr(not(feature = "std"), no_std)]

use codec::{Codec, Decode, Encode};
use scale_info::prelude::vec::Vec;
use scale_info::TypeInfo;
use sp_runtime::RuntimeDebug;

/// Error type for the `query_earliest_file_volunteer_tick` runtime API call.
#[derive(Eq, PartialEq, Encode, Decode, RuntimeDebug, TypeInfo)]
pub enum QueryFileEarliestVolunteerTickError {
    FailedToEncodeFingerprint,
    FailedToEncodeBsp,
    ThresholdArithmeticError,
    StorageRequestNotFound,
    InternalError,
}

/// Error type for the `query_bsp_confirm_chunks_to_prove_for_file` runtime API call.
#[derive(Eq, PartialEq, Encode, Decode, RuntimeDebug, TypeInfo)]
pub enum QueryBspConfirmChunksToProveForFileError {
    StorageRequestNotFound,
    ConfirmChunks(QueryConfirmChunksToProveForFileError),
    InternalError,
}

/// Error type for the `query_msp_confirm_chunks_to_prove_for_file` runtime API call.
#[derive(Eq, PartialEq, Encode, Decode, RuntimeDebug, TypeInfo)]
pub enum QueryMspConfirmChunksToProveForFileError {
    StorageRequestNotFound,
<<<<<<< HEAD
    InternalError,
}

sp_api::decl_runtime_apis! {
    #[api_version(1)]
    pub trait FileSystemApi<BackupStorageProviderId, MainStorageProviderId, FileKey, BlockNumber, ChunkId>
=======
    ConfirmChunks(QueryConfirmChunksToProveForFileError),
    InternalError,
}

/// Error type for the `query_confirm_chunks_to_prove_for_file`.
#[derive(Eq, PartialEq, Encode, Decode, RuntimeDebug, TypeInfo)]
pub enum QueryConfirmChunksToProveForFileError {
    ChallengedChunkToChunkIdError,
}

sp_api::decl_runtime_apis! {
    #[api_version(1)]
    pub trait FileSystemApi<BackupStorageProviderId, MainStorageProviderId, FileKey, TickNumber, ChunkId>
>>>>>>> 6be2d6b7
    where
        BackupStorageProviderId: Codec,
        MainStorageProviderId: Codec,
        FileKey: Codec,
        TickNumber: Codec,
        ChunkId: Codec,
    {
<<<<<<< HEAD
        fn query_earliest_file_volunteer_block(bsp_id: BackupStorageProviderId, file_key: FileKey) -> Result<BlockNumber, QueryFileEarliestVolunteerBlockError>;
=======
        fn query_earliest_file_volunteer_tick(bsp_id: BackupStorageProviderId, file_key: FileKey) -> Result<TickNumber, QueryFileEarliestVolunteerTickError>;
>>>>>>> 6be2d6b7
        fn query_bsp_confirm_chunks_to_prove_for_file(bsp_id: BackupStorageProviderId, file_key: FileKey) -> Result<Vec<ChunkId>, QueryBspConfirmChunksToProveForFileError>;
        fn query_msp_confirm_chunks_to_prove_for_file(msp_id: MainStorageProviderId, file_key: FileKey) -> Result<Vec<ChunkId>, QueryMspConfirmChunksToProveForFileError>;
    }
}<|MERGE_RESOLUTION|>--- conflicted
+++ resolved
@@ -27,14 +27,6 @@
 #[derive(Eq, PartialEq, Encode, Decode, RuntimeDebug, TypeInfo)]
 pub enum QueryMspConfirmChunksToProveForFileError {
     StorageRequestNotFound,
-<<<<<<< HEAD
-    InternalError,
-}
-
-sp_api::decl_runtime_apis! {
-    #[api_version(1)]
-    pub trait FileSystemApi<BackupStorageProviderId, MainStorageProviderId, FileKey, BlockNumber, ChunkId>
-=======
     ConfirmChunks(QueryConfirmChunksToProveForFileError),
     InternalError,
 }
@@ -48,7 +40,6 @@
 sp_api::decl_runtime_apis! {
     #[api_version(1)]
     pub trait FileSystemApi<BackupStorageProviderId, MainStorageProviderId, FileKey, TickNumber, ChunkId>
->>>>>>> 6be2d6b7
     where
         BackupStorageProviderId: Codec,
         MainStorageProviderId: Codec,
@@ -56,11 +47,7 @@
         TickNumber: Codec,
         ChunkId: Codec,
     {
-<<<<<<< HEAD
-        fn query_earliest_file_volunteer_block(bsp_id: BackupStorageProviderId, file_key: FileKey) -> Result<BlockNumber, QueryFileEarliestVolunteerBlockError>;
-=======
         fn query_earliest_file_volunteer_tick(bsp_id: BackupStorageProviderId, file_key: FileKey) -> Result<TickNumber, QueryFileEarliestVolunteerTickError>;
->>>>>>> 6be2d6b7
         fn query_bsp_confirm_chunks_to_prove_for_file(bsp_id: BackupStorageProviderId, file_key: FileKey) -> Result<Vec<ChunkId>, QueryBspConfirmChunksToProveForFileError>;
         fn query_msp_confirm_chunks_to_prove_for_file(msp_id: MainStorageProviderId, file_key: FileKey) -> Result<Vec<ChunkId>, QueryMspConfirmChunksToProveForFileError>;
     }
