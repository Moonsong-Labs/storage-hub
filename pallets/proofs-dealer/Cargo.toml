[package]
name = "pallet-proofs-dealer"
description = "Pallet for managing, challenging and veryfing proofs submitted by providers, where each provider's information is stored as a Merkle Patricia Trie."
version = "0.1.0"
homepage = { workspace = true }
license = { workspace = true }
authors = { workspace = true }
repository = { workspace = true }
edition = { workspace = true }

[lints]
workspace = true

[package.metadata.docs.rs]
targets = ["x86_64-unknown-linux-gnu"]

[dependencies]
codec = { package = "parity-scale-codec", version = "3.0.0", features = [
    "derive",
], default-features = false }
scale-info = { version = "2.10.0", default-features = false, features = [
    "derive",
] }

# Local
storage-hub-traits = { workspace = true }

# Substrate
frame-benchmarking = { git = "https://github.com/paritytech/polkadot-sdk.git", tag = "polkadot-v1.5.0", default-features = false, optional = true }
frame-support = { git = "https://github.com/paritytech/polkadot-sdk.git", tag = "polkadot-v1.5.0", default-features = false }
frame-system = { git = "https://github.com/paritytech/polkadot-sdk.git", tag = "polkadot-v1.5.0", default-features = false }
sp-trie = { git = "https://github.com/paritytech/polkadot-sdk.git", tag = "polkadot-v1.5.0", default-features = false }

[dev-dependencies]
serde = { version = "1.0.193" }

# Local
pallet-providers = { path = "../providers", package = "pallet-storage-providers", version = "0.1.0", default-features = false }

# Substrate
sp-core = { git = "https://github.com/paritytech/polkadot-sdk.git", tag = "polkadot-v1.5.0", default-features = false }
sp-io = { git = "https://github.com/paritytech/polkadot-sdk.git", tag = "polkadot-v1.5.0", default-features = false }
sp-runtime = { git = "https://github.com/paritytech/polkadot-sdk.git", tag = "polkadot-v1.5.0", default-features = false }

# Frame
pallet-balances = { version = "4.0.0-dev", git = "https://github.com/paritytech/polkadot-sdk.git", tag = "polkadot-v1.5.0", default-features = false }

[features]
default = ["std"]
runtime-benchmarks = [
<<<<<<< HEAD
    "frame-benchmarking/runtime-benchmarks",
    "frame-support/runtime-benchmarks",
    "frame-system/runtime-benchmarks",
    "sp-runtime/runtime-benchmarks",
]
std = [
    "codec/std",
    "frame-benchmarking/std",
    "frame-support/std",
    "frame-system/std",
    "scale-info/std",
    "sp-core/std",
    "sp-io/std",
    "sp-runtime/std",
    "sp-trie/std",
]
try-runtime = [
    "frame-support/try-runtime",
    "frame-system/try-runtime",
    "sp-runtime/try-runtime",
=======
	"frame-benchmarking/runtime-benchmarks",
	"frame-support/runtime-benchmarks",
	"frame-system/runtime-benchmarks",
	"pallet-balances/runtime-benchmarks",
	"sp-runtime/runtime-benchmarks",
]
std = [
	"codec/std",
	"frame-benchmarking/std",
	"frame-support/std",
	"frame-system/std",
	"pallet-balances/std",
	"scale-info/std",
	"sp-core/std",
	"sp-io/std",
	"sp-runtime/std",
	"sp-trie/std",
]
try-runtime = [
	"frame-support/try-runtime",
	"frame-system/try-runtime",
	"pallet-balances/try-runtime",
	"sp-runtime/try-runtime",
>>>>>>> fa933cdc
]<|MERGE_RESOLUTION|>--- conflicted
+++ resolved
@@ -48,28 +48,6 @@
 [features]
 default = ["std"]
 runtime-benchmarks = [
-<<<<<<< HEAD
-    "frame-benchmarking/runtime-benchmarks",
-    "frame-support/runtime-benchmarks",
-    "frame-system/runtime-benchmarks",
-    "sp-runtime/runtime-benchmarks",
-]
-std = [
-    "codec/std",
-    "frame-benchmarking/std",
-    "frame-support/std",
-    "frame-system/std",
-    "scale-info/std",
-    "sp-core/std",
-    "sp-io/std",
-    "sp-runtime/std",
-    "sp-trie/std",
-]
-try-runtime = [
-    "frame-support/try-runtime",
-    "frame-system/try-runtime",
-    "sp-runtime/try-runtime",
-=======
 	"frame-benchmarking/runtime-benchmarks",
 	"frame-support/runtime-benchmarks",
 	"frame-system/runtime-benchmarks",
@@ -93,5 +71,4 @@
 	"frame-system/try-runtime",
 	"pallet-balances/try-runtime",
 	"sp-runtime/try-runtime",
->>>>>>> fa933cdc
 ]