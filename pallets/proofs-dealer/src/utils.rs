use codec::Encode;
use frame_support::{
    ensure,
    pallet_prelude::{DispatchClass, DispatchResult},
    traits::{fungible::Mutate, tokens::Preservation, Get, Randomness},
    weights::{Weight, WeightMeter},
    BoundedBTreeSet,
};
use frame_system::pallet_prelude::BlockNumberFor;
use pallet_proofs_dealer_runtime_api::{
    GetChallengePeriodError, GetChallengeSeedError, GetCheckpointChallengesError,
    GetLastTickProviderSubmittedProofError, GetNextDeadlineTickError,
};
use shp_traits::{
    CommitmentVerifier, MutateChallengeableProvidersInterface, ProofSubmittersInterface,
    ProofsDealerInterface, ReadChallengeableProvidersInterface, TrieMutation,
    TrieProofDeltaApplier, TrieRemoveMutation,
};
use sp_runtime::{
    traits::{CheckedAdd, CheckedDiv, CheckedSub, Convert, Hash, One, Zero},
    ArithmeticError, BoundedVec, DispatchError, SaturatedConversion, Saturating,
};
use sp_std::{
    collections::{btree_set::BTreeSet, vec_deque::VecDeque},
    vec::Vec,
};

use crate::{
    pallet,
    types::{
        AccountIdFor, BalanceFor, BalancePalletFor, ChallengeHistoryLengthFor,
        ChallengeTicksToleranceFor, ChallengesFeeFor, ChallengesQueueLengthFor,
        CheckpointChallengePeriodFor, ForestVerifierFor, ForestVerifierProofFor, KeyFor,
        KeyVerifierFor, KeyVerifierProofFor, MaxCustomChallengesPerBlockFor,
        MaxSlashableProvidersPerTickFor, MaxSubmittersPerTickFor, MinChallengePeriodFor, Proof,
        ProviderIdFor, ProvidersPalletFor, RandomChallengesPerBlockFor, RandomnessOutputFor,
        RandomnessProviderFor, StakeToChallengePeriodFor, TargetTicksStorageOfSubmittersFor,
        TreasuryAccountFor,
    },
    ChallengesQueue, ChallengesTicker, ChallengesTickerPaused, Error, Event, LastCheckpointTick,
    LastDeletedTick, LastTickProviderSubmittedAProofFor, NotFullBlocksCount, Pallet,
    PastBlocksWeight, PriorityChallengesQueue, SlashableProviders, TickToChallengesSeed,
    TickToCheckForSlashableProviders, TickToCheckpointChallenges, TickToProvidersDeadlines,
    ValidProofSubmittersLastTicks,
};

macro_rules! expect_or_err {
    // Handle Option type
    ($optional:expr, $error_msg:expr, $error_type:path) => {{
        match $optional {
            Some(value) => value,
            None => {
                #[cfg(test)]
                unreachable!($error_msg);

                #[allow(unreachable_code)]
                {
                    Err($error_type)?
                }
            }
        }
    }};
    // Handle boolean type
    ($condition:expr, $error_msg:expr, $error_type:path, bool) => {{
        if !$condition {
            #[cfg(test)]
            unreachable!($error_msg);

            #[allow(unreachable_code)]
            {
                Err($error_type)?
            }
        }
    }};
    // Handle Result type
    ($result:expr, $error_msg:expr, $error_type:path, result) => {{
        match $result {
            Ok(value) => value,
            Err(_) => {
                #[cfg(test)]
                unreachable!($error_msg);

                #[allow(unreachable_code)]
                {
                    Err($error_type)?
                }
            }
        }
    }};
}

impl<T> Pallet<T>
where
    T: pallet::Config,
{
    /// Add custom challenge to ChallengesQueue.
    ///
    /// Charges a fee for the challenge.
    /// This is to prevent spamming the network with challenges. If the challenge is already queued,
    /// just return. Otherwise, add the challenge to the queue.
    ///
    /// Failures:
    /// - `FeeChargeFailed`: If the fee transfer to the treasury account fails.
    /// - `ChallengesQueueOverflow`: If the challenges queue is full.
    pub fn do_challenge(who: &AccountIdFor<T>, key: &KeyFor<T>) -> DispatchResult {
        // Charge a fee for the challenge.
        BalancePalletFor::<T>::transfer(
            &who,
            &TreasuryAccountFor::<T>::get(),
            ChallengesFeeFor::<T>::get(),
            Preservation::Expendable,
        )
        .map_err(|_| Error::<T>::FeeChargeFailed)?;

        // Enqueue challenge.
        Self::enqueue_challenge(key)
    }

    /// Submit proof.
    ///
    /// For a given `submitter`, verify the `proof` submitted. The proof is verified by checking
    /// the forest proof and each key proof.
    /// Relies on the `ProvidersPallet` to get the root for the submitter, the last tick for which
    /// the submitter submitted a proof and the stake for the submitter. With that information, it
    /// computes the next tick for which the submitter should be submitting a proof. It then gets
    /// the seed for that tick and generates the challenges from the seed. It also checks if there
    /// has been a Checkpoint Challenge block in between the last tick proven and the current tick.
    /// If there has been, the Provider should have included proofs for the challenges in that block.
    /// It then verifies the forest proof and each key proof, using the `ForestVerifier` and `KeyVerifier`.
    pub fn do_submit_proof(
        submitter: &ProviderIdFor<T>,
        proof: &Proof<T>,
    ) -> Result<BlockNumberFor<T>, DispatchError> {
        let forest_proof = &proof.forest_proof;
        let key_proofs = &proof.key_proofs;

        // Check if submitter is a registered Provider.
        ensure!(
            ProvidersPalletFor::<T>::is_provider(*submitter),
            Error::<T>::NotProvider
        );

        // Check that key_proofs is not empty.
        ensure!(!key_proofs.is_empty(), Error::<T>::EmptyKeyProofs);

        // The check for whether forest_proof and each key_proof is not empty is handled by the corresponding
        // verifiers for each. We do not preemptively check for this here, since the `CommitmentVerifier::Proof`
        // type is not required to have an `is_empty` method.

        // Get root for submitter.
        // If a submitter is a registered Provider, it must have a root, so this shouldn't happen.
        // However, since the implementation of that is not up to this pallet, we need to check.
        let root = ProvidersPalletFor::<T>::get_root(*submitter)
            .ok_or(Error::<T>::ProviderRootNotFound)?;

        // Check that the root is not the default root.
        // A default root means that the Provider is not providing any service yet, so he shouldn't be
        // submitting any proofs.
        ensure!(
            root != ProvidersPalletFor::<T>::get_default_root(),
            Error::<T>::ZeroRoot
        );

        // Get last tick for which the submitter submitted a proof.
        let last_tick_proven = match LastTickProviderSubmittedAProofFor::<T>::get(*submitter) {
            Some(tick) => tick,
            None => return Err(Error::<T>::NoRecordOfLastSubmittedProof.into()),
        };

        // Get stake for submitter.
        // If a submitter is a registered Provider, it must have a stake, so this shouldn't happen.
        // However, since the implementation of that is not up to this pallet, we need to check.
        let stake = ProvidersPalletFor::<T>::get_stake(*submitter)
            .ok_or(Error::<T>::ProviderStakeNotFound)?;

        // Check that the stake is non-zero.
        ensure!(stake > BalanceFor::<T>::zero(), Error::<T>::ZeroStake);

        // Compute the next tick for which the submitter should be submitting a proof.
        let challenges_tick = last_tick_proven
            .checked_add(&Self::stake_to_challenge_period(stake))
            .ok_or(DispatchError::Arithmetic(ArithmeticError::Overflow))?;

        // Check that the challenges tick is lower than the current tick.
        let current_tick = ChallengesTicker::<T>::get();
        ensure!(
            challenges_tick < current_tick,
            Error::<T>::ChallengesTickNotReached
        );

        // Check that the challenges tick is greater than current tick minus `ChallengeHistoryLength`,
        // i.e. that the challenges tick is within the ticks this pallet keeps track of.
        expect_or_err!(
            challenges_tick
                > current_tick
                    .saturating_sub(ChallengeHistoryLengthFor::<T>::get()),
            "Challenges tick is too old, beyond the history this pallet keeps track of. This should not be possible.",
            Error::<T>::ChallengesTickTooOld,
            bool
        );

        // Check that the submitter is not submitting the proof too late, i.e. that the challenges tick
        // is not greater or equal than `challenges_tick` + `T::ChallengeTicksTolerance::get()`.
        // This should never happen, as the `TickToProvidersDeadlines` StorageMap is
        // cleaned up every block. Therefore, if a Provider reached this deadline, it should have been
        // slashed, and its next challenge tick pushed forwards.
        let challenges_tick_deadline = challenges_tick
            .checked_add(&T::ChallengeTicksTolerance::get())
            .ok_or(DispatchError::Arithmetic(ArithmeticError::Overflow))?;
        expect_or_err!(
            challenges_tick_deadline > current_tick,
            "Challenges tick is too late, the proof should be submitted at most `T::ChallengeTicksTolerance::get()` ticks after the challenges tick.",
            Error::<T>::ChallengesTickTooLate,
            bool
        );

        // Get seed for challenges tick.
        let seed = expect_or_err!(
            TickToChallengesSeed::<T>::get(challenges_tick),
            "Seed for challenges tick not found, when checked it should be within history.",
            Error::<T>::SeedNotFound
        );

        // Generate forest challenges from seed.
        let mut challenges = Self::generate_challenges_from_seed(
            seed,
            submitter,
            RandomChallengesPerBlockFor::<T>::get(),
        );

        // Check if there's been a Checkpoint Challenge tick in between the last tick proven and
        // the tick for which the proof is being submitted. If there has been, the Provider should
        // have included proofs for those checkpoint challenges.
        let last_checkpoint_tick = LastCheckpointTick::<T>::get();
        let mut checkpoint_challenges = None;
        if last_tick_proven <= last_checkpoint_tick && last_checkpoint_tick < challenges_tick {
            // Add challenges from the Checkpoint Challenge block.
            checkpoint_challenges =
                Some(expect_or_err!(
                    TickToCheckpointChallenges::<T>::get(last_checkpoint_tick),
                    "Checkpoint challenges not found, when dereferencing in last registered checkpoint challenge block.",
                    Error::<T>::CheckpointChallengesNotFound
                ));

            if let Some(ref checkpoint_challenges) = checkpoint_challenges {
                challenges.extend(checkpoint_challenges.iter().map(|(key, _)| key));
            }
        }

        // Verify forest proof.
        let mut forest_keys_proven =
            ForestVerifierFor::<T>::verify_proof(&root, &challenges, forest_proof)
                .map_err(|_| Error::<T>::ForestProofVerificationFailed)?;

        // Apply the delta to the Forest root for all mutations that are in checkpoint challenges.
        if let Some(challenges) = checkpoint_challenges {
            // Aggregate all mutations to apply to the Forest root.
            let mutations: Vec<_> = challenges
                .iter()
                .filter_map(|(key, mutation)| match mutation {
                    Some(mutation) if forest_keys_proven.contains(key) => {
                        Some((*key, mutation.clone()))
                    }
                    Some(_) | None => None,
                })
                .collect();

            if !mutations.is_empty() {
                let converted_mutations = mutations
                    .iter()
                    .map(|(key, mutation)| (key.clone(), mutation.clone().into()))
                    .collect::<Vec<(KeyFor<T>, TrieMutation)>>();

                // Apply the mutations to the Forest.
                let (_, new_root, mutated_keys_and_values) = <T::ForestVerifier as TrieProofDeltaApplier<
                    T::MerkleTrieHashing,
                >>::apply_delta(
                    &root, converted_mutations.as_slice(), forest_proof
                )
                .map_err(|_| Error::<T>::FailedToApplyDelta)?;

                // Check that the number of mutated keys is the same as the mutations expected.
                ensure!(
                    mutated_keys_and_values.len() == mutations.len(),
                    Error::<T>::UnexpectedNumberOfRemoveMutations
                );

                for (key, maybe_value) in mutated_keys_and_values.iter() {
                    // Remove the mutated key from the list of `forest_keys_proven` to avoid having to verify the key proof.
                    forest_keys_proven.remove(key);

                    // Use the interface exposed by the Providers pallet to update the submitting Provider
                    // after the key removal if the key had a value.
                    if let Some(trie_value) = maybe_value {
                        ProvidersPalletFor::<T>::update_provider_after_key_removal(
                            submitter, trie_value,
                        )
                        .map_err(|_| Error::<T>::FailedToApplyDelta)?;
                    }
                }

                // Emit event of mutation applied.
                Self::deposit_event(Event::<T>::MutationsApplied {
                    provider: *submitter,
                    mutations,
                    new_root,
                });

                // Update root of Provider after all mutations have been applied to the Forest.
                <T::ProvidersPallet as MutateChallengeableProvidersInterface>::update_root(
                    *submitter, new_root,
                )?;
            }
        };

        // Check that the correct number of key proofs were submitted.
        ensure!(
            key_proofs.len() == forest_keys_proven.len(),
            Error::<T>::IncorrectNumberOfKeyProofs
        );

        // Verify each key proof.
        for key_proven in forest_keys_proven {
            // Check that there is a key proof for each key proven.
            let key_proof = key_proofs
                .get(&key_proven)
                .ok_or(Error::<T>::KeyProofNotFound)?;

            // Generate the challenges for the key.
            let challenges =
                Self::generate_challenges_from_seed(seed, submitter, key_proof.challenge_count);

            // Verify key proof.
            KeyVerifierFor::<T>::verify_proof(&key_proven, &challenges, &key_proof.proof)
                .map_err(|_| Error::<T>::KeyProofVerificationFailed)?;
        }

        // Update `LastTickProviderSubmittedProofFor` to the challenge tick the provider has just
        // submitted a proof for.
        LastTickProviderSubmittedAProofFor::<T>::set(*submitter, Some(challenges_tick));

        // Remove the submitter from its current deadline registered in `TickToProvidersDeadlines`.
        TickToProvidersDeadlines::<T>::remove(challenges_tick_deadline, submitter);

        // Calculate the next tick for which the submitter should be submitting a proof.
        let next_challenges_tick = challenges_tick
            .checked_add(&Self::stake_to_challenge_period(stake))
            .ok_or(DispatchError::Arithmetic(ArithmeticError::Overflow))?;

        // Add tolerance to `next_challenges_tick` to know when is the next deadline for submitting a
        // proof, for this provider.
        let next_challenges_tick_deadline = next_challenges_tick
            .checked_add(&T::ChallengeTicksTolerance::get())
            .ok_or(DispatchError::Arithmetic(ArithmeticError::Overflow))?;

        // Add this Provider to the `TickToProvidersDeadlines` StorageMap, with its new deadline.
        TickToProvidersDeadlines::<T>::set(next_challenges_tick_deadline, submitter, Some(()));

        // Add this Provider to the `ValidProofSubmittersLastTicks` StorageMap, with the current tick number.
<<<<<<< HEAD
        let current_tick_valid_submitters = ValidProofSubmittersLastTicks::<T>::take(current_tick);
=======
        let current_tick_valid_submitters =
            ValidProofSubmittersLastTicks::<T>::get(ChallengesTicker::<T>::get());
>>>>>>> fd9025e3
        match current_tick_valid_submitters {
            // If the set already exists and has valid submitters, we just insert the new submitter.
            Some(mut valid_submitters) => {
                let did_not_already_exist = expect_or_err!(valid_submitters.try_insert(*submitter), "The set should never be full as the limit we set should be greater than the implicit limit given by max block weight.", Error::<T>::TooManyValidProofSubmitters, result);
                // We only update storage if the Provider ID wasn't yet in the set to avoid unnecessary writes.
                if did_not_already_exist {
                    ValidProofSubmittersLastTicks::<T>::insert(current_tick, valid_submitters);
                }
            }
            // If the set doesn't exist, we create it and insert the submitter.
            None => {
                let mut new_valid_submitters =
                    BoundedBTreeSet::<ProviderIdFor<T>, MaxSubmittersPerTickFor<T>>::new();
                expect_or_err!(
                    new_valid_submitters.try_insert(*submitter),
                    "The set has just been created, it's empty and as such won't be full. qed",
                    Error::<T>::TooManyValidProofSubmitters,
                    result
                );
                ValidProofSubmittersLastTicks::<T>::insert(current_tick, new_valid_submitters);
            }
        }

        Ok(challenges_tick)
    }

    /// Generate a new round of challenges, be it random or checkpoint.
    ///
    /// Random challenges are automatically generated based on some external source of
    /// randomness, and are added to [`TickToChallengesSeed`], for this tick's number.
    ///
    /// It also takes care of including the challenges from the `ChallengesQueue` and
    /// `PriorityChallengesQueue`. These custom challenges are only included in "checkpoint"
    /// ticks
    ///
    /// Additionally, it takes care of checking if there are Providers that have
    /// failed to submit a proof, and should have submitted one by this tick. It does so
    /// by checking the [`TickToProvidersDeadlines`] StorageMap. If a Provider is found
    /// to have failed to submit a proof, it is subject to slashing.
    ///
    /// Finally, it cleans up:
    /// - The [`TickToChallengesSeed`] StorageMap, removing entries older than `ChallengeHistoryLength`.
    /// - The [`TickToCheckpointChallenges`] StorageMap, removing the previous checkpoint challenge block.
    /// - The [`TickToProvidersDeadlines`] StorageMap, removing entries for the current challenges tick.
    pub fn do_new_challenges_round(weight: &mut WeightMeter) {
        // Increment the challenges' ticker.
        let mut challenges_ticker = ChallengesTicker::<T>::get();
        challenges_ticker.saturating_inc();
        ChallengesTicker::<T>::set(challenges_ticker);

        // Store random seed for this tick.
        let (seed, _) = RandomnessProviderFor::<T>::random(challenges_ticker.encode().as_ref());
        TickToChallengesSeed::<T>::set(challenges_ticker, Some(seed));

        // Remove the oldest challenge seed stored, to clean up the storage.
        let tick_to_remove = challenges_ticker.checked_sub(&ChallengeHistoryLengthFor::<T>::get());
        if let Some(tick_to_remove) = tick_to_remove {
            TickToChallengesSeed::<T>::remove(tick_to_remove);
        }

        // Emit new challenge seed event.
        Self::deposit_event(Event::NewChallengeSeed {
            challenges_ticker,
            seed,
        });

        let last_checkpoint_tick = LastCheckpointTick::<T>::get();

        // Count last checkpoint challenges tick's challenges. This is to consider if slashable Providers should
        // have responses to checkpoint challenges, and slash them for the corresponding number of missed challenges.
        let checkpoint_challenges_count =
            TickToCheckpointChallenges::<T>::get(last_checkpoint_tick)
                .unwrap_or_else(||
                    // Returning an empty list so slashable providers will not accrue any failed proof submissions for checkpoint challenges.
                    BoundedVec::new())
                .len();

        // This hook does not return an error, and it cannot fail, that's why we use `saturating_add`.
        let next_checkpoint_tick =
            last_checkpoint_tick.saturating_add(T::CheckpointChallengePeriod::get());
        if challenges_ticker == next_checkpoint_tick {
            // This is a checkpoint challenge round, so we also generate new checkpoint challenges.
            Self::do_new_checkpoint_challenge_round(challenges_ticker, weight);
        }

        // If there are Providers left in `TickToProvidersDeadlines` for `TickToCheckedForSlashableProviders`,
        // they will be marked as slashable.
        let mut tick_to_check_for_slashable_providers =
            TickToCheckForSlashableProviders::<T>::get();
        let mut slashable_providers =
            TickToProvidersDeadlines::<T>::drain_prefix(tick_to_check_for_slashable_providers);

        // This loop is expected to run for a low number of iterations, given that normally, there should
        // be little to no Providers in the `TickToProvidersDeadlines` StorageMap for the `TickToCheckedForSlashableProviders`.
        // However, in the extreme scenario where a large number of Providers are missing the proof submissions,
        // this is bounded by the `MaxSlashableProvidersPerTick` configuration.
        let max_slashable_providers = MaxSlashableProvidersPerTickFor::<T>::get();
        let mut slashable_providers_count = 0;
        while tick_to_check_for_slashable_providers <= challenges_ticker
            && slashable_providers_count < max_slashable_providers
        {
            // If there are Providers left in `TickToProvidersDeadlines` for `TickToCheckedForSlashableProviders`,
            // they are marked as slashable.
            if let Some((provider, _)) = slashable_providers.next() {
                // Accrue number of failed proof submission for this slashable provider.
                // Add custom checkpoint challenges if the provider needed to respond to them.
                SlashableProviders::<T>::mutate(provider, |slashable| {
                    let mut accrued = slashable.unwrap_or(0);

                    let last_tick_provider_submitted_proof =
                        match LastTickProviderSubmittedAProofFor::<T>::get(provider) {
                            Some(tick) => tick,
                            None => {
                                Self::deposit_event(Event::NoRecordOfLastSubmittedProof {
                                    provider,
                                });

                                #[cfg(test)]
                                unreachable!(
                                    "Provider should have a last tick it submitted a proof for."
                                );

                                #[allow(unreachable_code)]
                                {
                                    // If the Provider has no record of the last tick it submitted a proof for,
                                    // we set it to the current challenges ticker, so checkpoint challenges will
                                    // not be considered in slashing it.
                                    challenges_ticker
                                }
                            }
                        };

                    let challenge_ticker_provider_should_have_responded_to =
                        challenges_ticker.saturating_sub(T::ChallengeTicksTolerance::get());

                    if checkpoint_challenges_count != 0
                        && last_tick_provider_submitted_proof <= last_checkpoint_tick
                        && last_checkpoint_tick < challenge_ticker_provider_should_have_responded_to
                    {
                        accrued = accrued.saturating_add(checkpoint_challenges_count as u32);
                    }

                    accrued = accrued.saturating_add(RandomChallengesPerBlockFor::<T>::get());

                    *slashable = Some(accrued);
                });

                // Get the stake for this Provider, to know its challenge period.
                // If a submitter is a registered Provider, it must have a stake, so there shouldn't be an error.
                let stake = match ProvidersPalletFor::<T>::get_stake(provider) {
                    Some(stake) => stake,
                    // But to avoid panics, in the odd case of a Provider not being registered, we
                    // arbitrarily set the stake to be that which would result in `CheckpointChallengePeriod` ticks of challenge period.
                    None => {
                        let checkpoint_challenge_period =
                            CheckpointChallengePeriodFor::<T>::get().saturated_into::<u32>();
                        StakeToChallengePeriodFor::<T>::get() * checkpoint_challenge_period.into()
                    }
                };

                // Calculate the next challenge deadline for this Provider.
                // At this point, we are processing all providers who have reached their deadline (i.e. tolerance ticks after the tick they should provide a proof for):
                // challenge_ticker = last_tick_provider_should_have_submitted_a_proof_for + ChallengeTicksTolerance
                //
                // By definition, the next deadline should be tolerance ticks after the next tick they should submit proof for (i.e. one period after the last tick they should have submitted a proof for):
                // next_challenge_deadline = last_tick_provider_should_have_submitted_a_proof_for + provider_period + ChallengeTicksTolerance
                //
                // Therefore, the next deadline is one period from now:
                // next_challenge_deadline = challenge_ticker + provider_period
                let next_challenge_deadline =
                    challenges_ticker.saturating_add(Self::stake_to_challenge_period(stake));

                // Update this Provider's next challenge deadline.
                TickToProvidersDeadlines::<T>::set(next_challenge_deadline, provider, Some(()));

                // Calculate the tick for which the Provider should have submitted a proof.
                let last_interval_tick =
                    challenges_ticker.saturating_sub(T::ChallengeTicksTolerance::get());

                // Update this Provider's last interval tick for the next challenge.
                LastTickProviderSubmittedAProofFor::<T>::set(provider, Some(last_interval_tick));

                // Emit slashable provider event.
                Self::deposit_event(Event::SlashableProvider {
                    provider,
                    next_challenge_deadline,
                });

                // Increment the number of slashable providers.
                slashable_providers_count += 1;
            } else {
                // If there are no more Providers left in `TickToProvidersDeadlines` for `TickToCheckedForSlashableProviders`,
                // we increment `TickToCheckedForSlashableProviders` to the next tick. If in doing so, `TickToCheckedForSlashableProviders`
                // goes beyond `ChallengesTicker`, this loop will exit, leaving everything ready for the next tick.
                tick_to_check_for_slashable_providers =
                    tick_to_check_for_slashable_providers.saturating_add(One::one());
                slashable_providers = TickToProvidersDeadlines::<T>::drain_prefix(
                    tick_to_check_for_slashable_providers,
                );
            }
        }

        // Update `TickToCheckedForSlashableProviders` to the value resulting from the last iteration of the loop.
        TickToCheckForSlashableProviders::<T>::set(tick_to_check_for_slashable_providers);
    }

    /// Check if the network is presumably under a spam attack.
    ///
    /// The function looks at the weight used in the past `BlockFullnessPeriod` blocks, comparing it
    /// with the maximum allowed weight (`max_weight_for_class`) for the dispatch class of `submit_proof` extrinsics.
    /// The idea is to track blocks that have not been filled to capacity within a
    /// specific period (`BlockFullnessPeriod`) and determine if there is enough "headroom"
    /// (unused block capacity) to consider the network not under spam.
    pub fn do_check_spamming_condition(_weight: &mut WeightMeter) {
        // Get the maximum weight for the dispatch class of `submit_proof` extrinsics.
        let weights = T::BlockWeights::get();
        let max_weight_for_class = weights
            .get(DispatchClass::Normal)
            .max_total
            .unwrap_or(weights.max_block);

        let current_block = frame_system::Pallet::<T>::block_number();

        // Get the number of blocks that have been considered _not_ full in the past `BlockFullnessPeriod`.
        let not_full_blocks_count = NotFullBlocksCount::<T>::get();
        let mut new_not_full_blocks_count = not_full_blocks_count;

        // This would only be `None` if the block number is 0, so this should be safe.
        if let Some(prev_block) = current_block.checked_sub(&1u32.into()) {
            // Get the weight usage in the previous block.
            if let Some(weight_used_in_prev_block) = PastBlocksWeight::<T>::get(prev_block) {
                // Check how much weight was left in the previous block, compared to the maximum weight.
                // This is computed both for proof size and ref time.
                let weight_left_in_prev_block =
                    max_weight_for_class.saturating_sub(weight_used_in_prev_block);

                // If the weight left in the previous block is greater or equal than the headroom, for both proof size or ref time,
                // we consider the previous block to be NOT full and count it as such.
                if weight_left_in_prev_block.ref_time()
                    >= T::BlockFullnessHeadroom::get().ref_time()
                    && weight_left_in_prev_block.proof_size()
                        >= T::BlockFullnessHeadroom::get().proof_size()
                {
                    // Increment the counter of blocks that are not full.
                    new_not_full_blocks_count =
                        new_not_full_blocks_count.saturating_add(1u32.into());
                }
            }
        }

        // This would be `None` during the first `BlockFullnessPeriod` + 1 blocks.
        if let Some(oldest_block_fullness_number) =
            current_block.checked_sub(&T::BlockFullnessPeriod::get().saturating_add(1u32.into()))
        {
            // Get the weight usage in the oldest registered block.
            if let Some(weight_used_in_oldest_block) =
                PastBlocksWeight::<T>::get(oldest_block_fullness_number)
            {
                // Check how much weight was left in the oldest block, compared to the maximum weight.
                // This is computed both for proof size and ref time.
                let weight_left_in_oldest_block =
                    max_weight_for_class.saturating_sub(weight_used_in_oldest_block);

                // If the weight left in the oldest block is greater or equal than the headroom, for both proof size or ref time,
                // we consider the oldest block to be NOT full. If that is the case, we have to remove it from the
                // count as it is now out of the `BlockFullnessPeriod` of blocks taken into account.
                if weight_left_in_oldest_block.ref_time()
                    >= T::BlockFullnessHeadroom::get().ref_time()
                    && weight_left_in_oldest_block.proof_size()
                        >= T::BlockFullnessHeadroom::get().proof_size()
                {
                    // Decrement the counter of blocks that are not full.
                    new_not_full_blocks_count =
                        new_not_full_blocks_count.saturating_sub(1u32.into());
                }
            }
        }

        // If there was a change in the number of blocks that were not full, we need to update the storage.
        if new_not_full_blocks_count != not_full_blocks_count {
            NotFullBlocksCount::<T>::set(new_not_full_blocks_count);
        }

        // At this point, we have an updated count of blocks that were not full in the past `BlockFullnessPeriod`.
        if ChallengesTicker::<T>::get() > T::BlockFullnessPeriod::get() {
            // Running this check only makes sense after `ChallengesTicker` has advanced past `BlockFullnessPeriod`.
            // To consider the network NOT to be under spam, we need more than `min_non_full_blocks` blocks to be not full.
            let min_non_full_blocks_ratio = T::MinNotFullBlocksRatio::get();
            let min_non_full_blocks =
                min_non_full_blocks_ratio.mul_floor(T::BlockFullnessPeriod::get());

            // If `not_full_blocks_count` is greater than `min_non_full_blocks`, we consider the network NOT to be under spam.
            if new_not_full_blocks_count > min_non_full_blocks {
                // The network is NOT considered to be under a spam attack, so we resume the `ChallengesTicker`.
                ChallengesTickerPaused::<T>::set(None);
            } else {
                // At this point, the network is presumably under a spam attack, so we pause the `ChallengesTicker`.
                ChallengesTickerPaused::<T>::set(Some(()));
            }
        }
    }

    /// Generate new checkpoint challenges for a given block.
    ///
    /// Fills up a new vector of checkpoint challenges with challenges in the `PriorityChallengesQueue`,
    /// and the `ChallengesQueue` if there is space left.
    ///
    /// Cleans up the `TickToCheckpointChallenges` StorageMap, removing the previous checkpoint challenge block.
    fn do_new_checkpoint_challenge_round(
        current_tick: BlockNumberFor<T>,
        _weight: &mut WeightMeter,
    ) {
        let mut new_checkpoint_challenges: BoundedVec<
            (KeyFor<T>, Option<TrieRemoveMutation>),
            MaxCustomChallengesPerBlockFor<T>,
        > = BoundedVec::new();

        // Fill up this round's checkpoint challenges with challenges in the `PriorityChallengesQueue`.
        // It gets filled up until the max number of custom challenges for a block is reached, or until
        // there are no more challenges in the `PriorityChallengesQueue`.
        let original_priority_challenges_queue = PriorityChallengesQueue::<T>::get();
        let mut priority_challenges_queue =
            VecDeque::from(original_priority_challenges_queue.to_vec());

        while !new_checkpoint_challenges.is_full() && !priority_challenges_queue.is_empty() {
            let challenge = match priority_challenges_queue.pop_front() {
                Some(challenge) => challenge,
                // This should not happen, as we check that priority_challenges_queue is not empty
                // in the while condition above, but we add this to be safe.
                None => break,
            };

            if new_checkpoint_challenges.try_push(challenge).is_err() {
                // This should not happen, as we check that new_checkpoint_challenges is not full
                // in the while condition above, but we add this to be safe.
                break;
            }
        }

        // Convert priority_challenges_queue back to a bounded vector.
        let new_priority_challenges_queue: BoundedVec<
            (KeyFor<T>, Option<TrieRemoveMutation>),
            ChallengesQueueLengthFor<T>,
        > = Vec::from(priority_challenges_queue)
            .try_into()
            .unwrap_or_else(|_| original_priority_challenges_queue);

        // Reset the priority challenges queue with the leftovers.
        PriorityChallengesQueue::<T>::set(new_priority_challenges_queue);

        // Fill up this round's checkpoint challenges with challenges in the `ChallengesQueue`.
        // It gets filled up until the max number of custom challenges for a block is reached, or until
        // there are no more challenges in the `ChallengesQueue`.
        let mut challenges_queue = VecDeque::from(ChallengesQueue::<T>::get().to_vec());

        while !new_checkpoint_challenges.is_full() && !challenges_queue.is_empty() {
            let challenge = match challenges_queue.pop_front() {
                Some(challenge) => challenge,
                // This should not happen, as we check that challenges_queue is not empty
                // in the while condition above, but we add this to be safe.
                None => break,
            };

            if new_checkpoint_challenges
                .try_push((challenge, None))
                .is_err()
            {
                // This should not happen, as we check that new_checkpoint_challenges is not full
                // in the while condition above, but we add this to be safe.
                break;
            }
        }

        // Convert challenges_queue back to a bounded vector.
        let new_challenges_queue: BoundedVec<KeyFor<T>, ChallengesQueueLengthFor<T>> =
            Vec::from(challenges_queue)
                .try_into()
                .unwrap_or_else(|_| BoundedVec::new());

        // Reset the challenges queue with the leftovers.
        ChallengesQueue::<T>::set(new_challenges_queue);

        // Store the new checkpoint challenges.
        TickToCheckpointChallenges::<T>::set(current_tick, Some(new_checkpoint_challenges.clone()));

        // Remove the last checkpoint challenge from storage to clean up.
        let last_checkpoint_tick = LastCheckpointTick::<T>::get();
        TickToCheckpointChallenges::<T>::remove(last_checkpoint_tick);

        // Set this tick as the last checkpoint tick.
        LastCheckpointTick::<T>::set(current_tick);

        // Emit new checkpoint challenge event.
        Self::deposit_event(Event::NewCheckpointChallenge {
            challenges_ticker: current_tick,
            challenges: new_checkpoint_challenges,
        });
    }

    /// Convert stake to challenge period.
    ///
    /// [`StakeToChallengePeriodFor`] is divided by `stake` to get the number of blocks in between challenges
    /// for a Provider. The result is then converted to `BlockNumber` type. The division saturates at [`MinChallengePeriodFor`].
    pub(crate) fn stake_to_challenge_period(stake: BalanceFor<T>) -> BlockNumberFor<T> {
        let min_challenge_period = MinChallengePeriodFor::<T>::get();
        let challenge_period = match StakeToChallengePeriodFor::<T>::get().checked_div(&stake) {
            Some(block_period) => T::StakeToBlockNumber::convert(block_period),
            None => min_challenge_period,
        };

        // Return the maximum between the calculated challenge period and the minimum challenge period.
        min_challenge_period.max(challenge_period)
    }

    /// Add challenge to ChallengesQueue.
    ///
    /// Check if challenge is already queued. If it is, just return. Otherwise, add the challenge
    /// to the queue.
    fn enqueue_challenge(key: &KeyFor<T>) -> DispatchResult {
        // Get challenges queue from storage.
        let mut challenges_queue = ChallengesQueue::<T>::get();

        // Check if challenge is already queued. If it is, just return.
        if challenges_queue.contains(&key) {
            return Ok(());
        }

        // Add challenge to queue.
        challenges_queue
            .try_push(*key)
            .map_err(|_| Error::<T>::ChallengesQueueOverflow)?;

        // Set challenges queue in storage.
        ChallengesQueue::<T>::put(challenges_queue);

        Ok(())
    }

    /// Add challenge to `PriorityChallengesQueue`.
    ///
    /// Check if challenge is already queued. If it is, just return. Otherwise, add the challenge
    /// to the queue.
    fn enqueue_challenge_with_priority(
        key: &KeyFor<T>,
        mutation: Option<TrieRemoveMutation>,
    ) -> DispatchResult {
        // Get priority challenges queue from storage.
        let mut priority_challenges_queue = PriorityChallengesQueue::<T>::get();

        // Check if challenge is already queued. If it is, just return.
        if priority_challenges_queue.contains(&(*key, mutation.clone())) {
            return Ok(());
        }

        // Add challenge to queue.
        priority_challenges_queue
            .try_push((*key, mutation))
            .map_err(|_| Error::<T>::PriorityChallengesQueueOverflow)?;

        // Set priority challenges queue in storage.
        PriorityChallengesQueue::<T>::put(priority_challenges_queue);

        Ok(())
    }

    /// Generate challenges from seed.
    ///
    /// Generate a number of challenges from a seed and a Provider's ID.
    /// Challenges are generated by hashing the seed, the Provider's ID and an index.
    pub(crate) fn generate_challenges_from_seed(
        seed: RandomnessOutputFor<T>,
        provider_id: &ProviderIdFor<T>,
        count: u32,
    ) -> Vec<T::MerkleTrieHash> {
        let mut challenges = Vec::new();

        for i in 0..count {
            // Each challenge is generated by hashing the seed, the provider's ID and the index.
            let challenge = T::MerkleTrieHashing::hash(
                &[
                    seed.as_ref(),
                    provider_id.encode().as_ref(),
                    i.encode().as_ref(),
                ]
                .concat(),
            );

            challenges.push(challenge.into());
        }

        challenges
    }

    /// Trim the storage that holds the Providers that submitted valid proofs in the last ticks until there's
    /// `TargetTicksOfProofsStorage` ticks left (or until the remaining weight allows it).
    ///
    /// This function is called in the `on_idle` hook, which means it's only called when the block has
    /// unused weight.
    ///
    /// It removes the oldest tick from the storage that holds the providers that submitted valid proofs
    /// in the last ticks as many times as the remaining weight allows it, but at most until the storage
    /// has `TargetTicksOfProofsStorage` ticks left.
    pub fn do_trim_valid_proof_submitters_last_ticks(
        _n: BlockNumberFor<T>,
        usable_weight: Weight,
    ) -> Weight {
        // Initialize the weight used by this function.
        let mut used_weight = Weight::zero();

        // Check how many ticks should be removed to keep the storage at the target amount.
        let mut last_deleted_tick = LastDeletedTick::<T>::get();
        used_weight = used_weight.saturating_add(T::DbWeight::get().reads(1));
        let target_ticks_to_keep = TargetTicksStorageOfSubmittersFor::<T>::get();
        used_weight = used_weight.saturating_add(T::DbWeight::get().reads(1));
        let current_tick = ChallengesTicker::<T>::get();
        used_weight = used_weight.saturating_add(T::DbWeight::get().reads(1));
        let ticks_to_remove = current_tick
            .saturating_sub(last_deleted_tick)
            .saturating_sub(target_ticks_to_keep.into());

        // Check how much ticks can be removed considering weight limitations
        let weight_to_remove_tick = T::DbWeight::get().reads_writes(0, 2);
        let removable_ticks = usable_weight
            .saturating_sub(used_weight)
            .checked_div_per_component(&weight_to_remove_tick);

        // If there is enough weight to remove ticks, try to remove as many ticks as possible until the target is reached.
        if let Some(removable_ticks) = removable_ticks {
            let removable_ticks =
                removable_ticks.min(ticks_to_remove.try_into().unwrap_or(u64::MAX));
            // Remove all the ticks that we can, until we reach the target amount.
            for _ in 0..removable_ticks {
                // Get the next tick to delete.
                let next_tick_to_delete = last_deleted_tick.saturating_add(One::one());

                // Remove it from storage
                ValidProofSubmittersLastTicks::<T>::remove(next_tick_to_delete);

                // Update the last removed tick
                LastDeletedTick::<T>::set(next_tick_to_delete);
                last_deleted_tick = next_tick_to_delete; // We do this to avoid having to read from storage again.

                // Increment the used weight.
                used_weight = used_weight.saturating_add(weight_to_remove_tick);
            }
        }

        // Return the weight used by this function.
        used_weight
    }
}

impl<T: pallet::Config> ProofsDealerInterface for Pallet<T> {
    type ProviderId = ProviderIdFor<T>;
    type ForestProof = ForestVerifierProofFor<T>;
    type KeyProof = KeyVerifierProofFor<T>;
    type MerkleHash = T::MerkleTrieHash;
    type MerkleHashing = T::MerkleTrieHashing;
    type RandomnessOutput = RandomnessOutputFor<T>;
    type TickNumber = BlockNumberFor<T>;

    fn verify_forest_proof(
        provider_id: &Self::ProviderId,
        challenges: &[Self::MerkleHash],
        proof: &Self::ForestProof,
    ) -> Result<BTreeSet<Self::MerkleHash>, DispatchError> {
        // Check if submitter is a registered Provider.
        ensure!(
            ProvidersPalletFor::<T>::is_provider(*provider_id),
            Error::<T>::NotProvider
        );

        // Get root for submitter.
        // If a submitter is a registered Provider, it must have a root.
        let root = ProvidersPalletFor::<T>::get_root(*provider_id)
            .ok_or(Error::<T>::ProviderRootNotFound)?;

        // Verify forest proof.
        ForestVerifierFor::<T>::verify_proof(&root, challenges, proof)
            .map_err(|_| Error::<T>::ForestProofVerificationFailed.into())
    }

    fn verify_generic_forest_proof(
        root: &Self::MerkleHash,
        challenges: &[Self::MerkleHash],
        proof: &Self::ForestProof,
    ) -> Result<BTreeSet<Self::MerkleHash>, DispatchError> {
        // Verify forest proof.
        ForestVerifierFor::<T>::verify_proof(&root, challenges, proof)
            .map_err(|_| Error::<T>::ForestProofVerificationFailed.into())
    }

    fn verify_key_proof(
        key: &Self::MerkleHash,
        challenges: &[Self::MerkleHash],
        proof: &Self::KeyProof,
    ) -> Result<BTreeSet<Self::MerkleHash>, DispatchError> {
        // Verify key proof.
        KeyVerifierFor::<T>::verify_proof(key, &challenges, proof)
            .map_err(|_| Error::<T>::KeyProofVerificationFailed.into())
    }

    fn challenge(key_challenged: &Self::MerkleHash) -> DispatchResult {
        Self::enqueue_challenge(key_challenged)
    }

    fn challenge_with_priority(
        key_challenged: &Self::MerkleHash,
        mutation: Option<TrieRemoveMutation>,
    ) -> DispatchResult {
        Self::enqueue_challenge_with_priority(key_challenged, mutation)
    }

    fn generate_challenges_from_seed(
        seed: Self::RandomnessOutput,
        provider_id: &Self::ProviderId,
        count: u32,
    ) -> Vec<Self::MerkleHash> {
        Self::generate_challenges_from_seed(seed, provider_id, count)
    }

    fn apply_delta(
        provider_id: &Self::ProviderId,
        mutations: &[(Self::MerkleHash, TrieMutation)],
        proof: &Self::ForestProof,
    ) -> Result<Self::MerkleHash, DispatchError> {
        // Check if submitter is a registered Provider.
        ensure!(
            ProvidersPalletFor::<T>::is_provider(*provider_id),
            Error::<T>::NotProvider
        );

        // Get root for submitter.
        // If a submitter is a registered Provider, it must have a root.
        let root = ProvidersPalletFor::<T>::get_root(*provider_id)
            .ok_or(Error::<T>::ProviderRootNotFound)?;

        Ok(
            <T::ForestVerifier as TrieProofDeltaApplier<T::MerkleTrieHashing>>::apply_delta(
                &root, mutations, proof,
            )
            .map_err(|_| Error::<T>::FailedToApplyDelta)?
            .1,
        )
    }

    fn generic_apply_delta(
        root: &Self::MerkleHash,
        mutations: &[(Self::MerkleHash, TrieMutation)],
        proof: &Self::ForestProof,
    ) -> Result<Self::MerkleHash, DispatchError> {
        Ok(
            <T::ForestVerifier as TrieProofDeltaApplier<T::MerkleTrieHashing>>::apply_delta(
                &root, mutations, proof,
            )
            .map_err(|_| Error::<T>::FailedToApplyDelta)?
            .1,
        )
    }

    fn initialise_challenge_cycle(provider_id: &Self::ProviderId) -> DispatchResult {
        // Check that `who` is a registered Provider.
        if !ProvidersPalletFor::<T>::is_provider(*provider_id) {
            return Err(Error::<T>::NotProvider.into());
        }

        // Get stake for submitter.
        // If a submitter is a registered Provider, it must have a stake, so this shouldn't happen.
        // However, since the implementation of that is not up to this pallet, we need to check.
        let stake = ProvidersPalletFor::<T>::get_stake(*provider_id)
            .ok_or(Error::<T>::ProviderStakeNotFound)?;

        // Check that the stake is non-zero.
        ensure!(stake > BalanceFor::<T>::zero(), Error::<T>::ZeroStake);

        // Check if this Provider previously had a challenge cycle initialised.
        if let Some(last_tick_proven) = LastTickProviderSubmittedAProofFor::<T>::get(*provider_id) {
            // Compute the next tick for which the Provider should have been submitting a proof.
            let old_next_challenge_tick = last_tick_proven
                .checked_add(&Self::stake_to_challenge_period(stake))
                .ok_or(DispatchError::Arithmetic(ArithmeticError::Overflow))?;

            // Calculate the deadline for submitting a proof. Should be the next challenge tick + the challenges tick tolerance.
            let old_next_challenge_deadline = old_next_challenge_tick
                .checked_add(&ChallengeTicksToleranceFor::<T>::get())
                .ok_or(DispatchError::Arithmetic(ArithmeticError::Overflow))?;

            // Remove the old deadline.
            TickToProvidersDeadlines::<T>::remove(old_next_challenge_deadline, *provider_id);
        }

        // Set `LastTickProviderSubmittedAProofFor` to the current tick.
        let current_tick = ChallengesTicker::<T>::get();
        LastTickProviderSubmittedAProofFor::<T>::set(*provider_id, Some(current_tick));

        // Compute the next tick for which the Provider should be submitting a proof.
        let next_challenge_tick = current_tick
            .checked_add(&Self::stake_to_challenge_period(stake))
            .ok_or(DispatchError::Arithmetic(ArithmeticError::Overflow))?;

        // Calculate the deadline for submitting a proof. Should be the next challenge tick + the challenges tick tolerance.
        let next_challenge_deadline = next_challenge_tick
            .checked_add(&ChallengeTicksToleranceFor::<T>::get())
            .ok_or(DispatchError::Arithmetic(ArithmeticError::Overflow))?;

        // Set the deadline for submitting a proof.
        TickToProvidersDeadlines::<T>::set(next_challenge_deadline, *provider_id, Some(()));

        // Emit event.
        Self::deposit_event(Event::<T>::NewChallengeCycleInitialised {
            current_tick,
            next_challenge_deadline,
            provider: *provider_id,
            maybe_provider_account: ProvidersPalletFor::<T>::get_owner_account(*provider_id),
        });

        Ok(())
    }

    fn get_current_tick() -> Self::TickNumber {
        ChallengesTicker::<T>::get()
    }
}

impl<T: pallet::Config> ProofSubmittersInterface for Pallet<T> {
    type ProviderId = ProviderIdFor<T>;
    type TickNumber = BlockNumberFor<T>;
    type MaxProofSubmitters = MaxSubmittersPerTickFor<T>;

    fn get_proof_submitters_for_tick(
        tick_number: &Self::TickNumber,
    ) -> Option<BoundedBTreeSet<Self::ProviderId, Self::MaxProofSubmitters>> {
        ValidProofSubmittersLastTicks::<T>::get(tick_number)
    }

    fn get_current_tick() -> Self::TickNumber {
        ChallengesTicker::<T>::get()
    }

    fn get_accrued_failed_proof_submissions(provider_id: &Self::ProviderId) -> Option<u32> {
        SlashableProviders::<T>::get(provider_id)
    }

    fn clear_accrued_failed_proof_submissions(provider_id: &Self::ProviderId) {
        SlashableProviders::<T>::remove(provider_id);
    }
}

/// Runtime API implementation for the ProofsDealer pallet.
impl<T> Pallet<T>
where
    T: pallet::Config,
{
    pub fn get_last_tick_provider_submitted_proof(
        provider_id: &ProviderIdFor<T>,
    ) -> Result<BlockNumberFor<T>, GetLastTickProviderSubmittedProofError> {
        // Check if submitter is a registered Provider.
        if !ProvidersPalletFor::<T>::is_provider(*provider_id) {
            return Err(GetLastTickProviderSubmittedProofError::ProviderNotRegistered);
        }

        LastTickProviderSubmittedAProofFor::<T>::get(provider_id)
            .ok_or(GetLastTickProviderSubmittedProofError::ProviderNeverSubmittedProof)
    }

    pub fn get_last_checkpoint_challenge_tick() -> BlockNumberFor<T> {
        LastCheckpointTick::<T>::get()
    }

    pub fn get_checkpoint_challenges(
        tick: BlockNumberFor<T>,
    ) -> Result<Vec<(KeyFor<T>, Option<TrieRemoveMutation>)>, GetCheckpointChallengesError> {
        // Check that the tick is smaller than the last checkpoint tick.
        if LastCheckpointTick::<T>::get() < tick {
            return Err(GetCheckpointChallengesError::TickGreaterThanLastCheckpointTick);
        }

        let checkpoint_challenges = TickToCheckpointChallenges::<T>::get(tick)
            .ok_or(GetCheckpointChallengesError::NoCheckpointChallengesInTick)?;

        Ok(checkpoint_challenges.into())
    }

    pub fn get_challenge_seed(
        tick: BlockNumberFor<T>,
    ) -> Result<RandomnessOutputFor<T>, GetChallengeSeedError> {
        let current_tick = ChallengesTicker::<T>::get();
        if tick > current_tick {
            return Err(GetChallengeSeedError::TickIsInTheFuture);
        }

        let seed = TickToChallengesSeed::<T>::get(tick)
            .ok_or(GetChallengeSeedError::TickBeyondLastSeedStored)?;

        Ok(seed)
    }

    pub fn get_challenge_period(
        provider_id: &ProviderIdFor<T>,
    ) -> Result<BlockNumberFor<T>, GetChallengePeriodError> {
        let stake = ProvidersPalletFor::<T>::get_stake(*provider_id)
            .ok_or(GetChallengePeriodError::ProviderNotRegistered)?;

        Ok(Self::stake_to_challenge_period(stake))
    }

    pub fn get_checkpoint_challenge_period() -> BlockNumberFor<T> {
        CheckpointChallengePeriodFor::<T>::get()
    }

    pub fn get_challenges_from_seed(
        seed: &RandomnessOutputFor<T>,
        provider_id: &ProviderIdFor<T>,
        count: u32,
    ) -> Vec<KeyFor<T>> {
        Self::generate_challenges_from_seed(*seed, provider_id, count)
    }

    pub fn get_forest_challenges_from_seed(
        seed: &RandomnessOutputFor<T>,
        provider_id: &ProviderIdFor<T>,
    ) -> Vec<KeyFor<T>> {
        Self::generate_challenges_from_seed(
            *seed,
            provider_id,
            RandomChallengesPerBlockFor::<T>::get(),
        )
    }

    pub fn get_current_tick() -> BlockNumberFor<T> {
        ChallengesTicker::<T>::get()
    }

    pub fn get_next_deadline_tick(
        provider_id: &ProviderIdFor<T>,
    ) -> Result<BlockNumberFor<T>, GetNextDeadlineTickError> {
        // Check if the provider is indeed a registered Provider.
        if !ProvidersPalletFor::<T>::is_provider(*provider_id) {
            return Err(GetNextDeadlineTickError::ProviderNotRegistered);
        }

        // Get the last tick for which the submitter submitted a proof.
        let last_tick_provider_submitted_proof =
            LastTickProviderSubmittedAProofFor::<T>::get(provider_id)
                .ok_or(GetNextDeadlineTickError::ProviderNotInitialised)?;

        // The next deadline tick is the last tick + the challenge period + the challenge tolerance.
        let challenge_period = Self::get_challenge_period(provider_id)
            .map_err(|_| GetNextDeadlineTickError::ProviderNotRegistered)?;
        let next_deadline_tick = last_tick_provider_submitted_proof
            .checked_add(&challenge_period)
            .ok_or(GetNextDeadlineTickError::ArithmeticOverflow)?
            .checked_add(&ChallengeTicksToleranceFor::<T>::get())
            .ok_or(GetNextDeadlineTickError::ArithmeticOverflow)?;

        Ok(next_deadline_tick)
    }
}<|MERGE_RESOLUTION|>--- conflicted
+++ resolved
@@ -357,12 +357,7 @@
         TickToProvidersDeadlines::<T>::set(next_challenges_tick_deadline, submitter, Some(()));
 
         // Add this Provider to the `ValidProofSubmittersLastTicks` StorageMap, with the current tick number.
-<<<<<<< HEAD
-        let current_tick_valid_submitters = ValidProofSubmittersLastTicks::<T>::take(current_tick);
-=======
-        let current_tick_valid_submitters =
-            ValidProofSubmittersLastTicks::<T>::get(ChallengesTicker::<T>::get());
->>>>>>> fd9025e3
+        let current_tick_valid_submitters = ValidProofSubmittersLastTicks::<T>::get(current_tick);
         match current_tick_valid_submitters {
             // If the set already exists and has valid submitters, we just insert the new submitter.
             Some(mut valid_submitters) => {
