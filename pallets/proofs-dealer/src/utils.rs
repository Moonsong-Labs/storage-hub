--- conflicted
+++ resolved
@@ -1057,11 +1057,7 @@
 
     // Remove a provider from challenge cycle.
     fn stop_challenge_cycle(provider_id: &Self::ProviderId) -> DispatchResult {
-<<<<<<< HEAD
-        // Check that `who` is a registered Provider.
-=======
         // Check that `provider_id` is a registered Provider.
->>>>>>> b7bf6c5c
         if !ProvidersPalletFor::<T>::is_provider(*provider_id) {
             return Err(Error::<T>::NotProvider.into());
         }
@@ -1085,11 +1081,7 @@
             // Remove the provider from the deadlines storage
             TickToProvidersDeadlines::<T>::remove(old_next_challenge_deadline, *provider_id);
 
-<<<<<<< HEAD
-            // Remove the provider from the submited proof storage.
-=======
             // Remove the provider from the submitted proof storage.
->>>>>>> b7bf6c5c
             LastTickProviderSubmittedAProofFor::<T>::remove(*provider_id);
         }
 
