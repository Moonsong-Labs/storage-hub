use codec::Encode;
use frame_support::{
    ensure,
    pallet_prelude::DispatchResult,
    traits::{fungible::Mutate, tokens::Preservation, Get, Randomness},
    weights::WeightMeter,
};
use frame_system::pallet_prelude::BlockNumberFor;
use pallet_proofs_dealer_runtime_api::{
    GetCheckpointChallengesError, GetLastTickProviderSubmittedProofError,
};
use shp_traits::{
    CommitmentVerifier, ProofsDealerInterface, ProvidersInterface, TrieMutation,
    TrieProofDeltaApplier, TrieRemoveMutation,
};
use sp_runtime::{
    traits::{CheckedAdd, CheckedDiv, CheckedSub, Convert, Hash, Zero},
    ArithmeticError, BoundedVec, DispatchError, SaturatedConversion, Saturating,
};
use sp_std::{
    collections::{btree_set::BTreeSet, vec_deque::VecDeque},
    vec::Vec,
};

use crate::{
    pallet,
    types::{
<<<<<<< HEAD
        AccountIdFor, BalanceFor, BalancePalletFor, ChallengeHistoryLengthFor, ChallengesFeeFor,
        ChallengesQueueLengthFor, CheckpointChallengePeriodFor, ForestVerifierFor,
        ForestVerifierProofFor, KeyFor, KeyVerifierFor, KeyVerifierProofFor,
        MaxCustomChallengesPerBlockFor, Proof, ProviderIdFor, ProvidersPalletFor,
        RandomChallengesPerBlockFor, RandomnessOutputFor, RandomnessProviderFor,
        StakeToChallengePeriodFor, TreasuryAccountFor,
=======
        AccountIdFor, BalanceFor, BalancePalletFor, ChallengeHistoryLengthFor,
        ChallengeTicksToleranceFor, ChallengesFeeFor, ChallengesQueueLengthFor,
        CheckpointChallengePeriodFor, ForestRootFor, ForestVerifierFor, ForestVerifierProofFor,
        KeyFor, KeyVerifierFor, KeyVerifierProofFor, MaxCustomChallengesPerBlockFor, Proof,
        ProviderIdFor, ProvidersPalletFor, RandomChallengesPerBlockFor, RandomnessOutputFor,
        RandomnessProviderFor, StakeToChallengePeriodFor, TreasuryAccountFor,
>>>>>>> 1e46f52b
    },
    ChallengeTickToChallengedProviders, ChallengesQueue, ChallengesTicker, Error, Event,
    LastCheckpointTick, LastTickProviderSubmittedProofFor, Pallet, PriorityChallengesQueue,
    SlashableProviders, TickToChallengesSeed, TickToCheckpointChallenges,
};

macro_rules! expect_or_err {
    // Handle Option type
    ($optional:expr, $error_msg:expr, $error_type:path) => {{
        match $optional {
            Some(value) => value,
            None => {
                #[cfg(test)]
                unreachable!($error_msg);

                #[allow(unreachable_code)]
                {
                    Err($error_type)?
                }
            }
        }
    }};
    // Handle boolean type
    ($condition:expr, $error_msg:expr, $error_type:path, bool) => {{
        if !$condition {
            #[cfg(test)]
            unreachable!($error_msg);

            #[allow(unreachable_code)]
            {
                Err($error_type)?
            }
        }
    }};
}

impl<T> Pallet<T>
where
    T: pallet::Config,
{
    /// Add custom challenge to ChallengesQueue.
    ///
    /// Check if sender is a registered Provider. If it is not, charge a fee for the challenge.
    /// This is to prevent spamming the network with challenges. If the challenge is already queued,
    /// just return. Otherwise, add the challenge to the queue.
    ///
    /// Failures:
    /// - `FeeChargeFailed`: If the fee transfer to the treasury account fails.
    /// - `ChallengesQueueOverflow`: If the challenges queue is full.
    pub fn do_challenge(who: &AccountIdFor<T>, key: &KeyFor<T>) -> DispatchResult {
        // Check if sender is a registered Provider.
        if ProvidersPalletFor::<T>::get_provider_id(who.clone()).is_none() {
            // Charge a fee for the challenge if it is not.
            BalancePalletFor::<T>::transfer(
                &who,
                &TreasuryAccountFor::<T>::get(),
                ChallengesFeeFor::<T>::get(),
                Preservation::Expendable,
            )
            .map_err(|_| Error::<T>::FeeChargeFailed)?;
        }

        // Enqueue challenge.
        Self::enqueue_challenge(key)
    }

    /// Submit proof.
    ///
    /// For a given `submitter`, verify the `proof` submitted. The proof is verified by checking
    /// the forest proof and each key proof.
    /// Relies on the `ProvidersPallet` to get the root for the submitter, the last tick for which
    /// the submitter submitted a proof and the stake for the submitter. With that information, it
    /// computes the next tick for which the submitter should be submitting a proof. It then gets
    /// the seed for that tick and generates the challenges from the seed. It also checks if there
    /// has been a Checkpoint Challenge block in between the last tick proven and the current tick.
    /// If there has been, the Provider should have included proofs for the challenges in that block.
    /// It then verifies the forest proof and each key proof, using the `ForestVerifier` and `KeyVerifier`.
    pub fn do_submit_proof(submitter: &ProviderIdFor<T>, proof: &Proof<T>) -> DispatchResult {
        let forest_proof = &proof.forest_proof;
        let key_proofs = &proof.key_proofs;

        // Check if submitter is a registered Provider.
        ensure!(
            ProvidersPalletFor::<T>::is_provider(*submitter),
            Error::<T>::NotProvider
        );

        // Check that key_proofs is not empty.
        ensure!(!key_proofs.is_empty(), Error::<T>::EmptyKeyProofs);

        // The check for whether forest_proof and each key_proof is not empty is handled by the corresponding
        // verifiers for each. We do not preemptively check for this here, since the `CommitmentVerifier::Proof`
        // type is not required to have an `is_empty` method.

        // Get root for submitter.
        // If a submitter is a registered Provider, it must have a root, so this shouldn't happen.
        // However, since the implementation of that is not up to this pallet, we need to check.
        let root = ProvidersPalletFor::<T>::get_root(*submitter)
            .ok_or(Error::<T>::ProviderRootNotFound)?;

        // Check that the root is not the default root.
        // A default root means that the Provider is not providing any service yet, so he shouldn't be
        // submitting any proofs.
        ensure!(
            root != ProvidersPalletFor::<T>::get_default_root(),
            Error::<T>::ZeroRoot
        );

        // Get last tick for which the submitter submitted a proof.
        let last_tick_proven = match LastTickProviderSubmittedProofFor::<T>::get(submitter.clone())
        {
            Some(tick) => tick,
            None => return Err(Error::<T>::NoRecordOfLastSubmittedProof.into()),
        };

        // Get stake for submitter.
        // If a submitter is a registered Provider, it must have a stake, so this shouldn't happen.
        // However, since the implementation of that is not up to this pallet, we need to check.
        let stake = ProvidersPalletFor::<T>::get_stake(*submitter)
            .ok_or(Error::<T>::ProviderStakeNotFound)?;

        // Check that the stake is non-zero.
        ensure!(stake > BalanceFor::<T>::zero(), Error::<T>::ZeroStake);

        // Compute the next tick for which the submitter should be submitting a proof.
        let challenges_tick = last_tick_proven
            .checked_add(&Self::stake_to_challenge_period(stake))
            .ok_or(DispatchError::Arithmetic(ArithmeticError::Overflow))?;

        // Check that the challenges tick is lower than the current tick.
        ensure!(
            challenges_tick < ChallengesTicker::<T>::get(),
            Error::<T>::ChallengesTickNotReached
        );

        // Check that the challenges tick is greater than current tick minus `ChallengeHistoryLength`,
        // i.e. that the challenges tick is within the ticks this pallet keeps track of.
        expect_or_err!(
            challenges_tick
                > ChallengesTicker::<T>::get()
                    .saturating_sub(ChallengeHistoryLengthFor::<T>::get()),
            "Challenges tick is too old, beyond the history this pallet keeps track of. This should not be possible.",
            Error::<T>::ChallengesTickTooOld,
            bool
        );

        // Check that the submitter is not submitting the proof to late, i.e. that the challenges tick
        // is not greater or equal than `challenges_tick` + `T::ChallengeTicksTolerance::get()`.
        // This should never happen, as the `ChallengeTickToChallengedProviders` StorageMap is
        // cleaned up every block. Therefore if a Provider reached this deadline, it should have been
        // slashed, and its next challenge tick pushed forwards.
        let challenges_tick_deadline = challenges_tick
            .checked_add(&T::ChallengeTicksTolerance::get())
            .ok_or(DispatchError::Arithmetic(ArithmeticError::Overflow))?;
        expect_or_err!(
            challenges_tick_deadline > <frame_system::Pallet<T>>::block_number(),
            "Challenges tick is too late, the proof should be submitted at most `T::ChallengeTicksTolerance::get()` ticks after the challenges tick.",
            Error::<T>::ChallengesTickTooLate,
            bool
        );

        // Get seed for challenges tick.
        let seed = expect_or_err!(
            TickToChallengesSeed::<T>::get(challenges_tick),
            "Seed for challenges tick not found, when checked it should be within history.",
            Error::<T>::SeedNotFound
        );

        // Generate forest challenges from seed.
        let mut challenges = Self::generate_challenges_from_seed(
            seed,
            submitter,
            RandomChallengesPerBlockFor::<T>::get(),
        );

        // Check if there's been a Checkpoint Challenge tick in between the last tick proven and
        // the tick for which the proof is being submitted. If there has been, the Provider should
        // have included proofs for those checkpoint challenges.
        let last_checkpoint_tick = LastCheckpointTick::<T>::get();
        let mut checkpoint_challenges = None;
        if last_tick_proven <= last_checkpoint_tick && last_checkpoint_tick < challenges_tick {
            // Add challenges from the Checkpoint Challenge block.
            checkpoint_challenges =
                Some(expect_or_err!(
                    TickToCheckpointChallenges::<T>::get(last_checkpoint_tick),
                    "Checkpoint challenges not found, when dereferencing in last registered checkpoint challenge block.",
                    Error::<T>::CheckpointChallengesNotFound
                ));

            if let Some(ref checkpoint_challenges) = checkpoint_challenges {
                challenges.extend(checkpoint_challenges.iter().map(|(key, _)| key));
            }
        }

        // Verify forest proof.
        let mut forest_keys_proven =
            ForestVerifierFor::<T>::verify_proof(&root, &challenges, forest_proof)
                .map_err(|_| Error::<T>::ForestProofVerificationFailed)?;

        // Apply the delta to the Forest root for all mutations that are in checkpoint challenges.
        if let Some(challenges) = checkpoint_challenges {
            // Aggregate all mutations to apply to the Forest root.
            let mutations: Vec<_> = challenges
                .iter()
                .filter_map(|(key, mutation)| match mutation {
                    Some(mutation) if forest_keys_proven.contains(key) => Some((*key, mutation)),
                    Some(_) | None => None,
                })
                .collect();

            if !mutations.is_empty() {
                let new_root = mutations.iter().try_fold(root, |acc_root, mutation| {
                    // Remove the key from the list of `forest_keys_proven` to avoid having to verify the key proof.
                    forest_keys_proven.remove(&mutation.0);

                    // TODO: Reduce the storage used by the Provider with some interface exposed by the Providers pallet.

                    <T::ForestVerifier as TrieProofDeltaApplier<T::MerkleTrieHashing>>::apply_delta(
                        &acc_root,
                        &[(mutation.0, mutation.1.clone().into())],
                        forest_proof,
                    )
                    .map(|(_, new_root)| new_root)
                    .map_err(|_| Error::<T>::FailedToApplyDelta)
                })?;

                // Update root of Provider after all mutations have been applied to the Forest.
                <T::ProvidersPallet as shp_traits::ProvidersInterface>::update_root(
                    *submitter, new_root,
                )?;
            }
        };

        // Verify each key proof.
        for key_proven in forest_keys_proven {
            // Check that there is a key proof for each key proven.
            let key_proof = key_proofs
                .get(&key_proven)
                .ok_or(Error::<T>::KeyProofNotFound)?;

            // Generate the challenges for the key.
            let challenges =
                Self::generate_challenges_from_seed(seed, submitter, key_proof.challenge_count);

            // Verify key proof.
            KeyVerifierFor::<T>::verify_proof(&key_proven, &challenges, &key_proof.proof)
                .map_err(|_| Error::<T>::KeyProofVerificationFailed)?;
        }

        // Update `LastTickProviderSubmittedProofFor` to the challenge tick the provider has just
        // submitted a proof for.
        LastTickProviderSubmittedProofFor::<T>::set(submitter.clone(), Some(challenges_tick));

        // Remove the submitter from its current deadline registered in `ChallengeTickToChallengedProviders`.
        ChallengeTickToChallengedProviders::<T>::remove(challenges_tick_deadline, submitter);

        // Calculate the next tick for which the submitter should be submitting a proof.
        let next_challenges_tick = challenges_tick
            .checked_add(&Self::stake_to_challenge_period(stake))
            .ok_or(DispatchError::Arithmetic(ArithmeticError::Overflow))?;

        // Add tolerance to `next_challenges_tick` to know when is the next deadline for submitting a
        // proof, for this provider.
        let next_challenges_tick_deadline = next_challenges_tick
            .checked_add(&T::ChallengeTicksTolerance::get())
            .ok_or(DispatchError::Arithmetic(ArithmeticError::Overflow))?;

        // Add this Provider to the `ChallengeTickToChallengedProviders` StorageMap, with its new deadline.
        ChallengeTickToChallengedProviders::<T>::set(
            next_challenges_tick_deadline,
            submitter,
            Some(()),
        );

        // TODO: Register this block as the last block that this provider can charge for in the payment stream.

        Ok(())
    }

    /// Generate a new round of challenges, be it random or checkpoint.
    ///
    /// Random challenges are automatically generated based on some external source of
    /// randomness, and are added to `TickToChallengesSeed`, for this block's number.
    ///
    /// It also takes care of including the challenges from the `ChallengesQueue` and
    /// `PriorityChallengesQueue`. These custom challenges are only included in "checkpoint"
    /// blocks
    ///
    /// Additionally, it takes care of checking if there are Providers that have
    /// failed to submit a proof, and should have submitted one by this block. It does so
    /// by checking the `ChallengeTickToChallengedProviders` StorageMap. If a Provider is found
    /// to have failed to submit a proof, it is subject to slashing.
    ///
    /// Finally, it cleans up:
    /// - The `TickToChallengesSeed` StorageMap, removing entries older than `ChallengeHistoryLength`.
    /// - The `TickToCheckpointChallenges` StorageMap, removing the previous checkpoint challenge block.
    /// - The `ChallengeTickToChallengedProviders` StorageMap, removing entries for the current challenges tick.
    pub fn do_new_challenges_round(n: BlockNumberFor<T>, weight: &mut WeightMeter) {
        // Increment the challenges ticker.
        let mut challenges_ticker = ChallengesTicker::<T>::get();
        challenges_ticker.saturating_inc();
        ChallengesTicker::<T>::set(challenges_ticker);
        weight.consume(T::DbWeight::get().reads_writes(1, 1));

        // Store random seed for this tick.
        let (seed, _) = RandomnessProviderFor::<T>::random(challenges_ticker.encode().as_ref());
        TickToChallengesSeed::<T>::set(challenges_ticker, Some(seed));
        weight.consume(T::DbWeight::get().reads_writes(0, 1));

        // Remove the oldest challenge seed stored, to clean up the storage.
        let tick_to_remove = challenges_ticker.checked_sub(&ChallengeHistoryLengthFor::<T>::get());
        if let Some(tick_to_remove) = tick_to_remove {
            TickToChallengesSeed::<T>::remove(tick_to_remove);
            weight.consume(T::DbWeight::get().reads_writes(0, 1));
        }

        // Emit new challenge seed event.
        Self::deposit_event(Event::NewChallengeSeed {
            challenges_ticker,
            seed,
        });

        // Calculate if this is a checkpoint challenge round.
        let last_checkpoint_tick = LastCheckpointTick::<T>::get();
        // This hook does not return an error, and it cannot fail, that's why we use `saturating_add`.
        let next_checkpoint_tick =
            last_checkpoint_tick.saturating_add(T::CheckpointChallengePeriod::get());
        if challenges_ticker == next_checkpoint_tick {
            // This is a checkpoint challenge round, so we also generate new checkpoint challenges.
            Self::do_new_checkpoint_challenge_round(challenges_ticker, weight);
        }
        weight.consume(T::DbWeight::get().reads_writes(2, 0));

        // If there are providers left in `ChallengeTickToChallengedProviders` for this tick,
        // they are marked as slashable.
        let mut slashable_providers =
            ChallengeTickToChallengedProviders::<T>::drain_prefix(challenges_ticker);
        while let Some((provider, _)) = slashable_providers.next() {
            // One read for every provider in the prefix, and one write as we're consuming and deleting the entry.
            weight.consume(T::DbWeight::get().reads_writes(1, 1));

            // Mark this provider as slashable.
            SlashableProviders::<T>::set(provider, Some(()));
            weight.consume(T::DbWeight::get().reads_writes(0, 1));

            // Get the stake for this Provider, to know its challenge period.
            // If a submitter is a registered Provider, it must have a stake, so there shouldn't be an error.
            let stake = match ProvidersPalletFor::<T>::get_stake(provider) {
                Some(stake) => stake,
                // But to avoid panics, in the odd case of a Provider not being registered, we
                // arbitrarily set the stake to be that which would result in `CheckpointChallengePeriod` ticks of challenge period.
                None => {
                    weight.consume(T::DbWeight::get().reads_writes(1, 0));
                    let checkpoint_challenge_period =
                        CheckpointChallengePeriodFor::<T>::get().saturated_into::<u32>();
                    StakeToChallengePeriodFor::<T>::get() * checkpoint_challenge_period.into()
                }
            };
            weight.consume(T::DbWeight::get().reads_writes(1, 0));

            // Calculate the next challenge deadline for this Provider.
            let next_challenge_deadline =
                challenges_ticker.saturating_add(Self::stake_to_challenge_period(stake));

            // Calculate the tick for which the Provider should have submitted a proof.
            let last_tick_proven =
                challenges_ticker.saturating_sub(T::ChallengeTicksTolerance::get());
            weight.consume(T::DbWeight::get().reads_writes(1, 0));

            // Update this Provider's next challenge deadline.
            ChallengeTickToChallengedProviders::<T>::set(
                next_challenge_deadline,
                provider,
                Some(()),
            );
            weight.consume(T::DbWeight::get().reads_writes(0, 1));

            // Update this Provider's last tick it submitted a proof for.
            // It didn't actually submit a proof for this tick, but we need it to properly calculate next time
            // it should submit a proof.
            LastTickProviderSubmittedProofFor::<T>::set(provider, Some(last_tick_proven));
            weight.consume(T::DbWeight::get().reads_writes(0, 1));

            // Emit slashable provider event.
            Self::deposit_event(Event::SlashableProvider { provider });
        }
    }

    /// Generate new checkpoint challenges for a given block.
    ///
    /// Fills up a new vector of checkpoint challenges with challenges in the `PriorityChallengesQueue`,
    /// and the `ChallengesQueue` if there is space left.
    ///
    /// Cleans up the `TickToCheckpointChallenges` StorageMap, removing the previous checkpoint challenge block.
    fn do_new_checkpoint_challenge_round(
        current_tick: BlockNumberFor<T>,
        weight: &mut WeightMeter,
    ) {
        let mut new_checkpoint_challenges: BoundedVec<
            (KeyFor<T>, Option<TrieRemoveMutation>),
            MaxCustomChallengesPerBlockFor<T>,
        > = BoundedVec::new();

        // Fill up this round's checkpoint challenges with challenges in the `PriorityChallengesQueue`.
        // It gets filled up until the max number of custom challenges for a block is reached, or until
        // there are no more challenges in the `PriorityChallengesQueue`.
        let original_priority_challenges_queue = PriorityChallengesQueue::<T>::get();
        let mut priority_challenges_queue =
            VecDeque::from(original_priority_challenges_queue.to_vec());
        weight.consume(T::DbWeight::get().reads_writes(1, 0));

        while !new_checkpoint_challenges.is_full() && !priority_challenges_queue.is_empty() {
            let challenge = match priority_challenges_queue.pop_front() {
                Some(challenge) => challenge,
                // This should not happen, as we check that priority_challenges_queue is not empty
                // in the while condition above, but we add this to be safe.
                None => break,
            };

            if new_checkpoint_challenges.try_push(challenge).is_err() {
                // This should not happen, as we check that new_checkpoint_challenges is not full
                // in the while condition above, but we add this to be safe.
                break;
            }
        }

        // Convert priority_challenges_queue back to a bounded vector.
        let new_priority_challenges_queue: BoundedVec<
            (KeyFor<T>, Option<TrieRemoveMutation>),
            ChallengesQueueLengthFor<T>,
        > = match Vec::from(priority_challenges_queue).try_into() {
            Ok(new_priority_challenges_queue) => new_priority_challenges_queue,
            // This should not happen, as `priority_challenges_queue` would now have equal or less elements
            // than what was originally in `PriorityChallengesQueue`, but we add this to be safe.
            // In here we care that no priority challenges are ever lost.
            Err(_) => original_priority_challenges_queue,
        };

        // Reset the priority challenges queue with the leftovers.
        PriorityChallengesQueue::<T>::set(new_priority_challenges_queue);
        weight.consume(T::DbWeight::get().reads_writes(0, 1));

        // Fill up this round's checkpoint challenges with challenges in the `ChallengesQueue`.
        // It gets filled up until the max number of custom challenges for a block is reached, or until
        // there are no more challenges in the `ChallengesQueue`.
        let mut challenges_queue = VecDeque::from(ChallengesQueue::<T>::get().to_vec());
        weight.consume(T::DbWeight::get().reads_writes(1, 0));

        while !new_checkpoint_challenges.is_full() && !challenges_queue.is_empty() {
            let challenge = match challenges_queue.pop_front() {
                Some(challenge) => challenge,
                // This should not happen, as we check that challenges_queue is not empty
                // in the while condition above, but we add this to be safe.
                None => break,
            };

            if new_checkpoint_challenges
                .try_push((challenge, None))
                .is_err()
            {
                // This should not happen, as we check that new_checkpoint_challenges is not full
                // in the while condition above, but we add this to be safe.
                break;
            }
        }

        // Convert challenges_queue back to a bounded vector.
        let new_challenges_queue: BoundedVec<KeyFor<T>, ChallengesQueueLengthFor<T>> =
            match Vec::from(challenges_queue).try_into() {
                Ok(new_challenges_queue) => new_challenges_queue,
                // This should not happen, as `challenges_queue` would now have equal or less elements
                // than what was originally in `ChallengesQueue`, but we add this to be safe.
                // Here we accept if some challenges are lost, since they're not priority challenges.
                Err(_) => BoundedVec::new(),
            };

        // Reset the challenges queue with the leftovers.
        ChallengesQueue::<T>::set(new_challenges_queue);
        weight.consume(T::DbWeight::get().reads_writes(0, 1));

        // Store the new checkpoint challenges.
        TickToCheckpointChallenges::<T>::set(current_tick, Some(new_checkpoint_challenges.clone()));
        weight.consume(T::DbWeight::get().reads_writes(0, 1));

        // Remove the last checkpoint challenge from storage to clean up.
        let last_checkpoint_tick = LastCheckpointTick::<T>::get();
        TickToCheckpointChallenges::<T>::remove(last_checkpoint_tick);
        weight.consume(T::DbWeight::get().reads_writes(1, 1));

        // Set this tick as the last checkpoint tick.
        LastCheckpointTick::<T>::set(current_tick);
        weight.consume(T::DbWeight::get().reads_writes(0, 1));

        // Emit new checkpoint challenge event.
        Self::deposit_event(Event::NewCheckpointChallenge {
            challenges_ticker: current_tick,
            challenges: new_checkpoint_challenges,
        });
    }

    /// Convert stake to challenge period.
    ///
    /// Stake is divided by `StakeToChallengePeriod` to get the number of blocks in between challenges
    /// for a Provider. The result is then converted to `BlockNumber` type.
    pub(crate) fn stake_to_challenge_period(stake: BalanceFor<T>) -> BlockNumberFor<T> {
        let block_period = stake
            .checked_div(&StakeToChallengePeriodFor::<T>::get())
            .unwrap_or(1u32.into());

        T::StakeToBlockNumber::convert(block_period)
    }

    /// Add challenge to ChallengesQueue.
    ///
    /// Check if challenge is already queued. If it is, just return. Otherwise, add the challenge
    /// to the queue.
    fn enqueue_challenge(key: &KeyFor<T>) -> DispatchResult {
        // Get challenges queue from storage.
        let mut challenges_queue = ChallengesQueue::<T>::get();

        // Check if challenge is already queued. If it is, just return.
        if challenges_queue.contains(&key) {
            return Ok(());
        }

        // Add challenge to queue.
        challenges_queue
            .try_push(*key)
            .map_err(|_| Error::<T>::ChallengesQueueOverflow)?;

        // Set challenges queue in storage.
        ChallengesQueue::<T>::put(challenges_queue);

        Ok(())
    }

    /// Add challenge to `PriorityChallengesQueue`.
    ///
    /// Check if challenge is already queued. If it is, just return. Otherwise, add the challenge
    /// to the queue.
    fn enqueue_challenge_with_priority(
        key: &KeyFor<T>,
        mutation: Option<TrieRemoveMutation>,
    ) -> DispatchResult {
        // Get priority challenges queue from storage.
        let mut priority_challenges_queue = PriorityChallengesQueue::<T>::get();

        // Check if challenge is already queued. If it is, just return.
        if priority_challenges_queue.contains(&(*key, mutation.clone())) {
            return Ok(());
        }

        // Add challenge to queue.
        priority_challenges_queue
            .try_push((*key, mutation))
            .map_err(|_| Error::<T>::PriorityChallengesQueueOverflow)?;

        // Set priority challenges queue in storage.
        PriorityChallengesQueue::<T>::put(priority_challenges_queue);

        Ok(())
    }

    /// Generate challenges from seed.
    ///
    /// Generate a number of challenges from a seed and a Provider's ID.
    /// Challenges are generated by hashing the seed, the Provider's ID and an index.
    pub(crate) fn generate_challenges_from_seed(
        seed: RandomnessOutputFor<T>,
        provider_id: &ProviderIdFor<T>,
        count: u32,
    ) -> Vec<T::MerkleTrieHash> {
        let mut challenges = Vec::new();

        for i in 0..count {
            // Each challenge is generated by hashing the seed, the provider's ID and the index.
            let challenge = T::MerkleTrieHashing::hash(
                &[
                    seed.as_ref(),
                    provider_id.encode().as_ref(),
                    i.encode().as_ref(),
                ]
                .concat(),
            );

            challenges.push(challenge.into());
        }

        challenges
    }
}

impl<T: pallet::Config> ProofsDealerInterface for Pallet<T> {
    type ProviderId = ProviderIdFor<T>;
    type ForestProof = ForestVerifierProofFor<T>;
    type KeyProof = KeyVerifierProofFor<T>;
    type MerkleHash = T::MerkleTrieHash;
    type MerkleHashing = T::MerkleTrieHashing;

    fn verify_forest_proof(
        who: &Self::ProviderId,
        challenges: &[Self::MerkleHash],
        proof: &Self::ForestProof,
    ) -> Result<BTreeSet<Self::MerkleHash>, DispatchError> {
        // Check if submitter is a registered Provider.
        ensure!(
            ProvidersPalletFor::<T>::is_provider(*who),
            Error::<T>::NotProvider
        );

        // Get root for submitter.
        // If a submitter is a registered Provider, it must have a root.
        let root =
            ProvidersPalletFor::<T>::get_root(*who).ok_or(Error::<T>::ProviderRootNotFound)?;

        // Verify forest proof.
        ForestVerifierFor::<T>::verify_proof(&root, challenges, proof)
            .map_err(|_| Error::<T>::ForestProofVerificationFailed.into())
    }

    fn verify_key_proof(
        key: &Self::MerkleHash,
        challenges: &[Self::MerkleHash],
        proof: &Self::KeyProof,
    ) -> Result<BTreeSet<Self::MerkleHash>, DispatchError> {
        // Verify key proof.
        KeyVerifierFor::<T>::verify_proof(key, &challenges, proof)
            .map_err(|_| Error::<T>::KeyProofVerificationFailed.into())
    }

    fn challenge(key_challenged: &Self::MerkleHash) -> DispatchResult {
        Self::enqueue_challenge(key_challenged)
    }

    fn challenge_with_priority(
        key_challenged: &Self::MerkleHash,
        mutation: Option<TrieRemoveMutation>,
    ) -> DispatchResult {
        Self::enqueue_challenge_with_priority(key_challenged, mutation)
    }

    fn apply_delta(
        commitment: &Self::MerkleHash,
        mutations: &[(Self::MerkleHash, TrieMutation)],
        proof: &Self::ForestProof,
    ) -> Result<Self::MerkleHash, DispatchError> {
        Ok(
            <T::ForestVerifier as TrieProofDeltaApplier<T::MerkleTrieHashing>>::apply_delta(
                commitment, mutations, proof,
            )
            .map_err(|_| Error::<T>::FailedToApplyDelta)?
            .1,
        )
    }

    fn initialise_challenge_cycle(who: &Self::ProviderId) -> DispatchResult {
        // Check that `who` is a registered Provider.
        if !ProvidersPalletFor::<T>::is_provider(who.clone()) {
            return Err(Error::<T>::NotProvider.into());
        }

        // Get stake for submitter.
        // If a submitter is a registered Provider, it must have a stake, so this shouldn't happen.
        // However, since the implementation of that is not up to this pallet, we need to check.
        let stake = ProvidersPalletFor::<T>::get_stake(who.clone())
            .ok_or(Error::<T>::ProviderStakeNotFound)?;

        // Check that the stake is non-zero.
        ensure!(stake > BalanceFor::<T>::zero(), Error::<T>::ZeroStake);

        // Check if this Provider previously had a challenge cycle initialised.
        if let Some(last_tick_proven) = LastTickProviderSubmittedProofFor::<T>::get(who.clone()) {
            // Compute the next tick for which the Provider should have been submitting a proof.
            let old_next_challenge_tick = last_tick_proven
                .checked_add(&Self::stake_to_challenge_period(stake))
                .ok_or(DispatchError::Arithmetic(ArithmeticError::Overflow))?;

            // Calculate the deadline for submitting a proof. Should be the next challenge tick + the challenges tick tolerance.
            let old_next_challenge_deadline = old_next_challenge_tick
                .checked_add(&ChallengeTicksToleranceFor::<T>::get())
                .ok_or(DispatchError::Arithmetic(ArithmeticError::Overflow))?;

            // Remove the old deadline.
            ChallengeTickToChallengedProviders::<T>::remove(
                old_next_challenge_deadline,
                who.clone(),
            );
        }

        // Set `LastTickProviderSubmittedProofFor` to the current tick.
        let current_tick = ChallengesTicker::<T>::get();
        LastTickProviderSubmittedProofFor::<T>::set(who.clone(), Some(current_tick));

        // Compute the next tick for which the Provider should be submitting a proof.
        let next_challenge_tick = current_tick
            .checked_add(&Self::stake_to_challenge_period(stake))
            .ok_or(DispatchError::Arithmetic(ArithmeticError::Overflow))?;

        // Calculate the deadline for submitting a proof. Should be the next challenge tick + the challenges tick tolerance.
        let next_challenge_deadline = next_challenge_tick
            .checked_add(&ChallengeTicksToleranceFor::<T>::get())
            .ok_or(DispatchError::Arithmetic(ArithmeticError::Overflow))?;

        // Set the deadline for submitting a proof.
        ChallengeTickToChallengedProviders::<T>::set(
            next_challenge_deadline,
            who.clone(),
            Some(()),
        );

        Ok(())
    }
}

/// Runtime API implementation for the ProofsDealer pallet.
impl<T> Pallet<T>
where
    T: pallet::Config,
{
    pub fn get_last_tick_provider_submitted_proof(
        who: &ProviderIdFor<T>,
    ) -> Result<BlockNumberFor<T>, GetLastTickProviderSubmittedProofError> {
        // Check if submitter is a registered Provider.
        if !ProvidersPalletFor::<T>::is_provider(*who) {
            return Err(GetLastTickProviderSubmittedProofError::ProviderNotRegistered);
        }

        LastTickProviderSubmittedProofFor::<T>::get(who)
            .ok_or(GetLastTickProviderSubmittedProofError::ProviderNeverSubmittedProof)
    }

    pub fn get_last_checkpoint_challenge_tick() -> BlockNumberFor<T> {
        LastCheckpointTick::<T>::get()
    }

    pub fn get_checkpoint_challenges(
        tick: BlockNumberFor<T>,
    ) -> Result<Vec<(KeyFor<T>, Option<TrieRemoveMutation>)>, GetCheckpointChallengesError> {
        // Check that the tick is smaller than the last checkpoint tick.
        if LastCheckpointTick::<T>::get() < tick {
            return Err(GetCheckpointChallengesError::TickGreaterThanLastCheckpointTick);
        }

        let checkpoint_challenges = TickToCheckpointChallenges::<T>::get(tick)
            .ok_or(GetCheckpointChallengesError::NoCheckpointChallengesInTick)?;

        Ok(checkpoint_challenges.into())
    }
}<|MERGE_RESOLUTION|>--- conflicted
+++ resolved
@@ -25,21 +25,12 @@
 use crate::{
     pallet,
     types::{
-<<<<<<< HEAD
-        AccountIdFor, BalanceFor, BalancePalletFor, ChallengeHistoryLengthFor, ChallengesFeeFor,
-        ChallengesQueueLengthFor, CheckpointChallengePeriodFor, ForestVerifierFor,
-        ForestVerifierProofFor, KeyFor, KeyVerifierFor, KeyVerifierProofFor,
-        MaxCustomChallengesPerBlockFor, Proof, ProviderIdFor, ProvidersPalletFor,
-        RandomChallengesPerBlockFor, RandomnessOutputFor, RandomnessProviderFor,
-        StakeToChallengePeriodFor, TreasuryAccountFor,
-=======
         AccountIdFor, BalanceFor, BalancePalletFor, ChallengeHistoryLengthFor,
         ChallengeTicksToleranceFor, ChallengesFeeFor, ChallengesQueueLengthFor,
-        CheckpointChallengePeriodFor, ForestRootFor, ForestVerifierFor, ForestVerifierProofFor,
-        KeyFor, KeyVerifierFor, KeyVerifierProofFor, MaxCustomChallengesPerBlockFor, Proof,
-        ProviderIdFor, ProvidersPalletFor, RandomChallengesPerBlockFor, RandomnessOutputFor,
+        CheckpointChallengePeriodFor, ForestVerifierFor, ForestVerifierProofFor, KeyFor,
+        KeyVerifierFor, KeyVerifierProofFor, MaxCustomChallengesPerBlockFor, Proof, ProviderIdFor,
+        ProvidersPalletFor, RandomChallengesPerBlockFor, RandomnessOutputFor,
         RandomnessProviderFor, StakeToChallengePeriodFor, TreasuryAccountFor,
->>>>>>> 1e46f52b
     },
     ChallengeTickToChallengedProviders, ChallengesQueue, ChallengesTicker, Error, Event,
     LastCheckpointTick, LastTickProviderSubmittedProofFor, Pallet, PriorityChallengesQueue,
