--- conflicted
+++ resolved
@@ -311,8 +311,6 @@
                 <T::ProvidersPallet as MutateChallengeableProvidersInterface>::update_root(
                     *submitter, new_root,
                 )?;
-<<<<<<< HEAD
-=======
 
                 if new_root == ProvidersPalletFor::<T>::get_default_root() {
                     // We should remove the BSP from the dealer proof
@@ -325,7 +323,6 @@
                     mutations,
                     new_root,
                 });
->>>>>>> 04f44cc1
             }
         };
 
