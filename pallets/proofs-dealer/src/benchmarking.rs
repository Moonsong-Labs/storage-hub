--- conflicted
+++ resolved
@@ -26,23 +26,15 @@
         <T as frame_system::Config>::RuntimeEvent: From<pallet::Event<T>>
 )]
 mod benchmarks {
-<<<<<<< HEAD
-    use __private::traits::Hooks;
     use codec::Decode;
     use frame_support::{
         assert_ok,
         dispatch::DispatchClass,
-=======
-    use codec::Decode;
-    use frame_support::{
-        assert_ok,
->>>>>>> 8e298129
         traits::{
             fungible::{Mutate, MutateHold},
-            Get,
+            Get, Hooks,
         },
     };
-<<<<<<< HEAD
     use frame_system::{pallet_prelude::BlockNumberFor, BlockWeight, ConsumedWeight, RawOrigin};
     use pallet_storage_providers::types::ProviderIdFor;
     use shp_traits::{ReadChallengeableProvidersInterface, TrieRemoveMutation};
@@ -52,20 +44,12 @@
     };
     use sp_std::{vec, vec::Vec};
     use sp_weights::{Weight, WeightMeter};
-=======
-    use frame_system::{pallet_prelude::BlockNumberFor, RawOrigin};
-    use pallet_storage_providers::types::ProviderIdFor;
-    use shp_traits::{ReadChallengeableProvidersInterface, TrieRemoveMutation};
-    use sp_runtime::{traits::Hash, BoundedVec};
-    use sp_std::vec::Vec;
->>>>>>> 8e298129
 
     use super::*;
     use crate::{
         benchmark_proofs::{fetch_challenges, fetch_proof, get_provider_id, get_root, get_seed},
         pallet,
         types::{
-<<<<<<< HEAD
             ChallengeTicksToleranceFor, CheckpointChallengePeriodFor, KeyFor,
             MaxCustomChallengesPerBlockFor, MerkleTrieHashingFor, Proof, ProvidersPalletFor,
         },
@@ -73,14 +57,6 @@
         LastCheckpointTick, LastTickProviderSubmittedAProofFor, NotFullBlocksCount, Pallet,
         PastBlocksWeight, SlashableProviders, TickToChallengesSeed,
         TickToCheckForSlashableProviders, TickToCheckpointChallenges, TickToProvidersDeadlines,
-=======
-            ChallengeTicksToleranceFor, KeyFor, MaxCustomChallengesPerBlockFor,
-            MerkleTrieHashingFor, Proof, ProvidersPalletFor,
-        },
-        Call, ChallengesQueue, ChallengesTicker, Config, Event, LastCheckpointTick,
-        LastTickProviderSubmittedAProofFor, Pallet, TickToChallengesSeed,
-        TickToCheckpointChallenges, TickToProvidersDeadlines,
->>>>>>> 8e298129
     };
 
     #[benchmark]
@@ -116,7 +92,6 @@
         Ok(())
     }
 
-<<<<<<< HEAD
     /// > Assumptions:
     /// > - In the runtime configuration, [`T::MaxCustomChallengesPerBlock`] = [`T::RandomChallengesPerBlock`].
     /// > - For the purpose of this benchmark, [`T::MaxCustomChallengesPerBlock`] = 2 * [`T::RandomChallengesPerBlock`].
@@ -132,20 +107,13 @@
     /// forest proof, that correspond to an exact match of a challenge with TrieRemoveMutation.
     /// File keys that would be removed from the Forest, are not meant to also send a file key proof, and
     /// that is the case for an exact match of a custom challenge with TrieRemoveMutation.
-=======
->>>>>>> 8e298129
     #[benchmark]
     fn submit_proof_no_checkpoint_challenges_key_proofs(
         n: Linear<1, { T::MaxCustomChallengesPerBlock::get() }>,
     ) -> Result<(), BenchmarkError> {
-<<<<<<< HEAD
         let file_key_proofs_count: u32 = n.into();
         let (caller, provider_id, challenged_tick, proof) =
             setup_submit_proof::<T>(file_key_proofs_count)?;
-=======
-        let n: u32 = n.into();
-        let (caller, provider_id, challenged_tick, proof) = setup_submit_proof::<T>(n)?;
->>>>>>> 8e298129
 
         // Call some extrinsic.
         #[extrinsic_call]
@@ -164,7 +132,6 @@
         Ok(())
     }
 
-<<<<<<< HEAD
     /// > Assumptions:
     /// > - In the runtime configuration, [`T::MaxCustomChallengesPerBlock`] = [`T::RandomChallengesPerBlock`].
     /// > - For the purpose of this benchmark, [`T::MaxCustomChallengesPerBlock`] = 2 * [`T::RandomChallengesPerBlock`].
@@ -185,8 +152,6 @@
     /// proven, the worst case scenario is 0 file keys proven with a TrieRemoveMutation. Basically, with 40 file
     /// keys proven, it means that there are 2 file keys proven for every random and checkpoint challenge, so no
     /// checkpoint challenge fell exactly in an existing leaf.
-=======
->>>>>>> 8e298129
     #[benchmark]
     fn submit_proof_with_checkpoint_challenges_key_proofs(
         n: Linear<
@@ -194,14 +159,9 @@
             { T::MaxCustomChallengesPerBlock::get() * 2 },
         >,
     ) -> Result<(), BenchmarkError> {
-<<<<<<< HEAD
         let file_key_proofs_count: u32 = n.into();
         let (caller, provider_id, challenged_tick, proof) =
             setup_submit_proof::<T>(file_key_proofs_count)?;
-=======
-        let n: u32 = n.into();
-        let (caller, provider_id, challenged_tick, proof) = setup_submit_proof::<T>(n)?;
->>>>>>> 8e298129
 
         // Call some extrinsic.
         #[extrinsic_call]
@@ -220,7 +180,6 @@
         Ok(())
     }
 
-<<<<<<< HEAD
     /// > Assumptions:
     /// > - This is not a checkpoint challenge round. That function is benchmarked separately.
     ///
@@ -436,8 +395,6 @@
         Ok(())
     }
 
-=======
->>>>>>> 8e298129
     impl_benchmark_test_suite! {
             Pallet,
             crate::mock::new_test_ext(),
@@ -595,7 +552,6 @@
         }
         BoundedVec::try_from(custom_challenges).expect("Length of custom challenges should be less than or equal to MaxCustomChallengesPerBlockFor")
     }
-<<<<<<< HEAD
 
     fn register_providers<T>(n: u32) -> Result<(), BenchmarkError>
     where
@@ -672,6 +628,4 @@
 
         Ok(())
     }
-=======
->>>>>>> 8e298129
 }