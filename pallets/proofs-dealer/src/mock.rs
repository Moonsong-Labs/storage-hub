--- conflicted
+++ resolved
@@ -203,7 +203,6 @@
     fn clear_accrued_failed_proof_submissions(_provider_id: &Self::ProviderId) {}
 }
 
-<<<<<<< HEAD
 pub struct MockFileMetadataManager;
 impl shp_traits::FileMetadataInterface for MockFileMetadataManager {
     type AccountId = AccountId;
@@ -232,7 +231,9 @@
 
     fn get_file_owner(metadata: &Self::Metadata) -> Result<Self::AccountId, codec::Error> {
         Self::AccountId::decode(&mut metadata.owner.as_slice())
-=======
+    }
+}
+
 pub struct BlockFullnessHeadroom;
 impl Get<Weight> for BlockFullnessHeadroom {
     fn get() -> Weight {
@@ -245,7 +246,6 @@
 impl Get<Perbill> for MinNotFullBlocksRatio {
     fn get() -> Perbill {
         Perbill::from_percent(50)
->>>>>>> e748686d
     }
 }
 
