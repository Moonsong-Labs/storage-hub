
//! Autogenerated weights for `pallet_proofs_dealer`
//!
//! THIS FILE WAS AUTO-GENERATED USING THE SUBSTRATE BENCHMARK CLI VERSION 43.0.0
//! DATE: 2024-11-19, STEPS: `50`, REPEAT: `20`, LOW RANGE: `[]`, HIGH RANGE: `[]`
//! WORST CASE MAP SIZE: `1000000`
//! HOSTNAME: `Facundos-MacBook-Pro.local`, CPU: `<UNKNOWN>`
//! WASM-EXECUTION: `Compiled`, CHAIN: `None`, DB CACHE: `1024`

// Executed Command:
// target/release/storage-hub-node
// benchmark
// pallet
// --runtime
// ./target/release/wbuild/storage-hub-runtime/storage_hub_runtime.wasm
// --genesis-builder
// runtime
// --wasm-execution
// compiled
// --pallet
// pallet_proofs_dealer
// --extrinsic
// *
// --steps
// 50
// --repeat
// 20
// --output
// pallets/proofs-dealer/src/weights.rs
// --template
// ../polkadot-sdk/substrate/.maintain/frame-weight-template.hbs

#![cfg_attr(rustfmt, rustfmt_skip)]
#![allow(unused_parens)]
#![allow(unused_imports)]
#![allow(missing_docs)]

use frame_support::{traits::Get, weights::{Weight, constants::RocksDbWeight}};
use core::marker::PhantomData;

/// Weight functions needed for `pallet_proofs_dealer`.
pub trait WeightInfo {
	fn challenge() -> Weight;
	fn submit_proof_no_checkpoint_challenges_key_proofs(n: u32, ) -> Weight;
	fn submit_proof_with_checkpoint_challenges_key_proofs(n: u32, ) -> Weight;
<<<<<<< HEAD
	fn new_challenges_round(n: u32, ) -> Weight;
	fn new_checkpoint_challenge_round(n: u32, ) -> Weight;
	fn check_spamming_condition() -> Weight;
	fn on_finalize() -> Weight;
=======
>>>>>>> 8e298129
}

/// Weights for `pallet_proofs_dealer` using the Substrate node and recommended hardware.
pub struct SubstrateWeight<T>(PhantomData<T>);
impl<T: frame_system::Config> WeightInfo for SubstrateWeight<T> {
	/// Storage: `System::Account` (r:1 w:1)
	/// Proof: `System::Account` (`max_values`: None, `max_size`: Some(128), added: 2603, mode: `MaxEncodedLen`)
	/// Storage: `ProofsDealer::ChallengesQueue` (r:1 w:1)
	/// Proof: `ProofsDealer::ChallengesQueue` (`max_values`: Some(1), `max_size`: Some(3202), added: 3697, mode: `MaxEncodedLen`)
	fn challenge() -> Weight {
		// Proof Size summary in bytes:
		//  Measured:  `220`
		//  Estimated: `4687`
		// Minimum execution time: 41_000_000 picoseconds.
		Weight::from_parts(42_000_000, 4687)
			.saturating_add(T::DbWeight::get().reads(2_u64))
			.saturating_add(T::DbWeight::get().writes(2_u64))
	}
	/// Storage: `Providers::AccountIdToBackupStorageProviderId` (r:1 w:0)
	/// Proof: `Providers::AccountIdToBackupStorageProviderId` (`max_values`: None, `max_size`: Some(80), added: 2555, mode: `MaxEncodedLen`)
	/// Storage: `Providers::BackupStorageProviders` (r:1 w:1)
	/// Proof: `Providers::BackupStorageProviders` (`max_values`: None, `max_size`: Some(683), added: 3158, mode: `MaxEncodedLen`)
	/// Storage: `ProofsDealer::LastTickProviderSubmittedAProofFor` (r:1 w:1)
	/// Proof: `ProofsDealer::LastTickProviderSubmittedAProofFor` (`max_values`: None, `max_size`: Some(52), added: 2527, mode: `MaxEncodedLen`)
	/// Storage: `Balances::Holds` (r:1 w:0)
	/// Proof: `Balances::Holds` (`max_values`: None, `max_size`: Some(175), added: 2650, mode: `MaxEncodedLen`)
	/// Storage: `Parameters::Parameters` (r:2 w:0)
	/// Proof: `Parameters::Parameters` (`max_values`: None, `max_size`: Some(36), added: 2511, mode: `MaxEncodedLen`)
	/// Storage: `ProofsDealer::ChallengesTicker` (r:1 w:0)
	/// Proof: `ProofsDealer::ChallengesTicker` (`max_values`: Some(1), `max_size`: Some(4), added: 499, mode: `MaxEncodedLen`)
	/// Storage: `ProofsDealer::TickToChallengesSeed` (r:1 w:0)
	/// Proof: `ProofsDealer::TickToChallengesSeed` (`max_values`: None, `max_size`: Some(52), added: 2527, mode: `MaxEncodedLen`)
	/// Storage: `ProofsDealer::LastCheckpointTick` (r:1 w:0)
	/// Proof: `ProofsDealer::LastCheckpointTick` (`max_values`: Some(1), `max_size`: Some(4), added: 499, mode: `MaxEncodedLen`)
	/// Storage: `ProofsDealer::TickToCheckpointChallenges` (r:1 w:0)
	/// Proof: `ProofsDealer::TickToCheckpointChallenges` (`max_values`: None, `max_size`: Some(681), added: 3156, mode: `MaxEncodedLen`)
	/// Storage: `ProofsDealer::ValidProofSubmittersLastTicks` (r:1 w:1)
	/// Proof: `ProofsDealer::ValidProofSubmittersLastTicks` (`max_values`: None, `max_size`: Some(32022), added: 34497, mode: `MaxEncodedLen`)
	/// Storage: `ProofsDealer::TickToProvidersDeadlines` (r:0 w:2)
	/// Proof: `ProofsDealer::TickToProvidersDeadlines` (`max_values`: None, `max_size`: Some(68), added: 2543, mode: `MaxEncodedLen`)
	/// The range of component `n` is `[1, 20]`.
	fn submit_proof_no_checkpoint_challenges_key_proofs(n: u32, ) -> Weight {
		// Proof Size summary in bytes:
		//  Measured:  `1411`
		//  Estimated: `35487`
<<<<<<< HEAD
		// Minimum execution time: 347_000_000 picoseconds.
		Weight::from_parts(271_778_860, 35487)
			// Standard Error: 62_697
			.saturating_add(Weight::from_parts(80_593_127, 0).saturating_mul(n.into()))
=======
		// Minimum execution time: 355_000_000 picoseconds.
		Weight::from_parts(283_607_252, 35487)
			// Standard Error: 243_035
			.saturating_add(Weight::from_parts(86_783_507, 0).saturating_mul(n.into()))
>>>>>>> 8e298129
			.saturating_add(T::DbWeight::get().reads(11_u64))
			.saturating_add(T::DbWeight::get().writes(5_u64))
	}
	/// Storage: `Providers::AccountIdToBackupStorageProviderId` (r:1 w:0)
	/// Proof: `Providers::AccountIdToBackupStorageProviderId` (`max_values`: None, `max_size`: Some(80), added: 2555, mode: `MaxEncodedLen`)
	/// Storage: `Providers::BackupStorageProviders` (r:1 w:0)
	/// Proof: `Providers::BackupStorageProviders` (`max_values`: None, `max_size`: Some(683), added: 3158, mode: `MaxEncodedLen`)
	/// Storage: `ProofsDealer::LastTickProviderSubmittedAProofFor` (r:1 w:1)
	/// Proof: `ProofsDealer::LastTickProviderSubmittedAProofFor` (`max_values`: None, `max_size`: Some(52), added: 2527, mode: `MaxEncodedLen`)
	/// Storage: `Balances::Holds` (r:1 w:0)
	/// Proof: `Balances::Holds` (`max_values`: None, `max_size`: Some(175), added: 2650, mode: `MaxEncodedLen`)
	/// Storage: `Parameters::Parameters` (r:2 w:0)
	/// Proof: `Parameters::Parameters` (`max_values`: None, `max_size`: Some(36), added: 2511, mode: `MaxEncodedLen`)
	/// Storage: `ProofsDealer::ChallengesTicker` (r:1 w:0)
	/// Proof: `ProofsDealer::ChallengesTicker` (`max_values`: Some(1), `max_size`: Some(4), added: 499, mode: `MaxEncodedLen`)
	/// Storage: `ProofsDealer::TickToChallengesSeed` (r:1 w:0)
	/// Proof: `ProofsDealer::TickToChallengesSeed` (`max_values`: None, `max_size`: Some(52), added: 2527, mode: `MaxEncodedLen`)
	/// Storage: `ProofsDealer::LastCheckpointTick` (r:1 w:0)
	/// Proof: `ProofsDealer::LastCheckpointTick` (`max_values`: Some(1), `max_size`: Some(4), added: 499, mode: `MaxEncodedLen`)
	/// Storage: `ProofsDealer::TickToCheckpointChallenges` (r:1 w:0)
	/// Proof: `ProofsDealer::TickToCheckpointChallenges` (`max_values`: None, `max_size`: Some(681), added: 3156, mode: `MaxEncodedLen`)
	/// Storage: `ProofsDealer::ValidProofSubmittersLastTicks` (r:1 w:1)
	/// Proof: `ProofsDealer::ValidProofSubmittersLastTicks` (`max_values`: None, `max_size`: Some(32022), added: 34497, mode: `MaxEncodedLen`)
	/// Storage: `ProofsDealer::TickToProvidersDeadlines` (r:0 w:2)
	/// Proof: `ProofsDealer::TickToProvidersDeadlines` (`max_values`: None, `max_size`: Some(68), added: 2543, mode: `MaxEncodedLen`)
	/// The range of component `n` is `[21, 40]`.
	fn submit_proof_with_checkpoint_challenges_key_proofs(n: u32, ) -> Weight {
		// Proof Size summary in bytes:
		//  Measured:  `1411`
		//  Estimated: `35487`
<<<<<<< HEAD
		// Minimum execution time: 1_926_000_000 picoseconds.
		Weight::from_parts(479_705_346, 35487)
			// Standard Error: 287_315
			.saturating_add(Weight::from_parts(71_844_725, 0).saturating_mul(n.into()))
			.saturating_add(T::DbWeight::get().reads(11_u64))
			.saturating_add(T::DbWeight::get().writes(5_u64))
	}
	/// Storage: `ProofsDealer::ChallengesTicker` (r:1 w:1)
	/// Proof: `ProofsDealer::ChallengesTicker` (`max_values`: Some(1), `max_size`: Some(4), added: 499, mode: `MaxEncodedLen`)
	/// Storage: `Randomness::LatestParentBlockRandomness` (r:1 w:0)
	/// Proof: `Randomness::LatestParentBlockRandomness` (`max_values`: Some(1), `max_size`: Some(36), added: 531, mode: `MaxEncodedLen`)
	/// Storage: `ProofsDealer::LastCheckpointTick` (r:1 w:0)
	/// Proof: `ProofsDealer::LastCheckpointTick` (`max_values`: Some(1), `max_size`: Some(4), added: 499, mode: `MaxEncodedLen`)
	/// Storage: `ProofsDealer::TickToCheckpointChallenges` (r:1 w:0)
	/// Proof: `ProofsDealer::TickToCheckpointChallenges` (`max_values`: None, `max_size`: Some(681), added: 3156, mode: `MaxEncodedLen`)
	/// Storage: `Parameters::Parameters` (r:3 w:0)
	/// Proof: `Parameters::Parameters` (`max_values`: None, `max_size`: Some(36), added: 2511, mode: `MaxEncodedLen`)
	/// Storage: `ProofsDealer::TickToCheckForSlashableProviders` (r:1 w:1)
	/// Proof: `ProofsDealer::TickToCheckForSlashableProviders` (`max_values`: Some(1), `max_size`: Some(4), added: 499, mode: `MaxEncodedLen`)
	/// Storage: `ProofsDealer::TickToProvidersDeadlines` (r:1001 w:2000)
	/// Proof: `ProofsDealer::TickToProvidersDeadlines` (`max_values`: None, `max_size`: Some(68), added: 2543, mode: `MaxEncodedLen`)
	/// Storage: `ProofsDealer::SlashableProviders` (r:1000 w:1000)
	/// Proof: `ProofsDealer::SlashableProviders` (`max_values`: None, `max_size`: Some(52), added: 2527, mode: `MaxEncodedLen`)
	/// Storage: `ProofsDealer::LastTickProviderSubmittedAProofFor` (r:1000 w:1000)
	/// Proof: `ProofsDealer::LastTickProviderSubmittedAProofFor` (`max_values`: None, `max_size`: Some(52), added: 2527, mode: `MaxEncodedLen`)
	/// Storage: `Providers::BackupStorageProviders` (r:1000 w:0)
	/// Proof: `Providers::BackupStorageProviders` (`max_values`: None, `max_size`: Some(683), added: 3158, mode: `MaxEncodedLen`)
	/// Storage: `Balances::Holds` (r:1000 w:0)
	/// Proof: `Balances::Holds` (`max_values`: None, `max_size`: Some(175), added: 2650, mode: `MaxEncodedLen`)
	/// Storage: `ProofsDealer::TickToChallengesSeed` (r:0 w:1)
	/// Proof: `ProofsDealer::TickToChallengesSeed` (`max_values`: None, `max_size`: Some(52), added: 2527, mode: `MaxEncodedLen`)
	/// The range of component `n` is `[0, 1000]`.
	fn new_challenges_round(n: u32, ) -> Weight {
		// Proof Size summary in bytes:
		//  Measured:  `1109 + n * (308 ±0)`
		//  Estimated: `8523 + n * (3158 ±0)`
		// Minimum execution time: 26_000_000 picoseconds.
		Weight::from_parts(27_000_000, 8523)
			// Standard Error: 19_276
			.saturating_add(Weight::from_parts(27_594_498, 0).saturating_mul(n.into()))
			.saturating_add(T::DbWeight::get().reads(10_u64))
			.saturating_add(T::DbWeight::get().reads((5_u64).saturating_mul(n.into())))
			.saturating_add(T::DbWeight::get().writes(3_u64))
			.saturating_add(T::DbWeight::get().writes((4_u64).saturating_mul(n.into())))
			.saturating_add(Weight::from_parts(0, 3158).saturating_mul(n.into()))
	}
	/// Storage: `ProofsDealer::PriorityChallengesQueue` (r:1 w:1)
	/// Proof: `ProofsDealer::PriorityChallengesQueue` (`max_values`: Some(1), `max_size`: Some(3302), added: 3797, mode: `MaxEncodedLen`)
	/// Storage: `ProofsDealer::ChallengesQueue` (r:1 w:1)
	/// Proof: `ProofsDealer::ChallengesQueue` (`max_values`: Some(1), `max_size`: Some(3202), added: 3697, mode: `MaxEncodedLen`)
	/// Storage: `ProofsDealer::LastCheckpointTick` (r:1 w:1)
	/// Proof: `ProofsDealer::LastCheckpointTick` (`max_values`: Some(1), `max_size`: Some(4), added: 499, mode: `MaxEncodedLen`)
	/// Storage: `ProofsDealer::TickToCheckpointChallenges` (r:0 w:2)
	/// Proof: `ProofsDealer::TickToCheckpointChallenges` (`max_values`: None, `max_size`: Some(681), added: 3156, mode: `MaxEncodedLen`)
	/// The range of component `n` is `[0, 20]`.
	fn new_checkpoint_challenge_round(n: u32, ) -> Weight {
		// Proof Size summary in bytes:
		//  Measured:  `104 + n * (32 ±0)`
		//  Estimated: `4787`
		// Minimum execution time: 11_000_000 picoseconds.
		Weight::from_parts(12_639_240, 4787)
			// Standard Error: 3_939
			.saturating_add(Weight::from_parts(263_525, 0).saturating_mul(n.into()))
			.saturating_add(T::DbWeight::get().reads(3_u64))
			.saturating_add(T::DbWeight::get().writes(5_u64))
	}
	/// Storage: `ProofsDealer::NotFullBlocksCount` (r:1 w:1)
	/// Proof: `ProofsDealer::NotFullBlocksCount` (`max_values`: Some(1), `max_size`: Some(4), added: 499, mode: `MaxEncodedLen`)
	/// Storage: `ProofsDealer::PastBlocksWeight` (r:2 w:0)
	/// Proof: `ProofsDealer::PastBlocksWeight` (`max_values`: None, `max_size`: Some(38), added: 2513, mode: `MaxEncodedLen`)
	/// Storage: `ProofsDealer::ChallengesTicker` (r:1 w:0)
	/// Proof: `ProofsDealer::ChallengesTicker` (`max_values`: Some(1), `max_size`: Some(4), added: 499, mode: `MaxEncodedLen`)
	/// Storage: `ProofsDealer::ChallengesTickerPaused` (r:0 w:1)
	/// Proof: `ProofsDealer::ChallengesTickerPaused` (`max_values`: Some(1), `max_size`: Some(0), added: 495, mode: `MaxEncodedLen`)
	fn check_spamming_condition() -> Weight {
		// Proof Size summary in bytes:
		//  Measured:  `234`
		//  Estimated: `6016`
		// Minimum execution time: 13_000_000 picoseconds.
		Weight::from_parts(13_000_000, 6016)
			.saturating_add(T::DbWeight::get().reads(4_u64))
			.saturating_add(T::DbWeight::get().writes(2_u64))
	}
	/// Storage: `ProofsDealer::PastBlocksWeight` (r:0 w:2)
	/// Proof: `ProofsDealer::PastBlocksWeight` (`max_values`: None, `max_size`: Some(38), added: 2513, mode: `MaxEncodedLen`)
	fn on_finalize() -> Weight {
		// Proof Size summary in bytes:
		//  Measured:  `0`
		//  Estimated: `0`
		// Minimum execution time: 3_000_000 picoseconds.
		Weight::from_parts(3_000_000, 0)
			.saturating_add(T::DbWeight::get().writes(2_u64))
	}
=======
		// Minimum execution time: 1_944_000_000 picoseconds.
		Weight::from_parts(560_073_719, 35487)
			// Standard Error: 510_871
			.saturating_add(Weight::from_parts(69_933_453, 0).saturating_mul(n.into()))
			.saturating_add(T::DbWeight::get().reads(11_u64))
			.saturating_add(T::DbWeight::get().writes(5_u64))
	}
>>>>>>> 8e298129
}

// For backwards compatibility and tests.
impl WeightInfo for () {
	/// Storage: `System::Account` (r:1 w:1)
	/// Proof: `System::Account` (`max_values`: None, `max_size`: Some(128), added: 2603, mode: `MaxEncodedLen`)
	/// Storage: `ProofsDealer::ChallengesQueue` (r:1 w:1)
	/// Proof: `ProofsDealer::ChallengesQueue` (`max_values`: Some(1), `max_size`: Some(3202), added: 3697, mode: `MaxEncodedLen`)
	fn challenge() -> Weight {
		// Proof Size summary in bytes:
		//  Measured:  `220`
		//  Estimated: `4687`
		// Minimum execution time: 41_000_000 picoseconds.
		Weight::from_parts(42_000_000, 4687)
			.saturating_add(RocksDbWeight::get().reads(2_u64))
			.saturating_add(RocksDbWeight::get().writes(2_u64))
	}
	/// Storage: `Providers::AccountIdToBackupStorageProviderId` (r:1 w:0)
	/// Proof: `Providers::AccountIdToBackupStorageProviderId` (`max_values`: None, `max_size`: Some(80), added: 2555, mode: `MaxEncodedLen`)
	/// Storage: `Providers::BackupStorageProviders` (r:1 w:1)
	/// Proof: `Providers::BackupStorageProviders` (`max_values`: None, `max_size`: Some(683), added: 3158, mode: `MaxEncodedLen`)
	/// Storage: `ProofsDealer::LastTickProviderSubmittedAProofFor` (r:1 w:1)
	/// Proof: `ProofsDealer::LastTickProviderSubmittedAProofFor` (`max_values`: None, `max_size`: Some(52), added: 2527, mode: `MaxEncodedLen`)
	/// Storage: `Balances::Holds` (r:1 w:0)
	/// Proof: `Balances::Holds` (`max_values`: None, `max_size`: Some(175), added: 2650, mode: `MaxEncodedLen`)
	/// Storage: `Parameters::Parameters` (r:2 w:0)
	/// Proof: `Parameters::Parameters` (`max_values`: None, `max_size`: Some(36), added: 2511, mode: `MaxEncodedLen`)
	/// Storage: `ProofsDealer::ChallengesTicker` (r:1 w:0)
	/// Proof: `ProofsDealer::ChallengesTicker` (`max_values`: Some(1), `max_size`: Some(4), added: 499, mode: `MaxEncodedLen`)
	/// Storage: `ProofsDealer::TickToChallengesSeed` (r:1 w:0)
	/// Proof: `ProofsDealer::TickToChallengesSeed` (`max_values`: None, `max_size`: Some(52), added: 2527, mode: `MaxEncodedLen`)
	/// Storage: `ProofsDealer::LastCheckpointTick` (r:1 w:0)
	/// Proof: `ProofsDealer::LastCheckpointTick` (`max_values`: Some(1), `max_size`: Some(4), added: 499, mode: `MaxEncodedLen`)
	/// Storage: `ProofsDealer::TickToCheckpointChallenges` (r:1 w:0)
	/// Proof: `ProofsDealer::TickToCheckpointChallenges` (`max_values`: None, `max_size`: Some(681), added: 3156, mode: `MaxEncodedLen`)
	/// Storage: `ProofsDealer::ValidProofSubmittersLastTicks` (r:1 w:1)
	/// Proof: `ProofsDealer::ValidProofSubmittersLastTicks` (`max_values`: None, `max_size`: Some(32022), added: 34497, mode: `MaxEncodedLen`)
	/// Storage: `ProofsDealer::TickToProvidersDeadlines` (r:0 w:2)
	/// Proof: `ProofsDealer::TickToProvidersDeadlines` (`max_values`: None, `max_size`: Some(68), added: 2543, mode: `MaxEncodedLen`)
	/// The range of component `n` is `[1, 20]`.
	fn submit_proof_no_checkpoint_challenges_key_proofs(n: u32, ) -> Weight {
		// Proof Size summary in bytes:
		//  Measured:  `1411`
		//  Estimated: `35487`
<<<<<<< HEAD
		// Minimum execution time: 347_000_000 picoseconds.
		Weight::from_parts(271_778_860, 35487)
			// Standard Error: 62_697
			.saturating_add(Weight::from_parts(80_593_127, 0).saturating_mul(n.into()))
=======
		// Minimum execution time: 355_000_000 picoseconds.
		Weight::from_parts(283_607_252, 35487)
			// Standard Error: 243_035
			.saturating_add(Weight::from_parts(86_783_507, 0).saturating_mul(n.into()))
>>>>>>> 8e298129
			.saturating_add(RocksDbWeight::get().reads(11_u64))
			.saturating_add(RocksDbWeight::get().writes(5_u64))
	}
	/// Storage: `Providers::AccountIdToBackupStorageProviderId` (r:1 w:0)
	/// Proof: `Providers::AccountIdToBackupStorageProviderId` (`max_values`: None, `max_size`: Some(80), added: 2555, mode: `MaxEncodedLen`)
	/// Storage: `Providers::BackupStorageProviders` (r:1 w:0)
	/// Proof: `Providers::BackupStorageProviders` (`max_values`: None, `max_size`: Some(683), added: 3158, mode: `MaxEncodedLen`)
	/// Storage: `ProofsDealer::LastTickProviderSubmittedAProofFor` (r:1 w:1)
	/// Proof: `ProofsDealer::LastTickProviderSubmittedAProofFor` (`max_values`: None, `max_size`: Some(52), added: 2527, mode: `MaxEncodedLen`)
	/// Storage: `Balances::Holds` (r:1 w:0)
	/// Proof: `Balances::Holds` (`max_values`: None, `max_size`: Some(175), added: 2650, mode: `MaxEncodedLen`)
	/// Storage: `Parameters::Parameters` (r:2 w:0)
	/// Proof: `Parameters::Parameters` (`max_values`: None, `max_size`: Some(36), added: 2511, mode: `MaxEncodedLen`)
	/// Storage: `ProofsDealer::ChallengesTicker` (r:1 w:0)
	/// Proof: `ProofsDealer::ChallengesTicker` (`max_values`: Some(1), `max_size`: Some(4), added: 499, mode: `MaxEncodedLen`)
	/// Storage: `ProofsDealer::TickToChallengesSeed` (r:1 w:0)
	/// Proof: `ProofsDealer::TickToChallengesSeed` (`max_values`: None, `max_size`: Some(52), added: 2527, mode: `MaxEncodedLen`)
	/// Storage: `ProofsDealer::LastCheckpointTick` (r:1 w:0)
	/// Proof: `ProofsDealer::LastCheckpointTick` (`max_values`: Some(1), `max_size`: Some(4), added: 499, mode: `MaxEncodedLen`)
	/// Storage: `ProofsDealer::TickToCheckpointChallenges` (r:1 w:0)
	/// Proof: `ProofsDealer::TickToCheckpointChallenges` (`max_values`: None, `max_size`: Some(681), added: 3156, mode: `MaxEncodedLen`)
	/// Storage: `ProofsDealer::ValidProofSubmittersLastTicks` (r:1 w:1)
	/// Proof: `ProofsDealer::ValidProofSubmittersLastTicks` (`max_values`: None, `max_size`: Some(32022), added: 34497, mode: `MaxEncodedLen`)
	/// Storage: `ProofsDealer::TickToProvidersDeadlines` (r:0 w:2)
	/// Proof: `ProofsDealer::TickToProvidersDeadlines` (`max_values`: None, `max_size`: Some(68), added: 2543, mode: `MaxEncodedLen`)
	/// The range of component `n` is `[21, 40]`.
	fn submit_proof_with_checkpoint_challenges_key_proofs(n: u32, ) -> Weight {
		// Proof Size summary in bytes:
		//  Measured:  `1411`
		//  Estimated: `35487`
<<<<<<< HEAD
		// Minimum execution time: 1_926_000_000 picoseconds.
		Weight::from_parts(479_705_346, 35487)
			// Standard Error: 287_315
			.saturating_add(Weight::from_parts(71_844_725, 0).saturating_mul(n.into()))
			.saturating_add(RocksDbWeight::get().reads(11_u64))
			.saturating_add(RocksDbWeight::get().writes(5_u64))
	}
	/// Storage: `ProofsDealer::ChallengesTicker` (r:1 w:1)
	/// Proof: `ProofsDealer::ChallengesTicker` (`max_values`: Some(1), `max_size`: Some(4), added: 499, mode: `MaxEncodedLen`)
	/// Storage: `Randomness::LatestParentBlockRandomness` (r:1 w:0)
	/// Proof: `Randomness::LatestParentBlockRandomness` (`max_values`: Some(1), `max_size`: Some(36), added: 531, mode: `MaxEncodedLen`)
	/// Storage: `ProofsDealer::LastCheckpointTick` (r:1 w:0)
	/// Proof: `ProofsDealer::LastCheckpointTick` (`max_values`: Some(1), `max_size`: Some(4), added: 499, mode: `MaxEncodedLen`)
	/// Storage: `ProofsDealer::TickToCheckpointChallenges` (r:1 w:0)
	/// Proof: `ProofsDealer::TickToCheckpointChallenges` (`max_values`: None, `max_size`: Some(681), added: 3156, mode: `MaxEncodedLen`)
	/// Storage: `Parameters::Parameters` (r:3 w:0)
	/// Proof: `Parameters::Parameters` (`max_values`: None, `max_size`: Some(36), added: 2511, mode: `MaxEncodedLen`)
	/// Storage: `ProofsDealer::TickToCheckForSlashableProviders` (r:1 w:1)
	/// Proof: `ProofsDealer::TickToCheckForSlashableProviders` (`max_values`: Some(1), `max_size`: Some(4), added: 499, mode: `MaxEncodedLen`)
	/// Storage: `ProofsDealer::TickToProvidersDeadlines` (r:1001 w:2000)
	/// Proof: `ProofsDealer::TickToProvidersDeadlines` (`max_values`: None, `max_size`: Some(68), added: 2543, mode: `MaxEncodedLen`)
	/// Storage: `ProofsDealer::SlashableProviders` (r:1000 w:1000)
	/// Proof: `ProofsDealer::SlashableProviders` (`max_values`: None, `max_size`: Some(52), added: 2527, mode: `MaxEncodedLen`)
	/// Storage: `ProofsDealer::LastTickProviderSubmittedAProofFor` (r:1000 w:1000)
	/// Proof: `ProofsDealer::LastTickProviderSubmittedAProofFor` (`max_values`: None, `max_size`: Some(52), added: 2527, mode: `MaxEncodedLen`)
	/// Storage: `Providers::BackupStorageProviders` (r:1000 w:0)
	/// Proof: `Providers::BackupStorageProviders` (`max_values`: None, `max_size`: Some(683), added: 3158, mode: `MaxEncodedLen`)
	/// Storage: `Balances::Holds` (r:1000 w:0)
	/// Proof: `Balances::Holds` (`max_values`: None, `max_size`: Some(175), added: 2650, mode: `MaxEncodedLen`)
	/// Storage: `ProofsDealer::TickToChallengesSeed` (r:0 w:1)
	/// Proof: `ProofsDealer::TickToChallengesSeed` (`max_values`: None, `max_size`: Some(52), added: 2527, mode: `MaxEncodedLen`)
	/// The range of component `n` is `[0, 1000]`.
	fn new_challenges_round(n: u32, ) -> Weight {
		// Proof Size summary in bytes:
		//  Measured:  `1109 + n * (308 ±0)`
		//  Estimated: `8523 + n * (3158 ±0)`
		// Minimum execution time: 26_000_000 picoseconds.
		Weight::from_parts(27_000_000, 8523)
			// Standard Error: 19_276
			.saturating_add(Weight::from_parts(27_594_498, 0).saturating_mul(n.into()))
			.saturating_add(RocksDbWeight::get().reads(10_u64))
			.saturating_add(RocksDbWeight::get().reads((5_u64).saturating_mul(n.into())))
			.saturating_add(RocksDbWeight::get().writes(3_u64))
			.saturating_add(RocksDbWeight::get().writes((4_u64).saturating_mul(n.into())))
			.saturating_add(Weight::from_parts(0, 3158).saturating_mul(n.into()))
	}
	/// Storage: `ProofsDealer::PriorityChallengesQueue` (r:1 w:1)
	/// Proof: `ProofsDealer::PriorityChallengesQueue` (`max_values`: Some(1), `max_size`: Some(3302), added: 3797, mode: `MaxEncodedLen`)
	/// Storage: `ProofsDealer::ChallengesQueue` (r:1 w:1)
	/// Proof: `ProofsDealer::ChallengesQueue` (`max_values`: Some(1), `max_size`: Some(3202), added: 3697, mode: `MaxEncodedLen`)
	/// Storage: `ProofsDealer::LastCheckpointTick` (r:1 w:1)
	/// Proof: `ProofsDealer::LastCheckpointTick` (`max_values`: Some(1), `max_size`: Some(4), added: 499, mode: `MaxEncodedLen`)
	/// Storage: `ProofsDealer::TickToCheckpointChallenges` (r:0 w:2)
	/// Proof: `ProofsDealer::TickToCheckpointChallenges` (`max_values`: None, `max_size`: Some(681), added: 3156, mode: `MaxEncodedLen`)
	/// The range of component `n` is `[0, 20]`.
	fn new_checkpoint_challenge_round(n: u32, ) -> Weight {
		// Proof Size summary in bytes:
		//  Measured:  `104 + n * (32 ±0)`
		//  Estimated: `4787`
		// Minimum execution time: 11_000_000 picoseconds.
		Weight::from_parts(12_639_240, 4787)
			// Standard Error: 3_939
			.saturating_add(Weight::from_parts(263_525, 0).saturating_mul(n.into()))
			.saturating_add(RocksDbWeight::get().reads(3_u64))
			.saturating_add(RocksDbWeight::get().writes(5_u64))
	}
	/// Storage: `ProofsDealer::NotFullBlocksCount` (r:1 w:1)
	/// Proof: `ProofsDealer::NotFullBlocksCount` (`max_values`: Some(1), `max_size`: Some(4), added: 499, mode: `MaxEncodedLen`)
	/// Storage: `ProofsDealer::PastBlocksWeight` (r:2 w:0)
	/// Proof: `ProofsDealer::PastBlocksWeight` (`max_values`: None, `max_size`: Some(38), added: 2513, mode: `MaxEncodedLen`)
	/// Storage: `ProofsDealer::ChallengesTicker` (r:1 w:0)
	/// Proof: `ProofsDealer::ChallengesTicker` (`max_values`: Some(1), `max_size`: Some(4), added: 499, mode: `MaxEncodedLen`)
	/// Storage: `ProofsDealer::ChallengesTickerPaused` (r:0 w:1)
	/// Proof: `ProofsDealer::ChallengesTickerPaused` (`max_values`: Some(1), `max_size`: Some(0), added: 495, mode: `MaxEncodedLen`)
	fn check_spamming_condition() -> Weight {
		// Proof Size summary in bytes:
		//  Measured:  `234`
		//  Estimated: `6016`
		// Minimum execution time: 13_000_000 picoseconds.
		Weight::from_parts(13_000_000, 6016)
			.saturating_add(RocksDbWeight::get().reads(4_u64))
			.saturating_add(RocksDbWeight::get().writes(2_u64))
	}
	/// Storage: `ProofsDealer::PastBlocksWeight` (r:0 w:2)
	/// Proof: `ProofsDealer::PastBlocksWeight` (`max_values`: None, `max_size`: Some(38), added: 2513, mode: `MaxEncodedLen`)
	fn on_finalize() -> Weight {
		// Proof Size summary in bytes:
		//  Measured:  `0`
		//  Estimated: `0`
		// Minimum execution time: 3_000_000 picoseconds.
		Weight::from_parts(3_000_000, 0)
			.saturating_add(RocksDbWeight::get().writes(2_u64))
	}
=======
		// Minimum execution time: 1_944_000_000 picoseconds.
		Weight::from_parts(560_073_719, 35487)
			// Standard Error: 510_871
			.saturating_add(Weight::from_parts(69_933_453, 0).saturating_mul(n.into()))
			.saturating_add(RocksDbWeight::get().reads(11_u64))
			.saturating_add(RocksDbWeight::get().writes(5_u64))
	}
>>>>>>> 8e298129
}<|MERGE_RESOLUTION|>--- conflicted
+++ resolved
@@ -43,13 +43,10 @@
 	fn challenge() -> Weight;
 	fn submit_proof_no_checkpoint_challenges_key_proofs(n: u32, ) -> Weight;
 	fn submit_proof_with_checkpoint_challenges_key_proofs(n: u32, ) -> Weight;
-<<<<<<< HEAD
 	fn new_challenges_round(n: u32, ) -> Weight;
 	fn new_checkpoint_challenge_round(n: u32, ) -> Weight;
 	fn check_spamming_condition() -> Weight;
 	fn on_finalize() -> Weight;
-=======
->>>>>>> 8e298129
 }
 
 /// Weights for `pallet_proofs_dealer` using the Substrate node and recommended hardware.
@@ -95,17 +92,10 @@
 		// Proof Size summary in bytes:
 		//  Measured:  `1411`
 		//  Estimated: `35487`
-<<<<<<< HEAD
 		// Minimum execution time: 347_000_000 picoseconds.
 		Weight::from_parts(271_778_860, 35487)
 			// Standard Error: 62_697
 			.saturating_add(Weight::from_parts(80_593_127, 0).saturating_mul(n.into()))
-=======
-		// Minimum execution time: 355_000_000 picoseconds.
-		Weight::from_parts(283_607_252, 35487)
-			// Standard Error: 243_035
-			.saturating_add(Weight::from_parts(86_783_507, 0).saturating_mul(n.into()))
->>>>>>> 8e298129
 			.saturating_add(T::DbWeight::get().reads(11_u64))
 			.saturating_add(T::DbWeight::get().writes(5_u64))
 	}
@@ -136,7 +126,6 @@
 		// Proof Size summary in bytes:
 		//  Measured:  `1411`
 		//  Estimated: `35487`
-<<<<<<< HEAD
 		// Minimum execution time: 1_926_000_000 picoseconds.
 		Weight::from_parts(479_705_346, 35487)
 			// Standard Error: 287_315
@@ -230,15 +219,6 @@
 		Weight::from_parts(3_000_000, 0)
 			.saturating_add(T::DbWeight::get().writes(2_u64))
 	}
-=======
-		// Minimum execution time: 1_944_000_000 picoseconds.
-		Weight::from_parts(560_073_719, 35487)
-			// Standard Error: 510_871
-			.saturating_add(Weight::from_parts(69_933_453, 0).saturating_mul(n.into()))
-			.saturating_add(T::DbWeight::get().reads(11_u64))
-			.saturating_add(T::DbWeight::get().writes(5_u64))
-	}
->>>>>>> 8e298129
 }
 
 // For backwards compatibility and tests.
@@ -283,17 +263,10 @@
 		// Proof Size summary in bytes:
 		//  Measured:  `1411`
 		//  Estimated: `35487`
-<<<<<<< HEAD
 		// Minimum execution time: 347_000_000 picoseconds.
 		Weight::from_parts(271_778_860, 35487)
 			// Standard Error: 62_697
 			.saturating_add(Weight::from_parts(80_593_127, 0).saturating_mul(n.into()))
-=======
-		// Minimum execution time: 355_000_000 picoseconds.
-		Weight::from_parts(283_607_252, 35487)
-			// Standard Error: 243_035
-			.saturating_add(Weight::from_parts(86_783_507, 0).saturating_mul(n.into()))
->>>>>>> 8e298129
 			.saturating_add(RocksDbWeight::get().reads(11_u64))
 			.saturating_add(RocksDbWeight::get().writes(5_u64))
 	}
@@ -324,7 +297,6 @@
 		// Proof Size summary in bytes:
 		//  Measured:  `1411`
 		//  Estimated: `35487`
-<<<<<<< HEAD
 		// Minimum execution time: 1_926_000_000 picoseconds.
 		Weight::from_parts(479_705_346, 35487)
 			// Standard Error: 287_315
@@ -418,13 +390,4 @@
 		Weight::from_parts(3_000_000, 0)
 			.saturating_add(RocksDbWeight::get().writes(2_u64))
 	}
-=======
-		// Minimum execution time: 1_944_000_000 picoseconds.
-		Weight::from_parts(560_073_719, 35487)
-			// Standard Error: 510_871
-			.saturating_add(Weight::from_parts(69_933_453, 0).saturating_mul(n.into()))
-			.saturating_add(RocksDbWeight::get().reads(11_u64))
-			.saturating_add(RocksDbWeight::get().writes(5_u64))
-	}
->>>>>>> 8e298129
 }