// TODO: Remove this attribute.
#![allow(unused_variables)]
#![cfg_attr(not(feature = "std"), no_std)]

/// Edit this file to define custom logic or remove it if it is not needed.
/// Learn more about FRAME and the core library of Substrate FRAME pallets:
/// <https://docs.substrate.io/v3/runtime/frame>
pub use pallet::*;

#[cfg(test)]
mod mock;

#[cfg(test)]
mod tests;

// TODO #[cfg(feature = "runtime-benchmarks")]
// TODO mod benchmarking;
pub mod types;
pub mod utils;

#[frame_support::pallet]
pub mod pallet {
    use codec::FullCodec;
    use frame_support::{
        dispatch::DispatchResultWithPostInfo,
        pallet_prelude::{ValueQuery, *},
        sp_runtime::traits::{CheckEqual, Hash, MaybeDisplay, SimpleBitOps},
        traits::{fungible, Randomness},
    };
    use frame_system::pallet_prelude::*;
    use scale_info::prelude::fmt::Debug;
    use sp_runtime::traits::Convert;
    use storage_hub_traits::{CommitmentVerifier, ProvidersInterface};
    use types::{KeyFor, ProviderFor};

    use crate::types::*;
    use crate::*;

    #[pallet::config]
    pub trait Config: frame_system::Config {
        /// Because this pallet emits events, it depends on the runtime's definition of an event.
        type RuntimeEvent: From<Event<Self>> + IsType<<Self as frame_system::Config>::RuntimeEvent>;

        /// The Providers pallet.
        /// To check if whoever submits a proof is a registered Provider.
        type ProvidersPallet: ProvidersInterface<
            AccountId = Self::AccountId,
<<<<<<< HEAD
            MerkleHash = Self::MerkleHash,
=======
            MerkleHash = Self::MerkleTrieHash,
>>>>>>> 5a797fdf
            Balance = Self::NativeBalance,
        >;

        /// The type used to verify Merkle Patricia Forest proofs.
        /// This verifies proofs of keys belonging to the Merkle Patricia Forest.
        /// Something that implements the `CommitmentVerifier` trait.
<<<<<<< HEAD
        /// The type of the challenge is a hash, and it is expected that a proof will provide the
        /// exact hash if it exists in the forest, or the previous and next hashes if it does not.
        type ForestVerifier: CommitmentVerifier<Commitment = KeyFor<Self>, Challenge = KeyFor<Self>>;
=======
        type ForestVerifier: CommitmentVerifier<Key = KeyFor<Self>>;
>>>>>>> 5a797fdf

        /// The type used to verify the proof of a specific key within the Merkle Patricia Forest.
        /// While `ForestVerifier` verifies that some keys are in the Merkle Patricia Forest, this
        /// verifies specifically a proof for that key. For example, if the keys in the forest
        /// represent files, this would verify the proof for a specific file, and `ForestVerifier`
        /// would verify that the file is in the forest.
<<<<<<< HEAD
        /// The type of the challenge is a [u8; 8] that actually represents a u64 number, which is
        /// the index of the chunk being challenged.
        type KeyVerifier: CommitmentVerifier<Commitment = KeyFor<Self>, Challenge = KeyFor<Self>>;
=======
        type KeyVerifier: CommitmentVerifier<Key = KeyFor<Self>>;
>>>>>>> 5a797fdf

        /// Type to access the Balances Pallet.
        type NativeBalance: fungible::Inspect<Self::AccountId>
            + fungible::Mutate<Self::AccountId>
            + fungible::hold::Inspect<Self::AccountId>
            + fungible::hold::Mutate<Self::AccountId>;

        /// Type to access source of randomness.
        type RandomnessProvider: Randomness<Self::Hash, BlockNumberFor<Self>>;

        /// The type for the hashes of Merkle Patricia Forest nodes.
        /// Applies to file keys (leaf nodes) and root hashes (root nodes).
        /// Generally a hash (the output of a Hasher).
        type MerkleTrieHash: Parameter
            + Member
            + MaybeSerializeDeserialize
            + Debug
            + MaybeDisplay
            + SimpleBitOps
            + Ord
            + Default
            + Copy
            + CheckEqual
            + AsRef<[u8]>
            + AsMut<[u8]>
            + MaxEncodedLen
            + FullCodec;

        /// The hashing system (algorithm) being used for the Merkle Patricia Forests (e.g. Blake2).
<<<<<<< HEAD
        type MerkleHashing: Hash<Output = Self::MerkleHash> + TypeInfo;

        /// The type to convert a balance to a block number.
        type StakeToBlockNumber: Convert<BalanceFor<Self>, BlockNumberFor<Self>>;

        /// The number of random challenges that are generated per block, using the random seed
        /// generated for that block.
        #[pallet::constant]
        type RandomChallengesPerBlock: Get<u32>;

=======
        type MerkleTrieHashing: Hash<Output = Self::MerkleTrieHash> + TypeInfo;

        /// The type to convert a balance to a block number.
        type StakeToBlockNumber: Convert<BalanceFor<Self>, BlockNumberFor<Self>>;

        /// The number of random challenges that are generated per block, using the random seed
        /// generated for that block.
        #[pallet::constant]
        type RandomChallengesPerBlock: Get<u32>;

>>>>>>> 5a797fdf
        /// The maximum number of custom challenges that can be made in a single checkpoint block.
        #[pallet::constant]
        type MaxCustomChallengesPerBlock: Get<u32>;

        /// The maximum number of Providers that can be challenged in block.
        #[pallet::constant]
        type MaxProvidersChallengedPerBlock: Get<u32>;

        /// The number of blocks that challenges history is kept for.
        /// After this many blocks, challenges are removed from `BlockToChallengesSeed` StorageMap.
        #[pallet::constant]
        type ChallengeHistoryLength: Get<BlockNumberFor<Self>>;

        /// The length of the `ChallengesQueue` StorageValue.
        /// This is to limit the size of the queue, and therefore the number of
        /// manual challenges that can be made.
        #[pallet::constant]
        type ChallengesQueueLength: Get<u32>;

        /// The number of blocks in between a checkpoint challenges round (i.e. with custom challenges).
        /// This is used to determine when to include the challenges from the `ChallengesQueue` and
        /// `PriorityChallengesQueue` in the `BlockToChallenges` StorageMap. These checkpoint challenge
        /// rounds have to be answered by ALL Providers, and this is enforced by the `submit_proof`
        /// extrinsic.
        #[pallet::constant]
        type CheckpointChallengePeriod: Get<u32>;

        /// The ratio to convert staked balance to block period.
        /// This is used to determine the period in which a Provider should submit a proof, based on
        /// their stake. The period is calculated as `stake / StakeToBlockPeriod`, saturating at 1.
        #[pallet::constant]
        type StakeToChallengePeriod: Get<BalanceFor<Self>>;

        /// The fee charged for submitting a challenge.
        /// This fee goes to the Treasury, and is used to prevent spam. Registered Providers are
        /// exempt from this fee.
        #[pallet::constant]
        type ChallengesFee: Get<BalanceFor<Self>>;

        /// The Treasury AccountId.
        /// The account to which:
        /// - The fees for submitting a challenge are transferred.
        /// - The slashed funds are transferred.
        #[pallet::constant]
        type Treasury: Get<Self::AccountId>;
    }

    #[pallet::pallet]
    pub struct Pallet<T>(_);

    /// A mapping from block number to a vector of challenged file keys for that block.
    ///
    /// This is used to keep track of the challenges' seed in the past.
    /// This mapping goes back only `ChallengeHistoryLength` blocks. Previous challenges are removed.
    #[pallet::storage]
    #[pallet::getter(fn block_to_challenges)]
    pub type BlockToChallengesSeed<T: Config> =
        StorageMap<_, Blake2_128Concat, BlockNumberFor<T>, MerkleHashFor<T>>;

    /// A mapping from block number to a vector of custom challenged file keys for that block.
    ///
    /// This is used to keep track of the challenges that have been made in the past, specifically
    /// in the checkpoint challenge rounds.
    /// The vector is bounded by `MaxCustomChallengesPerBlockFor`.
    /// This mapping goes back only `ChallengeHistoryLength` blocks. Previous challenges are removed.
    #[pallet::storage]
    #[pallet::getter(fn block_to_checkpoint_challenges)]
    pub type BlockToCheckpointChallenges<T: Config> = StorageMap<
        _,
        Blake2_128Concat,
        BlockNumberFor<T>,
        BoundedVec<KeyFor<T>, MaxCustomChallengesPerBlockFor<T>>,
    >;

    /// The block number of the last checkpoint challenge round.
    ///
    /// This is used to determine when to include the challenges from the `ChallengesQueue` and
    /// `PriorityChallengesQueue` in the `BlockToChallenges` StorageMap. These checkpoint challenge
    /// rounds have to be answered by ALL Providers, and this is enforced by the
    /// `submit_proof` extrinsic.
    #[pallet::storage]
    #[pallet::getter(fn last_checkpoint_block)]
    pub type LastCheckpointBlock<T: Config> = StorageValue<_, BlockNumberFor<T>, ValueQuery>;

    /// A mapping from block number to a vector of challenged Providers for that block.
    ///
    /// This is used to keep track of the Providers that have been challenged, and should
    /// submit a proof by the time of the block used as the key. Providers who do submit
    /// a proof are removed from their respective entry and pushed forward to the next block in
    /// which they should submit a proof. Those who are still in the entry by the time the block
    /// is reached are considered to have failed to submit a proof and subject to slashing.
    #[pallet::storage]
    #[pallet::getter(fn block_to_challenged_providers)]
    pub type BlockToChallengedProviders<T: Config> = StorageMap<
        _,
        Blake2_128Concat,
        BlockNumberFor<T>,
        BoundedVec<ProviderFor<T>, MaxProvidersChallengedPerBlockFor<T>>,
    >;

    /// A mapping from a Provider to the last block number they submitted a proof for.
    /// If for a Provider `p`, `LastBlockProviderSubmittedProofFor[p]` is `n`, then the
    /// Provider should submit a proof for block `n + stake_to_challenge_period(p)`.
    #[pallet::storage]
    #[pallet::getter(fn last_block_provider_submitted_proof_for)]
    pub type LastBlockProviderSubmittedProofFor<T: Config> =
        StorageMap<_, Blake2_128Concat, ProviderFor<T>, BlockNumberFor<T>>;

    /// A queue of file keys that have been challenged manually.
    ///
    /// The elements in this queue will be challenged in the coming blocks,
    /// always ensuring that the maximum number of challenges per block is not exceeded.
    /// A `BoundedVec` is used because the `parity_scale_codec::MaxEncodedLen` trait
    /// is required, but using a `VecDeque` would be more efficient as this is a FIFO queue.
    #[pallet::storage]
    #[pallet::getter(fn challenges_queue)]
    pub type ChallengesQueue<T: Config> =
        StorageValue<_, BoundedVec<KeyFor<T>, ChallengesQueueLengthFor<T>>, ValueQuery>;

    /// A priority queue of file keys that have been challenged manually.
    ///
    /// The difference between this and `ChallengesQueue` is that the challenges
    /// in this queue are given priority over the others. So this queue should be
    /// emptied before any of the challenges in the `ChallengesQueue` are dispatched.
    /// This queue should not be accessible to the public.
    /// The elements in this queue will be challenged in the coming blocks,
    /// always ensuring that the maximum number of challenges per block is not exceeded.
    /// A `BoundedVec` is used because the `parity_scale_codec::MaxEncodedLen` trait
    /// is required, but using a `VecDeque` would be more efficient as this is a FIFO queue.
    #[pallet::storage]
    #[pallet::getter(fn priority_challenges_queue)]
    pub type PriorityChallengesQueue<T: Config> =
        StorageValue<_, BoundedVec<KeyFor<T>, ChallengesQueueLengthFor<T>>, ValueQuery>;

    // Pallets use events to inform users when important changes are made.
    // https://docs.substrate.io/v3/runtime/events-and-errors
    #[pallet::event]
    #[pallet::generate_deposit(pub(super) fn deposit_event)]
    pub enum Event<T: Config> {
        /// A manual challenge was submitted.
        NewChallenge {
            who: AccountIdFor<T>,
            key_challenged: KeyFor<T>,
        },

        /// A proof was accepted.
        ProofAccepted {
            provider: ProviderFor<T>,
            proof: Proof<T>,
        },
    }

    // Errors inform users that something went wrong.
    #[pallet::error]
    pub enum Error<T> {
        /// General errors

        /// The proof submitter is not a registered Provider.
        NotProvider,

        /// `challenge` extrinsic errors

        /// The ChallengesQueue is full. No more manual challenges can be made
        /// until some of the challenges in the queue are dispatched.
        ChallengesQueueOverflow,

        /// The PriorityChallengesQueue is full. No more priority challenges can be made
        /// until some of the challenges in the queue are dispatched.
        PriorityChallengesQueueOverflow,

        /// The fee for submitting a challenge could not be charged.
        FeeChargeFailed,

        /// `submit_proof` extrinsic errors

        /// There are no key proofs submitted.
        EmptyKeyProofs,

        /// The root for the Provider could not be found.
        ProviderRootNotFound,

        /// Provider is submitting a proof when they have a zero root.
        /// Providers with zero roots are not providing any service, so they should not be
        /// submitting proofs.
        ZeroRoot,

        /// Provider is submitting a proof but there is no record of the last block they
        /// submitted a proof for.
        /// Providers who are required to submit proofs should always have a record of the
        /// last block they submitted a proof for, otherwise it means they haven't started
        /// providing service for any user yet.
        NoRecordOfLastSubmittedProof,

        /// The provider stake could not be found.
        ProviderStakeNotFound,

        /// Provider is submitting a proof but their stake is zero.
        ZeroStake,

        /// The staked balance of the Provider could not be converted to `u128`.
        /// This should not be possible, as the `Balance` type should be an unsigned integer type.
        StakeCouldNotBeConverted,

        /// Provider is submitting a proof for a block in the future.
        ChallengesBlockNotReached,

        /// Provider is submitting a proof for a block before the last block this pallet registers
        /// challenges for.
        ChallengesBlockTooOld,

        /// The seed for the block could not be found.
        /// This should not be possible for a block within the `ChallengeHistoryLength` range, as
        /// seeds are generated for all blocks, and stored within this range.
        SeedNotFound,

        /// Checkpoint challenges not found in block.
        /// This should only be possible if `BlockToCheckpointChallenges` is dereferenced for a block
        /// that is not a checkpoint block.
        CheckpointChallengesNotFound,

        /// The forest proof submitted by the Provider is invalid.
        /// This could be because the proof is not valid for the root, or because the proof is
        /// not sufficient for the challenges made.
        ForestProofVerificationFailed,

        /// There is at least one key proven in the forest proof, that does not have a corresponding
        /// key proof.
        KeyProofNotFound,

        /// A key proof submitted by the Provider is invalid.
        /// This could be because the proof is not valid for the root of that key, or because the proof
        /// is not sufficient for the challenges made.
        KeyProofVerificationFailed,
    }

    #[pallet::call]
    impl<T: Config> Pallet<T> {
        /// Introduce a new challenge.
        ///
        /// This function allows anyone to add a new challenge to the `ChallengesQueue`.
        /// The challenge will be dispatched in the coming blocks.
        /// Regular users are charged a small fee for submitting a challenge, which
        /// goes to the Treasury. Unless the one calling is a registered Provider.
        ///
        /// TODO: Consider checking also if there was a request to change MSP.
        #[pallet::call_index(0)]
        #[pallet::weight(Weight::from_parts(10_000, 0) + T::DbWeight::get().writes(1))]
        pub fn challenge(origin: OriginFor<T>, key: KeyFor<T>) -> DispatchResultWithPostInfo {
            // Check that the extrinsic was signed and get the signer.
            let who = ensure_signed(origin)?;

            Self::do_challenge(&who, &key)?;

            // Emit event.
            Self::deposit_event(Event::NewChallenge {
                who,
                key_challenged: key,
            });

            // Return a successful DispatchResultWithPostInfo
            Ok(().into())
        }

        /// For a Provider to submit a proof.
        ///
        /// Checks that `provider` is a registered Provider. If none
        /// is provided, the proof submitter is considered to be the Provider.
        /// Relies on a Providers pallet to get the root for the Provider.
        /// Validates that the proof corresponds to a challenge that was made in the past,
        /// by checking the `BlockToChallengesSeed` StorageMap. The block number that the
        /// Provider should have submitted a proof is calculated based on the last block they
        /// submitted a proof for (`LastBlockProviderSubmittedProofFor`), and the proving period for
        /// that Provider, which is a function of their stake.
        /// This extrinsic also checks that there hasn't been a checkpoint challenge round
        /// in between the last time the Provider submitted a proof for and the block
        /// for which the proof is being submitted. If there has been, the Provider is
        /// subject to slashing.
        ///
        /// If valid:
        /// - Pushes forward the Provider in the `BlockToChallengedProviders` StorageMap a number
        /// of blocks corresponding to the stake of the Provider.
        /// - Registers this block as the last block in which the Provider submitted a proof.
        ///
        /// Execution of this extrinsic should be refunded if the proof is valid.
        #[pallet::call_index(1)]
        #[pallet::weight(Weight::from_parts(10_000, 0) + T::DbWeight::get().writes(1))]
        pub fn submit_proof(
            origin: OriginFor<T>,
            proof: Proof<T>,
            provider: Option<ProviderFor<T>>,
        ) -> DispatchResultWithPostInfo {
            // Check that the extrinsic was signed and get the signer.
            let who = ensure_signed(origin)?;

            // Getting provider from the origin if none is provided.
            let provider = match provider {
                Some(provider) => provider,
                None => {
                    let sp = T::ProvidersPallet::get_provider(who.clone())
                        .ok_or(Error::<T>::NotProvider)?;
                    sp
                }
            };

            Self::do_submit_proof(&provider, &proof)?;

            // Emit event.
            Self::deposit_event(Event::ProofAccepted { provider, proof });

            // Return a successful DispatchResultWithPostInfo.
            // If the proof is valid, the execution of this extrinsic should be refunded.
            Ok(Pays::No.into())
        }

        /// Extrinsic to register a new round of challenges.
        ///
        /// This function is called by the block producer to register a new round of challenges.
        /// Random challenges are automatically generated based on some external source of
        /// randomness, and are added to `BlockToChallenges`, for this block's number.
        ///
        /// It also takes care of including the challenges from the `ChallengesQueue` and
        /// `PriorityChallengesQueue`. This custom challenges are only included in "checkpoint"
        /// blocks
        ///
        /// Additionally, it takes care of checking if there are Providers that have
        /// failed to submit a proof, and should have submitted one by this block. It does so
        /// by checking the `BlockToChallengedProviders` StorageMap. If a Provider is found
        /// to have failed to submit a proof, it is subject to slashing.
        ///
        /// Finally, it cleans up:
        /// - The `BlockToChallenges` StorageMap, removing entries older than `ChallengeHistoryLength`.
        /// - The `BlockToChallengedProviders` StorageMap, removing entries for the current block number.
        #[pallet::call_index(2)]
        #[pallet::weight(Weight::from_parts(10_000, 0) + T::DbWeight::get().writes(1))]
        pub fn new_challenges_round(origin: OriginFor<T>) -> DispatchResultWithPostInfo {
            ensure_none(origin)?;

            // TODO: Handle result of verification.
            Self::do_new_challenges_round()?;

            // TODO: Emit events.

            // Return a successful DispatchResultWithPostInfo
            Ok(().into())
        }
    }
}<|MERGE_RESOLUTION|>--- conflicted
+++ resolved
@@ -45,37 +45,25 @@
         /// To check if whoever submits a proof is a registered Provider.
         type ProvidersPallet: ProvidersInterface<
             AccountId = Self::AccountId,
-<<<<<<< HEAD
-            MerkleHash = Self::MerkleHash,
-=======
             MerkleHash = Self::MerkleTrieHash,
->>>>>>> 5a797fdf
             Balance = Self::NativeBalance,
         >;
 
         /// The type used to verify Merkle Patricia Forest proofs.
         /// This verifies proofs of keys belonging to the Merkle Patricia Forest.
         /// Something that implements the `CommitmentVerifier` trait.
-<<<<<<< HEAD
         /// The type of the challenge is a hash, and it is expected that a proof will provide the
         /// exact hash if it exists in the forest, or the previous and next hashes if it does not.
         type ForestVerifier: CommitmentVerifier<Commitment = KeyFor<Self>, Challenge = KeyFor<Self>>;
-=======
-        type ForestVerifier: CommitmentVerifier<Key = KeyFor<Self>>;
->>>>>>> 5a797fdf
 
         /// The type used to verify the proof of a specific key within the Merkle Patricia Forest.
         /// While `ForestVerifier` verifies that some keys are in the Merkle Patricia Forest, this
         /// verifies specifically a proof for that key. For example, if the keys in the forest
         /// represent files, this would verify the proof for a specific file, and `ForestVerifier`
         /// would verify that the file is in the forest.
-<<<<<<< HEAD
         /// The type of the challenge is a [u8; 8] that actually represents a u64 number, which is
         /// the index of the chunk being challenged.
         type KeyVerifier: CommitmentVerifier<Commitment = KeyFor<Self>, Challenge = KeyFor<Self>>;
-=======
-        type KeyVerifier: CommitmentVerifier<Key = KeyFor<Self>>;
->>>>>>> 5a797fdf
 
         /// Type to access the Balances Pallet.
         type NativeBalance: fungible::Inspect<Self::AccountId>
@@ -105,8 +93,7 @@
             + FullCodec;
 
         /// The hashing system (algorithm) being used for the Merkle Patricia Forests (e.g. Blake2).
-<<<<<<< HEAD
-        type MerkleHashing: Hash<Output = Self::MerkleHash> + TypeInfo;
+        type MerkleTrieHashing: Hash<Output = Self::MerkleHash> + TypeInfo;
 
         /// The type to convert a balance to a block number.
         type StakeToBlockNumber: Convert<BalanceFor<Self>, BlockNumberFor<Self>>;
@@ -116,18 +103,6 @@
         #[pallet::constant]
         type RandomChallengesPerBlock: Get<u32>;
 
-=======
-        type MerkleTrieHashing: Hash<Output = Self::MerkleTrieHash> + TypeInfo;
-
-        /// The type to convert a balance to a block number.
-        type StakeToBlockNumber: Convert<BalanceFor<Self>, BlockNumberFor<Self>>;
-
-        /// The number of random challenges that are generated per block, using the random seed
-        /// generated for that block.
-        #[pallet::constant]
-        type RandomChallengesPerBlock: Get<u32>;
-
->>>>>>> 5a797fdf
         /// The maximum number of custom challenges that can be made in a single checkpoint block.
         #[pallet::constant]
         type MaxCustomChallengesPerBlock: Get<u32>;
