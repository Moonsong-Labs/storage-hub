use crate as pallet_storage_providers;
use codec::{Decode, Encode};
use core::marker::PhantomData;
use frame_support::{
    derive_impl, parameter_types,
    traits::{Everything, Randomness},
    weights::{constants::RocksDbWeight, Weight},
    BoundedBTreeSet,
};
use frame_system::pallet_prelude::BlockNumberFor;
use pallet_proofs_dealer::SlashableProviders;
use pallet_randomness::GetBabeData;
use shp_file_metadata::FileMetadata;
use shp_traits::{
    CommitmentVerifier, FileMetadataInterface, MaybeDebug, ProofSubmittersInterface,
    ReadChallengeableProvidersInterface, TrieMutation, TrieProofDeltaApplier,
};
use shp_treasury_funding::NoCutTreasuryCutCalculator;
use sp_core::{hashing::blake2_256, ConstU128, ConstU32, ConstU64, Get, Hasher, H256};
use sp_runtime::{
    traits::{BlakeTwo256, BlockNumberProvider, Convert, ConvertBack, IdentityLookup},
    BuildStorage, DispatchError, Perbill, SaturatedConversion,
};
use sp_trie::{CompactProof, LayoutV1, MemoryDB, TrieConfiguration, TrieLayout};
use std::collections::BTreeSet;

type Block = frame_system::mocking::MockBlock<Test>;
type Balance = u128;
type AccountId = u64;
const EPOCH_DURATION_IN_BLOCKS: BlockNumberFor<Test> = 10;
const UNITS: Balance = 1_000_000_000_000;
const STAKE_TO_CHALLENGE_PERIOD: Balance = 100 * UNITS;
// We mock the Randomness trait to use a simple randomness function when testing the pallet
const BLOCKS_BEFORE_RANDOMNESS_VALID: BlockNumberFor<Test> = 3;

// Configure a mock runtime to test the pallet.
#[frame_support::runtime]
mod test_runtime {
    #[runtime::runtime]
    #[runtime::derive(
        RuntimeCall,
        RuntimeEvent,
        RuntimeError,
        RuntimeOrigin,
        RuntimeFreezeReason,
        RuntimeHoldReason,
        RuntimeSlashReason,
        RuntimeLockId,
        RuntimeTask
    )]
    pub struct Test;

    #[runtime::pallet_index(0)]
    pub type System = frame_system;
    #[runtime::pallet_index(1)]
    pub type Balances = pallet_balances;
    #[runtime::pallet_index(2)]
    pub type StorageProviders = crate;
    #[runtime::pallet_index(3)]
    pub type ProofsDealer = pallet_proofs_dealer;
    #[runtime::pallet_index(4)]
    pub type PaymentStreams = pallet_payment_streams;
    #[runtime::pallet_index(5)]
    pub type RandomnessPallet = pallet_randomness;
}

parameter_types! {
    pub const BlockHashCount: u64 = 250;
    pub const SS58Prefix: u8 = 42;
    pub const StorageProvidersHoldReason: RuntimeHoldReason = RuntimeHoldReason::StorageProviders(pallet_storage_providers::HoldReason::StorageProviderDeposit);
    pub const BucketHoldReason: RuntimeHoldReason = RuntimeHoldReason::StorageProviders(pallet_storage_providers::HoldReason::BucketDeposit);
    pub const ExistentialDeposit: u128 = 1;
}

#[derive_impl(frame_system::config_preludes::TestDefaultConfig)]
impl frame_system::Config for Test {
    type BaseCallFilter = Everything;
    type BlockWeights = ();
    type BlockLength = ();
    type DbWeight = RocksDbWeight;
    type RuntimeOrigin = RuntimeOrigin;
    type RuntimeCall = RuntimeCall;
    type Nonce = u64;
    type Hash = H256;
    type Hashing = BlakeTwo256;
    type AccountId = AccountId;
    type Lookup = IdentityLookup<Self::AccountId>;
    type Block = Block;
    type RuntimeEvent = RuntimeEvent;
    type BlockHashCount = BlockHashCount;
    type Version = ();
    type PalletInfo = PalletInfo;
    type AccountData = pallet_balances::AccountData<Balance>;
    type OnNewAccount = ();
    type OnKilledAccount = ();
    type SystemWeightInfo = ();
    type SS58Prefix = SS58Prefix;
    type OnSetCode = ();
    type MaxConsumers = frame_support::traits::ConstU32<16>;
}

impl pallet_balances::Config for Test {
    type Balance = Balance;
    type DustRemoval = ();
    type RuntimeEvent = RuntimeEvent;
    type ExistentialDeposit = ExistentialDeposit;
    type AccountStore = System;
    type WeightInfo = ();
    type MaxLocks = ConstU32<10>;
    type MaxReserves = ();
    type ReserveIdentifier = [u8; 8];
    type RuntimeHoldReason = RuntimeHoldReason;
    type RuntimeFreezeReason = ();
    type FreezeIdentifier = ();
    type MaxFreezes = ConstU32<10>;
}

pub struct TreasuryAccount;
impl Get<AccountId> for TreasuryAccount {
    fn get() -> AccountId {
        1000
    }
}
// Randomness pallet:
/// Mock implementation of the relay chain data provider, which should return the relay chain block
/// that the previous parachain block was anchored to.
pub struct MockRelaychainDataProvider;
impl BlockNumberProvider for MockRelaychainDataProvider {
    type BlockNumber = u32;
    fn current_block_number() -> Self::BlockNumber {
        frame_system::Pallet::<Test>::block_number()
            .saturating_sub(1)
            .try_into()
            .unwrap()
    }
}

pub struct BabeDataGetter;
impl GetBabeData<u64, H256> for BabeDataGetter {
    fn get_epoch_index() -> u64 {
        frame_system::Pallet::<Test>::block_number()
    }
    fn get_epoch_randomness() -> H256 {
        H256::from_slice(&blake2_256(&Self::get_epoch_index().to_le_bytes()))
    }
    fn get_parent_randomness() -> H256 {
        H256::from_slice(&blake2_256(
            &Self::get_epoch_index().saturating_sub(1).to_le_bytes(),
        ))
    }
}

impl pallet_randomness::Config for Test {
    type RuntimeEvent = RuntimeEvent;
    type BabeDataGetter = BabeDataGetter;
    type RelayBlockGetter = MockRelaychainDataProvider;
    type WeightInfo = ();
}

/// Mock implementation of the relay chain data provider, which should return the relay chain block
/// that the previous parachain block was anchored to.
pub struct MockRelaychainDataProvider;
impl BlockNumberProvider for MockRelaychainDataProvider {
    type BlockNumber = u32;
    fn current_block_number() -> Self::BlockNumber {
        frame_system::Pallet::<Test>::block_number()
            .saturating_sub(1)
            .try_into()
            .unwrap()
    }
}

// Proofs dealer pallet:
impl pallet_proofs_dealer::Config for Test {
    type RuntimeEvent = RuntimeEvent;
    type WeightInfo = ();
    type ProvidersPallet = StorageProviders;
    type NativeBalance = Balances;
    type MerkleTrieHash = H256;
    type MerkleTrieHashing = BlakeTwo256;
    type ForestVerifier = MockVerifier<H256, LayoutV1<BlakeTwo256>, { BlakeTwo256::LENGTH }>;
    type KeyVerifier = MockVerifier<H256, LayoutV1<BlakeTwo256>, { BlakeTwo256::LENGTH }>;
    type StakeToBlockNumber = SaturatingBalanceToBlockNumber;
    type RandomChallengesPerBlock = ConstU32<10>;
    type MaxCustomChallengesPerBlock = ConstU32<10>;
    type MaxSubmittersPerTick = ConstU32<100>;
    type TargetTicksStorageOfSubmitters = ConstU32<3>;
    type ChallengeHistoryLength = ConstU64<30>;
    type ChallengesQueueLength = ConstU32<25>;
    type CheckpointChallengePeriod = ConstU64<20>;
    type ChallengesFee = ConstU128<1_000_000>;
    type Treasury = TreasuryAccount;
    type RandomnessProvider = MockRandomness;
    type StakeToChallengePeriod = ConstU128<STAKE_TO_CHALLENGE_PERIOD>;
    type MinChallengePeriod = ConstU64<4>;
    type ChallengeTicksTolerance = ConstU64<10>;
    type BlockFullnessPeriod = ConstU64<10>;
    type BlockFullnessHeadroom = BlockFullnessHeadroom;
    type MinNotFullBlocksRatio = MinNotFullBlocksRatio;
    type MaxSlashableProvidersPerTick = ConstU32<100>;
}

// Converter from the Balance type to the BlockNumber type for math.
// It performs a saturated conversion, so that the result is always a valid BlockNumber.
pub struct SaturatingBalanceToBlockNumber;

impl Convert<Balance, BlockNumberFor<Test>> for SaturatingBalanceToBlockNumber {
    fn convert(block_number: Balance) -> BlockNumberFor<Test> {
        block_number.saturated_into()
    }
}

pub struct BlockFullnessHeadroom;
impl Get<Weight> for BlockFullnessHeadroom {
    fn get() -> Weight {
        Weight::from_parts(10_000, 0)
            + <Test as frame_system::Config>::DbWeight::get().reads_writes(0, 1)
    }
}

pub struct MinNotFullBlocksRatio;
impl Get<Perbill> for MinNotFullBlocksRatio {
    fn get() -> Perbill {
        Perbill::from_percent(50)
    }
}

/// Structure to mock a verifier that returns `true` when `proof` is not empty
/// and `false` otherwise.
pub struct MockVerifier<C, T: TrieLayout, const H_LENGTH: usize> {
    _phantom: core::marker::PhantomData<(C, T)>,
}

/// Implement the `TrieVerifier` trait for the `MockForestManager` struct.
impl<C, T: TrieLayout, const H_LENGTH: usize> CommitmentVerifier for MockVerifier<C, T, H_LENGTH>
where
    C: MaybeDebug + Ord + Default + Copy + AsRef<[u8]> + AsMut<[u8]>,
{
    type Proof = CompactProof;
    type Commitment = H256;
    type Challenge = H256;

    fn verify_proof(
        _root: &Self::Commitment,
        _challenges: &[Self::Challenge],
        proof: &CompactProof,
    ) -> Result<BTreeSet<Self::Challenge>, DispatchError> {
        if proof.encoded_nodes.len() > 0 {
            Ok(proof
                .encoded_nodes
                .iter()
                .map(|node| H256::from_slice(&node[..]))
                .collect())
        } else {
            Err("Proof is empty".into())
        }
    }
}

impl<C, T: TrieLayout, const H_LENGTH: usize> TrieProofDeltaApplier<T::Hash>
    for MockVerifier<C, T, H_LENGTH>
where
    <T::Hash as sp_core::Hasher>::Out: for<'a> TryFrom<&'a [u8; H_LENGTH]>,
{
    type Proof = CompactProof;
    type Key = <T::Hash as sp_core::Hasher>::Out;

    fn apply_delta(
        root: &Self::Key,
        _mutations: &[(Self::Key, TrieMutation)],
        _proof: &Self::Proof,
    ) -> Result<
        (
            MemoryDB<T::Hash>,
            Self::Key,
            Vec<(Self::Key, Option<Vec<u8>>)>,
        ),
        DispatchError,
    > {
        // Just return the root as is with no mutations
        Ok((MemoryDB::<T::Hash>::default(), *root, Vec::new()))
    }
}

// Payment streams pallet:
impl pallet_payment_streams::Config for Test {
    type RuntimeEvent = RuntimeEvent;
    type WeightInfo = ();
    type NativeBalance = Balances;
    type ProvidersPallet = StorageProviders;
    type RuntimeHoldReason = RuntimeHoldReason;
    type Units = u64;
    type NewStreamDeposit = ConstU64<10>;
    type UserWithoutFundsCooldown = ConstU64<100>;
    type BlockNumberToBalance = BlockNumberToBalance;
    type ProvidersProofSubmitters = MockSubmittingProviders;
    type TreasuryCutCalculator = NoCutTreasuryCutCalculator<Balance, Self::Units>;
    type TreasuryAccount = TreasuryAccount;
    type MaxUsersToCharge = ConstU32<10>;
    type BaseDeposit = ConstU128<10>;
}
// Converter from the BlockNumber type to the Balance type for math
pub struct BlockNumberToBalance;
impl Convert<BlockNumberFor<Test>, Balance> for BlockNumberToBalance {
    fn convert(block_number: BlockNumberFor<Test>) -> Balance {
        block_number.into() // In this converter we assume that the block number type is smaller in size than the balance type
    }
}

type StorageDataUnit = u64;

pub struct StorageDataUnitAndBalanceConverter;
impl Convert<StorageDataUnit, Balance> for StorageDataUnitAndBalanceConverter {
    fn convert(data_unit: StorageDataUnit) -> Balance {
        data_unit.saturated_into()
    }
}
impl ConvertBack<StorageDataUnit, Balance> for StorageDataUnitAndBalanceConverter {
    fn convert_back(balance: Balance) -> StorageDataUnit {
        balance.saturated_into()
    }
}

// Storage providers pallet:
impl crate::Config for Test {
    type RuntimeEvent = RuntimeEvent;
    type WeightInfo = ();
    type ProvidersRandomness = MockRandomness;
    type NativeBalance = Balances;
    type RuntimeHoldReason = RuntimeHoldReason;
    type FileMetadataManager = MockFileMetadataManager;
    type StorageDataUnit = StorageDataUnit;
    type StorageDataUnitAndBalanceConvert = StorageDataUnitAndBalanceConverter;
    type SpCount = u32;
    type MerklePatriciaRoot = H256;
    type MerkleTrieHashing = BlakeTwo256;
    type ProviderId = H256;
    type ProviderIdHashing = BlakeTwo256;
    type ValuePropId = H256;
    type ValuePropIdHashing = BlakeTwo256;
    type ReadAccessGroupId = u32;
    type PaymentStreams = PaymentStreams;
    type ProvidersProofSubmitters = MockSubmittingProviders;
    type ReputationWeightType = u32;
    type RelayBlockGetter = MockRelaychainDataProvider;
    type Treasury = TreasuryAccount;
    type SpMinDeposit = ConstU128<{ 10 * UNITS }>;
    type SpMinCapacity = ConstU64<2>;
    type DepositPerData = ConstU128<2>;
    type MaxFileSize = ConstU64<{ u64::MAX }>;
    type MaxMultiAddressSize = ConstU32<100>;
    type MaxMultiAddressAmount = ConstU32<5>;
    type MaxProtocols = ConstU32<100>;
    type BucketDeposit = ConstU128<10>;
    type BucketNameLimit = ConstU32<100>;
    type MaxBlocksForRandomness = ConstU64<{ EPOCH_DURATION_IN_BLOCKS * 2 }>;
    type MinBlocksBetweenCapacityChanges = ConstU64<10>;
    type DefaultMerkleRoot = DefaultMerkleRoot<LayoutV1<BlakeTwo256>>;
    type SlashAmountPerMaxFileSize = ConstU128<10>;
    type StartingReputationWeight = ConstU32<1>;
    type BspSignUpLockPeriod = ConstU64<10>;
    type MaxCommitmentSize = ConstU32<1000>;
    type ZeroSizeBucketFixedRate = ConstU128<1>;
    type TopUpGracePeriod = ConstU32<5>;
<<<<<<< HEAD
    type ProviderTopUpTtl = ConstU32<5>;
    type MaxExpiredItemsInBlock = ConstU32<10>;
=======
    #[cfg(feature = "runtime-benchmarks")]
    type BenchmarkHelpers = ();
>>>>>>> 5f118420
}

pub type HasherOutT<T> = <<T as TrieLayout>::Hash as Hasher>::Out;
pub struct DefaultMerkleRoot<T>(PhantomData<T>);
impl<T: TrieConfiguration> Get<HasherOutT<T>> for DefaultMerkleRoot<T> {
    fn get() -> HasherOutT<T> {
        sp_trie::empty_trie_root::<T>()
    }
}

pub struct MockFileMetadataManager;
impl FileMetadataInterface for MockFileMetadataManager {
    type AccountId = AccountId;
    type Metadata = FileMetadata<
        { shp_constants::H_LENGTH },
        { shp_constants::FILE_CHUNK_SIZE },
        { shp_constants::FILE_SIZE_TO_CHALLENGES },
    >;
    type StorageDataUnit = u64;

    fn encode(metadata: &Self::Metadata) -> Vec<u8> {
        metadata.encode()
    }

    fn decode(data: &[u8]) -> Result<Self::Metadata, codec::Error> {
        <FileMetadata<
            { shp_constants::H_LENGTH },
            { shp_constants::FILE_CHUNK_SIZE },
            { shp_constants::FILE_SIZE_TO_CHALLENGES },
        > as Decode>::decode(&mut &data[..])
    }

    fn get_file_size(metadata: &Self::Metadata) -> Self::StorageDataUnit {
        metadata.file_size
    }

    fn get_file_owner(metadata: &Self::Metadata) -> Result<Self::AccountId, codec::Error> {
        Self::AccountId::decode(&mut metadata.owner.as_slice())
    }
}

pub struct MockRandomness;
impl Randomness<H256, BlockNumberFor<Test>> for MockRandomness {
    fn random(subject: &[u8]) -> (H256, BlockNumberFor<Test>) {
        // Simple randomness mock that changes each block but its randomness is only valid after 3 blocks

        // Concatenate the subject with the block number to get a unique hash for each block
        let subject_concat_block = [
            subject,
            &frame_system::Pallet::<Test>::block_number().to_le_bytes(),
        ]
        .concat();

        let hashed_subject = blake2_256(&subject_concat_block);

        (
            H256::from_slice(&hashed_subject),
            frame_system::Pallet::<Test>::block_number()
                .saturating_sub(BLOCKS_BEFORE_RANDOMNESS_VALID),
        )
    }
}

/// This function is used to test the randomness of the providers pallet.
pub fn test_randomness_output(
    who: &<Test as frame_system::Config>::AccountId,
) -> (<Test as frame_system::Config>::Hash, BlockNumberFor<Test>) {
    <Test as pallet_storage_providers::Config>::ProvidersRandomness::random(who.encode().as_ref())
}

// Mocked list of Providers that submitted proofs that can be used to test the pallet. It just returns the block number passed to it as the only submitter.
pub struct MockSubmittingProviders;
impl ProofSubmittersInterface for MockSubmittingProviders {
    type ProviderId = <Test as frame_system::Config>::Hash;
    type TickNumber = BlockNumberFor<Test>;
    type MaxProofSubmitters = ConstU32<1000>;
    fn get_proof_submitters_for_tick(
        block_number: &Self::TickNumber,
    ) -> Option<BoundedBTreeSet<Self::ProviderId, Self::MaxProofSubmitters>> {
        let mut set = BoundedBTreeSet::<Self::ProviderId, Self::MaxProofSubmitters>::new();
        // We convert the block number + 1 to the corresponding Provider ID, to simulate that the Provider submitted a proof
        <StorageProviders as ReadChallengeableProvidersInterface>::get_provider_id(
            *block_number + 1,
        )
        .map(|id| set.try_insert(id));
        Some(set)
    }

    fn get_current_tick() -> Self::TickNumber {
        System::block_number()
    }

    fn get_accrued_failed_proof_submissions(provider_id: &Self::ProviderId) -> Option<u32> {
        SlashableProviders::<Test>::get(provider_id)
    }

    fn clear_accrued_failed_proof_submissions(provider_id: &Self::ProviderId) {
        SlashableProviders::<Test>::remove(provider_id);
    }
}

// Build genesis storage according to the mock runtime.
pub fn _new_test_ext() -> sp_io::TestExternalities {
    frame_system::GenesisConfig::<Test>::default()
        .build_storage()
        .unwrap()
        .into()
}

pub mod accounts {
    use super::{ExistentialDeposit, UNITS};

    pub const ALICE: (u64, u128) = (0, 5_000_000 * UNITS);
    pub const BOB: (u64, u128) = (1, 10_000_000 * UNITS);
    pub const CHARLIE: (u64, u128) = (2, 20_000_000 * UNITS);
    pub const DAVID: (u64, u128) = (3, 30_000_000 * UNITS);
    pub const EVE: (u64, u128) = (4, 400_000_000 * UNITS);
    pub const FERDIE: (u64, u128) = (5, 5_000_000_000 * UNITS);
    pub const GEORGE: (u64, u128) = (6, 600_000_000_000 * UNITS);
    pub const TREASURY: (u64, u128) = (1000, ExistentialDeposit::get());
}

// Externalities builder with predefined balances for accounts and starting at block number 1
pub struct ExtBuilder;
impl ExtBuilder {
    pub fn build() -> sp_io::TestExternalities {
        let mut t = frame_system::GenesisConfig::<Test>::default()
            .build_storage()
            .unwrap();
        pallet_balances::GenesisConfig::<Test> {
            balances: vec![
                accounts::ALICE,
                accounts::BOB,
                accounts::CHARLIE,
                accounts::DAVID,
                accounts::EVE,
                accounts::FERDIE,
                accounts::GEORGE,
                accounts::TREASURY,
            ],
        }
        .assimilate_storage(&mut t)
        .unwrap();

        let mut ext = sp_io::TestExternalities::new(t);
        ext.execute_with(|| System::set_block_number(1));
        ext
    }
}<|MERGE_RESOLUTION|>--- conflicted
+++ resolved
@@ -121,6 +121,7 @@
         1000
     }
 }
+
 // Randomness pallet:
 /// Mock implementation of the relay chain data provider, which should return the relay chain block
 /// that the previous parachain block was anchored to.
@@ -155,19 +156,6 @@
     type BabeDataGetter = BabeDataGetter;
     type RelayBlockGetter = MockRelaychainDataProvider;
     type WeightInfo = ();
-}
-
-/// Mock implementation of the relay chain data provider, which should return the relay chain block
-/// that the previous parachain block was anchored to.
-pub struct MockRelaychainDataProvider;
-impl BlockNumberProvider for MockRelaychainDataProvider {
-    type BlockNumber = u32;
-    fn current_block_number() -> Self::BlockNumber {
-        frame_system::Pallet::<Test>::block_number()
-            .saturating_sub(1)
-            .try_into()
-            .unwrap()
-    }
 }
 
 // Proofs dealer pallet:
@@ -362,13 +350,10 @@
     type MaxCommitmentSize = ConstU32<1000>;
     type ZeroSizeBucketFixedRate = ConstU128<1>;
     type TopUpGracePeriod = ConstU32<5>;
-<<<<<<< HEAD
     type ProviderTopUpTtl = ConstU32<5>;
     type MaxExpiredItemsInBlock = ConstU32<10>;
-=======
     #[cfg(feature = "runtime-benchmarks")]
     type BenchmarkHelpers = ();
->>>>>>> 5f118420
 }
 
 pub type HasherOutT<T> = <<T as TrieLayout>::Hash as Hasher>::Out;
