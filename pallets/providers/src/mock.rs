use crate as pallet_storage_providers;
use codec::Encode;
use core::marker::PhantomData;
use frame_support::{
    construct_runtime, derive_impl, parameter_types,
    traits::{Everything, Randomness},
    weights::constants::RocksDbWeight,
    BoundedBTreeSet,
};
use frame_system as system;
use pallet_proofs_dealer::SlashableProviders;
use shp_traits::{
<<<<<<< HEAD
    CommitmentVerifier, MaybeDebug, ProofSubmittersInterface, ProvidersInterface, TrieMutation,
    TrieProofDeltaApplier,
=======
    CommitmentVerifier, MaybeDebug, ProofSubmittersInterface, ReadChallengeableProvidersInterface,
    SubscribeProvidersInterface, TrieMutation, TrieProofDeltaApplier,
>>>>>>> 00934a24
};
use sp_core::{hashing::blake2_256, ConstU128, ConstU32, ConstU64, Get, Hasher, H256};
use sp_runtime::{
    traits::{BlakeTwo256, Convert, IdentityLookup},
    BuildStorage, DispatchError, SaturatedConversion,
};
use sp_trie::{CompactProof, LayoutV1, MemoryDB, TrieConfiguration, TrieLayout};
use std::collections::BTreeSet;
use system::pallet_prelude::BlockNumberFor;

type Block = frame_system::mocking::MockBlock<Test>;
type Balance = u128;
type AccountId = u64;
const EPOCH_DURATION_IN_BLOCKS: BlockNumberFor<Test> = 10;
const UNITS: Balance = 1_000_000_000_000;
const STAKE_TO_CHALLENGE_PERIOD: Balance = 10 * UNITS;
// We mock the Randomness trait to use a simple randomness function when testing the pallet
const BLOCKS_BEFORE_RANDOMNESS_VALID: BlockNumberFor<Test> = 3;

pub struct MockRandomness;
impl Randomness<H256, BlockNumberFor<Test>> for MockRandomness {
    fn random(subject: &[u8]) -> (H256, BlockNumberFor<Test>) {
        // Simple randomness mock that changes each block but its randomness is only valid after 3 blocks

        // Concatenate the subject with the block number to get a unique hash for each block
        let subject_concat_block = [
            subject,
            &frame_system::Pallet::<Test>::block_number().to_le_bytes(),
        ]
        .concat();

        let hashed_subject = blake2_256(&subject_concat_block);

        (
            H256::from_slice(&hashed_subject),
            frame_system::Pallet::<Test>::block_number()
                .saturating_sub(BLOCKS_BEFORE_RANDOMNESS_VALID),
        )
    }
}

/// This function is used to test the randomness of the providers pallet.
pub fn test_randomness_output(
    who: &<Test as frame_system::Config>::AccountId,
) -> (<Test as frame_system::Config>::Hash, BlockNumberFor<Test>) {
    <Test as pallet_storage_providers::Config>::ProvidersRandomness::random(who.encode().as_ref())
}

// Configure a mock runtime to test the pallet.
construct_runtime!(
    pub enum Test
    {
        System: frame_system,
        Balances: pallet_balances,
        StorageProviders: pallet_storage_providers,
        ProofsDealer: pallet_proofs_dealer,
    }
);

parameter_types! {
    pub const BlockHashCount: u64 = 250;
    pub const SS58Prefix: u8 = 42;
    pub const StorageProvidersHoldReason: RuntimeHoldReason = RuntimeHoldReason::StorageProviders(pallet_storage_providers::HoldReason::StorageProviderDeposit);
    pub const BucketHoldReason: RuntimeHoldReason = RuntimeHoldReason::StorageProviders(pallet_storage_providers::HoldReason::BucketDeposit);
}

#[derive_impl(frame_system::config_preludes::TestDefaultConfig)]
impl system::Config for Test {
    type BaseCallFilter = Everything;
    type BlockWeights = ();
    type BlockLength = ();
    type DbWeight = RocksDbWeight;
    type RuntimeOrigin = RuntimeOrigin;
    type RuntimeCall = RuntimeCall;
    type Nonce = u64;
    type Hash = H256;
    type Hashing = BlakeTwo256;
    type AccountId = AccountId;
    type Lookup = IdentityLookup<Self::AccountId>;
    type Block = Block;
    type RuntimeEvent = RuntimeEvent;
    type BlockHashCount = BlockHashCount;
    type Version = ();
    type PalletInfo = PalletInfo;
    type AccountData = pallet_balances::AccountData<Balance>;
    type OnNewAccount = ();
    type OnKilledAccount = ();
    type SystemWeightInfo = ();
    type SS58Prefix = SS58Prefix;
    type OnSetCode = ();
    type MaxConsumers = frame_support::traits::ConstU32<16>;
}

impl pallet_balances::Config for Test {
    type Balance = Balance;
    type DustRemoval = ();
    type RuntimeEvent = RuntimeEvent;
    type ExistentialDeposit = ConstU128<1>;
    type AccountStore = System;
    type WeightInfo = ();
    type MaxLocks = ConstU32<10>;
    type MaxReserves = ();
    type ReserveIdentifier = [u8; 8];
    type RuntimeHoldReason = RuntimeHoldReason;
    type RuntimeFreezeReason = ();
    type FreezeIdentifier = ();
    type MaxFreezes = ConstU32<10>;
}

// TODO: remove this and replace with pallet treasury
pub struct TreasuryAccount;
impl Get<AccountId> for TreasuryAccount {
    fn get() -> AccountId {
        0
    }
}

// Converter from the Balance type to the BlockNumber type for math.
// It performs a saturated conversion, so that the result is always a valid BlockNumber.
pub struct SaturatingBalanceToBlockNumber;

impl Convert<Balance, BlockNumberFor<Test>> for SaturatingBalanceToBlockNumber {
    fn convert(block_number: Balance) -> BlockNumberFor<Test> {
        block_number.saturated_into()
    }
}

impl pallet_proofs_dealer::Config for Test {
    type RuntimeEvent = RuntimeEvent;
    type ProvidersPallet = StorageProviders;
    type NativeBalance = Balances;
    type MerkleTrieHash = H256;
    type MerkleTrieHashing = BlakeTwo256;
    type ForestVerifier = MockVerifier<H256, LayoutV1<BlakeTwo256>, { BlakeTwo256::LENGTH }>;
    type KeyVerifier = MockVerifier<H256, LayoutV1<BlakeTwo256>, { BlakeTwo256::LENGTH }>;
    type StakeToBlockNumber = SaturatingBalanceToBlockNumber;
    type RandomChallengesPerBlock = ConstU32<10>;
    type MaxCustomChallengesPerBlock = ConstU32<10>;
    type MaxSubmittersPerTick = ConstU32<1000>; // TODO: Change this value after benchmarking for it to coincide with the implicit limit given by maximum block weight
    type TargetTicksStorageOfSubmitters = ConstU32<3>;
    type ChallengeHistoryLength = ConstU64<10>;
    type ChallengesQueueLength = ConstU32<10>;
    type CheckpointChallengePeriod = ConstU64<10>;
    type ChallengesFee = ConstU128<1_000_000>;
    type Treasury = TreasuryAccount;
    type RandomnessProvider = MockRandomness;
    type StakeToChallengePeriod = ConstU128<STAKE_TO_CHALLENGE_PERIOD>;
    type ChallengeTicksTolerance = ConstU64<20>;
}

/// Structure to mock a verifier that returns `true` when `proof` is not empty
/// and `false` otherwise.
pub struct MockVerifier<C, T: TrieLayout, const H_LENGTH: usize> {
    _phantom: core::marker::PhantomData<(C, T)>,
}

/// Implement the `TrieVerifier` trait for the `MockForestManager` struct.
impl<C, T: TrieLayout, const H_LENGTH: usize> CommitmentVerifier for MockVerifier<C, T, H_LENGTH>
where
    C: MaybeDebug + Ord + Default + Copy + AsRef<[u8]> + AsMut<[u8]>,
{
    type Proof = CompactProof;
    type Commitment = H256;
    type Challenge = H256;

    fn verify_proof(
        _root: &Self::Commitment,
        _challenges: &[Self::Challenge],
        proof: &CompactProof,
    ) -> Result<BTreeSet<Self::Challenge>, DispatchError> {
        if proof.encoded_nodes.len() > 0 {
            Ok(proof
                .encoded_nodes
                .iter()
                .map(|node| H256::from_slice(&node[..]))
                .collect())
        } else {
            Err("Proof is empty".into())
        }
    }
}

impl<C, T: TrieLayout, const H_LENGTH: usize> TrieProofDeltaApplier<T::Hash>
    for MockVerifier<C, T, H_LENGTH>
where
    <T::Hash as sp_core::Hasher>::Out: for<'a> TryFrom<&'a [u8; H_LENGTH]>,
{
    type Proof = CompactProof;
    type Key = <T::Hash as sp_core::Hasher>::Out;

    fn apply_delta(
        root: &Self::Key,
        _mutations: &[(Self::Key, TrieMutation)],
        _proof: &Self::Proof,
    ) -> Result<(MemoryDB<T::Hash>, Self::Key), DispatchError> {
        // Just return the root as is with no mutations
        Ok((MemoryDB::<T::Hash>::default(), *root))
    }
}

pub type HasherOutT<T> = <<T as TrieLayout>::Hash as Hasher>::Out;
pub struct DefaultMerkleRoot<T>(PhantomData<T>);
impl<T: TrieConfiguration> Get<HasherOutT<T>> for DefaultMerkleRoot<T> {
    fn get() -> HasherOutT<T> {
        sp_trie::empty_trie_root::<T>()
    }
}

impl crate::Config for Test {
    type RuntimeEvent = RuntimeEvent;
    type NativeBalance = Balances;
    type RuntimeHoldReason = RuntimeHoldReason;
    type StorageDataUnit = u32;
    type SpCount = u32;
    type MerklePatriciaRoot = H256;
    type DefaultMerkleRoot = DefaultMerkleRoot<LayoutV1<BlakeTwo256>>;
    type ValuePropId = H256;
    type ReadAccessGroupId = u32;
    type ProvidersProofSubmitters = MockSubmittingProviders;
    type Treasury = TreasuryAccount;
    type MaxMultiAddressSize = ConstU32<100>;
    type MaxMultiAddressAmount = ConstU32<5>;
    type MaxProtocols = ConstU32<100>;
    type MaxBlocksForRandomness = ConstU64<{ EPOCH_DURATION_IN_BLOCKS * 2 }>;
    type MinBlocksBetweenCapacityChanges = ConstU64<10>;
    type MaxBuckets = ConstU32<10000>;
    type BucketDeposit = ConstU128<10>;
    type BucketNameLimit = ConstU32<100>;
    type SpMinDeposit = ConstU128<10>;
    type SpMinCapacity = ConstU32<2>;
    type DepositPerData = ConstU128<2>;
    type ProvidersRandomness = MockRandomness;
    type SlashFactor = ConstU128<10>;
    type ReputationWeightType = u32;
    type StartingReputationWeight = ConstU32<10>;
}

// Mocked list of Providers that submitted proofs that can be used to test the pallet. It just returns the block number passed to it as the only submitter.
pub struct MockSubmittingProviders;
impl ProofSubmittersInterface for MockSubmittingProviders {
    type ProviderId = <Test as frame_system::Config>::Hash;
    type TickNumber = BlockNumberFor<Test>;
    type MaxProofSubmitters = ConstU32<1000>;
    fn get_proof_submitters_for_tick(
        block_number: &Self::TickNumber,
    ) -> Option<BoundedBTreeSet<Self::ProviderId, Self::MaxProofSubmitters>> {
        let mut set = BoundedBTreeSet::<Self::ProviderId, Self::MaxProofSubmitters>::new();
        // We convert the block number + 1 to the corresponding Provider ID, to simulate that the Provider submitted a proof
        <StorageProviders as ReadChallengeableProvidersInterface>::get_provider_id(
            *block_number + 1,
        )
        .map(|id| set.try_insert(id));
        Some(set)
    }

    fn get_accrued_failed_proof_submissions(provider_id: &Self::ProviderId) -> Option<u32> {
        SlashableProviders::<Test>::get(provider_id)
    }

    fn clear_accrued_failed_proof_submissions(provider_id: &Self::ProviderId) {
        SlashableProviders::<Test>::remove(provider_id);
    }
}

// Build genesis storage according to the mock runtime.
pub fn _new_test_ext() -> sp_io::TestExternalities {
    system::GenesisConfig::<Test>::default()
        .build_storage()
        .unwrap()
        .into()
}

pub mod accounts {
    pub const ALICE: (u64, u128) = (0, 5_000_000);
    pub const BOB: (u64, u128) = (1, 10_000_000);
    pub const CHARLIE: (u64, u128) = (2, 20_000_000);
    pub const DAVID: (u64, u128) = (3, 30_000_000);
    pub const EVE: (u64, u128) = (4, 400_000_000);
    pub const FERDIE: (u64, u128) = (5, 5_000_000_000);
    pub const GEORGE: (u64, u128) = (6, 600_000_000_000);
}

// Externalities builder with predefined balances for accounts and starting at block number 1
pub struct ExtBuilder;
impl ExtBuilder {
    pub fn build() -> sp_io::TestExternalities {
        let mut t = frame_system::GenesisConfig::<Test>::default()
            .build_storage()
            .unwrap();
        pallet_balances::GenesisConfig::<Test> {
            balances: vec![
                accounts::ALICE,
                accounts::BOB,
                accounts::CHARLIE,
                accounts::DAVID,
                accounts::EVE,
                accounts::FERDIE,
                accounts::GEORGE,
            ],
        }
        .assimilate_storage(&mut t)
        .unwrap();

        let mut ext = sp_io::TestExternalities::new(t);
        ext.execute_with(|| System::set_block_number(1));
        ext
    }
}<|MERGE_RESOLUTION|>--- conflicted
+++ resolved
@@ -10,13 +10,8 @@
 use frame_system as system;
 use pallet_proofs_dealer::SlashableProviders;
 use shp_traits::{
-<<<<<<< HEAD
-    CommitmentVerifier, MaybeDebug, ProofSubmittersInterface, ProvidersInterface, TrieMutation,
-    TrieProofDeltaApplier,
-=======
     CommitmentVerifier, MaybeDebug, ProofSubmittersInterface, ReadChallengeableProvidersInterface,
-    SubscribeProvidersInterface, TrieMutation, TrieProofDeltaApplier,
->>>>>>> 00934a24
+    TrieMutation, TrieProofDeltaApplier,
 };
 use sp_core::{hashing::blake2_256, ConstU128, ConstU32, ConstU64, Get, Hasher, H256};
 use sp_runtime::{
