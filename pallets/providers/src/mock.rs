use crate as pallet_storage_providers;

use frame_support::{
    construct_runtime, derive_impl, parameter_types, traits::Everything,
    weights::constants::RocksDbWeight,
};
use frame_system as system;
// TODO: use pallet_babe::{RandomnessFromOneEpochAgo, SameAuthoritiesForever};
use sp_core::{ConstU128, ConstU32, H256};
use sp_runtime::{
    traits::{BlakeTwo256, IdentityLookup},
    BuildStorage, DispatchResult,
};
use storage_hub_traits::SubscribeProvidersInterface;

type Block = frame_system::mocking::MockBlock<Test>;
type Balance = u128;

// Configure a mock runtime to test the pallet.
construct_runtime!(
    pub enum Test
    {
        System: frame_system,
        Balances: pallet_balances,
        //BabeRandomness: pallet_babe,
        //Timestamp: pallet_timestamp,
        StorageProviders: pallet_storage_providers,
    }
);

parameter_types! {
    pub const BlockHashCount: u64 = 250;
    pub const SS58Prefix: u8 = 42;
    pub const StorageProvidersHoldReason: RuntimeHoldReason = RuntimeHoldReason::StorageProviders(pallet_storage_providers::HoldReason::StorageProviderDeposit);
}

#[derive_impl(frame_system::config_preludes::TestDefaultConfig as frame_system::DefaultConfig)]
impl system::Config for Test {
    type BaseCallFilter = Everything;
    type BlockWeights = ();
    type BlockLength = ();
    type DbWeight = RocksDbWeight;
    type RuntimeOrigin = RuntimeOrigin;
    type RuntimeCall = RuntimeCall;
    type Nonce = u64;
    type Hash = H256;
    type Hashing = BlakeTwo256;
    type AccountId = u64;
    type Lookup = IdentityLookup<Self::AccountId>;
    type Block = Block;
    type RuntimeEvent = RuntimeEvent;
    type BlockHashCount = BlockHashCount;
    type Version = ();
    type PalletInfo = PalletInfo;
    type AccountData = pallet_balances::AccountData<Balance>;
    type OnNewAccount = ();
    type OnKilledAccount = ();
    type SystemWeightInfo = ();
    type SS58Prefix = SS58Prefix;
    type OnSetCode = ();
    type MaxConsumers = frame_support::traits::ConstU32<16>;
}

impl pallet_balances::Config for Test {
    type Balance = Balance;
    type DustRemoval = ();
    type RuntimeEvent = RuntimeEvent;
    type ExistentialDeposit = ConstU128<1>;
    type AccountStore = System;
    type WeightInfo = ();
    type MaxLocks = ConstU32<10>;
    type MaxReserves = ();
    type ReserveIdentifier = [u8; 8];
    type RuntimeHoldReason = RuntimeHoldReason;
    type RuntimeFreezeReason = ();
    type FreezeIdentifier = ();
<<<<<<< HEAD
    type MaxHolds = ConstU32<100>;
=======
>>>>>>> 7fb5a5b2
    type MaxFreezes = ConstU32<10>;
}

// TODO:
/* impl pallet_babe::Config for Test {
    type EpochDuration = ();
    type ExpectedBlockTime = ();
    type EpochChangeTrigger = SameAuthoritiesForever;
    type KeyOwnerProof = Void;
    type WeightInfo = ();
    type DisabledValidators = ();
    type MaxAuthorities = ConstU32<100>;
    type MaxNominators = ConstU32<100>;
    type EquivocationReportSystem = ();
}

impl pallet_timestamp::Config for Test {
    type MinimumPeriod = ();
    type WeightInfo = ();
    type Moment = u64;
    type OnTimestampSet = ();
} */

impl crate::Config for Test {
    type RuntimeEvent = RuntimeEvent;
    type NativeBalance = Balances;
    type RuntimeHoldReason = RuntimeHoldReason;
    type StorageData = u32;
    type SpCount = u32;
    type MerklePatriciaRoot = H256;
    type ValuePropId = H256;
    type MaxMultiAddressSize = ConstU32<100>;
    type MaxMultiAddressAmount = ConstU32<5>;
    type MaxProtocols = ConstU32<100>;
    type MaxBsps = ConstU32<100>;
    type MaxMsps = ConstU32<100>;
    type MaxBuckets = ConstU32<10000>;
    type SpMinDeposit = ConstU128<10>;
    type SpMinCapacity = ConstU32<2>;
    type DepositPerData = ConstU128<2>;
    type Subscribers = MockedProvidersSubscriber;
    // TODO: type ProvidersRandomness = RandomnessFromOneEpochAgo<Test>;
}

// Build genesis storage according to the mock runtime.
pub fn _new_test_ext() -> sp_io::TestExternalities {
    system::GenesisConfig::<Test>::default()
        .build_storage()
        .unwrap()
        .into()
}

// Externalities builder with predefined balances for accounts and starting at block number 1
pub struct ExtBuilder;
impl ExtBuilder {
    pub fn build() -> sp_io::TestExternalities {
        let mut t = frame_system::GenesisConfig::<Test>::default()
            .build_storage()
            .unwrap();
        pallet_balances::GenesisConfig::<Test> {
            balances: vec![
                (0, 5_000_000),       // Alice = 0
                (1, 10_000_000),      // Bob = 1
                (2, 20_000_000),      // Charlie = 2
                (3, 30_000_000),      // David = 3
                (4, 400_000_000),     // Eve = 4
                (5, 5_000_000_000),   // Ferdie = 5
                (6, 600_000_000_000), // George = 6
            ],
        }
        .assimilate_storage(&mut t)
        .unwrap();

        let mut ext = sp_io::TestExternalities::new(t);
        ext.execute_with(|| System::set_block_number(1));
        ext
    }
}

pub struct MockedProvidersSubscriber;
impl SubscribeProvidersInterface for MockedProvidersSubscriber {
    type Provider = u64;

    fn subscribe_bsp_sign_up(_who: &Self::Provider) -> DispatchResult {
        Ok(())
    }
    fn subscribe_bsp_sign_off(_who: &Self::Provider) -> DispatchResult {
        Ok(())
    }
}<|MERGE_RESOLUTION|>--- conflicted
+++ resolved
@@ -74,10 +74,7 @@
     type RuntimeHoldReason = RuntimeHoldReason;
     type RuntimeFreezeReason = ();
     type FreezeIdentifier = ();
-<<<<<<< HEAD
     type MaxHolds = ConstU32<100>;
-=======
->>>>>>> 7fb5a5b2
     type MaxFreezes = ConstU32<10>;
 }
 
