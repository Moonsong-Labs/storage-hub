use crate as pallet_storage_providers;
use codec::Encode;
use core::marker::PhantomData;
use frame_support::{
    construct_runtime, derive_impl, parameter_types,
    traits::{Everything, Randomness},
    weights::{constants::RocksDbWeight, Weight},
    BoundedBTreeSet,
};
use frame_system as system;
use pallet_proofs_dealer::SlashableProviders;
use shp_traits::{
    CommitmentVerifier, MaybeDebug, ProofSubmittersInterface, ReadChallengeableProvidersInterface,
    TrieMutation, TrieProofDeltaApplier,
};
use sp_core::{hashing::blake2_256, ConstU128, ConstU32, ConstU64, Get, Hasher, H256};
use sp_runtime::{
    traits::{BlakeTwo256, Convert, IdentityLookup},
    BuildStorage, DispatchError, Perbill, SaturatedConversion,
};
use sp_trie::{CompactProof, LayoutV1, MemoryDB, TrieConfiguration, TrieLayout};
use std::collections::BTreeSet;
use system::pallet_prelude::BlockNumberFor;

type Block = frame_system::mocking::MockBlock<Test>;
type Balance = u128;
type AccountId = u64;
const EPOCH_DURATION_IN_BLOCKS: BlockNumberFor<Test> = 10;
const UNITS: Balance = 1_000_000_000_000;
const STAKE_TO_CHALLENGE_PERIOD: Balance = 100 * UNITS;
// We mock the Randomness trait to use a simple randomness function when testing the pallet
const BLOCKS_BEFORE_RANDOMNESS_VALID: BlockNumberFor<Test> = 3;

// Configure a mock runtime to test the pallet.
construct_runtime!(
    pub enum Test
    {
        System: frame_system,
        Balances: pallet_balances,
        StorageProviders: pallet_storage_providers,
        ProofsDealer: pallet_proofs_dealer,
        PaymentStreams: pallet_payment_streams,
    }
);

parameter_types! {
    pub const BlockHashCount: u64 = 250;
    pub const SS58Prefix: u8 = 42;
    pub const StorageProvidersHoldReason: RuntimeHoldReason = RuntimeHoldReason::StorageProviders(pallet_storage_providers::HoldReason::StorageProviderDeposit);
    pub const BucketHoldReason: RuntimeHoldReason = RuntimeHoldReason::StorageProviders(pallet_storage_providers::HoldReason::BucketDeposit);
}

#[derive_impl(frame_system::config_preludes::TestDefaultConfig)]
impl system::Config for Test {
    type BaseCallFilter = Everything;
    type BlockWeights = ();
    type BlockLength = ();
    type DbWeight = RocksDbWeight;
    type RuntimeOrigin = RuntimeOrigin;
    type RuntimeCall = RuntimeCall;
    type Nonce = u64;
    type Hash = H256;
    type Hashing = BlakeTwo256;
    type AccountId = AccountId;
    type Lookup = IdentityLookup<Self::AccountId>;
    type Block = Block;
    type RuntimeEvent = RuntimeEvent;
    type BlockHashCount = BlockHashCount;
    type Version = ();
    type PalletInfo = PalletInfo;
    type AccountData = pallet_balances::AccountData<Balance>;
    type OnNewAccount = ();
    type OnKilledAccount = ();
    type SystemWeightInfo = ();
    type SS58Prefix = SS58Prefix;
    type OnSetCode = ();
    type MaxConsumers = frame_support::traits::ConstU32<16>;
}

impl pallet_balances::Config for Test {
    type Balance = Balance;
    type DustRemoval = ();
    type RuntimeEvent = RuntimeEvent;
    type ExistentialDeposit = ConstU128<1>;
    type AccountStore = System;
    type WeightInfo = ();
    type MaxLocks = ConstU32<10>;
    type MaxReserves = ();
    type ReserveIdentifier = [u8; 8];
    type RuntimeHoldReason = RuntimeHoldReason;
    type RuntimeFreezeReason = ();
    type FreezeIdentifier = ();
    type MaxFreezes = ConstU32<10>;
}

// TODO: remove this and replace with pallet treasury
pub struct TreasuryAccount;
impl Get<AccountId> for TreasuryAccount {
    fn get() -> AccountId {
        0
    }
}

<<<<<<< HEAD
// Converter from the Balance type to the BlockNumber type for math.
// It performs a saturated conversion, so that the result is always a valid BlockNumber.
pub struct SaturatingBalanceToBlockNumber;

impl Convert<Balance, BlockNumberFor<Test>> for SaturatingBalanceToBlockNumber {
    fn convert(block_number: Balance) -> BlockNumberFor<Test> {
        block_number.saturated_into()
    }
}

pub struct BlockFullnessHeadroom;
impl Get<Weight> for BlockFullnessHeadroom {
    fn get() -> Weight {
        Weight::from_parts(10_000, 0)
            + <Test as frame_system::Config>::DbWeight::get().reads_writes(0, 1)
    }
}

pub struct MinNotFullBlocksRatio;
impl Get<Perbill> for MinNotFullBlocksRatio {
    fn get() -> Perbill {
        Perbill::from_percent(50)
    }
}

=======
// Proofs dealer pallet:
>>>>>>> 9f9f33ea
impl pallet_proofs_dealer::Config for Test {
    type RuntimeEvent = RuntimeEvent;
    type ProvidersPallet = StorageProviders;
    type NativeBalance = Balances;
    type MerkleTrieHash = H256;
    type MerkleTrieHashing = BlakeTwo256;
    type ForestVerifier = MockVerifier<H256, LayoutV1<BlakeTwo256>, { BlakeTwo256::LENGTH }>;
    type KeyVerifier = MockVerifier<H256, LayoutV1<BlakeTwo256>, { BlakeTwo256::LENGTH }>;
    type StakeToBlockNumber = SaturatingBalanceToBlockNumber;
    type RandomChallengesPerBlock = ConstU32<10>;
    type MaxCustomChallengesPerBlock = ConstU32<10>;
    type MaxSubmittersPerTick = ConstU32<1000>; // TODO: Change this value after benchmarking for it to coincide with the implicit limit given by maximum block weight
    type TargetTicksStorageOfSubmitters = ConstU32<3>;
    type ChallengeHistoryLength = ConstU64<30>;
    type ChallengesQueueLength = ConstU32<25>;
    type CheckpointChallengePeriod = ConstU64<20>;
    type ChallengesFee = ConstU128<1_000_000>;
    type Treasury = TreasuryAccount;
    type RandomnessProvider = MockRandomness;
    type StakeToChallengePeriod = ConstU128<STAKE_TO_CHALLENGE_PERIOD>;
    type MinChallengePeriod = ConstU64<4>;
    type ChallengeTicksTolerance = ConstU64<10>;
    type BlockFullnessPeriod = ConstU64<10>;
    type BlockFullnessHeadroom = BlockFullnessHeadroom;
    type MinNotFullBlocksRatio = MinNotFullBlocksRatio;
}

// Converter from the Balance type to the BlockNumber type for math.
// It performs a saturated conversion, so that the result is always a valid BlockNumber.
pub struct SaturatingBalanceToBlockNumber;

impl Convert<Balance, BlockNumberFor<Test>> for SaturatingBalanceToBlockNumber {
    fn convert(block_number: Balance) -> BlockNumberFor<Test> {
        block_number.saturated_into()
    }
}

/// Structure to mock a verifier that returns `true` when `proof` is not empty
/// and `false` otherwise.
pub struct MockVerifier<C, T: TrieLayout, const H_LENGTH: usize> {
    _phantom: core::marker::PhantomData<(C, T)>,
}

/// Implement the `TrieVerifier` trait for the `MockForestManager` struct.
impl<C, T: TrieLayout, const H_LENGTH: usize> CommitmentVerifier for MockVerifier<C, T, H_LENGTH>
where
    C: MaybeDebug + Ord + Default + Copy + AsRef<[u8]> + AsMut<[u8]>,
{
    type Proof = CompactProof;
    type Commitment = H256;
    type Challenge = H256;

    fn verify_proof(
        _root: &Self::Commitment,
        _challenges: &[Self::Challenge],
        proof: &CompactProof,
    ) -> Result<BTreeSet<Self::Challenge>, DispatchError> {
        if proof.encoded_nodes.len() > 0 {
            Ok(proof
                .encoded_nodes
                .iter()
                .map(|node| H256::from_slice(&node[..]))
                .collect())
        } else {
            Err("Proof is empty".into())
        }
    }
}

impl<C, T: TrieLayout, const H_LENGTH: usize> TrieProofDeltaApplier<T::Hash>
    for MockVerifier<C, T, H_LENGTH>
where
    <T::Hash as sp_core::Hasher>::Out: for<'a> TryFrom<&'a [u8; H_LENGTH]>,
{
    type Proof = CompactProof;
    type Key = <T::Hash as sp_core::Hasher>::Out;

    fn apply_delta(
        root: &Self::Key,
        _mutations: &[(Self::Key, TrieMutation)],
        _proof: &Self::Proof,
    ) -> Result<
        (
            MemoryDB<T::Hash>,
            Self::Key,
            Vec<(Self::Key, Option<Vec<u8>>)>,
        ),
        DispatchError,
    > {
        // Just return the root as is with no mutations
        Ok((MemoryDB::<T::Hash>::default(), *root, Vec::new()))
    }
}

// Payment streams pallet:
impl pallet_payment_streams::Config for Test {
    type RuntimeEvent = RuntimeEvent;
    type NativeBalance = Balances;
    type ProvidersPallet = StorageProviders;
    type RuntimeHoldReason = RuntimeHoldReason;
    type Units = u64;
    type NewStreamDeposit = ConstU64<10>;
    type UserWithoutFundsCooldown = ConstU64<100>;
    type BlockNumberToBalance = BlockNumberToBalance;
    type ProvidersProofSubmitters = MockSubmittingProviders;
}
// Converter from the BlockNumber type to the Balance type for math
pub struct BlockNumberToBalance;
impl Convert<BlockNumberFor<Test>, Balance> for BlockNumberToBalance {
    fn convert(block_number: BlockNumberFor<Test>) -> Balance {
        block_number.into() // In this converter we assume that the block number type is smaller in size than the balance type
    }
}

// Storage providers pallet:
impl crate::Config for Test {
    type RuntimeEvent = RuntimeEvent;
    type ProvidersRandomness = MockRandomness;
    type NativeBalance = Balances;
    type RuntimeHoldReason = RuntimeHoldReason;
    type StorageDataUnit = u64;
    type SpCount = u32;
    type MerklePatriciaRoot = H256;
    type ValuePropId = H256;
    type ReadAccessGroupId = u32;
    type PaymentStreams = PaymentStreams;
    type ProvidersProofSubmitters = MockSubmittingProviders;
    type ReputationWeightType = u32;
    type Treasury = TreasuryAccount;
    type SpMinDeposit = ConstU128<10>;
    type SpMinCapacity = ConstU64<2>;
    type DepositPerData = ConstU128<2>;
    type MaxFileSize = ConstU64<{ u64::MAX }>;
    type MaxMultiAddressSize = ConstU32<100>;
    type MaxMultiAddressAmount = ConstU32<5>;
    type MaxProtocols = ConstU32<100>;
    type MaxBuckets = ConstU32<10000>;
    type BucketDeposit = ConstU128<10>;
    type BucketNameLimit = ConstU32<100>;
    type MaxBlocksForRandomness = ConstU64<{ EPOCH_DURATION_IN_BLOCKS * 2 }>;
    type MinBlocksBetweenCapacityChanges = ConstU64<10>;
    type DefaultMerkleRoot = DefaultMerkleRoot<LayoutV1<BlakeTwo256>>;
    type SlashAmountPerMaxFileSize = ConstU128<10>;
    type StartingReputationWeight = ConstU32<1>;
}

pub type HasherOutT<T> = <<T as TrieLayout>::Hash as Hasher>::Out;
pub struct DefaultMerkleRoot<T>(PhantomData<T>);
impl<T: TrieConfiguration> Get<HasherOutT<T>> for DefaultMerkleRoot<T> {
    fn get() -> HasherOutT<T> {
        sp_trie::empty_trie_root::<T>()
    }
}

pub struct MockRandomness;
impl Randomness<H256, BlockNumberFor<Test>> for MockRandomness {
    fn random(subject: &[u8]) -> (H256, BlockNumberFor<Test>) {
        // Simple randomness mock that changes each block but its randomness is only valid after 3 blocks

        // Concatenate the subject with the block number to get a unique hash for each block
        let subject_concat_block = [
            subject,
            &frame_system::Pallet::<Test>::block_number().to_le_bytes(),
        ]
        .concat();

        let hashed_subject = blake2_256(&subject_concat_block);

        (
            H256::from_slice(&hashed_subject),
            frame_system::Pallet::<Test>::block_number()
                .saturating_sub(BLOCKS_BEFORE_RANDOMNESS_VALID),
        )
    }
}

/// This function is used to test the randomness of the providers pallet.
pub fn test_randomness_output(
    who: &<Test as frame_system::Config>::AccountId,
) -> (<Test as frame_system::Config>::Hash, BlockNumberFor<Test>) {
    <Test as pallet_storage_providers::Config>::ProvidersRandomness::random(who.encode().as_ref())
}

// Mocked list of Providers that submitted proofs that can be used to test the pallet. It just returns the block number passed to it as the only submitter.
pub struct MockSubmittingProviders;
impl ProofSubmittersInterface for MockSubmittingProviders {
    type ProviderId = <Test as frame_system::Config>::Hash;
    type TickNumber = BlockNumberFor<Test>;
    type MaxProofSubmitters = ConstU32<1000>;
    fn get_proof_submitters_for_tick(
        block_number: &Self::TickNumber,
    ) -> Option<BoundedBTreeSet<Self::ProviderId, Self::MaxProofSubmitters>> {
        let mut set = BoundedBTreeSet::<Self::ProviderId, Self::MaxProofSubmitters>::new();
        // We convert the block number + 1 to the corresponding Provider ID, to simulate that the Provider submitted a proof
        <StorageProviders as ReadChallengeableProvidersInterface>::get_provider_id(
            *block_number + 1,
        )
        .map(|id| set.try_insert(id));
        Some(set)
    }

    fn get_accrued_failed_proof_submissions(provider_id: &Self::ProviderId) -> Option<u32> {
        SlashableProviders::<Test>::get(provider_id)
    }

    fn clear_accrued_failed_proof_submissions(provider_id: &Self::ProviderId) {
        SlashableProviders::<Test>::remove(provider_id);
    }
}

// Build genesis storage according to the mock runtime.
pub fn _new_test_ext() -> sp_io::TestExternalities {
    system::GenesisConfig::<Test>::default()
        .build_storage()
        .unwrap()
        .into()
}

pub mod accounts {
    pub const ALICE: (u64, u128) = (0, 5_000_000);
    pub const BOB: (u64, u128) = (1, 10_000_000);
    pub const CHARLIE: (u64, u128) = (2, 20_000_000);
    pub const DAVID: (u64, u128) = (3, 30_000_000);
    pub const EVE: (u64, u128) = (4, 400_000_000);
    pub const FERDIE: (u64, u128) = (5, 5_000_000_000);
    pub const GEORGE: (u64, u128) = (6, 600_000_000_000);
}

// Externalities builder with predefined balances for accounts and starting at block number 1
pub struct ExtBuilder;
impl ExtBuilder {
    pub fn build() -> sp_io::TestExternalities {
        let mut t = frame_system::GenesisConfig::<Test>::default()
            .build_storage()
            .unwrap();
        pallet_balances::GenesisConfig::<Test> {
            balances: vec![
                accounts::ALICE,
                accounts::BOB,
                accounts::CHARLIE,
                accounts::DAVID,
                accounts::EVE,
                accounts::FERDIE,
                accounts::GEORGE,
            ],
        }
        .assimilate_storage(&mut t)
        .unwrap();

        let mut ext = sp_io::TestExternalities::new(t);
        ext.execute_with(|| System::set_block_number(1));
        ext
    }
}<|MERGE_RESOLUTION|>--- conflicted
+++ resolved
@@ -101,7 +101,6 @@
     }
 }
 
-<<<<<<< HEAD
 // Converter from the Balance type to the BlockNumber type for math.
 // It performs a saturated conversion, so that the result is always a valid BlockNumber.
 pub struct SaturatingBalanceToBlockNumber;
@@ -127,9 +126,7 @@
     }
 }
 
-=======
 // Proofs dealer pallet:
->>>>>>> 9f9f33ea
 impl pallet_proofs_dealer::Config for Test {
     type RuntimeEvent = RuntimeEvent;
     type ProvidersPallet = StorageProviders;
