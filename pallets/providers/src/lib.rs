--- conflicted
+++ resolved
@@ -635,13 +635,8 @@
         MspAlreadyAssignedToBucket,
         /// Error thrown when a user exceeded the bucket data limit based on the associated value proposition.
         BucketSizeExceedsLimit,
-<<<<<<< HEAD
-        /// Error thrown when a provider attempted to top up their deposit when they are not required to.
-        TopUpNotRequired,
-=======
         /// Error thrown when a bucket has no value proposition.
         BucketHasNoValueProposition,
->>>>>>> 77e28d21
 
         // Payment streams interface errors:
         /// Error thrown when failing to decode the metadata from a received trie value that was removed.
