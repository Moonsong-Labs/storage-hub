//! # Storage Providers Pallet
//!
//! This pallet provides the functionality to manage Main Storage Providers (MSPs)
//! and Backup Storage Providers (BSPs) in a decentralized storage network.
//!
//! The functionality allows users to sign up and sign off as MSPs or BSPs and change
//! their parameters. This is the way that users can offer their storage capacity to
//! the network and get rewarded for it.
#![cfg_attr(not(feature = "std"), no_std)]

pub mod types;
mod utils;

// TODO #[cfg(feature = "runtime-benchmarks")]
// TODO mod benchmarking;

#[cfg(test)]
mod mock;

#[cfg(test)]
mod tests;

pub use pallet::*;
pub use scale_info::Type;
use types::{
    BackupStorageProvider, BackupStorageProviderId, BalanceOf, BucketId, MainStorageProviderId,
    MerklePatriciaRoot, SignUpRequest, StorageDataUnit,
};

#[frame_support::pallet]
pub mod pallet {
    use super::types::*;
    use codec::{FullCodec, HasCompact};
    use frame_support::traits::Randomness;
    use frame_support::{
        dispatch::DispatchResultWithPostInfo,
        pallet_prelude::*,
        sp_runtime::traits::{
            AtLeast32BitUnsigned, CheckEqual, CheckedAdd, MaybeDisplay, One, Saturating,
            SimpleBitOps, Zero,
        },
        traits::{fungible::*, Incrementable},
        Blake2_128Concat,
    };
    use frame_system::pallet_prelude::{BlockNumberFor, *};
    use polkadot_parachain_primitives::primitives::RelayChainBlockNumber;
    use scale_info::prelude::fmt::Debug;
    use shp_traits::{FileMetadataInterface, PaymentStreamsInterface, ProofSubmittersInterface};
<<<<<<< HEAD
    use sp_runtime::traits::{BlockNumberProvider, Bounded, CheckedDiv, ConvertBack};
=======
    use sp_runtime::traits::{Bounded, CheckedDiv, Hash};
>>>>>>> fd9025e3

    /// Configure the pallet by specifying the parameters and types on which it depends.
    #[pallet::config]
    pub trait Config: frame_system::Config {
        /// Because this pallet emits events, it depends on the runtime's definition of an event.
        type RuntimeEvent: From<Event<Self>> + IsType<<Self as frame_system::Config>::RuntimeEvent>;

        /// Type to access randomness to salt AccountIds and get the corresponding ProviderId
        type ProvidersRandomness: Randomness<ProviderIdFor<Self>, BlockNumberFor<Self>>;

        /// Trait that allows the pallet to update payment streams of its Providers and Users
        type PaymentStreams: PaymentStreamsInterface<
            Balance = Self::NativeBalance,
            AccountId = Self::AccountId,
            ProviderId = ProviderIdFor<Self>,
            Units = Self::StorageDataUnit,
        >;

        /// Trait that allows the pallet to manage generic file metadatas
        type FileMetadataManager: FileMetadataInterface<
            AccountId = Self::AccountId,
            StorageDataUnit = Self::StorageDataUnit,
        >;

        /// Type to access the Balances pallet (using the fungible trait from frame_support)
        type NativeBalance: Inspect<Self::AccountId>
            + Mutate<Self::AccountId>
            + hold::Inspect<Self::AccountId, Reason = Self::RuntimeHoldReason>
            // , Reason = Self::HoldReason> We will probably have to hold deposits
            + hold::Mutate<Self::AccountId, Reason = Self::RuntimeHoldReason>
            + hold::Balanced<Self::AccountId>
            + freeze::Inspect<Self::AccountId>
            + freeze::Mutate<Self::AccountId>;

        /// The overarching hold reason
        type RuntimeHoldReason: From<HoldReason>;

        /// Data type for the measurement of storage size
        type StorageDataUnit: Parameter
            + Member
            + MaybeSerializeDeserialize
            + Default
            + MaybeDisplay
            + AtLeast32BitUnsigned
            + Saturating
            + CheckedDiv
            + Zero
            + Copy
            + MaxEncodedLen
            + HasCompact
            + Into<BalanceOf<Self>>
            + Into<u64>;

        type StorageDataUnitAndBalanceConvert: ConvertBack<Self::StorageDataUnit, BalanceOf<Self>>;

        /// Type that represents the total number of registered Storage Providers.
        type SpCount: Parameter
            + Member
            + MaybeSerializeDeserialize
            + Ord
            + AtLeast32BitUnsigned
            + FullCodec
            + Copy
            + Default
            + Debug
            + scale_info::TypeInfo
            + MaxEncodedLen;

        /// The type of the Merkle Patricia Root of the storage trie for BSPs and MSPs' buckets (a hash).
        type MerklePatriciaRoot: Parameter
            + Member
            + MaybeSerializeDeserialize
            + Debug
            + MaybeDisplay
            + SimpleBitOps
            + Ord
            + Default
            + Copy
            + CheckEqual
            + AsRef<[u8]>
            + AsMut<[u8]>
            + MaxEncodedLen
            + FullCodec;
        /// The hashing system (algorithm) being used for the Merkle Patricia Roots (e.g. Blake2).
        type MerkleTrieHashing: Hash<Output = Self::MerklePatriciaRoot> + TypeInfo;

        /// The type that is used to represent a Provider ID.
        type ProviderId: Parameter
            + Member
            + MaybeSerializeDeserialize
            + Debug
            + MaybeDisplay
            + SimpleBitOps
            + Ord
            + Default
            + Copy
            + CheckEqual
            + AsRef<[u8]>
            + AsMut<[u8]>
            + MaxEncodedLen
            + FullCodec;
        /// The hashing system (algorithm) being used for the Provider IDs (e.g. Blake2).
        type ProviderIdHashing: Hash<Output = Self::ProviderId> + TypeInfo;

        /// The type that is used to represent a Value Proposition ID.
        type ValuePropId: Parameter
            + Member
            + MaybeSerializeDeserialize
            + Debug
            + MaybeDisplay
            + SimpleBitOps
            + Ord
            + Default
            + Copy
            + CheckEqual
            + AsRef<[u8]>
            + AsMut<[u8]>
            + MaxEncodedLen
            + FullCodec;
        /// The hashing system (algorithm) being used for the Provider IDs (e.g. Blake2).
        type ValuePropIdHashing: Hash<Output = Self::ValuePropId> + TypeInfo;

        /// The type of the Bucket NFT Collection ID.
        type ReadAccessGroupId: Member + Parameter + MaxEncodedLen + Copy + Incrementable;

        /// The trait exposing data of which providers failed to respond to challenges for proofs of storage.
        type ProvidersProofSubmitters: ProofSubmittersInterface<
            ProviderId = ProviderIdFor<Self>,
            TickNumber = BlockNumberFor<Self>,
        >;

        /// The type representing the reputation weight of a BSP.
        type ReputationWeightType: Parameter
            + Member
            + MaybeSerializeDeserialize
            + Default
            + MaybeDisplay
            + Saturating
            + Copy
            + MaxEncodedLen
            + HasCompact
            + Zero
            + One
            + CheckedAdd
            + Ord
            + Bounded;

        /// Interface to get the relay chain block number which was used as an anchor for the last block in the parachain.
        type RelayBlockGetter: BlockNumberProvider<BlockNumber = RelayChainBlockNumber>;

        /// The Treasury AccountId.
        /// The account to which:
        /// - The fees for submitting a challenge are transferred.
        /// - The slashed funds are transferred.
        #[pallet::constant]
        type Treasury: Get<Self::AccountId>;

        /// The minimum amount that an account has to deposit to become a storage provider.
        #[pallet::constant]
        type SpMinDeposit: Get<BalanceOf<Self>>;

        /// The amount that a BSP receives as allocation of storage capacity when it deposits SpMinDeposit.
        #[pallet::constant]
        type SpMinCapacity: Get<StorageDataUnit<Self>>;

        /// The slope of the collateral vs storage capacity curve. In other terms, how many tokens a Storage Provider should add as collateral to increase its storage capacity in one unit of StorageDataUnit.
        #[pallet::constant]
        type DepositPerData: Get<BalanceOf<Self>>;

        /// The estimated maximum size of an unknown file.
        ///
        /// Used primarily to slash a Storage Provider when it fails to provide a chunk of data for an unknown file size.
        #[pallet::constant]
        type MaxFileSize: Get<StorageDataUnit<Self>>;

        /// The maximum size of a multiaddress.
        #[pallet::constant]
        type MaxMultiAddressSize: Get<u32>;

        /// The maximum amount of multiaddresses that a Storage Provider can have.
        #[pallet::constant]
        type MaxMultiAddressAmount: Get<u32>;

        /// The maximum number of protocols the MSP can support (at least within the runtime).
        #[pallet::constant]
        type MaxProtocols: Get<u32>;

        /// The amount that an account has to deposit to create a bucket.
        #[pallet::constant]
        type BucketDeposit: Get<BalanceOf<Self>>;

        /// Type that represents the byte limit of a bucket name.
        #[pallet::constant]
        type BucketNameLimit: Get<u32>;

        /// The maximum amount of blocks after which a sign up request expires so the randomness cannot be chosen
        #[pallet::constant]
        type MaxBlocksForRandomness: Get<BlockNumberFor<Self>>;

        /// The minimum amount of blocks between capacity changes for a SP
        #[pallet::constant]
        type MinBlocksBetweenCapacityChanges: Get<BlockNumberFor<Self>>;

        /// The default value of the root of the Merkle Patricia Trie of the runtime
        #[pallet::constant]
        type DefaultMerkleRoot: Get<Self::MerklePatriciaRoot>;

        /// The slash factor deducted from a Storage Provider's deposit for every single storage proof they fail to provide.
        #[pallet::constant]
        type SlashAmountPerMaxFileSize: Get<BalanceOf<Self>>;

        /// Starting reputation weight for a newly registered BSP.
        #[pallet::constant]
        type StartingReputationWeight: Get<Self::ReputationWeightType>;

        /// The amount of blocks that a BSP must wait before being able to sign off, after being signed up.
        ///
        /// This is to prevent BSPs from signing up and off too quickly, thus making it harder for an attacker
        /// to suddenly have a large portion of the total number of BSPs. The reason for this, is that the
        /// attacker would have to lock up a large amount of funds for this period of time.
        #[pallet::constant]
        type BspSignUpLockPeriod: Get<BlockNumberFor<Self>>;

        #[pallet::constant]
        type MaxCommitmentSize: Get<u32>;

        /// 0-size bucket fixed rate payment stream (i.e. the amount charged as a base  
        /// fee for a bucket that doesn't have any files yet)
        #[pallet::constant]
        type ZeroSizeBucketFixedRate: Get<BalanceOf<Self>>;

        /// Period of time for a provider to top up their deposit after being slashed.
        ///
        /// If the provider does not top up their deposit within this period, they will be marked as insolvent.
        #[pallet::constant]
        type TopUpGracePeriod: Get<u32>;
    }

    #[pallet::pallet]
    pub struct Pallet<T>(_);

    // Storage:

    /// The mapping from an AccountId that requested to sign up to a tuple of the metadata with type of the request, and the block
    /// number when the request was made.
    ///
    /// This is used for the two-step process of registering: when a user requests to register as a SP (either MSP or BSP),
    /// that request with the metadata and the deposit held is stored here. When the user confirms the sign up, the
    /// request is removed from this storage and the user is registered as a SP.
    ///
    /// This storage is updated in:
    /// - [request_msp_sign_up](crate::dispatchables::request_msp_sign_up) and [request_bsp_sign_up](crate::dispatchables::request_bsp_sign_up), which add a new entry to the map.
    /// - [confirm_sign_up](crate::dispatchables::confirm_sign_up) and [cancel_sign_up](crate::dispatchables::cancel_sign_up), which remove an existing entry from the map.
    #[pallet::storage]
    pub type SignUpRequests<T: Config> =
        StorageMap<_, Blake2_128Concat, T::AccountId, SignUpRequest<T>>;

    /// The mapping from an AccountId to a MainStorageProviderId.
    ///
    /// This is used to get a Main Storage Provider's unique identifier needed to access its metadata.
    ///
    /// This storage is updated in:
    /// - [confirm_sign_up](crate::dispatchables::confirm_sign_up), which adds a new entry to the map if the account to confirm is a Main Storage Provider.
    /// - [msp_sign_off](crate::dispatchables::msp_sign_off), which removes the corresponding entry from the map.
    #[pallet::storage]
    pub type AccountIdToMainStorageProviderId<T: Config> =
        StorageMap<_, Blake2_128Concat, T::AccountId, MainStorageProviderId<T>>;

    /// The mapping from a MainStorageProviderId to a MainStorageProvider.
    ///
    /// This is used to get a Main Storage Provider's metadata.
    /// It returns `None` if the Main Storage Provider ID does not correspond to any registered Main Storage Provider.
    ///
    /// This storage is updated in:
    /// - [confirm_sign_up](crate::dispatchables::confirm_sign_up), which adds a new entry to the map if the account to confirm is a Main Storage Provider.
    /// - [msp_sign_off](crate::dispatchables::msp_sign_off), which removes the corresponding entry from the map.
    /// - [change_capacity](crate::dispatchables::change_capacity), which changes the entry's `capacity`.
    #[pallet::storage]
    pub type MainStorageProviders<T: Config> =
        StorageMap<_, Blake2_128Concat, MainStorageProviderId<T>, MainStorageProvider<T>>;

    /// The mapping from a BucketId to that bucket's metadata.
    ///
    /// This is used to get a bucket's metadata, such as root, user ID, and MSP ID.
    /// It returns `None` if the Bucket ID does not correspond to any registered bucket.
    ///
    /// This storage is updated in:
    /// - [add_bucket](shp_traits::MutateProvidersInterface::add_bucket), which adds a new entry to the map.
    /// - [change_root_bucket](shp_traits::MutateProvidersInterface::change_root_bucket), which changes the corresponding bucket's root.
    /// - [remove_root_bucket](shp_traits::MutateProvidersInterface::remove_root_bucket), which removes the entry of the corresponding bucket.
    #[pallet::storage]
    pub type Buckets<T: Config> = StorageMap<_, Blake2_128Concat, BucketId<T>, Bucket<T>>;

    /// The double mapping from a MainStorageProviderId to a BucketIds.
    ///
    /// This is used to efficiently retrieve the list of buckets that a Main Storage Provider is currently storing.
    ///
    /// This storage is updated in:
    /// - [add_bucket](shp_traits::MutateProvidersInterface::add_bucket)
    /// - [remove_root_bucket](shp_traits::MutateProvidersInterface::remove_root_bucket)
    #[pallet::storage]
    pub type MainStorageProviderIdsToBuckets<T: Config> = StorageDoubleMap<
        _,
        Blake2_128Concat,
        MainStorageProviderId<T>,
        Blake2_128Concat,
        BucketId<T>,
        (),
    >;

    /// The mapping from an AccountId to a BackupStorageProviderId.
    ///
    /// This is used to get a Backup Storage Provider's unique identifier needed to access its metadata.
    ///
    /// This storage is updated in:
    ///
    /// - [confirm_sign_up](crate::dispatchables::confirm_sign_up), which adds a new entry to the map if the account to confirm is a Backup Storage Provider.
    /// - [bsp_sign_off](crate::dispatchables::bsp_sign_off), which removes the corresponding entry from the map.
    #[pallet::storage]
    pub type AccountIdToBackupStorageProviderId<T: Config> =
        StorageMap<_, Blake2_128Concat, T::AccountId, BackupStorageProviderId<T>>;

    /// The mapping from a BackupStorageProviderId to a BackupStorageProvider.
    ///
    /// This is used to get a Backup Storage Provider's metadata.
    /// It returns `None` if the Backup Storage Provider ID does not correspond to any registered Backup Storage Provider.
    ///
    /// This storage is updated in:
    /// - [confirm_sign_up](crate::dispatchables::confirm_sign_up), which adds a new entry to the map if the account to confirm is a Backup Storage Provider.
    /// - [bsp_sign_off](crate::dispatchables::bsp_sign_off), which removes the corresponding entry from the map.
    /// - [change_capacity](crate::dispatchables::change_capacity), which changes the entry's `capacity`.
    #[pallet::storage]
    pub type BackupStorageProviders<T: Config> =
        StorageMap<_, Blake2_128Concat, BackupStorageProviderId<T>, BackupStorageProvider<T>>;

    /// The amount of Main Storage Providers that are currently registered in the runtime.
    ///
    /// This is used to keep track of the total amount of MSPs in the system.
    ///
    /// This storage is updated in:
    /// - [confirm_sign_up](crate::dispatchables::confirm_sign_up), which adds one to this storage if the account to confirm is a Main Storage Provider.
    /// - [msp_sign_off](crate::dispatchables::msp_sign_off), which subtracts one from this storage.
    #[pallet::storage]
    pub type MspCount<T: Config> = StorageValue<_, T::SpCount, ValueQuery>;

    /// The amount of Backup Storage Providers that are currently registered in the runtime.
    ///
    /// This is used to keep track of the total amount of BSPs in the system.
    ///
    /// This storage is updated in:
    /// - [confirm_sign_up](crate::dispatchables::confirm_sign_up), which adds one to this storage if the account to confirm is a Backup Storage Provider.
    /// - [bsp_sign_off](crate::dispatchables::bsp_sign_off), which subtracts one from this storage.
    #[pallet::storage]
    pub type BspCount<T: Config> = StorageValue<_, T::SpCount, ValueQuery>;

    /// The total amount of storage capacity all BSPs have.
    ///
    /// This is used to keep track of the total amount of storage capacity all BSPs have in the system, which is also the
    /// total amount of storage capacity that can be used by users if we factor in the replication factor.
    ///
    /// This storage is updated in:
    /// - [confirm_sign_up](crate::dispatchables::confirm_sign_up), which adds the capacity of the registered Storage Provider to this storage if the account to confirm is a Backup Storage Provider.
    /// - [bsp_sign_off](crate::dispatchables::bsp_sign_off), which subtracts the capacity of the Backup Storage Provider to sign off from this storage.
    #[pallet::storage]
    pub type TotalBspsCapacity<T: Config> = StorageValue<_, StorageDataUnit<T>, ValueQuery>;

    /// The total amount of storage capacity of BSPs that is currently in use.
    ///
    /// This is used to keep track of the total amount of storage capacity that is currently in use by users, which is useful for
    /// system metrics and also to calculate the current price of storage.
    #[pallet::storage]
    pub type UsedBspsCapacity<T: Config> = StorageValue<_, StorageDataUnit<T>, ValueQuery>;

    /// The total global reputation weight of all BSPs.
    #[pallet::storage]
    pub type GlobalBspsReputationWeight<T> = StorageValue<_, ReputationWeightType<T>, ValueQuery>;

    /// Double mapping from a [`MainStorageProviderId`] to [`ValueProposition`]s.
    ///
    /// These are applied at the bucket level. Propositions are the price per [`Config::StorageDataUnit`] per block and the
    /// limit of data that can be stored in the bucket.
    #[pallet::storage]
    pub type MainStorageProviderIdsToValuePropositions<T: Config> = StorageDoubleMap<
        _,
        Blake2_128Concat,
        MainStorageProviderId<T>,
        Blake2_128Concat,
        ValuePropIdFor<T>,
        ValueProposition<T>,
        OptionQuery,
    >;

    /// Providers that have been slashed and are required to top up their deposit to the required amount given their current
    /// max capacity.
    ///
    /// The `on_pool` hook will process every grace period's slashed providers and attempt to top up their required deposit before
    /// marking them as insolvent. If a provider is marked as insolvent, the network (e.g users, other providers) can issue
    /// `add_redundancy` requests to replicate the data loss if it was a BSP. If it was an MSP, the user can decide to move their
    /// buckets to another MSP or delete their buckets.
    ///
    /// The relay chain block is used to ensure we have a predictive way to determine how much time we allocate to the provider to
    /// top up their deposit.
    #[pallet::storage]
    pub type GracePeriodToSlashedProviders<T: Config> = StorageDoubleMap<
        _,
        Blake2_128Concat,
        RelayChainBlockNumber,
        Blake2_128Concat,
        HashId<T>,
        (),
    >;

    /// Storage providers currently awaited for to top up their deposit. This storage holds the current amount that the provider was
    /// slashed for.
    ///
    /// This is primarily used to lookup providers, restrict certain operations while they are in this state.
    #[pallet::storage]
    pub type AwaitingTopUpFromProviders<T: Config> =
        StorageMap<_, Blake2_128Concat, HashId<T>, TopUpMetadata>;

    // Events & Errors:

    /// The events that can be emitted by this pallet
    #[pallet::event]
    #[pallet::generate_deposit(pub(super) fn deposit_event)]
    pub enum Event<T: Config> {
        /// Event emitted when a Main Storage Provider has requested to sign up successfully. Provides information about
        /// that MSP's account id, its multiaddresses, the total data it can store according to its stake, and its value proposition.
        MspRequestSignUpSuccess {
            who: T::AccountId,
            multiaddresses: Multiaddresses<T>,
            capacity: StorageDataUnit<T>,
        },

        /// Event emitted when a Main Storage Provider has confirmed its sign up successfully. Provides information about
        /// that MSP's account id, the total data it can store according to its stake, its multiaddress, and its value proposition.
        MspSignUpSuccess {
            who: T::AccountId,
            msp_id: MainStorageProviderId<T>,
            multiaddresses: Multiaddresses<T>,
            capacity: StorageDataUnit<T>,
            value_prop: ValuePropositionWithId<T>,
        },

        /// Event emitted when a Backup Storage Provider has requested to sign up successfully. Provides information about
        /// that BSP's account id, its multiaddresses, and the total data it can store according to its stake.
        BspRequestSignUpSuccess {
            who: T::AccountId,
            multiaddresses: Multiaddresses<T>,
            capacity: StorageDataUnit<T>,
        },

        /// Event emitted when a Backup Storage Provider has confirmed its sign up successfully. Provides information about
        /// that BSP's account id, the total data it can store according to its stake, and its multiaddress.
        BspSignUpSuccess {
            who: T::AccountId,
            bsp_id: BackupStorageProviderId<T>,
            multiaddresses: Multiaddresses<T>,
            capacity: StorageDataUnit<T>,
        },

        /// Event emitted when a sign up request has been canceled successfully. Provides information about
        /// the account id of the user that canceled the request.
        SignUpRequestCanceled { who: T::AccountId },

        /// Event emitted when a Main Storage Provider has signed off successfully. Provides information about
        /// that MSP's account id.
        MspSignOffSuccess {
            who: T::AccountId,
            msp_id: MainStorageProviderId<T>,
        },

        /// Event emitted when a Backup Storage Provider has signed off successfully. Provides information about
        /// that BSP's account id.
        BspSignOffSuccess {
            who: T::AccountId,
            bsp_id: BackupStorageProviderId<T>,
        },

        /// Event emitted when a SP has changed its capacity successfully. Provides information about
        /// that SP's account id, its old total data that could store, and the new total data.
        CapacityChanged {
            who: T::AccountId,
            provider_id: StorageProviderId<T>,
            old_capacity: StorageDataUnit<T>,
            new_capacity: StorageDataUnit<T>,
            next_block_when_change_allowed: BlockNumberFor<T>,
        },

        /// Event emitted when a SP has been slashed.
        Slashed {
<<<<<<< HEAD
            provider_id: HashId<T>,
            amount: BalanceOf<T>,
        },

        /// Event emitted when a provider has been slashed optionally signaling the end of the grace
        /// period if an automatic top up could not be performed.
        AwaitingTopUp {
            provider_id: HashId<T>,
            top_up_metadata: TopUpMetadata,
        },

        /// Event emitted when an SP has topped up its deposit based on slash amount.
        TopUpFulfilled {
            provider_id: HashId<T>,
            /// Amount that the provider has added to the held `StorageProviderDeposit` to pay for the outstanding slash amount.
            amount: BalanceOf<T>,
=======
            provider_id: ProviderIdFor<T>,
            amount_slashed: BalanceOf<T>,
>>>>>>> fd9025e3
        },

        /// Event emitted when a bucket's root has been changed.
        BucketRootChanged {
            bucket_id: BucketId<T>,
            old_root: MerklePatriciaRoot<T>,
            new_root: MerklePatriciaRoot<T>,
        },

        /// Event emitted when a Provider has added a new MultiAddress to its account.
        MultiAddressAdded {
            provider_id: ProviderIdFor<T>,
            new_multiaddress: MultiAddress<T>,
        },

        /// Event emitted when a Provider has removed a MultiAddress from its account.
        MultiAddressRemoved {
            provider_id: ProviderIdFor<T>,
            removed_multiaddress: MultiAddress<T>,
        },

        /// Event emitted when an MSP adds a new value proposition.
        ValuePropAdded {
            msp_id: MainStorageProviderId<T>,
            value_prop_id: ValuePropIdFor<T>,
            value_prop: ValueProposition<T>,
        },

        /// Event emitted when an MSP's value proposition is made unavailable.
        ValuePropUnavailable {
            msp_id: MainStorageProviderId<T>,
            value_prop_id: ValuePropIdFor<T>,
        },
    }

    /// The errors that can be thrown by this pallet to inform users about what went wrong
    #[pallet::error]
    pub enum Error<T> {
        // Sign up errors:
        /// Error thrown when a user tries to sign up as a SP but is already registered as a MSP or BSP.
        AlreadyRegistered,
        /// Error thrown when a user tries to confirm a sign up that was not requested previously.
        SignUpNotRequested,
        /// Error thrown when a user tries to request to sign up when it already has a sign up request pending.
        SignUpRequestPending,
        /// Error thrown when a user tries to sign up without any multiaddress.
        NoMultiAddress,
        /// Error thrown when a user tries to sign up as a SP but any of the provided multiaddresses is invalid.
        InvalidMultiAddress,
        /// Error thrown when a user tries to sign up or change its capacity to store less storage than the minimum required by the runtime.
        StorageTooLow,

        // Deposit errors:
        /// Error thrown when a user does not have enough balance to pay the deposit that it would incur by signing up as a SP or changing its capacity.
        NotEnoughBalance,
        /// Error thrown when the runtime cannot hold the required deposit from the account to register it as a SP or change its capacity.
        CannotHoldDeposit,

        // Sign off errors:
        /// Error thrown when a user tries to sign off as a SP but still has used storage.
        StorageStillInUse,
        /// Error thrown when a user tries to sign off as a BSP but the sign off period has not passed yet.
        SignOffPeriodNotPassed,

        // Randomness errors:
        /// Error thrown when a user tries to confirm a sign up but the randomness is too fresh to be used yet.
        RandomnessNotValidYet,
        /// Error thrown when a user tries to confirm a sign up but too much time has passed since the request.
        SignUpRequestExpired,

        // Capacity change errors:
        /// Error thrown when a user tries to change its capacity to less than its used storage.
        NewCapacityLessThanUsedStorage,
        /// Error thrown when a user tries to change its capacity to the same value it already has.
        NewCapacityEqualsCurrentCapacity,
        /// Error thrown when a user tries to change its capacity to zero (there are specific extrinsics to sign off as a SP).
        NewCapacityCantBeZero,
        /// Error thrown when a SP tries to change its capacity but it has not been enough time since the last time it changed it.
        NotEnoughTimePassed,
        /// Error thrown when a SP tries to change its capacity but the new capacity is not enough to store the used storage.
        NewUsedCapacityExceedsStorageCapacity,
        /// Deposit too low to determine capacity.
        DepositTooLow,

        // General errors:
        /// Error thrown when a user tries to interact as a SP but is not registered as a MSP or BSP.
        NotRegistered,
        /// Error thrown when trying to get a root from a MSP without passing a User ID.
        NoUserId,
        /// Error thrown when trying to get a root from a MSP without passing a Bucket ID.
        NoBucketId,
        /// Error thrown when a user has a SP ID assigned to it but the SP data does not exist in storage (Inconsistency error).
        SpRegisteredButDataNotFound,
        /// Error thrown when a bucket ID is not found in storage.
        BucketNotFound,
        /// Error thrown when a bucket ID already exists in storage.
        BucketAlreadyExists,
        /// Bucket cannot be deleted because it is not empty.
        BucketNotEmpty,
        /// Error thrown when a bucket ID could not be added to the list of buckets of a MSP.
        AppendBucketToMspFailed,
        /// Error thrown when an attempt was made to slash an unslashable Storage Provider.
        ProviderNotSlashable,
        /// Error thrown when a provider attempts to top up their deposit when not required.
        TopUpNotRequired,
        /// Error thrown when an operation requires an MSP to be storing the bucket.
        BucketMustHaveMspForOperation,
        /// Error thrown when a Provider tries to add a new MultiAddress to its account but it already has the maximum amount of multiaddresses.
        MultiAddressesMaxAmountReached,
        /// Error thrown when a Provider tries to delete a MultiAddress from its account but it does not have that MultiAddress.
        MultiAddressNotFound,
        /// Error thrown when a Provider tries to add a new MultiAddress to its account but it already exists.
        MultiAddressAlreadyExists,
        /// Error thrown when a Provider tries to remove the last MultiAddress from its account.
        LastMultiAddressCantBeRemoved,
        /// Error thrown when the value proposition id is not found.
        ValuePropositionNotFound,
        /// Error thrown when value proposition under a given id already exists.
        ValuePropositionAlreadyExists,
        /// Error thrown when a value proposition is not available.
        ValuePropositionNotAvailable,
        /// Error thrown when a fixed payment stream is not found.
        FixedRatePaymentStreamNotFound,
        /// Error thrown when changing the MSP of a bucket to the same assigned MSP.
        MspAlreadyAssignedToBucket,
        /// Error thrown when a user exceeded the bucket data limit based on the associated value proposition.
        BucketSizeExceedsLimit,
        /// Error thrown when a bucket has no value proposition.
        BucketHasNoValueProposition,

        // Payment streams interface errors:
        /// Error thrown when failing to decode the metadata from a received trie value that was removed.
        InvalidEncodedFileMetadata,
        /// Error thrown when failing to decode the owner Account ID from the received metadata.
        InvalidEncodedAccountId,
        /// Error thrown when trying to update a payment stream that does not exist.
        PaymentStreamNotFound,
    }

    /// This enum holds the HoldReasons for this pallet, allowing the runtime to identify each held balance with different reasons separately
    ///
    /// This allows us to hold tokens and be able to identify in the future that those held tokens were
    /// held because of this pallet
    #[pallet::composite_enum]
    pub enum HoldReason {
        /// Deposit that a Storage Provider has to pay to be registered as such
        StorageProviderDeposit,
        /// Deposit that a user has to pay to create a bucket
        BucketDeposit,
        // Only for testing, another unrelated hold reason
        #[cfg(test)]
        AnotherUnrelatedHold,
    }

    /// Dispatchables (extrinsics) exposed by this pallet
    #[pallet::call]
    impl<T: Config> Pallet<T> {
        /// Dispatchable extrinsic that allows users to request to sign up as a Main Storage Provider.
        ///
        /// The dispatch origin for this call must be Signed.
        /// The origin must be the account that wants to sign up as a Main Storage Provider.
        ///
        /// Funds proportional to the capacity requested are reserved (held) from the account.
        ///
        /// Parameters:
        /// - `capacity`: The total amount of data that the Main Storage Provider will be able to store.
        /// - `multiaddresses`: The vector of multiaddresses that the signer wants to register (according to the
        /// [Multiaddr spec](https://github.com/multiformats/multiaddr))
        /// - `value_prop`: The value proposition that the signer will provide as a Main Storage Provider to
        /// users and wants to register on-chain. It could be data limits, communication protocols to access the user's
        /// data, and more.
        ///
        /// This extrinsic will perform the following checks and logic:
        /// 1. Check that the extrinsic was signed and get the signer.
        /// 2. Check that the signer is not already registered as either a MSP or BSP
        /// 3. Check that the multiaddress is valid
        /// 4. Check that the data to be stored is greater than the minimum required by the runtime.
        /// 5. Calculate how much deposit will the signer have to pay using the amount of data it wants to store
        /// 6. Check that the signer has enough funds to pay the deposit
        /// 7. Hold the deposit from the signer
        /// 8. Update the Sign Up Requests storage to add the signer as requesting to sign up as a MSP
        ///
        /// Emits `MspRequestSignUpSuccess` event when successful.
        #[pallet::call_index(0)]
        #[pallet::weight(Weight::from_parts(10_000, 0) + T::DbWeight::get().writes(1))]
        pub fn request_msp_sign_up(
            origin: OriginFor<T>,
            capacity: StorageDataUnit<T>,
            multiaddresses: Multiaddresses<T>,
            value_prop_price_per_unit_of_data_per_block: BalanceOf<T>,
            commitment: Commitment<T>,
            value_prop_max_data_limit: StorageDataUnit<T>,
            payment_account: T::AccountId,
        ) -> DispatchResultWithPostInfo {
            // Check that the extrinsic was signed and get the signer.
            let who = ensure_signed(origin)?;

            // Set up a structure with the information of the new MSP
            let msp_info = MainStorageProvider {
                capacity,
                capacity_used: StorageDataUnit::<T>::default(),
                multiaddresses: multiaddresses.clone(),
                last_capacity_change: frame_system::Pallet::<T>::block_number(),
                owner_account: who.clone(),
                payment_account,
                sign_up_block: frame_system::Pallet::<T>::block_number(),
            };

            // Sign up the new MSP (if possible), updating storage
            Self::do_request_msp_sign_up(MainStorageProviderSignUpRequest {
                msp_info,
                value_prop: ValueProposition::<T>::new(
                    value_prop_price_per_unit_of_data_per_block,
                    commitment,
                    value_prop_max_data_limit,
                ),
            })?;

            // Emit the corresponding event
            Self::deposit_event(Event::<T>::MspRequestSignUpSuccess {
                who,
                multiaddresses,
                capacity,
            });

            // Return a successful DispatchResultWithPostInfo
            Ok(().into())
        }

        /// Dispatchable extrinsic that allows users to sign up as a Backup Storage Provider.
        ///
        /// The dispatch origin for this call must be Signed.
        /// The origin must be the account that wants to sign up as a Backup Storage Provider.
        ///
        /// Funds proportional to the capacity requested are reserved (held) from the account.
        ///
        /// Parameters:
        /// - `capacity`: The total amount of data that the Backup Storage Provider will be able to store.
        /// - `multiaddresses`: The vector of multiaddresses that the signer wants to register (according to the
        /// [Multiaddr spec](https://github.com/multiformats/multiaddr))
        ///
        /// This extrinsic will perform the following checks and logic:
        /// 1. Check that the extrinsic was signed and get the signer.
        /// 2. Check that the signer is not already registered as either a MSP or BSP
        /// 3. Check that the multiaddress is valid
        /// 4. Check that the data to be stored is greater than the minimum required by the runtime
        /// 5. Calculate how much deposit will the signer have to pay using the amount of data it wants to store
        /// 6. Check that the signer has enough funds to pay the deposit
        /// 7. Hold the deposit from the signer
        /// 8. Update the Sign Up Requests storage to add the signer as requesting to sign up as a BSP
        ///
        /// Emits `BspRequestSignUpSuccess` event when successful.
        #[pallet::call_index(1)]
        #[pallet::weight(Weight::from_parts(10_000, 0) + T::DbWeight::get().writes(1))]
        pub fn request_bsp_sign_up(
            origin: OriginFor<T>,
            capacity: StorageDataUnit<T>,
            multiaddresses: Multiaddresses<T>,
            payment_account: T::AccountId,
        ) -> DispatchResultWithPostInfo {
            // Check that the extrinsic was signed and get the signer.
            let who = ensure_signed(origin)?;

            // Set up a structure with the information of the new BSP
            let bsp_info = BackupStorageProvider {
                capacity,
                capacity_used: StorageDataUnit::<T>::default(),
                multiaddresses: multiaddresses.clone(),
                root: T::DefaultMerkleRoot::get(),
                last_capacity_change: frame_system::Pallet::<T>::block_number(),
                owner_account: who.clone(),
                payment_account,
                reputation_weight: T::StartingReputationWeight::get(),
                sign_up_block: frame_system::Pallet::<T>::block_number(),
            };

            // Sign up the new BSP (if possible), updating storage
            Self::do_request_bsp_sign_up(&bsp_info)?;

            // Emit the corresponding event
            Self::deposit_event(Event::<T>::BspRequestSignUpSuccess {
                who,
                multiaddresses,
                capacity,
            });

            // Return a successful DispatchResultWithPostInfo
            Ok(().into())
        }

        /// Dispatchable extrinsic that allows users to confirm their sign up as a Storage Provider, either MSP or BSP.
        ///
        /// The dispatch origin for this call must be Signed.
        /// The origin must be the account that requested to sign up as a Storage Provider, except when providing a
        /// `provider_account` parameter, in which case the origin can be any account.
        ///
        /// Parameters:
        /// - `provider_account`: The account that requested to sign up as a Storage Provider. If not provided, the signer
        /// will be considered the account that requested to sign up.
        ///
        /// This extrinsic will perform the following checks and logic:
        /// 1. Check that the extrinsic was signed
        /// 2. Check that the account received has requested to register as a SP
        /// 3. Check that the current randomness is sufficiently fresh to be used as a salt for that request
        /// 4. Check that the request has not expired
        /// 5. Register the signer as a MSP or BSP with the data provided in the request
        ///
        /// Emits `MspSignUpSuccess` or `BspSignUpSuccess` event when successful, depending on the type of sign up.
        ///
        /// Notes:
        /// - This extrinsic could be called by the user itself or by a third party
        /// - The deposit that the user has to pay to register as a SP is held when the user requests to register as a SP
        /// - If this extrinsic is successful, it will be free for the caller, to incentive state debloating
        #[pallet::call_index(2)]
        #[pallet::weight(Weight::from_parts(10_000, 0) + T::DbWeight::get().writes(1))]
        pub fn confirm_sign_up(
            origin: OriginFor<T>,
            provider_account: Option<T::AccountId>,
        ) -> DispatchResultWithPostInfo {
            // Check that the extrinsic was signed and get the signer
            let who = ensure_signed(origin)?;

            // Execute checks and logic, update storage and emit event
            // We emit the event in the interior logic to not have to check again which type of sign up it is outside of it
            match provider_account {
                Some(provider_account) => Self::do_confirm_sign_up(&provider_account)?,
                None => Self::do_confirm_sign_up(&who)?,
            }

            // Return a successful DispatchResultWithPostInfo. If the extrinsic executed correctly, it will be free for the caller
            Ok(Pays::No.into())
        }

        /// Dispatchable extrinsic that allows a user with a pending Sign Up Request to cancel it, getting the deposit back.
        ///
        /// The dispatch origin for this call must be Signed.
        /// The origin must be the account that requested to sign up as a Storage Provider.
        ///
        /// This extrinsic will perform the following checks and logic:
        /// 1. Check that the extrinsic was signed and get the signer.
        /// 2. Check that the signer has requested to sign up as a SP
        /// 3. Delete the request from the Sign Up Requests storage
        /// 4. Return the deposit to the signer
        ///
        /// Emits `SignUpRequestCanceled` event when successful.
        #[pallet::call_index(3)]
        #[pallet::weight(Weight::from_parts(10_000, 0) + T::DbWeight::get().writes(1))]
        pub fn cancel_sign_up(origin: OriginFor<T>) -> DispatchResultWithPostInfo {
            // Check that the extrinsic was signed and get the signer.
            let who = ensure_signed(origin)?;

            // Execute checks and logic, update storage
            Self::do_cancel_sign_up(&who)?;

            // Emit the corresponding event
            Self::deposit_event(Event::<T>::SignUpRequestCanceled { who });

            Ok(().into())
        }

        /// Dispatchable extrinsic that allows users to sign off as a Main Storage Provider.
        ///
        /// The dispatch origin for this call must be Signed.
        /// The origin must be the account that wants to sign off as a Main Storage Provider.
        ///
        /// This extrinsic will perform the following checks and logic:
        /// 1. Check that the extrinsic was signed and get the signer.
        /// 2. Check that the signer is registered as a MSP
        /// 3. Check that the MSP has no storage assigned to it (no buckets or data used by it)
        /// 4. Update the MSPs storage, removing the signer as an MSP
        /// 5. Return the deposit to the signer
        /// 6. Decrement the storage that holds total amount of MSPs currently in the system
        ///
        /// Emits `MspSignOffSuccess` event when successful.
        #[pallet::call_index(4)]
        #[pallet::weight(Weight::from_parts(10_000, 0) + T::DbWeight::get().writes(1))]
        pub fn msp_sign_off(origin: OriginFor<T>) -> DispatchResultWithPostInfo {
            // Check that the extrinsic was signed and get the signer.
            let who = ensure_signed(origin)?;

            // Execute checks and logic, update storage
            let msp_id = Self::do_msp_sign_off(&who)?;

            // Emit the corresponding event
            Self::deposit_event(Event::<T>::MspSignOffSuccess { who, msp_id });

            // Return a successful DispatchResultWithPostInfo
            Ok(().into())
        }

        /// Dispatchable extrinsic that allows users to sign off as a Backup Storage Provider.
        ///
        /// The dispatch origin for this call must be Signed.
        /// The origin must be the account that wants to sign off as a Backup Storage Provider.
        ///
        /// This extrinsic will perform the following checks and logic:
        /// 1. Check that the extrinsic was signed and get the signer.
        /// 2. Check that the signer is registered as a BSP
        /// 3. Check that the BSP has no storage assigned to it
        /// 4. Update the BSPs storage, removing the signer as an BSP
        /// 5. Update the total capacity of all BSPs, removing the capacity of the signer
        /// 6. Return the deposit to the signer
        /// 7. Decrement the storage that holds total amount of BSPs currently in the system
        ///
        /// Emits `BspSignOffSuccess` event when successful.
        #[pallet::call_index(5)]
        #[pallet::weight(Weight::from_parts(10_000, 0) + T::DbWeight::get().writes(1))]
        pub fn bsp_sign_off(origin: OriginFor<T>) -> DispatchResultWithPostInfo {
            // Check that the extrinsic was signed and get the signer.
            let who = ensure_signed(origin)?;

            // Execute checks and logic, update storage
            let bsp_id = Self::do_bsp_sign_off(&who)?;

            // Emit the corresponding event
            Self::deposit_event(Event::<T>::BspSignOffSuccess { who, bsp_id });

            // Return a successful DispatchResultWithPostInfo
            Ok(().into())
        }

        /// Dispatchable extrinsic that allows users to change their amount of stored data
        ///
        /// The dispatch origin for this call must be Signed.
        /// The origin must be the account that wants to change its capacity.
        ///
        /// Parameters:
        /// - `new_capacity`: The new total amount of data that the Storage Provider wants to be able to store.
        ///
        /// This extrinsic will perform the following checks and logic:
        /// 1. Check that the extrinsic was signed and get the signer.
        /// 2. Check that the signer is registered as a SP
        /// 3. Check that enough time has passed since the last time the SP changed its capacity
        /// 4. Check that the new capacity is greater than the minimum required by the runtime
        /// 5. Check that the new capacity is greater than the data used by this SP
        /// 6. Calculate the new deposit needed for this new capacity
        /// 7. Check to see if the new deposit needed is greater or less than the current deposit
        /// 	a. If the new deposit is greater than the current deposit:
        /// 		i. Check that the signer has enough funds to pay this extra deposit
        /// 		ii. Hold the extra deposit from the signer
        /// 	b. If the new deposit is less than the current deposit, return the held difference to the signer
        /// 7. Update the SPs storage to change the total data
        /// 8. If user is a BSP, update the total capacity of the network (sum of all capacities of BSPs)
        ///
        /// Emits `CapacityChanged` event when successful.
        #[pallet::call_index(6)]
        #[pallet::weight(Weight::from_parts(10_000, 0) + T::DbWeight::get().writes(1))]
        pub fn change_capacity(
            origin: OriginFor<T>,
            new_capacity: StorageDataUnit<T>,
        ) -> DispatchResultWithPostInfo {
            // Check that the extrinsic was signed and get the signer.
            let who = ensure_signed(origin)?;

            // Execute checks and logic, update storage
            let (provider_id, old_capacity) = Self::do_change_capacity(&who, new_capacity)?;

            // Emit the corresponding event
            Self::deposit_event(Event::<T>::CapacityChanged {
                who,
                provider_id,
                old_capacity,
                new_capacity,
                next_block_when_change_allowed: frame_system::Pallet::<T>::block_number()
                    + T::MinBlocksBetweenCapacityChanges::get(),
            });

            // Return a successful DispatchResultWithPostInfo
            Ok(().into())
        }

        /// Dispatchable extrinsic only callable by an MSP that allows it to add a value proposition to its service
        ///
        /// The dispatch origin for this call must be Signed.
        /// The origin must be the account that wants to add a value proposition.
        ///
        /// Emits `ValuePropAdded` event when successful.
        #[pallet::call_index(7)]
        #[pallet::weight(Weight::from_parts(10_000, 0) + T::DbWeight::get().writes(1))]
        pub fn add_value_prop(
            origin: OriginFor<T>,
            price_per_unit_of_data_per_block: BalanceOf<T>,
            commitment: Commitment<T>,
            bucket_data_limit: StorageDataUnit<T>,
        ) -> DispatchResultWithPostInfo {
            // Check that the extrinsic was signed and get the signer.
            let who = ensure_signed(origin)?;

            // Execute checks and logic, update storage
            let (msp_id, value_prop) = Self::do_add_value_prop(
                &who,
                price_per_unit_of_data_per_block,
                commitment,
                bucket_data_limit,
            )?;

            // Emit event
            Self::deposit_event(Event::<T>::ValuePropAdded {
                msp_id,
                value_prop_id: value_prop.derive_id(),
                value_prop,
            });

            Ok(().into())
        }

        /// Dispatchable extrinsic only callable by an MSP that allows it to make a value proposition unavailable.
        ///
        /// This operation cannot be reversed. You can only add new value propositions.
        /// This will not affect existing buckets which are using this value proposition.
        #[pallet::call_index(8)]
        #[pallet::weight(Weight::from_parts(10_000, 0) + T::DbWeight::get().writes(1))]
        pub fn make_value_prop_unavailable(
            origin: OriginFor<T>,
            value_prop_id: ValuePropIdFor<T>,
        ) -> DispatchResultWithPostInfo {
            // Check that the extrinsic was signed and get the signer.
            let who = ensure_signed(origin)?;

            // Execute checks and logic, update storage
            let msp_id = Self::do_make_value_prop_unavailable(&who, value_prop_id)?;

            // Emit event
            Self::deposit_event(Event::<T>::ValuePropUnavailable {
                msp_id,
                value_prop_id,
            });

            Ok(().into())
        }

        /// Dispatchable extrinsic that allows BSPs and MSPs to add a new multiaddress to their account.
        ///
        /// The dispatch origin for this call must be Signed.
        /// The origin must be the account that wants to add a new multiaddress.
        ///
        /// Parameters:
        /// - `new_multiaddress`: The new multiaddress that the signer wants to add to its account.
        ///
        /// This extrinsic will perform the following checks and logic:
        /// 1. Check that the extrinsic was signed and get the signer.
        /// 2. Check that the signer is registered as a MSP or BSP.
        /// 3. Check that the Provider has not reached the maximum amount of multiaddresses.
        /// 4. Check that the multiaddress is valid (size and any other relevant checks). TODO: Implement this.
        /// 5. Update the Provider's storage to add the multiaddress.
        ///
        /// Emits `MultiAddressAdded` event when successful.
        #[pallet::call_index(9)]
        #[pallet::weight(Weight::from_parts(10_000, 0) + T::DbWeight::get().writes(1))]
        pub fn add_multiaddress(
            origin: OriginFor<T>,
            new_multiaddress: MultiAddress<T>,
        ) -> DispatchResultWithPostInfo {
            // Check that the extrinsic was signed and get the signer.
            let who = ensure_signed(origin)?;

            // Execute checks and logic, update storage
            let provider_id = Self::do_add_multiaddress(&who, &new_multiaddress)?;

            // Emit the corresponding event
            Self::deposit_event(Event::<T>::MultiAddressAdded {
                provider_id,
                new_multiaddress,
            });

            // Return a successful DispatchResultWithPostInfo
            Ok(().into())
        }

        /// Dispatchable extrinsic that allows BSPs and MSPs to remove an existing multiaddress from their account.
        ///
        /// The dispatch origin for this call must be Signed.
        /// The origin must be the account that wants to remove a multiaddress.
        ///
        /// Parameters:
        /// - `multiaddress`: The multiaddress that the signer wants to remove from its account.
        ///
        /// This extrinsic will perform the following checks and logic:
        /// 1. Check that the extrinsic was signed and get the signer.
        /// 2. Check that the signer is registered as a MSP or BSP.
        /// 3. Check that the multiaddress exists in the Provider's account.
        /// 4. Update the Provider's storage to remove the multiaddress.
        ///
        /// Emits `MultiAddressRemoved` event when successful.
        #[pallet::call_index(10)]
        #[pallet::weight(Weight::from_parts(10_000, 0) + T::DbWeight::get().writes(1))]
        pub fn remove_multiaddress(
            origin: OriginFor<T>,
            multiaddress: MultiAddress<T>,
        ) -> DispatchResultWithPostInfo {
            // Check that the extrinsic was signed and get the signer.
            let who = ensure_signed(origin)?;

            // Execute checks and logic, update storage
            let provider_id = Self::do_remove_multiaddress(&who, &multiaddress)?;

            // Emit the corresponding event
            Self::deposit_event(Event::<T>::MultiAddressRemoved {
                provider_id,
                removed_multiaddress: multiaddress,
            });

            // Return a successful DispatchResultWithPostInfo
            Ok(().into())
        }

        /// Dispatchable extrinsic that allows to forcefully and automatically sign up a Main Storage Provider.
        ///
        /// The dispatch origin for this call must be Root.
        /// The `who` parameter is the account that wants to sign up as a Main Storage Provider.
        ///
        /// Funds proportional to the capacity requested are reserved (held) from the account passed as the `who` parameter.
        ///
        /// Parameters:
        /// - `who`: The account that wants to sign up as a Main Storage Provider.
        /// - `msp_id`: The Main Storage Provider ID that the account passed as the `who` parameter is requesting to sign up as.
        /// - `capacity`: The total amount of data that the Main Storage Provider will be able to store.
        /// - `multiaddresses`: The vector of multiaddresses that the signer wants to register (according to the
        /// [Multiaddr spec](https://github.com/multiformats/multiaddr))
        /// - `value_prop`: The value proposition that the signer will provide as a Main Storage Provider to
        /// users and wants to register on-chain. It could be data limits, communication protocols to access the user's
        /// data, and more.
        ///
        /// This extrinsic will perform the steps of:
        /// 1. [request_msp_sign_up](crate::dispatchables::request_msp_sign_up)
        /// 2. [confirm_sign_up](crate::dispatchables::confirm_sign_up)
        ///
        /// Emits `MspRequestSignUpSuccess` and `MspSignUpSuccess` events when successful.
        #[pallet::call_index(11)]
        #[pallet::weight(Weight::from_parts(10_000, 0) + T::DbWeight::get().writes(1))]
        pub fn force_msp_sign_up(
            origin: OriginFor<T>,
            who: T::AccountId,
            msp_id: MainStorageProviderId<T>,
            capacity: StorageDataUnit<T>,
            multiaddresses: Multiaddresses<T>,
            value_prop_price_per_unit_of_data_per_block: BalanceOf<T>,
            commitment: Commitment<T>,
            value_prop_max_data_limit: StorageDataUnit<T>,
            payment_account: T::AccountId,
        ) -> DispatchResultWithPostInfo {
            // Check that the extrinsic was sent with root origin.
            ensure_root(origin)?;

            // Set up a structure with the information of the new MSP
            let msp_info = MainStorageProvider {
                capacity,
                capacity_used: StorageDataUnit::<T>::default(),
                multiaddresses: multiaddresses.clone(),
                last_capacity_change: frame_system::Pallet::<T>::block_number(),
                owner_account: who.clone(),
                payment_account,
                sign_up_block: frame_system::Pallet::<T>::block_number(),
            };

            let sign_up_request = MainStorageProviderSignUpRequest {
                msp_info,
                value_prop: ValueProposition::<T>::new(
                    value_prop_price_per_unit_of_data_per_block,
                    commitment,
                    value_prop_max_data_limit,
                ),
            };

            // Sign up the new MSP (if possible), updating storage
            Self::do_request_msp_sign_up(sign_up_request.clone())?;

            // Emit the corresponding event
            Self::deposit_event(Event::<T>::MspRequestSignUpSuccess {
                who: who.clone(),
                multiaddresses,
                capacity,
            });

            // Confirm the sign up of the account as a Main Storage Provider with the given ID
            Self::do_msp_sign_up(
                &who,
                msp_id,
                sign_up_request,
                frame_system::Pallet::<T>::block_number(),
            )?;

            // Return a successful DispatchResultWithPostInfo
            Ok(().into())
        }

        /// Dispatchable extrinsic that allows to forcefully and automatically sing up a Backup Storage Provider.
        ///
        /// The dispatch origin for this call must be Root.
        /// The `who` parameter is the account that wants to sign up as a Backup Storage Provider.
        ///
        /// Funds proportional to the capacity requested are reserved (held) from the account passed as the `who` parameter.
        ///
        /// Parameters:
        /// - `who`: The account that wants to sign up as a Backup Storage Provider.
        /// - `bsp_id`: The Backup Storage Provider ID that the account passed as the `who` parameter is requesting to sign up as.
        /// - `capacity`: The total amount of data that the Backup Storage Provider will be able to store.
        /// - `multiaddresses`: The vector of multiaddresses that the signer wants to register (according to the
        /// [Multiaddr spec](https://github.com/multiformats/multiaddr))
        ///
        /// This extrinsic will perform the steps of:
        /// 1. [request_bsp_sign_up](crate::dispatchables::request_bsp_sign_up)
        /// 2. [confirm_sign_up](crate::dispatchables::confirm_sign_up)
        ///
        /// Emits `BspRequestSignUpSuccess` and `BspSignUpSuccess` events when successful.
        #[pallet::call_index(12)]
        #[pallet::weight(Weight::from_parts(10_000, 0) + T::DbWeight::get().writes(1))]
        pub fn force_bsp_sign_up(
            origin: OriginFor<T>,
            who: T::AccountId,
            bsp_id: BackupStorageProviderId<T>,
            capacity: StorageDataUnit<T>,
            multiaddresses: Multiaddresses<T>,
            payment_account: T::AccountId,
            weight: Option<ReputationWeightType<T>>,
        ) -> DispatchResultWithPostInfo {
            // Check that the extrinsic was sent with root origin.
            ensure_root(origin)?;

            // Set up a structure with the information of the new BSP
            let bsp_info = BackupStorageProvider {
                capacity,
                capacity_used: StorageDataUnit::<T>::default(),
                multiaddresses: multiaddresses.clone(),
                root: T::DefaultMerkleRoot::get(),
                last_capacity_change: frame_system::Pallet::<T>::block_number(),
                owner_account: who.clone(),
                payment_account,
                reputation_weight: weight.unwrap_or(T::StartingReputationWeight::get()),
                sign_up_block: frame_system::Pallet::<T>::block_number(),
            };

            // Sign up the new BSP (if possible), updating storage
            Self::do_request_bsp_sign_up(&bsp_info)?;

            // Emit the corresponding event
            Self::deposit_event(Event::<T>::BspRequestSignUpSuccess {
                who: who.clone(),
                multiaddresses,
                capacity,
            });

            // Confirm the sign up of the account as a Backup Storage Provider with the given ID
            Self::do_bsp_sign_up(
                &who,
                bsp_id,
                &bsp_info,
                frame_system::Pallet::<T>::block_number(),
            )?;

            // Return a successful DispatchResultWithPostInfo
            Ok(().into())
        }

        /// Dispatchable extrinsic to slash a _slashable_ Storage Provider.
        ///
        /// A Storage Provider is _slashable_ iff it has failed to respond to challenges for providing proofs of storage.
        /// In the context of the StorageHub protocol, the proofs-dealer pallet marks a Storage Provider as _slashable_ when it fails to respond to challenges.
        #[pallet::call_index(13)]
        #[pallet::weight(Weight::from_parts(10_000, 0) + T::DbWeight::get().writes(1))]
        pub fn slash(
            origin: OriginFor<T>,
            provider_id: ProviderIdFor<T>,
        ) -> DispatchResultWithPostInfo {
            // Check that the extrinsic was sent with root origin.
            ensure_signed(origin)?;

            Self::do_slash(&provider_id)
        }

        /// Dispatchable extrinsic to top-up the deposit of a Storage Provider.
        ///
        /// The dispatch origin for this call must be signed.
        ///
        /// This is a free transaction if the user successfully tops up their deposit.
        #[pallet::call_index(14)]
        #[pallet::weight(Weight::from_parts(10_000, 0) + T::DbWeight::get().writes(1))]
        pub fn top_up_deposit(origin: OriginFor<T>) -> DispatchResultWithPostInfo {
            // Check that the extrinsic was signed and get the signer.
            let who = ensure_signed(origin)?;

            Self::do_top_up_deposit(&who)
        }
    }
}

/// Helper functions (getters, setters, etc.) for this pallet
impl<T: Config> Pallet<T> {
    /// A helper function to get the information of a sign up request of a user.
    pub fn get_sign_up_request(who: &T::AccountId) -> Result<SignUpRequest<T>, Error<T>> {
        SignUpRequests::<T>::get(who).ok_or(Error::<T>::SignUpNotRequested)
    }

    /// A helper function to get the total capacity of a storage provider.
    pub fn get_total_capacity_of_sp(who: &T::AccountId) -> Result<StorageDataUnit<T>, Error<T>> {
        if let Some(m_id) = AccountIdToMainStorageProviderId::<T>::get(who) {
            let msp = MainStorageProviders::<T>::get(m_id).ok_or(Error::<T>::NotRegistered)?;
            Ok(msp.capacity)
        } else if let Some(b_id) = AccountIdToBackupStorageProviderId::<T>::get(who) {
            let bsp = BackupStorageProviders::<T>::get(b_id).ok_or(Error::<T>::NotRegistered)?;
            Ok(bsp.capacity)
        } else {
            Err(Error::<T>::NotRegistered)
        }
    }

    /// A helper function to get the total capacity of all BSPs which is the total capacity of the network.
    pub fn get_total_bsp_capacity() -> StorageDataUnit<T> {
        TotalBspsCapacity::<T>::get()
    }

    /// A helper function to get the total used capacity of all BSPs.
    pub fn get_used_bsp_capacity() -> StorageDataUnit<T> {
        UsedBspsCapacity::<T>::get()
    }

    /// A helper function to get the total data used by a Main Storage Provider.
    pub fn get_used_storage_of_msp(
        who: &MainStorageProviderId<T>,
    ) -> Result<StorageDataUnit<T>, Error<T>> {
        let msp = MainStorageProviders::<T>::get(who).ok_or(Error::<T>::NotRegistered)?;
        Ok(msp.capacity_used)
    }

    /// A helper function to get the total data used by a Backup Storage Provider.
    pub fn get_used_storage_of_bsp(
        who: &BackupStorageProviderId<T>,
    ) -> Result<StorageDataUnit<T>, Error<T>> {
        let bsp = BackupStorageProviders::<T>::get(who).ok_or(Error::<T>::NotRegistered)?;
        Ok(bsp.capacity_used)
    }

    /// A helper function to get the total amount of Backup Storage Providers that have registered.
    pub fn get_bsp_count() -> T::SpCount {
        BspCount::<T>::get()
    }

    /// A helper function to get the total amount of Main Storage Providers that have registered.
    pub fn get_msp_count() -> T::SpCount {
        MspCount::<T>::get()
    }
}<|MERGE_RESOLUTION|>--- conflicted
+++ resolved
@@ -46,11 +46,7 @@
     use polkadot_parachain_primitives::primitives::RelayChainBlockNumber;
     use scale_info::prelude::fmt::Debug;
     use shp_traits::{FileMetadataInterface, PaymentStreamsInterface, ProofSubmittersInterface};
-<<<<<<< HEAD
-    use sp_runtime::traits::{BlockNumberProvider, Bounded, CheckedDiv, ConvertBack};
-=======
-    use sp_runtime::traits::{Bounded, CheckedDiv, Hash};
->>>>>>> fd9025e3
+    use sp_runtime::traits::{BlockNumberProvider, Bounded, CheckedDiv, ConvertBack, Hash};
 
     /// Configure the pallet by specifying the parameters and types on which it depends.
     #[pallet::config]
@@ -459,7 +455,7 @@
         Blake2_128Concat,
         RelayChainBlockNumber,
         Blake2_128Concat,
-        HashId<T>,
+        ProviderIdFor<T>,
         (),
     >;
 
@@ -469,7 +465,7 @@
     /// This is primarily used to lookup providers, restrict certain operations while they are in this state.
     #[pallet::storage]
     pub type AwaitingTopUpFromProviders<T: Config> =
-        StorageMap<_, Blake2_128Concat, HashId<T>, TopUpMetadata>;
+        StorageMap<_, Blake2_128Concat, ProviderIdFor<T>, TopUpMetadata>;
 
     // Events & Errors:
 
@@ -542,27 +538,22 @@
 
         /// Event emitted when a SP has been slashed.
         Slashed {
-<<<<<<< HEAD
-            provider_id: HashId<T>,
+            provider_id: ProviderIdFor<T>,
             amount: BalanceOf<T>,
         },
 
         /// Event emitted when a provider has been slashed optionally signaling the end of the grace
         /// period if an automatic top up could not be performed.
         AwaitingTopUp {
-            provider_id: HashId<T>,
+            provider_id: ProviderIdFor<T>,
             top_up_metadata: TopUpMetadata,
         },
 
         /// Event emitted when an SP has topped up its deposit based on slash amount.
         TopUpFulfilled {
-            provider_id: HashId<T>,
+            provider_id: ProviderIdFor<T>,
             /// Amount that the provider has added to the held `StorageProviderDeposit` to pay for the outstanding slash amount.
             amount: BalanceOf<T>,
-=======
-            provider_id: ProviderIdFor<T>,
-            amount_slashed: BalanceOf<T>,
->>>>>>> fd9025e3
         },
 
         /// Event emitted when a bucket's root has been changed.
