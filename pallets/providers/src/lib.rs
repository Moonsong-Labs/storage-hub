--- conflicted
+++ resolved
@@ -632,7 +632,6 @@
             error: DispatchError,
         },
 
-<<<<<<< HEAD
         /// Event emitted when there was an inconsistency error and the provider was found in ProviderTopUpExpirations
         /// for a tick that wasn't actually when its top up expired, and when trying to insert it with the actual
         /// expiration tick in ProviderTopUpExpirations the append failed.
@@ -643,8 +642,6 @@
             expiration_tick: StorageHubTickNumber<T>,
         },
 
-=======
->>>>>>> 8c786cb9
         /// Event emitted when a provider has been marked as insolvent.
         ///
         /// This happens when the provider hasn't topped up their deposit within the grace period after being slashed
