--- conflicted
+++ resolved
@@ -461,13 +461,13 @@
             amount_slashed: BalanceOf<T>,
         },
 
-<<<<<<< HEAD
         /// Event emitted when a bucket's root has been changed.
         BucketRootChanged {
             bucket_id: BucketId<T>,
             old_root: MerklePatriciaRoot<T>,
             new_root: MerklePatriciaRoot<T>,
-=======
+        },
+
         /// Event emitted when a Provider has added a new MultiAddress to its account.
         MultiAddressAdded {
             provider_id: HashId<T>,
@@ -478,7 +478,6 @@
         MultiAddressRemoved {
             provider_id: HashId<T>,
             removed_multiaddress: MultiAddress<T>,
->>>>>>> 6ca52772
         },
 
         /// Event emitted when an MSP adds a new value proposition.
