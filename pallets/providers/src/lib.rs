//! # Storage Providers Pallet
//!
//! This pallet provides the functionality to manage Main Storage Providers (MSPs)
//! and Backup Storage Providers (BSPs) in a decentralized storage network.
//!
//! The functionality allows users to sign up and sign off as MSPs or BSPs and change
//! their parameters. This is the way that users can offer their storage capacity to
//! the network and get rewarded for it.
#![cfg_attr(not(feature = "std"), no_std)]

pub mod types;
mod utils;

// TODO #[cfg(feature = "runtime-benchmarks")]
// TODO mod benchmarking;

#[cfg(test)]
mod mock;

#[cfg(test)]
mod tests;

pub use pallet::*;
pub use scale_info::Type;
use types::{
    BackupStorageProvider, BackupStorageProviderId, BalanceOf, BucketId, HashId,
    MainStorageProviderId, MerklePatriciaRoot, SignUpRequest, StorageDataUnit,
};

#[frame_support::pallet]
pub mod pallet {
    use super::types::*;
    use codec::{FullCodec, HasCompact};
    use frame_support::traits::Randomness;
    use frame_support::{
        dispatch::DispatchResultWithPostInfo,
        pallet_prelude::*,
        sp_runtime::traits::{
            AtLeast32BitUnsigned, CheckEqual, CheckedAdd, MaybeDisplay, One, Saturating,
            SimpleBitOps, Zero,
        },
        traits::{fungible::*, Incrementable},
        Blake2_128Concat,
    };
    use frame_system::pallet_prelude::{BlockNumberFor, *};
    use scale_info::prelude::fmt::Debug;
    use shp_traits::{FileMetadataInterface, PaymentStreamsInterface, ProofSubmittersInterface};
    use sp_runtime::traits::{Bounded, CheckedDiv};

    /// Configure the pallet by specifying the parameters and types on which it depends.
    #[pallet::config]
    pub trait Config: frame_system::Config {
        /// Because this pallet emits events, it depends on the runtime's definition of an event.
        type RuntimeEvent: From<Event<Self>> + IsType<<Self as frame_system::Config>::RuntimeEvent>;

        /// Type to access randomness to salt AccountIds and get the corresponding HashId
        type ProvidersRandomness: Randomness<HashId<Self>, BlockNumberFor<Self>>;

        /// Trait that allows the pallet to update payment streams of its Providers and Users
        type PaymentStreams: PaymentStreamsInterface<
            Balance = Self::NativeBalance,
            AccountId = Self::AccountId,
            ProviderId = HashId<Self>,
            Units = Self::StorageDataUnit,
        >;

        /// Trait that allows the pallet to manage generic file metadatas
        type FileMetadataManager: FileMetadataInterface<
            AccountId = Self::AccountId,
            StorageDataUnit = Self::StorageDataUnit,
        >;

        /// Type to access the Balances pallet (using the fungible trait from frame_support)
        type NativeBalance: Inspect<Self::AccountId>
            + Mutate<Self::AccountId>
            + hold::Inspect<Self::AccountId, Reason = Self::RuntimeHoldReason>
            // , Reason = Self::HoldReason> We will probably have to hold deposits
            + hold::Mutate<Self::AccountId, Reason = Self::RuntimeHoldReason>
            + hold::Balanced<Self::AccountId>
            + freeze::Inspect<Self::AccountId>
            + freeze::Mutate<Self::AccountId>;

        /// The overarching hold reason
        type RuntimeHoldReason: From<HoldReason>;

        /// Data type for the measurement of storage size
        type StorageDataUnit: Parameter
            + Member
            + MaybeSerializeDeserialize
            + Default
            + MaybeDisplay
            + AtLeast32BitUnsigned
            + Saturating
            + CheckedDiv
            + Zero
            + Copy
            + MaxEncodedLen
            + HasCompact
            + Into<BalanceOf<Self>>
            + Into<u64>;

        /// Type that represents the total number of registered Storage Providers.
        type SpCount: Parameter
            + Member
            + MaybeSerializeDeserialize
            + Ord
            + AtLeast32BitUnsigned
            + FullCodec
            + Copy
            + Default
            + Debug
            + scale_info::TypeInfo
            + MaxEncodedLen;

        /// The type of the Merkle Patricia Root of the storage trie for BSPs and MSPs' buckets (a hash).
        type MerklePatriciaRoot: Parameter
            + Member
            + MaybeSerializeDeserialize
            + Debug
            + MaybeDisplay
            + SimpleBitOps
            + Ord
            + Default
            + Copy
            + CheckEqual
            + AsRef<[u8]>
            + AsMut<[u8]>
            + MaxEncodedLen
            + FullCodec;

        /// The type of the Bucket NFT Collection ID.
        type ReadAccessGroupId: Member + Parameter + MaxEncodedLen + Copy + Incrementable;

        /// The trait exposing data of which providers failed to respond to challenges for proofs of storage.
        type ProvidersProofSubmitters: ProofSubmittersInterface<
            ProviderId = HashId<Self>,
            TickNumber = BlockNumberFor<Self>,
        >;

        /// The type representing the reputation weight of a BSP.
        type ReputationWeightType: Parameter
            + Member
            + MaybeSerializeDeserialize
            + Default
            + MaybeDisplay
            + Saturating
            + Copy
            + MaxEncodedLen
            + HasCompact
            + Zero
            + One
            + CheckedAdd
            + Ord
            + Bounded;

        /// The Treasury AccountId.
        /// The account to which:
        /// - The fees for submitting a challenge are transferred.
        /// - The slashed funds are transferred.
        #[pallet::constant]
        type Treasury: Get<Self::AccountId>;

        /// The minimum amount that an account has to deposit to become a storage provider.
        #[pallet::constant]
        type SpMinDeposit: Get<BalanceOf<Self>>;

        /// The amount that a BSP receives as allocation of storage capacity when it deposits SpMinDeposit.
        #[pallet::constant]
        type SpMinCapacity: Get<StorageDataUnit<Self>>;

        /// The slope of the collateral vs storage capacity curve. In other terms, how many tokens a Storage Provider should add as collateral to increase its storage capacity in one unit of StorageDataUnit.
        #[pallet::constant]
        type DepositPerData: Get<BalanceOf<Self>>;

        /// The estimated maximum size of an unknown file.
        ///
        /// Used primarily to slash a Storage Provider when it fails to provide a chunk of data for an unknown file size.
        #[pallet::constant]
        type MaxFileSize: Get<StorageDataUnit<Self>>;

        /// The maximum size of a multiaddress.
        #[pallet::constant]
        type MaxMultiAddressSize: Get<u32>;

        /// The maximum amount of multiaddresses that a Storage Provider can have.
        #[pallet::constant]
        type MaxMultiAddressAmount: Get<u32>;

        /// The maximum number of protocols the MSP can support (at least within the runtime).
        #[pallet::constant]
        type MaxProtocols: Get<u32>;

        /// The maximum amount of Buckets that a MSP can have.
        #[pallet::constant]
        type MaxBuckets: Get<u32>;

        /// The amount that an account has to deposit to create a bucket.
        #[pallet::constant]
        type BucketDeposit: Get<BalanceOf<Self>>;

        /// Type that represents the byte limit of a bucket name.
        #[pallet::constant]
        type BucketNameLimit: Get<u32>;

        /// The maximum amount of blocks after which a sign up request expires so the randomness cannot be chosen
        #[pallet::constant]
        type MaxBlocksForRandomness: Get<BlockNumberFor<Self>>;

        /// The minimum amount of blocks between capacity changes for a SP
        #[pallet::constant]
        type MinBlocksBetweenCapacityChanges: Get<BlockNumberFor<Self>>;

        /// The default value of the root of the Merkle Patricia Trie of the runtime
        #[pallet::constant]
        type DefaultMerkleRoot: Get<Self::MerklePatriciaRoot>;

        /// The slash factor deducted from a Storage Provider's deposit for every single storage proof they fail to provide.
        #[pallet::constant]
        type SlashAmountPerMaxFileSize: Get<BalanceOf<Self>>;

        /// Starting reputation weight for a newly registered BSP.
        #[pallet::constant]
        type StartingReputationWeight: Get<Self::ReputationWeightType>;

        /// The amount of blocks that a BSP must wait before being able to sign off, after being signed up.
        ///
        /// This is to prevent BSPs from signing up and off too quickly, thus making it harder for an attacker
        /// to suddenly have a large portion of the total number of BSPs. The reason for this, is that the
        /// attacker would have to lock up a large amount of funds for this period of time.
        #[pallet::constant]
        type BspSignUpLockPeriod: Get<BlockNumberFor<Self>>;

        #[pallet::constant]
        type MaxCommitmentSize: Get<u32>;
    }

    #[pallet::pallet]
    pub struct Pallet<T>(_);

    // Storage:

    /// The mapping from an AccountId that requested to sign up to a tuple of the metadata with type of the request, and the block
    /// number when the request was made.
    ///
    /// This is used for the two-step process of registering: when a user requests to register as a SP (either MSP or BSP),
    /// that request with the metadata and the deposit held is stored here. When the user confirms the sign up, the
    /// request is removed from this storage and the user is registered as a SP.
    ///
    /// This storage is updated in:
    /// - [request_msp_sign_up](crate::dispatchables::request_msp_sign_up) and [request_bsp_sign_up](crate::dispatchables::request_bsp_sign_up), which add a new entry to the map.
    /// - [confirm_sign_up](crate::dispatchables::confirm_sign_up) and [cancel_sign_up](crate::dispatchables::cancel_sign_up), which remove an existing entry from the map.
    #[pallet::storage]
    pub type SignUpRequests<T: Config> =
        StorageMap<_, Blake2_128Concat, T::AccountId, SignUpRequest<T>>;

    /// The mapping from an AccountId to a MainStorageProviderId.
    ///
    /// This is used to get a Main Storage Provider's unique identifier needed to access its metadata.
    ///
    /// This storage is updated in:
    /// - [confirm_sign_up](crate::dispatchables::confirm_sign_up), which adds a new entry to the map if the account to confirm is a Main Storage Provider.
    /// - [msp_sign_off](crate::dispatchables::msp_sign_off), which removes the corresponding entry from the map.
    #[pallet::storage]
    pub type AccountIdToMainStorageProviderId<T: Config> =
        StorageMap<_, Blake2_128Concat, T::AccountId, MainStorageProviderId<T>>;

    /// The mapping from a MainStorageProviderId to a MainStorageProvider.
    ///
    /// This is used to get a Main Storage Provider's metadata.
    /// It returns `None` if the Main Storage Provider ID does not correspond to any registered Main Storage Provider.
    ///
    /// This storage is updated in:
    /// - [confirm_sign_up](crate::dispatchables::confirm_sign_up), which adds a new entry to the map if the account to confirm is a Main Storage Provider.
    /// - [msp_sign_off](crate::dispatchables::msp_sign_off), which removes the corresponding entry from the map.
    /// - [change_capacity](crate::dispatchables::change_capacity), which changes the entry's `capacity`.
    #[pallet::storage]
    pub type MainStorageProviders<T: Config> =
        StorageMap<_, Blake2_128Concat, MainStorageProviderId<T>, MainStorageProvider<T>>;

    /// The mapping from a BucketId to that bucket's metadata.
    ///
    /// This is used to get a bucket's metadata, such as root, user ID, and MSP ID.
    /// It returns `None` if the Bucket ID does not correspond to any registered bucket.
    ///
    /// This storage is updated in:
    /// - [add_bucket](shp_traits::MutateProvidersInterface::add_bucket), which adds a new entry to the map.
    /// - [change_root_bucket](shp_traits::MutateProvidersInterface::change_root_bucket), which changes the corresponding bucket's root.
    /// - [remove_root_bucket](shp_traits::MutateProvidersInterface::remove_root_bucket), which removes the entry of the corresponding bucket.
    #[pallet::storage]
    pub type Buckets<T: Config> = StorageMap<_, Blake2_128Concat, BucketId<T>, Bucket<T>>;

    /// The mapping from a MainStorageProviderId to a vector of BucketIds.
    ///
    /// This is used to efficiently retrieve the list of buckets that a Main Storage Provider is currently storing.
    ///
    /// This storage is updated in:
    /// - [add_bucket](shp_traits::MutateProvidersInterface::add_bucket)
    /// - [remove_root_bucket](shp_traits::MutateProvidersInterface::remove_root_bucket)
    #[pallet::storage]
    pub type MainStorageProviderIdsToBuckets<T: Config> = StorageMap<
        _,
        Blake2_128Concat,
        MainStorageProviderId<T>,
        BoundedVec<BucketId<T>, T::MaxBuckets>,
    >;

    /// The mapping from an AccountId to a BackupStorageProviderId.
    ///
    /// This is used to get a Backup Storage Provider's unique identifier needed to access its metadata.
    ///
    /// This storage is updated in:
    ///
    /// - [confirm_sign_up](crate::dispatchables::confirm_sign_up), which adds a new entry to the map if the account to confirm is a Backup Storage Provider.
    /// - [bsp_sign_off](crate::dispatchables::bsp_sign_off), which removes the corresponding entry from the map.
    #[pallet::storage]
    pub type AccountIdToBackupStorageProviderId<T: Config> =
        StorageMap<_, Blake2_128Concat, T::AccountId, BackupStorageProviderId<T>>;

    /// The mapping from a BackupStorageProviderId to a BackupStorageProvider.
    ///
    /// This is used to get a Backup Storage Provider's metadata.
    /// It returns `None` if the Backup Storage Provider ID does not correspond to any registered Backup Storage Provider.
    ///
    /// This storage is updated in:
    /// - [confirm_sign_up](crate::dispatchables::confirm_sign_up), which adds a new entry to the map if the account to confirm is a Backup Storage Provider.
    /// - [bsp_sign_off](crate::dispatchables::bsp_sign_off), which removes the corresponding entry from the map.
    /// - [change_capacity](crate::dispatchables::change_capacity), which changes the entry's `capacity`.
    #[pallet::storage]
    pub type BackupStorageProviders<T: Config> =
        StorageMap<_, Blake2_128Concat, BackupStorageProviderId<T>, BackupStorageProvider<T>>;

    /// The amount of Main Storage Providers that are currently registered in the runtime.
    ///
    /// This is used to keep track of the total amount of MSPs in the system.
    ///
    /// This storage is updated in:
    /// - [confirm_sign_up](crate::dispatchables::confirm_sign_up), which adds one to this storage if the account to confirm is a Main Storage Provider.
    /// - [msp_sign_off](crate::dispatchables::msp_sign_off), which subtracts one from this storage.
    #[pallet::storage]
    pub type MspCount<T: Config> = StorageValue<_, T::SpCount, ValueQuery>;

    /// The amount of Backup Storage Providers that are currently registered in the runtime.
    ///
    /// This is used to keep track of the total amount of BSPs in the system.
    ///
    /// This storage is updated in:
    /// - [confirm_sign_up](crate::dispatchables::confirm_sign_up), which adds one to this storage if the account to confirm is a Backup Storage Provider.
    /// - [bsp_sign_off](crate::dispatchables::bsp_sign_off), which subtracts one from this storage.
    #[pallet::storage]
    pub type BspCount<T: Config> = StorageValue<_, T::SpCount, ValueQuery>;

    /// The total amount of storage capacity all BSPs have.
    ///
    /// This is used to keep track of the total amount of storage capacity all BSPs have in the system, which is also the
    /// total amount of storage capacity that can be used by users if we factor in the replication factor.
    ///
    /// This storage is updated in:
    /// - [confirm_sign_up](crate::dispatchables::confirm_sign_up), which adds the capacity of the registered Storage Provider to this storage if the account to confirm is a Backup Storage Provider.
    /// - [bsp_sign_off](crate::dispatchables::bsp_sign_off), which subtracts the capacity of the Backup Storage Provider to sign off from this storage.
    #[pallet::storage]
    pub type TotalBspsCapacity<T: Config> = StorageValue<_, StorageDataUnit<T>, ValueQuery>;

    /// The total amount of storage capacity of BSPs that is currently in use.
    ///
    /// This is used to keep track of the total amount of storage capacity that is currently in use by users, which is useful for
    /// system metrics and also to calculate the current price of storage.
    #[pallet::storage]
    pub type UsedBspsCapacity<T: Config> = StorageValue<_, StorageDataUnit<T>, ValueQuery>;

    /// The total global reputation weight of all BSPs.
    #[pallet::storage]
    pub type GlobalBspsReputationWeight<T> = StorageValue<_, ReputationWeightType<T>, ValueQuery>;

    /// Double mapping from a [`MainStorageProviderId`] to [`ValueProposition`]s.
    ///
    /// These are applied at the bucket level. Propositions are the price per [`Config::StorageDataUnit`] per block and the
    /// limit of data that can be stored in the bucket.
    #[pallet::storage]
    pub type MainStorageProviderIdsToValuePropositions<T: Config> = StorageDoubleMap<
        _,
        Blake2_128Concat,
        MainStorageProviderId<T>,
        Blake2_128Concat,
        HashId<T>,
        ValueProposition<T>,
        OptionQuery,
    >;

    // Events & Errors:

    /// The events that can be emitted by this pallet
    #[pallet::event]
    #[pallet::generate_deposit(pub(super) fn deposit_event)]
    pub enum Event<T: Config> {
        /// Event emitted when a Main Storage Provider has requested to sign up successfully. Provides information about
        /// that MSP's account id, its multiaddresses, the total data it can store according to its stake, and its value proposition.
        MspRequestSignUpSuccess {
            who: T::AccountId,
            multiaddresses: Multiaddresses<T>,
            capacity: StorageDataUnit<T>,
        },

        /// Event emitted when a Main Storage Provider has confirmed its sign up successfully. Provides information about
        /// that MSP's account id, the total data it can store according to its stake, its multiaddress, and its value proposition.
        MspSignUpSuccess {
            who: T::AccountId,
            msp_id: MainStorageProviderId<T>,
            multiaddresses: Multiaddresses<T>,
            capacity: StorageDataUnit<T>,
            value_prop: ValuePropositionWithId<T>,
        },

        /// Event emitted when a Backup Storage Provider has requested to sign up successfully. Provides information about
        /// that BSP's account id, its multiaddresses, and the total data it can store according to its stake.
        BspRequestSignUpSuccess {
            who: T::AccountId,
            multiaddresses: Multiaddresses<T>,
            capacity: StorageDataUnit<T>,
        },

        /// Event emitted when a Backup Storage Provider has confirmed its sign up successfully. Provides information about
        /// that BSP's account id, the total data it can store according to its stake, and its multiaddress.
        BspSignUpSuccess {
            who: T::AccountId,
            bsp_id: BackupStorageProviderId<T>,
            multiaddresses: Multiaddresses<T>,
            capacity: StorageDataUnit<T>,
        },

        /// Event emitted when a sign up request has been canceled successfully. Provides information about
        /// the account id of the user that canceled the request.
        SignUpRequestCanceled { who: T::AccountId },

        /// Event emitted when a Main Storage Provider has signed off successfully. Provides information about
        /// that MSP's account id.
        MspSignOffSuccess {
            who: T::AccountId,
            msp_id: MainStorageProviderId<T>,
        },

        /// Event emitted when a Backup Storage Provider has signed off successfully. Provides information about
        /// that BSP's account id.
        BspSignOffSuccess {
            who: T::AccountId,
            bsp_id: BackupStorageProviderId<T>,
        },

        /// Event emitted when a SP has changed its capacity successfully. Provides information about
        /// that SP's account id, its old total data that could store, and the new total data.
        CapacityChanged {
            who: T::AccountId,
            provider_id: StorageProviderId<T>,
            old_capacity: StorageDataUnit<T>,
            new_capacity: StorageDataUnit<T>,
            next_block_when_change_allowed: BlockNumberFor<T>,
        },

        /// Event emitted when an SP has been slashed.
        Slashed {
            provider_id: HashId<T>,
            amount_slashed: BalanceOf<T>,
        },

        /// Event emitted when a Provider has added a new MultiAddress to its account.
        MultiAddressAdded {
            provider_id: HashId<T>,
            new_multiaddress: MultiAddress<T>,
        },

        /// Event emitted when a Provider has removed a MultiAddress from its account.
        MultiAddressRemoved {
            provider_id: HashId<T>,
            removed_multiaddress: MultiAddress<T>,
        },

        /// Event emitted when an MSP adds a new value proposition.
        ValuePropAdded {
            msp_id: MainStorageProviderId<T>,
            value_prop_id: ValuePropId<T>,
            value_prop: ValueProposition<T>,
        },

        /// Event emitted when an MSP's value proposition is made unavailable.
        ValuePropUnavailable {
            msp_id: MainStorageProviderId<T>,
            value_prop_id: ValuePropId<T>,
        },
    }

    /// The errors that can be thrown by this pallet to inform users about what went wrong
    #[pallet::error]
    pub enum Error<T> {
        // Sign up errors:
        /// Error thrown when a user tries to sign up as a SP but is already registered as a MSP or BSP.
        AlreadyRegistered,
        /// Error thrown when a user tries to confirm a sign up that was not requested previously.
        SignUpNotRequested,
        /// Error thrown when a user tries to request to sign up when it already has a sign up request pending.
        SignUpRequestPending,
        /// Error thrown when a user tries to sign up without any multiaddress.
        NoMultiAddress,
        /// Error thrown when a user tries to sign up as a SP but any of the provided multiaddresses is invalid.
        InvalidMultiAddress,
        /// Error thrown when a user tries to sign up or change its capacity to store less storage than the minimum required by the runtime.
        StorageTooLow,

        // Deposit errors:
        /// Error thrown when a user does not have enough balance to pay the deposit that it would incur by signing up as a SP or changing its capacity.
        NotEnoughBalance,
        /// Error thrown when the runtime cannot hold the required deposit from the account to register it as a SP or change its capacity.
        CannotHoldDeposit,

        // Sign off errors:
        /// Error thrown when a user tries to sign off as a SP but still has used storage.
        StorageStillInUse,
        /// Error thrown when a user tries to sign off as a BSP but the sign off period has not passed yet.
        SignOffPeriodNotPassed,

        // Randomness errors:
        /// Error thrown when a user tries to confirm a sign up but the randomness is too fresh to be used yet.
        RandomnessNotValidYet,
        /// Error thrown when a user tries to confirm a sign up but too much time has passed since the request.
        SignUpRequestExpired,

        // Capacity change errors:
        /// Error thrown when a user tries to change its capacity to less than its used storage.
        NewCapacityLessThanUsedStorage,
        /// Error thrown when a user tries to change its capacity to the same value it already has.
        NewCapacityEqualsCurrentCapacity,
        /// Error thrown when a user tries to change its capacity to zero (there are specific extrinsics to sign off as a SP).
        NewCapacityCantBeZero,
        /// Error thrown when a SP tries to change its capacity but it has not been enough time since the last time it changed it.
        NotEnoughTimePassed,
        /// Error thrown when a SP tries to change its capacity but the new capacity is not enough to store the used storage.
        NewUsedCapacityExceedsStorageCapacity,

        // General errors:
        /// Error thrown when a user tries to interact as a SP but is not registered as a MSP or BSP.
        NotRegistered,
        /// Error thrown when trying to get a root from a MSP without passing a User ID.
        NoUserId,
        /// Error thrown when trying to get a root from a MSP without passing a Bucket ID.
        NoBucketId,
        /// Error thrown when a user has a SP ID assigned to it but the SP data does not exist in storage (Inconsistency error).
        SpRegisteredButDataNotFound,
        /// Error thrown when a bucket ID is not found in storage.
        BucketNotFound,
        /// Error thrown when a bucket ID already exists in storage.
        BucketAlreadyExists,
        /// Error thrown when a bucket ID could not be added to the list of buckets of a MSP.
        AppendBucketToMspFailed,
        /// Error thrown when an attempt was made to slash an unslashable Storage Provider.
        ProviderNotSlashable,
        /// Error thrown when a Provider tries to add a new MultiAddress to its account but it already has the maximum amount of multiaddresses.
        MultiAddressesMaxAmountReached,
        /// Error thrown when a Provider tries to delete a MultiAddress from its account but it does not have that MultiAddress.
        MultiAddressNotFound,
        /// Error thrown when a Provider tries to add a new MultiAddress to its account but it already exists.
        MultiAddressAlreadyExists,
        /// Error thrown when a Provider tries to remove the last MultiAddress from its account.
        LastMultiAddressCantBeRemoved,
        /// Error thrown when the value proposition id is not found.
        ValuePropositionNotFound,
        /// Error thrown when value proposition under a given id already exists.
        ValuePropositionAlreadyExists,
        /// Error thrown when a value proposition is not available.
        ValuePropositionNotAvailable,

        // Payment streams interface errors:
        /// Error thrown when failing to decode the metadata from a received trie value that was removed.
        InvalidEncodedFileMetadata,
        /// Error thrown when failing to decode the owner Account ID from the received metadata.
        InvalidEncodedAccountId,
        /// Error thrown when trying to update a payment stream that does not exist.
        PaymentStreamNotFound,
    }

    /// This enum holds the HoldReasons for this pallet, allowing the runtime to identify each held balance with different reasons separately
    ///
    /// This allows us to hold tokens and be able to identify in the future that those held tokens were
    /// held because of this pallet
    #[pallet::composite_enum]
    pub enum HoldReason {
        /// Deposit that a Storage Provider has to pay to be registered as such
        StorageProviderDeposit,
        /// Deposit that a user has to pay to create a bucket
        BucketDeposit,
        // Only for testing, another unrelated hold reason
        #[cfg(test)]
        AnotherUnrelatedHold,
    }

    /// Dispatchables (extrinsics) exposed by this pallet
    #[pallet::call]
    impl<T: Config> Pallet<T> {
        /// Dispatchable extrinsic that allows users to request to sign up as a Main Storage Provider.
        ///
        /// The dispatch origin for this call must be Signed.
        /// The origin must be the account that wants to sign up as a Main Storage Provider.
        ///
        /// Funds proportional to the capacity requested are reserved (held) from the account.
        ///
        /// Parameters:
        /// - `capacity`: The total amount of data that the Main Storage Provider will be able to store.
        /// - `multiaddresses`: The vector of multiaddresses that the signer wants to register (according to the
        /// [Multiaddr spec](https://github.com/multiformats/multiaddr))
        /// - `value_prop`: The value proposition that the signer will provide as a Main Storage Provider to
        /// users and wants to register on-chain. It could be data limits, communication protocols to access the user's
        /// data, and more.
        ///
        /// This extrinsic will perform the following checks and logic:
        /// 1. Check that the extrinsic was signed and get the signer.
        /// 2. Check that the signer is not already registered as either a MSP or BSP
        /// 3. Check that the multiaddress is valid
        /// 4. Check that the data to be stored is greater than the minimum required by the runtime.
        /// 5. Calculate how much deposit will the signer have to pay using the amount of data it wants to store
        /// 6. Check that the signer has enough funds to pay the deposit
        /// 7. Hold the deposit from the signer
        /// 8. Update the Sign Up Requests storage to add the signer as requesting to sign up as a MSP
        ///
        /// Emits `MspRequestSignUpSuccess` event when successful.
        #[pallet::call_index(0)]
        #[pallet::weight(Weight::from_parts(10_000, 0) + T::DbWeight::get().writes(1))]
        pub fn request_msp_sign_up(
            origin: OriginFor<T>,
            capacity: StorageDataUnit<T>,
            multiaddresses: Multiaddresses<T>,
            value_prop_price_per_unit_of_data_per_block: BalanceOf<T>,
            commitment: Commitment<T>,
            value_prop_max_data_limit: StorageDataUnit<T>,
            payment_account: T::AccountId,
        ) -> DispatchResultWithPostInfo {
            // Check that the extrinsic was signed and get the signer.
            let who = ensure_signed(origin)?;

            // Set up a structure with the information of the new MSP
            let msp_info = MainStorageProvider {
                buckets: BoundedVec::default(),
                capacity,
                capacity_used: StorageDataUnit::<T>::default(),
                multiaddresses: multiaddresses.clone(),
                last_capacity_change: frame_system::Pallet::<T>::block_number(),
                owner_account: who.clone(),
                payment_account,
                sign_up_block: frame_system::Pallet::<T>::block_number(),
            };

            // Sign up the new MSP (if possible), updating storage
            Self::do_request_msp_sign_up(MainStorageProviderSignUpRequest {
                msp_info,
                value_prop: ValueProposition::<T>::new(
                    value_prop_price_per_unit_of_data_per_block,
                    commitment,
                    value_prop_max_data_limit,
                ),
            })?;

            // Emit the corresponding event
            Self::deposit_event(Event::<T>::MspRequestSignUpSuccess {
                who,
                multiaddresses,
                capacity,
            });

            // Return a successful DispatchResultWithPostInfo
            Ok(().into())
        }

        /// Dispatchable extrinsic that allows users to sign up as a Backup Storage Provider.
        ///
        /// The dispatch origin for this call must be Signed.
        /// The origin must be the account that wants to sign up as a Backup Storage Provider.
        ///
        /// Funds proportional to the capacity requested are reserved (held) from the account.
        ///
        /// Parameters:
        /// - `capacity`: The total amount of data that the Backup Storage Provider will be able to store.
        /// - `multiaddresses`: The vector of multiaddresses that the signer wants to register (according to the
        /// [Multiaddr spec](https://github.com/multiformats/multiaddr))
        ///
        /// This extrinsic will perform the following checks and logic:
        /// 1. Check that the extrinsic was signed and get the signer.
        /// 2. Check that the signer is not already registered as either a MSP or BSP
        /// 3. Check that the multiaddress is valid
        /// 4. Check that the data to be stored is greater than the minimum required by the runtime
        /// 5. Calculate how much deposit will the signer have to pay using the amount of data it wants to store
        /// 6. Check that the signer has enough funds to pay the deposit
        /// 7. Hold the deposit from the signer
        /// 8. Update the Sign Up Requests storage to add the signer as requesting to sign up as a BSP
        ///
        /// Emits `BspRequestSignUpSuccess` event when successful.
        #[pallet::call_index(1)]
        #[pallet::weight(Weight::from_parts(10_000, 0) + T::DbWeight::get().writes(1))]
        pub fn request_bsp_sign_up(
            origin: OriginFor<T>,
            capacity: StorageDataUnit<T>,
            multiaddresses: Multiaddresses<T>,
            payment_account: T::AccountId,
        ) -> DispatchResultWithPostInfo {
            // Check that the extrinsic was signed and get the signer.
            let who = ensure_signed(origin)?;

            // Set up a structure with the information of the new BSP
            let bsp_info = BackupStorageProvider {
                capacity,
                capacity_used: StorageDataUnit::<T>::default(),
                multiaddresses: multiaddresses.clone(),
                root: T::DefaultMerkleRoot::get(),
                last_capacity_change: frame_system::Pallet::<T>::block_number(),
                owner_account: who.clone(),
                payment_account,
                reputation_weight: T::StartingReputationWeight::get(),
                sign_up_block: frame_system::Pallet::<T>::block_number(),
            };

            // Sign up the new BSP (if possible), updating storage
            Self::do_request_bsp_sign_up(&bsp_info)?;

            // Emit the corresponding event
            Self::deposit_event(Event::<T>::BspRequestSignUpSuccess {
                who,
                multiaddresses,
                capacity,
            });

            // Return a successful DispatchResultWithPostInfo
            Ok(().into())
        }

        /// Dispatchable extrinsic that allows users to confirm their sign up as a Storage Provider, either MSP or BSP.
        ///
        /// The dispatch origin for this call must be Signed.
        /// The origin must be the account that requested to sign up as a Storage Provider, except when providing a
        /// `provider_account` parameter, in which case the origin can be any account.
        ///
        /// Parameters:
        /// - `provider_account`: The account that requested to sign up as a Storage Provider. If not provided, the signer
        /// will be considered the account that requested to sign up.
        ///
        /// This extrinsic will perform the following checks and logic:
        /// 1. Check that the extrinsic was signed
        /// 2. Check that the account received has requested to register as a SP
        /// 3. Check that the current randomness is sufficiently fresh to be used as a salt for that request
        /// 4. Check that the request has not expired
        /// 5. Register the signer as a MSP or BSP with the data provided in the request
        ///
        /// Emits `MspSignUpSuccess` or `BspSignUpSuccess` event when successful, depending on the type of sign up.
        ///
        /// Notes:
        /// - This extrinsic could be called by the user itself or by a third party
        /// - The deposit that the user has to pay to register as a SP is held when the user requests to register as a SP
        /// - If this extrinsic is successful, it will be free for the caller, to incentive state debloating
        #[pallet::call_index(2)]
        #[pallet::weight(Weight::from_parts(10_000, 0) + T::DbWeight::get().writes(1))]
        pub fn confirm_sign_up(
            origin: OriginFor<T>,
            provider_account: Option<T::AccountId>,
        ) -> DispatchResultWithPostInfo {
            // Check that the extrinsic was signed and get the signer
            let who = ensure_signed(origin)?;

            // Execute checks and logic, update storage and emit event
            // We emit the event in the interior logic to not have to check again which type of sign up it is outside of it
            match provider_account {
                Some(provider_account) => Self::do_confirm_sign_up(&provider_account)?,
                None => Self::do_confirm_sign_up(&who)?,
            }

            // Return a successful DispatchResultWithPostInfo. If the extrinsic executed correctly, it will be free for the caller
            Ok(Pays::No.into())
        }

        /// Dispatchable extrinsic that allows a user with a pending Sign Up Request to cancel it, getting the deposit back.
        ///
        /// The dispatch origin for this call must be Signed.
        /// The origin must be the account that requested to sign up as a Storage Provider.
        ///
        /// This extrinsic will perform the following checks and logic:
        /// 1. Check that the extrinsic was signed and get the signer.
        /// 2. Check that the signer has requested to sign up as a SP
        /// 3. Delete the request from the Sign Up Requests storage
        /// 4. Return the deposit to the signer
        ///
        /// Emits `SignUpRequestCanceled` event when successful.
        #[pallet::call_index(3)]
        #[pallet::weight(Weight::from_parts(10_000, 0) + T::DbWeight::get().writes(1))]
        pub fn cancel_sign_up(origin: OriginFor<T>) -> DispatchResultWithPostInfo {
            // Check that the extrinsic was signed and get the signer.
            let who = ensure_signed(origin)?;

            // Execute checks and logic, update storage
            Self::do_cancel_sign_up(&who)?;

            // Emit the corresponding event
            Self::deposit_event(Event::<T>::SignUpRequestCanceled { who });

            Ok(().into())
        }

        /// Dispatchable extrinsic that allows users to sign off as a Main Storage Provider.
        ///
        /// The dispatch origin for this call must be Signed.
        /// The origin must be the account that wants to sign off as a Main Storage Provider.
        ///
        /// This extrinsic will perform the following checks and logic:
        /// 1. Check that the extrinsic was signed and get the signer.
        /// 2. Check that the signer is registered as a MSP
        /// 3. Check that the MSP has no storage assigned to it (no buckets or data used by it)
        /// 4. Update the MSPs storage, removing the signer as an MSP
        /// 5. Return the deposit to the signer
        /// 6. Decrement the storage that holds total amount of MSPs currently in the system
        ///
        /// Emits `MspSignOffSuccess` event when successful.
        #[pallet::call_index(4)]
        #[pallet::weight(Weight::from_parts(10_000, 0) + T::DbWeight::get().writes(1))]
        pub fn msp_sign_off(origin: OriginFor<T>) -> DispatchResultWithPostInfo {
            // Check that the extrinsic was signed and get the signer.
            let who = ensure_signed(origin)?;

            // Execute checks and logic, update storage
            let msp_id = Self::do_msp_sign_off(&who)?;

            // Emit the corresponding event
            Self::deposit_event(Event::<T>::MspSignOffSuccess { who, msp_id });

            // Return a successful DispatchResultWithPostInfo
            Ok(().into())
        }

        /// Dispatchable extrinsic that allows users to sign off as a Backup Storage Provider.
        ///
        /// The dispatch origin for this call must be Signed.
        /// The origin must be the account that wants to sign off as a Backup Storage Provider.
        ///
        /// This extrinsic will perform the following checks and logic:
        /// 1. Check that the extrinsic was signed and get the signer.
        /// 2. Check that the signer is registered as a BSP
        /// 3. Check that the BSP has no storage assigned to it
        /// 4. Update the BSPs storage, removing the signer as an BSP
        /// 5. Update the total capacity of all BSPs, removing the capacity of the signer
        /// 6. Return the deposit to the signer
        /// 7. Decrement the storage that holds total amount of BSPs currently in the system
        ///
        /// Emits `BspSignOffSuccess` event when successful.
        #[pallet::call_index(5)]
        #[pallet::weight(Weight::from_parts(10_000, 0) + T::DbWeight::get().writes(1))]
        pub fn bsp_sign_off(origin: OriginFor<T>) -> DispatchResultWithPostInfo {
            // Check that the extrinsic was signed and get the signer.
            let who = ensure_signed(origin)?;

            // Execute checks and logic, update storage
            let bsp_id = Self::do_bsp_sign_off(&who)?;

            // Emit the corresponding event
            Self::deposit_event(Event::<T>::BspSignOffSuccess { who, bsp_id });

            // Return a successful DispatchResultWithPostInfo
            Ok(().into())
        }

        /// Dispatchable extrinsic that allows users to change their amount of stored data
        ///
        /// The dispatch origin for this call must be Signed.
        /// The origin must be the account that wants to change its capacity.
        ///
        /// Parameters:
        /// - `new_capacity`: The new total amount of data that the Storage Provider wants to be able to store.
        ///
        /// This extrinsic will perform the following checks and logic:
        /// 1. Check that the extrinsic was signed and get the signer.
        /// 2. Check that the signer is registered as a SP
        /// 3. Check that enough time has passed since the last time the SP changed its capacity
        /// 4. Check that the new capacity is greater than the minimum required by the runtime
        /// 5. Check that the new capacity is greater than the data used by this SP
        /// 6. Calculate the new deposit needed for this new capacity
        /// 7. Check to see if the new deposit needed is greater or less than the current deposit
        /// 	a. If the new deposit is greater than the current deposit:
        /// 		i. Check that the signer has enough funds to pay this extra deposit
        /// 		ii. Hold the extra deposit from the signer
        /// 	b. If the new deposit is less than the current deposit, return the held difference to the signer
        /// 7. Update the SPs storage to change the total data
        /// 8. If user is a BSP, update the total capacity of the network (sum of all capacities of BSPs)
        ///
        /// Emits `CapacityChanged` event when successful.
        #[pallet::call_index(6)]
        #[pallet::weight(Weight::from_parts(10_000, 0) + T::DbWeight::get().writes(1))]
        pub fn change_capacity(
            origin: OriginFor<T>,
            new_capacity: StorageDataUnit<T>,
        ) -> DispatchResultWithPostInfo {
            // Check that the extrinsic was signed and get the signer.
            let who = ensure_signed(origin)?;

            // Execute checks and logic, update storage
            let (provider_id, old_capacity) = Self::do_change_capacity(&who, new_capacity)?;

            // Emit the corresponding event
            Self::deposit_event(Event::<T>::CapacityChanged {
                who,
                provider_id,
                old_capacity,
                new_capacity,
                next_block_when_change_allowed: frame_system::Pallet::<T>::block_number()
                    + T::MinBlocksBetweenCapacityChanges::get(),
            });

            // Return a successful DispatchResultWithPostInfo
            Ok(().into())
        }

        /// Dispatchable extrinsic only callable by an MSP that allows it to add a value proposition to its service
        ///
        /// The dispatch origin for this call must be Signed.
        /// The origin must be the account that wants to add a value proposition.
        ///
        /// Emits `ValuePropAdded` event when successful.
        #[pallet::call_index(7)]
        #[pallet::weight(Weight::from_parts(10_000, 0) + T::DbWeight::get().writes(1))]
        pub fn add_value_prop(
            origin: OriginFor<T>,
            price_per_unit_of_data_per_block: BalanceOf<T>,
            commitment: Commitment<T>,
            bucket_data_limit: StorageDataUnit<T>,
        ) -> DispatchResultWithPostInfo {
            // Check that the extrinsic was signed and get the signer.
            let who = ensure_signed(origin)?;

            // Execute checks and logic, update storage
            let (msp_id, value_prop) = Self::do_add_value_prop(
                &who,
                price_per_unit_of_data_per_block,
                commitment,
                bucket_data_limit,
            )?;

            // Emit event
            Self::deposit_event(Event::<T>::ValuePropAdded {
                msp_id,
                value_prop_id: value_prop.derive_id(),
                value_prop,
            });

            Ok(().into())
        }

        /// Dispatchable extrinsic only callable by an MSP that allows it to make a value proposition unavailable.
        ///
        /// This operation cannot be reversed. You can only add new value propositions.
        /// This will not affect existing buckets which are using this value proposition.
        #[pallet::call_index(8)]
        #[pallet::weight(Weight::from_parts(10_000, 0) + T::DbWeight::get().writes(1))]
        pub fn make_value_prop_unavailable(
            origin: OriginFor<T>,
            value_prop_id: ValuePropId<T>,
        ) -> DispatchResultWithPostInfo {
            // Check that the extrinsic was signed and get the signer.
            let who = ensure_signed(origin)?;

            // Execute checks and logic, update storage
            let msp_id = Self::do_make_value_prop_unavailable(&who, value_prop_id)?;

            // Emit event
            Self::deposit_event(Event::<T>::ValuePropUnavailable {
                msp_id,
                value_prop_id,
            });

            Ok(().into())
        }

<<<<<<< HEAD
        /// Dispatchable extrinsic that allows to forcefully and automatically sign up a Main Storage Provider.
=======
        /// Dispatchable extrinsic that allows BSPs and MSPs to add a new multiaddress to their account.
        ///
        /// The dispatch origin for this call must be Signed.
        /// The origin must be the account that wants to add a new multiaddress.
        ///
        /// Parameters:
        /// - `new_multiaddress`: The new multiaddress that the signer wants to add to its account.
        ///
        /// This extrinsic will perform the following checks and logic:
        /// 1. Check that the extrinsic was signed and get the signer.
        /// 2. Check that the signer is registered as a MSP or BSP.
        /// 3. Check that the Provider has not reached the maximum amount of multiaddresses.
        /// 4. Check that the multiaddress is valid (size and any other relevant checks). TODO: Implement this.
        /// 5. Update the Provider's storage to add the multiaddress.
        ///
        /// Emits `MultiAddressAdded` event when successful.
        #[pallet::call_index(9)]
        #[pallet::weight(Weight::from_parts(10_000, 0) + T::DbWeight::get().writes(1))]
        pub fn add_multiaddress(
            origin: OriginFor<T>,
            new_multiaddress: MultiAddress<T>,
        ) -> DispatchResultWithPostInfo {
            // Check that the extrinsic was signed and get the signer.
            let who = ensure_signed(origin)?;

            // Execute checks and logic, update storage
            let provider_id = Self::do_add_multiaddress(&who, &new_multiaddress)?;

            // Emit the corresponding event
            Self::deposit_event(Event::<T>::MultiAddressAdded {
                provider_id,
                new_multiaddress,
            });

            // Return a successful DispatchResultWithPostInfo
            Ok(().into())
        }

        /// Dispatchable extrinsic that allows BSPs and MSPs to remove an existing multiaddress from their account.
        ///
        /// The dispatch origin for this call must be Signed.
        /// The origin must be the account that wants to remove a multiaddress.
        ///
        /// Parameters:
        /// - `multiaddress`: The multiaddress that the signer wants to remove from its account.
        ///
        /// This extrinsic will perform the following checks and logic:
        /// 1. Check that the extrinsic was signed and get the signer.
        /// 2. Check that the signer is registered as a MSP or BSP.
        /// 3. Check that the multiaddress exists in the Provider's account.
        /// 4. Update the Provider's storage to remove the multiaddress.
        ///
        /// Emits `MultiAddressRemoved` event when successful.
        #[pallet::call_index(10)]
        #[pallet::weight(Weight::from_parts(10_000, 0) + T::DbWeight::get().writes(1))]
        pub fn remove_multiaddress(
            origin: OriginFor<T>,
            multiaddress: MultiAddress<T>,
        ) -> DispatchResultWithPostInfo {
            // Check that the extrinsic was signed and get the signer.
            let who = ensure_signed(origin)?;

            // Execute checks and logic, update storage
            let provider_id = Self::do_remove_multiaddress(&who, &multiaddress)?;

            // Emit the corresponding event
            Self::deposit_event(Event::<T>::MultiAddressRemoved {
                provider_id,
                removed_multiaddress: multiaddress,
            });

            // Return a successful DispatchResultWithPostInfo
            Ok(().into())
        }

        /// Dispatchable extrinsic that allows to forcefully and automatically sing up a Main Storage Provider.
>>>>>>> 6ca52772
        ///
        /// The dispatch origin for this call must be Root.
        /// The `who` parameter is the account that wants to sign up as a Main Storage Provider.
        ///
        /// Funds proportional to the capacity requested are reserved (held) from the account passed as the `who` parameter.
        ///
        /// Parameters:
        /// - `who`: The account that wants to sign up as a Main Storage Provider.
        /// - `msp_id`: The Main Storage Provider ID that the account passed as the `who` parameter is requesting to sign up as.
        /// - `capacity`: The total amount of data that the Main Storage Provider will be able to store.
        /// - `multiaddresses`: The vector of multiaddresses that the signer wants to register (according to the
        /// [Multiaddr spec](https://github.com/multiformats/multiaddr))
        /// - `value_prop`: The value proposition that the signer will provide as a Main Storage Provider to
        /// users and wants to register on-chain. It could be data limits, communication protocols to access the user's
        /// data, and more.
        ///
        /// This extrinsic will perform the steps of:
        /// 1. [request_msp_sign_up](crate::dispatchables::request_msp_sign_up)
        /// 2. [confirm_sign_up](crate::dispatchables::confirm_sign_up)
        ///
        /// Emits `MspRequestSignUpSuccess` and `MspSignUpSuccess` events when successful.
        #[pallet::call_index(11)]
        #[pallet::weight(Weight::from_parts(10_000, 0) + T::DbWeight::get().writes(1))]
        pub fn force_msp_sign_up(
            origin: OriginFor<T>,
            who: T::AccountId,
            msp_id: MainStorageProviderId<T>,
            capacity: StorageDataUnit<T>,
            multiaddresses: Multiaddresses<T>,
            value_prop_price_per_unit_of_data_per_block: BalanceOf<T>,
            commitment: Commitment<T>,
            value_prop_max_data_limit: StorageDataUnit<T>,
            payment_account: T::AccountId,
        ) -> DispatchResultWithPostInfo {
            // Check that the extrinsic was sent with root origin.
            ensure_root(origin)?;

            // Set up a structure with the information of the new MSP
            let msp_info = MainStorageProvider {
                buckets: BoundedVec::default(),
                capacity,
                capacity_used: StorageDataUnit::<T>::default(),
                multiaddresses: multiaddresses.clone(),
                last_capacity_change: frame_system::Pallet::<T>::block_number(),
                owner_account: who.clone(),
                payment_account,
                sign_up_block: frame_system::Pallet::<T>::block_number(),
            };

            let sign_up_request = MainStorageProviderSignUpRequest {
                msp_info,
                value_prop: ValueProposition::<T>::new(
                    value_prop_price_per_unit_of_data_per_block,
                    commitment,
                    value_prop_max_data_limit,
                ),
            };

            // Sign up the new MSP (if possible), updating storage
            Self::do_request_msp_sign_up(sign_up_request.clone())?;

            // Emit the corresponding event
            Self::deposit_event(Event::<T>::MspRequestSignUpSuccess {
                who: who.clone(),
                multiaddresses,
                capacity,
            });

            // Confirm the sign up of the account as a Main Storage Provider with the given ID
            Self::do_msp_sign_up(
                &who,
                msp_id,
                sign_up_request,
                frame_system::Pallet::<T>::block_number(),
            )?;

            // Return a successful DispatchResultWithPostInfo
            Ok(().into())
        }

        /// Dispatchable extrinsic that allows to forcefully and automatically sing up a Backup Storage Provider.
        ///
        /// The dispatch origin for this call must be Root.
        /// The `who` parameter is the account that wants to sign up as a Backup Storage Provider.
        ///
        /// Funds proportional to the capacity requested are reserved (held) from the account passed as the `who` parameter.
        ///
        /// Parameters:
        /// - `who`: The account that wants to sign up as a Backup Storage Provider.
        /// - `bsp_id`: The Backup Storage Provider ID that the account passed as the `who` parameter is requesting to sign up as.
        /// - `capacity`: The total amount of data that the Backup Storage Provider will be able to store.
        /// - `multiaddresses`: The vector of multiaddresses that the signer wants to register (according to the
        /// [Multiaddr spec](https://github.com/multiformats/multiaddr))
        ///
        /// This extrinsic will perform the steps of:
        /// 1. [request_bsp_sign_up](crate::dispatchables::request_bsp_sign_up)
        /// 2. [confirm_sign_up](crate::dispatchables::confirm_sign_up)
        ///
        /// Emits `BspRequestSignUpSuccess` and `BspSignUpSuccess` events when successful.
        #[pallet::call_index(12)]
        #[pallet::weight(Weight::from_parts(10_000, 0) + T::DbWeight::get().writes(1))]
        pub fn force_bsp_sign_up(
            origin: OriginFor<T>,
            who: T::AccountId,
            bsp_id: BackupStorageProviderId<T>,
            capacity: StorageDataUnit<T>,
            multiaddresses: Multiaddresses<T>,
            payment_account: T::AccountId,
            weight: Option<ReputationWeightType<T>>,
        ) -> DispatchResultWithPostInfo {
            // Check that the extrinsic was sent with root origin.
            ensure_root(origin)?;

            // Set up a structure with the information of the new BSP
            let bsp_info = BackupStorageProvider {
                capacity,
                capacity_used: StorageDataUnit::<T>::default(),
                multiaddresses: multiaddresses.clone(),
                root: T::DefaultMerkleRoot::get(),
                last_capacity_change: frame_system::Pallet::<T>::block_number(),
                owner_account: who.clone(),
                payment_account,
                reputation_weight: weight.unwrap_or(T::StartingReputationWeight::get()),
                sign_up_block: frame_system::Pallet::<T>::block_number(),
            };

            // Sign up the new BSP (if possible), updating storage
            Self::do_request_bsp_sign_up(&bsp_info)?;

            // Emit the corresponding event
            Self::deposit_event(Event::<T>::BspRequestSignUpSuccess {
                who: who.clone(),
                multiaddresses,
                capacity,
            });

            // Confirm the sign up of the account as a Backup Storage Provider with the given ID
            Self::do_bsp_sign_up(
                &who,
                bsp_id,
                &bsp_info,
                frame_system::Pallet::<T>::block_number(),
            )?;

            // Return a successful DispatchResultWithPostInfo
            Ok(().into())
        }

        /// Dispatchable extrinsic to slash a _slashable_ Storage Provider.
        ///
        /// A Storage Provider is _slashable_ iff it has failed to respond to challenges for providing proofs of storage.
        /// In the context of the StorageHub protocol, the proofs-dealer pallet marks a Storage Provider as _slashable_ when it fails to respond to challenges.
        #[pallet::call_index(13)]
        #[pallet::weight(Weight::from_parts(10_000, 0) + T::DbWeight::get().writes(1))]
        pub fn slash(origin: OriginFor<T>, provider_id: HashId<T>) -> DispatchResultWithPostInfo {
            // Check that the extrinsic was sent with root origin.
            ensure_signed(origin)?;

            Self::do_slash(&provider_id)
        }
    }
}

/// Helper functions (getters, setters, etc.) for this pallet
impl<T: Config> Pallet<T> {
    /// A helper function to get the information of a sign up request of a user.
    pub fn get_sign_up_request(who: &T::AccountId) -> Result<SignUpRequest<T>, Error<T>> {
        SignUpRequests::<T>::get(who).ok_or(Error::<T>::SignUpNotRequested)
    }

    /// A helper function to get the total capacity of a storage provider.
    pub fn get_total_capacity_of_sp(who: &T::AccountId) -> Result<StorageDataUnit<T>, Error<T>> {
        if let Some(m_id) = AccountIdToMainStorageProviderId::<T>::get(who) {
            let msp = MainStorageProviders::<T>::get(m_id).ok_or(Error::<T>::NotRegistered)?;
            Ok(msp.capacity)
        } else if let Some(b_id) = AccountIdToBackupStorageProviderId::<T>::get(who) {
            let bsp = BackupStorageProviders::<T>::get(b_id).ok_or(Error::<T>::NotRegistered)?;
            Ok(bsp.capacity)
        } else {
            Err(Error::<T>::NotRegistered)
        }
    }

    /// A helper function to get the total capacity of all BSPs which is the total capacity of the network.
    pub fn get_total_bsp_capacity() -> StorageDataUnit<T> {
        TotalBspsCapacity::<T>::get()
    }

    /// A helper function to get the total used capacity of all BSPs.
    pub fn get_used_bsp_capacity() -> StorageDataUnit<T> {
        UsedBspsCapacity::<T>::get()
    }

    /// A helper function to get the total data used by a Main Storage Provider.
    pub fn get_used_storage_of_msp(
        who: &MainStorageProviderId<T>,
    ) -> Result<StorageDataUnit<T>, Error<T>> {
        let msp = MainStorageProviders::<T>::get(who).ok_or(Error::<T>::NotRegistered)?;
        Ok(msp.capacity_used)
    }

    /// A helper function to get the total data used by a Backup Storage Provider.
    pub fn get_used_storage_of_bsp(
        who: &BackupStorageProviderId<T>,
    ) -> Result<StorageDataUnit<T>, Error<T>> {
        let bsp = BackupStorageProviders::<T>::get(who).ok_or(Error::<T>::NotRegistered)?;
        Ok(bsp.capacity_used)
    }

    /// A helper function to get the total amount of Backup Storage Providers that have registered.
    pub fn get_bsp_count() -> T::SpCount {
        BspCount::<T>::get()
    }

    /// A helper function to get the total amount of Main Storage Providers that have registered.
    pub fn get_msp_count() -> T::SpCount {
        MspCount::<T>::get()
    }
}<|MERGE_RESOLUTION|>--- conflicted
+++ resolved
@@ -968,9 +968,6 @@
             Ok(().into())
         }
 
-<<<<<<< HEAD
-        /// Dispatchable extrinsic that allows to forcefully and automatically sign up a Main Storage Provider.
-=======
         /// Dispatchable extrinsic that allows BSPs and MSPs to add a new multiaddress to their account.
         ///
         /// The dispatch origin for this call must be Signed.
@@ -1046,8 +1043,7 @@
             Ok(().into())
         }
 
-        /// Dispatchable extrinsic that allows to forcefully and automatically sing up a Main Storage Provider.
->>>>>>> 6ca52772
+        /// Dispatchable extrinsic that allows to forcefully and automatically sign up a Main Storage Provider.
         ///
         /// The dispatch origin for this call must be Root.
         /// The `who` parameter is the account that wants to sign up as a Main Storage Provider.
