--- conflicted
+++ resolved
@@ -282,17 +282,15 @@
         #[pallet::constant]
         type ZeroSizeBucketFixedRate: Get<BalanceOf<Self>>;
 
-<<<<<<< HEAD
+        /// Period of time for a provider to top up their deposit after being slashed.
+        ///
+        /// If the provider does not top up their deposit within this period, they will be marked as insolvent.
+        #[pallet::constant]
+        type TopUpGracePeriod: Get<u32>;
+
         /// Trait that has benchmark helpers
         #[cfg(feature = "runtime-benchmarks")]
         type BenchmarkHelpers: crate::benchmarking::BenchmarkHelpers<Self>;
-=======
-        /// Period of time for a provider to top up their deposit after being slashed.
-        ///
-        /// If the provider does not top up their deposit within this period, they will be marked as insolvent.
-        #[pallet::constant]
-        type TopUpGracePeriod: Get<u32>;
->>>>>>> 3ea4c24a
     }
 
     #[pallet::pallet]
