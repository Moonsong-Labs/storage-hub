--- conflicted
+++ resolved
@@ -37,8 +37,7 @@
         dispatch::DispatchResultWithPostInfo,
         pallet_prelude::*,
         sp_runtime::traits::{
-            AtLeast32BitUnsigned, CheckEqual, CheckedAdd, MaybeDisplay, One, Saturating,
-            SimpleBitOps, Zero,
+            AtLeast32BitUnsigned, CheckEqual, CheckedAdd, MaybeDisplay, One, Saturating, SimpleBitOps, Zero
         },
         traits::{fungible::*, Incrementable},
         Blake2_128Concat,
@@ -211,15 +210,11 @@
 
         /// The slash factor deducted from a Storage Provider's deposit for every single storage proof they fail to provide.
         #[pallet::constant]
-<<<<<<< HEAD
         type SlashAmountPerChunkOfStorageData: Get<BalanceOf<Self>>;
-=======
-        type SlashFactor: Get<BalanceOf<Self>>;
 
         /// Starting reputation weight for a newly registered BSP.
         #[pallet::constant]
         type StartingReputationWeight: Get<Self::ReputationWeightType>;
->>>>>>> c09dd630
     }
 
     #[pallet::pallet]
