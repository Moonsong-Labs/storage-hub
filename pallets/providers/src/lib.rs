--- conflicted
+++ resolved
@@ -461,7 +461,6 @@
             amount_slashed: BalanceOf<T>,
         },
 
-<<<<<<< HEAD
         /// Event emitted when a Provider has added a new MultiAddress to its account.
         MultiAddressAdded {
             provider_id: HashId<T>,
@@ -472,7 +471,8 @@
         MultiAddressRemoved {
             provider_id: HashId<T>,
             removed_multiaddress: MultiAddress<T>,
-=======
+        },
+
         /// Event emitted when an MSP adds a new value proposition.
         ValuePropAdded {
             msp_id: MainStorageProviderId<T>,
@@ -484,7 +484,6 @@
         ValuePropUnavailable {
             msp_id: MainStorageProviderId<T>,
             value_prop_id: ValuePropId<T>,
->>>>>>> 6be2d6b7
         },
     }
 
@@ -552,7 +551,6 @@
         AppendBucketToMspFailed,
         /// Error thrown when an attempt was made to slash an unslashable Storage Provider.
         ProviderNotSlashable,
-<<<<<<< HEAD
         /// Error thrown when a Provider tries to add a new MultiAddress to its account but it already has the maximum amount of multiaddresses.
         MultiAddressesMaxAmountReached,
         /// Error thrown when a Provider tries to delete a MultiAddress from its account but it does not have that MultiAddress.
@@ -561,14 +559,12 @@
         MultiAddressAlreadyExists,
         /// Error thrown when a Provider tries to remove the last MultiAddress from its account.
         LastMultiAddressCantBeRemoved,
-=======
         /// Error thrown when the value proposition id is not found.
         ValuePropositionNotFound,
         /// Error thrown when value proposition under a given id already exists.
         ValuePropositionAlreadyExists,
         /// Error thrown when a value proposition is not available.
         ValuePropositionNotAvailable,
->>>>>>> 6be2d6b7
 
         // Payment streams interface errors:
         /// Error thrown when failing to decode the metadata from a received trie value that was removed.
@@ -988,7 +984,7 @@
         /// 5. Update the Provider's storage to add the multiaddress.
         ///
         /// Emits `MultiAddressAdded` event when successful.
-        #[pallet::call_index(8)]
+        #[pallet::call_index(9)]
         #[pallet::weight(Weight::from_parts(10_000, 0) + T::DbWeight::get().writes(1))]
         pub fn add_multiaddress(
             origin: OriginFor<T>,
@@ -1025,7 +1021,7 @@
         /// 4. Update the Provider's storage to remove the multiaddress.
         ///
         /// Emits `MultiAddressRemoved` event when successful.
-        #[pallet::call_index(9)]
+        #[pallet::call_index(10)]
         #[pallet::weight(Weight::from_parts(10_000, 0) + T::DbWeight::get().writes(1))]
         pub fn remove_multiaddress(
             origin: OriginFor<T>,
@@ -1069,11 +1065,7 @@
         /// 2. [confirm_sign_up](crate::dispatchables::confirm_sign_up)
         ///
         /// Emits `MspRequestSignUpSuccess` and `MspSignUpSuccess` events when successful.
-<<<<<<< HEAD
-        #[pallet::call_index(10)]
-=======
-        #[pallet::call_index(9)]
->>>>>>> 6be2d6b7
+        #[pallet::call_index(11)]
         #[pallet::weight(Weight::from_parts(10_000, 0) + T::DbWeight::get().writes(1))]
         pub fn force_msp_sign_up(
             origin: OriginFor<T>,
@@ -1151,11 +1143,7 @@
         /// 2. [confirm_sign_up](crate::dispatchables::confirm_sign_up)
         ///
         /// Emits `BspRequestSignUpSuccess` and `BspSignUpSuccess` events when successful.
-<<<<<<< HEAD
-        #[pallet::call_index(11)]
-=======
-        #[pallet::call_index(10)]
->>>>>>> 6be2d6b7
+        #[pallet::call_index(12)]
         #[pallet::weight(Weight::from_parts(10_000, 0) + T::DbWeight::get().writes(1))]
         pub fn force_bsp_sign_up(
             origin: OriginFor<T>,
@@ -1208,11 +1196,7 @@
         ///
         /// A Storage Provider is _slashable_ iff it has failed to respond to challenges for providing proofs of storage.
         /// In the context of the StorageHub protocol, the proofs-dealer pallet marks a Storage Provider as _slashable_ when it fails to respond to challenges.
-<<<<<<< HEAD
-        #[pallet::call_index(12)]
-=======
-        #[pallet::call_index(11)]
->>>>>>> 6be2d6b7
+        #[pallet::call_index(13)]
         #[pallet::weight(Weight::from_parts(10_000, 0) + T::DbWeight::get().writes(1))]
         pub fn slash(origin: OriginFor<T>, provider_id: HashId<T>) -> DispatchResultWithPostInfo {
             // Check that the extrinsic was sent with root origin.
