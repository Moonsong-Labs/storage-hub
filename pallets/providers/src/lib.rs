--- conflicted
+++ resolved
@@ -554,10 +554,8 @@
         AppendBucketToMspFailed,
         /// Error thrown when an attempt was made to slash an unslashable Storage Provider.
         ProviderNotSlashable,
-<<<<<<< HEAD
         /// Error thrown when an operation requires an MSP to be storing the bucket.
         BucketMustHaveMspForOperation,
-=======
         /// Error thrown when a Provider tries to add a new MultiAddress to its account but it already has the maximum amount of multiaddresses.
         MultiAddressesMaxAmountReached,
         /// Error thrown when a Provider tries to delete a MultiAddress from its account but it does not have that MultiAddress.
@@ -566,7 +564,6 @@
         MultiAddressAlreadyExists,
         /// Error thrown when a Provider tries to remove the last MultiAddress from its account.
         LastMultiAddressCantBeRemoved,
->>>>>>> 9e0839b0
         /// Error thrown when the value proposition id is not found.
         ValuePropositionNotFound,
         /// Error thrown when value proposition under a given id already exists.
