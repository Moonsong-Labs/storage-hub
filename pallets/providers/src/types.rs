//! Various types to use in the Storage Providers pallet.

use super::*;
use codec::{Decode, Encode, MaxEncodedLen};
use frame_support::pallet_prelude::*;
use frame_support::traits::fungible::Inspect;
use frame_system::pallet_prelude::BlockNumberFor;
use polkadot_parachain_primitives::primitives::RelayChainBlockNumber;
use scale_info::TypeInfo;
use sp_runtime::BoundedVec;

pub type Multiaddresses<T> = BoundedVec<MultiAddress<T>, MaxMultiAddressAmount<T>>;

<<<<<<< HEAD
pub type ValuePropId<T> = HashId<T>;

/// Top up metadata for a provider tracked in storage.
#[derive(Encode, Decode, MaxEncodedLen, TypeInfo, RuntimeDebugNoBound, PartialEq, Eq, Clone)]
pub struct TopUpMetadata {
    /// The last block at which the provider will either forcibly top up their deposit or be marked as
    /// insolvent.
    ///
    /// This is the relay chain block number which the parachain is anchored to.
    pub end_block_grace_period: RelayChainBlockNumber,
}

=======
>>>>>>> fd9025e3
#[derive(Encode, Decode, MaxEncodedLen, TypeInfo, RuntimeDebugNoBound, PartialEq, Eq, Clone)]
#[scale_info(skip_type_params(T))]
pub struct ValuePropositionWithId<T: Config> {
    pub id: ValuePropIdFor<T>,
    pub value_prop: ValueProposition<T>,
}

#[derive(Encode, Decode, MaxEncodedLen, TypeInfo, RuntimeDebugNoBound, PartialEq, Eq, Clone)]
#[scale_info(skip_type_params(T))]
pub struct ValueProposition<T: Config> {
    pub price_per_unit_of_data_per_block: BalanceOf<T>,
    pub commitment: Commitment<T>,
    /// Maximum [`StorageDataUnit`]s that can be stored in a bucket.
    pub bucket_data_limit: StorageDataUnit<T>,
    /// Newly created buckets can only specify available value propositions.
    /// Any existing bucket with an unavailable value proposition are not affected.
    pub available: bool,
}

impl<T: Config> ValueProposition<T> {
    pub fn new(
        price_per_unit_of_data_per_block: BalanceOf<T>,
        commitment: Commitment<T>,
        bucket_data_limit: StorageDataUnit<T>,
    ) -> Self {
        Self {
            price_per_unit_of_data_per_block,
            commitment,
            bucket_data_limit,
            available: true,
        }
    }

    /// Produce the ID of the ValueProposition not including the `available` field.
    pub fn derive_id(&self) -> ValuePropIdFor<T> {
        let mut concat = self.price_per_unit_of_data_per_block.encode();
        concat.extend_from_slice(&self.commitment.encode());
        concat.extend_from_slice(&self.bucket_data_limit.encode());
        <<T as crate::Config>::ValuePropIdHashing as sp_runtime::traits::Hash>::hash(&concat)
    }
}

pub type Commitment<T> = BoundedVec<u8, <T as crate::Config>::MaxCommitmentSize>;

/// Structure that represents a Main Storage Provider. It holds the buckets that the MSP has, the total data that the MSP is able to store,
/// the amount of data that it is storing, and its libp2p multiaddresses.
#[derive(Encode, Decode, MaxEncodedLen, TypeInfo, RuntimeDebugNoBound, PartialEq, Eq, Clone)]
#[scale_info(skip_type_params(T))]
pub struct MainStorageProvider<T: Config> {
    pub capacity: StorageDataUnit<T>,
    pub capacity_used: StorageDataUnit<T>,
    pub multiaddresses: Multiaddresses<T>,
    pub last_capacity_change: BlockNumberFor<T>,
    pub owner_account: T::AccountId,
    pub payment_account: T::AccountId,
    pub sign_up_block: BlockNumberFor<T>,
}

/// Structure that represents a Backup Storage Provider. It holds the total data that the BSP is able to store, the amount of data that it is storing,
/// its libp2p multiaddresses, and the root of the Merkle Patricia Trie that it stores.
#[derive(Encode, Decode, MaxEncodedLen, TypeInfo, RuntimeDebugNoBound, PartialEq, Eq, Clone)]
#[scale_info(skip_type_params(T))]
pub struct BackupStorageProvider<T: Config> {
    pub capacity: StorageDataUnit<T>,
    pub capacity_used: StorageDataUnit<T>,
    pub multiaddresses: Multiaddresses<T>,
    pub root: MerklePatriciaRoot<T>,
    pub last_capacity_change: BlockNumberFor<T>,
    pub owner_account: T::AccountId,
    pub payment_account: T::AccountId,
    pub reputation_weight: ReputationWeightType<T>,
    pub sign_up_block: BlockNumberFor<T>,
}

/// Structure that represents a Bucket. It holds the root of the Merkle Patricia Trie, the User ID that owns the bucket,
/// and the MainStorageProviderId that the bucket belongs to.
#[derive(Encode, Decode, MaxEncodedLen, TypeInfo, RuntimeDebugNoBound, PartialEq, Eq, Clone)]
#[scale_info(skip_type_params(T))]
pub struct Bucket<T: Config> {
    pub root: MerklePatriciaRoot<T>,
    pub user_id: T::AccountId,
    pub msp_id: Option<MainStorageProviderId<T>>,
    pub private: bool,
    pub read_access_group_id: Option<T::ReadAccessGroupId>,
    pub size: StorageDataUnit<T>,
    pub value_prop_id: Option<ValuePropIdFor<T>>,
}

#[derive(Encode, Decode, MaxEncodedLen, TypeInfo, RuntimeDebugNoBound, PartialEq, Eq, Clone)]
#[scale_info(skip_type_params(T))]
pub struct SignUpRequest<T: Config> {
    pub sp_sign_up_request: SignUpRequestSpParams<T>,
    pub at: BlockNumberFor<T>,
}

/// Enum that represents a Storage Provider sign up request parameters. It holds either a BackupStorageProvider or a MainStorageProvider,
/// allowing to operate generically with both types.
#[derive(Encode, Decode, MaxEncodedLen, TypeInfo, RuntimeDebugNoBound, PartialEq, Eq, Clone)]
#[scale_info(skip_type_params(T))]
pub enum SignUpRequestSpParams<T: Config> {
    BackupStorageProvider(BackupStorageProvider<T>),
    MainStorageProvider(MainStorageProviderSignUpRequest<T>),
}

#[derive(Encode, Decode, MaxEncodedLen, TypeInfo, RuntimeDebugNoBound, PartialEq, Eq, Clone)]
#[scale_info(skip_type_params(T))]
pub struct MainStorageProviderSignUpRequest<T: Config> {
    pub msp_info: MainStorageProvider<T>,
    pub value_prop: ValueProposition<T>,
}

/// Enum that represents a Storage Provider ID. It holds either a BackupStorageProviderId or a MainStorageProviderId,
/// allowing to operate generically with both types.
#[derive(Encode, Decode, MaxEncodedLen, TypeInfo, RuntimeDebugNoBound, PartialEq, Eq, Clone)]
#[scale_info(skip_type_params(T))]
pub enum StorageProviderId<T: Config> {
    BackupStorageProvider(BackupStorageProviderId<T>),
    MainStorageProvider(MainStorageProviderId<T>),
}

/// The delta applied to a fixed rate payment stream via [`Pallet::compute_new_rate_delta`].
pub enum RateDeltaParam<T: Config> {
    /// Variant should be used when a new bucket is associated to an MSP.
    /// The bucket can be of any size, including zero since this variant can be selected when a bucket is being *moved* from one
    /// MSP to another.
    NewBucket,
    /// Variant should be used when a bucket is removed from an MSP.
    RemoveBucket,
    /// Variant should be used when a bucket size has increased by some amount.
    Increase(StorageDataUnit<T>),
    /// Variant should be used when a bucket size has decreased by some amount.
    Decrease(StorageDataUnit<T>),
}

// Type aliases:

/// BalanceOf is the balance type of the runtime.
pub type BalanceOf<T> =
    <<T as Config>::NativeBalance as Inspect<<T as frame_system::Config>::AccountId>>::Balance;

pub type ProviderIdFor<T> = <T as crate::Config>::ProviderId;
/// BackupStorageProviderId is the type that represents an ID of a Backup Storage Provider, uniquely linked with an AccountId
pub type BackupStorageProviderId<T> = ProviderIdFor<T>;
/// MainStorageProviderId is the type that represents an ID of a Main Storage Provider, uniquely linked with an AccountId
pub type MainStorageProviderId<T> = ProviderIdFor<T>;
/// BucketId is the type that identifies the different buckets that a Main Storage Provider can have.
pub type BucketId<T> = ProviderIdFor<T>;

/// MaxMultiAddressSize is the maximum size of the libp2p multiaddress of a Storage Provider in bytes.
pub type MaxMultiAddressSize<T> = <T as crate::Config>::MaxMultiAddressSize;
/// MaxMultiAddressAmount is the maximum amount of MultiAddresses that a Storage Provider can have.
pub type MaxMultiAddressAmount<T> = <T as crate::Config>::MaxMultiAddressAmount;
/// MultiAddress is a byte array that represents the libp2p multiaddress of a Storage Provider.
/// Its maximum size is defined in the runtime configuration, as MaxMultiAddressSize.
pub type MultiAddress<T> = BoundedVec<u8, MaxMultiAddressSize<T>>;

/// MerklePatriciaRoot is the type of the root of a Merkle Patricia Trie, either the root of a BSP or a bucket from an MSP.
pub type MerklePatriciaRoot<T> = <T as crate::Config>::MerklePatriciaRoot;

/// HashId is the type that uniquely identifies either a Storage Provider (MSP or BSP) or a Bucket.
pub type HashId<T> = <T as frame_system::Config>::Hash;
/// Hashing is the hashing algorithm used to get the HashId.
pub type Hashing<T> = <T as frame_system::Config>::Hashing;

/// StorageData is the type of the unit in which we measure data size. We define its required traits in the
/// pallet configuration so the runtime can use any type that implements them.
pub type StorageDataUnit<T> = <T as crate::Config>::StorageDataUnit;

/// Protocols is a vector of the protocols that (the runtime is aware of and) the Main Storage Provider supports.
/// Its maximum size is defined in the runtime configuration, as MaxProtocols.
pub type MaxProtocols<T> = <T as crate::Config>::MaxProtocols;
pub type Protocols<T> = BoundedVec<u8, MaxProtocols<T>>; // todo!("Define a type for protocols")

/// Type alias for the `ValuePropId` type used in the Storage Providers pallet.
pub type ValuePropIdFor<T> = <T as crate::Config>::ValuePropId;

/// Type alias for the `ReputationWeightType` type used in the Storage Providers pallet.
pub type ReputationWeightType<T> = <T as crate::Config>::ReputationWeightType;

/// Type alias for the `StartingReputationWeight` type used in the Storage Providers pallet.
pub type StartingReputationWeight<T> = <T as crate::Config>::StartingReputationWeight;

/// Type alias for the `RelayBlockGetter` type used in the Storage Providers pallet.
pub type RelayBlockGetter<T> = <T as crate::Config>::RelayBlockGetter;

/// Type alias for the `StorageDataUnitAndBalanceConvert` type used in the Storage Providers pallet.
pub type StorageDataUnitAndBalanceConverter<T> =
    <T as crate::Config>::StorageDataUnitAndBalanceConvert;<|MERGE_RESOLUTION|>--- conflicted
+++ resolved
@@ -11,7 +11,6 @@
 
 pub type Multiaddresses<T> = BoundedVec<MultiAddress<T>, MaxMultiAddressAmount<T>>;
 
-<<<<<<< HEAD
 pub type ValuePropId<T> = HashId<T>;
 
 /// Top up metadata for a provider tracked in storage.
@@ -24,8 +23,6 @@
     pub end_block_grace_period: RelayChainBlockNumber,
 }
 
-=======
->>>>>>> fd9025e3
 #[derive(Encode, Decode, MaxEncodedLen, TypeInfo, RuntimeDebugNoBound, PartialEq, Eq, Clone)]
 #[scale_info(skip_type_params(T))]
 pub struct ValuePropositionWithId<T: Config> {
