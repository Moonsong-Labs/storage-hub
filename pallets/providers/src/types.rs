//! Various types to use in the Storage Providers pallet.

use super::*;
use codec::{Decode, Encode, MaxEncodedLen};
use frame_support::pallet_prelude::*;
use frame_support::traits::fungible::Inspect;
use frame_system::pallet_prelude::BlockNumberFor;
use scale_info::TypeInfo;
use sp_runtime::BoundedVec;

pub type Multiaddresses<T> = BoundedVec<MultiAddress<T>, MaxMultiAddressAmount<T>>;

pub type ValuePropId<T> = HashId<T>;

#[derive(Encode, Decode, MaxEncodedLen, TypeInfo, RuntimeDebugNoBound, PartialEq, Eq, Clone)]
#[scale_info(skip_type_params(T))]
pub struct ValuePropositionWithId<T: Config> {
    pub id: ValuePropId<T>,
    pub value_prop: ValueProposition<T>,
}

#[derive(Encode, Decode, MaxEncodedLen, TypeInfo, RuntimeDebugNoBound, PartialEq, Eq, Clone)]
#[scale_info(skip_type_params(T))]
pub struct ValueProposition<T: Config> {
    pub price_per_unit_of_data_per_block: BalanceOf<T>,
    pub commitment: Commitment<T>,
    /// Maximum [`StorageDataUnit`]s that can be stored in a bucket.
    pub bucket_data_limit: StorageDataUnit<T>,
    /// Newly created buckets can only specify available value propositions.
    /// Any existing bucket with an unavailable value proposition are not affected.
    pub available: bool,
}

impl<T: Config> ValueProposition<T> {
    pub fn new(
        price_per_unit_of_data_per_block: BalanceOf<T>,
        commitment: Commitment<T>,
        bucket_data_limit: StorageDataUnit<T>,
    ) -> Self {
        Self {
            price_per_unit_of_data_per_block,
            commitment,
            bucket_data_limit,
            available: true,
        }
    }

    /// Produce the ID of the ValueProposition not including the `available` field.
    pub fn derive_id(&self) -> HashId<T> {
        let mut concat = self.price_per_unit_of_data_per_block.encode();
        concat.extend_from_slice(&self.commitment.encode());
        concat.extend_from_slice(&self.bucket_data_limit.encode());
        <<T as frame_system::Config>::Hashing as sp_runtime::traits::Hash>::hash(&concat)
    }
}

pub type Commitment<T> = BoundedVec<u8, <T as crate::Config>::MaxCommitmentSize>;

/// Structure that represents a Main Storage Provider. It holds the buckets that the MSP has, the total data that the MSP is able to store,
/// the amount of data that it is storing, and its libp2p multiaddresses.
#[derive(Encode, Decode, MaxEncodedLen, TypeInfo, RuntimeDebugNoBound, PartialEq, Eq, Clone)]
#[scale_info(skip_type_params(T))]
pub struct MainStorageProvider<T: Config> {
    pub capacity: StorageDataUnit<T>,
    pub capacity_used: StorageDataUnit<T>,
    pub multiaddresses: Multiaddresses<T>,
    pub last_capacity_change: BlockNumberFor<T>,
    pub owner_account: T::AccountId,
    pub payment_account: T::AccountId,
    pub sign_up_block: BlockNumberFor<T>,
}

/// Structure that represents a Backup Storage Provider. It holds the total data that the BSP is able to store, the amount of data that it is storing,
/// its libp2p multiaddresses, and the root of the Merkle Patricia Trie that it stores.
#[derive(Encode, Decode, MaxEncodedLen, TypeInfo, RuntimeDebugNoBound, PartialEq, Eq, Clone)]
#[scale_info(skip_type_params(T))]
pub struct BackupStorageProvider<T: Config> {
    pub capacity: StorageDataUnit<T>,
    pub capacity_used: StorageDataUnit<T>,
    pub multiaddresses: Multiaddresses<T>,
    pub root: MerklePatriciaRoot<T>,
    pub last_capacity_change: BlockNumberFor<T>,
    pub owner_account: T::AccountId,
    pub payment_account: T::AccountId,
    pub reputation_weight: ReputationWeightType<T>,
    pub sign_up_block: BlockNumberFor<T>,
}

/// Structure that represents a Bucket. It holds the root of the Merkle Patricia Trie, the User ID that owns the bucket,
/// and the MainStorageProviderId that the bucket belongs to.
#[derive(Encode, Decode, MaxEncodedLen, TypeInfo, RuntimeDebugNoBound, PartialEq, Eq, Clone)]
#[scale_info(skip_type_params(T))]
pub struct Bucket<T: Config> {
    pub root: MerklePatriciaRoot<T>,
    pub user_id: T::AccountId,
    pub msp_id: Option<MainStorageProviderId<T>>,
    pub private: bool,
    pub read_access_group_id: Option<T::ReadAccessGroupId>,
    pub size: StorageDataUnit<T>,
    pub value_prop_id: HashId<T>,
}

#[derive(Encode, Decode, MaxEncodedLen, TypeInfo, RuntimeDebugNoBound, PartialEq, Eq, Clone)]
#[scale_info(skip_type_params(T))]
pub struct SignUpRequest<T: Config> {
    pub sp_sign_up_request: SignUpRequestSpParams<T>,
    pub at: BlockNumberFor<T>,
}

/// Enum that represents a Storage Provider sign up request parameters. It holds either a BackupStorageProvider or a MainStorageProvider,
/// allowing to operate generically with both types.
#[derive(Encode, Decode, MaxEncodedLen, TypeInfo, RuntimeDebugNoBound, PartialEq, Eq, Clone)]
#[scale_info(skip_type_params(T))]
pub enum SignUpRequestSpParams<T: Config> {
    BackupStorageProvider(BackupStorageProvider<T>),
    MainStorageProvider(MainStorageProviderSignUpRequest<T>),
}

#[derive(Encode, Decode, MaxEncodedLen, TypeInfo, RuntimeDebugNoBound, PartialEq, Eq, Clone)]
#[scale_info(skip_type_params(T))]
pub struct MainStorageProviderSignUpRequest<T: Config> {
    pub msp_info: MainStorageProvider<T>,
    pub value_prop: ValueProposition<T>,
}

/// Enum that represents a Storage Provider ID. It holds either a BackupStorageProviderId or a MainStorageProviderId,
/// allowing to operate generically with both types.
#[derive(Encode, Decode, MaxEncodedLen, TypeInfo, RuntimeDebugNoBound, PartialEq, Eq, Clone)]
#[scale_info(skip_type_params(T))]
pub enum StorageProviderId<T: Config> {
    BackupStorageProvider(BackupStorageProviderId<T>),
    MainStorageProvider(MainStorageProviderId<T>),
}

// Type aliases:

/// BalanceOf is the balance type of the runtime.
pub type BalanceOf<T> =
    <<T as Config>::NativeBalance as Inspect<<T as frame_system::Config>::AccountId>>::Balance;

pub type ProviderId<T> = HashId<T>;
/// BackupStorageProviderId is the type that represents an ID of a Backup Storage Provider, uniquely linked with an AccountId
pub type BackupStorageProviderId<T> = ProviderId<T>;
/// MainStorageProviderId is the type that represents an ID of a Main Storage Provider, uniquely linked with an AccountId
pub type MainStorageProviderId<T> = ProviderId<T>;
/// BucketId is the type that identifies the different buckets that a Main Storage Provider can have.
pub type BucketId<T> = HashId<T>;

/// MaxMultiAddressSize is the maximum size of the libp2p multiaddress of a Storage Provider in bytes.
pub type MaxMultiAddressSize<T> = <T as crate::Config>::MaxMultiAddressSize;
/// MaxMultiAddressAmount is the maximum amount of MultiAddresses that a Storage Provider can have.
pub type MaxMultiAddressAmount<T> = <T as crate::Config>::MaxMultiAddressAmount;
/// MultiAddress is a byte array that represents the libp2p multiaddress of a Storage Provider.
/// Its maximum size is defined in the runtime configuration, as MaxMultiAddressSize.
pub type MultiAddress<T> = BoundedVec<u8, MaxMultiAddressSize<T>>;

/// MerklePatriciaRoot is the type of the root of a Merkle Patricia Trie, either the root of a BSP or a bucket from an MSP.
pub type MerklePatriciaRoot<T> = <T as crate::Config>::MerklePatriciaRoot;

/// HashId is the type that uniquely identifies either a Storage Provider (MSP or BSP) or a Bucket.
pub type HashId<T> = <T as frame_system::Config>::Hash;

/// StorageData is the type of the unit in which we measure data size. We define its required traits in the
/// pallet configuration so the runtime can use any type that implements them.
pub type StorageDataUnit<T> = <T as crate::Config>::StorageDataUnit;

/// Protocols is a vector of the protocols that (the runtime is aware of and) the Main Storage Provider supports.
/// Its maximum size is defined in the runtime configuration, as MaxProtocols.
pub type MaxProtocols<T> = <T as crate::Config>::MaxProtocols;
pub type Protocols<T> = BoundedVec<u8, MaxProtocols<T>>; // todo!("Define a type for protocols")

<<<<<<< HEAD
/// ValuePropId is the type that identifies the different Main Storage Provider value propositions, to allow tiered solutions
pub type ValuePropId<T> = <T as crate::Config>::ValuePropId;
=======
/// MaxBuckets is the maximum amount of buckets that a Main Storage Provider can have.
pub type MaxBuckets<T> = <T as crate::Config>::MaxBuckets;
/// Buckets is a vector of the buckets that a Main Storage Provider has.
pub type Buckets<T> = BoundedVec<Bucket<T>, MaxBuckets<T>>;
>>>>>>> 6be2d6b7

/// Type alias for the `ReputationWeightType` type used in the Storage Providers pallet.
pub type ReputationWeightType<T> = <T as crate::Config>::ReputationWeightType;

/// Type alias for the `StartingReputationWeight` type used in the Storage Providers pallet.
pub type StartingReputationWeight<T> = <T as crate::Config>::StartingReputationWeight;<|MERGE_RESOLUTION|>--- conflicted
+++ resolved
@@ -169,16 +169,6 @@
 pub type MaxProtocols<T> = <T as crate::Config>::MaxProtocols;
 pub type Protocols<T> = BoundedVec<u8, MaxProtocols<T>>; // todo!("Define a type for protocols")
 
-<<<<<<< HEAD
-/// ValuePropId is the type that identifies the different Main Storage Provider value propositions, to allow tiered solutions
-pub type ValuePropId<T> = <T as crate::Config>::ValuePropId;
-=======
-/// MaxBuckets is the maximum amount of buckets that a Main Storage Provider can have.
-pub type MaxBuckets<T> = <T as crate::Config>::MaxBuckets;
-/// Buckets is a vector of the buckets that a Main Storage Provider has.
-pub type Buckets<T> = BoundedVec<Bucket<T>, MaxBuckets<T>>;
->>>>>>> 6be2d6b7
-
 /// Type alias for the `ReputationWeightType` type used in the Storage Providers pallet.
 pub type ReputationWeightType<T> = <T as crate::Config>::ReputationWeightType;
 
