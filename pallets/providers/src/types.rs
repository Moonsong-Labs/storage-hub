--- conflicted
+++ resolved
@@ -78,19 +78,11 @@
 
     pub(crate) fn set_next_expiration_tick(
         &self,
-<<<<<<< HEAD
         next_expiration_tick: StorageHubTickNumber<T>,
     ) -> DispatchResult {
         match self {
             ExpirationItem::ProviderTopUp(_) => {
                 NextAvailableProviderTopUpExpirationShTick::<T>::set(next_expiration_tick);
-=======
-        at_tick: StorageHubTickNumber<T>,
-    ) -> DispatchResult {
-        match self {
-            ExpirationItem::ProviderTopUp(_) => {
-                NextAvailableProviderTopUpExpirationShTick::<T>::set(at_tick);
->>>>>>> 4632387e
 
                 Ok(())
             }
