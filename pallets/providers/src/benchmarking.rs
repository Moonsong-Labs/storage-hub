--- conflicted
+++ resolved
@@ -34,18 +34,13 @@
         BoundedVec,
     };
     use frame_system::{pallet_prelude::BlockNumberFor, RawOrigin};
-<<<<<<< HEAD
     use shp_traits::{
         CommitRevealRandomnessInterface, ProofsDealerInterface, StorageHubTickGetter,
     };
-    use sp_runtime::traits::{Bounded, Hash, Zero};
-=======
-    use shp_traits::ProofsDealerInterface;
     use sp_runtime::{
         format,
         traits::{Bounded, Hash, One, Zero},
     };
->>>>>>> e45352f7
     use sp_std::vec;
 
     use super::*;
