--- conflicted
+++ resolved
@@ -37,14 +37,10 @@
     use shp_traits::{
         CommitRevealRandomnessInterface, ProofsDealerInterface, StorageHubTickGetter,
     };
-<<<<<<< HEAD
-    use sp_runtime::traits::{Bounded, Hash, Zero};
-=======
     use sp_runtime::{
         format,
         traits::{Bounded, Hash, One, Zero},
     };
->>>>>>> 8c786cb9
     use sp_std::vec;
 
     use super::*;
@@ -2437,11 +2433,7 @@
             StorageProviderId::BackupStorageProvider(bsp_id),
             TopUpMetadata {
                 started_at: Zero::zero(),
-<<<<<<< HEAD
                 end_tick_grace_period: current_tick,
-=======
-                end_block_grace_period: current_tick,
->>>>>>> 8c786cb9
             },
         );
 
@@ -2462,10 +2454,6 @@
         {
             Pallet::<T>::process_expired_provider_top_up(
                 StorageProviderId::BackupStorageProvider(bsp_id),
-<<<<<<< HEAD
-                &current_tick,
-=======
->>>>>>> 8c786cb9
                 &mut WeightMeter::new(),
             );
         }
@@ -2592,11 +2580,7 @@
             StorageProviderId::MainStorageProvider(msp_id),
             TopUpMetadata {
                 started_at: Zero::zero(),
-<<<<<<< HEAD
                 end_tick_grace_period: current_tick,
-=======
-                end_block_grace_period: current_tick,
->>>>>>> 8c786cb9
             },
         );
 
@@ -2617,10 +2601,6 @@
         {
             Pallet::<T>::process_expired_provider_top_up(
                 StorageProviderId::MainStorageProvider(msp_id),
-<<<<<<< HEAD
-                &current_tick,
-=======
->>>>>>> 8c786cb9
                 &mut WeightMeter::new(),
             );
         }
