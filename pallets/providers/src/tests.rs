--- conflicted
+++ resolved
@@ -6,16 +6,11 @@
         MultiAddress, ProviderTopUpTtl, ShTickGetter, SignUpRequestSpParams, StorageDataUnit,
         StorageProviderId, ValueProposition, ValuePropositionWithId,
     },
-<<<<<<< HEAD
-    AwaitingTopUpFromProviders, BackupStorageProviders, Buckets, Error, Event, InsolventProviders,
-    MainStorageProviders, ProviderTopUpExpirations,
-=======
     AccountIdToBackupStorageProviderId, AccountIdToMainStorageProviderId,
-    AwaitingTopUpFromProviders, BackupStorageProviders, BspCount, Buckets, Error, Event,
+    AwaitingTopUpFromProviders, BackupStorageProviders, BspCount, Buckets, Buckets, Error, Event,
     GlobalBspsReputationWeight, InsolventProviders, MainStorageProviderIdsToBuckets,
     MainStorageProviderIdsToValuePropositions, MainStorageProviders, MspCount,
     ProviderTopUpExpirations, SignUpRequest, TotalBspsCapacity, UsedBspsCapacity,
->>>>>>> 6795a712
 };
 
 use core::u32;
@@ -4509,15 +4504,11 @@
                     bucket_name,
                 );
 
-<<<<<<< HEAD
-                // Create a new bucket under Alice.
-=======
 				// Get the amount of buckets that Alice and Charlie were previously storing.
 				let alice_buckets_previously_stored = MainStorageProviders::<Test>::get(&alice_msp_id).unwrap().amount_of_buckets;
 				let charlie_buckets_previously_stored = MainStorageProviders::<Test>::get(&charlie_msp_id).unwrap().amount_of_buckets;
 
-                // Add bucket
->>>>>>> 6795a712
+                // Create a new bucket under Alice.
                 assert_ok!(StorageProviders::add_bucket(
                     alice_msp_id,
                     bucket_owner,
@@ -4527,9 +4518,6 @@
                     alice_value_prop_id
                 ));
 
-<<<<<<< HEAD
-                // Check that the payment stream between the bucket owner and Alice has been created.
-=======
 				// Check that the amount of stored buckets of Alice increased by one.
 				assert_eq!(
 					MainStorageProviders::<Test>::get(&alice_msp_id).unwrap().amount_of_buckets,
@@ -4541,8 +4529,7 @@
 					charlie_buckets_previously_stored
 				);
 
-                // check payment stream exists for alice
->>>>>>> 6795a712
+                // Check that the payment stream between the bucket owner and Alice has been created.
                 assert!(
                     <<Test as crate::Config>::PaymentStreams as PaymentStreamsInterface>::fixed_rate_payment_stream_exists(
                         &alice_msp_id,
@@ -4559,10 +4546,6 @@
                     )
                 );
 
-<<<<<<< HEAD
-                // Check that the bucket was removed from Alice.
-                assert!(crate::MainStorageProviderIdsToBuckets::<Test>::get(
-=======
 				// Check that the amount of stored buckets of Alice decreased by one, back to the original amount.
 				assert_eq!(
 					MainStorageProviders::<Test>::get(&alice_msp_id).unwrap().amount_of_buckets,
@@ -4577,31 +4560,20 @@
 
                 // Check that the bucket was removed from alice
                 assert!(MainStorageProviderIdsToBuckets::<Test>::get(
->>>>>>> 6795a712
                     &alice_msp_id,
                     bucket_id
                 )
                 .is_none());
 
-<<<<<<< HEAD
                 // Check that the bucket was added to Charlie.
                 assert!(crate::MainStorageProviderIdsToBuckets::<Test>::get(
-=======
-                // Check that the bucket was added to the default MSP
-                assert!(MainStorageProviderIdsToBuckets::<Test>::get(
->>>>>>> 6795a712
                     &charlie_msp_id,
                     bucket_id
                 )
                 .is_some());
 
-<<<<<<< HEAD
                 // Check that the bucket's metadata was updated with the new MSP ID and value proposition ID.
                 let bucket = crate::Buckets::<Test>::get(&bucket_id).unwrap();
-=======
-                // Check that the bucket was updated
-                let bucket = Buckets::<Test>::get(&bucket_id).unwrap();
->>>>>>> 6795a712
                 assert_eq!(
                     bucket.msp_id,
                     Some(charlie_msp_id)
@@ -5012,6 +4984,7 @@
     use super::*;
 
     mod failure {
+
         use super::*;
 
         #[test]
@@ -5199,51 +5172,6 @@
                 }
             });
         }
-<<<<<<< HEAD
-=======
-
-        #[test]
-        fn decrease_bucket_size_without_msp() {
-            ExtBuilder::build().execute_with(|| {
-                let alice: AccountId = accounts::ALICE.0;
-                let storage_amount: StorageDataUnit<Test> = 100;
-                let (_deposit_amount, _alice_msp, value_prop_id) =
-                    register_account_as_msp(alice, storage_amount, None, None);
-
-                let msp_id = AccountIdToMainStorageProviderId::<Test>::get(&alice).unwrap();
-
-                let bucket_owner = accounts::BOB.0;
-                let bucket_name = BoundedVec::try_from(b"bucket".to_vec()).unwrap();
-                let bucket_id = <StorageProviders as ReadBucketsInterface>::derive_bucket_id(
-                    &bucket_owner,
-                    bucket_name,
-                );
-
-                // Add a bucket for Alice
-                assert_ok!(StorageProviders::add_bucket(
-                    msp_id,
-                    bucket_owner,
-                    bucket_id,
-                    false,
-                    None,
-                    Some(value_prop_id)
-                ));
-
-                // Remove the MSP from the bucket
-                assert_ok!(
-                    <crate::Pallet<Test> as MutateBucketsInterface>::unassign_msp_from_bucket(
-                        &bucket_id
-                    )
-                );
-
-                assert_ok!(
-                    <crate::Pallet<Test> as MutateBucketsInterface>::decrease_bucket_size(
-                        &bucket_id, 100
-                    ),
-                );
-            });
-        }
->>>>>>> 6795a712
     }
 }
 
@@ -6659,7 +6587,7 @@
                     bucket_id,
                     false,
                     None,
-                    Some(value_prop_id)
+                    value_prop_id
                 ));
 
                 // Check that both the bucket and the value proposition exist in storage.
