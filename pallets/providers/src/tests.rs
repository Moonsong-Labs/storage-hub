--- conflicted
+++ resolved
@@ -24,11 +24,7 @@
     ReadBucketsInterface, ReadProvidersInterface,
 };
 use sp_runtime::bounded_vec;
-<<<<<<< HEAD
-use sp_runtime::traits::{BlockNumberProvider, Convert};
-=======
 use sp_runtime::traits::BlockNumberProvider;
->>>>>>> d49aaccc
 
 type NativeBalance = <Test as crate::Config>::NativeBalance;
 type AccountId = <Test as frame_system::Config>::AccountId;
@@ -4785,8 +4781,6 @@
     }
 }
 
-<<<<<<< HEAD
-=======
 mod storage_data_unit_and_balance_converters {
     use super::*;
 
@@ -4815,7 +4809,6 @@
     }
 }
 
->>>>>>> d49aaccc
 mod slash_and_top_up {
     use super::*;
     mod failure {
@@ -4890,7 +4883,15 @@
                     p.capacity_used = 100;
                     p.capacity = 0;
                 });
-<<<<<<< HEAD
+
+                // Manually set the provider's held deposit to have a capacity deficit
+                NativeBalance::burn_all_held(
+                    &StorageProvidersHoldReason::get(),
+                    &alice,
+                    Precision::BestEffort,
+                    Fortitude::Force,
+                )
+                .unwrap();
 
                 // Set provider's balance to existential deposit to simulate the provider not having enough balance to cover the held deposit
                 NativeBalance::set_balance(&alice, ExistentialDeposit::get());
@@ -4907,6 +4908,7 @@
     mod success {
         use core::u32;
 
+        use frame_support::traits::fungible::Inspect;
         use sp_runtime::traits::ConvertBack;
 
         use crate::{AwaitingTopUpFromProviders, ProviderTopUpExpirations};
@@ -4916,8 +4918,8 @@
         struct TestSetup {
             account: AccountId,
             provider_id: HashId<Test>,
-            /// Sets accrued slashes to have the deposit be slashed completely
-            slash_held_deposit: bool,
+            /// Sets accrued slashes to have the provider's deposit be slashed completely
+            induce_capacity_deficit: bool,
             /// Sets the provider's balance to cover the top up required amount
             automatic_top_up: bool,
         }
@@ -4945,7 +4947,7 @@
                 Self {
                     account,
                     provider_id,
-                    slash_held_deposit: false,
+                    induce_capacity_deficit: false,
                     automatic_top_up: false,
                 }
             }
@@ -4966,37 +4968,55 @@
                     ))
                 };
 
-                // Set proofs-dealer storage to have a slashable provider with a accrued slashes based on the test setup
+                let pre_state_held_deposit = NativeBalance::balance_on_hold(
+                    &StorageProvidersHoldReason::get(),
+                    &self.account,
+                );
+
+                pallet_proofs_dealer::SlashableProviders::<Test>::insert(&self.provider_id, 1);
+
+                let computed_slash_amount_for_single_accrued_slash =
+                    StorageProviders::compute_worst_case_scenario_slashable_amount(
+                        &self.provider_id,
+                    )
+                    .unwrap();
+
+                // Set proofs-dealer storage to have a slashable provider with an accrued slashes based on the test setup
+                let accrued_slashes = if self.induce_capacity_deficit {
+                    pre_state_held_deposit
+                        .saturating_div(computed_slash_amount_for_single_accrued_slash)
+                        .max(1)
+                } else {
+                    1
+                };
+
                 pallet_proofs_dealer::SlashableProviders::<Test>::insert(
                     &self.provider_id,
-                    if self.slash_held_deposit { u32::MAX } else { 1 },
-                );
-
+                    accrued_slashes as u32,
+                );
+
+                // Compute slash amount based on actual accrued slashes
                 let computed_slash_amount =
                     StorageProviders::compute_worst_case_scenario_slashable_amount(
                         &self.provider_id,
                     )
                     .unwrap();
 
-                let pre_state_held_deposit = NativeBalance::balance_on_hold(
-                    &StorageProvidersHoldReason::get(),
-                    &self.account,
-                );
-
                 // Amount expected to be slashed from the held deposit
                 // Since `do_slash` will slash on a BestEffort basis, the slash amount is either the entire computed slash amount or the amount in held deposit
                 let expected_slash_amount = pre_state_held_deposit.min(computed_slash_amount);
 
                 let pre_state_balance = if self.automatic_top_up {
+                    let max_balance_can_add = BalanceOf::<Test>::max_value()
+                        - <<Test as crate::Config>::NativeBalance as Inspect<AccountId>>::total_issuance();
                     // Provider will be able to top up capacity deficit
-                    NativeBalance::set_balance(&self.account, expected_slash_amount * 2)
+                    NativeBalance::set_balance(&self.account, max_balance_can_add)
                 } else {
                     // Provider will not be able to top up any capacity deficit
                     NativeBalance::set_balance(&self.account, ExistentialDeposit::get())
                 };
 
                 // Get the pre-state values
-                let pre_state_required_hold_amount = deposit_needed_for_capacity_used_fn();
                 let pre_state_treasury_balance =
                     NativeBalance::free_balance(&<Test as crate::Config>::Treasury::get());
                 let pre_state_provider =
@@ -5007,6 +5027,9 @@
                     RuntimeOrigin::signed(self.account),
                     self.provider_id
                 ));
+
+                let post_state_provider =
+                    MainStorageProviders::<Test>::get(self.provider_id).unwrap();
 
                 // Verify the slash event
                 let last_slashed_event = System::events()
@@ -5032,429 +5055,6 @@
                 let end_block_grace_period =
                     RelayBlockGetter::<Test>::current_block_number() + grace_period;
 
-                // Verify post-slash state
-                let post_state_provider =
-                    MainStorageProviders::<Test>::get(self.provider_id).unwrap();
-
-                if self.automatic_top_up {
-                    let required_held_amount = deposit_needed_for_capacity_used_fn();
-
-                    // There should be no more required held amount (i.e. no more capacity deficit)
-                    assert_eq!(required_held_amount, 0);
-
-                    System::assert_has_event(
-                        Event::<Test>::TopUpFulfilled {
-                            provider_id: self.provider_id,
-                            amount: pre_state_required_hold_amount + expected_slash_amount,
-                        }
-                        .into(),
-                    );
-
-                    // Free balance should be reduced by the amount needed to cover the outstanding top up slash amount
-                    assert_eq!(
-                        NativeBalance::free_balance(self.account),
-                        pre_state_balance - pre_state_required_hold_amount - expected_slash_amount
-                    );
-
-                    // Check that the held deposit of the provider has been automatically topped up to the used capacity required
-                    assert_eq!(
-                        NativeBalance::balance_on_hold(
-                            &StorageProvidersHoldReason::get(),
-                            &self.account
-                        ),
-                        StorageProviders::compute_deposit_needed_for_capacity(
-                            post_state_provider.capacity_used,
-                        )
-                        .unwrap()
-                        .into()
-                    );
-
-                    // Check that the provider top up expiration still exists
-                    // This item will automatically be cleared once it is processed in the `on_idle` execution
-                    assert!(
-                        ProviderTopUpExpirations::<Test>::get(end_block_grace_period)
-                            .iter()
-                            .any(|provider_id| *provider_id == self.provider_id)
-                    );
-                    // Check that the storage has been cleared
-                    assert!(AwaitingTopUpFromProviders::<Test>::get(self.provider_id).is_none());
-
-                    // Check that the provider's capacity is equal to used capacity
-                    assert_eq!(
-                        post_state_provider.capacity_used,
-                        post_state_provider.capacity
-                    );
-                } else if deposit_needed_for_capacity_used_fn() > 0 {
-                    System::assert_has_event(
-                        Event::<Test>::AwaitingTopUp {
-                            provider_id: self.provider_id,
-                            top_up_metadata: TopUpMetadata {
-                                end_block_grace_period,
-                            },
-                        }
-                        .into(),
-                    );
-
-                    // Check that the held deposit of the provider has been slashed and not automatically topped up
-                    assert_eq!(
-                        NativeBalance::balance_on_hold(
-                            &StorageProvidersHoldReason::get(),
-                            &self.account
-                        ),
-                        pre_state_held_deposit.saturating_sub(expected_slash_amount)
-                    );
-
-                    // Check that the provider's free balance hasn't been reduced since there was not enough to top up
-                    assert_eq!(NativeBalance::free_balance(self.account), pre_state_balance);
-
-                    // Check that the AwaitingTopUpFromProviders storage has been updated
-                    let top_up_metadata =
-                        AwaitingTopUpFromProviders::<Test>::get(self.provider_id).unwrap();
-                    assert_eq!(
-                        top_up_metadata.end_block_grace_period,
-                        end_block_grace_period
-                    );
-
-                    // Check that we have queued the provider top up expiration item
-                    assert!(
-                        ProviderTopUpExpirations::<Test>::get(end_block_grace_period)
-                            .iter()
-                            .any(|provider_id| *provider_id == self.provider_id)
-                    );
-
-                    // Check that the provider's capacity was reduced by the converted slash amount (storage data units)
-                    let expected_capacity_delta =
-                        StorageDataUnitAndBalanceConverter::convert_back(expected_slash_amount);
-                    assert_eq!(
-                        post_state_provider.capacity,
-                        pre_state_provider
-                            .capacity
-                            .saturating_sub(expected_capacity_delta)
-                    );
-                }
-
-                // Check that the Treasury has received the slash amount
-                assert_eq!(
-                    NativeBalance::free_balance(&<Test as crate::Config>::Treasury::get()),
-                    pre_state_treasury_balance + expected_slash_amount
-                );
-            }
-
-            fn top_up(&self) {
-                let grace_period: u32 = TopUpGracePeriod::get();
-                let end_block_grace_period =
-                    RelayBlockGetter::<Test>::current_block_number() + grace_period;
-
-                let pre_state_provider =
-                    MainStorageProviders::<Test>::get(self.provider_id).unwrap();
-
-                let pre_state_held_amount = NativeBalance::balance_on_hold(
-                    &StorageProvidersHoldReason::get(),
-                    &self.account,
-                );
-
-                let capacity_deficit =
-                    pre_state_provider.capacity_used - pre_state_provider.capacity;
-
-                let expected_delta_hold_amount =
-                    StorageDataUnitAndBalanceConverter::convert(capacity_deficit);
-
-                let existential_deposit = ExistentialDeposit::get();
-                // Set provider's balance to cover the expected_delta_hold_amount
-                NativeBalance::set_balance(
-                    &self.account,
-                    expected_delta_hold_amount + existential_deposit,
-                );
-
-                // Top up the provider
-                assert_ok!(StorageProviders::top_up_deposit(RuntimeOrigin::signed(
-                    self.account
-                ),));
-
-                // Check event TopUpFulfilled is emitted
-                System::assert_has_event(
-                    Event::<Test>::TopUpFulfilled {
-                        provider_id: self.provider_id,
-                        amount: expected_delta_hold_amount,
-                    }
-                    .into(),
-                );
-
-                // Check that the held deposit covers the used capacity
-                assert_eq!(
-                    NativeBalance::balance_on_hold(
-                        &StorageProvidersHoldReason::get(),
-                        &self.account
-                    ),
-                    pre_state_held_amount + expected_delta_hold_amount
-                );
-
-                // Check that the provider top up expiration still exists
-                assert!(
-                    ProviderTopUpExpirations::<Test>::get(end_block_grace_period)
-                        .iter()
-                        .any(|provider_id| *provider_id == self.provider_id)
-                );
-                // Check that the storage has been cleared
-                assert!(AwaitingTopUpFromProviders::<Test>::get(self.provider_id).is_none());
-            }
-        }
-
-        #[test]
-        fn slash_storage_provider_automatic_top_up() {
-            ExtBuilder::build().execute_with(|| {
-                let mut test_setup = TestSetup::default();
-
-                test_setup.slash_held_deposit = true;
-                test_setup.slash_and_verify();
-
-                test_setup.automatic_top_up = true;
-                test_setup.slash_and_verify();
-            });
-        }
-
-        #[test]
-        fn slash_storage_provider_manual_top_up() {
-            ExtBuilder::build().execute_with(|| {
-                let mut test_setup = TestSetup::default();
-
-                test_setup.slash_held_deposit = true;
-                test_setup.slash_and_verify();
-
-                test_setup.top_up();
-            });
-        }
-
-        #[test]
-        fn automatic_top_up_after_many_slashes() {
-            ExtBuilder::build().execute_with(|| {
-                let mut test_setup = TestSetup::default();
-                // Test accrued slashes
-                test_setup.slash_and_verify();
-                test_setup.slash_held_deposit = true;
-                test_setup.slash_and_verify();
-
-                // Test automatic top up when provider is slashed
-                test_setup.automatic_top_up = true;
-                test_setup.slash_and_verify();
-            });
-        }
-
-        #[test]
-        fn automatic_top_up_after_many_slashes_of_many_storage_providers() {
-            ExtBuilder::build().execute_with(|| {
-                let mut alice_test_setup = TestSetup::default();
-                let mut bob_test_setup = TestSetup::new(accounts::BOB.0);
-
-                alice_test_setup.slash_and_verify();
-
-                bob_test_setup.slash_and_verify();
-
-                alice_test_setup.slash_held_deposit = true;
-                alice_test_setup.slash_and_verify();
-
-                bob_test_setup.slash_held_deposit = true;
-                bob_test_setup.slash_and_verify();
-
-                alice_test_setup.automatic_top_up = true;
-                alice_test_setup.slash_and_verify();
-
-                bob_test_setup.automatic_top_up = true;
-                bob_test_setup.slash_and_verify();
-            });
-        }
-
-        #[test]
-        fn manual_top_up_after_many_slashes_of_many_storage_providers() {
-            ExtBuilder::build().execute_with(|| {
-                let mut alice_test_setup = TestSetup::default();
-                let mut bob_test_setup = TestSetup::new(accounts::BOB.0);
-
-                alice_test_setup.slash_and_verify();
-
-                bob_test_setup.slash_and_verify();
-
-                alice_test_setup.slash_held_deposit = true;
-                alice_test_setup.slash_and_verify();
-
-                bob_test_setup.slash_held_deposit = true;
-                bob_test_setup.slash_and_verify();
-
-                alice_test_setup.top_up();
-                bob_test_setup.top_up();
-=======
-
-                // Manually set the provider's held deposit to have a capacity deficit
-                NativeBalance::burn_all_held(
-                    &StorageProvidersHoldReason::get(),
-                    &alice,
-                    Precision::BestEffort,
-                    Fortitude::Force,
-                )
-                .unwrap();
-
-                // Set provider's balance to existential deposit to simulate the provider not having enough balance to cover the held deposit
-                NativeBalance::set_balance(&alice, ExistentialDeposit::get());
-
-                // Try to top up a provider that does not have enough balance to cover the held deposit
-                assert_noop!(
-                    StorageProviders::top_up_deposit(RuntimeOrigin::signed(alice)),
-                    Error::<Test>::CannotHoldDeposit
-                );
-            });
-        }
-    }
-
-    mod success {
-        use core::u32;
-
-        use frame_support::traits::fungible::Inspect;
-        use sp_runtime::traits::ConvertBack;
-
-        use crate::{AwaitingTopUpFromProviders, GracePeriodToSlashedProviders};
-
-        use super::*;
-
-        struct TestSetup {
-            account: AccountId,
-            provider_id: HashId<Test>,
-            /// Sets accrued slashes to have the provider's deposit be slashed completely
-            induce_capacity_deficit: bool,
-            /// Sets the provider's balance to cover the top up required amount
-            automatic_top_up: bool,
-        }
-
-        impl Default for TestSetup {
-            fn default() -> Self {
-                let alice: AccountId = accounts::ALICE.0;
-                Self::new(alice)
-            }
-        }
-
-        impl TestSetup {
-            fn new(account: AccountId) -> Self {
-                let storage_amount: StorageDataUnit<Test> = 100;
-                let (_deposit_amount, _alice_msp, _) =
-                    register_account_as_msp(account, storage_amount, None, None);
-
-                let provider_id =
-                    crate::AccountIdToMainStorageProviderId::<Test>::get(&account).unwrap();
-
-                MainStorageProviders::<Test>::mutate(provider_id, |p| {
-                    p.as_mut().unwrap().capacity_used = 50;
-                });
-
-                Self {
-                    account,
-                    provider_id,
-                    induce_capacity_deficit: false,
-                    automatic_top_up: false,
-                }
-            }
-
-            fn slash_and_verify(&self) {
-                // Utility function to calculate the required hold amount needed to cover a potential capacity deficit
-                let deposit_needed_for_capacity_used_fn = || -> BalanceOf<Test> {
-                    let provider = MainStorageProviders::<Test>::get(self.provider_id).unwrap();
-                    let deposit_needed_for_capacity_used: BalanceOf<Test> =
-                        StorageProviders::compute_deposit_needed_for_capacity(
-                            provider.capacity_used,
-                        )
-                        .unwrap()
-                        .into();
-                    deposit_needed_for_capacity_used.saturating_sub(NativeBalance::balance_on_hold(
-                        &StorageProvidersHoldReason::get(),
-                        &self.account,
-                    ))
-                };
-
-                let pre_state_held_deposit = NativeBalance::balance_on_hold(
-                    &StorageProvidersHoldReason::get(),
-                    &self.account,
-                );
-
-                pallet_proofs_dealer::SlashableProviders::<Test>::insert(&self.provider_id, 1);
-
-                let computed_slash_amount_for_single_accrued_slash =
-                    StorageProviders::compute_worst_case_scenario_slashable_amount(
-                        &self.provider_id,
-                    )
-                    .unwrap();
-
-                // Set proofs-dealer storage to have a slashable provider with an accrued slashes based on the test setup
-                let accrued_slashes = if self.induce_capacity_deficit {
-                    pre_state_held_deposit
-                        .saturating_div(computed_slash_amount_for_single_accrued_slash)
-                        .max(1)
-                } else {
-                    1
-                };
-
-                pallet_proofs_dealer::SlashableProviders::<Test>::insert(
-                    &self.provider_id,
-                    accrued_slashes as u32,
-                );
-
-                // Compute slash amount based on actual accrued slashes
-                let computed_slash_amount =
-                    StorageProviders::compute_worst_case_scenario_slashable_amount(
-                        &self.provider_id,
-                    )
-                    .unwrap();
-
-                // Amount expected to be slashed from the held deposit
-                // Since `do_slash` will slash on a BestEffort basis, the slash amount is either the entire computed slash amount or the amount in held deposit
-                let expected_slash_amount = pre_state_held_deposit.min(computed_slash_amount);
-
-                let pre_state_balance = if self.automatic_top_up {
-                    let max_balance_can_add = BalanceOf::<Test>::max_value()
-                        - <<Test as crate::Config>::NativeBalance as Inspect<AccountId>>::total_issuance();
-                    // Provider will be able to top up capacity deficit
-                    NativeBalance::set_balance(&self.account, max_balance_can_add)
-                } else {
-                    // Provider will not be able to top up any capacity deficit
-                    NativeBalance::set_balance(&self.account, ExistentialDeposit::get())
-                };
-
-                // Get the pre-state values
-                let pre_state_treasury_balance =
-                    NativeBalance::free_balance(&<Test as crate::Config>::Treasury::get());
-                let pre_state_provider =
-                    MainStorageProviders::<Test>::get(self.provider_id).unwrap();
-
-                // Slash the provider
-                assert_ok!(StorageProviders::slash(
-                    RuntimeOrigin::signed(self.account),
-                    self.provider_id
-                ));
-
-                let post_state_provider =
-                    MainStorageProviders::<Test>::get(self.provider_id).unwrap();
-
-                // Verify the slash event
-                let last_slashed_event = System::events()
-                    .iter()
-                    .rev()
-                    .find_map(|event| {
-                        if let RuntimeEvent::StorageProviders(Event::<Test>::Slashed {
-                            provider_id,
-                            amount,
-                        }) = event.event
-                        {
-                            Some((provider_id, amount))
-                        } else {
-                            None
-                        }
-                    })
-                    .expect("Expected Slashed event");
-
-                assert_eq!(last_slashed_event.0, self.provider_id);
-                assert_eq!(last_slashed_event.1, expected_slash_amount);
-
-                let grace_period: u32 = TopUpGracePeriod::get();
-                let end_block_grace_period =
-                    RelayBlockGetter::<Test>::current_block_number() + grace_period;
-
                 // Verify post state based on the test setup
                 if self.automatic_top_up {
                     let required_held_amount = deposit_needed_for_capacity_used_fn();
@@ -5498,12 +5098,14 @@
                         .into()
                     );
 
+                    // Check that the provider top up expiration still exists
+                    // This item will automatically be cleared once it is processed in the `on_idle` execution
+                    assert!(
+                        ProviderTopUpExpirations::<Test>::get(end_block_grace_period)
+                            .iter()
+                            .any(|provider_id| *provider_id == self.provider_id)
+                    );
                     // Check that the storage has been cleared
-                    assert!(GracePeriodToSlashedProviders::<Test>::get(
-                        end_block_grace_period,
-                        self.provider_id
-                    )
-                    .is_none());
                     assert!(AwaitingTopUpFromProviders::<Test>::get(self.provider_id).is_none());
 
                     // Check that the provider's capacity is equal to used capacity
@@ -5540,6 +5142,13 @@
                     assert_eq!(
                         top_up_metadata.end_block_grace_period,
                         end_block_grace_period
+                    );
+
+                    // Check that we have queued the provider top up expiration item
+                    assert!(
+                        ProviderTopUpExpirations::<Test>::get(end_block_grace_period)
+                            .iter()
+                            .any(|provider_id| *provider_id == self.provider_id)
                     );
 
                     // Check that the provider's capacity was reduced by the converted slash amount (storage data units)
@@ -5626,12 +5235,13 @@
                     pre_state_held_amount + amount
                 );
 
+                // Check that the provider top up expiration still exists
+                assert!(
+                    ProviderTopUpExpirations::<Test>::get(end_block_grace_period)
+                        .iter()
+                        .any(|provider_id| *provider_id == self.provider_id)
+                );
                 // Check that the storage has been cleared
-                assert!(GracePeriodToSlashedProviders::<Test>::get(
-                    end_block_grace_period,
-                    self.provider_id
-                )
-                .is_none());
                 assert!(AwaitingTopUpFromProviders::<Test>::get(self.provider_id).is_none());
             }
         }
@@ -5698,7 +5308,6 @@
                 alice_test_setup.slash_and_verify();
 
                 alice_test_setup.manual_top_up();
->>>>>>> d49aaccc
             });
         }
     }
