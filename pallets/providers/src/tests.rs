--- conflicted
+++ resolved
@@ -1,16 +1,9 @@
 use crate::{
     mock::*,
     types::{
-<<<<<<< HEAD
-        BackupStorageProvider, BalanceOf, Bucket, MainStorageProvider, MainStorageProviderId,
-        MaxMultiAddressAmount, MultiAddress, StorageDataUnit, StorageProvider, StorageProviderId,
-        ValuePropId, ValueProposition,
-=======
         BackupStorageProvider, BalanceOf, Bucket, HashId, MainStorageProvider,
-        MainStorageProviderId, MaxBuckets, MaxMultiAddressAmount, MultiAddress,
-        SignUpRequestSpParams, StorageDataUnit, StorageProviderId, ValueProposition,
-        ValuePropositionWithId,
->>>>>>> 6be2d6b7
+        MainStorageProviderId, MaxMultiAddressAmount, MultiAddress, SignUpRequestSpParams,
+        StorageDataUnit, StorageProviderId, ValueProposition, ValuePropositionWithId,
     },
     Error, Event,
 };
@@ -140,26 +133,10 @@
                     assert!(alice_sign_up_request.is_ok());
                     assert_eq!(
                         alice_sign_up_request.unwrap(),
-<<<<<<< HEAD
-                        (
-                            StorageProvider::MainStorageProvider(MainStorageProvider {
-                                capacity: storage_amount,
-                                capacity_used: 0,
-                                multiaddresses,
-                                value_prop,
-                                last_capacity_change: current_block,
-                                owner_account: alice,
-                                payment_account: alice,
-                                sign_up_block: current_block
-                            }),
-                            current_block
-                        )
-=======
                         SignUpRequest::<Test> {
                             sp_sign_up_request: SignUpRequestSpParams::MainStorageProvider(
                                 MainStorageProviderSignUpRequest {
                                     msp_info: MainStorageProvider {
-                                        buckets: BoundedVec::new(),
                                         capacity: storage_amount,
                                         capacity_used: 0,
                                         multiaddresses,
@@ -173,7 +150,6 @@
                             ),
                             at: current_block
                         }
->>>>>>> 6be2d6b7
                     );
                 });
             }
@@ -529,21 +505,6 @@
 
                     // Check that Alice's request to sign up as a Main Storage Provider exists and is the one we just created
                     let current_block = frame_system::Pallet::<Test>::block_number();
-<<<<<<< HEAD
-                    let alice_sign_up_request = StorageProviders::get_sign_up_request(&alice);
-                    assert!(alice_sign_up_request.as_ref().is_ok_and(|request| request.0
-                        == StorageProvider::MainStorageProvider(MainStorageProvider {
-                            capacity: storage_amount,
-                            capacity_used: 0,
-                            multiaddresses: multiaddresses.clone(),
-                            value_prop: value_prop.clone(),
-                            last_capacity_change: current_block,
-                            owner_account: alice,
-                            payment_account: alice,
-                            sign_up_block: current_block
-                        })));
-                    assert!(alice_sign_up_request.is_ok_and(|request| request.1 == current_block));
-=======
                     let alice_sign_up_request = StorageProviders::get_sign_up_request(&alice)
                         .expect("Alice's sign up request should exist after requesting to sign up");
                     assert!(
@@ -551,7 +512,6 @@
                             == SignUpRequestSpParams::MainStorageProvider(
                                 MainStorageProviderSignUpRequest {
                                     msp_info: MainStorageProvider {
-                                        buckets: BoundedVec::new(),
                                         capacity: storage_amount,
                                         capacity_used: 0,
                                         multiaddresses: multiaddresses.clone(),
@@ -565,7 +525,6 @@
                             )
                     );
                     assert!(alice_sign_up_request.at == current_block);
->>>>>>> 6be2d6b7
 
                     // Cancel the sign up of Alice as a Main Storage Provider
                     assert_ok!(StorageProviders::cancel_sign_up(RuntimeOrigin::signed(
@@ -3904,61 +3863,6 @@
                 );
             });
         }
-<<<<<<< HEAD
-=======
-
-        #[test]
-        fn add_bucket_passed_max_bucket_msp_capacity() {
-            ExtBuilder::build().execute_with(|| {
-                let alice: AccountId = accounts::ALICE.0;
-                let storage_amount: StorageDataUnit<Test> = 100;
-                let (_deposit_amount, _alice_msp, value_prop_id) =
-                    register_account_as_msp(alice, storage_amount);
-
-                let msp_id = crate::AccountIdToMainStorageProviderId::<Test>::get(&alice).unwrap();
-
-                let bucket_owner = accounts::BOB.0;
-                let bucket_name = BoundedVec::try_from(b"bucket".to_vec()).unwrap();
-                let bucket_id = <StorageProviders as ReadBucketsInterface>::derive_bucket_id(
-                    &msp_id,
-                    &bucket_owner,
-                    bucket_name,
-                );
-
-                // Add the maximum amount of buckets for Alice
-                for i in 0..MaxBuckets::<Test>::get() {
-                    let bucket_name =
-                        BoundedVec::try_from(format!("bucket{}", i).as_bytes().to_vec()).unwrap();
-                    let bucket_id = <StorageProviders as ReadBucketsInterface>::derive_bucket_id(
-                        &msp_id,
-                        &bucket_owner,
-                        bucket_name,
-                    );
-                    assert_ok!(StorageProviders::add_bucket(
-                        msp_id,
-                        bucket_owner,
-                        bucket_id,
-                        false,
-                        None,
-                        value_prop_id
-                    ));
-                }
-
-                // Try to add another bucket for Alice
-                assert_err!(
-                    StorageProviders::add_bucket(
-                        msp_id,
-                        bucket_owner,
-                        bucket_id,
-                        false,
-                        None,
-                        value_prop_id
-                    ),
-                    Error::<Test>::AppendBucketToMspFailed
-                );
-            });
-        }
->>>>>>> 6be2d6b7
     }
 
     mod success {
@@ -4023,8 +3927,6 @@
                 );
             });
         }
-<<<<<<< HEAD
-=======
 
         #[test]
         fn add_buckets_to_max_capacity() {
@@ -4039,7 +3941,8 @@
                 let bucket_owner = accounts::BOB.0;
 
                 // Add the maximum amount of buckets for Alice
-                for i in 0..MaxBuckets::<Test>::get() {
+                let num_buckets = 10;
+                for i in 0..10 {
                     let bucket_name =
                         BoundedVec::try_from(format!("bucket{}", i).as_bytes().to_vec()).unwrap();
                     let bucket_id = <StorageProviders as ReadBucketsInterface>::derive_bucket_id(
@@ -4064,13 +3967,13 @@
                     );
                 }
 
-                let buckets = crate::MainStorageProviderIdsToBuckets::<Test>::get(&msp_id).unwrap();
-
-                let max_buckets: u32 = MaxBuckets::<Test>::get();
-                assert_eq!(buckets.len(), max_buckets as usize);
+                let buckets =
+                    crate::MainStorageProviderIdsToBuckets::<Test>::iter_key_prefix(&msp_id)
+                        .collect::<Vec<_>>();
+
+                assert_eq!(buckets.len(), num_buckets);
             });
         }
->>>>>>> 6be2d6b7
     }
 }
 
@@ -4158,14 +4061,9 @@
                 assert_eq!(crate::Buckets::<Test>::get(&bucket_id), None);
 
                 // Check that the bucket was removed from the MSP
-<<<<<<< HEAD
                 assert!(
                     crate::MainStorageProviderIdsToBuckets::<Test>::get(&msp_id, bucket_id)
                         .is_none()
-=======
-                assert_eq!(
-                    crate::MainStorageProviderIdsToBuckets::<Test>::get(&msp_id),
-                    None
                 );
             });
         }
@@ -4183,7 +4081,8 @@
                 let bucket_owner = accounts::BOB.0;
 
                 // Add the maximum amount of buckets for Alice
-                for i in 0..MaxBuckets::<Test>::get() {
+                let num_buckets = 10;
+                for i in 0..10 {
                     let bucket_name =
                         BoundedVec::try_from(format!("bucket{}", i).as_bytes().to_vec()).unwrap();
                     let bucket_id = <StorageProviders as ReadBucketsInterface>::derive_bucket_id(
@@ -4208,13 +4107,14 @@
                     );
                 }
 
-                let buckets = crate::MainStorageProviderIdsToBuckets::<Test>::get(&msp_id).unwrap();
-
-                let max_buckets: u32 = MaxBuckets::<Test>::get();
-                assert_eq!(buckets.len(), max_buckets as usize);
+                let buckets =
+                    crate::MainStorageProviderIdsToBuckets::<Test>::iter_key_prefix(&msp_id)
+                        .collect::<Vec<_>>();
+
+                assert_eq!(buckets.len(), num_buckets);
 
                 // Remove all the buckets
-                for i in 0..MaxBuckets::<Test>::get() {
+                for i in 0..num_buckets {
                     let bucket_name =
                         BoundedVec::try_from(format!("bucket{}", i).as_bytes().to_vec()).unwrap();
                     let bucket_id = <StorageProviders as ReadBucketsInterface>::derive_bucket_id(
@@ -4236,9 +4136,9 @@
 
                 // Check that all the buckets were removed
                 assert_eq!(
-                    crate::MainStorageProviderIdsToBuckets::<Test>::get(&msp_id),
-                    None
->>>>>>> 6be2d6b7
+                    crate::MainStorageProviderIdsToBuckets::<Test>::iter_key_prefix(&msp_id)
+                        .count(),
+                    0
                 );
             });
         }
