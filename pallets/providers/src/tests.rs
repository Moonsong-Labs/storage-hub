use crate::{
    mock::*,
    types::{
        BackupStorageProvider, BalanceOf, Bucket, HashId, MainStorageProvider,
        MainStorageProviderId, MaxBuckets, MaxMultiAddressAmount, MultiAddress,
        SignUpRequestSpParams, StorageDataUnit, StorageProviderId, ValueProposition,
        ValuePropositionWithId,
    },
    Error, Event,
};

use frame_support::{assert_err, assert_noop, assert_ok, dispatch::Pays, BoundedVec};
use frame_support::{
    pallet_prelude::Weight,
    traits::{fungible::InspectHold, Get, OnFinalize, OnIdle, OnInitialize},
};
use frame_system::pallet_prelude::BlockNumberFor;
use shp_traits::{
    MutateBucketsInterface, MutateStorageProvidersInterface, ReadBucketsInterface,
    ReadProvidersInterface,
};
use sp_runtime::bounded_vec;

type NativeBalance = <Test as crate::Config>::NativeBalance;
type AccountId = <Test as frame_system::Config>::AccountId;

// Pallet constants:
type SpMinDeposit = <Test as crate::Config>::SpMinDeposit;
type SpMinCapacity = <Test as crate::Config>::SpMinCapacity;
type DepositPerData = <Test as crate::Config>::DepositPerData;
type MinBlocksBetweenCapacityChanges = <Test as crate::Config>::MinBlocksBetweenCapacityChanges;
type DefaultMerkleRoot = <Test as crate::Config>::DefaultMerkleRoot;
type BucketDeposit = <Test as crate::Config>::BucketDeposit;

// Runtime constants:
// This is the duration of an epoch in blocks, a constant from the runtime configuration that we mock here
const EPOCH_DURATION_IN_BLOCKS: BlockNumberFor<Test> = 10;

// Extra constants:
// This is the amount of blocks that we need to advance to have a valid randomness value. In an actual runtime, this would be dependent on BABE
const BLOCKS_BEFORE_RANDOMNESS_VALID: BlockNumberFor<Test> = 3;

/// This module holds the test cases for the signup of Main Storage Providers and Backup Storage Providers
mod sign_up {

    use super::*;

    /// This module holds the tests cases for signing up that result in successful registrations
    mod success {
        use super::*;

        /// This module holds the success cases for Main Storage Providers
        mod msp {
            use crate::types::{MainStorageProviderSignUpRequest, SignUpRequest};

            use super::*;
            #[test]
            fn msp_request_sign_up_works() {
                ExtBuilder::build().execute_with(|| {
                    // Initialize variables:
                    let mut multiaddresses: BoundedVec<
                        MultiAddress<Test>,
                        MaxMultiAddressAmount<Test>,
                    > = BoundedVec::new();
                    multiaddresses.force_push(
                        "/ip4/127.0.0.1/udp/1234"
                            .as_bytes()
                            .to_vec()
                            .try_into()
                            .unwrap(),
                    );

                    let value_prop = ValueProposition::<Test>::new(1, bounded_vec![], 10);

                    let storage_amount: StorageDataUnit<Test> = 100;

                    // Get the Account Id of Alice and check its balance
                    let alice: AccountId = accounts::ALICE.0;
                    assert_eq!(NativeBalance::free_balance(&alice), accounts::ALICE.1);
                    assert_eq!(
                        NativeBalance::balance_on_hold(&StorageProvidersHoldReason::get(), &alice),
                        0
                    );

                    // Alice is going to sign up as a Main Storage Provider with 100 StorageDataUnit units
                    // The deposit for any amount of storage would be MinDeposit + DepositPerData * (storage_amount - MinCapacity)
                    // In this case, the deposit would be 10 + 2 * (100 - 1) = 208
                    let deposit_for_storage_amount: BalanceOf<Test> =
                        <SpMinDeposit as Get<u128>>::get().saturating_add(
                            <DepositPerData as Get<u128>>::get().saturating_mul(
                                (storage_amount - <SpMinCapacity as Get<u64>>::get()).into(),
                            ),
                        );

                    // Request sign up of Alice as a Main Storage Provider
                    assert_ok!(StorageProviders::request_msp_sign_up(
                        RuntimeOrigin::signed(alice),
                        storage_amount,
                        multiaddresses.clone(),
                        value_prop.price_per_unit_of_data_per_block,
                        value_prop.commitment.clone(),
                        value_prop.bucket_data_limit,
                        alice
                    ));

                    // Check the new free balance of Alice
                    assert_eq!(
                        NativeBalance::free_balance(&alice),
                        accounts::ALICE.1 - deposit_for_storage_amount
                    );
                    // Check the new held balance of Alice
                    assert_eq!(
                        NativeBalance::balance_on_hold(&StorageProvidersHoldReason::get(), &alice),
                        deposit_for_storage_amount
                    );

                    // Check that Alice is still NOT a Storage Provider
                    let alice_sp_id = StorageProviders::get_provider_id(alice);
                    assert!(alice_sp_id.is_none());

                    // Check the event was emitted
                    System::assert_has_event(
                        Event::<Test>::MspRequestSignUpSuccess {
                            who: alice,
                            multiaddresses: multiaddresses.clone(),
                            capacity: storage_amount,
                        }
                        .into(),
                    );

                    // Check that Alice's request is in the requests list and matches the info provided
                    let current_block = frame_system::Pallet::<Test>::block_number();
                    let alice_sign_up_request = StorageProviders::get_sign_up_request(&alice);
                    assert!(alice_sign_up_request.is_ok());
                    assert_eq!(
                        alice_sign_up_request.unwrap(),
                        SignUpRequest::<Test> {
                            sp_sign_up_request: SignUpRequestSpParams::MainStorageProvider(
                                MainStorageProviderSignUpRequest {
                                    msp_info: MainStorageProvider {
                                        buckets: BoundedVec::new(),
                                        capacity: storage_amount,
                                        capacity_used: 0,
                                        multiaddresses,
                                        last_capacity_change: current_block,
                                        owner_account: alice,
                                        payment_account: alice,
                                        sign_up_block: current_block
                                    },
                                    value_prop
                                }
                            ),
                            at: current_block
                        }
                    );
                });
            }

            #[test]
            fn msp_confirm_sign_up_works_when_passing_provider_account() {
                ExtBuilder::build().execute_with(|| {
                    // Initialize variables:
                    let mut multiaddresses: BoundedVec<
                        MultiAddress<Test>,
                        MaxMultiAddressAmount<Test>,
                    > = BoundedVec::new();
                    multiaddresses.force_push(
                        "/ip4/127.0.0.1/udp/1234"
                            .as_bytes()
                            .to_vec()
                            .try_into()
                            .unwrap(),
                    );

                    let value_prop = ValueProposition::<Test>::new(1, bounded_vec![], 10);
                    let storage_amount: StorageDataUnit<Test> = 100;

                    // Get the Account Id of Alice and check its balance
                    let alice: AccountId = accounts::ALICE.0;
                    assert_eq!(NativeBalance::free_balance(&alice), accounts::ALICE.1);
                    assert_eq!(
                        NativeBalance::balance_on_hold(&StorageProvidersHoldReason::get(), &alice),
                        0
                    );

                    // Alice is going to sign up as a Main Storage Provider with 100 StorageDataUnit units
                    // The deposit for any amount of storage would be MinDeposit + DepositPerData * (storage_amount - MinCapacity)
                    // In this case, the deposit would be 10 + 2 * (100 - 1) = 208
                    let deposit_for_storage_amount: BalanceOf<Test> =
                        <SpMinDeposit as Get<u128>>::get().saturating_add(
                            <DepositPerData as Get<u128>>::get().saturating_mul(
                                (storage_amount - <SpMinCapacity as Get<u64>>::get()).into(),
                            ),
                        );

                    // Request sign up of Alice as a Main Storage Provider
                    assert_ok!(StorageProviders::request_msp_sign_up(
                        RuntimeOrigin::signed(alice),
                        storage_amount,
                        multiaddresses.clone(),
                        value_prop.price_per_unit_of_data_per_block,
                        value_prop.commitment.clone(),
                        value_prop.bucket_data_limit,
                        alice
                    ));

                    // Check the new free balance of Alice
                    assert_eq!(
                        NativeBalance::free_balance(&alice),
                        accounts::ALICE.1 - deposit_for_storage_amount
                    );
                    // Check the new held balance of Alice
                    assert_eq!(
                        NativeBalance::balance_on_hold(&StorageProvidersHoldReason::get(), &alice),
                        deposit_for_storage_amount
                    );

                    // Check that Alice is still NOT a Storage Provider
                    let alice_sp_id = StorageProviders::get_provider_id(alice);
                    assert!(alice_sp_id.is_none());

                    // Advance enough blocks for randomness to be valid
                    run_to_block(
                        frame_system::Pallet::<Test>::block_number()
                            + BLOCKS_BEFORE_RANDOMNESS_VALID,
                    );

                    // Confirm the sign up of the account as a Main Storage Provider
                    assert_ok!(StorageProviders::confirm_sign_up(
                        RuntimeOrigin::signed(alice),
                        Some(alice)
                    ));

                    // Check that Alice is now a Storage Provider
                    let alice_sp_id = StorageProviders::get_provider_id(alice);
                    assert!(alice_sp_id.is_some());
                    assert!(StorageProviders::is_provider(alice_sp_id.unwrap()));

                    // Check that the confirm MSP sign up event was emitted
                    System::assert_last_event(
                        Event::<Test>::MspSignUpSuccess {
                            who: alice,
                            multiaddresses,
                            capacity: storage_amount,
                            msp_id: alice_sp_id.unwrap(),
                            value_prop: ValuePropositionWithId {
                                id: value_prop.derive_id(),
                                value_prop,
                            },
                        }
                        .into(),
                    );
                });
            }

            #[test]
            fn msp_confirm_sign_up_works_when_not_passing_provider_account() {
                ExtBuilder::build().execute_with(|| {
                    // Initialize variables:
                    let mut multiaddresses: BoundedVec<
                        MultiAddress<Test>,
                        MaxMultiAddressAmount<Test>,
                    > = BoundedVec::new();
                    multiaddresses.force_push(
                        "/ip4/127.0.0.1/udp/1234"
                            .as_bytes()
                            .to_vec()
                            .try_into()
                            .unwrap(),
                    );

                    let value_prop = ValueProposition::<Test>::new(1, bounded_vec![], 10);
                    let storage_amount: StorageDataUnit<Test> = 100;

                    // Get the Account Id of Alice and check its balance
                    let alice: AccountId = accounts::ALICE.0;
                    assert_eq!(NativeBalance::free_balance(&alice), accounts::ALICE.1);
                    assert_eq!(
                        NativeBalance::balance_on_hold(&StorageProvidersHoldReason::get(), &alice),
                        0
                    );

                    // Alice is going to sign up as a Main Storage Provider with 100 StorageDataUnit units
                    // The deposit for any amount of storage would be MinDeposit + DepositPerData * (storage_amount - MinCapacity)
                    // In this case, the deposit would be 10 + 2 * (100 - 1) = 208
                    let deposit_for_storage_amount: BalanceOf<Test> =
                        <SpMinDeposit as Get<u128>>::get().saturating_add(
                            <DepositPerData as Get<u128>>::get().saturating_mul(
                                (storage_amount - <SpMinCapacity as Get<u64>>::get()).into(),
                            ),
                        );

                    // Request sign up of Alice as a Main Storage Provider
                    assert_ok!(StorageProviders::request_msp_sign_up(
                        RuntimeOrigin::signed(alice),
                        storage_amount,
                        multiaddresses.clone(),
                        value_prop.price_per_unit_of_data_per_block,
                        value_prop.commitment.clone(),
                        value_prop.bucket_data_limit,
                        alice
                    ));

                    // Check the new free balance of Alice
                    assert_eq!(
                        NativeBalance::free_balance(&alice),
                        accounts::ALICE.1 - deposit_for_storage_amount
                    );
                    // Check the new held balance of Alice
                    assert_eq!(
                        NativeBalance::balance_on_hold(&StorageProvidersHoldReason::get(), &alice),
                        deposit_for_storage_amount
                    );

                    // Check that Alice is still NOT a Storage Provider
                    let alice_sp_id = StorageProviders::get_provider_id(alice);
                    assert!(alice_sp_id.is_none());

                    // Advance enough blocks for randomness to be valid
                    run_to_block(
                        frame_system::Pallet::<Test>::block_number()
                            + BLOCKS_BEFORE_RANDOMNESS_VALID,
                    );

                    // Confirm the sign up of the account as a Main Storage Provider
                    assert_ok!(StorageProviders::confirm_sign_up(
                        RuntimeOrigin::signed(alice),
                        None
                    ));

                    // Check that Alice is now a Storage Provider
                    let alice_sp_id = StorageProviders::get_provider_id(alice);
                    assert!(alice_sp_id.is_some());
                    assert!(StorageProviders::is_provider(alice_sp_id.unwrap()));

                    // Check that the confirm MSP sign up event was emitted
                    System::assert_last_event(
                        Event::<Test>::MspSignUpSuccess {
                            who: alice,
                            multiaddresses,
                            capacity: storage_amount,
                            value_prop: ValuePropositionWithId {
                                id: value_prop.derive_id(),
                                value_prop,
                            },
                            msp_id: alice_sp_id.unwrap(),
                        }
                        .into(),
                    );
                });
            }

            #[test]
            fn multiple_users_can_request_to_sign_up_as_msp() {
                ExtBuilder::build().execute_with(|| {
                    // Initialize variables:
                    let mut multiaddresses: BoundedVec<
                        MultiAddress<Test>,
                        MaxMultiAddressAmount<Test>,
                    > = BoundedVec::new();
                    multiaddresses.force_push(
                        "/ip4/127.0.0.1/udp/1234"
                            .as_bytes()
                            .to_vec()
                            .try_into()
                            .unwrap(),
                    );

                    let value_prop = ValueProposition::<Test>::new(1, bounded_vec![], 10);
                    let storage_amount_alice: StorageDataUnit<Test> = 100;
                    let storage_amount_bob: StorageDataUnit<Test> = 300;

                    // Get the Account Id of Alice and check its balance
                    let alice: AccountId = accounts::ALICE.0;
                    assert_eq!(NativeBalance::free_balance(&alice), accounts::ALICE.1);
                    assert_eq!(
                        NativeBalance::balance_on_hold(&StorageProvidersHoldReason::get(), &alice),
                        0
                    );

                    // Do the same for Bob
                    let bob: AccountId = 1;
                    assert_eq!(NativeBalance::free_balance(&bob), accounts::BOB.1);
                    assert_eq!(
                        NativeBalance::balance_on_hold(&StorageProvidersHoldReason::get(), &bob),
                        0
                    );

                    // Alice is going to request to sign up as a Main Storage Provider with 100 StorageDataUnit units
                    // The deposit for any amount of storage would be MinDeposit + DepositPerData * (storage_amount - MinCapacity)
                    // In this case, the deposit would be 10 + 2 * (100 - 1) = 208
                    let deposit_for_storage_amount_alice: BalanceOf<Test> =
                        <SpMinDeposit as Get<u128>>::get().saturating_add(
                            <DepositPerData as Get<u128>>::get().saturating_mul(
                                (storage_amount_alice - <SpMinCapacity as Get<u64>>::get()).into(),
                            ),
                        );

                    // Bob is going to request to sign up as a Main Storage Provider with 300 StorageDataUnit units
                    // The deposit for any amount of storage would be MinDeposit + DepositPerData * (storage_amount - MinCapacity)
                    // In this case, the deposit would be 10 + 2 * (300 - 1) = 608
                    let deposit_for_storage_amount_bob: BalanceOf<Test> =
                        <SpMinDeposit as Get<u128>>::get().saturating_add(
                            <DepositPerData as Get<u128>>::get().saturating_mul(
                                (storage_amount_bob - <SpMinCapacity as Get<u64>>::get()).into(),
                            ),
                        );

                    // Request sign up Alice as a Main Storage Provider
                    assert_ok!(StorageProviders::request_msp_sign_up(
                        RuntimeOrigin::signed(alice),
                        storage_amount_alice,
                        multiaddresses.clone(),
                        value_prop.price_per_unit_of_data_per_block,
                        value_prop.commitment.clone(),
                        value_prop.bucket_data_limit,
                        alice
                    ));

                    // Request sign up Bob as a Main Storage Provider
                    assert_ok!(StorageProviders::request_msp_sign_up(
                        RuntimeOrigin::signed(bob),
                        storage_amount_bob,
                        multiaddresses.clone(),
                        value_prop.price_per_unit_of_data_per_block,
                        value_prop.commitment.clone(),
                        value_prop.bucket_data_limit,
                        bob
                    ));

                    // Check the new free balance of Alice
                    assert_eq!(
                        NativeBalance::free_balance(&alice),
                        accounts::ALICE.1 - deposit_for_storage_amount_alice
                    );
                    // Check the new held balance of Alice
                    assert_eq!(
                        NativeBalance::balance_on_hold(&StorageProvidersHoldReason::get(), &alice),
                        deposit_for_storage_amount_alice
                    );

                    // Check the new free balance of Bob
                    assert_eq!(
                        NativeBalance::free_balance(&bob),
                        accounts::BOB.1 - deposit_for_storage_amount_bob
                    );
                    // Check the new held balance of Bob
                    assert_eq!(
                        NativeBalance::balance_on_hold(&StorageProvidersHoldReason::get(), &bob),
                        deposit_for_storage_amount_bob
                    );

                    // Check that Alice's event was emitted
                    System::assert_has_event(
                        Event::<Test>::MspRequestSignUpSuccess {
                            who: alice,
                            multiaddresses: multiaddresses.clone(),
                            capacity: storage_amount_alice,
                        }
                        .into(),
                    );

                    // Check that Bob's event was emitted
                    System::assert_has_event(
                        Event::<Test>::MspRequestSignUpSuccess {
                            who: bob,
                            multiaddresses,
                            capacity: storage_amount_bob,
                        }
                        .into(),
                    );
                });
            }

            #[test]
            fn msp_cancel_sign_up_works() {
                ExtBuilder::build().execute_with(|| {
                    // Initialize variables:
                    let mut multiaddresses: BoundedVec<
                        MultiAddress<Test>,
                        MaxMultiAddressAmount<Test>,
                    > = BoundedVec::new();
                    multiaddresses.force_push(
                        "/ip4/127.0.0.1/udp/1234"
                            .as_bytes()
                            .to_vec()
                            .try_into()
                            .unwrap(),
                    );

                    let value_prop = ValueProposition::<Test>::new(1, bounded_vec![], 10);
                    let storage_amount: StorageDataUnit<Test> = 100;

                    // Get the Account Id of Alice
                    let alice: AccountId = accounts::ALICE.0;

                    // Request sign up Alice as a Main Storage Provider
                    assert_ok!(StorageProviders::request_msp_sign_up(
                        RuntimeOrigin::signed(alice),
                        storage_amount,
                        multiaddresses.clone(),
                        value_prop.price_per_unit_of_data_per_block,
                        value_prop.commitment.clone(),
                        value_prop.bucket_data_limit,
                        alice
                    ));

                    // Check that Alice's request to sign up as a Main Storage Provider exists and is the one we just created
                    let current_block = frame_system::Pallet::<Test>::block_number();
                    let alice_sign_up_request = StorageProviders::get_sign_up_request(&alice)
                        .expect("Alice's sign up request should exist after requesting to sign up");
                    assert!(
                        alice_sign_up_request.sp_sign_up_request
                            == SignUpRequestSpParams::MainStorageProvider(
                                MainStorageProviderSignUpRequest {
                                    msp_info: MainStorageProvider {
                                        buckets: BoundedVec::new(),
                                        capacity: storage_amount,
                                        capacity_used: 0,
                                        multiaddresses: multiaddresses.clone(),
                                        last_capacity_change: current_block,
                                        owner_account: alice,
                                        payment_account: alice,
                                        sign_up_block: current_block
                                    },
                                    value_prop
                                }
                            )
                    );
                    assert!(alice_sign_up_request.at == current_block);

                    // Cancel the sign up of Alice as a Main Storage Provider
                    assert_ok!(StorageProviders::cancel_sign_up(RuntimeOrigin::signed(
                        alice
                    )));

                    // Check that Alice is not a Storage Provider
                    let alice_sp_id = StorageProviders::get_provider_id(alice);
                    assert!(alice_sp_id.is_none());

                    // Check that Alice's sign up request no longer exists
                    assert!(StorageProviders::get_sign_up_request(&alice)
                        .is_err_and(|err| { matches!(err, Error::<Test>::SignUpNotRequested) }));

                    // Check that the cancel MSP sign up event was emitted
                    System::assert_last_event(
                        Event::<Test>::SignUpRequestCanceled { who: alice }.into(),
                    );
                });
            }
        }

        /// This module holds the success cases for Backup Storage Providers
        mod bsp {
            use crate::types::SignUpRequest;

            use super::*;

            #[test]
            fn bsp_request_sign_up_works() {
                ExtBuilder::build().execute_with(|| {
                    // Initialize variables:
                    let mut multiaddresses: BoundedVec<
                        MultiAddress<Test>,
                        MaxMultiAddressAmount<Test>,
                    > = BoundedVec::new();
                    multiaddresses.force_push(
                        "/ip4/127.0.0.1/udp/1234"
                            .as_bytes()
                            .to_vec()
                            .try_into()
                            .unwrap(),
                    );
                    let storage_amount: StorageDataUnit<Test> = 100;

                    // Get the Account Id of Alice and check its balance
                    let alice: AccountId = accounts::ALICE.0;
                    assert_eq!(NativeBalance::free_balance(&alice), accounts::ALICE.1);
                    assert_eq!(
                        NativeBalance::balance_on_hold(&StorageProvidersHoldReason::get(), &alice),
                        0
                    );

                    // Alice is going to sign up as a Backup Storage Provider with 100 StorageDataUnit units
                    // The deposit for any amount of storage would be MinDeposit + DepositPerData * (storage_amount - MinCapacity)
                    // In this case, the deposit would be 10 + 2 * (100 - 1) = 208
                    let deposit_for_storage_amount: BalanceOf<Test> =
                        <SpMinDeposit as Get<u128>>::get().saturating_add(
                            <DepositPerData as Get<u128>>::get().saturating_mul(
                                (storage_amount - <SpMinCapacity as Get<u64>>::get()).into(),
                            ),
                        );

                    // Request sign up of Alice as a Backup Storage Provider
                    assert_ok!(StorageProviders::request_bsp_sign_up(
                        RuntimeOrigin::signed(alice),
                        storage_amount,
                        multiaddresses.clone(),
                        alice
                    ));

                    // Check the new free balance of Alice
                    assert_eq!(
                        NativeBalance::free_balance(&alice),
                        accounts::ALICE.1 - deposit_for_storage_amount
                    );
                    // Check the new held balance of Alice
                    assert_eq!(
                        NativeBalance::balance_on_hold(&StorageProvidersHoldReason::get(), &alice),
                        deposit_for_storage_amount
                    );

                    // Check that Alice is still NOT a Storage Provider
                    let alice_sp_id = StorageProviders::get_provider_id(alice);
                    assert!(alice_sp_id.is_none());

                    // Check that the total capacity of the Backup Storage Providers has NOT yet increased
                    assert_eq!(StorageProviders::get_total_bsp_capacity(), 0);

                    // Check the event was emitted
                    System::assert_has_event(
                        Event::<Test>::BspRequestSignUpSuccess {
                            who: alice,
                            multiaddresses: multiaddresses.clone(),
                            capacity: storage_amount,
                        }
                        .into(),
                    );

                    // Check that Alice's request is in the requests list and matches the info provided
                    let current_block = frame_system::Pallet::<Test>::block_number();
                    let alice_sign_up_request = StorageProviders::get_sign_up_request(&alice)
                        .expect("Alice's sign up request should exist after requesting to sign up");
                    assert_eq!(
                        alice_sign_up_request,
                        SignUpRequest::<Test> {
                            sp_sign_up_request: SignUpRequestSpParams::BackupStorageProvider(
                                BackupStorageProvider {
                                    root: DefaultMerkleRoot::get(),
                                    capacity: storage_amount,
                                    capacity_used: 0,
                                    multiaddresses,
                                    last_capacity_change: current_block,
                                    owner_account: alice,
                                    payment_account: alice,
                                    reputation_weight:
                                        <Test as crate::Config>::StartingReputationWeight::get(),
                                    sign_up_block: current_block
                                }
                            ),
                            at: current_block
                        }
                    );
                });
            }

            #[test]
            fn bsp_confirm_sign_up_works_when_passing_provider_account() {
                ExtBuilder::build().execute_with(|| {
                    // Initialize variables:
                    let mut multiaddresses: BoundedVec<
                        MultiAddress<Test>,
                        MaxMultiAddressAmount<Test>,
                    > = BoundedVec::new();
                    multiaddresses.force_push(
                        "/ip4/127.0.0.1/udp/1234"
                            .as_bytes()
                            .to_vec()
                            .try_into()
                            .unwrap(),
                    );
                    let storage_amount: StorageDataUnit<Test> = 100;

                    // Get the Account Id of Alice and check its balance
                    let alice: AccountId = accounts::ALICE.0;
                    assert_eq!(NativeBalance::free_balance(&alice), accounts::ALICE.1);
                    assert_eq!(
                        NativeBalance::balance_on_hold(&StorageProvidersHoldReason::get(), &alice),
                        0
                    );

                    // Alice is going to sign up as a Backup Storage Provider with 100 StorageDataUnit units
                    // The deposit for any amount of storage would be MinDeposit + DepositPerData * (storage_amount - MinCapacity)
                    // In this case, the deposit would be 10 + 2 * (100 - 1) = 208
                    let deposit_for_storage_amount: BalanceOf<Test> =
                        <SpMinDeposit as Get<u128>>::get().saturating_add(
                            <DepositPerData as Get<u128>>::get().saturating_mul(
                                (storage_amount - <SpMinCapacity as Get<u64>>::get()).into(),
                            ),
                        );

                    // Request sign up of Alice as a Backup Storage Provider
                    assert_ok!(StorageProviders::request_bsp_sign_up(
                        RuntimeOrigin::signed(alice),
                        storage_amount,
                        multiaddresses.clone(),
                        alice
                    ));

                    // Check the new free balance of Alice
                    assert_eq!(
                        NativeBalance::free_balance(&alice),
                        accounts::ALICE.1 - deposit_for_storage_amount
                    );
                    // Check the new held balance of Alice
                    assert_eq!(
                        NativeBalance::balance_on_hold(&StorageProvidersHoldReason::get(), &alice),
                        deposit_for_storage_amount
                    );

                    // Check that Alice is still NOT a Storage Provider
                    let alice_sp_id = StorageProviders::get_provider_id(alice);
                    assert!(alice_sp_id.is_none());

                    // Check that the total capacity of the Backup Storage Providers has NOT yet increased
                    assert_eq!(StorageProviders::get_total_bsp_capacity(), 0);

                    // Check the event was emitted
                    System::assert_has_event(
                        Event::<Test>::BspRequestSignUpSuccess {
                            who: alice,
                            multiaddresses: multiaddresses.clone(),
                            capacity: storage_amount,
                        }
                        .into(),
                    );

                    // Advance enough blocks for randomness to be valid
                    run_to_block(
                        frame_system::Pallet::<Test>::block_number()
                            + BLOCKS_BEFORE_RANDOMNESS_VALID,
                    );

                    // Confirm the sign up of Alice as a Backup Storage Provider
                    assert_ok!(StorageProviders::confirm_sign_up(
                        RuntimeOrigin::signed(alice),
                        Some(alice)
                    ));

                    // Check that Alice is now a Storage Provider
                    let alice_sp_id = StorageProviders::get_provider_id(alice);
                    assert!(alice_sp_id.is_some());
                    assert!(StorageProviders::is_provider(alice_sp_id.unwrap()));

                    // Check that the total capacity of the Backup Storage Providers has now increased
                    assert_eq!(StorageProviders::get_total_bsp_capacity(), storage_amount);

                    // Check that the confirm BSP sign up event was emitted
                    System::assert_last_event(
                        Event::<Test>::BspSignUpSuccess {
                            who: alice,
                            multiaddresses,
                            capacity: storage_amount,
                            bsp_id: alice_sp_id.unwrap(),
                        }
                        .into(),
                    );
                });
            }

            #[test]
            fn bsp_confirm_sign_up_works_when_not_passing_provider_account() {
                ExtBuilder::build().execute_with(|| {
                    // Initialize variables:
                    let mut multiaddresses: BoundedVec<
                        MultiAddress<Test>,
                        MaxMultiAddressAmount<Test>,
                    > = BoundedVec::new();
                    multiaddresses.force_push(
                        "/ip4/127.0.0.1/udp/1234"
                            .as_bytes()
                            .to_vec()
                            .try_into()
                            .unwrap(),
                    );
                    let storage_amount: StorageDataUnit<Test> = 100;

                    // Get the Account Id of Alice and check its balance
                    let alice: AccountId = accounts::ALICE.0;
                    assert_eq!(NativeBalance::free_balance(&alice), accounts::ALICE.1);
                    assert_eq!(
                        NativeBalance::balance_on_hold(&StorageProvidersHoldReason::get(), &alice),
                        0
                    );

                    // Alice is going to sign up as a Backup Storage Provider with 100 StorageDataUnit units
                    // The deposit for any amount of storage would be MinDeposit + DepositPerData * (storage_amount - MinCapacity)
                    // In this case, the deposit would be 10 + 2 * (100 - 1) = 208
                    let deposit_for_storage_amount: BalanceOf<Test> =
                        <SpMinDeposit as Get<u128>>::get().saturating_add(
                            <DepositPerData as Get<u128>>::get().saturating_mul(
                                (storage_amount - <SpMinCapacity as Get<u64>>::get()).into(),
                            ),
                        );

                    // Request sign up of Alice as a Backup Storage Provider
                    assert_ok!(StorageProviders::request_bsp_sign_up(
                        RuntimeOrigin::signed(alice),
                        storage_amount,
                        multiaddresses.clone(),
                        alice
                    ));

                    // Check the new free balance of Alice
                    assert_eq!(
                        NativeBalance::free_balance(&alice),
                        accounts::ALICE.1 - deposit_for_storage_amount
                    );
                    // Check the new held balance of Alice
                    assert_eq!(
                        NativeBalance::balance_on_hold(&StorageProvidersHoldReason::get(), &alice),
                        deposit_for_storage_amount
                    );

                    // Check that Alice is still NOT a Storage Provider
                    let alice_sp_id = StorageProviders::get_provider_id(alice);
                    assert!(alice_sp_id.is_none());

                    // Check that the total capacity of the Backup Storage Providers has NOT yet increased
                    assert_eq!(StorageProviders::get_total_bsp_capacity(), 0);

                    // Check the event was emitted
                    System::assert_has_event(
                        Event::<Test>::BspRequestSignUpSuccess {
                            who: alice,
                            multiaddresses: multiaddresses.clone(),
                            capacity: storage_amount,
                        }
                        .into(),
                    );

                    // Advance enough blocks for randomness to be valid
                    run_to_block(
                        frame_system::Pallet::<Test>::block_number()
                            + BLOCKS_BEFORE_RANDOMNESS_VALID,
                    );

                    // Confirm the sign up of Alice as a Backup Storage Provider
                    assert_ok!(StorageProviders::confirm_sign_up(
                        RuntimeOrigin::signed(alice),
                        None
                    ));

                    // Check that Alice is now a Storage Provider
                    let alice_sp_id = StorageProviders::get_provider_id(alice);
                    assert!(alice_sp_id.is_some());
                    assert!(StorageProviders::is_provider(alice_sp_id.unwrap()));

                    // Check that the total capacity of the Backup Storage Providers has now increased
                    assert_eq!(StorageProviders::get_total_bsp_capacity(), storage_amount);

                    // Check that the confirm BSP sign up event was emitted
                    System::assert_last_event(
                        Event::<Test>::BspSignUpSuccess {
                            who: alice,
                            multiaddresses,
                            capacity: storage_amount,
                            bsp_id: alice_sp_id.unwrap(),
                        }
                        .into(),
                    );
                });
            }

            #[test]
            fn multiple_users_can_request_to_sign_up_as_bsp() {
                ExtBuilder::build().execute_with(|| {
                    // Initialize variables:
                    let mut multiaddresses: BoundedVec<
                        MultiAddress<Test>,
                        MaxMultiAddressAmount<Test>,
                    > = BoundedVec::new();
                    multiaddresses.force_push(
                        "/ip4/127.0.0.1/udp/1234"
                            .as_bytes()
                            .to_vec()
                            .try_into()
                            .unwrap(),
                    );
                    let storage_amount_alice: StorageDataUnit<Test> = 100;
                    let storage_amount_bob: StorageDataUnit<Test> = 300;

                    // Get the Account Id of Alice and check its balance
                    let alice: AccountId = accounts::ALICE.0;
                    assert_eq!(NativeBalance::free_balance(&alice), accounts::ALICE.1);
                    assert_eq!(
                        NativeBalance::balance_on_hold(&StorageProvidersHoldReason::get(), &alice),
                        0
                    );

                    // Do the same for Bob
                    let bob: AccountId = 1;
                    assert_eq!(NativeBalance::free_balance(&bob), accounts::BOB.1);
                    assert_eq!(
                        NativeBalance::balance_on_hold(&StorageProvidersHoldReason::get(), &bob),
                        0
                    );

                    // Alice is going to request to sign up as a Backup Storage Provider with 100 StorageDataUnit units
                    // The deposit for any amount of storage would be MinDeposit + DepositPerData * (storage_amount - MinCapacity)
                    // In this case, the deposit would be 10 + 2 * (100 - 1) = 208
                    let deposit_for_storage_amount_alice: BalanceOf<Test> =
                        <SpMinDeposit as Get<u128>>::get().saturating_add(
                            <DepositPerData as Get<u128>>::get().saturating_mul(
                                (storage_amount_alice - <SpMinCapacity as Get<u64>>::get()).into(),
                            ),
                        );

                    // Bob is going to request to sign up as a Backup Storage Provider with 300 StorageDataUnit units
                    // The deposit for any amount of storage would be MinDeposit + DepositPerData * (storage_amount - MinCapacity)
                    // In this case, the deposit would be 10 + 2 * (300 - 1) = 608
                    let deposit_for_storage_amount_bob: BalanceOf<Test> =
                        <SpMinDeposit as Get<u128>>::get().saturating_add(
                            <DepositPerData as Get<u128>>::get().saturating_mul(
                                (storage_amount_bob - <SpMinCapacity as Get<u64>>::get()).into(),
                            ),
                        );

                    // Request sign up Alice as a Backup Storage Provider
                    assert_ok!(StorageProviders::request_bsp_sign_up(
                        RuntimeOrigin::signed(alice),
                        storage_amount_alice,
                        multiaddresses.clone(),
                        alice
                    ));

                    // Request sign up Bob as a Backup Storage Provider
                    assert_ok!(StorageProviders::request_bsp_sign_up(
                        RuntimeOrigin::signed(bob),
                        storage_amount_bob,
                        multiaddresses.clone(),
                        bob
                    ));

                    // Check the new free balance of Alice
                    assert_eq!(
                        NativeBalance::free_balance(&alice),
                        accounts::ALICE.1 - deposit_for_storage_amount_alice
                    );
                    // Check the new held balance of Alice
                    assert_eq!(
                        NativeBalance::balance_on_hold(&StorageProvidersHoldReason::get(), &alice),
                        deposit_for_storage_amount_alice
                    );

                    // Check the new free balance of Bob
                    assert_eq!(
                        NativeBalance::free_balance(&bob),
                        accounts::BOB.1 - deposit_for_storage_amount_bob
                    );
                    // Check the new held balance of Bob
                    assert_eq!(
                        NativeBalance::balance_on_hold(&StorageProvidersHoldReason::get(), &bob),
                        deposit_for_storage_amount_bob
                    );

                    // Check that Alice's event was emitted
                    System::assert_has_event(
                        Event::<Test>::BspRequestSignUpSuccess {
                            who: alice,
                            multiaddresses: multiaddresses.clone(),
                            capacity: storage_amount_alice,
                        }
                        .into(),
                    );

                    // Check that Bob's event was emitted
                    System::assert_has_event(
                        Event::<Test>::BspRequestSignUpSuccess {
                            who: bob,
                            multiaddresses,
                            capacity: storage_amount_bob,
                        }
                        .into(),
                    );
                });
            }

            #[test]
            fn bsp_cancel_sign_up_works() {
                ExtBuilder::build().execute_with(|| {
                    // Initialize variables:
                    let mut multiaddresses: BoundedVec<
                        MultiAddress<Test>,
                        MaxMultiAddressAmount<Test>,
                    > = BoundedVec::new();
                    multiaddresses.force_push(
                        "/ip4/127.0.0.1/udp/1234"
                            .as_bytes()
                            .to_vec()
                            .try_into()
                            .unwrap(),
                    );
                    let storage_amount: StorageDataUnit<Test> = 100;

                    // Get the Account Id of Alice
                    let alice: AccountId = accounts::ALICE.0;

                    // Request sign up Alice as a Backup Storage Provider
                    assert_ok!(StorageProviders::request_bsp_sign_up(
                        RuntimeOrigin::signed(alice),
                        storage_amount,
                        multiaddresses.clone(),
                        alice
                    ));

                    // Check that Alice's request to sign up as a Backup Storage Provider exists and is the one we just created
                    let current_block = frame_system::Pallet::<Test>::block_number();
                    let alice_sign_up_request = StorageProviders::get_sign_up_request(&alice)
                        .expect("Alice's sign up request should exist after requesting to sign up");
                    assert!(
                        alice_sign_up_request.sp_sign_up_request
                            == SignUpRequestSpParams::BackupStorageProvider(
                                BackupStorageProvider {
                                    capacity: storage_amount,
                                    capacity_used: 0,
                                    multiaddresses: multiaddresses.clone(),
                                    root: DefaultMerkleRoot::get(),
                                    last_capacity_change: current_block,
                                    owner_account: alice,
                                    payment_account: alice,
                                    reputation_weight:
                                        <Test as crate::Config>::StartingReputationWeight::get(),
                                    sign_up_block: current_block
                                }
                            )
                    );
                    assert!(alice_sign_up_request.at == current_block);

                    // Cancel the sign up of Alice as a Backup Storage Provider
                    assert_ok!(StorageProviders::cancel_sign_up(RuntimeOrigin::signed(
                        alice
                    )));

                    // Check that Alice is not a Storage Provider
                    let alice_sp_id = StorageProviders::get_provider_id(alice);
                    assert!(alice_sp_id.is_none());

                    // Check that Alice's sign up request no longer exists
                    assert!(StorageProviders::get_sign_up_request(&alice)
                        .is_err_and(|err| { matches!(err, Error::<Test>::SignUpNotRequested) }));

                    // Check that the cancel BSP sign up event was emitted
                    System::assert_last_event(
                        Event::<Test>::SignUpRequestCanceled { who: alice }.into(),
                    );
                });
            }
        }
        /// This module holds the success cases for functions that test both Main Storage Providers and Backup Storage Providers
        mod msp_and_bsp {
            use super::*;

            #[test]
            fn multiple_users_can_request_to_sign_up_as_msp_and_bsp_at_the_same_time() {
                ExtBuilder::build().execute_with(|| {
                    // Initialize variables:
                    let mut multiaddresses: BoundedVec<
                        MultiAddress<Test>,
                        MaxMultiAddressAmount<Test>,
                    > = BoundedVec::new();
                    multiaddresses.force_push(
                        "/ip4/127.0.0.1/udp/1234"
                            .as_bytes()
                            .to_vec()
                            .try_into()
                            .unwrap(),
                    );

                    let value_prop = ValueProposition::<Test>::new(1, bounded_vec![], 10);
                    let storage_amount_alice: StorageDataUnit<Test> = 100;
                    let storage_amount_bob: StorageDataUnit<Test> = 300;

                    // Get the Account Id of Alice and check its balance
                    let alice: AccountId = accounts::ALICE.0;
                    assert_eq!(NativeBalance::free_balance(&alice), accounts::ALICE.1);
                    assert_eq!(
                        NativeBalance::balance_on_hold(&StorageProvidersHoldReason::get(), &alice),
                        0
                    );

                    // Do the same for Bob
                    let bob: AccountId = 1;
                    assert_eq!(NativeBalance::free_balance(&bob), accounts::BOB.1);
                    assert_eq!(
                        NativeBalance::balance_on_hold(&StorageProvidersHoldReason::get(), &bob),
                        0
                    );

                    // Alice is going to request to sign up as a Main Storage Provider with 100 StorageDataUnit units
                    // The deposit for any amount of storage would be MinDeposit + DepositPerData * (storage_amount - MinCapacity)
                    // In this case, the deposit would be 10 + 2 * (100 - 1) = 208
                    let deposit_for_storage_amount_alice: BalanceOf<Test> =
                        <SpMinDeposit as Get<u128>>::get().saturating_add(
                            <DepositPerData as Get<u128>>::get().saturating_mul(
                                (storage_amount_alice - <SpMinCapacity as Get<u64>>::get()).into(),
                            ),
                        );

                    // Bob is going to request to sign up as a Backup Storage Provider with 300 StorageDataUnit units
                    // The deposit for any amount of storage would be MinDeposit + DepositPerData * (storage_amount - MinCapacity)
                    // In this case, the deposit would be 10 + 2 * (300 - 1) = 608
                    let deposit_for_storage_amount_bob: BalanceOf<Test> =
                        <SpMinDeposit as Get<u128>>::get().saturating_add(
                            <DepositPerData as Get<u128>>::get().saturating_mul(
                                (storage_amount_bob - <SpMinCapacity as Get<u64>>::get()).into(),
                            ),
                        );

                    // Request sign up Alice as a Main Storage Provider
                    assert_ok!(StorageProviders::request_msp_sign_up(
                        RuntimeOrigin::signed(alice),
                        storage_amount_alice,
                        multiaddresses.clone(),
                        value_prop.price_per_unit_of_data_per_block,
                        value_prop.commitment.clone(),
                        value_prop.bucket_data_limit,
                        alice
                    ));

                    // Request sign up Bob as a Backup Storage Provider
                    assert_ok!(StorageProviders::request_bsp_sign_up(
                        RuntimeOrigin::signed(bob),
                        storage_amount_bob,
                        multiaddresses.clone(),
                        bob
                    ));

                    // Check the new free balance of Alice
                    assert_eq!(
                        NativeBalance::free_balance(&alice),
                        accounts::ALICE.1 - deposit_for_storage_amount_alice
                    );
                    // Check the new held balance of Alice
                    assert_eq!(
                        NativeBalance::balance_on_hold(&StorageProvidersHoldReason::get(), &alice),
                        deposit_for_storage_amount_alice
                    );

                    // Check the new free balance of Bob
                    assert_eq!(
                        NativeBalance::free_balance(&bob),
                        accounts::BOB.1 - deposit_for_storage_amount_bob
                    );
                    // Check the new held balance of Bob
                    assert_eq!(
                        NativeBalance::balance_on_hold(&StorageProvidersHoldReason::get(), &bob),
                        deposit_for_storage_amount_bob
                    );

                    // Check that Alice's event was emitted
                    System::assert_has_event(
                        Event::<Test>::MspRequestSignUpSuccess {
                            who: alice,
                            multiaddresses: multiaddresses.clone(),
                            capacity: storage_amount_alice,
                        }
                        .into(),
                    );

                    // Check that Bob's event was emitted
                    System::assert_has_event(
                        Event::<Test>::BspRequestSignUpSuccess {
                            who: bob,
                            multiaddresses,
                            capacity: storage_amount_bob,
                        }
                        .into(),
                    );
                });
            }

            #[test]
            fn multiple_users_can_request_to_sign_up_and_one_can_confirm() {
                ExtBuilder::build().execute_with(|| {
                    // Initialize variables:
                    let mut multiaddresses: BoundedVec<
                        MultiAddress<Test>,
                        MaxMultiAddressAmount<Test>,
                    > = BoundedVec::new();
                    multiaddresses.force_push(
                        "/ip4/127.0.0.1/udp/1234"
                            .as_bytes()
                            .to_vec()
                            .try_into()
                            .unwrap(),
                    );

                    let value_prop = ValueProposition::<Test>::new(1, bounded_vec![], 10);
                    let storage_amount_alice: StorageDataUnit<Test> = 100;
                    let storage_amount_bob: StorageDataUnit<Test> = 300;

                    // Get the Account Id of Alice and check its balance
                    let alice: AccountId = accounts::ALICE.0;
                    assert_eq!(NativeBalance::free_balance(&alice), accounts::ALICE.1);
                    assert_eq!(
                        NativeBalance::balance_on_hold(&StorageProvidersHoldReason::get(), &alice),
                        0
                    );

                    // Do the same for Bob
                    let bob: AccountId = 1;
                    assert_eq!(NativeBalance::free_balance(&bob), accounts::BOB.1);
                    assert_eq!(
                        NativeBalance::balance_on_hold(&StorageProvidersHoldReason::get(), &bob),
                        0
                    );

                    // Request sign up Alice as a Main Storage Provider
                    assert_ok!(StorageProviders::request_msp_sign_up(
                        RuntimeOrigin::signed(alice),
                        storage_amount_alice,
                        multiaddresses.clone(),
                        value_prop.price_per_unit_of_data_per_block,
                        value_prop.commitment.clone(),
                        value_prop.bucket_data_limit,
                        alice
                    ));

                    // Request sign up Bob as a Backup Storage Provider
                    assert_ok!(StorageProviders::request_bsp_sign_up(
                        RuntimeOrigin::signed(bob),
                        storage_amount_bob,
                        multiaddresses.clone(),
                        bob
                    ));

                    // Advance enough blocks for randomness to be valid
                    run_to_block(
                        frame_system::Pallet::<Test>::block_number()
                            + BLOCKS_BEFORE_RANDOMNESS_VALID,
                    );

                    // Confirm the sign up of the account as a Main Storage Provider
                    assert_ok!(StorageProviders::confirm_sign_up(
                        RuntimeOrigin::signed(alice),
                        Some(alice)
                    ));

                    // Check that Alice is now a Storage Provider
                    let alice_sp_id = StorageProviders::get_provider_id(alice);
                    assert!(alice_sp_id.is_some());
                    assert!(StorageProviders::is_provider(alice_sp_id.unwrap()));

                    // Check that the confirm MSP sign up event was emitted
                    System::assert_last_event(
                        Event::<Test>::MspSignUpSuccess {
                            who: alice,
                            multiaddresses: multiaddresses.clone(),
                            capacity: storage_amount_alice,
                            msp_id: alice_sp_id.unwrap(),
                            value_prop: ValuePropositionWithId {
                                id: value_prop.derive_id(),
                                value_prop,
                            },
                        }
                        .into(),
                    );

                    // Check that Bob is still NOT a Storage Provider
                    let bob_sp_id = StorageProviders::get_provider_id(bob);
                    assert!(bob_sp_id.is_none());
                });
            }

            #[test]
            fn multiple_users_can_request_to_sign_up_and_multiple_can_confirm() {
                ExtBuilder::build().execute_with(|| {
                    // Initialize variables:
                    let mut multiaddresses: BoundedVec<
                        MultiAddress<Test>,
                        MaxMultiAddressAmount<Test>,
                    > = BoundedVec::new();
                    multiaddresses.force_push(
                        "/ip4/127.0.0.1/udp/1234"
                            .as_bytes()
                            .to_vec()
                            .try_into()
                            .unwrap(),
                    );

                    let value_prop = ValueProposition::<Test>::new(1, bounded_vec![], 10);
                    let storage_amount_alice: StorageDataUnit<Test> = 100;
                    let storage_amount_bob: StorageDataUnit<Test> = 300;

                    // Get the Account Id of Alice and check its balance
                    let alice: AccountId = accounts::ALICE.0;
                    assert_eq!(NativeBalance::free_balance(&alice), accounts::ALICE.1);
                    assert_eq!(
                        NativeBalance::balance_on_hold(&StorageProvidersHoldReason::get(), &alice),
                        0
                    );

                    // Do the same for Bob
                    let bob: AccountId = 1;
                    assert_eq!(NativeBalance::free_balance(&bob), accounts::BOB.1);
                    assert_eq!(
                        NativeBalance::balance_on_hold(&StorageProvidersHoldReason::get(), &bob),
                        0
                    );

                    // Request sign up Alice as a Main Storage Provider
                    assert_ok!(StorageProviders::request_msp_sign_up(
                        RuntimeOrigin::signed(alice),
                        storage_amount_alice,
                        multiaddresses.clone(),
                        value_prop.price_per_unit_of_data_per_block,
                        value_prop.commitment.clone(),
                        value_prop.bucket_data_limit,
                        alice
                    ));

                    // Request sign up Bob as a Backup Storage Provider
                    assert_ok!(StorageProviders::request_bsp_sign_up(
                        RuntimeOrigin::signed(bob),
                        storage_amount_bob,
                        multiaddresses.clone(),
                        bob
                    ));

                    // Advance enough blocks for randomness to be valid
                    run_to_block(
                        frame_system::Pallet::<Test>::block_number()
                            + BLOCKS_BEFORE_RANDOMNESS_VALID,
                    );

                    // Confirm the sign up of the account as a Main Storage Provider
                    assert_ok!(StorageProviders::confirm_sign_up(
                        RuntimeOrigin::signed(alice),
                        Some(alice)
                    ));

                    // Check that Alice is now a Storage Provider
                    let alice_sp_id = StorageProviders::get_provider_id(alice);
                    assert!(alice_sp_id.is_some());
                    assert!(StorageProviders::is_provider(alice_sp_id.unwrap()));

                    // Check that the confirm MSP sign up event was emitted
                    System::assert_last_event(
                        Event::<Test>::MspSignUpSuccess {
                            who: alice,
                            multiaddresses: multiaddresses.clone(),
                            capacity: storage_amount_alice,
                            msp_id: alice_sp_id.unwrap(),
                            value_prop: ValuePropositionWithId {
                                id: value_prop.derive_id(),
                                value_prop,
                            },
                        }
                        .into(),
                    );

                    // Confirm the sign up of the account as a Backup Storage Provider
                    assert_ok!(StorageProviders::confirm_sign_up(
                        RuntimeOrigin::signed(bob),
                        Some(bob)
                    ));

                    // Check that Bob is now a Storage Provider
                    let bob_sp_id = StorageProviders::get_provider_id(bob);
                    assert!(bob_sp_id.is_some());
                    assert!(StorageProviders::is_provider(bob_sp_id.unwrap()));

                    // Check that the confirm BSP sign up event was emitted
                    System::assert_last_event(
                        Event::<Test>::BspSignUpSuccess {
                            who: bob,
                            multiaddresses,
                            capacity: storage_amount_bob,
                            bsp_id: bob_sp_id.unwrap(),
                        }
                        .into(),
                    );
                });
            }

            #[test]
            fn multiple_users_can_request_to_sign_up_and_one_confirm_other_cancel() {
                ExtBuilder::build().execute_with(|| {
                    // Initialize variables:
                    let mut multiaddresses: BoundedVec<
                        MultiAddress<Test>,
                        MaxMultiAddressAmount<Test>,
                    > = BoundedVec::new();
                    multiaddresses.force_push(
                        "/ip4/127.0.0.1/udp/1234"
                            .as_bytes()
                            .to_vec()
                            .try_into()
                            .unwrap(),
                    );

                    let value_prop = ValueProposition::<Test>::new(1, bounded_vec![], 10);
                    let storage_amount_alice: StorageDataUnit<Test> = 100;
                    let storage_amount_bob: StorageDataUnit<Test> = 300;

                    // Get the Account Id of Alice and check its balance
                    let alice: AccountId = accounts::ALICE.0;
                    assert_eq!(NativeBalance::free_balance(&alice), accounts::ALICE.1);
                    assert_eq!(
                        NativeBalance::balance_on_hold(&StorageProvidersHoldReason::get(), &alice),
                        0
                    );

                    // Do the same for Bob
                    let bob: AccountId = 1;
                    assert_eq!(NativeBalance::free_balance(&bob), accounts::BOB.1);
                    assert_eq!(
                        NativeBalance::balance_on_hold(&StorageProvidersHoldReason::get(), &bob),
                        0
                    );

                    // Request sign up Alice as a Main Storage Provider
                    assert_ok!(StorageProviders::request_msp_sign_up(
                        RuntimeOrigin::signed(alice),
                        storage_amount_alice,
                        multiaddresses.clone(),
                        value_prop.price_per_unit_of_data_per_block,
                        value_prop.commitment.clone(),
                        value_prop.bucket_data_limit,
                        alice
                    ));

                    // Request sign up Bob as a Backup Storage Provider
                    assert_ok!(StorageProviders::request_bsp_sign_up(
                        RuntimeOrigin::signed(bob),
                        storage_amount_bob,
                        multiaddresses.clone(),
                        bob
                    ));

                    // Advance enough blocks for randomness to be valid
                    run_to_block(
                        frame_system::Pallet::<Test>::block_number()
                            + BLOCKS_BEFORE_RANDOMNESS_VALID,
                    );

                    // Confirm the sign up of the account as a Main Storage Provider
                    assert_ok!(StorageProviders::confirm_sign_up(
                        RuntimeOrigin::signed(alice),
                        Some(alice)
                    ));

                    // Check that Alice is now a Storage Provider
                    let alice_sp_id = StorageProviders::get_provider_id(alice);
                    assert!(alice_sp_id.is_some());
                    assert!(StorageProviders::is_provider(alice_sp_id.unwrap()));

                    // Check that the confirm MSP sign up event was emitted
                    System::assert_last_event(
                        Event::<Test>::MspSignUpSuccess {
                            who: alice,
                            multiaddresses: multiaddresses.clone(),
                            capacity: storage_amount_alice,
                            msp_id: alice_sp_id.unwrap(),
                            value_prop: ValuePropositionWithId {
                                id: value_prop.derive_id(),
                                value_prop,
                            },
                        }
                        .into(),
                    );

                    // Cancel the sign up of Bob as a Backup Storage Provider
                    assert_ok!(StorageProviders::cancel_sign_up(RuntimeOrigin::signed(bob)));

                    // Check that Bob is still not a Storage Provider
                    let bob_sp_id = StorageProviders::get_provider_id(bob);
                    assert!(bob_sp_id.is_none());

                    // Check that Bob's request no longer exists
                    assert!(StorageProviders::get_sign_up_request(&bob)
                        .is_err_and(|err| { matches!(err, Error::<Test>::SignUpNotRequested) }));

                    // Check that the cancel BSP sign up event was emitted
                    System::assert_last_event(
                        Event::<Test>::SignUpRequestCanceled { who: bob }.into(),
                    );
                });
            }

            #[test]
            fn confirm_sign_up_is_free_if_successful() {
                ExtBuilder::build().execute_with(|| {
                    // Initialize variables:
                    let mut multiaddresses: BoundedVec<
                        MultiAddress<Test>,
                        MaxMultiAddressAmount<Test>,
                    > = BoundedVec::new();
                    multiaddresses.force_push(
                        "/ip4/127.0.0.1/udp/1234"
                            .as_bytes()
                            .to_vec()
                            .try_into()
                            .unwrap(),
                    );
                    let value_prop = ValueProposition::<Test>::new(1, bounded_vec![], 10);
                    let storage_amount: StorageDataUnit<Test> = 100;

                    // Get the Account Id of Alice
                    let alice: AccountId = accounts::ALICE.0;

                    // Request sign up of Alice as a Main Storage Provider
                    assert_ok!(StorageProviders::request_msp_sign_up(
                        RuntimeOrigin::signed(alice),
                        storage_amount,
                        multiaddresses.clone(),
                        value_prop.price_per_unit_of_data_per_block,
                        value_prop.commitment.clone(),
                        value_prop.bucket_data_limit,
                        alice
                    ));

                    // Advance enough blocks for randomness to be valid
                    run_to_block(
                        frame_system::Pallet::<Test>::block_number()
                            + BLOCKS_BEFORE_RANDOMNESS_VALID,
                    );

                    // Confirm the sign up of the account as a Main Storage Provider
                    let confirm_result = StorageProviders::confirm_sign_up(
                        RuntimeOrigin::signed(alice),
                        Some(alice),
                    );
                    assert_eq!(confirm_result, Ok(Pays::No.into()));

                    // Check that Alice is now a Storage Provider
                    let alice_sp_id = StorageProviders::get_provider_id(alice);
                    assert!(alice_sp_id.is_some());
                    assert!(StorageProviders::is_provider(alice_sp_id.unwrap()));

                    // Check that the confirm MSP sign up event was emitted
                    System::assert_last_event(
                        Event::<Test>::MspSignUpSuccess {
                            who: alice,
                            multiaddresses,
                            capacity: storage_amount,
                            value_prop: ValuePropositionWithId {
                                id: value_prop.derive_id(),
                                value_prop,
                            },
                            msp_id: alice_sp_id.unwrap(),
                        }
                        .into(),
                    );
                });
            }

            #[test]
            fn msp_or_bsp_can_cancel_expired_sign_up_request() {
                ExtBuilder::build().execute_with(|| {
                    // Initialize variables:
                    let mut multiaddresses: BoundedVec<
                        MultiAddress<Test>,
                        MaxMultiAddressAmount<Test>,
                    > = BoundedVec::new();
                    multiaddresses.force_push(
                        "/ip4/127.0.0.1/udp/1234"
                            .as_bytes()
                            .to_vec()
                            .try_into()
                            .unwrap(),
                    );
                    let value_prop = ValueProposition::<Test>::new(1, bounded_vec![], 10);
                    let storage_amount_alice: StorageDataUnit<Test> = 100;
                    let storage_amount_bob: StorageDataUnit<Test> = 300;

                    // Get the Account Id of Alice and check its balance
                    let alice: AccountId = accounts::ALICE.0;
                    assert_eq!(NativeBalance::free_balance(&alice), accounts::ALICE.1);
                    assert_eq!(
                        NativeBalance::balance_on_hold(&StorageProvidersHoldReason::get(), &alice),
                        0
                    );

                    // Do the same for Bob
                    let bob: AccountId = 1;
                    assert_eq!(NativeBalance::free_balance(&bob), accounts::BOB.1);
                    assert_eq!(
                        NativeBalance::balance_on_hold(&StorageProvidersHoldReason::get(), &bob),
                        0
                    );

                    // Alice is going to request to sign up as a Main Storage Provider with 100 StorageDataUnit units
                    // The deposit for any amount of storage would be MinDeposit + DepositPerData * (storage_amount - MinCapacity)
                    // In this case, the deposit would be 10 + 2 * (100 - 1) = 208
                    let deposit_for_storage_amount_alice: BalanceOf<Test> =
                        <SpMinDeposit as Get<u128>>::get().saturating_add(
                            <DepositPerData as Get<u128>>::get().saturating_mul(
                                (storage_amount_alice - <SpMinCapacity as Get<u64>>::get()).into(),
                            ),
                        );

                    // Bob is going to request to sign up as a Main Storage Provider with 300 StorageDataUnit units
                    // The deposit for any amount of storage would be MinDeposit + DepositPerData * (storage_amount - MinCapacity)
                    // In this case, the deposit would be 10 + 2 * (300 - 1) = 608
                    let deposit_for_storage_amount_bob: BalanceOf<Test> =
                        <SpMinDeposit as Get<u128>>::get().saturating_add(
                            <DepositPerData as Get<u128>>::get().saturating_mul(
                                (storage_amount_bob - <SpMinCapacity as Get<u64>>::get()).into(),
                            ),
                        );

                    // Request sign up Alice as a Main Storage Provider
                    assert_ok!(StorageProviders::request_msp_sign_up(
                        RuntimeOrigin::signed(alice),
                        storage_amount_alice,
                        multiaddresses.clone(),
                        value_prop.price_per_unit_of_data_per_block,
                        value_prop.commitment.clone(),
                        value_prop.bucket_data_limit,
                        alice
                    ));

                    // Request sign up Bob as a Backup Storage Provider
                    assert_ok!(StorageProviders::request_bsp_sign_up(
                        RuntimeOrigin::signed(bob),
                        storage_amount_bob,
                        multiaddresses.clone(),
                        bob
                    ));

                    // Check the new free balance of Alice
                    assert_eq!(
                        NativeBalance::free_balance(&alice),
                        accounts::ALICE.1 - deposit_for_storage_amount_alice
                    );
                    // Check the new held balance of Alice
                    assert_eq!(
                        NativeBalance::balance_on_hold(&StorageProvidersHoldReason::get(), &alice),
                        deposit_for_storage_amount_alice
                    );

                    // Check the new free balance of Bob
                    assert_eq!(
                        NativeBalance::free_balance(&bob),
                        accounts::BOB.1 - deposit_for_storage_amount_bob
                    );
                    // Check the new held balance of Bob
                    assert_eq!(
                        NativeBalance::balance_on_hold(&StorageProvidersHoldReason::get(), &bob),
                        deposit_for_storage_amount_bob
                    );

                    // Advance enough blocks for randomness to be too old (expiring the request)
                    run_to_block(
                        frame_system::Pallet::<Test>::block_number()
                            + (EPOCH_DURATION_IN_BLOCKS * 2),
                    );

                    // Try to confirm the sign up of Alice as a Main Storage Provider
                    assert_noop!(
                        StorageProviders::confirm_sign_up(
                            RuntimeOrigin::signed(alice),
                            Some(alice)
                        ),
                        Error::<Test>::SignUpRequestExpired
                    );

                    // Try to confirm the sign up of Bob as a Backup Storage Provider
                    assert_noop!(
                        StorageProviders::confirm_sign_up(RuntimeOrigin::signed(bob), Some(bob)),
                        Error::<Test>::SignUpRequestExpired
                    );

                    // Cancel the sign up of Alice as a Main Storage Provider
                    assert_ok!(StorageProviders::cancel_sign_up(RuntimeOrigin::signed(
                        alice
                    )));

                    // Check Alice's new free balance
                    assert_eq!(NativeBalance::free_balance(&alice), accounts::ALICE.1);
                    // Check Alice's new held balance
                    assert_eq!(
                        NativeBalance::balance_on_hold(&StorageProvidersHoldReason::get(), &alice),
                        0
                    );

                    // Check that Alice's sign up request no longer exists
                    assert!(StorageProviders::get_sign_up_request(&alice)
                        .is_err_and(|err| { matches!(err, Error::<Test>::SignUpNotRequested) }));

                    // Check that the cancel MSP sign up event was emitted
                    System::assert_last_event(
                        Event::<Test>::SignUpRequestCanceled { who: alice }.into(),
                    );

                    // Cancel the sign up of Bob as a Backup Storage Provider
                    assert_ok!(StorageProviders::cancel_sign_up(RuntimeOrigin::signed(bob)));

                    // Check Bob's new free balance
                    assert_eq!(NativeBalance::free_balance(&bob), accounts::BOB.1);
                    // Check Bob's new held balance
                    assert_eq!(
                        NativeBalance::balance_on_hold(&StorageProvidersHoldReason::get(), &bob),
                        0
                    );

                    // Check that Bob's sign up request no longer exists
                    assert!(StorageProviders::get_sign_up_request(&bob)
                        .is_err_and(|err| { matches!(err, Error::<Test>::SignUpNotRequested) }));

                    // Check that the cancel BSP sign up event was emitted
                    System::assert_last_event(
                        Event::<Test>::SignUpRequestCanceled { who: bob }.into(),
                    );
                });
            }
        }
    }

    /// This module holds the tests cases for signing up that result in failed registrations
    mod failure {
        use super::*;

        /// This module holds the failure cases for Main Storage Providers
        mod msp {
            use super::*;

            #[test]
            fn msp_confirm_sign_up_fails_if_randomness_request_is_too_recent() {
                ExtBuilder::build().execute_with(|| {
                    // Initialize variables:
                    let mut multiaddresses: BoundedVec<
                        MultiAddress<Test>,
                        MaxMultiAddressAmount<Test>,
                    > = BoundedVec::new();
                    multiaddresses.force_push(
                        "/ip4/127.0.0.1/udp/1234"
                            .as_bytes()
                            .to_vec()
                            .try_into()
                            .unwrap(),
                    );

                    let value_prop = ValueProposition::<Test>::new(1, bounded_vec![], 10);
                    let storage_amount: StorageDataUnit<Test> = 100;

                    // Get the Account Id of Alice
                    let alice: AccountId = accounts::ALICE.0;

                    // Request sign up of Alice as a Main Storage Provider
                    assert_ok!(StorageProviders::request_msp_sign_up(
                        RuntimeOrigin::signed(alice),
                        storage_amount,
                        multiaddresses.clone(),
                        value_prop.price_per_unit_of_data_per_block,
                        value_prop.commitment.clone(),
                        value_prop.bucket_data_limit,
                        alice
                    ));

                    // Check that Alice is not a Storage Provider
                    let alice_sp_id = StorageProviders::get_provider_id(alice);
                    assert!(alice_sp_id.is_none());

                    // Advance blocks but not enough for randomness to be valid
                    run_to_block(
                        frame_system::Pallet::<Test>::block_number()
                            + BLOCKS_BEFORE_RANDOMNESS_VALID
                            - 1,
                    );

                    // Try to confirm the sign up of the account as a Main Storage Provider
                    assert_noop!(
                        StorageProviders::confirm_sign_up(
                            RuntimeOrigin::signed(alice),
                            Some(alice)
                        ),
                        Error::<Test>::RandomnessNotValidYet
                    );

                    // Check that Alice is still not a Storage Provider
                    let alice_sp_id = StorageProviders::get_provider_id(alice);
                    assert!(alice_sp_id.is_none());
                });
            }

            #[test]
            fn msp_confirm_sign_up_fails_if_randomness_is_too_old() {
                ExtBuilder::build().execute_with(|| {
                    // Initialize variables:
                    let mut multiaddresses: BoundedVec<
                        MultiAddress<Test>,
                        MaxMultiAddressAmount<Test>,
                    > = BoundedVec::new();
                    multiaddresses.force_push(
                        "/ip4/127.0.0.1/udp/1234"
                            .as_bytes()
                            .to_vec()
                            .try_into()
                            .unwrap(),
                    );
                    let value_prop = ValueProposition::<Test>::new(1, bounded_vec![], 10);
                    let storage_amount: StorageDataUnit<Test> = 100;

                    // Get the Account Id of Alice
                    let alice: AccountId = accounts::ALICE.0;

                    // Request sign up of Alice as a Main Storage Provider
                    assert_ok!(StorageProviders::request_msp_sign_up(
                        RuntimeOrigin::signed(alice),
                        storage_amount,
                        multiaddresses.clone(),
                        value_prop.price_per_unit_of_data_per_block,
                        value_prop.commitment.clone(),
                        value_prop.bucket_data_limit,
                        alice
                    ));

                    // Check that Alice is not a Storage Provider
                    let alice_sp_id = StorageProviders::get_provider_id(alice);
                    assert!(alice_sp_id.is_none());

                    // Advance enough blocks for randomness to be too old (expiring the request)
                    run_to_block(
                        frame_system::Pallet::<Test>::block_number()
                            + (EPOCH_DURATION_IN_BLOCKS * 2),
                    );

                    // Try to confirm the sign up of the account as a Main Storage Provider
                    assert_noop!(
                        StorageProviders::confirm_sign_up(
                            RuntimeOrigin::signed(alice),
                            Some(alice)
                        ),
                        Error::<Test>::SignUpRequestExpired
                    );

                    // Check that Alice is still not a Storage Provider
                    let alice_sp_id = StorageProviders::get_provider_id(alice);
                    assert!(alice_sp_id.is_none());
                });
            }

            #[test]
            fn msp_request_sign_up_fails_when_another_request_pending() {
                ExtBuilder::build().execute_with(|| {
                    // Initialize variables:
                    let mut multiaddresses: BoundedVec<
                        MultiAddress<Test>,
                        MaxMultiAddressAmount<Test>,
                    > = BoundedVec::new();
                    multiaddresses.force_push(
                        "/ip4/127.0.0.1/udp/1234"
                            .as_bytes()
                            .to_vec()
                            .try_into()
                            .unwrap(),
                    );
                    let value_prop = ValueProposition::<Test>::new(1, bounded_vec![], 10);
                    let storage_amount: StorageDataUnit<Test> = 100;

                    // Get the Account Id of Alice
                    let alice: AccountId = accounts::ALICE.0;

                    // Request to sign up Alice as a Main Storage Provider
                    assert_ok!(StorageProviders::request_msp_sign_up(
                        RuntimeOrigin::signed(alice),
                        storage_amount,
                        multiaddresses.clone(),
                        value_prop.price_per_unit_of_data_per_block,
                        value_prop.commitment.clone(),
                        value_prop.bucket_data_limit,
                        alice
                    ));

                    // Try to request to sign up Alice as a Main Storage Provider
                    assert_noop!(
                        StorageProviders::request_msp_sign_up(
                            RuntimeOrigin::signed(alice),
                            storage_amount,
                            multiaddresses.clone(),
                            value_prop.price_per_unit_of_data_per_block,
                            value_prop.commitment.clone(),
                            value_prop.bucket_data_limit,
                            alice
                        ),
                        Error::<Test>::SignUpRequestPending
                    );
                });
            }
        }

        /// This module holds the failure cases for Backup Storage Providers
        mod bsp {
            use super::*;

            #[test]
            fn bsp_confirm_sign_up_fails_if_randomness_request_is_too_recent() {
                ExtBuilder::build().execute_with(|| {
                    // Initialize variables:
                    let mut multiaddresses: BoundedVec<
                        MultiAddress<Test>,
                        MaxMultiAddressAmount<Test>,
                    > = BoundedVec::new();
                    multiaddresses.force_push(
                        "/ip4/127.0.0.1/udp/1234"
                            .as_bytes()
                            .to_vec()
                            .try_into()
                            .unwrap(),
                    );
                    let storage_amount: StorageDataUnit<Test> = 100;

                    // Get the Account Id of Alice
                    let alice: AccountId = accounts::ALICE.0;

                    // Request sign up of Alice as a Backup Storage Provider
                    assert_ok!(StorageProviders::request_bsp_sign_up(
                        RuntimeOrigin::signed(alice),
                        storage_amount,
                        multiaddresses.clone(),
                        alice
                    ));

                    // Check that Alice is not a Storage Provider
                    let alice_sp_id = StorageProviders::get_provider_id(alice);
                    assert!(alice_sp_id.is_none());

                    // Advance blocks but not enough for randomness to be valid
                    run_to_block(
                        frame_system::Pallet::<Test>::block_number()
                            + BLOCKS_BEFORE_RANDOMNESS_VALID
                            - 1,
                    );

                    // Try to confirm the sign up of the account as a Backup Storage Provider
                    assert_noop!(
                        StorageProviders::confirm_sign_up(
                            RuntimeOrigin::signed(alice),
                            Some(alice)
                        ),
                        Error::<Test>::RandomnessNotValidYet
                    );

                    // Check that Alice is still not a Storage Provider
                    let alice_sp_id = StorageProviders::get_provider_id(alice);
                    assert!(alice_sp_id.is_none());
                });
            }

            #[test]
            fn bsp_confirm_sign_up_fails_if_randomness_is_too_old() {
                ExtBuilder::build().execute_with(|| {
                    // Initialize variables:
                    let mut multiaddresses: BoundedVec<
                        MultiAddress<Test>,
                        MaxMultiAddressAmount<Test>,
                    > = BoundedVec::new();
                    multiaddresses.force_push(
                        "/ip4/127.0.0.1/udp/1234"
                            .as_bytes()
                            .to_vec()
                            .try_into()
                            .unwrap(),
                    );
                    let storage_amount: StorageDataUnit<Test> = 100;

                    // Get the Account Id of Alice
                    let alice: AccountId = accounts::ALICE.0;

                    // Request sign up of Alice as a Backup Storage Provider
                    assert_ok!(StorageProviders::request_bsp_sign_up(
                        RuntimeOrigin::signed(alice),
                        storage_amount,
                        multiaddresses.clone(),
                        alice
                    ));

                    // Check that Alice is not a Storage Provider
                    let alice_sp_id = StorageProviders::get_provider_id(alice);
                    assert!(alice_sp_id.is_none());

                    // Advance enough blocks for randomness to be too old (expiring the request)
                    run_to_block(
                        frame_system::Pallet::<Test>::block_number()
                            + (EPOCH_DURATION_IN_BLOCKS * 2),
                    );

                    // Try to confirm the sign up of Alice as a Backup Storage Provider
                    assert_noop!(
                        StorageProviders::confirm_sign_up(
                            RuntimeOrigin::signed(alice),
                            Some(alice)
                        ),
                        Error::<Test>::SignUpRequestExpired
                    );

                    // Check that Alice is still not a Storage Provider
                    let alice_sp_id = StorageProviders::get_provider_id(alice);
                    assert!(alice_sp_id.is_none());
                });
            }

            #[test]
            fn bsp_request_sign_up_fails_when_another_request_pending() {
                ExtBuilder::build().execute_with(|| {
                    // Initialize variables:
                    let mut multiaddresses: BoundedVec<
                        MultiAddress<Test>,
                        MaxMultiAddressAmount<Test>,
                    > = BoundedVec::new();
                    multiaddresses.force_push(
                        "/ip4/127.0.0.1/udp/1234"
                            .as_bytes()
                            .to_vec()
                            .try_into()
                            .unwrap(),
                    );
                    let storage_amount: StorageDataUnit<Test> = 100;

                    // Get the Account Id of Alice
                    let alice: AccountId = accounts::ALICE.0;

                    // Request to sign up Alice as a Backup Storage Provider
                    assert_ok!(StorageProviders::request_bsp_sign_up(
                        RuntimeOrigin::signed(alice),
                        storage_amount,
                        multiaddresses.clone(),
                        alice
                    ));

                    // Try to request to sign up Alice as a Backup Storage Provider
                    assert_noop!(
                        StorageProviders::request_bsp_sign_up(
                            RuntimeOrigin::signed(alice),
                            storage_amount,
                            multiaddresses.clone(),
                            alice
                        ),
                        Error::<Test>::SignUpRequestPending
                    );
                });
            }
        }

        /// This module holds the failure cases for functions that test both Main Storage Providers and Backup Storage Providers
        mod msp_and_bsp {
            use super::*;

            #[test]
            fn confirm_sign_up_is_not_free_if_it_fails() {
                ExtBuilder::build().execute_with(|| {
                    // Initialize variables:
                    let mut multiaddresses: BoundedVec<
                        MultiAddress<Test>,
                        MaxMultiAddressAmount<Test>,
                    > = BoundedVec::new();
                    multiaddresses.force_push(
                        "/ip4/127.0.0.1/udp/1234"
                            .as_bytes()
                            .to_vec()
                            .try_into()
                            .unwrap(),
                    );
                    let value_prop = ValueProposition::<Test>::new(1, bounded_vec![], 10);
                    let storage_amount: StorageDataUnit<Test> = 100;

                    // Get the Account Id of Alice
                    let alice: AccountId = accounts::ALICE.0;

                    // Request sign up of Alice as a Main Storage Provider
                    assert_ok!(StorageProviders::request_msp_sign_up(
                        RuntimeOrigin::signed(alice),
                        storage_amount,
                        multiaddresses.clone(),
                        value_prop.price_per_unit_of_data_per_block,
                        value_prop.commitment.clone(),
                        value_prop.bucket_data_limit,
                        alice
                    ));

                    // Advance blocks but not enough for randomness to be valid
                    run_to_block(
                        frame_system::Pallet::<Test>::block_number()
                            + BLOCKS_BEFORE_RANDOMNESS_VALID
                            - 1,
                    );

                    // Try to confirm the sign up of the account as a Main Storage Provider
                    let confirm_result = StorageProviders::confirm_sign_up(
                        RuntimeOrigin::signed(alice),
                        Some(alice),
                    );
                    assert!(
                        confirm_result.is_err_and(|result| result.post_info.pays_fee == Pays::Yes)
                    );

                    // Check that Alice is still not a Storage Provider
                    let alice_sp_id = StorageProviders::get_provider_id(alice);
                    assert!(alice_sp_id.is_none());
                });
            }

            #[test]
            fn confirm_sign_up_fails_if_request_does_not_exist() {
                ExtBuilder::build().execute_with(|| {
                    // Get the Account Id of Alice
                    let alice: AccountId = accounts::ALICE.0;

                    // Check that Alice does not have a pending sign up request
                    assert!(StorageProviders::get_sign_up_request(&alice)
                        .is_err_and(|err| { matches!(err, Error::<Test>::SignUpNotRequested) }));

                    // Try to confirm the sign up of Alice
                    assert_noop!(
                        StorageProviders::confirm_sign_up(
                            RuntimeOrigin::signed(alice),
                            Some(alice)
                        ),
                        Error::<Test>::SignUpNotRequested
                    );
                });
            }

            #[test]
            fn msp_and_bsp_request_sign_up_fails_when_already_registered() {
                ExtBuilder::build().execute_with(|| {
                    // Get the Account Id of Alice and Bob
                    let alice: AccountId = accounts::ALICE.0;
                    let bob: AccountId = 1;

                    // Register Alice as a Main Storage Provider
                    let (_alice_deposit, alice_msp, _) = register_account_as_msp(alice, 100);
                    // Register Bob as a Backup Storage Provider
                    let (_bob_deposit, bob_bsp) = register_account_as_bsp(bob, 100);

                    // Try to request to sign up Alice again as a Main Storage Provider
                    // We use assert_noop to make sure that it not only returns the specific
                    // error, but it also does not modify any storage
                    assert_noop!(
                        StorageProviders::request_msp_sign_up(
                            RuntimeOrigin::signed(alice),
                            alice_msp.capacity,
                            alice_msp.multiaddresses.clone(),
                            1,
                            bounded_vec![],
                            10,
                            alice
                        ),
                        Error::<Test>::AlreadyRegistered
                    );

                    // We try to request to sign her up as a BSP now
                    assert_noop!(
                        StorageProviders::request_bsp_sign_up(
                            RuntimeOrigin::signed(alice),
                            alice_msp.capacity,
                            alice_msp.multiaddresses.clone(),
                            alice
                        ),
                        Error::<Test>::AlreadyRegistered
                    );

                    // Try to request to sign up Bob as a Main Storage Provider
                    assert_noop!(
                        StorageProviders::request_msp_sign_up(
                            RuntimeOrigin::signed(bob),
                            bob_bsp.capacity,
                            bob_bsp.multiaddresses.clone(),
                            1,
                            bounded_vec![],
                            10,
                            bob
                        ),
                        Error::<Test>::AlreadyRegistered
                    );

                    // And as a BSP
                    assert_noop!(
                        StorageProviders::request_bsp_sign_up(
                            RuntimeOrigin::signed(bob),
                            bob_bsp.capacity,
                            bob_bsp.multiaddresses.clone(),
                            bob
                        ),
                        Error::<Test>::AlreadyRegistered
                    );
                });
            }

            #[test]
            fn msp_and_bsp_request_sign_up_fails_when_already_requested() {
                ExtBuilder::build().execute_with(|| {
                    // Initialize variables:
                    let mut multiaddresses: BoundedVec<
                        MultiAddress<Test>,
                        MaxMultiAddressAmount<Test>,
                    > = BoundedVec::new();
                    multiaddresses.force_push(
                        "/ip4/127.0.0.1/udp/1234"
                            .as_bytes()
                            .to_vec()
                            .try_into()
                            .unwrap(),
                    );
                    let value_prop = ValueProposition::<Test>::new(1, bounded_vec![], 10);
                    let storage_amount: StorageDataUnit<Test> = 100;

                    // Get the Account Id of Alice and Bob
                    let alice: AccountId = accounts::ALICE.0;
                    let bob: AccountId = 1;

                    // Request to sign up Alice as a Main Storage Provider
                    assert_ok!(StorageProviders::request_msp_sign_up(
                        RuntimeOrigin::signed(alice),
                        storage_amount,
                        multiaddresses.clone(),
                        value_prop.price_per_unit_of_data_per_block,
                        value_prop.commitment.clone(),
                        value_prop.bucket_data_limit,
                        alice
                    ));

                    // Request to sign up Bob as a Backup Storage Provider
                    assert_ok!(StorageProviders::request_bsp_sign_up(
                        RuntimeOrigin::signed(bob),
                        storage_amount,
                        multiaddresses.clone(),
                        bob
                    ));

                    // Try to request to sign up Alice as a Backup Storage Provider
                    assert_noop!(
                        StorageProviders::request_bsp_sign_up(
                            RuntimeOrigin::signed(alice),
                            storage_amount,
                            multiaddresses.clone(),
                            alice
                        ),
                        Error::<Test>::SignUpRequestPending
                    );

                    // Try to request to sign up Bob as a Main Storage Provider
                    assert_noop!(
                        StorageProviders::request_msp_sign_up(
                            RuntimeOrigin::signed(bob),
                            storage_amount,
                            multiaddresses.clone(),
                            value_prop.price_per_unit_of_data_per_block,
                            value_prop.commitment.clone(),
                            value_prop.bucket_data_limit,
                            bob
                        ),
                        Error::<Test>::SignUpRequestPending
                    );
                });
            }

            #[test]
            fn msp_and_bsp_request_sign_up_fails_when_under_min_capacity() {
                ExtBuilder::build().execute_with(|| {
                    // Initialize variables:
                    let mut multiaddresses: BoundedVec<
                        MultiAddress<Test>,
                        MaxMultiAddressAmount<Test>,
                    > = BoundedVec::new();
                    multiaddresses.force_push(
                        "/ip4/127.0.0.1/udp/1234"
                            .as_bytes()
                            .to_vec()
                            .try_into()
                            .unwrap(),
                    );
                    let value_prop = ValueProposition::<Test>::new(1, bounded_vec![], 10);
                    let storage_amount: StorageDataUnit<Test> = 1;

                    // Get the Account Id of Alice
                    let alice: AccountId = accounts::ALICE.0;

                    // Try to sign up Alice as a Main Storage Provider with less than the minimum capacity
                    assert_noop!(
                        StorageProviders::request_msp_sign_up(
                            RuntimeOrigin::signed(alice),
                            storage_amount,
                            multiaddresses.clone(),
                            value_prop.price_per_unit_of_data_per_block,
                            value_prop.commitment.clone(),
                            value_prop.bucket_data_limit,
                            alice
                        ),
                        Error::<Test>::StorageTooLow
                    );

                    // Try to sign up Alice as a Backup Storage Provider with less than the minimum capacity
                    assert_noop!(
                        StorageProviders::request_bsp_sign_up(
                            RuntimeOrigin::signed(alice),
                            storage_amount,
                            multiaddresses.clone(),
                            alice
                        ),
                        Error::<Test>::StorageTooLow
                    );
                });
            }

            #[test]
            fn msp_and_bsp_request_sign_up_fails_when_under_needed_balance() {
                ExtBuilder::build().execute_with(|| {
                    // Initialize variables:
                    let mut multiaddresses: BoundedVec<
                        MultiAddress<Test>,
                        MaxMultiAddressAmount<Test>,
                    > = BoundedVec::new();
                    multiaddresses.force_push(
                        "/ip4/127.0.0.1/udp/1234"
                            .as_bytes()
                            .to_vec()
                            .try_into()
                            .unwrap(),
                    );
                    let value_prop = ValueProposition::<Test>::new(1, bounded_vec![], 10);
                    let storage_amount: StorageDataUnit<Test> = 100;

                    // Get the Account Id of Helen (who has no balance)
                    let helen: AccountId = 7;

                    // Try to sign up Helen as a Main Storage Provider
                    assert_noop!(
                        StorageProviders::request_msp_sign_up(
                            RuntimeOrigin::signed(helen),
                            storage_amount,
                            multiaddresses.clone(),
                            value_prop.price_per_unit_of_data_per_block,
                            value_prop.commitment.clone(),
                            value_prop.bucket_data_limit,
                            helen
                        ),
                        Error::<Test>::NotEnoughBalance
                    );

                    // Try to sign up Helen as a Backup Storage Provider
                    assert_noop!(
                        StorageProviders::request_bsp_sign_up(
                            RuntimeOrigin::signed(helen),
                            storage_amount,
                            multiaddresses.clone(),
                            helen
                        ),
                        Error::<Test>::NotEnoughBalance
                    );
                });
            }

            #[test]
            fn msp_and_bsp_request_sign_up_fails_when_passing_no_multiaddresses() {
                ExtBuilder::build().execute_with(|| {
                    // Initialize variables:
                    let multiaddresses: BoundedVec<
                        MultiAddress<Test>,
                        MaxMultiAddressAmount<Test>,
                    > = BoundedVec::new();
                    let value_prop = ValueProposition::<Test>::new(1, bounded_vec![], 10);
                    let storage_amount: StorageDataUnit<Test> = 100;

                    // Get the Account Id of Alice
                    let alice: AccountId = accounts::ALICE.0;

                    // Try to sign up Alice as a Main Storage Provider with no multiaddresses
                    assert_noop!(
                        StorageProviders::request_msp_sign_up(
                            RuntimeOrigin::signed(alice),
                            storage_amount,
                            multiaddresses.clone(),
                            value_prop.price_per_unit_of_data_per_block,
                            value_prop.commitment.clone(),
                            value_prop.bucket_data_limit,
                            alice
                        ),
                        Error::<Test>::NoMultiAddress
                    );

                    // Try to sign up Alice as a Backup Storage Provider with no multiaddresses
                    assert_noop!(
                        StorageProviders::request_bsp_sign_up(
                            RuntimeOrigin::signed(alice),
                            storage_amount,
                            multiaddresses.clone(),
                            alice
                        ),
                        Error::<Test>::NoMultiAddress
                    );
                });
            }

            // TODO: Test invalid multiaddresses (after developing the multiaddress checking logic)
            /* #[test]
            fn msp_and_bsp_sign_up_fails_when_passing_an_invalid_multiaddress() {
                ExtBuilder::build().execute_with(|| {
                    // Initialize variables:
                    let mut multiaddresses: BoundedVec<MultiAddress<Test>, MaxMultiAddressAmount<Test>> =
                        BoundedVec::new();
                    let valid_multiaddress: Multiaddr = "/ip4/127.0.0.1/udp/1234".parse().unwrap();
                    let invalid_multiaddress = "/ip4/127.0.0.1/udp/1234".as_bytes().to_vec();
                    multiaddresses.force_push(valid_multiaddress.to_vec().try_into().unwrap());
                    multiaddresses.force_push(invalid_multiaddress.try_into().unwrap());

                    let value_prop = (<Test as crate::Config>::ValuePropId::default(), ValueProposition::<Test>::new(1, 10));
                    let storage_amount: StorageDataUnit<Test> = 100;

                    // Get the Account Id of Alice
                    let alice: AccountId = accounts::ALICE.0;

                    // Try to sign up Alice as a Main Storage Provider with an invalid multiaddress
                    assert_noop!(
                        StorageProviders::msp_sign_up(
                            RuntimeOrigin::signed(alice),
                            storage_amount,
                            multiaddresses.clone(),
                            value_prop.clone()
                        ),
                        Error::<Test>::InvalidMultiAddress
                    );

                    // Try to sign up Alice as a Backup Storage Provider with an invalid multiaddress
                    assert_noop!(
                        StorageProviders::bsp_sign_up(
                            RuntimeOrigin::signed(alice),
                            storage_amount,
                            multiaddresses.clone(),
                        ),
                        Error::<Test>::InvalidMultiAddress
                    );
                });
            } */
        }
    }
}

/// This module holds the test cases for the sign-off of Main Storage Providers and Backup Storage Providers
mod sign_off {

    use super::*;

    /// This module holds the success cases for signing off Main Storage Providers and Backup Storage Providers
    mod success {
        use super::*;

        /// This module holds the success cases for Main Storage Providers
        mod msp {
            use super::*;

            #[test]
            fn msp_sign_off_works() {
                ExtBuilder::build().execute_with(|| {
                    // Register Alice as MSP:
                    let alice: AccountId = accounts::ALICE.0;
                    let storage_amount: StorageDataUnit<Test> = 100;
                    let (deposit_amount, _alice_msp, _) =
                        register_account_as_msp(alice, storage_amount);

                    // Check the new free and held balance of Alice
                    assert_eq!(
                        NativeBalance::free_balance(&alice),
                        accounts::ALICE.1 - deposit_amount
                    );
                    assert_eq!(
                        NativeBalance::balance_on_hold(&StorageProvidersHoldReason::get(), &alice),
                        deposit_amount
                    );

                    // Check the counter of registered MSPs
                    assert_eq!(StorageProviders::get_msp_count(), 1);

                    // Get the MSP ID of Alice
                    let alice_msp_id = StorageProviders::get_provider_id(alice).unwrap();

                    // Sign off Alice as a Main Storage Provider
                    assert_ok!(StorageProviders::msp_sign_off(RuntimeOrigin::signed(alice)));

                    // Check the new free and held balance of Alice
                    assert_eq!(NativeBalance::free_balance(&alice), accounts::ALICE.1);
                    assert_eq!(
                        NativeBalance::balance_on_hold(&StorageProvidersHoldReason::get(), &alice),
                        0
                    );

                    // Check that the counter of registered MSPs has decreased
                    assert_eq!(StorageProviders::get_msp_count(), 0);

                    // Check that Alice is not a Main Storage Provider anymore
                    let alice_sp_id = StorageProviders::get_provider_id(alice);
                    assert!(alice_sp_id.is_none());

                    // Check the MSP Sign Off event was emitted
                    System::assert_has_event(
                        Event::<Test>::MspSignOffSuccess {
                            who: alice,
                            msp_id: alice_msp_id,
                        }
                        .into(),
                    );
                });
            }
        }

        /// This module holds the success cases for Backup Storage Providers
        mod bsp {
            use super::*;

            #[test]
            fn bsp_sign_off_works() {
                ExtBuilder::build().execute_with(|| {
                    // Register Alice as BSP:
                    let alice: AccountId = accounts::ALICE.0;
                    let storage_amount: StorageDataUnit<Test> = 100;
                    let (deposit_amount, _alice_bsp) =
                        register_account_as_bsp(alice, storage_amount);

                    // Check the new free and held balance of Alice
                    assert_eq!(
                        NativeBalance::free_balance(&alice),
                        accounts::ALICE.1 - deposit_amount
                    );
                    assert_eq!(
                        NativeBalance::balance_on_hold(&StorageProvidersHoldReason::get(), &alice),
                        deposit_amount
                    );

                    // Check the capacity of all the BSPs
                    assert_eq!(StorageProviders::get_total_bsp_capacity(), storage_amount);

                    // Check the counter of registered BSPs
                    assert_eq!(StorageProviders::get_bsp_count(), 1);

                    // Get the BSP ID of Alice
                    let alice_bsp_id = StorageProviders::get_provider_id(alice).unwrap();

                    // Advance enough blocks for the BSP to sign off
                    let bsp_sign_up_lock_period: u64 =
                        <Test as crate::Config>::BspSignUpLockPeriod::get();
                    run_to_block(
                        frame_system::Pallet::<Test>::block_number() + bsp_sign_up_lock_period,
                    );

                    // Sign off Alice as a Backup Storage Provider
                    assert_ok!(StorageProviders::bsp_sign_off(RuntimeOrigin::signed(alice)));

                    // Check the new capacity of all BSPs
                    assert_eq!(StorageProviders::get_total_bsp_capacity(), 0);

                    // Check the new free and held balance of Alice
                    assert_eq!(NativeBalance::free_balance(&alice), accounts::ALICE.1);
                    assert_eq!(
                        NativeBalance::balance_on_hold(&StorageProvidersHoldReason::get(), &alice),
                        0
                    );

                    // Check that Alice is not a Backup Storage Provider anymore
                    let alice_sp_id = StorageProviders::get_provider_id(alice);
                    assert!(alice_sp_id.is_none());

                    // Check that the counter of registered BSPs has decreased
                    assert_eq!(StorageProviders::get_bsp_count(), 0);

                    // Check the BSP Sign Off event was emitted
                    System::assert_has_event(
                        Event::<Test>::BspSignOffSuccess {
                            who: alice,
                            bsp_id: alice_bsp_id,
                        }
                        .into(),
                    );
                });
            }
        }
    }

    /// This module holds the failure cases for signing off Main Storage Providers and Backup Storage Providers
    mod failure {
        use super::*;

        /// This module holds the failure cases for Main Storage Providers
        mod msp {
            use super::*;

            #[test]
            fn msp_sign_off_fails_when_not_registered_as_msp() {
                ExtBuilder::build().execute_with(|| {
                    // Get the Account Id of Alice
                    let alice: AccountId = accounts::ALICE.0;

                    // Try to sign off Alice as a Main Storage Provider
                    assert_noop!(
                        StorageProviders::msp_sign_off(RuntimeOrigin::signed(alice)),
                        Error::<Test>::NotRegistered
                    );
                });
            }

            #[test]
            fn msp_sign_off_fails_when_it_still_has_used_storage() {
                ExtBuilder::build().execute_with(|| {
                    // Register Alice as MSP:
                    let alice = 0;
                    let storage_amount: StorageDataUnit<Test> = 100;
                    let (deposit_amount, _alice_msp, _) =
                        register_account_as_msp(alice, storage_amount);

                    // Check the new free and held balance of Alice
                    assert_eq!(
                        NativeBalance::free_balance(&alice),
                        accounts::ALICE.1 - deposit_amount
                    );
                    assert_eq!(
                        NativeBalance::balance_on_hold(&StorageProvidersHoldReason::get(), &alice),
                        deposit_amount
                    );

                    // Check the counter of registered MSPs
                    assert_eq!(StorageProviders::get_msp_count(), 1);

                    // Check that Alice does not have any used storage
                    let alice_sp_id = StorageProviders::get_provider_id(alice).unwrap();
                    assert_eq!(
                        StorageProviders::get_used_storage_of_msp(&alice_sp_id).unwrap(),
                        0
                    );

                    let alice_msp_id =
                        crate::AccountIdToMainStorageProviderId::<Test>::get(&alice).unwrap();

                    // Add used storage to Alice (simulating that she has accepted to store a file)
                    assert_ok!(
                        <StorageProviders as MutateStorageProvidersInterface>::increase_capacity_used(
                            &alice_msp_id,
                            10
                        )
                    );

                    // Try to sign off Alice as a Main Storage Provider
                    assert_noop!(
                        StorageProviders::msp_sign_off(RuntimeOrigin::signed(alice)),
                        Error::<Test>::StorageStillInUse
                    );

                    // Make sure that Alice is still registered as a Main Storage Provider
                    let alice_sp_id = StorageProviders::get_provider_id(alice);
                    assert!(alice_sp_id.is_some());
                    assert!(StorageProviders::is_provider(alice_sp_id.unwrap()));

                    // Check that the counter of registered MSPs has not changed
                    assert_eq!(StorageProviders::get_msp_count(), 1);
                });
            }
        }

        /// This module holds the failure cases for Backup Storage Providers
        mod bsp {
            use super::*;

            #[test]
            fn bsp_sign_off_fails_when_not_registered_as_bsp() {
                ExtBuilder::build().execute_with(|| {
                    // Get the Account Id of Alice
                    let alice: AccountId = accounts::ALICE.0;

                    // Try to sign off Alice as a Backup Storage Provider
                    assert_noop!(
                        StorageProviders::bsp_sign_off(RuntimeOrigin::signed(alice)),
                        Error::<Test>::NotRegistered
                    );
                });
            }

            #[test]
            fn bsp_sign_off_fails_when_it_still_has_used_storage() {
                ExtBuilder::build().execute_with(|| {
                    // Register Alice as BSP:
                    let alice: AccountId = accounts::ALICE.0;
                    let storage_amount: StorageDataUnit<Test> = 100;
                    let (deposit_amount, _alice_bsp) =
                        register_account_as_bsp(alice, storage_amount);

                    // Check the new free and held balance of Alice
                    assert_eq!(
                        NativeBalance::free_balance(&alice),
                        accounts::ALICE.1 - deposit_amount
                    );
                    assert_eq!(
                        NativeBalance::balance_on_hold(&StorageProvidersHoldReason::get(), &alice),
                        deposit_amount
                    );

                    // Check the counter of registered BSPs
                    assert_eq!(StorageProviders::get_bsp_count(), 1);

                    // Check the total capacity of the Backup Storage Providers
                    assert_eq!(StorageProviders::get_total_bsp_capacity(), storage_amount);

                    // Check that Alice does not have any used storage
                    let alice_sp_id = StorageProviders::get_provider_id(alice).unwrap();
                    assert_eq!(
                        StorageProviders::get_used_storage_of_bsp(&alice_sp_id).unwrap(),
                        0
                    );

                    // Add used storage to Alice (simulating that she has accepted to store a file)
                    assert_ok!(
                        <StorageProviders as MutateStorageProvidersInterface>::increase_capacity_used(
                            &alice_sp_id,
                            10
                        )
                    );

                    // Try to sign off Alice as a Backup Storage Provider
                    assert_noop!(
                        StorageProviders::bsp_sign_off(RuntimeOrigin::signed(alice)),
                        Error::<Test>::StorageStillInUse
                    );

                    // Make sure that Alice is still registered as a Backup Storage Provider
                    let alice_sp_id = StorageProviders::get_provider_id(alice);
                    assert!(alice_sp_id.is_some());
                    assert!(StorageProviders::is_provider(alice_sp_id.unwrap()));

                    // Make sure the total capacity of the Backup Storage Providers has not changed
                    assert_eq!(StorageProviders::get_total_bsp_capacity(), storage_amount);

                    // Check that the counter of registered BSPs has not changed
                    assert_eq!(StorageProviders::get_bsp_count(), 1);
                });
            }

            #[test]
            fn bsp_sign_up_fails_when_lock_period_not_passed() {
                ExtBuilder::build().execute_with(|| {
                    // Register Alice as BSP:
                    let alice: AccountId = accounts::ALICE.0;
                    let storage_amount: StorageDataUnit<Test> = 100;
                    let (deposit_amount, _alice_bsp) =
                        register_account_as_bsp(alice, storage_amount);

                    // Check the new free and held balance of Alice
                    assert_eq!(
                        NativeBalance::free_balance(&alice),
                        accounts::ALICE.1 - deposit_amount
                    );
                    assert_eq!(
                        NativeBalance::balance_on_hold(&StorageProvidersHoldReason::get(), &alice),
                        deposit_amount
                    );

                    // Check the counter of registered BSPs
                    assert_eq!(StorageProviders::get_bsp_count(), 1);

                    // Try to sign off Alice as a Backup Storage Provider
                    assert_noop!(
                        StorageProviders::bsp_sign_off(RuntimeOrigin::signed(alice)),
                        Error::<Test>::SignOffPeriodNotPassed
                    );

                    // Make sure that Alice is still registered as a Backup Storage Provider
                    let alice_sp_id = StorageProviders::get_provider_id(alice);
                    assert!(alice_sp_id.is_some());
                    assert!(StorageProviders::is_provider(alice_sp_id.unwrap()));

                    // Check that the counter of registered BSPs has not changed
                    assert_eq!(StorageProviders::get_bsp_count(), 1);
                });
            }
        }
    }
}

mod change_capacity {

    use super::*;

    /// This module holds the success cases for changing the capacity of Main Storage Providers and Backup Storage Providers
    mod success {
        use super::*;

        /// This module holds the success cases for changing the capacity of Main Storage Providers
        mod msp {
            use crate::types::StorageProviderId;

            use super::*;

            #[test]
            fn msp_increase_change_capacity_works() {
                ExtBuilder::build().execute_with(|| {
                    // Register Alice as MSP:
                    let alice: AccountId = accounts::ALICE.0;
                    let old_storage_amount: StorageDataUnit<Test> = 100;
                    let increased_storage_amount: StorageDataUnit<Test> = 200;
                    let (old_deposit_amount, _alice_msp, _) =
                        register_account_as_msp(alice, old_storage_amount);

                    // Check the new free and held balance of Alice
                    assert_eq!(
                        NativeBalance::free_balance(&alice),
                        accounts::ALICE.1 - old_deposit_amount
                    );
                    assert_eq!(
                        NativeBalance::balance_on_hold(&StorageProvidersHoldReason::get(), &alice),
                        old_deposit_amount
                    );

                    // Advance enough blocks to allow Alice to change her capacity
                    run_to_block(
                        frame_system::Pallet::<Test>::block_number()
                            + <MinBlocksBetweenCapacityChanges as Get<BlockNumberFor<Test>>>::get(),
                    );

                    // Change the capacity of Alice
                    assert_ok!(StorageProviders::change_capacity(
                        RuntimeOrigin::signed(alice),
                        increased_storage_amount
                    ));

                    // Get the deposit amount for the new storage
                    let deposit_for_increased_storage: BalanceOf<Test> = <SpMinDeposit as Get<
                        u128,
                    >>::get(
                    )
                    .saturating_add(<DepositPerData as Get<u128>>::get().saturating_mul(
                        (increased_storage_amount - <SpMinCapacity as Get<u64>>::get()).into(),
                    ));

                    // Check the new free and held balance of Alice
                    assert_eq!(
                        NativeBalance::free_balance(&alice),
                        accounts::ALICE.1 - deposit_for_increased_storage
                    );
                    assert_eq!(
                        NativeBalance::balance_on_hold(&StorageProvidersHoldReason::get(), &alice),
                        deposit_for_increased_storage
                    );

                    let alice_sp_id = StorageProviders::get_provider_id(alice).unwrap();

                    // Check that the capacity changed event was emitted
                    System::assert_has_event(
                        Event::<Test>::CapacityChanged {
                            who: alice,
                            provider_id: StorageProviderId::MainStorageProvider(alice_sp_id),
                            old_capacity: old_storage_amount,
                            new_capacity: increased_storage_amount,
                            next_block_when_change_allowed:
                                frame_system::Pallet::<Test>::block_number()
                                    + <MinBlocksBetweenCapacityChanges as Get<
                                        BlockNumberFor<Test>,
                                    >>::get(),
                        }
                        .into(),
                    );
                });
            }

            #[test]
            fn msp_decrease_change_capacity_works() {
                ExtBuilder::build().execute_with(|| {
                    // Register Alice as MSP:
                    let alice: AccountId = accounts::ALICE.0;
                    let old_storage_amount: StorageDataUnit<Test> = 100;
                    let decreased_storage_amount: StorageDataUnit<Test> = 50;
                    let (old_deposit_amount, _alice_msp, _) =
                        register_account_as_msp(alice, old_storage_amount);

                    // Check the new free and held balance of Alice
                    assert_eq!(
                        NativeBalance::free_balance(&alice),
                        accounts::ALICE.1 - old_deposit_amount
                    );
                    assert_eq!(
                        NativeBalance::balance_on_hold(&StorageProvidersHoldReason::get(), &alice),
                        old_deposit_amount
                    );

                    // Advance enough blocks to allow Alice to change her capacity
                    run_to_block(
                        frame_system::Pallet::<Test>::block_number()
                            + <MinBlocksBetweenCapacityChanges as Get<BlockNumberFor<Test>>>::get(),
                    );

                    // Change the capacity of Alice
                    assert_ok!(StorageProviders::change_capacity(
                        RuntimeOrigin::signed(alice),
                        decreased_storage_amount
                    ));

                    // Get the deposit amount for the new storage
                    let deposit_for_decreased_storage: BalanceOf<Test> = <SpMinDeposit as Get<
                        u128,
                    >>::get(
                    )
                    .saturating_add(<DepositPerData as Get<u128>>::get().saturating_mul(
                        (decreased_storage_amount - <SpMinCapacity as Get<u64>>::get()).into(),
                    ));

                    // Check the new free and held balance of Alice
                    assert_eq!(
                        NativeBalance::free_balance(&alice),
                        accounts::ALICE.1 - deposit_for_decreased_storage
                    );
                    assert_eq!(
                        NativeBalance::balance_on_hold(&StorageProvidersHoldReason::get(), &alice),
                        deposit_for_decreased_storage
                    );

                    let alice_sp_id = StorageProviders::get_provider_id(alice).unwrap();

                    // Check that the capacity changed event was emitted
                    System::assert_has_event(
                        Event::<Test>::CapacityChanged {
                            who: alice,
                            provider_id: StorageProviderId::MainStorageProvider(alice_sp_id),
                            old_capacity: old_storage_amount,
                            new_capacity: decreased_storage_amount,
                            next_block_when_change_allowed:
                                frame_system::Pallet::<Test>::block_number()
                                    + <MinBlocksBetweenCapacityChanges as Get<
                                        BlockNumberFor<Test>,
                                    >>::get(),
                        }
                        .into(),
                    );
                });
            }

            #[test]
            fn msp_decrease_change_capacity_to_exactly_minimum_works() {
                ExtBuilder::build().execute_with(|| {
                    // Register Alice as MSP:
                    let alice: AccountId = accounts::ALICE.0;
                    let old_storage_amount: StorageDataUnit<Test> = 500;
                    let minimum_storage_amount: StorageDataUnit<Test> =
                        <SpMinCapacity as Get<u64>>::get();
                    let (old_deposit_amount, _alice_msp, _) =
                        register_account_as_msp(alice, old_storage_amount);

                    // Check the new free and held balance of Alice
                    assert_eq!(
                        NativeBalance::free_balance(&alice),
                        accounts::ALICE.1 - old_deposit_amount
                    );
                    assert_eq!(
                        NativeBalance::balance_on_hold(&StorageProvidersHoldReason::get(), &alice),
                        old_deposit_amount
                    );

                    // Advance enough blocks to allow Alice to change her capacity
                    run_to_block(
                        frame_system::Pallet::<Test>::block_number()
                            + <MinBlocksBetweenCapacityChanges as Get<BlockNumberFor<Test>>>::get(),
                    );

                    // Change the capacity of Alice
                    assert_ok!(StorageProviders::change_capacity(
                        RuntimeOrigin::signed(alice),
                        minimum_storage_amount
                    ));

                    // Get the deposit amount for the minimum storage
                    let deposit_for_minimum_storage: BalanceOf<Test> =
                        <SpMinDeposit as Get<u128>>::get();

                    // Check the new free and held balance of Alice
                    assert_eq!(
                        NativeBalance::free_balance(&alice),
                        accounts::ALICE.1 - deposit_for_minimum_storage
                    );
                    assert_eq!(
                        NativeBalance::balance_on_hold(&StorageProvidersHoldReason::get(), &alice),
                        deposit_for_minimum_storage
                    );

                    let alice_sp_id = StorageProviders::get_provider_id(alice).unwrap();

                    // Check that the capacity changed event was emitted
                    System::assert_has_event(
                        Event::<Test>::CapacityChanged {
                            who: alice,
                            provider_id: StorageProviderId::MainStorageProvider(alice_sp_id),
                            old_capacity: old_storage_amount,
                            new_capacity: minimum_storage_amount,
                            next_block_when_change_allowed:
                                frame_system::Pallet::<Test>::block_number()
                                    + <MinBlocksBetweenCapacityChanges as Get<
                                        BlockNumberFor<Test>,
                                    >>::get(),
                        }
                        .into(),
                    );
                });
            }
        }
        /// This module holds the success cases for changing the capacity of Backup Storage Providers
        mod bsp {
            use super::*;

            #[test]
            fn bsp_increase_change_capacity_works() {
                ExtBuilder::build().execute_with(|| {
                    // Register Alice as BSP:
                    let alice: AccountId = accounts::ALICE.0;
                    let old_storage_amount: StorageDataUnit<Test> = 100;
                    let increased_storage_amount: StorageDataUnit<Test> = 200;
                    let (old_deposit_amount, _alice_bsp) =
                        register_account_as_bsp(alice, old_storage_amount);

                    // Check the new free and held balance of Alice
                    assert_eq!(
                        NativeBalance::free_balance(&alice),
                        accounts::ALICE.1 - old_deposit_amount
                    );
                    assert_eq!(
                        NativeBalance::balance_on_hold(&StorageProvidersHoldReason::get(), &alice),
                        old_deposit_amount
                    );

                    // Check the total capacity of the network (BSPs)
                    assert_eq!(
                        StorageProviders::get_total_bsp_capacity(),
                        old_storage_amount
                    );

                    // Advance enough blocks to allow Alice to change her capacity
                    run_to_block(
                        frame_system::Pallet::<Test>::block_number()
                            + <MinBlocksBetweenCapacityChanges as Get<BlockNumberFor<Test>>>::get(),
                    );

                    // Change the capacity of Alice
                    assert_ok!(StorageProviders::change_capacity(
                        RuntimeOrigin::signed(alice),
                        increased_storage_amount
                    ));

                    // Get the deposit amount for the new storage
                    let deposit_for_increased_storage: BalanceOf<Test> = <SpMinDeposit as Get<
                        u128,
                    >>::get(
                    )
                    .saturating_add(<DepositPerData as Get<u128>>::get().saturating_mul(
                        (increased_storage_amount - <SpMinCapacity as Get<u64>>::get()).into(),
                    ));

                    // Check the new free and held balance of Alice
                    assert_eq!(
                        NativeBalance::free_balance(&alice),
                        accounts::ALICE.1 - deposit_for_increased_storage
                    );
                    assert_eq!(
                        NativeBalance::balance_on_hold(&StorageProvidersHoldReason::get(), &alice),
                        deposit_for_increased_storage
                    );

                    // Check the new total capacity of the network (all BSPs)
                    assert_eq!(
                        StorageProviders::get_total_bsp_capacity(),
                        increased_storage_amount
                    );

                    let alice_sp_id = StorageProviders::get_provider_id(alice).unwrap();

                    // Check that the capacity changed event was emitted
                    System::assert_has_event(
                        Event::<Test>::CapacityChanged {
                            who: alice,
                            provider_id: StorageProviderId::BackupStorageProvider(alice_sp_id),
                            old_capacity: old_storage_amount,
                            new_capacity: increased_storage_amount,
                            next_block_when_change_allowed:
                                frame_system::Pallet::<Test>::block_number()
                                    + <MinBlocksBetweenCapacityChanges as Get<
                                        BlockNumberFor<Test>,
                                    >>::get(),
                        }
                        .into(),
                    );
                });
            }

            #[test]
            fn bsp_decrease_change_capacity_works() {
                ExtBuilder::build().execute_with(|| {
                    // Register Alice as BSP:
                    let alice: AccountId = accounts::ALICE.0;
                    let old_storage_amount: StorageDataUnit<Test> = 100;
                    let decreased_storage_amount: StorageDataUnit<Test> = 50;
                    let (old_deposit_amount, _alice_bsp) =
                        register_account_as_bsp(alice, old_storage_amount);

                    // Check the new free and held balance of Alice
                    assert_eq!(
                        NativeBalance::free_balance(&alice),
                        accounts::ALICE.1 - old_deposit_amount
                    );
                    assert_eq!(
                        NativeBalance::balance_on_hold(&StorageProvidersHoldReason::get(), &alice),
                        old_deposit_amount
                    );

                    // Check the total capacity of the network (BSPs)
                    assert_eq!(
                        StorageProviders::get_total_bsp_capacity(),
                        old_storage_amount
                    );

                    // Advance enough blocks to allow Alice to change her capacity
                    run_to_block(
                        frame_system::Pallet::<Test>::block_number()
                            + <MinBlocksBetweenCapacityChanges as Get<BlockNumberFor<Test>>>::get(),
                    );

                    // Change the capacity of Alice
                    assert_ok!(StorageProviders::change_capacity(
                        RuntimeOrigin::signed(alice),
                        decreased_storage_amount
                    ));

                    // Get the deposit amount for the new storage
                    let deposit_for_decreased_storage: BalanceOf<Test> = <SpMinDeposit as Get<
                        u128,
                    >>::get(
                    )
                    .saturating_add(<DepositPerData as Get<u128>>::get().saturating_mul(
                        (decreased_storage_amount - <SpMinCapacity as Get<u64>>::get()).into(),
                    ));

                    // Check the new free and held balance of Alice
                    assert_eq!(
                        NativeBalance::free_balance(&alice),
                        accounts::ALICE.1 - deposit_for_decreased_storage
                    );
                    assert_eq!(
                        NativeBalance::balance_on_hold(&StorageProvidersHoldReason::get(), &alice),
                        deposit_for_decreased_storage
                    );

                    // Check the new total capacity of the network (all BSPs)
                    assert_eq!(
                        StorageProviders::get_total_bsp_capacity(),
                        decreased_storage_amount
                    );

                    let alice_sp_id = StorageProviders::get_provider_id(alice).unwrap();

                    // Check that the capacity changed event was emitted
                    System::assert_has_event(
                        Event::<Test>::CapacityChanged {
                            who: alice,
                            provider_id: StorageProviderId::BackupStorageProvider(alice_sp_id),
                            old_capacity: old_storage_amount,
                            new_capacity: decreased_storage_amount,
                            next_block_when_change_allowed:
                                frame_system::Pallet::<Test>::block_number()
                                    + <MinBlocksBetweenCapacityChanges as Get<
                                        BlockNumberFor<Test>,
                                    >>::get(),
                        }
                        .into(),
                    );
                });
            }

            #[test]
            fn bsp_decrease_change_capacity_to_exactly_minimum_works() {
                ExtBuilder::build().execute_with(|| {
                    // Register Alice as BSP:
                    let alice: AccountId = accounts::ALICE.0;
                    let old_storage_amount: StorageDataUnit<Test> = 500;
                    let minimum_storage_amount: StorageDataUnit<Test> =
                        <SpMinCapacity as Get<u64>>::get();
                    let (old_deposit_amount, _alice_bsp) =
                        register_account_as_bsp(alice, old_storage_amount);

                    // Check the new free and held balance of Alice
                    assert_eq!(
                        NativeBalance::free_balance(&alice),
                        accounts::ALICE.1 - old_deposit_amount
                    );
                    assert_eq!(
                        NativeBalance::balance_on_hold(&StorageProvidersHoldReason::get(), &alice),
                        old_deposit_amount
                    );

                    // Check the total capacity of the network (BSPs)
                    assert_eq!(
                        StorageProviders::get_total_bsp_capacity(),
                        old_storage_amount
                    );

                    // Advance enough blocks to allow Alice to change her capacity
                    run_to_block(
                        frame_system::Pallet::<Test>::block_number()
                            + <MinBlocksBetweenCapacityChanges as Get<BlockNumberFor<Test>>>::get(),
                    );

                    // Change the capacity of Alice to the minimum
                    assert_ok!(StorageProviders::change_capacity(
                        RuntimeOrigin::signed(alice),
                        minimum_storage_amount
                    ));

                    // Get the deposit amount for the new storage
                    let deposit_for_minimum_storage: BalanceOf<Test> =
                        <SpMinDeposit as Get<u128>>::get();

                    // Check the new free and held balance of Alice
                    assert_eq!(
                        NativeBalance::free_balance(&alice),
                        accounts::ALICE.1 - deposit_for_minimum_storage
                    );
                    assert_eq!(
                        NativeBalance::balance_on_hold(&StorageProvidersHoldReason::get(), &alice),
                        deposit_for_minimum_storage
                    );

                    // Check the new total capacity of the network (all BSPs)
                    assert_eq!(
                        StorageProviders::get_total_bsp_capacity(),
                        minimum_storage_amount
                    );

                    let alice_sp_id = StorageProviders::get_provider_id(alice).unwrap();

                    // Check that the capacity changed event was emitted
                    System::assert_has_event(
                        Event::<Test>::CapacityChanged {
                            who: alice,
                            provider_id: StorageProviderId::BackupStorageProvider(alice_sp_id),
                            old_capacity: old_storage_amount,
                            new_capacity: minimum_storage_amount,
                            next_block_when_change_allowed:
                                frame_system::Pallet::<Test>::block_number()
                                    + <MinBlocksBetweenCapacityChanges as Get<
                                        BlockNumberFor<Test>,
                                    >>::get(),
                        }
                        .into(),
                    );
                });
            }
        }
    }

    /// This module holds the failure cases for changing the capacity of Main Storage Providers and Backup Storage Providers
    mod failure {
        use super::*;

        /// This module holds the failure cases for changing the capacity of Main Storage Providers
        mod msp {
            use super::*;

            #[test]
            fn msp_change_capacity_fails_when_not_registered_as_msp() {
                ExtBuilder::build().execute_with(|| {
                    // Get the Account Id of Alice
                    let alice: AccountId = accounts::ALICE.0;

                    // Try to change the capacity of Alice as a Main Storage Provider
                    assert_noop!(
                        StorageProviders::change_capacity(RuntimeOrigin::signed(alice), 100),
                        Error::<Test>::NotRegistered
                    );
                });
            }

            #[test]
            fn msp_change_capacity_fails_if_not_enough_time_passed() {
                ExtBuilder::build().execute_with(|| {
                    // Register Alice as MSP:
                    let alice: AccountId = accounts::ALICE.0;
                    let old_storage_amount: StorageDataUnit<Test> = 100;
                    let new_storage_amount: StorageDataUnit<Test> = 200;
                    let (_old_deposit_amount, _alice_msp, _) =
                        register_account_as_msp(alice, old_storage_amount);

                    // Try to change the capacity of Alice before enough time has passed
                    assert_noop!(
                        StorageProviders::change_capacity(
                            RuntimeOrigin::signed(alice),
                            new_storage_amount
                        ),
                        Error::<Test>::NotEnoughTimePassed
                    );

                    // Make sure that the capacity of Alice has not changed
                    assert_eq!(
                        StorageProviders::get_total_capacity_of_sp(&alice).unwrap(),
                        old_storage_amount
                    );
                });
            }

            #[test]
            fn msp_change_capacity_fails_when_changing_to_zero() {
                ExtBuilder::build().execute_with(|| {
                    // Register Alice as MSP:
                    let alice: AccountId = accounts::ALICE.0;
                    let old_storage_amount: StorageDataUnit<Test> = 100;
                    let zero_storage_amount: StorageDataUnit<Test> = 0;
                    let (_old_deposit_amount, _alice_msp, _) =
                        register_account_as_msp(alice, old_storage_amount);

                    // Try to change the capacity of Alice to zero
                    assert_noop!(
                        StorageProviders::change_capacity(
                            RuntimeOrigin::signed(alice),
                            zero_storage_amount
                        ),
                        Error::<Test>::NewCapacityCantBeZero
                    );

                    // Make sure that the capacity of Alice has not changed
                    assert_eq!(
                        StorageProviders::get_total_capacity_of_sp(&alice).unwrap(),
                        old_storage_amount
                    );
                });
            }

            #[test]
            fn msp_change_capacity_fails_when_using_same_capacity() {
                ExtBuilder::build().execute_with(|| {
                    // Register Alice as MSP:
                    let alice: AccountId = accounts::ALICE.0;
                    let old_storage_amount: StorageDataUnit<Test> = 100;
                    let new_storage_amount: StorageDataUnit<Test> = old_storage_amount;
                    let (_old_deposit_amount, _alice_msp, _) =
                        register_account_as_msp(alice, old_storage_amount);

                    // Try to change the capacity of Alice to the same as before
                    assert_noop!(
                        StorageProviders::change_capacity(
                            RuntimeOrigin::signed(alice),
                            new_storage_amount
                        ),
                        Error::<Test>::NewCapacityEqualsCurrentCapacity
                    );

                    // Make sure that the capacity of Alice has not changed
                    assert_eq!(
                        StorageProviders::get_total_capacity_of_sp(&alice).unwrap(),
                        old_storage_amount
                    );
                });
            }

            #[test]
            fn msp_change_capacity_fails_when_under_min_capacity() {
                ExtBuilder::build().execute_with(|| {
                    // Register Alice as MSP:
                    let alice: AccountId = accounts::ALICE.0;
                    let old_storage_amount: StorageDataUnit<Test> = 100;
                    let decreased_storage_amount: StorageDataUnit<Test> = 1;
                    let (_old_deposit_amount, _alice_msp, _) =
                        register_account_as_msp(alice, old_storage_amount);

                    // Advance enough blocks to allow Alice to change her capacity
                    run_to_block(
                        frame_system::Pallet::<Test>::block_number()
                            + <MinBlocksBetweenCapacityChanges as Get<BlockNumberFor<Test>>>::get(),
                    );

                    // Try to change the capacity of Alice to a value under the minimum capacity
                    assert_noop!(
                        StorageProviders::change_capacity(
                            RuntimeOrigin::signed(alice),
                            decreased_storage_amount
                        ),
                        Error::<Test>::StorageTooLow
                    );

                    // Make sure that the capacity of Alice has not changed
                    assert_eq!(
                        StorageProviders::get_total_capacity_of_sp(&alice).unwrap(),
                        old_storage_amount
                    );
                });
            }

            #[test]
            fn msp_change_capacity_fails_when_under_used_capacity() {
                ExtBuilder::build().execute_with(|| {
                    // Register Alice as MSP:
                    let alice: AccountId = accounts::ALICE.0;
                    let old_storage_amount: StorageDataUnit<Test> = 100;
                    let decreased_storage_amount: StorageDataUnit<Test> = 50;
                    let (_old_deposit_amount, _alice_sp_id, _) =
                        register_account_as_msp(alice, old_storage_amount);

                    let alice_msp_id =
                        crate::AccountIdToMainStorageProviderId::<Test>::get(&alice).unwrap();

                    // Change used storage to be more than the new capacity
                    assert_ok!(
                        <StorageProviders as MutateStorageProvidersInterface>::increase_capacity_used(
                            &alice_msp_id,
                            60
                        )
                    );

                    // Advance enough blocks to allow Alice to change her capacity
                    run_to_block(
                        frame_system::Pallet::<Test>::block_number()
                            + <MinBlocksBetweenCapacityChanges as Get<BlockNumberFor<Test>>>::get(),
                    );

                    // Try to change the capacity of Alice to a value under the used storage
                    assert_noop!(
                        StorageProviders::change_capacity(
                            RuntimeOrigin::signed(alice),
                            decreased_storage_amount
                        ),
                        Error::<Test>::NewCapacityLessThanUsedStorage
                    );

                    // Make sure that the capacity of Alice has not changed
                    assert_eq!(
                        StorageProviders::get_total_capacity_of_sp(&alice).unwrap(),
                        old_storage_amount
                    );
                });
            }

            #[test]
            fn msp_change_capacity_fails_when_not_enough_funds() {
                ExtBuilder::build().execute_with(|| {
                    // Register Alice as MSP:
                    let alice: AccountId = accounts::ALICE.0;
                    let old_storage_amount: StorageDataUnit<Test> = 100;
                    let new_storage_amount: StorageDataUnit<Test> =
                        (accounts::ALICE.1 / <DepositPerData as Get<u128>>::get() + 1)
                            .try_into()
                            .unwrap();
                    let (_old_deposit_amount, _alice_msp, _) =
                        register_account_as_msp(alice, old_storage_amount);

                    // Advance enough blocks to allow Alice to change her capacity
                    run_to_block(
                        frame_system::Pallet::<Test>::block_number()
                            + <MinBlocksBetweenCapacityChanges as Get<BlockNumberFor<Test>>>::get(),
                    );

                    // Try to change the capacity of Alice to a value under the used storage
                    assert_noop!(
                        StorageProviders::change_capacity(
                            RuntimeOrigin::signed(alice),
                            new_storage_amount
                        ),
                        Error::<Test>::NotEnoughBalance
                    );

                    // Make sure that the capacity of Alice has not changed
                    assert_eq!(
                        StorageProviders::get_total_capacity_of_sp(&alice).unwrap(),
                        old_storage_amount
                    );
                });
            }
        }

        /// This module holds the failure cases for changing the capacity of Backup Storage Providers
        mod bsp {
            use super::*;

            #[test]
            fn bsp_change_capacity_fails_when_not_registered_as_bsp() {
                ExtBuilder::build().execute_with(|| {
                    // Get the Account Id of Alice
                    let alice: AccountId = accounts::ALICE.0;

                    // Try to change the capacity of Alice as a Backup Storage Provider
                    assert_noop!(
                        StorageProviders::change_capacity(RuntimeOrigin::signed(alice), 100),
                        Error::<Test>::NotRegistered
                    );
                });
            }

            #[test]
            fn bsp_change_capacity_fails_if_not_enough_time_passed() {
                ExtBuilder::build().execute_with(|| {
                    // Register Alice as BSP:
                    let alice: AccountId = accounts::ALICE.0;
                    let old_storage_amount: StorageDataUnit<Test> = 100;
                    let new_storage_amount: StorageDataUnit<Test> = 200;
                    let (_old_deposit_amount, _alice_bsp) =
                        register_account_as_bsp(alice, old_storage_amount);

                    // Check the total capacity of the network (BSPs)
                    assert_eq!(
                        StorageProviders::get_total_bsp_capacity(),
                        old_storage_amount
                    );

                    // Try to change the capacity of Alice before enough time has passed
                    assert_noop!(
                        StorageProviders::change_capacity(
                            RuntimeOrigin::signed(alice),
                            new_storage_amount
                        ),
                        Error::<Test>::NotEnoughTimePassed
                    );

                    // Make sure that the capacity of Alice has not changed
                    assert_eq!(
                        StorageProviders::get_total_capacity_of_sp(&alice).unwrap(),
                        old_storage_amount
                    );

                    // Make sure that the total capacity of the network has not changed
                    assert_eq!(
                        StorageProviders::get_total_bsp_capacity(),
                        old_storage_amount
                    );
                });
            }

            #[test]
            fn bsp_change_capacity_fails_when_changing_to_zero() {
                ExtBuilder::build().execute_with(|| {
                    // Register Alice as BSP:
                    let alice: AccountId = accounts::ALICE.0;
                    let old_storage_amount: StorageDataUnit<Test> = 100;
                    let zero_storage_amount: StorageDataUnit<Test> = 0;
                    let (_old_deposit_amount, _alice_bsp) =
                        register_account_as_bsp(alice, old_storage_amount);

                    // Check the total capacity of the network (BSPs)
                    assert_eq!(
                        StorageProviders::get_total_bsp_capacity(),
                        old_storage_amount
                    );

                    // Try to change the capacity of Alice to zero
                    assert_noop!(
                        StorageProviders::change_capacity(
                            RuntimeOrigin::signed(alice),
                            zero_storage_amount
                        ),
                        Error::<Test>::NewCapacityCantBeZero
                    );

                    // Make sure that the capacity of Alice has not changed
                    assert_eq!(
                        StorageProviders::get_total_capacity_of_sp(&alice).unwrap(),
                        old_storage_amount
                    );

                    // Make sure that the total capacity of the network has not changed
                    assert_eq!(
                        StorageProviders::get_total_bsp_capacity(),
                        old_storage_amount
                    );
                });
            }

            #[test]
            fn bsp_change_capacity_fails_when_using_same_capacity() {
                ExtBuilder::build().execute_with(|| {
                    // Register Alice as BSP:
                    let alice: AccountId = accounts::ALICE.0;
                    let old_storage_amount: StorageDataUnit<Test> = 100;
                    let new_storage_amount: StorageDataUnit<Test> = old_storage_amount;
                    let (_old_deposit_amount, _alice_bsp) =
                        register_account_as_bsp(alice, old_storage_amount);

                    // Check the total capacity of the network (BSPs)
                    assert_eq!(
                        StorageProviders::get_total_bsp_capacity(),
                        old_storage_amount
                    );

                    // Try to change the capacity of Alice to the same as before
                    assert_noop!(
                        StorageProviders::change_capacity(
                            RuntimeOrigin::signed(alice),
                            new_storage_amount
                        ),
                        Error::<Test>::NewCapacityEqualsCurrentCapacity
                    );

                    // Make sure that the capacity of Alice has not changed
                    assert_eq!(
                        StorageProviders::get_total_capacity_of_sp(&alice).unwrap(),
                        old_storage_amount
                    );

                    // Make sure that the total capacity of the network has not changed
                    assert_eq!(
                        StorageProviders::get_total_bsp_capacity(),
                        old_storage_amount
                    );
                });
            }

            #[test]
            fn bsp_change_capacity_fails_when_under_min_capacity() {
                ExtBuilder::build().execute_with(|| {
                    // Register Alice as BSP:
                    let alice: AccountId = accounts::ALICE.0;
                    let old_storage_amount: StorageDataUnit<Test> = 100;
                    let decreased_storage_amount: StorageDataUnit<Test> = 1;
                    let (_old_deposit_amount, _alice_bsp) =
                        register_account_as_bsp(alice, old_storage_amount);

                    // Check the total capacity of the network (BSPs)
                    assert_eq!(
                        StorageProviders::get_total_bsp_capacity(),
                        old_storage_amount
                    );

                    // Advance enough blocks to allow Alice to change her capacity
                    run_to_block(
                        frame_system::Pallet::<Test>::block_number()
                            + <MinBlocksBetweenCapacityChanges as Get<BlockNumberFor<Test>>>::get(),
                    );

                    // Try to change the capacity of Alice to a value under the minimum capacity
                    assert_noop!(
                        StorageProviders::change_capacity(
                            RuntimeOrigin::signed(alice),
                            decreased_storage_amount
                        ),
                        Error::<Test>::StorageTooLow
                    );

                    // Make sure that the capacity of Alice has not changed
                    assert_eq!(
                        StorageProviders::get_total_capacity_of_sp(&alice).unwrap(),
                        old_storage_amount
                    );

                    // Make sure that the total capacity of the network has not changed
                    assert_eq!(
                        StorageProviders::get_total_bsp_capacity(),
                        old_storage_amount
                    );
                });
            }

            #[test]
            fn bsp_change_capacity_fails_when_under_used_capacity() {
                ExtBuilder::build().execute_with(|| {
                    // Register Alice as BSP:
                    let alice: AccountId = accounts::ALICE.0;
                    let old_storage_amount: StorageDataUnit<Test> = 100;
                    let decreased_storage_amount: StorageDataUnit<Test> = 50;
                    let (_old_deposit_amount, _alice_bsp_id) =
                        register_account_as_bsp(alice, old_storage_amount);

                    // Check the total capacity of the network (BSPs)
                    assert_eq!(
                        StorageProviders::get_total_bsp_capacity(),
                        old_storage_amount
                    );

                    let alice_bsp_id =
                        crate::AccountIdToBackupStorageProviderId::<Test>::get(&alice).unwrap();

                    // Change used storage to be more than the new capacity
                    assert_ok!(
                        <StorageProviders as MutateStorageProvidersInterface>::increase_capacity_used(
                            &alice_bsp_id,
                            60
                        )
                    );

                    // Advance enough blocks to allow Alice to change her capacity
                    run_to_block(
                        frame_system::Pallet::<Test>::block_number()
                            + <MinBlocksBetweenCapacityChanges as Get<BlockNumberFor<Test>>>::get(),
                    );

                    // Try to change the capacity of Alice to a value under the used storage
                    assert_noop!(
                        StorageProviders::change_capacity(
                            RuntimeOrigin::signed(alice),
                            decreased_storage_amount
                        ),
                        Error::<Test>::NewCapacityLessThanUsedStorage
                    );

                    // Make sure that the capacity of Alice has not changed
                    assert_eq!(
                        StorageProviders::get_total_capacity_of_sp(&alice).unwrap(),
                        old_storage_amount
                    );

                    // Make sure that the total capacity of the network has not changed
                    assert_eq!(
                        StorageProviders::get_total_bsp_capacity(),
                        old_storage_amount
                    );
                });
            }

            #[test]
            fn bsp_change_capacity_fails_when_not_enough_funds() {
                ExtBuilder::build().execute_with(|| {
                    // Register Alice as MSP:
                    let alice: AccountId = accounts::ALICE.0;
                    let old_storage_amount: StorageDataUnit<Test> = 100;
                    let new_storage_amount: StorageDataUnit<Test> =
                        (accounts::ALICE.1 / <DepositPerData as Get<u128>>::get() + 1)
                            .try_into()
                            .unwrap();
                    let (_old_deposit_amount, _alice_bsp) =
                        register_account_as_bsp(alice, old_storage_amount);

                    // Check the total capacity of the network (BSPs)
                    assert_eq!(
                        StorageProviders::get_total_bsp_capacity(),
                        old_storage_amount
                    );

                    // Advance enough blocks to allow Alice to change her capacity
                    run_to_block(
                        frame_system::Pallet::<Test>::block_number()
                            + <MinBlocksBetweenCapacityChanges as Get<BlockNumberFor<Test>>>::get(),
                    );

                    // Try to change the capacity of Alice to a value under the used storage
                    assert_noop!(
                        StorageProviders::change_capacity(
                            RuntimeOrigin::signed(alice),
                            new_storage_amount
                        ),
                        Error::<Test>::NotEnoughBalance
                    );

                    // Make sure that the capacity of Alice has not changed
                    assert_eq!(
                        StorageProviders::get_total_capacity_of_sp(&alice).unwrap(),
                        old_storage_amount
                    );

                    // Make sure that the total capacity of the network has not changed
                    assert_eq!(
                        StorageProviders::get_total_bsp_capacity(),
                        old_storage_amount
                    );
                });
            }
        }
    }
}

mod change_bucket {
    use super::*;
    mod failure {
        use super::*;

        #[test]
        fn change_bucket_fails_when_bucket_id_already_exists() {
            ExtBuilder::build().execute_with(|| {
                let alice: AccountId = accounts::ALICE.0;
                let storage_amount: StorageDataUnit<Test> = 100;
                let (_deposit_amount, _alice_msp, value_prop_id) =
                    register_account_as_msp(alice, storage_amount);

                let msp_id = crate::AccountIdToMainStorageProviderId::<Test>::get(&alice).unwrap();

                let bucket_owner = accounts::BOB.0;
                let bucket_name = BoundedVec::try_from(b"bucket".to_vec()).unwrap();
                let bucket_id = <StorageProviders as ReadBucketsInterface>::derive_bucket_id(
                    &msp_id,
                    &bucket_owner,
                    bucket_name,
                );

                // Add a bucket for Alice
                assert_ok!(StorageProviders::add_bucket(
                    msp_id,
                    bucket_owner,
                    bucket_id,
                    false,
                    None,
                    value_prop_id
                ));

                // Try to change the bucket for Alice with the same bucket id
                assert_noop!(
                    StorageProviders::add_bucket(
                        msp_id,
                        bucket_owner,
                        bucket_id,
                        false,
                        None,
                        value_prop_id
                    ),
                    Error::<Test>::BucketAlreadyExists
                );
            });
        }
    }
}

mod add_bucket {
    use super::*;
    mod failure {
        use super::*;

        #[test]
        fn add_bucket_already_exists() {
            ExtBuilder::build().execute_with(|| {
                let alice: AccountId = accounts::ALICE.0;
                let storage_amount: StorageDataUnit<Test> = 100;
                let (_deposit_amount, _alice_msp, value_prop_id) =
                    register_account_as_msp(alice, storage_amount);

                let msp_id = crate::AccountIdToMainStorageProviderId::<Test>::get(&alice).unwrap();

                let bucket_owner = accounts::BOB.0;
                let bucket_name = BoundedVec::try_from(b"bucket".to_vec()).unwrap();
                let bucket_id = <StorageProviders as ReadBucketsInterface>::derive_bucket_id(
                    &msp_id,
                    &bucket_owner,
                    bucket_name,
                );

                // Add a bucket for Alice
                assert_ok!(StorageProviders::add_bucket(
                    msp_id,
                    bucket_owner,
                    bucket_id,
                    false,
                    None,
                    value_prop_id
                ));

                // Try to add the bucket for Alice with the same bucket id
                assert_noop!(
                    StorageProviders::add_bucket(
                        msp_id,
                        bucket_owner,
                        bucket_id,
                        false,
                        None,
                        value_prop_id
                    ),
                    Error::<Test>::BucketAlreadyExists
                );
            });
        }

        #[test]
        fn add_bucket_msp_not_registered() {
            ExtBuilder::build().execute_with(|| {
                let bucket_owner = accounts::BOB.0;
                let bucket_name = BoundedVec::try_from(b"bucket".to_vec()).unwrap();
                let bucket_id = <StorageProviders as ReadBucketsInterface>::derive_bucket_id(
                    &MainStorageProviderId::<Test>::default(),
                    &bucket_owner,
                    bucket_name,
                );

                // Try to add a bucket to a non-registered MSP
                assert_noop!(
                    StorageProviders::add_bucket(
                        MainStorageProviderId::<Test>::default(),
                        bucket_owner,
                        bucket_id,
                        false,
                        None,
                        HashId::<Test>::default()
                    ),
                    Error::<Test>::NotRegistered
                );
            });
        }

        #[test]
        fn add_bucket_passed_max_bucket_msp_capacity() {
            ExtBuilder::build().execute_with(|| {
                let alice: AccountId = accounts::ALICE.0;
                let storage_amount: StorageDataUnit<Test> = 100;
                let (_deposit_amount, _alice_msp, value_prop_id) =
                    register_account_as_msp(alice, storage_amount);

                let msp_id = crate::AccountIdToMainStorageProviderId::<Test>::get(&alice).unwrap();

                let bucket_owner = accounts::BOB.0;
                let bucket_name = BoundedVec::try_from(b"bucket".to_vec()).unwrap();
                let bucket_id = <StorageProviders as ReadBucketsInterface>::derive_bucket_id(
                    &msp_id,
                    &bucket_owner,
                    bucket_name,
                );

                // Add the maximum amount of buckets for Alice
                for i in 0..MaxBuckets::<Test>::get() {
                    let bucket_name =
                        BoundedVec::try_from(format!("bucket{}", i).as_bytes().to_vec()).unwrap();
                    let bucket_id = <StorageProviders as ReadBucketsInterface>::derive_bucket_id(
                        &msp_id,
                        &bucket_owner,
                        bucket_name,
                    );
                    assert_ok!(StorageProviders::add_bucket(
                        msp_id,
                        bucket_owner,
                        bucket_id,
                        false,
                        None,
                        value_prop_id
                    ));
                }

                // Try to add another bucket for Alice
                assert_err!(
                    StorageProviders::add_bucket(
                        msp_id,
                        bucket_owner,
                        bucket_id,
                        false,
                        None,
                        value_prop_id
                    ),
                    Error::<Test>::AppendBucketToMspFailed
                );
            });
        }
    }

    mod success {
        use super::*;

        #[test]
        fn add_bucket() {
            ExtBuilder::build().execute_with(|| {
                let alice: AccountId = accounts::ALICE.0;
                let storage_amount: StorageDataUnit<Test> = 100;
                let (_deposit_amount, _alice_msp, value_prop_id) =
                    register_account_as_msp(alice, storage_amount);

                let msp_id = crate::AccountIdToMainStorageProviderId::<Test>::get(&alice).unwrap();

                let bucket_owner = accounts::BOB.0;
                let bucket_name = BoundedVec::try_from(b"bucket".to_vec()).unwrap();
                let bucket_id = <StorageProviders as ReadBucketsInterface>::derive_bucket_id(
                    &msp_id,
                    &bucket_owner,
                    bucket_name,
                );

                // Add a bucket for Alice
                assert_ok!(StorageProviders::add_bucket(
                    msp_id,
                    bucket_owner,
                    bucket_id,
                    false,
                    None,
                    value_prop_id
                ));

                assert_eq!(
                    NativeBalance::free_balance(&bucket_owner),
                    accounts::BOB.1 - <BucketDeposit as Get<u128>>::get()
                );

                assert_eq!(
                    NativeBalance::balance_on_hold(&BucketHoldReason::get(), &bucket_owner),
                    BucketDeposit::get()
                );

                let buckets = crate::MainStorageProviderIdsToBuckets::<Test>::get(&msp_id).unwrap();

                assert_eq!(buckets.len(), 1);

                let bucket = crate::Buckets::<Test>::get(&bucket_id).unwrap();

                assert_eq!(
                    bucket,
                    Bucket::<Test> {
                        root: DefaultMerkleRoot::get(),
                        user_id: bucket_owner,
                        msp_id,
                        private: false,
                        read_access_group_id: None,
                        size: 0,
                        value_prop_id
                    }
                );
            });
        }

        #[test]
        fn add_buckets_to_max_capacity() {
            ExtBuilder::build().execute_with(|| {
                let alice: AccountId = accounts::ALICE.0;
                let storage_amount: StorageDataUnit<Test> = 100;
                let (_deposit_amount, _alice_msp, value_prop_id) =
                    register_account_as_msp(alice, storage_amount);

                let msp_id = crate::AccountIdToMainStorageProviderId::<Test>::get(&alice).unwrap();

                let bucket_owner = accounts::BOB.0;

                // Add the maximum amount of buckets for Alice
                for i in 0..MaxBuckets::<Test>::get() {
                    let bucket_name =
                        BoundedVec::try_from(format!("bucket{}", i).as_bytes().to_vec()).unwrap();
                    let bucket_id = <StorageProviders as ReadBucketsInterface>::derive_bucket_id(
                        &msp_id,
                        &bucket_owner,
                        bucket_name,
                    );
                    assert_ok!(StorageProviders::add_bucket(
                        msp_id,
                        bucket_owner,
                        bucket_id,
                        false,
                        None,
                        value_prop_id
                    ));

                    let expected_hold_amount =
                        (i + 1) as u128 * <BucketDeposit as Get<u128>>::get();
                    assert_eq!(
                        NativeBalance::balance_on_hold(&BucketHoldReason::get(), &bucket_owner),
                        expected_hold_amount
                    );
                }

                let buckets = crate::MainStorageProviderIdsToBuckets::<Test>::get(&msp_id).unwrap();

                let max_buckets: u32 = MaxBuckets::<Test>::get();
                assert_eq!(buckets.len(), max_buckets as usize);
            });
        }
    }
}

mod remove_root_bucket {
    use super::*;

    mod failure {
        use super::*;

        #[test]
        fn remove_root_bucket_when_bucket_does_not_exist() {
            ExtBuilder::build().execute_with(|| {
                let alice: AccountId = accounts::ALICE.0;
                let storage_amount: StorageDataUnit<Test> = 100;
                let (_deposit_amount, _alice_msp, _) =
                    register_account_as_msp(alice, storage_amount);

                let bucket_owner = accounts::BOB.0;
                let bucket_name = BoundedVec::try_from(b"bucket".to_vec()).unwrap();
                let bucket_id = <StorageProviders as ReadBucketsInterface>::derive_bucket_id(
                    &MainStorageProviderId::<Test>::default(),
                    &bucket_owner,
                    bucket_name,
                );

                // Try to remove a bucket that does not exist
                assert_noop!(
                    StorageProviders::remove_root_bucket(bucket_id),
                    Error::<Test>::BucketNotFound
                );
            });
        }
    }

    mod success {
        use super::*;

        #[test]
        fn remove_root_bucket() {
            ExtBuilder::build().execute_with(|| {
                let alice: AccountId = accounts::ALICE.0;
                let storage_amount: StorageDataUnit<Test> = 100;
                let (_deposit_amount, _alice_msp, value_prop_id) =
                    register_account_as_msp(alice, storage_amount);

                let msp_id = crate::AccountIdToMainStorageProviderId::<Test>::get(&alice).unwrap();

                let bucket_owner = accounts::BOB.0;
                let bucket_name = BoundedVec::try_from(b"bucket".to_vec()).unwrap();
                let bucket_id = <StorageProviders as ReadBucketsInterface>::derive_bucket_id(
                    &msp_id,
                    &bucket_owner,
                    bucket_name,
                );

                // Add a bucket for Alice
                assert_ok!(StorageProviders::add_bucket(
                    msp_id,
                    bucket_owner,
                    bucket_id,
                    false,
                    None,
                    value_prop_id
                ));

                // Check that the bucket was added to the MSP
                assert_eq!(
                    crate::MainStorageProviderIdsToBuckets::<Test>::get(&msp_id).unwrap(),
                    vec![bucket_id]
                );

                // Remove the bucket
                assert_ok!(StorageProviders::remove_root_bucket(bucket_id));

                // Check that the bucket deposit is returned to the bucket owner
                assert_eq!(NativeBalance::free_balance(&bucket_owner), accounts::BOB.1);

                // Check that the bucket deposit is no longer on hold
                assert_eq!(
                    NativeBalance::balance_on_hold(&BucketHoldReason::get(), &bucket_owner),
                    0
                );

                // Check that the bucket was removed
                assert_eq!(crate::Buckets::<Test>::get(&bucket_id), None);

                // Check that the bucket was removed from the MSP
                assert_eq!(
                    crate::MainStorageProviderIdsToBuckets::<Test>::get(&msp_id),
                    None
                );
            });
        }

        #[test]
        fn remove_root_buckets_multiple() {
            ExtBuilder::build().execute_with(|| {
                let alice: AccountId = accounts::ALICE.0;
                let storage_amount: StorageDataUnit<Test> = 100;
                let (_deposit_amount, _alice_msp, value_prop_id) =
                    register_account_as_msp(alice, storage_amount);

                let msp_id = crate::AccountIdToMainStorageProviderId::<Test>::get(&alice).unwrap();

                let bucket_owner = accounts::BOB.0;

                // Add the maximum amount of buckets for Alice
                for i in 0..MaxBuckets::<Test>::get() {
                    let bucket_name =
                        BoundedVec::try_from(format!("bucket{}", i).as_bytes().to_vec()).unwrap();
                    let bucket_id = <StorageProviders as ReadBucketsInterface>::derive_bucket_id(
                        &msp_id,
                        &bucket_owner,
                        bucket_name,
                    );
                    assert_ok!(StorageProviders::add_bucket(
                        msp_id,
                        bucket_owner,
                        bucket_id,
                        false,
                        None,
                        value_prop_id
                    ));

                    let expected_hold_amount =
                        (i + 1) as u128 * <BucketDeposit as Get<u128>>::get();
                    assert_eq!(
                        NativeBalance::balance_on_hold(&BucketHoldReason::get(), &bucket_owner),
                        expected_hold_amount
                    );
                }

                let buckets = crate::MainStorageProviderIdsToBuckets::<Test>::get(&msp_id).unwrap();

                let max_buckets: u32 = MaxBuckets::<Test>::get();
                assert_eq!(buckets.len(), max_buckets as usize);

                // Remove all the buckets
                for i in 0..MaxBuckets::<Test>::get() {
                    let bucket_name =
                        BoundedVec::try_from(format!("bucket{}", i).as_bytes().to_vec()).unwrap();
                    let bucket_id = <StorageProviders as ReadBucketsInterface>::derive_bucket_id(
                        &msp_id,
                        &bucket_owner,
                        bucket_name,
                    );
                    assert_ok!(StorageProviders::remove_root_bucket(bucket_id));
                }

                // Check that the bucket deposits are returned to the bucket owner
                assert_eq!(NativeBalance::free_balance(&bucket_owner), accounts::BOB.1);

                // Check that the bucket deposits are no longer on hold
                assert_eq!(
                    NativeBalance::balance_on_hold(&BucketHoldReason::get(), &bucket_owner),
                    0
                );

                // Check that all the buckets were removed
                assert_eq!(
                    crate::MainStorageProviderIdsToBuckets::<Test>::get(&msp_id),
                    None
                );
            });
        }
    }
}

mod slash {
    use super::*;
    mod failure {
        use sp_core::H256;

        use super::*;

        #[test]
        fn slash_when_storage_provider_not_registered() {
            ExtBuilder::build().execute_with(|| {
                let caller = accounts::BOB.0;

                // Try to slash a provider that is not registered
                assert_noop!(
                    StorageProviders::slash(RuntimeOrigin::signed(caller), H256::default()),
                    Error::<Test>::ProviderNotSlashable
                );
            });
        }

        #[test]
        fn slash_when_storage_provider_not_slashable() {
            ExtBuilder::build().execute_with(|| {
                // register msp
                let alice: AccountId = accounts::ALICE.0;
                let storage_amount: StorageDataUnit<Test> = 100;
                let (_deposit_amount, _alice_msp, _) =
                    register_account_as_msp(alice, storage_amount);

                let provider_id =
                    crate::AccountIdToMainStorageProviderId::<Test>::get(&alice).unwrap();

                let caller = accounts::BOB.0;

                // Try to slash the provider
                assert_noop!(
                    StorageProviders::slash(RuntimeOrigin::signed(caller), provider_id),
                    Error::<Test>::ProviderNotSlashable
                );
            });
        }
    }

    mod success {
        use super::*;

        #[test]
        fn slash_storage_provider() {
            ExtBuilder::build().execute_with(|| {
                // register msp
                let alice: AccountId = accounts::ALICE.0;
                let storage_amount: StorageDataUnit<Test> = 100;
                let (_deposit_amount, _alice_msp, _) =
                    register_account_as_msp(alice, storage_amount);

                let provider_id =
                    crate::AccountIdToMainStorageProviderId::<Test>::get(&alice).unwrap();

                // Set proofs-dealer storage to have a slashable provider
                pallet_proofs_dealer::SlashableProviders::<Test>::insert(&provider_id, 1);

                let deposit_on_hold =
                    NativeBalance::balance_on_hold(&StorageProvidersHoldReason::get(), &alice);

                let caller = accounts::BOB.0;

                let treasury_balance =
                    NativeBalance::free_balance(&<Test as crate::Config>::Treasury::get());

                let slash_factor: BalanceOf<Test> =
                    StorageProviders::compute_worst_case_scenario_slashable_amount(&provider_id)
                        .expect("Failed to compute slashable amount");

                // Slash the provider
                assert_ok!(StorageProviders::slash(
                    RuntimeOrigin::signed(caller),
                    provider_id
                ));

                // Check that the provider is no longer slashable
                assert_eq!(
                    pallet_proofs_dealer::SlashableProviders::<Test>::get(&provider_id),
                    None
                );

                // Check that the held deposit of the provider has been reduced by slash factor
                assert_eq!(
                    NativeBalance::balance_on_hold(&StorageProvidersHoldReason::get(), &alice),
                    deposit_on_hold.saturating_sub(slash_factor)
                );

                // If the slash factor is greater than the deposit on hold, the slash amount is the deposit on hold
                let actual_slashed_amount = slash_factor.min(deposit_on_hold);

                // Check that the Treasury has received the slash amount
                assert_eq!(
                    NativeBalance::free_balance(&<Test as crate::Config>::Treasury::get()),
                    treasury_balance + actual_slashed_amount
                );
            });
        }

        #[test]
        fn slash_multiple_storage_providers() {
            ExtBuilder::build().execute_with(|| {
                // register msp and bsp
                let alice: AccountId = accounts::ALICE.0;
                let storage_amount: StorageDataUnit<Test> = 100;
                let (_deposit_amount, _alice_msp, _) =
                    register_account_as_msp(alice, storage_amount);

                let bob: AccountId = accounts::BOB.0;
                let (_deposit_amount, _bob_bsp) = register_account_as_bsp(bob, storage_amount);

                let alice_provider_id =
                    crate::AccountIdToMainStorageProviderId::<Test>::get(&alice).unwrap();
                let bob_provider_id =
                    crate::AccountIdToBackupStorageProviderId::<Test>::get(&bob).unwrap();

                let alice_accrued_failed_proof_submissions = 5;
                let bob_accrued_failed_proof_submissions = 10;

                // Set proofs-dealer storage to have a slashable provider
                pallet_proofs_dealer::SlashableProviders::<Test>::insert(
                    &alice_provider_id,
                    alice_accrued_failed_proof_submissions,
                );
                pallet_proofs_dealer::SlashableProviders::<Test>::insert(
                    &bob_provider_id,
                    bob_accrued_failed_proof_submissions,
                );

                let alice_deposit_on_hold =
                    NativeBalance::balance_on_hold(&StorageProvidersHoldReason::get(), &alice);
                let bob_deposit_on_hold =
                    NativeBalance::balance_on_hold(&StorageProvidersHoldReason::get(), &bob);

                let caller = accounts::CHARLIE.0;

                let treasury_balance =
                    NativeBalance::free_balance(&<Test as crate::Config>::Treasury::get());

                // Check that the held deposit of the providers has been reduced by slash factor
                let alice_slash_amount: BalanceOf<Test> =
                    StorageProviders::compute_worst_case_scenario_slashable_amount(
                        &alice_provider_id,
                    )
                    .expect("Failed to compute slashable amount");

                let bob_slash_amount: BalanceOf<Test> =
                    StorageProviders::compute_worst_case_scenario_slashable_amount(
                        &bob_provider_id,
                    )
                    .expect("Failed to compute slashable amount");

                // Slash the providers
                assert_ok!(StorageProviders::slash(
                    RuntimeOrigin::signed(caller),
                    alice_provider_id
                ));
                assert_ok!(StorageProviders::slash(
                    RuntimeOrigin::signed(caller),
                    bob_provider_id
                ));

                // Check that the providers are no longer slashable
                assert_eq!(
                    pallet_proofs_dealer::SlashableProviders::<Test>::get(&alice_provider_id),
                    None
                );
                assert_eq!(
                    pallet_proofs_dealer::SlashableProviders::<Test>::get(&bob_provider_id),
                    None
                );

                assert_eq!(
                    NativeBalance::balance_on_hold(&StorageProvidersHoldReason::get(), &alice),
                    alice_deposit_on_hold.saturating_sub(alice_slash_amount)
                );

                assert_eq!(
                    NativeBalance::balance_on_hold(&StorageProvidersHoldReason::get(), &bob),
                    bob_deposit_on_hold.saturating_sub(bob_slash_amount)
                );

                // If slash amount is greater than deposit then the actual slash amount should be the deposit amount
                let actual_alice_slashed_amount = alice_slash_amount.min(alice_deposit_on_hold);
                let actual_bob_slashed_amount = bob_slash_amount.min(bob_deposit_on_hold);

                // Check that the Treasury has received the slash amount
                assert_eq!(
                    NativeBalance::free_balance(&<Test as crate::Config>::Treasury::get()),
                    treasury_balance + actual_alice_slashed_amount + actual_bob_slashed_amount
                );
            });
        }
    }
}

<<<<<<< HEAD
mod multiaddresses {
    use super::*;

=======
mod add_value_prop {
    use super::*;
>>>>>>> 6be2d6b7
    mod failure {
        use super::*;

        #[test]
<<<<<<< HEAD
        fn add_multiaddress_fails_when_provider_not_registered() {
            ExtBuilder::build().execute_with(|| {
                let alice: AccountId = accounts::ALICE.0;
                let new_multiaddress: MultiAddress<Test> =
                    "/ip4/127.0.0.1/udp/1234/new/multiaddress"
                        .as_bytes()
                        .to_vec()
                        .try_into()
                        .unwrap();

                // Try to add a multiaddress to an account that is not registered as an MSP
                assert_noop!(
                    StorageProviders::add_multiaddress(
                        RuntimeOrigin::signed(alice),
                        new_multiaddress
=======
        fn account_is_not_a_registered_msp() {
            ExtBuilder::build().execute_with(|| {
                let alice: AccountId = accounts::ALICE.0;
                let value_prop = ValueProposition::<Test>::new(1, bounded_vec![], 10);

                // Try to add a value proposition to an account that is not a registered MSP
                assert_noop!(
                    StorageProviders::add_value_prop(
                        RuntimeOrigin::signed(alice),
                        value_prop.price_per_unit_of_data_per_block,
                        value_prop.commitment.clone(),
                        value_prop.bucket_data_limit
>>>>>>> 6be2d6b7
                    ),
                    Error::<Test>::NotRegistered
                );
            });
        }

        #[test]
<<<<<<< HEAD
        fn add_multiaddress_fails_if_multiaddress_already_exists() {
            ExtBuilder::build().execute_with(|| {
                let alice: AccountId = accounts::ALICE.0;
                let storage_amount: StorageDataUnit<Test> = 100;
                let (_deposit_amount, _alice_msp) = register_account_as_msp(alice, storage_amount);

                let new_multiaddress: MultiAddress<Test> =
                    "/ip4/127.0.0.1/udp/1234/new/multiaddress"
                        .as_bytes()
                        .to_vec()
                        .try_into()
                        .unwrap();

                // Add a multiaddress to Alice
                assert_ok!(StorageProviders::add_multiaddress(
                    RuntimeOrigin::signed(alice),
                    new_multiaddress.clone()
                ));

                // Try to add the same multiaddress to Alice
                assert_noop!(
                    StorageProviders::add_multiaddress(
                        RuntimeOrigin::signed(alice),
                        new_multiaddress
                    ),
                    Error::<Test>::MultiAddressAlreadyExists
                );
            });
        }

        #[test]
        fn add_multiaddress_fails_if_max_multiaddresses_reached() {
            ExtBuilder::build().execute_with(|| {
                let alice: AccountId = accounts::ALICE.0;
                let storage_amount: StorageDataUnit<Test> = 100;
                let (_deposit_amount, _alice_msp) = register_account_as_msp(alice, storage_amount);

                // Add the maximum amount of multiaddresses for Alice (we start at 1 since Alice already has a MultiAddress)
                for i in 1..MaxMultiAddressAmount::<Test>::get() {
                    let multiaddress: MultiAddress<Test> = format!(
                        "/ip4/127.0.0.1/udp/1234/new/multiaddress/{}",
                        i.to_string().as_str()
                    )
                    .as_bytes()
                    .to_vec()
                    .try_into()
                    .unwrap();
                    assert_ok!(StorageProviders::add_multiaddress(
                        RuntimeOrigin::signed(alice),
                        multiaddress
                    ));
                }

                let multiaddress_over_limit: MultiAddress<Test> =
                    "/ip4/127.0.0.1/udp/1234/new/multiaddress"
                        .as_bytes()
                        .to_vec()
                        .try_into()
                        .unwrap();

                // Try to add another multiaddress for Alice
                assert_noop!(
                    StorageProviders::add_multiaddress(
                        RuntimeOrigin::signed(alice),
                        multiaddress_over_limit
                    ),
                    Error::<Test>::MultiAddressesMaxAmountReached
                );
            });
        }

        #[test]
        fn remove_multiaddress_fails_when_provider_not_registered() {
            ExtBuilder::build().execute_with(|| {
                let alice: AccountId = accounts::ALICE.0;
                let new_multiaddress: MultiAddress<Test> =
                    "/ip4/127.0.0.1/udp/1234/new/multiaddress"
                        .as_bytes()
                        .to_vec()
                        .try_into()
                        .unwrap();

                // Try to remove a multiaddress from an account that is not registered as an MSP
                assert_noop!(
                    StorageProviders::remove_multiaddress(
                        RuntimeOrigin::signed(alice),
                        new_multiaddress
                    ),
                    Error::<Test>::NotRegistered
                );
            });
        }

        #[test]
        fn remove_multiaddress_fails_when_multiaddress_does_not_exist() {
            ExtBuilder::build().execute_with(|| {
                let alice: AccountId = accounts::ALICE.0;
                let storage_amount: StorageDataUnit<Test> = 100;
                let (_deposit_amount, _alice_msp) = register_account_as_msp(alice, storage_amount);

                // Add a new multiaddress to Alice
                let new_multiaddress: MultiAddress<Test> =
                    "/ip4/127.0.0.1/udp/1234/new/multiaddress"
                        .as_bytes()
                        .to_vec()
                        .try_into()
                        .unwrap();
                assert_ok!(StorageProviders::add_multiaddress(
                    RuntimeOrigin::signed(alice),
                    new_multiaddress.clone()
                ));

                // Get a multiaddress that does not exist
                let non_saved_multiaddress: MultiAddress<Test> =
                    "/ip4/127.0.0.1/udp/1234/no/multiaddress"
                        .as_bytes()
                        .to_vec()
                        .try_into()
                        .unwrap();

                // Try to remove a multiaddress that does not exist
                assert_noop!(
                    StorageProviders::remove_multiaddress(
                        RuntimeOrigin::signed(alice),
                        non_saved_multiaddress
                    ),
                    Error::<Test>::MultiAddressNotFound
=======
        fn value_prop_already_exists() {
            ExtBuilder::build().execute_with(|| {
                let alice: AccountId = accounts::ALICE.0;
                let storage_amount: StorageDataUnit<Test> = 100;
                let (_deposit_amount, _alice_msp, _) =
                    register_account_as_msp(alice, storage_amount);

                let value_prop = ValueProposition::<Test>::new(999, bounded_vec![], 999);

                assert_ok!(StorageProviders::add_value_prop(
                    RuntimeOrigin::signed(alice),
                    value_prop.price_per_unit_of_data_per_block,
                    value_prop.commitment.clone(),
                    value_prop.bucket_data_limit
                ));

                assert_noop!(
                    StorageProviders::add_value_prop(
                        RuntimeOrigin::signed(alice),
                        value_prop.price_per_unit_of_data_per_block,
                        value_prop.commitment.clone(),
                        value_prop.bucket_data_limit
                    ),
                    Error::<Test>::ValuePropositionAlreadyExists
                );
            });
        }
    }

    mod success {
        use super::*;

        #[test]
        fn add_value_prop_works() {
            ExtBuilder::build().execute_with(|| {
                let alice: AccountId = accounts::ALICE.0;
                let storage_amount: StorageDataUnit<Test> = 100;
                let (_deposit_amount, _alice_msp, _) =
                    register_account_as_msp(alice, storage_amount);
                let msp_id = StorageProviders::get_provider_id(alice).unwrap();

                let value_prop = ValueProposition::<Test>::new(999, bounded_vec![], 999);

                assert_ok!(StorageProviders::add_value_prop(
                    RuntimeOrigin::signed(alice),
                    value_prop.price_per_unit_of_data_per_block,
                    value_prop.commitment.clone(),
                    value_prop.bucket_data_limit
                ));

                let value_prop_id = value_prop.derive_id();

                // Check event is emitted
                System::assert_last_event(
                    Event::<Test>::ValuePropAdded {
                        msp_id,
                        value_prop_id,
                        value_prop: value_prop.clone(),
                    }
                    .into(),
                );

                assert_eq!(
                    crate::MainStorageProviderIdsToValuePropositions::<Test>::get(
                        &msp_id,
                        value_prop_id
                    ),
                    Some(value_prop)
                );
            });
        }
    }
}

mod make_value_prop_unavailable {
    use super::*;
    mod failure {
        use super::*;

        #[test]
        fn account_is_not_a_registered_msp() {
            ExtBuilder::build().execute_with(|| {
                let alice: AccountId = accounts::ALICE.0;
                let value_prop = ValueProposition::<Test>::new(1, bounded_vec![], 10);

                // Try to make a value proposition unavailable to an account that is not a registered MSP
                assert_noop!(
                    StorageProviders::make_value_prop_unavailable(
                        RuntimeOrigin::signed(alice),
                        value_prop.derive_id()
                    ),
                    Error::<Test>::NotRegistered
>>>>>>> 6be2d6b7
                );
            });
        }

        #[test]
<<<<<<< HEAD
        fn remove_multiaddress_fails_if_multiaddress_is_the_last_one() {
            ExtBuilder::build().execute_with(|| {
                let alice: AccountId = accounts::ALICE.0;
                let storage_amount: StorageDataUnit<Test> = 100;
                let (_deposit_amount, _alice_msp) = register_account_as_msp(alice, storage_amount);

                // Try to remove the only multiaddress of Alice
                assert_noop!(
                    StorageProviders::remove_multiaddress(
                        RuntimeOrigin::signed(alice),
                        "/ip4/127.0.0.1/udp/1234"
                            .as_bytes()
                            .to_vec()
                            .try_into()
                            .unwrap()
                    ),
                    Error::<Test>::LastMultiAddressCantBeRemoved
=======
        fn value_prop_does_not_exist() {
            ExtBuilder::build().execute_with(|| {
                let alice: AccountId = accounts::ALICE.0;
                let storage_amount: StorageDataUnit<Test> = 100;
                let (_deposit_amount, _alice_msp, _) =
                    register_account_as_msp(alice, storage_amount);

                let value_prop = ValueProposition::<Test>::new(999, bounded_vec![], 999);

                assert_noop!(
                    StorageProviders::make_value_prop_unavailable(
                        RuntimeOrigin::signed(alice),
                        value_prop.derive_id()
                    ),
                    Error::<Test>::ValuePropositionNotFound
>>>>>>> 6be2d6b7
                );
            });
        }
    }

    mod success {
        use super::*;

        #[test]
<<<<<<< HEAD
        fn add_multiaddress() {
            ExtBuilder::build().execute_with(|| {
                let alice: AccountId = accounts::ALICE.0;
                let new_multiaddress: MultiAddress<Test> =
                    "/ip4/127.0.0.1/udp/1234/new/multiaddress"
                        .as_bytes()
                        .to_vec()
                        .try_into()
                        .unwrap();
                let storage_amount: StorageDataUnit<Test> = 100;
                let (_deposit_amount, _alice_msp) = register_account_as_msp(alice, storage_amount);

                // Add a multiaddress to Alice
                assert_ok!(StorageProviders::add_multiaddress(
                    RuntimeOrigin::signed(alice),
                    new_multiaddress.clone()
                ));

                // Check that the multiaddress was added to the MSP
                let msp_id = crate::AccountIdToMainStorageProviderId::<Test>::get(&alice).unwrap();
                let msp_info = crate::MainStorageProviders::<Test>::get(&msp_id).unwrap();

                assert_eq!(msp_info.multiaddresses.len(), 2);
                assert_eq!(msp_info.multiaddresses[1], new_multiaddress);
            });
        }

        #[test]
        fn add_multiaddress_to_max_multiaddresses() {
            ExtBuilder::build().execute_with(|| {
                let alice: AccountId = accounts::ALICE.0;
                let storage_amount: StorageDataUnit<Test> = 100;
                let (_deposit_amount, _alice_msp) = register_account_as_msp(alice, storage_amount);

                // Add the maximum amount of multiaddresses for Alice (we start at 1 since Alice already has a MultiAddress)
                for i in 1usize..<MaxMultiAddressAmount<Test> as Get<u32>>::get() as usize {
                    let multiaddress: MultiAddress<Test> = format!(
                        "/ip4/127.0.0.1/udp/1234/new/multiaddress/{}",
                        i.to_string().as_str()
                    )
                    .as_bytes()
                    .to_vec()
                    .try_into()
                    .unwrap();
                    assert_ok!(StorageProviders::add_multiaddress(
                        RuntimeOrigin::signed(alice),
                        multiaddress.clone()
                    ));

                    let msp_id =
                        crate::AccountIdToMainStorageProviderId::<Test>::get(&alice).unwrap();
                    let msp_info = crate::MainStorageProviders::<Test>::get(&msp_id).unwrap();

                    assert_eq!(msp_info.multiaddresses[i], multiaddress);
                    assert_eq!(msp_info.multiaddresses.len(), i + 1);
                }
=======
        fn make_value_prop_unavailable_works() {
            ExtBuilder::build().execute_with(|| {
                let alice: AccountId = accounts::ALICE.0;
                let storage_amount: StorageDataUnit<Test> = 100;
                let (_deposit_amount, _alice_msp, _) =
                    register_account_as_msp(alice, storage_amount);
                let msp_id = StorageProviders::get_provider_id(alice).unwrap();

                let value_prop = ValueProposition::<Test>::new(999, bounded_vec![], 999);

                assert_ok!(StorageProviders::add_value_prop(
                    RuntimeOrigin::signed(alice),
                    value_prop.price_per_unit_of_data_per_block,
                    value_prop.commitment.clone(),
                    value_prop.bucket_data_limit
                ));

                let value_prop_id = value_prop.derive_id();

                assert_ok!(StorageProviders::make_value_prop_unavailable(
                    RuntimeOrigin::signed(alice),
                    value_prop_id
                ));

                // Check event is emitted
                System::assert_last_event(
                    Event::<Test>::ValuePropUnavailable {
                        msp_id,
                        value_prop_id,
                    }
                    .into(),
                );

                assert_eq!(
                    crate::MainStorageProviderIdsToValuePropositions::<Test>::get(
                        &msp_id,
                        value_prop_id
                    )
                    .unwrap(),
                    ValueProposition::<Test> {
                        price_per_unit_of_data_per_block: 999,
                        commitment: bounded_vec![],
                        bucket_data_limit: 999,
                        available: false
                    }
                );
>>>>>>> 6be2d6b7
            });
        }

        #[test]
<<<<<<< HEAD
        fn remove_multiaddress() {
            ExtBuilder::build().execute_with(|| {
                let alice: AccountId = accounts::ALICE.0;
                let storage_amount: StorageDataUnit<Test> = 100;
                let (_deposit_amount, _alice_msp) = register_account_as_msp(alice, storage_amount);

                // We first add a multiaddress to Alice
                let new_multiaddress: MultiAddress<Test> =
                    "/ip4/127.0.0.1/udp/1234/new/multiaddress"
                        .as_bytes()
                        .to_vec()
                        .try_into()
                        .unwrap();

                assert_ok!(StorageProviders::add_multiaddress(
                    RuntimeOrigin::signed(alice),
                    new_multiaddress.clone()
                ));

                // Check that the multiaddress was added to the MSP
                let msp_id = crate::AccountIdToMainStorageProviderId::<Test>::get(&alice).unwrap();
                let msp_info = crate::MainStorageProviders::<Test>::get(&msp_id).unwrap();
                assert_eq!(msp_info.multiaddresses.len(), 2);
                assert_eq!(msp_info.multiaddresses[1], new_multiaddress);

                // Remove the original multiaddress from Alice
                let initial_multiaddress = msp_info.multiaddresses[0].clone();
                assert_ok!(StorageProviders::remove_multiaddress(
                    RuntimeOrigin::signed(alice),
                    initial_multiaddress.clone()
                ));

                // Check that the multiaddress was removed from the MSP
                let msp_info = crate::MainStorageProviders::<Test>::get(&msp_id).unwrap();
                assert_eq!(msp_info.multiaddresses.len(), 1);
                assert_eq!(msp_info.multiaddresses[0], new_multiaddress);
=======
        fn create_bucket_fails_when_value_prop_is_unavailable() {
            ExtBuilder::build().execute_with(|| {
                let alice: AccountId = accounts::ALICE.0;
                let storage_amount: StorageDataUnit<Test> = 100;
                let (_deposit_amount, _alice_msp, _) =
                    register_account_as_msp(alice, storage_amount);

                let msp_id = StorageProviders::get_provider_id(alice).unwrap();

                let value_prop = ValueProposition::<Test>::new(999, bounded_vec![], 999);

                assert_ok!(StorageProviders::add_value_prop(
                    RuntimeOrigin::signed(alice),
                    value_prop.price_per_unit_of_data_per_block,
                    value_prop.commitment.clone(),
                    value_prop.bucket_data_limit
                ));

                let value_prop_id = value_prop.derive_id();

                assert_ok!(StorageProviders::make_value_prop_unavailable(
                    RuntimeOrigin::signed(alice),
                    value_prop_id
                ));

                let bucket_owner = accounts::BOB.0;
                let bucket_name = BoundedVec::try_from(b"bucket".to_vec()).unwrap();
                let bucket_id = <StorageProviders as ReadBucketsInterface>::derive_bucket_id(
                    &msp_id,
                    &bucket_owner,
                    bucket_name,
                );

                // Try to add a bucket with an unavailable value proposition
                assert_noop!(
                    StorageProviders::add_bucket(
                        msp_id,
                        bucket_owner,
                        bucket_id,
                        false,
                        None,
                        value_prop_id
                    ),
                    Error::<Test>::ValuePropositionNotAvailable
                );
>>>>>>> 6be2d6b7
            });
        }
    }
}

// Helper functions for testing:

/// Helper function that registers an account as a Main Storage Provider, with storage_amount StorageDataUnit units
///
/// Returns the deposit amount that was utilized from the account's balance and the MSP information
fn register_account_as_msp(
    account: AccountId,
    storage_amount: StorageDataUnit<Test>,
) -> (BalanceOf<Test>, MainStorageProvider<Test>, HashId<Test>) {
    // Initialize variables:
    let mut multiaddresses: BoundedVec<MultiAddress<Test>, MaxMultiAddressAmount<Test>> =
        BoundedVec::new();
    multiaddresses.force_push(
        "/ip4/127.0.0.1/udp/1234"
            .as_bytes()
            .to_vec()
            .try_into()
            .unwrap(),
    );

    // Get the deposit amount for the storage amount
    // The deposit for any amount of storage is be MinDeposit + DepositPerData * (storage_amount - MinCapacity)
    let deposit_for_storage_amount: BalanceOf<Test> = <SpMinDeposit as Get<u128>>::get()
        .saturating_add(
            <DepositPerData as Get<u128>>::get()
                .saturating_mul((storage_amount - <SpMinCapacity as Get<u64>>::get()).into()),
        );

    // Check the balance of the account to make sure it has more than the deposit amount needed
    assert!(NativeBalance::free_balance(&account) >= deposit_for_storage_amount);

    // Request to sign up the account as a Main Storage Provider
    assert_ok!(StorageProviders::request_msp_sign_up(
        RuntimeOrigin::signed(account),
        storage_amount,
        multiaddresses.clone(),
        1,
        bounded_vec![],
        10,
        account
    ));

    // Check that the request sign up event was emitted
    System::assert_last_event(
        Event::<Test>::MspRequestSignUpSuccess {
            who: account,
            multiaddresses: multiaddresses.clone(),
            capacity: storage_amount,
        }
        .into(),
    );

    // Advance enough blocks for randomness to be valid
    run_to_block(frame_system::Pallet::<Test>::block_number() + BLOCKS_BEFORE_RANDOMNESS_VALID);

    // Confirm the sign up of the account as a Main Storage Provider
    assert_ok!(StorageProviders::confirm_sign_up(
        RuntimeOrigin::signed(account),
        Some(account)
    ));

    let msp_id = StorageProviders::get_provider_id(account).unwrap();

    let value_prop = ValueProposition::<Test>::new(1, bounded_vec![], 10);
    let value_prop_id = value_prop.derive_id();

    // Check that the confirm MSP sign up event was emitted
    System::assert_last_event(
        Event::<Test>::MspSignUpSuccess {
            who: account,
            msp_id,
            multiaddresses: multiaddresses.clone(),
            capacity: storage_amount,
            value_prop: ValuePropositionWithId {
                id: value_prop_id,
                value_prop: value_prop.clone(),
            },
        }
        .into(),
    );

    // Return the deposit amount that was utilized from the account's balance and the MSP information
    (
        deposit_for_storage_amount,
        MainStorageProvider {
            buckets: BoundedVec::new(),
            capacity: storage_amount,
            capacity_used: 0,
            multiaddresses,
            last_capacity_change: frame_system::Pallet::<Test>::block_number(),
            owner_account: account,
            payment_account: account,
            sign_up_block: frame_system::Pallet::<Test>::block_number(),
        },
        value_prop_id,
    )
}

/// Helper function that registers an account as a Backup Storage Provider, with storage_amount StorageDataUnit units
///
/// Returns the deposit amount that was utilized from the account's balance and the BSP information
fn register_account_as_bsp(
    account: AccountId,
    storage_amount: StorageDataUnit<Test>,
) -> (BalanceOf<Test>, BackupStorageProvider<Test>) {
    // Initialize variables:
    let mut multiaddresses: BoundedVec<MultiAddress<Test>, MaxMultiAddressAmount<Test>> =
        BoundedVec::new();
    multiaddresses.force_push(
        "/ip4/127.0.0.1/udp/1234"
            .as_bytes()
            .to_vec()
            .try_into()
            .unwrap(),
    );

    // Get the deposit amount for the storage amount
    // The deposit for any amount of storage is be MinDeposit + DepositPerData * (storage_amount - MinCapacity)
    let deposit_for_storage_amount: BalanceOf<Test> = <SpMinDeposit as Get<u128>>::get()
        .saturating_add(
            <DepositPerData as Get<u128>>::get()
                .saturating_mul((storage_amount - <SpMinCapacity as Get<u64>>::get()).into()),
        );

    // Check the balance of the account to make sure it has more than the deposit amount needed
    assert!(NativeBalance::free_balance(&account) >= deposit_for_storage_amount);

    // Request to sign up the account as a Backup Storage Provider
    assert_ok!(StorageProviders::request_bsp_sign_up(
        RuntimeOrigin::signed(account),
        storage_amount,
        multiaddresses.clone(),
        account
    ));

    // Check that the request sign up event was emitted
    System::assert_last_event(
        Event::<Test>::BspRequestSignUpSuccess {
            who: account,
            multiaddresses: multiaddresses.clone(),
            capacity: storage_amount,
        }
        .into(),
    );

    // Advance enough blocks for randomness to be valid
    run_to_block(frame_system::Pallet::<Test>::block_number() + 4);

    // Confirm the sign up of the account as a Backup Storage Provider
    assert_ok!(StorageProviders::confirm_sign_up(
        RuntimeOrigin::signed(account),
        Some(account)
    ));

    let bsp_id = StorageProviders::get_provider_id(account).unwrap();

    // Check that the confirm BSP sign up event was emitted
    System::assert_last_event(
        Event::<Test>::BspSignUpSuccess {
            who: account,
            bsp_id,
            multiaddresses: multiaddresses.clone(),
            capacity: storage_amount,
        }
        .into(),
    );

    // Return the deposit amount that was utilized from the account's balance
    (
        deposit_for_storage_amount,
        BackupStorageProvider {
            capacity: storage_amount,
            capacity_used: 0,
            multiaddresses,
            root: DefaultMerkleRoot::get(),
            last_capacity_change: frame_system::Pallet::<Test>::block_number(),
            owner_account: account,
            payment_account: account,
            reputation_weight: <Test as crate::Config>::StartingReputationWeight::get(),
            sign_up_block: frame_system::Pallet::<Test>::block_number(),
        },
    )
}

/// Helper function that advances the blockchain until block n, executing the hooks for each block
fn run_to_block(n: u64) {
    assert!(n > System::block_number(), "Cannot go back in time");

    while System::block_number() < n {
        AllPalletsWithSystem::on_finalize(System::block_number());
        System::set_block_number(System::block_number() + 1);
        AllPalletsWithSystem::on_initialize(System::block_number());
        AllPalletsWithSystem::on_idle(System::block_number(), Weight::MAX);
    }
}

/// This module is just a test to make sure the MockRandomness trait works.
mod randomness {
    use super::*;

    #[test]
    fn test_randomness() {
        ExtBuilder::build().execute_with(|| {
            let alice: AccountId = accounts::ALICE.0;
            let (sp_id, block_number) = test_randomness_output(&alice);
            println!(
                "current block_number: {:?}",
                frame_system::Pallet::<Test>::block_number()
            );
            println!("sp_id: {:?}", sp_id);
            println!("block_number: {:?}", block_number);
            assert_eq!(
                block_number,
                frame_system::Pallet::<Test>::block_number()
                    .saturating_sub(BLOCKS_BEFORE_RANDOMNESS_VALID)
            );

            run_to_block(10);
            let (sp_id, block_number) = test_randomness_output(&alice);
            println!(
                "current block_number: {:?}",
                frame_system::Pallet::<Test>::block_number()
            );
            println!("sp_id: {:?}", sp_id);
            println!("block_number: {:?}", block_number);
            assert_eq!(
                block_number,
                frame_system::Pallet::<Test>::block_number()
                    .saturating_sub(BLOCKS_BEFORE_RANDOMNESS_VALID)
            );
        });
    }
}<|MERGE_RESOLUTION|>--- conflicted
+++ resolved
@@ -4393,19 +4393,13 @@
     }
 }
 
-<<<<<<< HEAD
 mod multiaddresses {
     use super::*;
 
-=======
-mod add_value_prop {
-    use super::*;
->>>>>>> 6be2d6b7
     mod failure {
         use super::*;
 
         #[test]
-<<<<<<< HEAD
         fn add_multiaddress_fails_when_provider_not_registered() {
             ExtBuilder::build().execute_with(|| {
                 let alice: AccountId = accounts::ALICE.0;
@@ -4421,20 +4415,6 @@
                     StorageProviders::add_multiaddress(
                         RuntimeOrigin::signed(alice),
                         new_multiaddress
-=======
-        fn account_is_not_a_registered_msp() {
-            ExtBuilder::build().execute_with(|| {
-                let alice: AccountId = accounts::ALICE.0;
-                let value_prop = ValueProposition::<Test>::new(1, bounded_vec![], 10);
-
-                // Try to add a value proposition to an account that is not a registered MSP
-                assert_noop!(
-                    StorageProviders::add_value_prop(
-                        RuntimeOrigin::signed(alice),
-                        value_prop.price_per_unit_of_data_per_block,
-                        value_prop.commitment.clone(),
-                        value_prop.bucket_data_limit
->>>>>>> 6be2d6b7
                     ),
                     Error::<Test>::NotRegistered
                 );
@@ -4442,7 +4422,6 @@
         }
 
         #[test]
-<<<<<<< HEAD
         fn add_multiaddress_fails_if_multiaddress_already_exists() {
             ExtBuilder::build().execute_with(|| {
                 let alice: AccountId = accounts::ALICE.0;
@@ -4570,106 +4549,11 @@
                         non_saved_multiaddress
                     ),
                     Error::<Test>::MultiAddressNotFound
-=======
-        fn value_prop_already_exists() {
-            ExtBuilder::build().execute_with(|| {
-                let alice: AccountId = accounts::ALICE.0;
-                let storage_amount: StorageDataUnit<Test> = 100;
-                let (_deposit_amount, _alice_msp, _) =
-                    register_account_as_msp(alice, storage_amount);
-
-                let value_prop = ValueProposition::<Test>::new(999, bounded_vec![], 999);
-
-                assert_ok!(StorageProviders::add_value_prop(
-                    RuntimeOrigin::signed(alice),
-                    value_prop.price_per_unit_of_data_per_block,
-                    value_prop.commitment.clone(),
-                    value_prop.bucket_data_limit
-                ));
-
-                assert_noop!(
-                    StorageProviders::add_value_prop(
-                        RuntimeOrigin::signed(alice),
-                        value_prop.price_per_unit_of_data_per_block,
-                        value_prop.commitment.clone(),
-                        value_prop.bucket_data_limit
-                    ),
-                    Error::<Test>::ValuePropositionAlreadyExists
                 );
             });
         }
-    }
-
-    mod success {
-        use super::*;
 
         #[test]
-        fn add_value_prop_works() {
-            ExtBuilder::build().execute_with(|| {
-                let alice: AccountId = accounts::ALICE.0;
-                let storage_amount: StorageDataUnit<Test> = 100;
-                let (_deposit_amount, _alice_msp, _) =
-                    register_account_as_msp(alice, storage_amount);
-                let msp_id = StorageProviders::get_provider_id(alice).unwrap();
-
-                let value_prop = ValueProposition::<Test>::new(999, bounded_vec![], 999);
-
-                assert_ok!(StorageProviders::add_value_prop(
-                    RuntimeOrigin::signed(alice),
-                    value_prop.price_per_unit_of_data_per_block,
-                    value_prop.commitment.clone(),
-                    value_prop.bucket_data_limit
-                ));
-
-                let value_prop_id = value_prop.derive_id();
-
-                // Check event is emitted
-                System::assert_last_event(
-                    Event::<Test>::ValuePropAdded {
-                        msp_id,
-                        value_prop_id,
-                        value_prop: value_prop.clone(),
-                    }
-                    .into(),
-                );
-
-                assert_eq!(
-                    crate::MainStorageProviderIdsToValuePropositions::<Test>::get(
-                        &msp_id,
-                        value_prop_id
-                    ),
-                    Some(value_prop)
-                );
-            });
-        }
-    }
-}
-
-mod make_value_prop_unavailable {
-    use super::*;
-    mod failure {
-        use super::*;
-
-        #[test]
-        fn account_is_not_a_registered_msp() {
-            ExtBuilder::build().execute_with(|| {
-                let alice: AccountId = accounts::ALICE.0;
-                let value_prop = ValueProposition::<Test>::new(1, bounded_vec![], 10);
-
-                // Try to make a value proposition unavailable to an account that is not a registered MSP
-                assert_noop!(
-                    StorageProviders::make_value_prop_unavailable(
-                        RuntimeOrigin::signed(alice),
-                        value_prop.derive_id()
-                    ),
-                    Error::<Test>::NotRegistered
->>>>>>> 6be2d6b7
-                );
-            });
-        }
-
-        #[test]
-<<<<<<< HEAD
         fn remove_multiaddress_fails_if_multiaddress_is_the_last_one() {
             ExtBuilder::build().execute_with(|| {
                 let alice: AccountId = accounts::ALICE.0;
@@ -4687,23 +4571,6 @@
                             .unwrap()
                     ),
                     Error::<Test>::LastMultiAddressCantBeRemoved
-=======
-        fn value_prop_does_not_exist() {
-            ExtBuilder::build().execute_with(|| {
-                let alice: AccountId = accounts::ALICE.0;
-                let storage_amount: StorageDataUnit<Test> = 100;
-                let (_deposit_amount, _alice_msp, _) =
-                    register_account_as_msp(alice, storage_amount);
-
-                let value_prop = ValueProposition::<Test>::new(999, bounded_vec![], 999);
-
-                assert_noop!(
-                    StorageProviders::make_value_prop_unavailable(
-                        RuntimeOrigin::signed(alice),
-                        value_prop.derive_id()
-                    ),
-                    Error::<Test>::ValuePropositionNotFound
->>>>>>> 6be2d6b7
                 );
             });
         }
@@ -4713,7 +4580,6 @@
         use super::*;
 
         #[test]
-<<<<<<< HEAD
         fn add_multiaddress() {
             ExtBuilder::build().execute_with(|| {
                 let alice: AccountId = accounts::ALICE.0;
@@ -4770,7 +4636,197 @@
                     assert_eq!(msp_info.multiaddresses[i], multiaddress);
                     assert_eq!(msp_info.multiaddresses.len(), i + 1);
                 }
-=======
+            });
+        }
+
+        #[test]
+        fn remove_multiaddress() {
+            ExtBuilder::build().execute_with(|| {
+                let alice: AccountId = accounts::ALICE.0;
+                let storage_amount: StorageDataUnit<Test> = 100;
+                let (_deposit_amount, _alice_msp) = register_account_as_msp(alice, storage_amount);
+
+                // We first add a multiaddress to Alice
+                let new_multiaddress: MultiAddress<Test> =
+                    "/ip4/127.0.0.1/udp/1234/new/multiaddress"
+                        .as_bytes()
+                        .to_vec()
+                        .try_into()
+                        .unwrap();
+
+                assert_ok!(StorageProviders::add_multiaddress(
+                    RuntimeOrigin::signed(alice),
+                    new_multiaddress.clone()
+                ));
+
+                // Check that the multiaddress was added to the MSP
+                let msp_id = crate::AccountIdToMainStorageProviderId::<Test>::get(&alice).unwrap();
+                let msp_info = crate::MainStorageProviders::<Test>::get(&msp_id).unwrap();
+                assert_eq!(msp_info.multiaddresses.len(), 2);
+                assert_eq!(msp_info.multiaddresses[1], new_multiaddress);
+
+                // Remove the original multiaddress from Alice
+                let initial_multiaddress = msp_info.multiaddresses[0].clone();
+                assert_ok!(StorageProviders::remove_multiaddress(
+                    RuntimeOrigin::signed(alice),
+                    initial_multiaddress.clone()
+                ));
+
+                // Check that the multiaddress was removed from the MSP
+                let msp_info = crate::MainStorageProviders::<Test>::get(&msp_id).unwrap();
+                assert_eq!(msp_info.multiaddresses.len(), 1);
+                assert_eq!(msp_info.multiaddresses[0], new_multiaddress);
+            });
+        }
+    }
+}
+
+mod add_value_prop {
+    use super::*;
+    mod failure {
+        use super::*;
+
+        #[test]
+        fn account_is_not_a_registered_msp() {
+            ExtBuilder::build().execute_with(|| {
+                let alice: AccountId = accounts::ALICE.0;
+                let value_prop = ValueProposition::<Test>::new(1, bounded_vec![], 10);
+
+                // Try to add a value proposition to an account that is not a registered MSP
+                assert_noop!(
+                    StorageProviders::add_value_prop(
+                        RuntimeOrigin::signed(alice),
+                        value_prop.price_per_unit_of_data_per_block,
+                        value_prop.commitment.clone(),
+                        value_prop.bucket_data_limit
+                    ),
+                    Error::<Test>::NotRegistered
+                );
+            });
+        }
+
+        #[test]
+        fn value_prop_already_exists() {
+            ExtBuilder::build().execute_with(|| {
+                let alice: AccountId = accounts::ALICE.0;
+                let storage_amount: StorageDataUnit<Test> = 100;
+                let (_deposit_amount, _alice_msp, _) =
+                    register_account_as_msp(alice, storage_amount);
+
+                let value_prop = ValueProposition::<Test>::new(999, bounded_vec![], 999);
+
+                assert_ok!(StorageProviders::add_value_prop(
+                    RuntimeOrigin::signed(alice),
+                    value_prop.price_per_unit_of_data_per_block,
+                    value_prop.commitment.clone(),
+                    value_prop.bucket_data_limit
+                ));
+
+                assert_noop!(
+                    StorageProviders::add_value_prop(
+                        RuntimeOrigin::signed(alice),
+                        value_prop.price_per_unit_of_data_per_block,
+                        value_prop.commitment.clone(),
+                        value_prop.bucket_data_limit
+                    ),
+                    Error::<Test>::ValuePropositionAlreadyExists
+                );
+            });
+        }
+    }
+
+    mod success {
+        use super::*;
+
+        #[test]
+        fn add_value_prop_works() {
+            ExtBuilder::build().execute_with(|| {
+                let alice: AccountId = accounts::ALICE.0;
+                let storage_amount: StorageDataUnit<Test> = 100;
+                let (_deposit_amount, _alice_msp, _) =
+                    register_account_as_msp(alice, storage_amount);
+                let msp_id = StorageProviders::get_provider_id(alice).unwrap();
+
+                let value_prop = ValueProposition::<Test>::new(999, bounded_vec![], 999);
+
+                assert_ok!(StorageProviders::add_value_prop(
+                    RuntimeOrigin::signed(alice),
+                    value_prop.price_per_unit_of_data_per_block,
+                    value_prop.commitment.clone(),
+                    value_prop.bucket_data_limit
+                ));
+
+                let value_prop_id = value_prop.derive_id();
+
+                // Check event is emitted
+                System::assert_last_event(
+                    Event::<Test>::ValuePropAdded {
+                        msp_id,
+                        value_prop_id,
+                        value_prop: value_prop.clone(),
+                    }
+                    .into(),
+                );
+
+                assert_eq!(
+                    crate::MainStorageProviderIdsToValuePropositions::<Test>::get(
+                        &msp_id,
+                        value_prop_id
+                    ),
+                    Some(value_prop)
+                );
+            });
+        }
+    }
+}
+
+mod make_value_prop_unavailable {
+    use super::*;
+    mod failure {
+        use super::*;
+
+        #[test]
+        fn account_is_not_a_registered_msp() {
+            ExtBuilder::build().execute_with(|| {
+                let alice: AccountId = accounts::ALICE.0;
+                let value_prop = ValueProposition::<Test>::new(1, bounded_vec![], 10);
+
+                // Try to make a value proposition unavailable to an account that is not a registered MSP
+                assert_noop!(
+                    StorageProviders::make_value_prop_unavailable(
+                        RuntimeOrigin::signed(alice),
+                        value_prop.derive_id()
+                    ),
+                    Error::<Test>::NotRegistered
+                );
+            });
+        }
+
+        #[test]
+        fn value_prop_does_not_exist() {
+            ExtBuilder::build().execute_with(|| {
+                let alice: AccountId = accounts::ALICE.0;
+                let storage_amount: StorageDataUnit<Test> = 100;
+                let (_deposit_amount, _alice_msp, _) =
+                    register_account_as_msp(alice, storage_amount);
+
+                let value_prop = ValueProposition::<Test>::new(999, bounded_vec![], 999);
+
+                assert_noop!(
+                    StorageProviders::make_value_prop_unavailable(
+                        RuntimeOrigin::signed(alice),
+                        value_prop.derive_id()
+                    ),
+                    Error::<Test>::ValuePropositionNotFound
+                );
+            });
+        }
+    }
+
+    mod success {
+        use super::*;
+
+        #[test]
         fn make_value_prop_unavailable_works() {
             ExtBuilder::build().execute_with(|| {
                 let alice: AccountId = accounts::ALICE.0;
@@ -4817,49 +4873,10 @@
                         available: false
                     }
                 );
->>>>>>> 6be2d6b7
             });
         }
 
         #[test]
-<<<<<<< HEAD
-        fn remove_multiaddress() {
-            ExtBuilder::build().execute_with(|| {
-                let alice: AccountId = accounts::ALICE.0;
-                let storage_amount: StorageDataUnit<Test> = 100;
-                let (_deposit_amount, _alice_msp) = register_account_as_msp(alice, storage_amount);
-
-                // We first add a multiaddress to Alice
-                let new_multiaddress: MultiAddress<Test> =
-                    "/ip4/127.0.0.1/udp/1234/new/multiaddress"
-                        .as_bytes()
-                        .to_vec()
-                        .try_into()
-                        .unwrap();
-
-                assert_ok!(StorageProviders::add_multiaddress(
-                    RuntimeOrigin::signed(alice),
-                    new_multiaddress.clone()
-                ));
-
-                // Check that the multiaddress was added to the MSP
-                let msp_id = crate::AccountIdToMainStorageProviderId::<Test>::get(&alice).unwrap();
-                let msp_info = crate::MainStorageProviders::<Test>::get(&msp_id).unwrap();
-                assert_eq!(msp_info.multiaddresses.len(), 2);
-                assert_eq!(msp_info.multiaddresses[1], new_multiaddress);
-
-                // Remove the original multiaddress from Alice
-                let initial_multiaddress = msp_info.multiaddresses[0].clone();
-                assert_ok!(StorageProviders::remove_multiaddress(
-                    RuntimeOrigin::signed(alice),
-                    initial_multiaddress.clone()
-                ));
-
-                // Check that the multiaddress was removed from the MSP
-                let msp_info = crate::MainStorageProviders::<Test>::get(&msp_id).unwrap();
-                assert_eq!(msp_info.multiaddresses.len(), 1);
-                assert_eq!(msp_info.multiaddresses[0], new_multiaddress);
-=======
         fn create_bucket_fails_when_value_prop_is_unavailable() {
             ExtBuilder::build().execute_with(|| {
                 let alice: AccountId = accounts::ALICE.0;
@@ -4905,7 +4922,6 @@
                     ),
                     Error::<Test>::ValuePropositionNotAvailable
                 );
->>>>>>> 6be2d6b7
             });
         }
     }
