--- conflicted
+++ resolved
@@ -1485,76 +1485,6 @@
             }
 
             #[test]
-<<<<<<< HEAD
-=======
-            fn confirm_sign_up_is_free_if_successful() {
-                ExtBuilder::build().execute_with(|| {
-                    // Initialize variables:
-                    let mut multiaddresses: BoundedVec<
-                        MultiAddress<Test>,
-                        MaxMultiAddressAmount<Test>,
-                    > = BoundedVec::new();
-                    multiaddresses.force_push(
-                        "/ip4/127.0.0.1/udp/1234"
-                            .as_bytes()
-                            .to_vec()
-                            .try_into()
-                            .unwrap(),
-                    );
-                    let value_prop = ValueProposition::<Test>::new(1, bounded_vec![], 10);
-                    let storage_amount: StorageDataUnit<Test> = 100;
-
-                    // Get the Account Id of Alice
-                    let alice: AccountId = accounts::ALICE.0;
-
-                    // Request sign up of Alice as a Main Storage Provider
-                    assert_ok!(StorageProviders::request_msp_sign_up(
-                        RuntimeOrigin::signed(alice),
-                        storage_amount,
-                        multiaddresses.clone(),
-                        value_prop.price_per_giga_unit_of_data_per_block,
-                        value_prop.commitment.clone(),
-                        value_prop.bucket_data_limit,
-                        alice
-                    ));
-
-                    // Advance enough blocks for randomness to be valid
-                    run_to_block(
-                        frame_system::Pallet::<Test>::block_number()
-                            + BLOCKS_BEFORE_RANDOMNESS_VALID,
-                    );
-
-                    // Confirm the sign up of the account as a Main Storage Provider
-                    let confirm_result = StorageProviders::confirm_sign_up(
-                        RuntimeOrigin::signed(alice),
-                        Some(alice),
-                    );
-                    assert_eq!(confirm_result, Ok(Pays::No.into()));
-
-                    // Check that Alice is now a Storage Provider
-                    let alice_sp_id = StorageProviders::get_provider_id(alice);
-                    assert!(alice_sp_id.is_some());
-                    assert!(StorageProviders::is_provider(alice_sp_id.unwrap()));
-
-                    // Check that the confirm MSP sign up event was emitted
-                    System::assert_last_event(
-                        Event::MspSignUpSuccess {
-                            who: alice,
-                            multiaddresses,
-                            capacity: storage_amount,
-                            value_prop: ValuePropositionWithId {
-                                id: value_prop.derive_id(),
-                                value_prop,
-                            },
-                            msp_id: alice_sp_id.unwrap(),
-                        }
-                        .into(),
-                    );
-                });
-            }
-
-            #[test]
->>>>>>> 7e2f2d5b
             fn msp_or_bsp_can_cancel_expired_sign_up_request() {
                 ExtBuilder::build().execute_with(|| {
                     // Initialize variables:
