--- conflicted
+++ resolved
@@ -1060,11 +1060,7 @@
         Self::get_bsp_count()
     }
 
-<<<<<<< HEAD
     fn get_capacity(who: &Self::ProviderId) -> Self::StorageDataUnit {
-=======
-    fn get_total_capacity(who: &Self::ProviderId) -> Self::StorageDataUnit {
->>>>>>> 1d415a96
         if let Some(bsp) = BackupStorageProviders::<T>::get(who) {
             bsp.capacity
         } else if let Some(msp) = MainStorageProviders::<T>::get(who) {
@@ -1084,11 +1080,7 @@
         }
     }
 
-<<<<<<< HEAD
     fn available_capacity(who: &Self::ProviderId) -> Self::StorageDataUnit {
-=======
-    fn get_available_capacity(who: &Self::ProviderId) -> Self::StorageDataUnit {
->>>>>>> 1d415a96
         if let Some(bsp) = BackupStorageProviders::<T>::get(who) {
             bsp.capacity.saturating_sub(bsp.capacity_used)
         } else if let Some(msp) = MainStorageProviders::<T>::get(who) {
