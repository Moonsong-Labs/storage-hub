--- conflicted
+++ resolved
@@ -1640,13 +1640,13 @@
         }
     }
 
-<<<<<<< HEAD
     pub fn query_value_propositions_for_msp(
         msp_id: &MainStorageProviderId<T>,
     ) -> Vec<(HashId<T>, ValueProposition<T>)> {
         MainStorageProviderIdsToValuePropositions::<T>::iter_prefix(msp_id)
             .collect::<Vec<(HashId<T>, ValueProposition<T>)>>()
-=======
+    }
+
     pub fn get_bsp_stake(
         bsp_id: &BackupStorageProviderId<T>,
     ) -> Result<BalanceOf<T>, GetStakeError> {
@@ -1658,6 +1658,5 @@
             &bsp.owner_account,
         );
         Ok(stake)
->>>>>>> f73fdf82
     }
 }