--- conflicted
+++ resolved
@@ -2804,21 +2804,6 @@
         fn process_tick_expired_items(
             tick_to_process: StorageHubTickNumber<T>,
             meter: &mut WeightMeter,
-<<<<<<< HEAD
-        ) {
-            let db_weight = T::DbWeight::get();
-            let minimum_required_weight_processing_expired_items = db_weight.reads_writes(2, 1);
-
-            // Check if there is enough remaining weight to process expired move bucket requests
-            if !meter.can_consume(minimum_required_weight_processing_expired_items) {
-                return;
-            }
-
-            // Remove expired provider top up periods if any existed and process them.
-            let mut provider_top_up_expirations =
-                ProviderTopUpExpirations::<T>::take(*tick_to_process);
-            meter.consume(minimum_required_weight_processing_expired_items);
-=======
             db_weight: &RuntimeDbWeight,
         ) -> bool {
             let mut ran_out_of_weight = false;
@@ -2852,7 +2837,6 @@
                         break;
                     }
                 }
->>>>>>> 2e88b856
 
                 // If the expired provider top ups were not fully processed, re-insert them into storage to process them at a later time.
                 if !expired_provider_top_ups.is_empty() {
