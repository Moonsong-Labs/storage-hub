--- conflicted
+++ resolved
@@ -2731,15 +2731,9 @@
 /// Hooks implementations for the Storage Providers pallet.
 mod hooks {
     use crate::{
-<<<<<<< HEAD
-        pallet, types::StorageHubTickNumber, utils::StorageProviderId, AwaitingTopUpFromProviders,
-        Event, HoldReason, InsolventProviders, NextStartingShTickToCleanUp, Pallet,
-        ProviderTopUpExpirations,
-=======
         pallet, types::StorageHubTickNumber, utils::StorageProviderId, weights::WeightInfo,
         AwaitingTopUpFromProviders, Event, HoldReason, InsolventProviders,
         NextStartingShTickToCleanUp, Pallet, ProviderTopUpExpirations,
->>>>>>> 8c786cb9
     };
 
     use frame_support::{
@@ -2808,17 +2802,9 @@
                 meter.consume(db_weight.reads_writes(1, 1));
 
                 // Get the required weight to process an expired provider top up in its worst case scenario.
-<<<<<<< HEAD
-                let maximum_required_weight_expired_provider_top_up = db_weight.reads_writes(2, 1);
-                /* T::WeightInfo::process_expired_provider_top_up_bsp()
-                .max(
-                    T::WeightInfo::process_expired_provider_top_up_msp(),
-                ); */
-=======
                 let maximum_required_weight_expired_provider_top_up =
                     T::WeightInfo::process_expired_provider_top_up_bsp()
                         .max(T::WeightInfo::process_expired_provider_top_up_msp());
->>>>>>> 8c786cb9
 
                 // While there's enough weight to process an expired provider top up in its worst-case scenario AND re-insert the remaining top ups to storage, continue.
                 while let Some(typed_provider_id) = expired_provider_top_ups.pop() {
@@ -2827,15 +2813,7 @@
                             .saturating_add(db_weight.writes(1)),
                     ) {
                         // Process a expired provider top up request. This internally consumes the used weight from the meter.
-<<<<<<< HEAD
-                        Self::process_expired_provider_top_up(
-                            typed_provider_id,
-                            &tick_to_process,
-                            meter,
-                        );
-=======
                         Self::process_expired_provider_top_up(typed_provider_id, meter);
->>>>>>> 8c786cb9
                     } else {
                         // Push back the expired provider top up into the provider top ups queue to be able to re-insert it.
                         // This should never fail since this element was just taken from the bounded vector, so there must be space for it.
@@ -2845,11 +2823,7 @@
                     }
                 }
 
-<<<<<<< HEAD
-                // If the expired storage requests were not fully processed, re-insert them into storage.
-=======
                 // If the expired provider top ups were not fully processed, re-insert them into storage to process them at a later time.
->>>>>>> 8c786cb9
                 if !expired_provider_top_ups.is_empty() {
                     ProviderTopUpExpirations::<T>::insert(
                         &tick_to_process,
@@ -2867,18 +2841,12 @@
             current_tick_being_processed: &StorageHubTickNumber<T>,
             _meter: &mut WeightMeter,
         ) {
-<<<<<<< HEAD
             // Get the top up metadata of the provider that was awaiting a top up.
             let maybe_awaiting_top_up = AwaitingTopUpFromProviders::<T>::get(&typed_provider_id);
-=======
-            // Clear the storage that marks the provider as awaiting a top up.
-            let maybe_awaiting_top_up = AwaitingTopUpFromProviders::<T>::take(&typed_provider_id);
->>>>>>> 8c786cb9
 
             // Mark the provider as insolvent if it was awaiting a top up
             // If the provider was not awaiting a top up, it means they already topped up either via an
             // automatic top up or a manual top up, and it shouldn't be marked as insolvent.
-<<<<<<< HEAD
             if let Some(top_up_metadata) = maybe_awaiting_top_up {
                 // Check if the end tick of the grace period for this provider is previous or equal to the current tick being processed.
                 // If it is, process it. If it's not, insert it in ProviderTopUpExpirations in the corresponding tick and return.
@@ -2980,65 +2948,9 @@
                         log::error!(
                             target: "runtime::storage_providers::process_expired_provider_top_up",
                             "Could not re-insert provider {:?} in ProviderTopUpExpirations for tick {:?}",
-=======
-            if maybe_awaiting_top_up.is_some() {
-                // Add the provider to the InsolventProviders storage, to mark it as insolvent.
-                InsolventProviders::<T>::insert(typed_provider_id.clone(), ());
-
-                // Deposit the event of the provider being marked as insolvent.
-                Self::deposit_event(Event::ProviderInsolvent {
-                    provider_id: *typed_provider_id.inner(),
-                });
-
-                // Get the account ID owner of the provider. If the account ID is not found log an error, emit the error event and return early.
-                let provider_account_id =
-                    match <Self as shp_traits::ReadProvidersInterface>::get_owner_account(
-                        *typed_provider_id.inner(),
-                    ) {
-                        Some(account_id) => account_id,
-                        None => {
-                            log::error!(
-                                target: "runtime::storage_providers::process_expired_provider_top_up",
-                                "Could not get owner account of provider {:?} to slash it.",
-                                typed_provider_id
-                            );
-
-                            Self::deposit_event(
-                                Event::FailedToGetOwnerAccountOfInsolventProvider {
-                                    provider_id: *typed_provider_id.inner(),
-                                },
-                            );
-
-                            return;
-                        }
-                    };
-
-                // Get the deposit that the provider has on hold.
-                let held_deposit = T::NativeBalance::balance_on_hold(
-                    &HoldReason::StorageProviderDeposit.into(),
-                    &provider_account_id,
-                );
-
-                // If the provider has a deposit on hold, slash it, transfering it to the treasury.
-                if !held_deposit.is_zero() {
-                    if let Err(e) = T::NativeBalance::transfer_on_hold(
-                        &HoldReason::StorageProviderDeposit.into(),
-                        &provider_account_id,
-                        &T::Treasury::get(),
-                        held_deposit,
-                        Precision::BestEffort,
-                        Restriction::Free,
-                        Fortitude::Force,
-                    ) {
-                        // If there's an error slashing the provider, log the error and emit the error event.
-                        log::error!(
-                            target: "runtime::storage_providers::process_expired_provider_top_up",
-                            "Could not slash remaining deposit for provider {:?} due to error: {:?}",
->>>>>>> 8c786cb9
                             typed_provider_id,
                             top_up_metadata.end_tick_grace_period
                         );
-<<<<<<< HEAD
 
                         Self::deposit_event(Event::FailedToInsertProviderTopUpExpiration {
                             provider_id: *typed_provider_id.inner(),
@@ -3046,47 +2958,13 @@
                         });
                     }
                 }
-=======
-
-                        Self::deposit_event(Event::FailedToSlashInsolventProvider {
-                            provider_id: *typed_provider_id.inner(),
-                            amount_to_slash: held_deposit,
-                            error: e,
-                        });
-                    }
-                }
-
-                // If the provider is a Backup Storage Provider, stop all its cycles.
-                if let StorageProviderId::BackupStorageProvider(bsp_id) = typed_provider_id {
-                    if let Err(e) = Self::do_stop_all_cycles(&provider_account_id) {
-                        // If there's an error stopping all cycles for the provider, log the error and emit the error event.
-                        log::error!(
-                            target: "runtime::storage_providers::process_expired_provider_top_up",
-                            "Could not stop all cycles for provider {:?} due to error: {:?}",
-                            bsp_id,
-                            e
-                        );
-
-                        Self::deposit_event(Event::FailedToStopAllCyclesForInsolventBsp {
-                            provider_id: bsp_id,
-                            error: e,
-                        });
-                    }
-                };
->>>>>>> 8c786cb9
             }
 
             // Consume the corresponding weight used by this function.
             if let StorageProviderId::BackupStorageProvider(_) = typed_provider_id {
-<<<<<<< HEAD
-                //meter.consume(T::WeightInfo::process_expired_provider_top_up_bsp());
-            } else {
-                //meter.consume(T::WeightInfo::process_expired_provider_top_up_msp());
-=======
                 meter.consume(T::WeightInfo::process_expired_provider_top_up_bsp());
             } else {
                 meter.consume(T::WeightInfo::process_expired_provider_top_up_msp());
->>>>>>> 8c786cb9
             }
         }
     }
