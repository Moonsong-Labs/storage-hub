use crate::*;
use codec::Encode;
use frame_support::{
    ensure,
    pallet_prelude::DispatchResult,
    sp_runtime::{
<<<<<<< HEAD
        traits::{CheckedAdd, CheckedDiv, CheckedMul, CheckedSub, One, Saturating, Zero},
=======
        traits::{
            BlockNumberProvider, CheckedAdd, CheckedDiv, CheckedMul, CheckedSub, One, Saturating,
            Zero,
        },
>>>>>>> 5f118420
        ArithmeticError, BoundedVec, DispatchError,
    },
    traits::{
        fungible::{Inspect, InspectHold, MutateHold},
        tokens::{Fortitude, Precision, Preservation, Restriction},
        Get, Randomness,
    },
};
use frame_system::pallet_prelude::BlockNumberFor;
use pallet_storage_providers_runtime_api::{
    GetBspInfoError, GetStakeError, QueryAvailableStorageCapacityError,
    QueryEarliestChangeCapacityBlockError, QueryMspIdOfBucketIdError,
    QueryProviderMultiaddressesError, QueryStorageProviderCapacityError,
};
use shp_constants::GIGAUNIT;
use shp_traits::{
    FileMetadataInterface, MutateBucketsInterface, MutateChallengeableProvidersInterface,
    MutateProvidersInterface, MutateStorageProvidersInterface, PaymentStreamsInterface,
    ProofSubmittersInterface, ReadBucketsInterface, ReadChallengeableProvidersInterface,
    ReadProvidersInterface, ReadStorageProvidersInterface, SystemMetricsInterface,
};
<<<<<<< HEAD
use sp_runtime::traits::ConvertBack;
use sp_std::vec::Vec;
use types::{
    Bucket, Commitment, ExpirationItem, MainStorageProvider, MainStorageProviderSignUpRequest,
    MultiAddress, Multiaddresses, ProviderIdFor, RateDeltaParam, RelayBlockNumber,
    SignUpRequestSpParams, StorageDataUnitAndBalanceConverter, StorageProviderId, TickNumberFor,
    TopUpMetadata, ValuePropIdFor, ValueProposition, ValuePropositionWithId,
=======
use sp_arithmetic::{rational::MultiplyRational, Rounding::NearestPrefUp};
use sp_runtime::traits::ConvertBack;
use sp_std::vec::Vec;
use types::{
    Bucket, Commitment, MainStorageProvider, MainStorageProviderSignUpRequest, MultiAddress,
    Multiaddresses, ProviderIdFor, RateDeltaParam, RelayBlockGetter, SignUpRequestSpParams,
    StorageDataUnitAndBalanceConverter, StorageProviderId, TopUpMetadata, ValuePropIdFor,
    ValueProposition, ValuePropositionWithId,
>>>>>>> 5f118420
};

macro_rules! expect_or_err {
    // Handle Option type
    ($optional:expr, $error_msg:expr, $error_type:path) => {{
        match $optional {
            Some(value) => value,
            None => {
                #[cfg(test)]
                unreachable!($error_msg);

                #[allow(unreachable_code)]
                {
                    Err($error_type)?
                }
            }
        }
    }};
    // Handle boolean type
    ($condition:expr, $error_msg:expr, $error_type:path, bool) => {{
        if !$condition {
            #[cfg(test)]
            unreachable!($error_msg);

            #[allow(unreachable_code)]
            {
                Err($error_type)?
            }
        }
    }};
}

impl<T> Pallet<T>
where
    T: pallet::Config,
{
    /// This function holds the logic that checks if a user can request to sign up as a Main Storage Provider
    /// and, if so, stores the request in the SignUpRequests mapping
    pub fn do_request_msp_sign_up(
        sign_up_request: MainStorageProviderSignUpRequest<T>,
    ) -> DispatchResult {
        let who = sign_up_request.msp_info.owner_account.clone();

        // Check that the user does not have a pending sign up request
        ensure!(
            SignUpRequests::<T>::get(&who).is_none(),
            Error::<T>::SignUpRequestPending
        );

        // Check that the account is not already registered either as a Main Storage Provider or a Backup Storage Provider
        ensure!(
            AccountIdToMainStorageProviderId::<T>::get(&who).is_none()
                && AccountIdToBackupStorageProviderId::<T>::get(&who).is_none(),
            Error::<T>::AlreadyRegistered
        );

        // Check that the multiaddresses vector is not empty (SPs have to register with at least one)
        ensure!(
            !sign_up_request.msp_info.multiaddresses.is_empty(),
            Error::<T>::NoMultiAddress
        );

        // TODO: Check that the multiaddresses are valid
        /* for multiaddress in msp_info.multiaddresses.iter() {
            let multiaddress_vec = multiaddress.to_vec();
            let valid_multiaddress = Multiaddr::try_from(multiaddress_vec);
            match valid_multiaddress {
                Ok(_) => (),
                Err(_) => return Err(Error::<T>::InvalidMultiAddress.into()),
            }
        } */

        // Check that the data to be stored is bigger than the minimum required by the runtime
        ensure!(
            sign_up_request.msp_info.capacity >= T::SpMinCapacity::get(),
            Error::<T>::StorageTooLow
        );

        // Calculate how much deposit will the signer have to pay to register with this amount of data
        let deposit = Self::compute_deposit_needed_for_capacity(sign_up_request.msp_info.capacity)?;

        // Check if the user has enough balance to pay the deposit
        let user_balance =
            T::NativeBalance::reducible_balance(&who, Preservation::Preserve, Fortitude::Polite);
        ensure!(user_balance >= deposit, Error::<T>::NotEnoughBalance);

        // Check if we can hold the deposit from the user
        ensure!(
            T::NativeBalance::can_hold(&HoldReason::StorageProviderDeposit.into(), &who, deposit),
            Error::<T>::CannotHoldDeposit
        );

        // Hold the deposit from the user
        T::NativeBalance::hold(&HoldReason::StorageProviderDeposit.into(), &who, deposit)?;

        // Store the sign up request in the SignUpRequests mapping
        SignUpRequests::<T>::insert(
            who,
            SignUpRequest::<T> {
                sp_sign_up_request: SignUpRequestSpParams::MainStorageProvider(sign_up_request),
                at: frame_system::Pallet::<T>::block_number(),
            },
        );

        Ok(())
    }

    /// This function holds the logic that checks if a user can request to sign up as a Backup Storage Provider
    /// and, if so, stores the request in the SignUpRequests mapping
    pub fn do_request_bsp_sign_up(bsp_info: &BackupStorageProvider<T>) -> DispatchResult {
        let who = &bsp_info.owner_account;

        // Check that the user does not have a pending sign up request
        ensure!(
            SignUpRequests::<T>::get(&who).is_none(),
            Error::<T>::SignUpRequestPending
        );

        // Check that the account is not already registered either as a Main Storage Provider or a Backup Storage Provider
        ensure!(
            AccountIdToMainStorageProviderId::<T>::get(who).is_none()
                && AccountIdToBackupStorageProviderId::<T>::get(who).is_none(),
            Error::<T>::AlreadyRegistered
        );

        // Check that the multiaddresses vector is not empty (SPs have to register with at least one)
        ensure!(
            !bsp_info.multiaddresses.is_empty(),
            Error::<T>::NoMultiAddress
        );

        // TODO: Check that the multiaddresses are valid
        /* for multiaddress in bsp_info.multiaddresses.iter() {
            let multiaddress_vec = multiaddress.to_vec();
            let valid_multiaddress = Multiaddr::try_from(multiaddress_vec);
            match valid_multiaddress {
                Ok(_) => (),
                Err(_) => return Err(Error::<T>::InvalidMultiAddress.into()),
            }
        } */

        // Check that the data to be stored is bigger than the minimum required by the runtime
        ensure!(
            bsp_info.capacity >= T::SpMinCapacity::get(),
            Error::<T>::StorageTooLow
        );

        // Calculate how much deposit will the signer have to pay to register with this amount of data
        let deposit = Self::compute_deposit_needed_for_capacity(bsp_info.capacity)?;

        // Check if the user has enough balance to pay the deposit
        let user_balance =
            T::NativeBalance::reducible_balance(who, Preservation::Preserve, Fortitude::Polite);
        ensure!(user_balance >= deposit, Error::<T>::NotEnoughBalance);

        // Check if we can hold the deposit from the user
        ensure!(
            T::NativeBalance::can_hold(&HoldReason::StorageProviderDeposit.into(), who, deposit),
            Error::<T>::CannotHoldDeposit
        );

        // Hold the deposit from the user
        T::NativeBalance::hold(&HoldReason::StorageProviderDeposit.into(), who, deposit)?;

        // Store the sign up request in the SignUpRequests mapping
        SignUpRequests::<T>::insert(
            who,
            SignUpRequest::<T> {
                sp_sign_up_request: SignUpRequestSpParams::BackupStorageProvider(bsp_info.clone()),
                at: frame_system::Pallet::<T>::block_number(),
            },
        );

        Ok(())
    }

    /// This function holds the logic that checks if a user can cancel a sign up request as a Storage Provider
    /// and, if so, removes the request from the SignUpRequests mapping
    pub fn do_cancel_sign_up(who: &T::AccountId) -> DispatchResult {
        // Check that the signer has requested to sign up as a Storage Provider
        SignUpRequests::<T>::get(who).ok_or(Error::<T>::SignUpNotRequested)?;

        // Remove the sign up request from the SignUpRequests mapping
        SignUpRequests::<T>::remove(who);

        // Return the deposit to the signer
        // We return all held funds as there's no possibility of the user having another _valid_ hold with this pallet
        T::NativeBalance::release_all(
            &HoldReason::StorageProviderDeposit.into(),
            who,
            frame_support::traits::tokens::Precision::Exact,
        )?;

        Ok(())
    }

    /// This function dispatches the logic to confirm the sign up of a user as a Storage Provider
    /// It checks if the user has requested to sign up, and if so, it dispatches the corresponding logic
    /// according to the type of Storage Provider that the user is trying to sign up as
    pub fn do_confirm_sign_up(who: &T::AccountId) -> DispatchResult {
        // Check that the signer has requested to sign up as a Storage Provider
        let sign_up_request =
            SignUpRequests::<T>::get(who).ok_or(Error::<T>::SignUpNotRequested)?;

        // Get the ProviderId by using the AccountId as the seed for a random generator
        let (sp_id, block_number_when_random) =
            T::ProvidersRandomness::random(who.encode().as_ref());

        // Check that the maximum block number after which the randomness is invalid is greater than or equal to the block number when the
        // request was made to ensure that the randomness was not known when the request was made
        ensure!(
            block_number_when_random >= sign_up_request.at,
            Error::<T>::RandomnessNotValidYet
        );

        // Check what type of Storage Provider the signer is trying to sign up as and dispatch the corresponding logic
        match sign_up_request.sp_sign_up_request {
            SignUpRequestSpParams::MainStorageProvider(msp_params) => {
                Self::do_msp_sign_up(who, sp_id, msp_params, sign_up_request.at)?;
            }
            SignUpRequestSpParams::BackupStorageProvider(bsp_params) => {
                Self::do_bsp_sign_up(who, sp_id, &bsp_params, sign_up_request.at)?;
            }
        }

        Ok(())
    }

    /// This function holds the logic that confirms the sign up of a user as a Main Storage Provider
    /// It updates the storage to add the new Main Storage Provider, increments the counter of Main Storage Providers,
    /// and removes the sign up request from the SignUpRequests mapping
    pub fn do_msp_sign_up(
        who: &T::AccountId,
        msp_id: MainStorageProviderId<T>,
        sign_up_request: MainStorageProviderSignUpRequest<T>,
        request_block: BlockNumberFor<T>,
    ) -> DispatchResult {
        // Check that the current block number is not greater than the block number when the request was made plus the maximum amount of
        // blocks that we allow the user to wait for valid randomness (should be at least more than an epoch if using BABE's RandomnessFromOneEpochAgo)
        // We do this to ensure that a user cannot wait indefinitely for randomness that suits them
        ensure!(
            frame_system::Pallet::<T>::block_number()
                < request_block + T::MaxBlocksForRandomness::get(),
            Error::<T>::SignUpRequestExpired
        );

        // Insert the MainStorageProviderId into the mapping
        AccountIdToMainStorageProviderId::<T>::insert(who, msp_id);

        // Save the MainStorageProvider information in storage
        MainStorageProviders::<T>::insert(&msp_id, sign_up_request.msp_info.clone());

        let (_, value_prop) = Self::do_add_value_prop(
            who,
            sign_up_request
                .value_prop
                .price_per_giga_unit_of_data_per_block,
            sign_up_request.value_prop.commitment,
            sign_up_request.value_prop.bucket_data_limit,
        )?;

        let value_prop_id = value_prop.derive_id();
        // Save the ValueProposition information in storage
        MainStorageProviderIdsToValuePropositions::<T>::insert(&msp_id, value_prop_id, &value_prop);

        // Increment the counter of Main Storage Providers registered
        let new_amount_of_msps = MspCount::<T>::get()
            .checked_add(&T::SpCount::one())
            .ok_or(DispatchError::Arithmetic(ArithmeticError::Overflow))?;
        MspCount::<T>::set(new_amount_of_msps);

        // Remove the sign up request from the SignUpRequests mapping
        SignUpRequests::<T>::remove(who);

        <T::PaymentStreams as PaymentStreamsInterface>::add_privileged_provider(&msp_id)?;

        // Emit the corresponding event
        Self::deposit_event(Event::<T>::MspSignUpSuccess {
            who: who.clone(),
            msp_id,
            multiaddresses: sign_up_request.msp_info.multiaddresses.clone(),
            capacity: sign_up_request.msp_info.capacity,
            value_prop: ValuePropositionWithId {
                id: value_prop_id,
                value_prop: value_prop.clone(),
            },
        });

        Ok(())
    }

    /// This function holds the logic that confirms the sign up of a user as a Backup Storage Provider
    /// It updates the storage to add the new Backup Storage Provider, increments the counter of Backup Storage Providers,
    /// increments the total capacity of the network (which is the sum of all BSPs capacities), and removes the sign up request
    /// from the SignUpRequests mapping
    pub fn do_bsp_sign_up(
        who: &T::AccountId,
        bsp_id: BackupStorageProviderId<T>,
        bsp_info: &BackupStorageProvider<T>,
        request_block: BlockNumberFor<T>,
    ) -> DispatchResult {
        // Check that the current block number is not greater than the block number when the request was made plus the maximum amount of
        // blocks that we allow the user to wait for valid randomness (should be at least more than an epoch if using BABE's RandomnessFromOneEpochAgo)
        // We do this to ensure that a user cannot wait indefinitely for randomness that suits them
        ensure!(
            frame_system::Pallet::<T>::block_number()
                < request_block + T::MaxBlocksForRandomness::get(),
            Error::<T>::SignUpRequestExpired
        );

        // Insert the BackupStorageProviderId into the mapping
        AccountIdToBackupStorageProviderId::<T>::insert(who, bsp_id);

        // Save the BackupStorageProvider information in storage
        BackupStorageProviders::<T>::insert(&bsp_id, bsp_info.clone());

        // Increment the total capacity of the network (which is the sum of all BSPs capacities)
        TotalBspsCapacity::<T>::mutate(|n| match n.checked_add(&bsp_info.capacity) {
            Some(new_total_bsp_capacity) => {
                *n = new_total_bsp_capacity;
                Ok(())
            }
            None => Err(DispatchError::Arithmetic(ArithmeticError::Overflow)),
        })?;

        // Increment the counter of Backup Storage Providers registered
        let new_amount_of_bsps = BspCount::<T>::get()
            .checked_add(&T::SpCount::one())
            .ok_or(DispatchError::Arithmetic(ArithmeticError::Overflow))?;
        BspCount::<T>::set(new_amount_of_bsps);

        // Remove the sign up request from the SignUpRequests mapping
        SignUpRequests::<T>::remove(who);

        // Increase global reputation weight
        GlobalBspsReputationWeight::<T>::mutate(|n| {
            *n = n.saturating_add(bsp_info.reputation_weight);
        });

        // Emit the corresponding event
        Self::deposit_event(Event::<T>::BspSignUpSuccess {
            who: who.clone(),
            bsp_id,
            root: bsp_info.root,
            multiaddresses: bsp_info.multiaddresses.clone(),
            capacity: bsp_info.capacity,
        });

        Ok(())
    }

    /// This function holds the logic that checks if a user can sign off as a Main Storage Provider
    /// and, if so, updates the storage to remove the user as a Main Storage Provider, decrements the counter of Main Storage Providers,
    /// and returns the deposit to the user
    pub fn do_msp_sign_off(who: &T::AccountId) -> Result<MainStorageProviderId<T>, DispatchError> {
        // Check that the signer is registered as a MSP and get its info
        let msp_id =
            AccountIdToMainStorageProviderId::<T>::get(who).ok_or(Error::<T>::NotRegistered)?;

        let msp = expect_or_err!(
            MainStorageProviders::<T>::get(&msp_id),
            "MSP is registered (has a MSP ID), it should also have metadata",
            Error::<T>::SpRegisteredButDataNotFound
        );

        // Check that the MSP has no storage assigned to it (no buckets or data used by it)
        ensure!(
            msp.capacity_used == T::StorageDataUnit::zero(),
            Error::<T>::StorageStillInUse
        );

        // Update the MSPs storage, removing the signer as an MSP
        AccountIdToMainStorageProviderId::<T>::remove(who);
        MainStorageProviders::<T>::remove(&msp_id);

        // Return the deposit to the signer (if all funds cannot be returned, it will fail and revert with the reason)
        T::NativeBalance::release_all(
            &HoldReason::StorageProviderDeposit.into(),
            who,
            frame_support::traits::tokens::Precision::Exact,
        )?;

        // Decrement the storage that holds total amount of MSPs currently in the system
        MspCount::<T>::mutate(|n| {
            let new_amount_of_msps = n.checked_sub(&T::SpCount::one());
            match new_amount_of_msps {
                Some(new_amount_of_msps) => {
                    *n = new_amount_of_msps;
                    Ok(msp_id)
                }
                None => Err(DispatchError::Arithmetic(ArithmeticError::Underflow)),
            }
        })?;

        <T::PaymentStreams as PaymentStreamsInterface>::remove_privileged_provider(&msp_id)?;

        Ok(msp_id)
    }

    /// This function holds the logic that checks if a user can sign off as a Backup Storage Provider
    /// and, if so, updates the storage to remove the user as a Backup Storage Provider, decrements the counter of Backup Storage Providers,
    /// decrements the total capacity of the network (which is the sum of all BSPs capacities), and returns the deposit to the user
    pub fn do_bsp_sign_off(
        who: &T::AccountId,
    ) -> Result<BackupStorageProviderId<T>, DispatchError> {
        // Check that the signer is registered as a BSP and get its info
        let bsp_id =
            AccountIdToBackupStorageProviderId::<T>::get(who).ok_or(Error::<T>::NotRegistered)?;

        let bsp = expect_or_err!(
            BackupStorageProviders::<T>::get(&bsp_id),
            "BSP is registered (has a BSP ID), it should also have metadata",
            Error::<T>::SpRegisteredButDataNotFound
        );

        // Check that the BSP has no storage assigned to it (it is not currently storing any files)
        ensure!(
            bsp.capacity_used == T::StorageDataUnit::zero(),
            Error::<T>::StorageStillInUse
        );

        // Check that the sign off period since the BSP signed up has passed
        ensure!(
            frame_system::Pallet::<T>::block_number()
                >= bsp.sign_up_block + T::BspSignUpLockPeriod::get(),
            Error::<T>::SignOffPeriodNotPassed
        );

        // Update the BSPs storage, removing the signer as an BSP
        AccountIdToBackupStorageProviderId::<T>::remove(who);
        BackupStorageProviders::<T>::remove(&bsp_id);

        // Update the total capacity of the network (which is the sum of all BSPs capacities)
        TotalBspsCapacity::<T>::mutate(|n| match n.checked_sub(&bsp.capacity) {
            Some(new_total_bsp_capacity) => {
                *n = new_total_bsp_capacity;
                Ok(bsp_id)
            }
            None => Err(DispatchError::Arithmetic(ArithmeticError::Underflow)),
        })?;

        // Return the deposit to the signer (if all funds cannot be returned, it will fail and revert with the reason)
        T::NativeBalance::release_all(
            &HoldReason::StorageProviderDeposit.into(),
            who,
            frame_support::traits::tokens::Precision::Exact,
        )?;

        // Decrement the storage that holds total amount of BSPs currently in the system
        BspCount::<T>::mutate(|n| {
            let new_amount_of_bsps = n.checked_sub(&T::SpCount::one());
            match new_amount_of_bsps {
                Some(new_amount_of_bsps) => {
                    *n = new_amount_of_bsps;
                    Ok(bsp_id)
                }
                None => Err(DispatchError::Arithmetic(ArithmeticError::Underflow)),
            }
        })?;

        // Decrease global reputation weight
        GlobalBspsReputationWeight::<T>::mutate(|n| {
            *n = n.saturating_sub(bsp.reputation_weight);
        });

        Ok(bsp_id)
    }

    /// This function is in charge of dispatching the logic to change the capacity of a Storage Provider
    /// It checks if the signer is registered as a SP and dispatches the corresponding function
    /// that checks if the user can change its capacity and, if so, updates the storage to reflect the new capacity
    pub fn do_change_capacity(
        who: &T::AccountId,
        new_capacity: StorageDataUnit<T>,
    ) -> Result<(StorageProviderId<T>, StorageDataUnit<T>), DispatchError> {
        // Check that the new capacity is not zero (there are specific functions to sign off as a SP)
        ensure!(
            new_capacity != T::StorageDataUnit::zero(),
            Error::<T>::NewCapacityCantBeZero
        );

        // Check that the signer is registered as a SP and dispatch the corresponding function, getting its old capacity
        let old_capacity = if let Some(msp_id) = AccountIdToMainStorageProviderId::<T>::get(who) {
            (
                StorageProviderId::MainStorageProvider(msp_id),
                Self::do_change_capacity_msp(who, msp_id, new_capacity)?,
            )
        } else if let Some(bsp_id) = AccountIdToBackupStorageProviderId::<T>::get(who) {
            (
                StorageProviderId::BackupStorageProvider(bsp_id),
                Self::do_change_capacity_bsp(who, bsp_id, new_capacity)?,
            )
        } else {
            return Err(Error::<T>::NotRegistered.into());
        };

        Ok(old_capacity)
    }

    /// This function holds the logic that checks if a user can change its capacity as a Main Storage Provider
    /// and, if so, updates the storage to reflect the new capacity, modifying the user's deposit accordingly
    /// and returning the old capacity if successful
    pub fn do_change_capacity_msp(
        account_id: &T::AccountId,
        msp_id: MainStorageProviderId<T>,
        new_capacity: StorageDataUnit<T>,
    ) -> Result<StorageDataUnit<T>, DispatchError> {
        // Check that the MSP is registered and get its info
        let mut msp = MainStorageProviders::<T>::get(&msp_id).ok_or(Error::<T>::NotRegistered)?;

        // Check that the new capacity is different from the current capacity
        ensure!(
            new_capacity != msp.capacity,
            Error::<T>::NewCapacityEqualsCurrentCapacity
        );

        // Check that enough time has passed since the last capacity change
        ensure!(
            frame_system::Pallet::<T>::block_number()
                >= msp.last_capacity_change + T::MinBlocksBetweenCapacityChanges::get(),
            Error::<T>::NotEnoughTimePassed
        );

        // Check that the new capacity is bigger than the minimum required by the runtime
        ensure!(
            new_capacity >= T::SpMinCapacity::get(),
            Error::<T>::StorageTooLow
        );

        // Check that the new capacity is bigger than the current used capacity by the MSP
        ensure!(
            new_capacity >= msp.capacity_used,
            Error::<T>::NewCapacityLessThanUsedStorage
        );

        // Calculate how much deposit will the signer have to pay to register with this amount of data
        let new_deposit = Self::compute_deposit_needed_for_capacity(new_capacity)?;

        // Check how much has the MSP already deposited for the current capacity
        let current_deposit = T::NativeBalance::balance_on_hold(
            &HoldReason::StorageProviderDeposit.into(),
            account_id,
        );

        // Check if the new deposit is bigger or smaller than the current deposit
        // Note: we do not check directly capacities as, for example, a bigger new_capacity could entail a smaller deposit
        // because of changes in storage pricing, so we check the difference in deposits instead
        if new_deposit > current_deposit {
            // If the new deposit is bigger than the current deposit, more balance has to be held from the user
            Self::hold_balance(account_id, current_deposit, new_deposit)?;
        } else if new_deposit < current_deposit {
            // If the new deposit is smaller than the current deposit, some balance has to be released to the user
            Self::release_balance(account_id, current_deposit, new_deposit)?;
        }

        // Get the MSP's old capacity
        let old_capacity = msp.capacity;

        // Update the MSP's storage, modifying the capacity and the last capacity change block number
        msp.capacity = new_capacity;
        msp.last_capacity_change = frame_system::Pallet::<T>::block_number();
        MainStorageProviders::<T>::insert(&msp_id, msp);

        // Return the old capacity
        Ok(old_capacity)
    }

    /// This function holds the logic that checks if a user can change its capacity as a Backup Storage Provider
    /// and, if so, updates the storage to reflect the new capacity, modifying the user's deposit accordingly
    /// and returning the old capacity if successful
    pub fn do_change_capacity_bsp(
        account_id: &T::AccountId,
        bsp_id: BackupStorageProviderId<T>,
        new_capacity: StorageDataUnit<T>,
    ) -> Result<StorageDataUnit<T>, DispatchError> {
        // Check that the BSP is registered and get its info
        let mut bsp = BackupStorageProviders::<T>::get(&bsp_id).ok_or(Error::<T>::NotRegistered)?;

        // Check that the new capacity is different from the current capacity
        ensure!(
            new_capacity != bsp.capacity,
            Error::<T>::NewCapacityEqualsCurrentCapacity
        );

        // Check that enough time has passed since the last capacity change
        ensure!(
            frame_system::Pallet::<T>::block_number()
                >= bsp.last_capacity_change + T::MinBlocksBetweenCapacityChanges::get(),
            Error::<T>::NotEnoughTimePassed
        );

        // Check that the new capacity is bigger than the minimum required by the runtime
        ensure!(
            new_capacity >= T::SpMinCapacity::get(),
            Error::<T>::StorageTooLow
        );

        // Check that the new capacity is bigger than the current used capacity by the BSP
        ensure!(
            new_capacity >= bsp.capacity_used,
            Error::<T>::NewCapacityLessThanUsedStorage
        );

        let new_deposit = Self::compute_deposit_needed_for_capacity(new_capacity)?;

        // Check how much has the used already deposited for the current capacity
        let current_deposit = T::NativeBalance::balance_on_hold(
            &HoldReason::StorageProviderDeposit.into(),
            account_id,
        );

        // Check if the new deposit is bigger or smaller than the current deposit
        // Note: we do not check directly capacities as, for example, a bigger new_capacity could entail a smaller deposit
        // because of changes in storage pricing, so we check the difference in deposits instead
        if new_deposit > current_deposit {
            // If the new deposit is bigger than the current deposit, more balance has to be held from the user
            Self::hold_balance(account_id, current_deposit, new_deposit)?;
        } else if new_deposit < current_deposit {
            // If the new deposit is smaller than the current deposit, some balance has to be released to the user
            Self::release_balance(account_id, current_deposit, new_deposit)?;
        }

        // Get the BSP's old capacity
        let old_capacity = bsp.capacity;

        // Update the total capacity of the network (which is the sum of all BSPs capacities)
        if new_capacity > old_capacity {
            // If the new capacity is bigger than the old capacity, get the difference doing new_capacity - old_capacity
            let difference = new_capacity
                .checked_sub(&old_capacity)
                .ok_or(DispatchError::Arithmetic(ArithmeticError::Underflow))?;
            // Increment the total capacity of the network by the difference
            TotalBspsCapacity::<T>::mutate(|n| match n.checked_add(&difference) {
                Some(new_total_bsp_capacity) => {
                    *n = new_total_bsp_capacity;
                    Ok(())
                }
                None => Err(DispatchError::Arithmetic(ArithmeticError::Overflow)),
            })?;
        } else {
            // If the new capacity is smaller than the old capacity, get the difference doing old_capacity - new_capacity
            let difference = old_capacity
                .checked_sub(&new_capacity)
                .ok_or(DispatchError::Arithmetic(ArithmeticError::Underflow))?;
            // Decrement the total capacity of the network
            TotalBspsCapacity::<T>::mutate(|n| match n.checked_sub(&difference) {
                Some(new_total_bsp_capacity) => {
                    *n = new_total_bsp_capacity;
                    Ok(())
                }
                None => Err(DispatchError::Arithmetic(ArithmeticError::Underflow)),
            })?;
        }

        // Update the BSP's storage, modifying the capacity and the last capacity change block number
        bsp.capacity = new_capacity;
        bsp.last_capacity_change = frame_system::Pallet::<T>::block_number();
        BackupStorageProviders::<T>::insert(&bsp_id, bsp);

        // Return the old capacity
        Ok(old_capacity)
    }

    /// This function holds the logic that checks if a user can add a new multiaddress to its storage
    /// and, if so, updates the storage to reflect the new multiaddress and returns the provider id if successful
    pub fn do_add_multiaddress(
        who: &T::AccountId,
        new_multiaddress: &MultiAddress<T>,
    ) -> Result<ProviderIdFor<T>, DispatchError> {
        // Check that the account is a registered Provider and modify the Provider's storage accordingly
        let provider_id = if let Some(msp_id) = AccountIdToMainStorageProviderId::<T>::get(who) {
            // If the provider is a MSP, add the new multiaddress to the MSP's storage,
            // making sure the multiaddress did not exist previously
            let mut msp =
                MainStorageProviders::<T>::get(&msp_id).ok_or(Error::<T>::NotRegistered)?;
            ensure!(
                !msp.multiaddresses.contains(new_multiaddress),
                Error::<T>::MultiAddressAlreadyExists
            );
            msp.multiaddresses
                .try_push(new_multiaddress.clone())
                .map_err(|_| Error::<T>::MultiAddressesMaxAmountReached)?;
            MainStorageProviders::<T>::insert(&msp_id, msp);
            msp_id
        } else if let Some(bsp_id) = AccountIdToBackupStorageProviderId::<T>::get(who) {
            // If the provider is a BSP, add the new multiaddress to the BSP's storage,
            // making sure the multiaddress did not exist previously
            let mut bsp =
                BackupStorageProviders::<T>::get(&bsp_id).ok_or(Error::<T>::NotRegistered)?;
            ensure!(
                !bsp.multiaddresses.contains(new_multiaddress),
                Error::<T>::MultiAddressAlreadyExists
            );
            bsp.multiaddresses
                .try_push(new_multiaddress.clone())
                .map_err(|_| Error::<T>::MultiAddressesMaxAmountReached)?;
            BackupStorageProviders::<T>::insert(&bsp_id, bsp);
            bsp_id
        } else {
            return Err(Error::<T>::NotRegistered.into());
        };

        Ok(provider_id)
    }

    /// This function holds the logic that checks if a user can remove a multiaddress from its storage
    /// and, if so, updates the storage to reflect the removal of the multiaddress and returns the provider id if successful
    pub fn do_remove_multiaddress(
        who: &T::AccountId,
        multiaddress: &MultiAddress<T>,
    ) -> Result<ProviderIdFor<T>, DispatchError> {
        // Check that the account is a registered Provider and modify the Provider's storage accordingly
        let provider_id = if let Some(msp_id) = AccountIdToMainStorageProviderId::<T>::get(who) {
            // If the provider is a MSP, remove the multiaddress from the MSP's storage.
            // but only if it's not the only multiaddress left
            let mut msp =
                MainStorageProviders::<T>::get(&msp_id).ok_or(Error::<T>::NotRegistered)?;

            ensure!(
                msp.multiaddresses.len() > 1,
                Error::<T>::LastMultiAddressCantBeRemoved
            );

            let multiaddress_index = msp
                .multiaddresses
                .iter()
                .position(|addr| addr == multiaddress)
                .ok_or(Error::<T>::MultiAddressNotFound)?;
            msp.multiaddresses.remove(multiaddress_index);

            MainStorageProviders::<T>::insert(&msp_id, msp);

            msp_id
        } else if let Some(bsp_id) = AccountIdToBackupStorageProviderId::<T>::get(who) {
            // If the provider is a BSP, remove the multiaddress from the BSP's storage.
            // but only if it's not the only multiaddress left
            let mut bsp =
                BackupStorageProviders::<T>::get(&bsp_id).ok_or(Error::<T>::NotRegistered)?;

            ensure!(
                bsp.multiaddresses.len() > 1,
                Error::<T>::LastMultiAddressCantBeRemoved
            );

            let multiaddress_index = bsp
                .multiaddresses
                .iter()
                .position(|addr| addr == multiaddress)
                .ok_or(Error::<T>::MultiAddressNotFound)?;
            bsp.multiaddresses.remove(multiaddress_index);

            BackupStorageProviders::<T>::insert(&bsp_id, bsp);

            bsp_id
        } else {
            return Err(Error::<T>::NotRegistered.into());
        };

        Ok(provider_id)
    }

    /// Slash a storage provider based on accrued failed proof submissions.
    ///
    /// Calculates the slashable amount and slashes the provider's held deposit, consequentially reducing the provider's capacity.
    /// If the provider's capacity drops below their used capacity after slashing, we will hold the required amount needed to cover the used capacity deficit
    /// if they have enough free balance. If they don't have enough free balance, we will initiate a grace period for manual top-up.
    ///
    /// # Events
    ///
    /// - `Slashed`: Emitted when the provider is slashed, indicating the amount slashed.
    /// - `TopUpFulfilled`: Emitted when the provider's held deposit is topped up to match the used capacity, indicating the amount topped up.
    /// - `AwaitingTopUp`: Emitted if there is a capacity deficit (i.e. the provider's capacity is falls below the used capacity) and therefore are required to top up their held deposit.
    /// This can be done manually by executing the `top_up_deposit` extrinsic.
    pub(crate) fn do_slash(provider_id: &ProviderIdFor<T>) -> DispatchResult {
        let (account_id, _capacity, used_capacity) = Self::get_provider_details(*provider_id)?;

        // Calculate slashable amount for the current number of accrued failed proof submissions
        let slashable_amount = Self::compute_worst_case_scenario_slashable_amount(provider_id)?;

        // Clear the accrued failed proof submissions for the Storage Provider
        <T::ProvidersProofSubmitters as ProofSubmittersInterface>::clear_accrued_failed_proof_submissions(&provider_id);

        // Slash the held deposit since there's not enough free balance
        let actual_slashed = T::NativeBalance::transfer_on_hold(
            &HoldReason::StorageProviderDeposit.into(),
            &account_id,
            &T::Treasury::get(),
            slashable_amount,
            Precision::BestEffort,
            Restriction::Free,
            Fortitude::Force,
        )?;

        // Calculate the new capacity after slashing the held deposit
        let new_decreased_capacity = Self::compute_capacity_from_held_deposit(actual_slashed)?;

        // Decrease capacity by the amount slashed from the held deposit
        let mut final_capacity = new_decreased_capacity;

        // Slash amount could be 0, but this is still emitted as a signal for the provider and users to be aware
        Self::deposit_event(Event::<T>::Slashed {
            provider_id: *provider_id,
            amount: actual_slashed,
        });

        // Capacity needed for the provider to remain active
        let needed_capacity = used_capacity.max(T::SpMinCapacity::get());

        // Held deposit needed for required capacity
        let required_held_amt = Self::compute_deposit_needed_for_capacity(needed_capacity)?;

        // Needed balance to be held to increase capacity back to `needed_capacity`
        let held_deposit_difference =
            required_held_amt.saturating_sub(T::NativeBalance::balance_on_hold(
                &HoldReason::StorageProviderDeposit.into(),
                &account_id,
            ));

        // Short circuit there is nothing left to do if the provider's held deposit covers the `needed_capacity`
        if held_deposit_difference == BalanceOf::<T>::zero() {
            return Ok(());
        }

        // At this point, we know the provider is running with a capacity deficit
        // Try to hold the required amount from provider's free balance
        if T::NativeBalance::can_hold(
            &HoldReason::StorageProviderDeposit.into(),
            &account_id,
            held_deposit_difference,
        ) {
            // Hold the required amount
            T::NativeBalance::hold(
                &HoldReason::StorageProviderDeposit.into(),
                &account_id,
                held_deposit_difference,
            )?;

            // Increase capacity up to the used capacity
            final_capacity = needed_capacity;

<<<<<<< HEAD
            // Remove provider from this storage so when the grace period ends and we process the provider top up expiration item,
            // they will not be slashed
            AwaitingTopUpFromProviders::<T>::remove(provider_id);
=======
            if AwaitingTopUpFromProviders::<T>::contains_key(provider_id) {
                // Clear provider tracked storage
                let top_up_metadata = expect_or_err!(
                    AwaitingTopUpFromProviders::<T>::take(provider_id),
                    "Top up metadata should exist when there is a capacity deficit",
                    Error::<T>::TopUpNotRequired
                );

                GracePeriodToSlashedProviders::<T>::remove(
                    top_up_metadata.end_block_grace_period,
                    provider_id,
                );
            }
>>>>>>> 5f118420

            Self::deposit_event(Event::<T>::TopUpFulfilled {
                provider_id: *provider_id,
                amount: held_deposit_difference,
            });
        } else {
            // Cannot hold enough balance, start tracking grace period and awaited top up
<<<<<<< HEAD

            // Queue provider top up expiration
            let block_number_expiry =
                Self::enqueue_expiration_item(ExpirationItem::ProviderTopUp(*provider_id))?;

            let top_up_metadata = TopUpMetadata {
                end_block_grace_period: Self::convert_block_number_to_relay_block_number(
                    block_number_expiry,
                )?,
=======
            let end_block_grace_period = RelayBlockGetter::<T>::current_block_number()
                .saturating_add(T::TopUpGracePeriod::get());

            GracePeriodToSlashedProviders::<T>::insert(end_block_grace_period, provider_id, ());

            let top_up_metadata = TopUpMetadata {
                end_block_grace_period,
>>>>>>> 5f118420
            };

            AwaitingTopUpFromProviders::<T>::insert(provider_id, top_up_metadata.clone());

            // Signal to the provider that they need to top up their held deposit to match the current used capacity
            Self::deposit_event(Event::<T>::AwaitingTopUp {
                provider_id: *provider_id,
                top_up_metadata,
            });
        }

        // Update the provider's capacity
        if let Some(mut provider) = MainStorageProviders::<T>::get(provider_id) {
            provider.capacity = final_capacity;
            MainStorageProviders::<T>::set(provider_id, Some(provider));
        } else if let Some(mut provider) = BackupStorageProviders::<T>::get(provider_id) {
            provider.capacity = final_capacity;
            BackupStorageProviders::<T>::set(provider_id, Some(provider));
        }

        Ok(())
    }

    /// Allows a storage provider to manually top up their held deposit to restore capacity up to their currently used capacity.
    ///
    /// The provider must be within a grace period due to insufficient capacity.
    /// Holds the required amount from the provider's free balance to match their used capacity.
    ///
    /// This will error out if the provider is not registered or lacks sufficient balance.
    pub(crate) fn do_top_up_deposit(account_id: &T::AccountId) -> DispatchResult {
        let provider_id = AccountIdToMainStorageProviderId::<T>::get(account_id)
            .or(AccountIdToBackupStorageProviderId::<T>::get(account_id))
            .ok_or(Error::<T>::NotRegistered)?;

        let (account_id, _capacity, used_capacity) = Self::get_provider_details(provider_id)?;

        // Capacity needed for the provider to remain active
        let needed_capacity = used_capacity.max(T::SpMinCapacity::get());

        // Additional balance needed to be held to match the used capacity
        let required_held_amt = Self::compute_deposit_needed_for_capacity(needed_capacity)?;

        // Needed balance to be held to increase capacity back to `needed_capacity`
        let held_deposit_difference =
            required_held_amt.saturating_sub(T::NativeBalance::balance_on_hold(
                &HoldReason::StorageProviderDeposit.into(),
                &account_id,
            ));

        // Early return if the provider's held deposit covers the `needed_capacity`
        if held_deposit_difference == BalanceOf::<T>::zero() {
            return Ok(());
        }

        // Check if the provider has enough free balance to top up the slashed amount
        ensure!(
            T::NativeBalance::can_hold(
                &HoldReason::StorageProviderDeposit.into(),
                &account_id,
                held_deposit_difference,
            ),
            Error::<T>::CannotHoldDeposit
        );

        // Hold the slashable amount from the free balance
        T::NativeBalance::hold(
            &HoldReason::StorageProviderDeposit.into(),
            &account_id,
            held_deposit_difference,
        )?;

        // Update the provider's capacity in storage
        if let Some(mut provider) = MainStorageProviders::<T>::get(provider_id) {
            provider.capacity = needed_capacity;
            MainStorageProviders::<T>::set(provider_id, Some(provider));
        } else if let Some(mut provider) = BackupStorageProviders::<T>::get(provider_id) {
            provider.capacity = needed_capacity;
            BackupStorageProviders::<T>::set(provider_id, Some(provider));
        }

<<<<<<< HEAD
        // Remove provider from this storage so when the grace period ends and we process the provider top up expiration item,
        // they will not be slashed
=======
        let top_up_metadata = expect_or_err!(
            AwaitingTopUpFromProviders::<T>::get(provider_id),
            "Top up metadata should exist when there is a capacity deficit",
            Error::<T>::TopUpNotRequired
        );

        // Clear provider tracked storage
        GracePeriodToSlashedProviders::<T>::remove(
            top_up_metadata.end_block_grace_period,
            provider_id,
        );
>>>>>>> 5f118420
        AwaitingTopUpFromProviders::<T>::remove(provider_id);

        // Signal that the slashed amount has been topped up
        Self::deposit_event(Event::<T>::TopUpFulfilled {
            provider_id,
            amount: held_deposit_difference,
        });

        Ok(())
    }

    pub(crate) fn do_add_value_prop(
        who: &T::AccountId,
        price_per_giga_unit_of_data_per_block: BalanceOf<T>,
        commitment: Commitment<T>,
        bucket_data_limit: StorageDataUnit<T>,
    ) -> Result<(MainStorageProviderId<T>, ValueProposition<T>), DispatchError> {
        let msp_id =
            AccountIdToMainStorageProviderId::<T>::get(who).ok_or(Error::<T>::NotRegistered)?;

        let value_prop = ValueProposition::<T>::new(
            price_per_giga_unit_of_data_per_block,
            commitment,
            bucket_data_limit,
        );
        let value_prop_id = value_prop.derive_id();

        if MainStorageProviderIdsToValuePropositions::<T>::contains_key(&msp_id, &value_prop_id) {
            return Err(Error::<T>::ValuePropositionAlreadyExists.into());
        }

        MainStorageProviderIdsToValuePropositions::<T>::insert(&msp_id, value_prop_id, &value_prop);

        Ok((msp_id, value_prop))
    }

    pub(crate) fn do_make_value_prop_unavailable(
        who: &T::AccountId,
        value_prop_id: ValuePropIdFor<T>,
    ) -> Result<MainStorageProviderId<T>, DispatchError> {
        let msp_id =
            AccountIdToMainStorageProviderId::<T>::get(who).ok_or(Error::<T>::NotRegistered)?;

        MainStorageProviderIdsToValuePropositions::<T>::try_mutate_exists(
            &msp_id,
            value_prop_id,
            |value_prop| {
                let value_prop = value_prop
                    .as_mut()
                    .ok_or(Error::<T>::ValuePropositionNotFound)?;

                value_prop.available = false;

                Ok(msp_id)
            },
        )
    }

    fn hold_balance(
        account_id: &T::AccountId,
        previous_deposit: BalanceOf<T>,
        new_deposit: BalanceOf<T>,
    ) -> DispatchResult {
        // Get the user's reducible balance
        let user_balance = T::NativeBalance::reducible_balance(
            account_id,
            Preservation::Preserve,
            Fortitude::Polite,
        );

        // Get the difference between the new deposit and the current deposit
        let difference = new_deposit
            .checked_sub(&previous_deposit)
            .ok_or(DispatchError::Arithmetic(ArithmeticError::Underflow))?;

        // Check if the user has enough balance to pay the difference
        ensure!(user_balance >= difference, Error::<T>::NotEnoughBalance);

        // Check if we can hold the difference from the user
        ensure!(
            T::NativeBalance::can_hold(
                &HoldReason::StorageProviderDeposit.into(),
                account_id,
                difference,
            ),
            Error::<T>::CannotHoldDeposit
        );

        // Hold the difference from the user
        T::NativeBalance::hold(
            &HoldReason::StorageProviderDeposit.into(),
            account_id,
            difference,
        )?;

        Ok(())
    }

    fn release_balance(
        account_id: &T::AccountId,
        previous_deposit: BalanceOf<T>,
        new_deposit: BalanceOf<T>,
    ) -> DispatchResult {
        // Get the difference between the current deposit and the new deposit
        let difference = previous_deposit
            .checked_sub(&new_deposit)
            .ok_or(DispatchError::Arithmetic(ArithmeticError::Underflow))?;

        // Release the difference from the user
        T::NativeBalance::release(
            &HoldReason::StorageProviderDeposit.into(),
            account_id,
            difference,
            Precision::Exact,
        )?;

        Ok(())
    }

    /// Compute the worst case scenario slashable amount for a Storage Provider.
    ///
    /// Every failed proof submission counts as for two files which should have been proven due to the low probability of a challenge
    /// being an exact match to a file key stored by the Storage Provider. The StorageHub protocol requires the Storage Provider to
    /// submit a proof of storage for the neighbouring file keys of the missing challenged file key.
    ///
    /// The slashing amount is calculated as the product of the [`SlashAmountPerMaxFileSize`](Config::SlashAmountPerMaxFileSize)
    /// (an assumption that most file sizes fall below this large arbitrary size) and the accrued failed proof submissions multiplied
    /// by `2` to account for the worst case scenario where the provider would have proved two file keys surrounding the challenged file key.
    pub fn compute_worst_case_scenario_slashable_amount(
        provider_id: &ProviderIdFor<T>,
    ) -> Result<BalanceOf<T>, DispatchError> {
        let accrued_failed_submission_count = <T::ProvidersProofSubmitters as ProofSubmittersInterface>::get_accrued_failed_proof_submissions(&provider_id)
            .ok_or(Error::<T>::ProviderNotSlashable)?.into();

        Ok(T::SlashAmountPerMaxFileSize::get()
            .saturating_mul(accrued_failed_submission_count)
            .saturating_mul(2u32.into()))
    }

    /// Adjust the fixed rate payment stream between a user and an MSP based on the [`RateDeltaParam`].
    ///
    /// Handles creating, updating, or deleting the fixed rate payment stream storage.
    fn apply_delta_fixed_rate_payment_stream(
        msp_id: &MainStorageProviderId<T>,
        bucket_id: &BucketId<T>,
        user_id: &T::AccountId,
        delta: RateDeltaParam<T>,
    ) -> Result<(), DispatchError> {
        let current_rate = <T::PaymentStreams as PaymentStreamsInterface>::get_inner_fixed_rate_payment_stream_value(
            &msp_id,
            &user_id,
        )
        .unwrap_or_default();

        let bucket = Buckets::<T>::get(&bucket_id).ok_or(Error::<T>::BucketNotFound)?;

        ensure!(
            bucket.value_prop_id.is_some(),
            Error::<T>::BucketHasNoValueProposition
        );

        let value_prop = MainStorageProviderIdsToValuePropositions::<T>::get(
            &msp_id,
            &bucket.value_prop_id.unwrap(),
        )
        .ok_or(Error::<T>::ValuePropositionNotFound)?;

        let zero_sized_bucket_rate = T::ZeroSizeBucketFixedRate::get();

        match delta {
            RateDeltaParam::NewBucket => {
                // Get the rate of the new bucket to add.
                // If the bucket size is zero, the rate is the fixed rate of a zero sized bucket.
                // Otherwise, the rate is the fixed rate of a zero sized bucket plus the rate according to the bucket size.
                // Since the value proposition is in price per giga unit of data per block, we need to convert the price to price per unit of data per block
                // and that could mean that, since it's an integer division, the rate could be zero. In that case, we saturate to the zero sized bucket rate.
                let bucket_rate = if bucket.size.is_zero() {
                    zero_sized_bucket_rate
                } else {
                    value_prop
                        .price_per_giga_unit_of_data_per_block
                        .multiply_rational(bucket.size.into(), GIGAUNIT.into(), NearestPrefUp)
                        .ok_or(ArithmeticError::Overflow)?
                        .checked_add(&zero_sized_bucket_rate)
                        .ok_or(ArithmeticError::Overflow)?
                };

                let new_rate = current_rate
                    .checked_add(&bucket_rate)
                    .ok_or(ArithmeticError::Overflow)?;

                if <T::PaymentStreams as PaymentStreamsInterface>::fixed_rate_payment_stream_exists(
                    &msp_id, &user_id,
                ) {
                    <T::PaymentStreams as PaymentStreamsInterface>::update_fixed_rate_payment_stream(
                    &msp_id,
                    &user_id,
                    new_rate,
                )?;
                } else {
                    <T::PaymentStreams as PaymentStreamsInterface>::create_fixed_rate_payment_stream(
                        &msp_id,
                        &user_id,
                        new_rate,
                    )?;
                }
            }
            RateDeltaParam::RemoveBucket => {
                // Get the current rate of the bucket to remove.
                // If the bucket size is zero, the rate is the fixed rate of a zero sized bucket.
                // Otherwise, the rate is the fixed rate of a zero sized bucket plus the rate according to the bucket size.
                // Since the value proposition is in price per giga unit of data per block, we need to convert the price to price per unit of data per block
                // and that could mean that, since it's an integer division, the rate could be zero. In that case, we saturate to the zero sized bucket rate.
                let bucket_rate = if bucket.size.is_zero() {
                    zero_sized_bucket_rate
                } else {
                    value_prop
                        .price_per_giga_unit_of_data_per_block
                        .multiply_rational(bucket.size.into(), GIGAUNIT.into(), NearestPrefUp)
                        .ok_or(ArithmeticError::Overflow)?
                        .checked_add(&zero_sized_bucket_rate)
                        .ok_or(ArithmeticError::Overflow)?
                };

                let new_rate = current_rate.saturating_sub(bucket_rate);

                if new_rate.is_zero() {
                    <T::PaymentStreams as PaymentStreamsInterface>::delete_fixed_rate_payment_stream(
                    &msp_id,
                    &user_id,
                )?;
                } else {
                    <T::PaymentStreams as PaymentStreamsInterface>::update_fixed_rate_payment_stream(
                        &msp_id,
                        &user_id,
                        new_rate,
                    )?;
                }
            }
            RateDeltaParam::Increase(delta) => {
                // Get the current bucket rate, which is the rate of a zero sized bucket plus the rate according to the bucket size.
                let bucket_rate = value_prop
                    .price_per_giga_unit_of_data_per_block
                    .multiply_rational(bucket.size.into(), GIGAUNIT.into(), NearestPrefUp)
                    .ok_or(ArithmeticError::Overflow)?
                    .checked_add(&zero_sized_bucket_rate)
                    .ok_or(ArithmeticError::Overflow)?;

                // Calculate the new bucket's size.
                let new_bucket_size = bucket
                    .size
                    .checked_add(&delta)
                    .ok_or(ArithmeticError::Overflow)?;

                // Ensure the new bucket size does not exceed the bucket data limit of associated value proposition
                ensure!(
                    new_bucket_size <= value_prop.bucket_data_limit,
                    Error::<T>::BucketSizeExceedsLimit
                );

                // Calculate what would be the new bucket rate with the new size.
                let new_bucket_rate = value_prop
                    .price_per_giga_unit_of_data_per_block
                    .multiply_rational(new_bucket_size.into(), GIGAUNIT.into(), NearestPrefUp)
                    .ok_or(ArithmeticError::Overflow)?
                    .checked_add(&zero_sized_bucket_rate)
                    .ok_or(ArithmeticError::Overflow)?;

                // Get the delta rate, which is the difference between the old and new rates for this bucket.
                let delta_rate = new_bucket_rate
                    .checked_sub(&bucket_rate)
                    .ok_or(ArithmeticError::Underflow)?;

                // If the rate has changed, update the payment stream.
                if !delta_rate.is_zero() {
                    // Since this is an increase, add the delta rate to the current rate.
                    let new_rate = current_rate
                        .checked_add(&delta_rate)
                        .ok_or(ArithmeticError::Overflow)?;

                    <T::PaymentStreams as PaymentStreamsInterface>::update_fixed_rate_payment_stream(
                    &msp_id, &user_id, new_rate,
                	)?;
                }
            }
            RateDeltaParam::Decrease(delta) => {
                // Get the current bucket rate, which is the rate of a zero sized bucket plus the rate according to the bucket size.
                let bucket_rate = value_prop
                    .price_per_giga_unit_of_data_per_block
                    .multiply_rational(bucket.size.into(), GIGAUNIT.into(), NearestPrefUp)
                    .ok_or(ArithmeticError::Overflow)?
                    .checked_add(&zero_sized_bucket_rate)
                    .ok_or(ArithmeticError::Overflow)?;

                // Calculate the new bucket's size.
                let new_bucket_size = bucket
                    .size
                    .checked_sub(&delta)
                    .ok_or(ArithmeticError::Underflow)?;

                // Calculate what would be the new bucket rate with the new size.
                let new_bucket_rate = value_prop
                    .price_per_giga_unit_of_data_per_block
                    .multiply_rational(new_bucket_size.into(), GIGAUNIT.into(), NearestPrefUp)
                    .ok_or(ArithmeticError::Overflow)?
                    .checked_add(&zero_sized_bucket_rate)
                    .ok_or(ArithmeticError::Overflow)?;

                // Get the delta rate, which is the difference between the old and new rates for this bucket.
                let delta_rate = bucket_rate
                    .checked_sub(&new_bucket_rate)
                    .ok_or(ArithmeticError::Underflow)?;

                // If the rate has changed, update the payment stream.
                if !delta_rate.is_zero() {
                    // Since this is a decrease, subtract the delta rate from the current rate.
                    let new_rate = current_rate.saturating_sub(delta_rate);

                    <T::PaymentStreams as PaymentStreamsInterface>::update_fixed_rate_payment_stream(
                    &msp_id, &user_id, new_rate,
                	)?;
                }
            }
        }

        Ok(())
    }

    /// Compute the deposit needed for a given capacity.
    pub(crate) fn compute_deposit_needed_for_capacity(
        capacity: T::StorageDataUnit,
    ) -> Result<BalanceOf<T>, DispatchError> {
        let capacity_over_minimum = capacity
            .checked_sub(&T::SpMinCapacity::get())
            .ok_or(Error::<T>::StorageTooLow)?;
        let deposit_for_capacity_over_minimum = T::DepositPerData::get()
            .checked_mul(&capacity_over_minimum.into())
            .ok_or(ArithmeticError::Overflow)?;
        T::SpMinDeposit::get()
            .checked_add(&deposit_for_capacity_over_minimum)
            .ok_or(ArithmeticError::Overflow.into())
    }

    /// Computes the capacity corresponding to a given held deposit.
    /// This is the inverse of `compute_deposit_needed_for_capacity` but returns 0 if the held deposit is less than the minimum required instead of an error.
    pub(crate) fn compute_capacity_from_held_deposit(
        held_deposit: BalanceOf<T>,
    ) -> Result<T::StorageDataUnit, DispatchError> {
        // Subtract the minimum deposit to get the excess deposit
        let deposit_over_minimum = match held_deposit.checked_sub(&T::SpMinDeposit::get()) {
            Some(d) => d,
            // A held deposit smaller than the minimum required will result in a capacity of 0
            None => return Ok(T::StorageDataUnit::zero()),
        };

        // Calculate the capacity over the minimum
        let capacity_over_minimum = if deposit_over_minimum >= BalanceOf::<T>::one() {
            let storage_data_units = deposit_over_minimum
                .checked_div(&T::DepositPerData::get())
                .ok_or(ArithmeticError::Underflow)?;

            StorageDataUnitAndBalanceConverter::<T>::convert_back(storage_data_units)
        } else {
            T::StorageDataUnit::zero()
        };

        // Add the minimum capacity to get the total capacity
        let total_capacity = T::SpMinCapacity::get()
            .checked_add(&capacity_over_minimum)
            .ok_or(ArithmeticError::Overflow)?;

        Ok(total_capacity)
    }

    fn get_provider_details(
        provider_id: ProviderIdFor<T>,
    ) -> Result<(T::AccountId, StorageDataUnit<T>, StorageDataUnit<T>), DispatchError>
    where
        T: pallet::Config,
    {
        if let Some(provider) = MainStorageProviders::<T>::get(provider_id) {
            Ok((
                provider.owner_account,
                provider.capacity,
                provider.capacity_used,
            ))
        } else if let Some(provider) = BackupStorageProviders::<T>::get(provider_id) {
            Ok((
                provider.owner_account,
                provider.capacity,
                provider.capacity_used,
            ))
        } else {
            return Err(Error::<T>::NotRegistered.into());
        }
    }
<<<<<<< HEAD

    /// Convert `BlockNumberFor` to `RelayBlockNumber`.
    pub(crate) fn convert_block_number_to_relay_block_number(
        block_number: BlockNumberFor<T>,
    ) -> Result<RelayBlockNumber<T>, DispatchError> {
        let block_number = block_number.into();
        RelayBlockNumber::<T>::try_from(block_number)
            .map_err(|_| Error::<T>::BlockNumberConversionFailed.into())
    }
=======
>>>>>>> 5f118420
}

impl<T: Config> From<MainStorageProvider<T>> for BackupStorageProvider<T> {
    fn from(msp: MainStorageProvider<T>) -> Self {
        BackupStorageProvider {
            capacity: msp.capacity,
            capacity_used: msp.capacity_used,
            multiaddresses: msp.multiaddresses,
            root: T::DefaultMerkleRoot::get(),
            last_capacity_change: msp.last_capacity_change,
            owner_account: msp.owner_account,
            payment_account: msp.payment_account,
            reputation_weight: T::StartingReputationWeight::get(),
            sign_up_block: msp.sign_up_block,
        }
    }
}

/**************** Interface Implementations ****************/

/// Implement the ReadBucketsInterface trait for the Storage Providers pallet.
impl<T: pallet::Config> ReadBucketsInterface for pallet::Pallet<T> {
    type AccountId = T::AccountId;
    type BucketId = BucketId<T>;
    type BucketNameLimit = T::BucketNameLimit;
    type ProviderId = ProviderIdFor<T>;
    type ReadAccessGroupId = T::ReadAccessGroupId;
    type MerkleHash = MerklePatriciaRoot<T>;
    type StorageDataUnit = T::StorageDataUnit;

    fn bucket_exists(bucket_id: &Self::BucketId) -> bool {
        Buckets::<T>::contains_key(bucket_id)
    }

    fn derive_bucket_id(
        owner: &Self::AccountId,
        bucket_name: BoundedVec<u8, Self::BucketNameLimit>,
    ) -> Self::BucketId {
        let concat = owner
            .encode()
            .into_iter()
            .chain(bucket_name.encode().into_iter())
            .collect::<scale_info::prelude::vec::Vec<u8>>();

        <<T as crate::Config>::ProviderIdHashing as sp_runtime::traits::Hash>::hash(&concat)
    }

    fn get_msp_of_bucket(
        bucket_id: &Self::BucketId,
    ) -> Result<Option<Self::ProviderId>, DispatchError> {
        let bucket = Buckets::<T>::get(bucket_id).ok_or(Error::<T>::BucketNotFound)?;
        Ok(bucket.msp_id)
    }

    fn get_read_access_group_id_of_bucket(
        bucket_id: &Self::BucketId,
    ) -> Result<Option<Self::ReadAccessGroupId>, DispatchError> {
        let bucket = Buckets::<T>::get(bucket_id).ok_or(Error::<T>::BucketNotFound)?;
        Ok(bucket.read_access_group_id)
    }

    fn is_bucket_owner(
        who: &Self::AccountId,
        bucket_id: &Self::BucketId,
    ) -> Result<bool, DispatchError> {
        let bucket = Buckets::<T>::get(bucket_id).ok_or(Error::<T>::BucketNotFound)?;
        Ok(&bucket.user_id == who)
    }

    fn is_bucket_private(bucket_id: &Self::BucketId) -> Result<bool, DispatchError> {
        let bucket = Buckets::<T>::get(bucket_id).ok_or(Error::<T>::BucketNotFound)?;
        Ok(bucket.private)
    }

    fn is_bucket_stored_by_msp(msp_id: &Self::ProviderId, bucket_id: &Self::BucketId) -> bool {
        if let Some(bucket) = Buckets::<T>::get(bucket_id) {
            bucket.msp_id == Some(*msp_id)
        } else {
            false
        }
    }

    fn get_root_bucket(bucket_id: &Self::BucketId) -> Option<Self::MerkleHash> {
        Buckets::<T>::get(bucket_id).map(|bucket| bucket.root)
    }

    fn get_bucket_owner(bucket_id: &Self::BucketId) -> Result<Self::AccountId, DispatchError> {
        let bucket = Buckets::<T>::get(bucket_id).ok_or(Error::<T>::BucketNotFound)?;
        Ok(bucket.user_id)
    }

    fn get_bucket_size(bucket_id: &Self::BucketId) -> Result<Self::StorageDataUnit, DispatchError> {
        let bucket = Buckets::<T>::get(bucket_id).ok_or(Error::<T>::BucketNotFound)?;
        Ok(bucket.size)
    }

    fn get_msp_bucket(
        bucket_id: &Self::BucketId,
    ) -> Result<Option<Self::ProviderId>, DispatchError> {
        let bucket = Buckets::<T>::get(bucket_id).ok_or(Error::<T>::BucketNotFound)?;
        Ok(bucket.msp_id)
    }
}

/// Implement the MutateBucketsInterface trait for the Storage Providers pallet.
impl<T: pallet::Config> MutateBucketsInterface for pallet::Pallet<T> {
    type AccountId = T::AccountId;
    type BucketId = BucketId<T>;
    type ProviderId = ProviderIdFor<T>;
    type ReadAccessGroupId = T::ReadAccessGroupId;
    type MerkleHash = MerklePatriciaRoot<T>;
    type StorageDataUnit = T::StorageDataUnit;
    type ValuePropId = ValuePropIdFor<T>;

    fn add_bucket(
        provider_id: Option<Self::ProviderId>,
        user_id: Self::AccountId,
        bucket_id: Self::BucketId,
        privacy: bool,
        maybe_read_access_group_id: Option<Self::ReadAccessGroupId>,
        value_prop_id: Option<Self::ValuePropId>,
    ) -> DispatchResult {
        // Check if bucket already exists
        ensure!(
            !Buckets::<T>::contains_key(&bucket_id),
            Error::<T>::BucketAlreadyExists
        );

        let user_balance = T::NativeBalance::reducible_balance(
            &user_id,
            Preservation::Preserve,
            Fortitude::Polite,
        );

        if let Some(provider_id) = provider_id {
            // Check if the MSP exists
            ensure!(
                MainStorageProviders::<T>::contains_key(&provider_id),
                Error::<T>::NotRegistered
            );

            if let Some(value_prop_id) = value_prop_id {
                let value_prop = MainStorageProviderIdsToValuePropositions::<T>::get(
                    &provider_id,
                    &value_prop_id,
                )
                .ok_or(Error::<T>::ValuePropositionNotFound)?;

                ensure!(
                    value_prop.available,
                    Error::<T>::ValuePropositionNotAvailable
                );
            }
        }

        let deposit = T::BucketDeposit::get();
        ensure!(user_balance >= deposit, Error::<T>::NotEnoughBalance);
        ensure!(
            T::NativeBalance::can_hold(&HoldReason::BucketDeposit.into(), &user_id, deposit),
            Error::<T>::CannotHoldDeposit
        );

        // Hold the bucket deposit
        T::NativeBalance::hold(&HoldReason::BucketDeposit.into(), &user_id, deposit)?;

        let bucket = Bucket {
            root: T::DefaultMerkleRoot::get(),
            msp_id: provider_id,
            private: privacy,
            read_access_group_id: maybe_read_access_group_id,
            user_id: user_id.clone(),
            size: T::StorageDataUnit::zero(),
            value_prop_id,
        };

        Buckets::<T>::insert(&bucket_id, &bucket);

        if let Some(provider_id) = provider_id {
            MainStorageProviderIdsToBuckets::<T>::insert(provider_id, bucket_id, ());

            Self::apply_delta_fixed_rate_payment_stream(
                &provider_id,
                &bucket_id,
                &user_id,
                RateDeltaParam::NewBucket,
            )?;
        }

        Ok(())
    }

    fn assign_msp_to_bucket(
        bucket_id: &Self::BucketId,
        new_msp: &Self::ProviderId,
    ) -> DispatchResult {
        Buckets::<T>::try_mutate(bucket_id, |bucket| {
            let bucket = bucket.as_mut().ok_or(Error::<T>::BucketNotFound)?;

            if let Some(msp_id) = bucket.msp_id {
                if msp_id == *new_msp {
                    return Err(Error::<T>::MspAlreadyAssignedToBucket.into());
                }

                Self::apply_delta_fixed_rate_payment_stream(
                    &msp_id,
                    bucket_id,
                    &bucket.user_id,
                    RateDeltaParam::RemoveBucket,
                )?;

                MainStorageProviderIdsToBuckets::<T>::remove(msp_id, bucket_id);
            }

            bucket.msp_id = Some(*new_msp);

            Self::apply_delta_fixed_rate_payment_stream(
                new_msp,
                bucket_id,
                &bucket.user_id,
                RateDeltaParam::NewBucket,
            )?;

            MainStorageProviderIdsToBuckets::<T>::insert(*new_msp, bucket_id, ());

            Ok::<_, DispatchError>(())
        })
    }

    fn unassign_msp_from_bucket(bucket_id: &Self::BucketId) -> DispatchResult {
        Buckets::<T>::try_mutate(bucket_id, |bucket| {
            let bucket = bucket.as_mut().ok_or(Error::<T>::BucketNotFound)?;

            // MSP should exist within the context of this execution.
            let msp_id = bucket
                .msp_id
                .ok_or(Error::<T>::BucketMustHaveMspForOperation)?;

            bucket.msp_id = None;

            Self::apply_delta_fixed_rate_payment_stream(
                &msp_id,
                bucket_id,
                &bucket.user_id,
                RateDeltaParam::RemoveBucket,
            )?;

            MainStorageProviderIdsToBuckets::<T>::remove(msp_id, bucket_id);

            Ok::<_, DispatchError>(())
        })
    }

    fn change_root_bucket(bucket_id: Self::BucketId, new_root: Self::MerkleHash) -> DispatchResult {
        Buckets::<T>::try_mutate(&bucket_id, |bucket| {
            let bucket = bucket.as_mut().ok_or(Error::<T>::BucketNotFound)?;

            Self::deposit_event(Event::<T>::BucketRootChanged {
                bucket_id,
                old_root: bucket.root,
                new_root,
            });

            bucket.root = new_root;

            Ok(())
        })
    }

    fn remove_root_bucket(bucket_id: Self::BucketId) -> DispatchResult {
        let bucket = Buckets::<T>::get(&bucket_id).ok_or(Error::<T>::BucketNotFound)?;

        // Check if the bucket is empty
        ensure!(
            bucket.root == T::DefaultMerkleRoot::get(),
            Error::<T>::BucketNotEmpty
        );

        if let Some(msp_id) = bucket.msp_id {
            Self::apply_delta_fixed_rate_payment_stream(
                &msp_id,
                &bucket_id,
                &bucket.user_id,
                RateDeltaParam::RemoveBucket,
            )?;

            MainStorageProviderIdsToBuckets::<T>::remove(msp_id, &bucket_id);
        };

        Buckets::<T>::remove(&bucket_id);

        // Release the bucket deposit hold
        T::NativeBalance::release(
            &HoldReason::BucketDeposit.into(),
            &bucket.user_id,
            T::BucketDeposit::get(),
            Precision::Exact,
        )?;

        Ok(())
    }

    fn update_bucket_privacy(bucket_id: Self::BucketId, privacy: bool) -> DispatchResult {
        Buckets::<T>::try_mutate(&bucket_id, |maybe_bucket| {
            let bucket = maybe_bucket.as_mut().ok_or(Error::<T>::BucketNotFound)?;

            bucket.private = privacy;

            Ok(())
        })
    }

    fn update_bucket_read_access_group_id(
        bucket_id: Self::BucketId,
        maybe_read_access_group_id: Option<Self::ReadAccessGroupId>,
    ) -> DispatchResult {
        Buckets::<T>::try_mutate(&bucket_id, |maybe_bucket| {
            let bucket = maybe_bucket.as_mut().ok_or(Error::<T>::BucketNotFound)?;

            bucket.read_access_group_id = maybe_read_access_group_id;

            Ok(())
        })
    }

    fn increase_bucket_size(
        bucket_id: &Self::BucketId,
        delta: Self::StorageDataUnit,
    ) -> DispatchResult {
        let (msp_id, user_id) = Buckets::<T>::try_mutate(&bucket_id, |maybe_bucket| {
            let bucket = maybe_bucket.as_mut().ok_or(Error::<T>::BucketNotFound)?;

            bucket.size = bucket.size.saturating_add(delta);

            Ok::<_, DispatchError>((
                bucket
                    .msp_id
                    .ok_or(Error::<T>::BucketMustHaveMspForOperation)?,
                bucket.user_id.clone(),
            ))
        })?;

        Self::apply_delta_fixed_rate_payment_stream(
            &msp_id,
            bucket_id,
            &user_id,
            RateDeltaParam::Increase(delta),
        )?;

        Ok(())
    }

    fn decrease_bucket_size(
        bucket_id: &Self::BucketId,
        delta: Self::StorageDataUnit,
    ) -> DispatchResult {
        Buckets::<T>::try_mutate(&bucket_id, |maybe_bucket| {
            let bucket = maybe_bucket.as_mut().ok_or(Error::<T>::BucketNotFound)?;

            bucket.size = bucket.size.saturating_sub(delta);

            if let Some(msp_id) = bucket.msp_id {
                Self::apply_delta_fixed_rate_payment_stream(
                    &msp_id,
                    bucket_id,
                    &bucket.user_id,
                    RateDeltaParam::Decrease(delta),
                )?;
            }

            Ok(())
        })
    }
}

/// Implement the ReadStorageProvidersInterface trait for the Storage Providers pallet.
impl<T: pallet::Config> ReadStorageProvidersInterface for pallet::Pallet<T> {
    type ProviderId = ProviderIdFor<T>;
    type StorageDataUnit = T::StorageDataUnit;
    type SpCount = T::SpCount;
    type MultiAddress = MultiAddress<T>;
    type MaxNumberOfMultiAddresses = T::MaxMultiAddressAmount;
    type ReputationWeight = T::ReputationWeightType;

    fn is_bsp(who: &Self::ProviderId) -> bool {
        BackupStorageProviders::<T>::contains_key(&who)
    }

    fn is_msp(who: &Self::ProviderId) -> bool {
        MainStorageProviders::<T>::contains_key(&who)
    }

    fn get_global_bsps_reputation_weight() -> Self::ReputationWeight {
        GlobalBspsReputationWeight::<T>::get()
    }

    fn get_bsp_reputation_weight(
        who: &Self::ProviderId,
    ) -> Result<Self::ReputationWeight, DispatchError> {
        if let Some(bsp) = BackupStorageProviders::<T>::get(who) {
            Ok(bsp.reputation_weight)
        } else {
            Err(Error::<T>::NotRegistered.into())
        }
    }

    fn get_number_of_bsps() -> Self::SpCount {
        Self::get_bsp_count()
    }

    fn get_capacity(who: &Self::ProviderId) -> Self::StorageDataUnit {
        if let Some(bsp) = BackupStorageProviders::<T>::get(who) {
            bsp.capacity
        } else if let Some(msp) = MainStorageProviders::<T>::get(who) {
            msp.capacity
        } else {
            Zero::zero()
        }
    }

    fn get_used_capacity(who: &Self::ProviderId) -> Self::StorageDataUnit {
        if let Some(bsp) = BackupStorageProviders::<T>::get(who) {
            bsp.capacity_used
        } else if let Some(msp) = MainStorageProviders::<T>::get(who) {
            msp.capacity_used
        } else {
            Zero::zero()
        }
    }

    fn available_capacity(who: &Self::ProviderId) -> Self::StorageDataUnit {
        if let Some(bsp) = BackupStorageProviders::<T>::get(who) {
            bsp.capacity.saturating_sub(bsp.capacity_used)
        } else if let Some(msp) = MainStorageProviders::<T>::get(who) {
            msp.capacity.saturating_sub(msp.capacity_used)
        } else {
            Zero::zero()
        }
    }

    fn get_bsp_multiaddresses(
        who: &Self::ProviderId,
    ) -> Result<BoundedVec<Self::MultiAddress, Self::MaxNumberOfMultiAddresses>, DispatchError>
    {
        if let Some(bsp) = BackupStorageProviders::<T>::get(who) {
            Ok(BoundedVec::from(bsp.multiaddresses))
        } else {
            Err(Error::<T>::NotRegistered.into())
        }
    }
}

/// Implement the MutateStorageProvidersInterface trait for the Storage Providers pallet.
impl<T: pallet::Config> MutateStorageProvidersInterface for pallet::Pallet<T> {
    type ProviderId = ProviderIdFor<T>;
    type StorageDataUnit = T::StorageDataUnit;

    fn decrease_capacity_used(
        provider_id: &Self::ProviderId,
        delta: Self::StorageDataUnit,
    ) -> DispatchResult {
        if MainStorageProviders::<T>::contains_key(&provider_id) {
            let mut msp =
                MainStorageProviders::<T>::get(&provider_id).ok_or(Error::<T>::NotRegistered)?;
            msp.capacity_used = msp.capacity_used.saturating_sub(delta);
            MainStorageProviders::<T>::insert(&provider_id, msp);
        } else if BackupStorageProviders::<T>::contains_key(&provider_id) {
            let mut bsp =
                BackupStorageProviders::<T>::get(&provider_id).ok_or(Error::<T>::NotRegistered)?;
            bsp.capacity_used = bsp.capacity_used.saturating_sub(delta);
            BackupStorageProviders::<T>::insert(&provider_id, bsp);
            UsedBspsCapacity::<T>::mutate(|n| match n.checked_sub(&delta) {
                Some(new_total_bsp_capacity) => {
                    *n = new_total_bsp_capacity;
                    Ok(())
                }
                None => Err(DispatchError::Arithmetic(ArithmeticError::Underflow)),
            })?;
        } else {
            return Err(Error::<T>::NotRegistered.into());
        }
        Ok(())
    }

    fn increase_capacity_used(
        provider_id: &Self::ProviderId,
        delta: Self::StorageDataUnit,
    ) -> DispatchResult {
        if MainStorageProviders::<T>::contains_key(&provider_id) {
            let mut msp =
                MainStorageProviders::<T>::get(&provider_id).ok_or(Error::<T>::NotRegistered)?;

            let new_used_capacity = msp.capacity_used.saturating_add(delta);
            if msp.capacity < new_used_capacity {
                return Err(Error::<T>::NewUsedCapacityExceedsStorageCapacity.into());
            }
            msp.capacity_used = new_used_capacity;
            MainStorageProviders::<T>::insert(&provider_id, msp);
        } else if BackupStorageProviders::<T>::contains_key(&provider_id) {
            let mut bsp =
                BackupStorageProviders::<T>::get(&provider_id).ok_or(Error::<T>::NotRegistered)?;
            bsp.capacity_used = bsp.capacity_used.saturating_add(delta);
            BackupStorageProviders::<T>::insert(&provider_id, bsp);
            UsedBspsCapacity::<T>::mutate(|n| match n.checked_add(&delta) {
                Some(new_total_bsp_capacity) => {
                    *n = new_total_bsp_capacity;
                    Ok(())
                }
                None => Err(DispatchError::Arithmetic(ArithmeticError::Overflow)),
            })?;
        } else {
            return Err(Error::<T>::NotRegistered.into());
        }
        Ok(())
    }
}

/// Implement the ReadProvidersInterface for the Storage Providers pallet.
impl<T: pallet::Config> ReadProvidersInterface for pallet::Pallet<T> {
    type AccountId = T::AccountId;
    type Balance = T::NativeBalance;
    type MerkleHash = MerklePatriciaRoot<T>;
    type ProviderId = ProviderIdFor<T>;
    type TickNumber = TickNumberFor<T>;

    fn get_default_root() -> Self::MerkleHash {
        T::DefaultMerkleRoot::get()
    }

    fn get_owner_account(who: Self::ProviderId) -> Option<Self::AccountId> {
        if let Some(bsp) = BackupStorageProviders::<T>::get(&who) {
            Some(bsp.owner_account)
        } else if let Some(msp) = MainStorageProviders::<T>::get(&who) {
            Some(msp.owner_account)
        } else if let Some(bucket) = Buckets::<T>::get(&who) {
            let msp_id = bucket.msp_id?;

            if let Some(msp) = MainStorageProviders::<T>::get(&msp_id) {
                Some(msp.owner_account)
            } else {
                None
            }
        } else {
            None
        }
    }

    fn get_payment_account(who: Self::ProviderId) -> Option<Self::AccountId> {
        if let Some(bsp) = BackupStorageProviders::<T>::get(&who) {
            Some(bsp.payment_account)
        } else if let Some(msp) = MainStorageProviders::<T>::get(&who) {
            Some(msp.payment_account)
        } else {
            None
        }
    }

    fn get_provider_id(who: Self::AccountId) -> Option<Self::ProviderId> {
        if let Some(bsp_id) = AccountIdToBackupStorageProviderId::<T>::get(who.clone()) {
            Some(bsp_id)
        } else if let Some(msp_id) = AccountIdToMainStorageProviderId::<T>::get(who) {
            Some(msp_id)
        } else {
            None
        }
    }

    fn get_root(who: Self::ProviderId) -> Option<Self::MerkleHash> {
        if let Some(bucket) = Buckets::<T>::get(&who) {
            Some(bucket.root)
        } else if let Some(bsp) = BackupStorageProviders::<T>::get(&who) {
            Some(bsp.root)
        } else {
            None
        }
    }

    fn get_stake(
        who: Self::ProviderId,
    ) -> Option<<Self::Balance as frame_support::traits::fungible::Inspect<Self::AccountId>>::Balance>
    {
        if let Some(msp) = MainStorageProviders::<T>::get(&who) {
            Some(T::NativeBalance::balance_on_hold(
                &HoldReason::StorageProviderDeposit.into(),
                &msp.owner_account,
            ))
        } else if let Some(bsp) = BackupStorageProviders::<T>::get(&who) {
            Some(T::NativeBalance::balance_on_hold(
                &HoldReason::StorageProviderDeposit.into(),
                &bsp.owner_account,
            ))
        } else {
            None
        }
    }

    fn is_provider(who: Self::ProviderId) -> bool {
        BackupStorageProviders::<T>::contains_key(&who)
            || MainStorageProviders::<T>::contains_key(&who)
            || Buckets::<T>::contains_key(&who)
    }

    fn is_provider_insolvent(who: Self::ProviderId) -> bool {
        InsolventProviders::<T>::get(&who).is_some()
    }

    fn insolvency_block(who: Self::ProviderId) -> Option<TickNumberFor<T>> {
        InsolventProviders::<T>::get(&who)
    }
}

/// Implement the MutateProvidersInterface for the Storage Providers pallet.
impl<T: pallet::Config> MutateProvidersInterface for pallet::Pallet<T> {
    type MerkleHash = MerklePatriciaRoot<T>;
    type ProviderId = ProviderIdFor<T>;

    fn update_root(who: Self::ProviderId, new_root: Self::MerkleHash) -> DispatchResult {
        if let Some(bucket) = Buckets::<T>::get(&who) {
            Buckets::<T>::insert(
                &who,
                Bucket {
                    root: new_root,
                    ..bucket
                },
            );
        } else if let Some(bsp) = BackupStorageProviders::<T>::get(&who) {
            BackupStorageProviders::<T>::insert(
                &who,
                BackupStorageProvider {
                    root: new_root,
                    ..bsp
                },
            );
        } else {
            return Err(Error::<T>::NotRegistered.into());
        }
        Ok(())
    }
}

/// Implement the ReadChallengeableProvidersInterface for the Storage Providers pallet.
impl<T: pallet::Config> ReadChallengeableProvidersInterface for pallet::Pallet<T> {
    type AccountId = T::AccountId;
    type Balance = T::NativeBalance;
    type MerkleHash = MerklePatriciaRoot<T>;
    type ProviderId = ProviderIdFor<T>;

    fn get_default_root() -> Self::MerkleHash {
        T::DefaultMerkleRoot::get()
    }

    fn get_owner_account(who: Self::ProviderId) -> Option<Self::AccountId> {
        if let Some(bsp) = BackupStorageProviders::<T>::get(&who) {
            Some(bsp.owner_account)
        } else {
            None
        }
    }

    fn get_provider_id(who: Self::AccountId) -> Option<Self::ProviderId> {
        if let Some(bsp_id) = AccountIdToBackupStorageProviderId::<T>::get(who.clone()) {
            Some(bsp_id)
        } else {
            None
        }
    }

    fn get_root(who: Self::ProviderId) -> Option<Self::MerkleHash> {
        if let Some(bsp) = BackupStorageProviders::<T>::get(&who) {
            Some(bsp.root)
        } else {
            None
        }
    }

    fn get_stake(
        who: Self::ProviderId,
    ) -> Option<<Self::Balance as frame_support::traits::fungible::Inspect<Self::AccountId>>::Balance>
    {
        if let Some(bsp) = BackupStorageProviders::<T>::get(&who) {
            Some(T::NativeBalance::balance_on_hold(
                &HoldReason::StorageProviderDeposit.into(),
                &bsp.owner_account,
            ))
        } else {
            None
        }
    }

    fn is_provider(who: Self::ProviderId) -> bool {
        BackupStorageProviders::<T>::contains_key(&who)
    }

    fn get_min_stake(
    ) -> <Self::Balance as frame_support::traits::fungible::Inspect<Self::AccountId>>::Balance {
        T::SpMinDeposit::get()
    }
}

/// Implement the MutateChallengeableProvidersInterface for the Storage Providers pallet.
impl<T: pallet::Config> MutateChallengeableProvidersInterface for pallet::Pallet<T> {
    type MerkleHash = MerklePatriciaRoot<T>;
    type ProviderId = ProviderIdFor<T>;

    fn update_root(who: Self::ProviderId, new_root: Self::MerkleHash) -> DispatchResult {
        if let Some(bsp) = BackupStorageProviders::<T>::get(&who) {
            BackupStorageProviders::<T>::insert(
                &who,
                BackupStorageProvider {
                    root: new_root,
                    ..bsp
                },
            );
        } else {
            return Err(Error::<T>::NotRegistered.into());
        }
        Ok(())
    }

    fn update_provider_after_key_removal(
        provider_id: &Self::ProviderId,
        removed_trie_value: &Vec<u8>,
    ) -> DispatchResult {
        // Get the removed file's metadata
        let file_metadata =
            <<T as crate::Config>::FileMetadataManager as FileMetadataInterface>::decode(
                removed_trie_value,
            )
            .map_err(|_| Error::<T>::InvalidEncodedFileMetadata)?;

        // Get the file size as a StorageDataUnit type and the owner as an AccountId type
        let file_size =
            <<T as crate::Config>::FileMetadataManager as FileMetadataInterface>::get_file_size(
                &file_metadata,
            );
        let owner =
            <<T as crate::Config>::FileMetadataManager as FileMetadataInterface>::get_file_owner(
                &file_metadata,
            )
            .map_err(|_| Error::<T>::InvalidEncodedAccountId)?;

        // Decrease the used capacity of the provider
        Self::decrease_capacity_used(provider_id, file_size)?;

        // Update the provider's payment stream with the user
        let previous_amount_provided =
            <T::PaymentStreams as PaymentStreamsInterface>::get_dynamic_rate_payment_stream_amount_provided(
                provider_id,
                &owner,
            )
            .ok_or(Error::<T>::PaymentStreamNotFound)?;
        let new_amount_provided = previous_amount_provided.saturating_sub(file_size);
        <T::PaymentStreams as PaymentStreamsInterface>::update_dynamic_rate_payment_stream(
            provider_id,
            &owner,
            &new_amount_provided,
        )?;

        Ok(())
    }
}

/// Implement the SystemMetricsInterface for the Storage Providers pallet.
impl<T: pallet::Config> SystemMetricsInterface for pallet::Pallet<T> {
    type ProvidedUnit = StorageDataUnit<T>;

    fn get_total_capacity() -> Self::ProvidedUnit {
        Self::get_total_bsp_capacity()
    }

    fn get_total_used_capacity() -> Self::ProvidedUnit {
        Self::get_used_bsp_capacity()
    }
}

/// Runtime API implementation for the Storage Providers pallet.
impl<T> Pallet<T>
where
    T: pallet::Config,
{
    pub fn get_bsp_info(
        bsp_id: &BackupStorageProviderId<T>,
    ) -> Result<BackupStorageProvider<T>, GetBspInfoError> {
        BackupStorageProviders::<T>::get(bsp_id).ok_or(GetBspInfoError::BspNotRegistered)
    }

    pub fn get_storage_provider_id(who: &T::AccountId) -> Option<StorageProviderId<T>> {
        if let Some(bsp_id) = AccountIdToBackupStorageProviderId::<T>::get(who) {
            Some(StorageProviderId::BackupStorageProvider(bsp_id))
        } else if let Some(msp_id) = AccountIdToMainStorageProviderId::<T>::get(who) {
            Some(StorageProviderId::MainStorageProvider(msp_id))
        } else {
            None
        }
    }

    pub fn query_storage_provider_capacity(
        provider_id: &ProviderIdFor<T>,
    ) -> Result<StorageDataUnit<T>, QueryStorageProviderCapacityError> {
        if MainStorageProviders::<T>::contains_key(provider_id) {
            let msp = MainStorageProviders::<T>::get(provider_id)
                .ok_or(QueryStorageProviderCapacityError::ProviderNotRegistered)?;
            Ok(msp.capacity)
        } else if BackupStorageProviders::<T>::contains_key(provider_id) {
            let bsp = BackupStorageProviders::<T>::get(provider_id)
                .ok_or(QueryStorageProviderCapacityError::ProviderNotRegistered)?;
            Ok(bsp.capacity)
        } else {
            Err(QueryStorageProviderCapacityError::ProviderNotRegistered)
        }
    }

    pub fn query_available_storage_capacity(
        provider_id: &ProviderIdFor<T>,
    ) -> Result<StorageDataUnit<T>, QueryAvailableStorageCapacityError> {
        if MainStorageProviders::<T>::contains_key(provider_id) {
            let msp = MainStorageProviders::<T>::get(provider_id)
                .ok_or(QueryAvailableStorageCapacityError::ProviderNotRegistered)?;
            Ok(msp.capacity.saturating_sub(msp.capacity_used))
        } else if BackupStorageProviders::<T>::contains_key(provider_id) {
            let bsp = BackupStorageProviders::<T>::get(provider_id)
                .ok_or(QueryAvailableStorageCapacityError::ProviderNotRegistered)?;
            Ok(bsp.capacity.saturating_sub(bsp.capacity_used))
        } else {
            Err(QueryAvailableStorageCapacityError::ProviderNotRegistered)
        }
    }

    pub fn query_earliest_change_capacity_block(
        provider_id: &BackupStorageProviderId<T>,
    ) -> Result<BlockNumberFor<T>, QueryEarliestChangeCapacityBlockError> {
        let bsp = BackupStorageProviders::<T>::get(provider_id)
            .ok_or(QueryEarliestChangeCapacityBlockError::ProviderNotRegistered)?;
        Ok(bsp.last_capacity_change + T::MinBlocksBetweenCapacityChanges::get())
    }

    pub fn get_worst_case_scenario_slashable_amount(
        provider_id: &ProviderIdFor<T>,
    ) -> Result<BalanceOf<T>, DispatchError> {
        Self::compute_worst_case_scenario_slashable_amount(provider_id)
    }

    pub fn get_slash_amount_per_max_file_size() -> BalanceOf<T> {
        T::SlashAmountPerMaxFileSize::get()
    }

    pub fn query_msp_id_of_bucket_id(
        bucket_id: &BucketId<T>,
    ) -> Result<Option<MainStorageProviderId<T>>, QueryMspIdOfBucketIdError> {
        let bucket =
            Buckets::<T>::get(bucket_id).ok_or(QueryMspIdOfBucketIdError::BucketNotFound)?;
        Ok(bucket.msp_id)
    }

    pub fn query_provider_multiaddresses(
        provider_id: &ProviderIdFor<T>,
    ) -> Result<Multiaddresses<T>, QueryProviderMultiaddressesError> {
        if let Some(bsp) = BackupStorageProviders::<T>::get(provider_id) {
            Ok(bsp.multiaddresses)
        } else if let Some(msp) = MainStorageProviders::<T>::get(provider_id) {
            Ok(msp.multiaddresses)
        } else {
            Err(QueryProviderMultiaddressesError::ProviderNotRegistered)
        }
    }

    pub fn query_value_propositions_for_msp(
        msp_id: &MainStorageProviderId<T>,
    ) -> Vec<ValuePropositionWithId<T>> {
        MainStorageProviderIdsToValuePropositions::<T>::iter_prefix(msp_id)
            .map(|(id, vp)| ValuePropositionWithId { id, value_prop: vp })
            .collect::<Vec<ValuePropositionWithId<T>>>()
    }

    pub fn get_bsp_stake(
        bsp_id: &BackupStorageProviderId<T>,
    ) -> Result<BalanceOf<T>, GetStakeError> {
        let bsp =
            BackupStorageProviders::<T>::get(bsp_id).ok_or(GetStakeError::ProviderNotRegistered)?;

        let stake = T::NativeBalance::balance_on_hold(
            &HoldReason::StorageProviderDeposit.into(),
            &bsp.owner_account,
        );
        Ok(stake)
    }

    /// Compute the next block number to insert an expiring item, and insert it in the corresponding expiration queue.
    ///
    /// This function attempts to insert a the expiration item at the next available block starting from
    /// the current next available block.
    pub(crate) fn enqueue_expiration_item(
        expiration_item: ExpirationItem<T>,
    ) -> Result<BlockNumberFor<T>, DispatchError> {
        let expiration_block = expiration_item.get_next_expiration_block()?;
        let new_expiration_block = expiration_item.try_append(expiration_block)?;
        expiration_item.set_next_expiration_block(new_expiration_block)?;

        Ok(new_expiration_block)
    }
}

mod hooks {
    use crate::{
        pallet,
        utils::{BlockNumberFor, ProviderIdFor},
        Event, HoldReason, InsolventProviders, NextStartingBlockToCleanUp, Pallet,
    };

    use frame_support::{
        pallet_prelude::Weight,
        traits::Get,
        traits::{
            fungible::{InspectHold, MutateHold},
            tokens::{Fortitude, Precision, Restriction},
        },
    };
    use sp_runtime::{
        traits::{BlockNumberProvider, One, Zero},
        Saturating,
    };

    use super::{
        types::RelayBlockGetter, AwaitingTopUpFromProviders, BackupStorageProviders,
        MainStorageProviders, ProviderTopUpExpirations,
    };

    impl<T: pallet::Config> Pallet<T> {
        pub(crate) fn do_on_idle(
            current_block: BlockNumberFor<T>,
            mut remaining_weight: &mut Weight,
        ) -> &mut Weight {
            let db_weight = T::DbWeight::get();
            let mut block_to_clean = NextStartingBlockToCleanUp::<T>::get();

            while block_to_clean <= current_block && !remaining_weight.is_zero() {
                Self::process_block_expired_items(&mut remaining_weight);

                if remaining_weight.is_zero() {
                    break;
                }

                block_to_clean.saturating_accrue(BlockNumberFor::<T>::one());
            }

            // Update the next starting block for cleanup
            if block_to_clean > NextStartingBlockToCleanUp::<T>::get() {
                NextStartingBlockToCleanUp::<T>::put(block_to_clean);
                remaining_weight.saturating_reduce(db_weight.writes(1));
            }

            remaining_weight
        }

        fn process_block_expired_items(remaining_weight: &mut Weight) {
            let db_weight = T::DbWeight::get();
            let minimum_required_weight_processing_expired_items = db_weight.reads_writes(2, 1);

            // Check if there is enough remaining weight to process expired move bucket requests
            if !remaining_weight.all_gte(minimum_required_weight_processing_expired_items) {
                return;
            }

            // Provider top up expirations expire based on the relay chain block number, not the local block number.
            let relay_chain_block_number = RelayBlockGetter::<T>::current_block_number();

            // Remove expired move bucket requests if any existed and process them.
            let mut provider_top_up_expirations =
                ProviderTopUpExpirations::<T>::take(&relay_chain_block_number);
            remaining_weight.saturating_reduce(minimum_required_weight_processing_expired_items);

            // TODO: After benchmarking, we should check before this loop that there is enough remaining weight to
            // TODO: process all the expired move bucket requests. If not, we should return early.
            while let Some(provider_id) = provider_top_up_expirations.pop() {
                Self::process_expired_provider_top_up_period(provider_id, remaining_weight);
            }

            // If there are remaining items which were not processed, put them back in storage
            if !provider_top_up_expirations.is_empty() {
                ProviderTopUpExpirations::<T>::insert(
                    &relay_chain_block_number,
                    provider_top_up_expirations,
                );
                remaining_weight.saturating_reduce(db_weight.writes(1));
            }
        }

        fn process_expired_provider_top_up_period(
            provider_id: ProviderIdFor<T>,
            remaining_weight: &mut Weight,
        ) {
            let db_weight = T::DbWeight::get();
            let potential_weight = db_weight.reads_writes(0, 2);

            if !remaining_weight.all_gte(potential_weight) {
                return;
            }

            // Clear awaiting top up storage
            let maybe_awaiting_top_up = AwaitingTopUpFromProviders::<T>::take(&provider_id);

            // Mark the provider as insolvent if it was awaiting a top up
            // If the provider was not awaiting a top up, it means they already topped up either via an
            // automatic top up or a manual top up.
            let current_tick =
                <T::PaymentStreams as shp_traits::PaymentStreamsInterface>::current_tick();
            if maybe_awaiting_top_up.is_some() {
                InsolventProviders::<T>::insert(provider_id, current_tick);

                Self::deposit_event(Event::ProviderInsolvent { provider_id });

                let account_id = if let Some(bsp) = BackupStorageProviders::<T>::get(&provider_id) {
                    bsp.owner_account
                } else if let Some(msp) = MainStorageProviders::<T>::get(&provider_id) {
                    msp.owner_account
                } else {
                    log::warn!(
                        target: "runtime::providers",
                        "Could not slash any potentially remaining deposit for provider {:?} as it does not exist.",
                        provider_id
                    );
                    return;
                };

                let held_deposit = T::NativeBalance::balance_on_hold(
                    &HoldReason::StorageProviderDeposit.into(),
                    &account_id,
                );

                if !held_deposit.is_zero() {
                    // Transfer all held deposit to treasury
                    if let Err(e) = T::NativeBalance::transfer_on_hold(
                        &HoldReason::StorageProviderDeposit.into(),
                        &account_id,
                        &T::Treasury::get(),
                        held_deposit,
                        Precision::BestEffort,
                        Restriction::Free,
                        Fortitude::Force,
                    ) {
                        log::warn!(
                            target: "runtime::providers",
                            "Could not slash remaining deposit for provider {:?} due to error: {:?}",
                            provider_id,
                            e
                        );
                    }
                }
            }

            remaining_weight.saturating_reduce(potential_weight);
        }
    }
}<|MERGE_RESOLUTION|>--- conflicted
+++ resolved
@@ -4,14 +4,7 @@
     ensure,
     pallet_prelude::DispatchResult,
     sp_runtime::{
-<<<<<<< HEAD
         traits::{CheckedAdd, CheckedDiv, CheckedMul, CheckedSub, One, Saturating, Zero},
-=======
-        traits::{
-            BlockNumberProvider, CheckedAdd, CheckedDiv, CheckedMul, CheckedSub, One, Saturating,
-            Zero,
-        },
->>>>>>> 5f118420
         ArithmeticError, BoundedVec, DispatchError,
     },
     traits::{
@@ -33,7 +26,7 @@
     ProofSubmittersInterface, ReadBucketsInterface, ReadChallengeableProvidersInterface,
     ReadProvidersInterface, ReadStorageProvidersInterface, SystemMetricsInterface,
 };
-<<<<<<< HEAD
+use sp_arithmetic::{rational::MultiplyRational, Rounding::NearestPrefUp};
 use sp_runtime::traits::ConvertBack;
 use sp_std::vec::Vec;
 use types::{
@@ -41,16 +34,6 @@
     MultiAddress, Multiaddresses, ProviderIdFor, RateDeltaParam, RelayBlockNumber,
     SignUpRequestSpParams, StorageDataUnitAndBalanceConverter, StorageProviderId, TickNumberFor,
     TopUpMetadata, ValuePropIdFor, ValueProposition, ValuePropositionWithId,
-=======
-use sp_arithmetic::{rational::MultiplyRational, Rounding::NearestPrefUp};
-use sp_runtime::traits::ConvertBack;
-use sp_std::vec::Vec;
-use types::{
-    Bucket, Commitment, MainStorageProvider, MainStorageProviderSignUpRequest, MultiAddress,
-    Multiaddresses, ProviderIdFor, RateDeltaParam, RelayBlockGetter, SignUpRequestSpParams,
-    StorageDataUnitAndBalanceConverter, StorageProviderId, TopUpMetadata, ValuePropIdFor,
-    ValueProposition, ValuePropositionWithId,
->>>>>>> 5f118420
 };
 
 macro_rules! expect_or_err {
@@ -828,6 +811,7 @@
         let (account_id, _capacity, used_capacity) = Self::get_provider_details(*provider_id)?;
 
         // Calculate slashable amount for the current number of accrued failed proof submissions
+        // Calculate slashable amount for the current number of accrued failed proof submissions
         let slashable_amount = Self::compute_worst_case_scenario_slashable_amount(provider_id)?;
 
         // Clear the accrued failed proof submissions for the Storage Provider
@@ -891,25 +875,9 @@
             // Increase capacity up to the used capacity
             final_capacity = needed_capacity;
 
-<<<<<<< HEAD
             // Remove provider from this storage so when the grace period ends and we process the provider top up expiration item,
             // they will not be slashed
             AwaitingTopUpFromProviders::<T>::remove(provider_id);
-=======
-            if AwaitingTopUpFromProviders::<T>::contains_key(provider_id) {
-                // Clear provider tracked storage
-                let top_up_metadata = expect_or_err!(
-                    AwaitingTopUpFromProviders::<T>::take(provider_id),
-                    "Top up metadata should exist when there is a capacity deficit",
-                    Error::<T>::TopUpNotRequired
-                );
-
-                GracePeriodToSlashedProviders::<T>::remove(
-                    top_up_metadata.end_block_grace_period,
-                    provider_id,
-                );
-            }
->>>>>>> 5f118420
 
             Self::deposit_event(Event::<T>::TopUpFulfilled {
                 provider_id: *provider_id,
@@ -917,7 +885,6 @@
             });
         } else {
             // Cannot hold enough balance, start tracking grace period and awaited top up
-<<<<<<< HEAD
 
             // Queue provider top up expiration
             let block_number_expiry =
@@ -927,15 +894,6 @@
                 end_block_grace_period: Self::convert_block_number_to_relay_block_number(
                     block_number_expiry,
                 )?,
-=======
-            let end_block_grace_period = RelayBlockGetter::<T>::current_block_number()
-                .saturating_add(T::TopUpGracePeriod::get());
-
-            GracePeriodToSlashedProviders::<T>::insert(end_block_grace_period, provider_id, ());
-
-            let top_up_metadata = TopUpMetadata {
-                end_block_grace_period,
->>>>>>> 5f118420
             };
 
             AwaitingTopUpFromProviders::<T>::insert(provider_id, top_up_metadata.clone());
@@ -1016,22 +974,8 @@
             BackupStorageProviders::<T>::set(provider_id, Some(provider));
         }
 
-<<<<<<< HEAD
         // Remove provider from this storage so when the grace period ends and we process the provider top up expiration item,
         // they will not be slashed
-=======
-        let top_up_metadata = expect_or_err!(
-            AwaitingTopUpFromProviders::<T>::get(provider_id),
-            "Top up metadata should exist when there is a capacity deficit",
-            Error::<T>::TopUpNotRequired
-        );
-
-        // Clear provider tracked storage
-        GracePeriodToSlashedProviders::<T>::remove(
-            top_up_metadata.end_block_grace_period,
-            provider_id,
-        );
->>>>>>> 5f118420
         AwaitingTopUpFromProviders::<T>::remove(provider_id);
 
         // Signal that the slashed amount has been topped up
@@ -1428,7 +1372,6 @@
             return Err(Error::<T>::NotRegistered.into());
         }
     }
-<<<<<<< HEAD
 
     /// Convert `BlockNumberFor` to `RelayBlockNumber`.
     pub(crate) fn convert_block_number_to_relay_block_number(
@@ -1438,8 +1381,6 @@
         RelayBlockNumber::<T>::try_from(block_number)
             .map_err(|_| Error::<T>::BlockNumberConversionFailed.into())
     }
-=======
->>>>>>> 5f118420
 }
 
 impl<T: Config> From<MainStorageProvider<T>> for BackupStorageProvider<T> {
