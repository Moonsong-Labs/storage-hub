use crate::types::{Bucket, MainStorageProvider, MultiAddress, StorageProvider};
use codec::Encode;
use frame_support::dispatch::{DispatchResultWithPostInfo, Pays};
use frame_support::ensure;
use frame_support::pallet_prelude::DispatchResult;
use frame_support::sp_runtime::{
    traits::{CheckedAdd, CheckedMul, CheckedSub, One, Saturating, Zero},
    ArithmeticError, BoundedVec, DispatchError,
};
use frame_support::traits::tokens::Restriction;
use frame_support::traits::{
    fungible::{Inspect, InspectHold, MutateHold},
    tokens::{Fortitude, Precision, Preservation},
    Get, Randomness,
};
use frame_system::pallet_prelude::BlockNumberFor;
use pallet_storage_providers_runtime_api::{
    GetBspInfoError, QueryAvailableStorageCapacityError, QueryEarliestChangeCapacityBlockError,
    QueryStorageProviderCapacityError,
};
use shp_traits::{
    MutateBucketsInterface, MutateChallengeableProvidersInterface, MutateProvidersInterface,
    MutateStorageProvidersInterface, ProofSubmittersInterface, ReadBucketsInterface,
    ReadChallengeableProvidersInterface, ReadProvidersInterface, ReadStorageProvidersInterface,
    SystemMetricsInterface,
};
use types::{ProviderId, StorageProviderId};

use crate::*;

macro_rules! expect_or_err {
    // Handle Option type
    ($optional:expr, $error_msg:expr, $error_type:path) => {{
        match $optional {
            Some(value) => value,
            None => {
                #[cfg(test)]
                unreachable!($error_msg);

                #[allow(unreachable_code)]
                {
                    Err($error_type)?
                }
            }
        }
    }};
    // Handle boolean type
    ($condition:expr, $error_msg:expr, $error_type:path, bool) => {{
        if !$condition {
            #[cfg(test)]
            unreachable!($error_msg);

            #[allow(unreachable_code)]
            {
                Err($error_type)?
            }
        }
    }};
}

impl<T> Pallet<T>
where
    T: pallet::Config,
{
    /// This function holds the logic that checks if a user can request to sign up as a Main Storage Provider
    /// and, if so, stores the request in the SignUpRequests mapping
    pub fn do_request_msp_sign_up(msp_info: &MainStorageProvider<T>) -> DispatchResult {
        // todo!("If this comment is present, it means this function is still incomplete even though it compiles.")

        let who = &msp_info.owner_account;

        // Check that the user does not have a pending sign up request
        ensure!(
            SignUpRequests::<T>::get(&who).is_none(),
            Error::<T>::SignUpRequestPending
        );

        // Check that the account is not already registered either as a Main Storage Provider or a Backup Storage Provider
        ensure!(
            AccountIdToMainStorageProviderId::<T>::get(who).is_none()
                && AccountIdToBackupStorageProviderId::<T>::get(who).is_none(),
            Error::<T>::AlreadyRegistered
        );

        // Check that the multiaddresses vector is not empty (SPs have to register with at least one)
        ensure!(
            !msp_info.multiaddresses.is_empty(),
            Error::<T>::NoMultiAddress
        );

        // TODO: Check that the multiaddresses are valid
        /* for multiaddress in msp_info.multiaddresses.iter() {
            let multiaddress_vec = multiaddress.to_vec();
            let valid_multiaddress = Multiaddr::try_from(multiaddress_vec);
            match valid_multiaddress {
                Ok(_) => (),
                Err(_) => return Err(Error::<T>::InvalidMultiAddress.into()),
            }
        } */

        // Check that the data to be stored is bigger than the minimum required by the runtime
        ensure!(
            msp_info.capacity >= T::SpMinCapacity::get(),
            Error::<T>::StorageTooLow
        );

        // Calculate how much deposit will the signer have to pay to register with this amount of data
        let capacity_over_minimum = msp_info
            .capacity
            .checked_sub(&T::SpMinCapacity::get())
            .ok_or(Error::<T>::StorageTooLow)?;
        let deposit_for_capacity_over_minimum = T::DepositPerData::get()
            .checked_mul(&capacity_over_minimum.into())
            .ok_or(DispatchError::Arithmetic(ArithmeticError::Overflow))?;
        let deposit = T::SpMinDeposit::get()
            .checked_add(&deposit_for_capacity_over_minimum)
            .ok_or(DispatchError::Arithmetic(ArithmeticError::Overflow))?;

        // Check if the user has enough balance to pay the deposit
        let user_balance =
            T::NativeBalance::reducible_balance(who, Preservation::Preserve, Fortitude::Polite);
        ensure!(user_balance >= deposit, Error::<T>::NotEnoughBalance);

        // Check if we can hold the deposit from the user
        ensure!(
            T::NativeBalance::can_hold(&HoldReason::StorageProviderDeposit.into(), who, deposit),
            Error::<T>::CannotHoldDeposit
        );

        // Hold the deposit from the user
        T::NativeBalance::hold(&HoldReason::StorageProviderDeposit.into(), who, deposit)?;

        // Store the sign up request in the SignUpRequests mapping
        SignUpRequests::<T>::insert(
            who,
            (
                StorageProvider::MainStorageProvider(msp_info.clone()),
                frame_system::Pallet::<T>::block_number(),
            ),
        );

        Ok(())
    }

    /// This function holds the logic that checks if a user can request to sign up as a Backup Storage Provider
    /// and, if so, stores the request in the SignUpRequests mapping
    pub fn do_request_bsp_sign_up(bsp_info: &BackupStorageProvider<T>) -> DispatchResult {
        // todo!("If this comment is present, it means this function is still incomplete even though it compiles.")

        let who = &bsp_info.owner_account;

        // Check that the user does not have a pending sign up request
        ensure!(
            SignUpRequests::<T>::get(&who).is_none(),
            Error::<T>::SignUpRequestPending
        );

        // Check that the account is not already registered either as a Main Storage Provider or a Backup Storage Provider
        ensure!(
            AccountIdToMainStorageProviderId::<T>::get(who).is_none()
                && AccountIdToBackupStorageProviderId::<T>::get(who).is_none(),
            Error::<T>::AlreadyRegistered
        );

        // Check that the multiaddresses vector is not empty (SPs have to register with at least one)
        ensure!(
            !bsp_info.multiaddresses.is_empty(),
            Error::<T>::NoMultiAddress
        );

        // TODO: Check that the multiaddresses are valid
        /* for multiaddress in bsp_info.multiaddresses.iter() {
            let multiaddress_vec = multiaddress.to_vec();
            let valid_multiaddress = Multiaddr::try_from(multiaddress_vec);
            match valid_multiaddress {
                Ok(_) => (),
                Err(_) => return Err(Error::<T>::InvalidMultiAddress.into()),
            }
        } */

        // Check that the data to be stored is bigger than the minimum required by the runtime
        ensure!(
            bsp_info.capacity >= T::SpMinCapacity::get(),
            Error::<T>::StorageTooLow
        );

        // Calculate how much deposit will the signer have to pay to register with this amount of data
        let capacity_over_minimum = bsp_info
            .capacity
            .checked_sub(&T::SpMinCapacity::get())
            .ok_or(Error::<T>::StorageTooLow)?;
        let deposit_for_capacity_over_minimum = T::DepositPerData::get()
            .checked_mul(&capacity_over_minimum.into())
            .ok_or(DispatchError::Arithmetic(ArithmeticError::Overflow))?;
        let deposit = T::SpMinDeposit::get()
            .checked_add(&deposit_for_capacity_over_minimum)
            .ok_or(DispatchError::Arithmetic(ArithmeticError::Overflow))?;

        // Check if the user has enough balance to pay the deposit
        let user_balance =
            T::NativeBalance::reducible_balance(who, Preservation::Preserve, Fortitude::Polite);
        ensure!(user_balance >= deposit, Error::<T>::NotEnoughBalance);

        // Check if we can hold the deposit from the user
        ensure!(
            T::NativeBalance::can_hold(&HoldReason::StorageProviderDeposit.into(), who, deposit),
            Error::<T>::CannotHoldDeposit
        );

        // Hold the deposit from the user
        T::NativeBalance::hold(&HoldReason::StorageProviderDeposit.into(), who, deposit)?;

        // Store the sign up request in the SignUpRequests mapping
        SignUpRequests::<T>::insert(
            who,
            (
                StorageProvider::BackupStorageProvider(bsp_info.clone()),
                frame_system::Pallet::<T>::block_number(),
            ),
        );

        Ok(())
    }

    /// This function holds the logic that checks if a user can cancel a sign up request as a Storage Provider
    /// and, if so, removes the request from the SignUpRequests mapping
    pub fn do_cancel_sign_up(who: &T::AccountId) -> DispatchResult {
        // Check that the signer has requested to sign up as a Storage Provider
        SignUpRequests::<T>::get(who).ok_or(Error::<T>::SignUpNotRequested)?;

        // Remove the sign up request from the SignUpRequests mapping
        SignUpRequests::<T>::remove(who);

        // Return the deposit to the signer
        // We return all held funds as there's no possibility of the user having another _valid_ hold with this pallet
        T::NativeBalance::release_all(
            &HoldReason::StorageProviderDeposit.into(),
            who,
            frame_support::traits::tokens::Precision::Exact,
        )?;

        Ok(())
    }

    /// This function dispatches the logic to confirm the sign up of a user as a Storage Provider
    /// It checks if the user has requested to sign up, and if so, it dispatches the corresponding logic
    /// according to the type of Storage Provider that the user is trying to sign up as
    pub fn do_confirm_sign_up(who: &T::AccountId) -> DispatchResult {
        // Check that the signer has requested to sign up as a Storage Provider
        let (sp, request_block) =
            SignUpRequests::<T>::get(who).ok_or(Error::<T>::SignUpNotRequested)?;

        // Get the ProviderId by using the AccountId as the seed for a random generator
        let (sp_id, block_number_when_random) =
            T::ProvidersRandomness::random(who.encode().as_ref());

        // Check that the maximum block number after which the randomness is invalid is greater than or equal to the block number when the
        // request was made to ensure that the randomness was not known when the request was made
        ensure!(
            block_number_when_random >= request_block,
            Error::<T>::RandomnessNotValidYet
        );

        // Check what type of Storage Provider the signer is trying to sign up as and dispatch the corresponding logic
        match sp {
            StorageProvider::MainStorageProvider(msp_info) => {
                Self::do_msp_sign_up(who, sp_id, &msp_info, request_block)?;
            }
            StorageProvider::BackupStorageProvider(bsp_info) => {
                Self::do_bsp_sign_up(who, sp_id, &bsp_info, request_block)?;
            }
        }

        Ok(())
    }

    /// This function holds the logic that confirms the sign up of a user as a Main Storage Provider
    /// It updates the storage to add the new Main Storage Provider, increments the counter of Main Storage Providers,
    /// and removes the sign up request from the SignUpRequests mapping
    pub fn do_msp_sign_up(
        who: &T::AccountId,
        msp_id: MainStorageProviderId<T>,
        msp_info: &MainStorageProvider<T>,
        request_block: BlockNumberFor<T>,
    ) -> DispatchResult {
        // Check that the current block number is not greater than the block number when the request was made plus the maximum amount of
        // blocks that we allow the user to wait for valid randomness (should be at least more than an epoch if using BABE's RandomnessFromOneEpochAgo)
        // We do this to ensure that a user cannot wait indefinitely for randomness that suits them
        ensure!(
            frame_system::Pallet::<T>::block_number()
                < request_block + T::MaxBlocksForRandomness::get(),
            Error::<T>::SignUpRequestExpired
        );

        // Insert the MainStorageProviderId into the mapping
        AccountIdToMainStorageProviderId::<T>::insert(who, msp_id);

        // Save the MainStorageProvider information in storage
        MainStorageProviders::<T>::insert(&msp_id, msp_info);

        // Increment the counter of Main Storage Providers registered
        let new_amount_of_msps = MspCount::<T>::get()
            .checked_add(&T::SpCount::one())
            .ok_or(DispatchError::Arithmetic(ArithmeticError::Overflow))?;
        MspCount::<T>::set(new_amount_of_msps);

        // Remove the sign up request from the SignUpRequests mapping
        SignUpRequests::<T>::remove(who);

        // Emit the corresponding event
        Self::deposit_event(Event::<T>::MspSignUpSuccess {
            who: who.clone(),
            multiaddresses: msp_info.multiaddresses.clone(),
            capacity: msp_info.capacity,
            value_prop: msp_info.value_prop.clone(),
        });

        Ok(())
    }

    /// This function holds the logic that confirms the sign up of a user as a Backup Storage Provider
    /// It updates the storage to add the new Backup Storage Provider, increments the counter of Backup Storage Providers,
    /// increments the total capacity of the network (which is the sum of all BSPs capacities), and removes the sign up request
    /// from the SignUpRequests mapping
    pub fn do_bsp_sign_up(
        who: &T::AccountId,
        bsp_id: BackupStorageProviderId<T>,
        bsp_info: &BackupStorageProvider<T>,
        request_block: BlockNumberFor<T>,
    ) -> DispatchResult {
        // Check that the current block number is not greater than the block number when the request was made plus the maximum amount of
        // blocks that we allow the user to wait for valid randomness (should be at least more than an epoch if using BABE's RandomnessFromOneEpochAgo)
        // We do this to ensure that a user cannot wait indefinitely for randomness that suits them
        ensure!(
            frame_system::Pallet::<T>::block_number()
                < request_block + T::MaxBlocksForRandomness::get(),
            Error::<T>::SignUpRequestExpired
        );

        // Insert the BackupStorageProviderId into the mapping
        AccountIdToBackupStorageProviderId::<T>::insert(who, bsp_id);

        // Save the BackupStorageProvider information in storage
        BackupStorageProviders::<T>::insert(&bsp_id, bsp_info.clone());

        // Increment the total capacity of the network (which is the sum of all BSPs capacities)
        TotalBspsCapacity::<T>::mutate(|n| match n.checked_add(&bsp_info.capacity) {
            Some(new_total_bsp_capacity) => {
                *n = new_total_bsp_capacity;
                Ok(())
            }
            None => Err(DispatchError::Arithmetic(ArithmeticError::Overflow)),
        })?;

        // Increment the counter of Backup Storage Providers registered
        let new_amount_of_bsps = BspCount::<T>::get()
            .checked_add(&T::SpCount::one())
            .ok_or(DispatchError::Arithmetic(ArithmeticError::Overflow))?;
        BspCount::<T>::set(new_amount_of_bsps);

        // Remove the sign up request from the SignUpRequests mapping
        SignUpRequests::<T>::remove(who);

        // Increase global reputation weight
        GlobalBspsReputationWeight::<T>::mutate(|n| {
            *n = n.saturating_add(bsp_info.reputation_weight);
        });

        // Emit the corresponding event
        Self::deposit_event(Event::<T>::BspSignUpSuccess {
            who: who.clone(),
            multiaddresses: bsp_info.multiaddresses.clone(),
            capacity: bsp_info.capacity,
        });

        Ok(())
    }

    /// This function holds the logic that checks if a user can sign off as a Main Storage Provider
    /// and, if so, updates the storage to remove the user as a Main Storage Provider, decrements the counter of Main Storage Providers,
    /// and returns the deposit to the user
    pub fn do_msp_sign_off(who: &T::AccountId) -> DispatchResult {
        // Check that the signer is registered as a MSP and get its info
        let msp_id =
            AccountIdToMainStorageProviderId::<T>::get(who).ok_or(Error::<T>::NotRegistered)?;

        let msp = expect_or_err!(
            MainStorageProviders::<T>::get(&msp_id),
            "MSP is registered (has a MSP ID), it should also have metadata",
            Error::<T>::SpRegisteredButDataNotFound
        );

        // Check that the MSP has no storage assigned to it (no buckets or data used by it)
        ensure!(
            msp.capacity_used == T::StorageDataUnit::zero(),
            Error::<T>::StorageStillInUse
        );

        // Update the MSPs storage, removing the signer as an MSP
        AccountIdToMainStorageProviderId::<T>::remove(who);
        MainStorageProviders::<T>::remove(&msp_id);

        // Return the deposit to the signer (if all funds cannot be returned, it will fail and revert with the reason)
        T::NativeBalance::release_all(
            &HoldReason::StorageProviderDeposit.into(),
            who,
            frame_support::traits::tokens::Precision::Exact,
        )?;

        // Decrement the storage that holds total amount of MSPs currently in the system
        MspCount::<T>::mutate(|n| {
            let new_amount_of_msps = n.checked_sub(&T::SpCount::one());
            match new_amount_of_msps {
                Some(new_amount_of_msps) => {
                    *n = new_amount_of_msps;
                    Ok(())
                }
                None => Err(DispatchError::Arithmetic(ArithmeticError::Underflow)),
            }
        })?;

        Ok(())
    }

    /// This function holds the logic that checks if a user can sign off as a Backup Storage Provider
    /// and, if so, updates the storage to remove the user as a Backup Storage Provider, decrements the counter of Backup Storage Providers,
    /// decrements the total capacity of the network (which is the sum of all BSPs capacities), and returns the deposit to the user
    pub fn do_bsp_sign_off(who: &T::AccountId) -> DispatchResult {
        // Check that the signer is registered as a BSP and get its info
        let bsp_id =
            AccountIdToBackupStorageProviderId::<T>::get(who).ok_or(Error::<T>::NotRegistered)?;

        let bsp = expect_or_err!(
            BackupStorageProviders::<T>::get(&bsp_id),
            "BSP is registered (has a BSP ID), it should also have metadata",
            Error::<T>::SpRegisteredButDataNotFound
        );

        // Check that the BSP has no storage assigned to it (it is not currently storing any files)
        ensure!(
            bsp.capacity_used == T::StorageDataUnit::zero(),
            Error::<T>::StorageStillInUse
        );

        // Update the BSPs storage, removing the signer as an BSP
        AccountIdToBackupStorageProviderId::<T>::remove(who);
        BackupStorageProviders::<T>::remove(&bsp_id);

        // Update the total capacity of the network (which is the sum of all BSPs capacities)
        TotalBspsCapacity::<T>::mutate(|n| match n.checked_sub(&bsp.capacity) {
            Some(new_total_bsp_capacity) => {
                *n = new_total_bsp_capacity;
                Ok(())
            }
            None => Err(DispatchError::Arithmetic(ArithmeticError::Underflow)),
        })?;

        // Return the deposit to the signer (if all funds cannot be returned, it will fail and revert with the reason)
        T::NativeBalance::release_all(
            &HoldReason::StorageProviderDeposit.into(),
            who,
            frame_support::traits::tokens::Precision::Exact,
        )?;

        // Decrement the storage that holds total amount of BSPs currently in the system
        BspCount::<T>::mutate(|n| {
            let new_amount_of_bsps = n.checked_sub(&T::SpCount::one());
            match new_amount_of_bsps {
                Some(new_amount_of_bsps) => {
                    *n = new_amount_of_bsps;
                    Ok(())
                }
                None => Err(DispatchError::Arithmetic(ArithmeticError::Underflow)),
            }
        })?;

        // Decrease global reputation weight
        GlobalBspsReputationWeight::<T>::mutate(|n| {
            *n = n.saturating_sub(bsp.reputation_weight);
        });

        Ok(())
    }

    /// This function is in charge of dispatching the logic to change the capacity of a Storage Provider
    /// It checks if the signer is registered as a SP and dispatches the corresponding function
    /// that checks if the user can change its capacity and, if so, updates the storage to reflect the new capacity
    pub fn do_change_capacity(
        who: &T::AccountId,
        new_capacity: StorageDataUnit<T>,
    ) -> Result<StorageDataUnit<T>, DispatchError> {
        // Check that the new capacity is not zero (there are specific functions to sign off as a SP)
        ensure!(
            new_capacity != T::StorageDataUnit::zero(),
            Error::<T>::NewCapacityCantBeZero
        );

        // Check that the signer is registered as a SP and dispatch the corresponding function, getting its old capacity
        let old_capacity = if let Some(msp_id) = AccountIdToMainStorageProviderId::<T>::get(who) {
            Self::do_change_capacity_msp(who, msp_id, new_capacity)?
        } else if let Some(bsp_id) = AccountIdToBackupStorageProviderId::<T>::get(who) {
            Self::do_change_capacity_bsp(who, bsp_id, new_capacity)?
        } else {
            return Err(Error::<T>::NotRegistered.into());
        };

        Ok(old_capacity)
    }

    /// This function holds the logic that checks if a user can change its capacity as a Main Storage Provider
    /// and, if so, updates the storage to reflect the new capacity, modifying the user's deposit accordingly
    /// and returning the old capacity if successful
    pub fn do_change_capacity_msp(
        account_id: &T::AccountId,
        msp_id: MainStorageProviderId<T>,
        new_capacity: StorageDataUnit<T>,
    ) -> Result<StorageDataUnit<T>, DispatchError> {
        // Check that the MSP is registered and get its info
        let mut msp = MainStorageProviders::<T>::get(&msp_id).ok_or(Error::<T>::NotRegistered)?;

        // Check that the new capacity is different from the current capacity
        ensure!(
            new_capacity != msp.capacity,
            Error::<T>::NewCapacityEqualsCurrentCapacity
        );

        // Check that enough time has passed since the last capacity change
        ensure!(
            frame_system::Pallet::<T>::block_number()
                >= msp.last_capacity_change + T::MinBlocksBetweenCapacityChanges::get(),
            Error::<T>::NotEnoughTimePassed
        );

        // Check that the new capacity is bigger than the minimum required by the runtime
        ensure!(
            new_capacity >= T::SpMinCapacity::get(),
            Error::<T>::StorageTooLow
        );

        // Check that the new capacity is bigger than the current used capacity by the MSP
        ensure!(
            new_capacity >= msp.capacity_used,
            Error::<T>::NewCapacityLessThanUsedStorage
        );

        // Calculate how much deposit will the signer have to pay to register with this amount of data
        let capacity_over_minimum = new_capacity
            .checked_sub(&T::SpMinCapacity::get())
            .ok_or(Error::<T>::StorageTooLow)?;
        let deposit_for_capacity_over_minimum = T::DepositPerData::get()
            .checked_mul(&capacity_over_minimum.into())
            .ok_or(DispatchError::Arithmetic(ArithmeticError::Overflow))?;
        let new_deposit = T::SpMinDeposit::get()
            .checked_add(&deposit_for_capacity_over_minimum)
            .ok_or(DispatchError::Arithmetic(ArithmeticError::Overflow))?;

        // Check how much has the MSP already deposited for the current capacity
        let current_deposit = T::NativeBalance::balance_on_hold(
            &HoldReason::StorageProviderDeposit.into(),
            account_id,
        );

        // Check if the new deposit is bigger or smaller than the current deposit
        // Note: we do not check directly capacities as, for example, a bigger new_capacity could entail a smaller deposit
        // because of changes in storage pricing, so we check the difference in deposits instead
        if new_deposit > current_deposit {
            // If the new deposit is bigger than the current deposit, more balance has to be held from the user
            Self::hold_balance(account_id, current_deposit, new_deposit)?;
        } else if new_deposit < current_deposit {
            // If the new deposit is smaller than the current deposit, some balance has to be released to the user
            Self::release_balance(account_id, current_deposit, new_deposit)?;
        }

        // Get the MSP's old capacity
        let old_capacity = msp.capacity;

        // Update the MSP's storage, modifying the capacity and the last capacity change block number
        msp.capacity = new_capacity;
        msp.last_capacity_change = frame_system::Pallet::<T>::block_number();
        MainStorageProviders::<T>::insert(&msp_id, msp);

        // Return the old capacity
        Ok(old_capacity)
    }

    /// This function holds the logic that checks if a user can change its capacity as a Backup Storage Provider
    /// and, if so, updates the storage to reflect the new capacity, modifying the user's deposit accordingly
    /// and returning the old capacity if successful
    pub fn do_change_capacity_bsp(
        account_id: &T::AccountId,
        bsp_id: BackupStorageProviderId<T>,
        new_capacity: StorageDataUnit<T>,
    ) -> Result<StorageDataUnit<T>, DispatchError> {
        // Check that the BSP is registered and get its info
        let mut bsp = BackupStorageProviders::<T>::get(&bsp_id).ok_or(Error::<T>::NotRegistered)?;

        // Check that the new capacity is different from the current capacity
        ensure!(
            new_capacity != bsp.capacity,
            Error::<T>::NewCapacityEqualsCurrentCapacity
        );

        // Check that enough time has passed since the last capacity change
        ensure!(
            frame_system::Pallet::<T>::block_number()
                >= bsp.last_capacity_change + T::MinBlocksBetweenCapacityChanges::get(),
            Error::<T>::NotEnoughTimePassed
        );

        // Check that the new capacity is bigger than the minimum required by the runtime
        ensure!(
            new_capacity >= T::SpMinCapacity::get(),
            Error::<T>::StorageTooLow
        );

        // Check that the new capacity is bigger than the current used capacity by the BSP
        ensure!(
            new_capacity >= bsp.capacity_used,
            Error::<T>::NewCapacityLessThanUsedStorage
        );

        // Calculate how much deposit will the signer have to pay to register with this amount of data
        let capacity_over_minimum = new_capacity
            .checked_sub(&T::SpMinCapacity::get())
            .ok_or(Error::<T>::StorageTooLow)?;
        let deposit_for_capacity_over_minimum = T::DepositPerData::get()
            .checked_mul(&capacity_over_minimum.into())
            .ok_or(DispatchError::Arithmetic(ArithmeticError::Overflow))?;
        let new_deposit = T::SpMinDeposit::get()
            .checked_add(&deposit_for_capacity_over_minimum)
            .ok_or(DispatchError::Arithmetic(ArithmeticError::Overflow))?;

        // Check how much has the used already deposited for the current capacity
        let current_deposit = T::NativeBalance::balance_on_hold(
            &HoldReason::StorageProviderDeposit.into(),
            account_id,
        );

        // Check if the new deposit is bigger or smaller than the current deposit
        // Note: we do not check directly capacities as, for example, a bigger new_capacity could entail a smaller deposit
        // because of changes in storage pricing, so we check the difference in deposits instead
        if new_deposit > current_deposit {
            // If the new deposit is bigger than the current deposit, more balance has to be held from the user
            Self::hold_balance(account_id, current_deposit, new_deposit)?;
        } else if new_deposit < current_deposit {
            // If the new deposit is smaller than the current deposit, some balance has to be released to the user
            Self::release_balance(account_id, current_deposit, new_deposit)?;
        }

        // Get the BSP's old capacity
        let old_capacity = bsp.capacity;

        // Update the total capacity of the network (which is the sum of all BSPs capacities)
        if new_capacity > old_capacity {
            // If the new capacity is bigger than the old capacity, get the difference doing new_capacity - old_capacity
            let difference = new_capacity
                .checked_sub(&old_capacity)
                .ok_or(DispatchError::Arithmetic(ArithmeticError::Underflow))?;
            // Increment the total capacity of the network by the difference
            TotalBspsCapacity::<T>::mutate(|n| match n.checked_add(&difference) {
                Some(new_total_bsp_capacity) => {
                    *n = new_total_bsp_capacity;
                    Ok(())
                }
                None => Err(DispatchError::Arithmetic(ArithmeticError::Overflow)),
            })?;
        } else {
            // If the new capacity is smaller than the old capacity, get the difference doing old_capacity - new_capacity
            let difference = old_capacity
                .checked_sub(&new_capacity)
                .ok_or(DispatchError::Arithmetic(ArithmeticError::Underflow))?;
            // Decrement the total capacity of the network
            TotalBspsCapacity::<T>::mutate(|n| match n.checked_sub(&difference) {
                Some(new_total_bsp_capacity) => {
                    *n = new_total_bsp_capacity;
                    Ok(())
                }
                None => Err(DispatchError::Arithmetic(ArithmeticError::Underflow)),
            })?;
        }

        // Update the BSP's storage, modifying the capacity and the last capacity change block number
        bsp.capacity = new_capacity;
        bsp.last_capacity_change = frame_system::Pallet::<T>::block_number();
        BackupStorageProviders::<T>::insert(&bsp_id, bsp);

        // Return the old capacity
        Ok(old_capacity)
    }

    /// Slash a Storage Provider.
    ///
    /// The amount slashed is calculated as the product of the [`SlashAmountPerChunkOfStorageData`] and the accrued failed proof submissions.
    /// The amount is then slashed from the Storage Provider's held deposit and transferred to the treasury.
    ///
    /// This will return an error when the Storage Provider is not slashable. In the context of the StorageHub protocol,
    /// a Storage Provider is slashable when the proofs-dealer pallet has marked them as such.
    ///
    /// Successfully slashing a Storage Provider should be a free operation.
    pub(crate) fn do_slash(provider_id: &HashId<T>) -> DispatchResultWithPostInfo {
        let account_id = if let Some(provider) = MainStorageProviders::<T>::get(provider_id) {
            provider.owner_account
        } else if let Some(provider) = BackupStorageProviders::<T>::get(provider_id) {
            provider.owner_account
        } else {
            return Err(Error::<T>::ProviderNotSlashable.into());
        };

        // Calculate slashable amount.
        // Doubling the slash for each failed proof submission is necessary since it is more probabilistic for a Storage Provider to have
        // responded with two file key proofs given a random or custom challenge.
        let slashable_amount = Self::compute_worst_case_scenario_slashable_amount(provider_id)?;

        let amount_slashed = T::NativeBalance::transfer_on_hold(
            &HoldReason::StorageProviderDeposit.into(),
            &account_id,
            &T::Treasury::get(),
            slashable_amount,
            Precision::BestEffort,
            Restriction::Free,
            Fortitude::Polite,
        )?;

        // Clear the accrued failed proof submissions for the Storage Provider
        <T::ProvidersProofSubmitters as ProofSubmittersInterface>::clear_accrued_failed_proof_submissions(&provider_id);

        // Provider held funds have been completely depleted.
        if amount_slashed <= slashable_amount {
            // TODO: Force sign off the provider.
        }

        Self::deposit_event(Event::<T>::Slashed {
            provider_id: *provider_id,
            amount_slashed,
        });

        Ok(Pays::No.into())
    }

    fn hold_balance(
        account_id: &T::AccountId,
        previous_deposit: BalanceOf<T>,
        new_deposit: BalanceOf<T>,
    ) -> DispatchResult {
        // Get the user's reducible balance
        let user_balance = T::NativeBalance::reducible_balance(
            account_id,
            Preservation::Preserve,
            Fortitude::Polite,
        );

        // Get the difference between the new deposit and the current deposit
        let difference = new_deposit
            .checked_sub(&previous_deposit)
            .ok_or(DispatchError::Arithmetic(ArithmeticError::Underflow))?;

        // Check if the user has enough balance to pay the difference
        ensure!(user_balance >= difference, Error::<T>::NotEnoughBalance);

        // Check if we can hold the difference from the user
        ensure!(
            T::NativeBalance::can_hold(
                &HoldReason::StorageProviderDeposit.into(),
                account_id,
                difference,
            ),
            Error::<T>::CannotHoldDeposit
        );

        // Hold the difference from the user
        T::NativeBalance::hold(
            &HoldReason::StorageProviderDeposit.into(),
            account_id,
            difference,
        )?;

        Ok(())
    }

    fn release_balance(
        account_id: &T::AccountId,
        previous_deposit: BalanceOf<T>,
        new_deposit: BalanceOf<T>,
    ) -> DispatchResult {
        // Get the difference between the current deposit and the new deposit
        let difference = previous_deposit
            .checked_sub(&new_deposit)
            .ok_or(DispatchError::Arithmetic(ArithmeticError::Underflow))?;

        // Release the difference from the user
        T::NativeBalance::release(
            &HoldReason::StorageProviderDeposit.into(),
            account_id,
            difference,
            Precision::Exact,
        )?;

        Ok(())
    }

    /// Compute the worst case scenario slashable amount for a Storage Provider.
    ///
    /// Every failed proof submission counts as for two files which should have been proven due to the low probability of a challenge
    /// being an exact match to a file key stored by the Storage Provider. The StorageHub protocol requires the Storage Provider to
    /// submit a proof of storage for the neighboring file keys of the missing challenged file key.
    ///
    /// The slashing amount is calculated based on an assumption that every file is the maximum size allowed by the protocol.
    pub fn compute_worst_case_scenario_slashable_amount(
        provider_id: &HashId<T>,
    ) -> Result<BalanceOf<T>, DispatchError> {
        let accrued_failed_submission_count = <T::ProvidersProofSubmitters as ProofSubmittersInterface>::get_accrued_failed_proof_submissions(&provider_id)
            .ok_or(Error::<T>::ProviderNotSlashable)?.into();

        Ok(T::SlashAmountPerMaxFileSize::get()
            .saturating_mul(accrued_failed_submission_count)
            .saturating_mul(2u32.into()))
    }
}

impl<T: Config> From<MainStorageProvider<T>> for BackupStorageProvider<T> {
    fn from(msp: MainStorageProvider<T>) -> Self {
        BackupStorageProvider {
            capacity: msp.capacity,
            capacity_used: msp.capacity_used,
            multiaddresses: msp.multiaddresses,
            root: T::DefaultMerkleRoot::get(),
            last_capacity_change: msp.last_capacity_change,
            owner_account: msp.owner_account,
            payment_account: msp.payment_account,
            reputation_weight: T::StartingReputationWeight::get(),
        }
    }
}

/// Implement the ReadBucketsInterface trait for the Storage Providers pallet.
impl<T: pallet::Config> ReadBucketsInterface for pallet::Pallet<T> {
    type AccountId = T::AccountId;
    type BucketId = BucketId<T>;
    type BucketNameLimit = T::BucketNameLimit;
    type ProviderId = HashId<T>;
    type ReadAccessGroupId = T::ReadAccessGroupId;
    type MerkleHash = MerklePatriciaRoot<T>;

    fn bucket_exists(bucket_id: &Self::BucketId) -> bool {
        Buckets::<T>::contains_key(bucket_id)
    }

    fn derive_bucket_id(
        msp_id: &Self::ProviderId,
        owner: &Self::AccountId,
        bucket_name: BoundedVec<u8, Self::BucketNameLimit>,
    ) -> Self::BucketId {
        let concat = msp_id
            .encode()
            .into_iter()
            .chain(
                owner
                    .encode()
                    .into_iter()
                    .chain(bucket_name.encode().into_iter()),
            )
            .collect::<scale_info::prelude::vec::Vec<u8>>();

        <<T as frame_system::Config>::Hashing as sp_runtime::traits::Hash>::hash(&concat)
    }

    fn get_msp_of_bucket(bucket_id: &Self::BucketId) -> Option<Self::ProviderId> {
        Buckets::<T>::get(bucket_id).map(|bucket| bucket.msp_id)
    }

    fn get_read_access_group_id_of_bucket(
        bucket_id: &Self::BucketId,
    ) -> Result<Option<Self::ReadAccessGroupId>, DispatchError> {
        let bucket = Buckets::<T>::get(bucket_id).ok_or(Error::<T>::BucketNotFound)?;
        Ok(bucket.read_access_group_id)
    }

    fn is_bucket_owner(
        who: &Self::AccountId,
        bucket_id: &Self::BucketId,
    ) -> Result<bool, DispatchError> {
        let bucket = Buckets::<T>::get(bucket_id).ok_or(Error::<T>::BucketNotFound)?;
        Ok(&bucket.user_id == who)
    }

    fn is_bucket_private(bucket_id: &Self::BucketId) -> Result<bool, DispatchError> {
        let bucket = Buckets::<T>::get(bucket_id).ok_or(Error::<T>::BucketNotFound)?;
        Ok(bucket.private)
    }

    fn is_bucket_stored_by_msp(msp_id: &Self::ProviderId, bucket_id: &Self::BucketId) -> bool {
        if let Some(bucket) = Buckets::<T>::get(bucket_id) {
            bucket.msp_id == *msp_id
        } else {
            false
        }
    }

    fn get_root_bucket(bucket_id: &Self::BucketId) -> Option<Self::MerkleHash> {
        Buckets::<T>::get(bucket_id).map(|bucket| bucket.root)
    }
}

/// Implement the MutateBucketsInterface trait for the Storage Providers pallet.
impl<T: pallet::Config> MutateBucketsInterface for pallet::Pallet<T> {
    type AccountId = T::AccountId;
    type BucketId = BucketId<T>;
    type ProviderId = HashId<T>;
    type ReadAccessGroupId = T::ReadAccessGroupId;
    type MerkleHash = MerklePatriciaRoot<T>;

    fn add_bucket(
        provider_id: Self::ProviderId,
        user_id: Self::AccountId,
        bucket_id: Self::BucketId,
        privacy: bool,
        maybe_read_access_group_id: Option<Self::ReadAccessGroupId>,
    ) -> DispatchResult {
        // Check if bucket already exists
        ensure!(
            !Buckets::<T>::contains_key(&bucket_id),
            Error::<T>::BucketAlreadyExists
        );

        // Check if the MSP exists
        ensure!(
            MainStorageProviders::<T>::contains_key(&provider_id),
            Error::<T>::NotRegistered
        );

        let user_balance = T::NativeBalance::reducible_balance(
            &user_id,
            Preservation::Preserve,
            Fortitude::Polite,
        );

        let deposit = T::BucketDeposit::get();
        ensure!(user_balance >= deposit, Error::<T>::NotEnoughBalance);
        ensure!(
            T::NativeBalance::can_hold(&HoldReason::BucketDeposit.into(), &user_id, deposit),
            Error::<T>::CannotHoldDeposit
        );

        // Hold the bucket deposit
        T::NativeBalance::hold(&HoldReason::BucketDeposit.into(), &user_id, deposit)?;

        let bucket = Bucket {
            root: T::DefaultMerkleRoot::get(),
            msp_id: provider_id,
            private: privacy,
            read_access_group_id: maybe_read_access_group_id,
            user_id,
        };

        Buckets::<T>::insert(&bucket_id, &bucket);

        MainStorageProviderIdsToBuckets::<T>::try_append(&provider_id, bucket_id)
            .map_err(|_| Error::<T>::AppendBucketToMspFailed)?;

        Ok(())
    }

    fn change_root_bucket(bucket_id: Self::BucketId, new_root: Self::MerkleHash) -> DispatchResult {
        if let Some(bucket) = Buckets::<T>::get(&bucket_id) {
            Buckets::<T>::insert(
                &bucket_id,
                Bucket {
                    root: new_root,
                    ..bucket
                },
            );
        } else {
            return Err(Error::<T>::NotRegistered.into());
        }
        Ok(())
    }

    fn remove_root_bucket(bucket_id: Self::BucketId) -> DispatchResult {
        let bucket = Buckets::<T>::take(&bucket_id).ok_or(Error::<T>::BucketNotFound)?;

        MainStorageProviderIdsToBuckets::<T>::mutate_exists(
            &bucket.msp_id,
            |buckets| match buckets {
                Some(b) => {
                    b.retain(|b| b != &bucket_id);

                    if b.is_empty() {
                        *buckets = None;
                    }
                }
                _ => {}
            },
        );

        // Release the bucket deposit hold
        T::NativeBalance::release(
            &HoldReason::BucketDeposit.into(),
            &bucket.user_id,
            T::BucketDeposit::get(),
            Precision::Exact,
        )?;

        Ok(())
    }

    fn update_bucket_privacy(bucket_id: Self::BucketId, privacy: bool) -> DispatchResult {
        Buckets::<T>::try_mutate(&bucket_id, |maybe_bucket| {
            let bucket = maybe_bucket.as_mut().ok_or(Error::<T>::BucketNotFound)?;
            bucket.private = privacy;

            Ok(())
        })
    }

    fn update_bucket_read_access_group_id(
        bucket_id: Self::BucketId,
        maybe_read_access_group_id: Option<Self::ReadAccessGroupId>,
    ) -> DispatchResult {
        Buckets::<T>::try_mutate(&bucket_id, |maybe_bucket| {
            let bucket = maybe_bucket.as_mut().ok_or(Error::<T>::BucketNotFound)?;
            bucket.read_access_group_id = maybe_read_access_group_id;

            Ok(())
        })
    }
}

/// Implement the ReadStorageProvidersInterface trait for the Storage Providers pallet.
impl<T: pallet::Config> ReadStorageProvidersInterface for pallet::Pallet<T> {
    type ProviderId = HashId<T>;
    type StorageDataUnit = T::StorageDataUnit;
    type SpCount = T::SpCount;
    type MultiAddress = MultiAddress<T>;
    type MaxNumberOfMultiAddresses = T::MaxMultiAddressAmount;
    type ReputationWeight = T::ReputationWeightType;

    fn is_bsp(who: &Self::ProviderId) -> bool {
        BackupStorageProviders::<T>::contains_key(&who)
    }

    fn is_msp(who: &Self::ProviderId) -> bool {
        MainStorageProviders::<T>::contains_key(&who)
    }

    fn get_global_bsps_reputation_weight() -> Self::ReputationWeight {
        GlobalBspsReputationWeight::<T>::get()
    }

    fn get_bsp_reputation_weight(
        who: &Self::ProviderId,
    ) -> Result<Self::ReputationWeight, DispatchError> {
        if let Some(bsp) = BackupStorageProviders::<T>::get(who) {
            Ok(bsp.reputation_weight)
        } else {
            Err(Error::<T>::NotRegistered.into())
        }
    }

    fn get_number_of_bsps() -> Self::SpCount {
        Self::get_bsp_count()
    }

    fn get_capacity(who: &Self::ProviderId) -> Self::StorageDataUnit {
        if let Some(bsp) = BackupStorageProviders::<T>::get(who) {
            bsp.capacity
        } else if let Some(msp) = MainStorageProviders::<T>::get(who) {
            msp.capacity
        } else {
            Zero::zero()
        }
    }

    fn get_used_capacity(who: &Self::ProviderId) -> Self::StorageDataUnit {
        if let Some(bsp) = BackupStorageProviders::<T>::get(who) {
            bsp.capacity_used
        } else if let Some(msp) = MainStorageProviders::<T>::get(who) {
            msp.capacity_used
        } else {
            Zero::zero()
        }
    }

    fn available_capacity(who: &Self::ProviderId) -> Self::StorageDataUnit {
        if let Some(bsp) = BackupStorageProviders::<T>::get(who) {
            bsp.capacity.saturating_sub(bsp.capacity_used)
        } else if let Some(msp) = MainStorageProviders::<T>::get(who) {
            msp.capacity.saturating_sub(msp.capacity_used)
        } else {
            Zero::zero()
        }
    }

    fn get_bsp_multiaddresses(
        who: &Self::ProviderId,
    ) -> Result<BoundedVec<Self::MultiAddress, Self::MaxNumberOfMultiAddresses>, DispatchError>
    {
        if let Some(bsp) = BackupStorageProviders::<T>::get(who) {
            Ok(BoundedVec::from(bsp.multiaddresses))
        } else {
            Err(Error::<T>::NotRegistered.into())
        }
    }
}

/// Implement the MutateStorageProvidersInterface trait for the Storage Providers pallet.
impl<T: pallet::Config> MutateStorageProvidersInterface for pallet::Pallet<T> {
    type ProviderId = HashId<T>;
    type StorageDataUnit = T::StorageDataUnit;

    fn decrease_capacity_used(
        provider_id: &Self::ProviderId,
        delta: Self::StorageDataUnit,
    ) -> DispatchResult {
        if MainStorageProviders::<T>::contains_key(&provider_id) {
            let mut msp =
                MainStorageProviders::<T>::get(&provider_id).ok_or(Error::<T>::NotRegistered)?;
            msp.capacity_used = msp.capacity_used.saturating_sub(delta);
            MainStorageProviders::<T>::insert(&provider_id, msp);
        } else if BackupStorageProviders::<T>::contains_key(&provider_id) {
            let mut bsp =
                BackupStorageProviders::<T>::get(&provider_id).ok_or(Error::<T>::NotRegistered)?;
            bsp.capacity_used = bsp.capacity_used.saturating_sub(delta);
            BackupStorageProviders::<T>::insert(&provider_id, bsp);
            UsedBspsCapacity::<T>::mutate(|n| match n.checked_sub(&delta) {
                Some(new_total_bsp_capacity) => {
                    *n = new_total_bsp_capacity;
                    Ok(())
                }
                None => Err(DispatchError::Arithmetic(ArithmeticError::Underflow)),
            })?;
        } else {
            return Err(Error::<T>::NotRegistered.into());
        }
        Ok(())
    }

    fn increase_capacity_used(
        provider_id: &Self::ProviderId,
        delta: Self::StorageDataUnit,
    ) -> DispatchResult {
        if MainStorageProviders::<T>::contains_key(&provider_id) {
            let mut msp =
                MainStorageProviders::<T>::get(&provider_id).ok_or(Error::<T>::NotRegistered)?;
            msp.capacity_used = msp.capacity_used.saturating_add(delta);
            MainStorageProviders::<T>::insert(&provider_id, msp);
        } else if BackupStorageProviders::<T>::contains_key(&provider_id) {
            let mut bsp =
                BackupStorageProviders::<T>::get(&provider_id).ok_or(Error::<T>::NotRegistered)?;
            bsp.capacity_used = bsp.capacity_used.saturating_add(delta);
            BackupStorageProviders::<T>::insert(&provider_id, bsp);
            UsedBspsCapacity::<T>::mutate(|n| match n.checked_add(&delta) {
                Some(new_total_bsp_capacity) => {
                    *n = new_total_bsp_capacity;
                    Ok(())
                }
                None => Err(DispatchError::Arithmetic(ArithmeticError::Overflow)),
            })?;
        } else {
            return Err(Error::<T>::NotRegistered.into());
        }
        Ok(())
    }
}

/// Implement the ReadProvidersInterface for the Storage Providers pallet.
impl<T: pallet::Config> ReadProvidersInterface for pallet::Pallet<T> {
    type AccountId = T::AccountId;
    type Balance = T::NativeBalance;
    type MerkleHash = MerklePatriciaRoot<T>;
    type ProviderId = HashId<T>;

    fn get_default_root() -> Self::MerkleHash {
        T::DefaultMerkleRoot::get()
    }

    fn get_owner_account(who: Self::ProviderId) -> Option<Self::AccountId> {
        if let Some(bsp) = BackupStorageProviders::<T>::get(&who) {
            Some(bsp.owner_account)
        } else if let Some(msp) = MainStorageProviders::<T>::get(&who) {
            Some(msp.owner_account)
        } else if let Some(bucket) = Buckets::<T>::get(&who) {
            let msp_for_bucket = bucket.msp_id;
            if let Some(msp) = MainStorageProviders::<T>::get(&msp_for_bucket) {
                Some(msp.owner_account)
            } else {
                None
            }
        } else {
            None
        }
    }

    fn get_payment_account(who: Self::ProviderId) -> Option<Self::AccountId> {
        if let Some(bsp) = BackupStorageProviders::<T>::get(&who) {
            Some(bsp.payment_account)
        } else if let Some(msp) = MainStorageProviders::<T>::get(&who) {
            Some(msp.payment_account)
        } else {
            None
        }
    }

    fn get_provider_id(who: Self::AccountId) -> Option<Self::ProviderId> {
        if let Some(bsp_id) = AccountIdToBackupStorageProviderId::<T>::get(who.clone()) {
            Some(bsp_id)
        } else if let Some(msp_id) = AccountIdToMainStorageProviderId::<T>::get(who) {
            Some(msp_id)
        } else {
            None
        }
    }

    fn get_root(who: Self::ProviderId) -> Option<Self::MerkleHash> {
        if let Some(bucket) = Buckets::<T>::get(&who) {
            Some(bucket.root)
        } else if let Some(bsp) = BackupStorageProviders::<T>::get(&who) {
            Some(bsp.root)
        } else {
            None
        }
    }

    fn get_stake(
        who: Self::ProviderId,
    ) -> Option<<Self::Balance as frame_support::traits::fungible::Inspect<Self::AccountId>>::Balance>
    {
        if let Some(bucket) = Buckets::<T>::get(&who) {
            match MainStorageProviders::<T>::get(bucket.msp_id) {
                Some(related_msp) => Some(T::NativeBalance::balance_on_hold(
                    &HoldReason::BucketDeposit.into(),
                    &related_msp.owner_account,
                )),
                None => None,
            }
        } else if let Some(bsp) = BackupStorageProviders::<T>::get(&who) {
            Some(T::NativeBalance::balance_on_hold(
                &HoldReason::StorageProviderDeposit.into(),
                &bsp.owner_account,
            ))
        } else {
            None
        }
    }

    fn is_provider(who: Self::ProviderId) -> bool {
        BackupStorageProviders::<T>::contains_key(&who)
            || MainStorageProviders::<T>::contains_key(&who)
            || Buckets::<T>::contains_key(&who)
    }
}

/// Implement the MutateProvidersInterface for the Storage Providers pallet.
impl<T: pallet::Config> MutateProvidersInterface for pallet::Pallet<T> {
    type MerkleHash = MerklePatriciaRoot<T>;
    type ProviderId = HashId<T>;

    fn update_root(who: Self::ProviderId, new_root: Self::MerkleHash) -> DispatchResult {
        if let Some(bucket) = Buckets::<T>::get(&who) {
            Buckets::<T>::insert(
                &who,
                Bucket {
                    root: new_root,
                    ..bucket
                },
            );
        } else if let Some(bsp) = BackupStorageProviders::<T>::get(&who) {
            BackupStorageProviders::<T>::insert(
                &who,
                BackupStorageProvider {
                    root: new_root,
                    ..bsp
                },
            );
        } else {
            return Err(Error::<T>::NotRegistered.into());
        }
        Ok(())
    }
}

/// Implement the ReadChallengeableProvidersInterface for the Storage Providers pallet.
impl<T: pallet::Config> ReadChallengeableProvidersInterface for pallet::Pallet<T> {
    type AccountId = T::AccountId;
    type Balance = T::NativeBalance;
    type MerkleHash = MerklePatriciaRoot<T>;
    type ProviderId = HashId<T>;

    fn get_default_root() -> Self::MerkleHash {
        T::DefaultMerkleRoot::get()
    }

    fn get_owner_account(who: Self::ProviderId) -> Option<Self::AccountId> {
        if let Some(bsp) = BackupStorageProviders::<T>::get(&who) {
            Some(bsp.owner_account)
        } else {
            None
        }
    }

    fn get_provider_id(who: Self::AccountId) -> Option<Self::ProviderId> {
        if let Some(bsp_id) = AccountIdToBackupStorageProviderId::<T>::get(who.clone()) {
            Some(bsp_id)
        } else {
            None
        }
    }

    fn get_root(who: Self::ProviderId) -> Option<Self::MerkleHash> {
        if let Some(bsp) = BackupStorageProviders::<T>::get(&who) {
            Some(bsp.root)
        } else {
            None
        }
    }

    fn get_stake(
        who: Self::ProviderId,
    ) -> Option<<Self::Balance as frame_support::traits::fungible::Inspect<Self::AccountId>>::Balance>
    {
        if let Some(bsp) = BackupStorageProviders::<T>::get(&who) {
            Some(T::NativeBalance::balance_on_hold(
                &HoldReason::StorageProviderDeposit.into(),
                &bsp.owner_account,
            ))
        } else {
            None
        }
    }

    fn is_provider(who: Self::ProviderId) -> bool {
        BackupStorageProviders::<T>::contains_key(&who)
    }
}

/// Implement the MutateChallengeableProvidersInterface for the Storage Providers pallet.
impl<T: pallet::Config> MutateChallengeableProvidersInterface for pallet::Pallet<T> {
    type MerkleHash = MerklePatriciaRoot<T>;
    type ProviderId = HashId<T>;

    fn update_root(who: Self::ProviderId, new_root: Self::MerkleHash) -> DispatchResult {
        if let Some(bsp) = BackupStorageProviders::<T>::get(&who) {
            BackupStorageProviders::<T>::insert(
                &who,
                BackupStorageProvider {
                    root: new_root,
                    ..bsp
                },
            );
        } else {
            return Err(Error::<T>::NotRegistered.into());
        }
        Ok(())
    }
}

/// Implement the SystemMetricsInterface for the Storage Providers pallet.
impl<T: pallet::Config> SystemMetricsInterface for pallet::Pallet<T> {
    type ProvidedUnit = StorageDataUnit<T>;

    fn get_total_capacity() -> Self::ProvidedUnit {
        Self::get_total_bsp_capacity()
    }

    fn get_total_used_capacity() -> Self::ProvidedUnit {
        Self::get_used_bsp_capacity()
    }
}

/// Runtime API implementation for the Storage Providers pallet.
impl<T> Pallet<T>
where
    T: pallet::Config,
{
    pub fn get_bsp_info(
        bsp_id: &BackupStorageProviderId<T>,
    ) -> Result<BackupStorageProvider<T>, GetBspInfoError> {
        BackupStorageProviders::<T>::get(bsp_id).ok_or(GetBspInfoError::BspNotRegistered)
    }

    pub fn get_storage_provider_id(who: &T::AccountId) -> Option<StorageProviderId<T>> {
        if let Some(bsp_id) = AccountIdToBackupStorageProviderId::<T>::get(who) {
            Some(StorageProviderId::BackupStorageProvider(bsp_id))
        } else if let Some(msp_id) = AccountIdToMainStorageProviderId::<T>::get(who) {
            Some(StorageProviderId::MainStorageProvider(msp_id))
        } else {
            None
        }
    }

<<<<<<< HEAD
    pub fn get_worst_case_scenario_slashable_amount(
        provider_id: &HashId<T>,
    ) -> Result<BalanceOf<T>, DispatchError> {
        Self::compute_worst_case_scenario_slashable_amount(provider_id)
=======
    pub fn query_storage_provider_capacity(
        provider_id: &ProviderId<T>,
    ) -> Result<StorageDataUnit<T>, QueryStorageProviderCapacityError> {
        if MainStorageProviders::<T>::contains_key(provider_id) {
            let msp = MainStorageProviders::<T>::get(provider_id)
                .ok_or(QueryStorageProviderCapacityError::ProviderNotRegistered)?;
            Ok(msp.capacity)
        } else if BackupStorageProviders::<T>::contains_key(provider_id) {
            let bsp = BackupStorageProviders::<T>::get(provider_id)
                .ok_or(QueryStorageProviderCapacityError::ProviderNotRegistered)?;
            Ok(bsp.capacity)
        } else {
            Err(QueryStorageProviderCapacityError::ProviderNotRegistered)
        }
    }

    pub fn query_available_storage_capacity(
        provider_id: &ProviderId<T>,
    ) -> Result<StorageDataUnit<T>, QueryAvailableStorageCapacityError> {
        if MainStorageProviders::<T>::contains_key(provider_id) {
            let msp = MainStorageProviders::<T>::get(provider_id)
                .ok_or(QueryAvailableStorageCapacityError::ProviderNotRegistered)?;
            Ok(msp.capacity.saturating_sub(msp.capacity_used))
        } else if BackupStorageProviders::<T>::contains_key(provider_id) {
            let bsp = BackupStorageProviders::<T>::get(provider_id)
                .ok_or(QueryAvailableStorageCapacityError::ProviderNotRegistered)?;
            Ok(bsp.capacity.saturating_sub(bsp.capacity_used))
        } else {
            Err(QueryAvailableStorageCapacityError::ProviderNotRegistered)
        }
    }

    pub fn query_earliest_change_capacity_block(
        provider_id: &BackupStorageProviderId<T>,
    ) -> Result<BlockNumberFor<T>, QueryEarliestChangeCapacityBlockError> {
        let bsp = BackupStorageProviders::<T>::get(provider_id)
            .ok_or(QueryEarliestChangeCapacityBlockError::ProviderNotRegistered)?;
        Ok(bsp.last_capacity_change + T::MinBlocksBetweenCapacityChanges::get())
>>>>>>> 5965850d
    }
}<|MERGE_RESOLUTION|>--- conflicted
+++ resolved
@@ -1387,12 +1387,6 @@
         }
     }
 
-<<<<<<< HEAD
-    pub fn get_worst_case_scenario_slashable_amount(
-        provider_id: &HashId<T>,
-    ) -> Result<BalanceOf<T>, DispatchError> {
-        Self::compute_worst_case_scenario_slashable_amount(provider_id)
-=======
     pub fn query_storage_provider_capacity(
         provider_id: &ProviderId<T>,
     ) -> Result<StorageDataUnit<T>, QueryStorageProviderCapacityError> {
@@ -1431,6 +1425,11 @@
         let bsp = BackupStorageProviders::<T>::get(provider_id)
             .ok_or(QueryEarliestChangeCapacityBlockError::ProviderNotRegistered)?;
         Ok(bsp.last_capacity_change + T::MinBlocksBetweenCapacityChanges::get())
->>>>>>> 5965850d
+    }
+
+    pub fn get_worst_case_scenario_slashable_amount(
+        provider_id: &ProviderId<T>,
+    ) -> Result<BalanceOf<T>, DispatchError> {
+        Self::compute_worst_case_scenario_slashable_amount(provider_id)
     }
 }