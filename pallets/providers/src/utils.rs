--- conflicted
+++ resolved
@@ -16,14 +16,9 @@
 };
 use frame_system::pallet_prelude::BlockNumberFor;
 use pallet_storage_providers_runtime_api::{
-<<<<<<< HEAD
-    GetBspInfoError, QueryAvailableStorageCapacityError, QueryEarliestChangeCapacityBlockError,
-    QueryMspIdOfBucketIdError, QueryStorageProviderCapacityError,
-=======
     GetBspInfoError, GetStakeError, QueryAvailableStorageCapacityError,
     QueryEarliestChangeCapacityBlockError, QueryMspIdOfBucketIdError,
     QueryProviderMultiaddressesError, QueryStorageProviderCapacityError,
->>>>>>> 6be2d6b7
 };
 use shp_traits::{
     FileMetadataInterface, MutateBucketsInterface, MutateChallengeableProvidersInterface,
@@ -1631,13 +1626,10 @@
         Self::compute_worst_case_scenario_slashable_amount(provider_id)
     }
 
-<<<<<<< HEAD
-=======
     pub fn get_slash_amount_per_max_file_size() -> BalanceOf<T> {
         T::SlashAmountPerMaxFileSize::get()
     }
 
->>>>>>> 6be2d6b7
     pub fn query_msp_id_of_bucket_id(
         bucket_id: &BucketId<T>,
     ) -> Result<MainStorageProviderId<T>, QueryMspIdOfBucketIdError> {
@@ -1645,8 +1637,6 @@
             Buckets::<T>::get(bucket_id).ok_or(QueryMspIdOfBucketIdError::BucketNotFound)?;
         Ok(bucket.msp_id)
     }
-<<<<<<< HEAD
-=======
 
     pub fn query_provider_multiaddresses(
         provider_id: &ProviderId<T>,
@@ -1680,5 +1670,4 @@
         );
         Ok(stake)
     }
->>>>>>> 6be2d6b7
 }