use crate::types::{Bucket, MainStorageProvider, MultiAddress, StorageProvider};
use crate::*;
use codec::Encode;
use frame_support::{
    dispatch::{DispatchResultWithPostInfo, Pays},
    ensure,
    pallet_prelude::DispatchResult,
    sp_runtime::{
        traits::{CheckedAdd, CheckedMul, CheckedSub, One, Saturating, Zero},
        ArithmeticError, BoundedVec, DispatchError,
    },
    traits::{
        fungible::{Inspect, InspectHold, MutateHold},
        tokens::{Fortitude, Precision, Preservation, Restriction},
        Get, Randomness,
    },
};
use frame_system::pallet_prelude::BlockNumberFor;
use pallet_storage_providers_runtime_api::{
    GetBspInfoError, QueryAvailableStorageCapacityError, QueryEarliestChangeCapacityBlockError,
    QueryMspIdOfBucketIdError, QueryStorageProviderCapacityError,
};
use shp_traits::{
    FileMetadataInterface, MutateBucketsInterface, MutateChallengeableProvidersInterface,
    MutateProvidersInterface, MutateStorageProvidersInterface, PaymentStreamsInterface,
    ProofSubmittersInterface, ReadBucketsInterface, ReadChallengeableProvidersInterface,
    ReadProvidersInterface, ReadStorageProvidersInterface, SystemMetricsInterface,
};
use sp_std::vec::Vec;
use types::{ProviderId, StorageProviderId};

macro_rules! expect_or_err {
    // Handle Option type
    ($optional:expr, $error_msg:expr, $error_type:path) => {{
        match $optional {
            Some(value) => value,
            None => {
                #[cfg(test)]
                unreachable!($error_msg);

                #[allow(unreachable_code)]
                {
                    Err($error_type)?
                }
            }
        }
    }};
    // Handle boolean type
    ($condition:expr, $error_msg:expr, $error_type:path, bool) => {{
        if !$condition {
            #[cfg(test)]
            unreachable!($error_msg);

            #[allow(unreachable_code)]
            {
                Err($error_type)?
            }
        }
    }};
}

impl<T> Pallet<T>
where
    T: pallet::Config,
{
    /// This function holds the logic that checks if a user can request to sign up as a Main Storage Provider
    /// and, if so, stores the request in the SignUpRequests mapping
    pub fn do_request_msp_sign_up(msp_info: &MainStorageProvider<T>) -> DispatchResult {
        // todo!("If this comment is present, it means this function is still incomplete even though it compiles.")

        let who = &msp_info.owner_account;

        // Check that the user does not have a pending sign up request
        ensure!(
            SignUpRequests::<T>::get(&who).is_none(),
            Error::<T>::SignUpRequestPending
        );

        // Check that the account is not already registered either as a Main Storage Provider or a Backup Storage Provider
        ensure!(
            AccountIdToMainStorageProviderId::<T>::get(who).is_none()
                && AccountIdToBackupStorageProviderId::<T>::get(who).is_none(),
            Error::<T>::AlreadyRegistered
        );

        // Check that the multiaddresses vector is not empty (SPs have to register with at least one)
        ensure!(
            !msp_info.multiaddresses.is_empty(),
            Error::<T>::NoMultiAddress
        );

        // TODO: Check that the multiaddresses are valid
        /* for multiaddress in msp_info.multiaddresses.iter() {
            let multiaddress_vec = multiaddress.to_vec();
            let valid_multiaddress = Multiaddr::try_from(multiaddress_vec);
            match valid_multiaddress {
                Ok(_) => (),
                Err(_) => return Err(Error::<T>::InvalidMultiAddress.into()),
            }
        } */

        // Check that the data to be stored is bigger than the minimum required by the runtime
        ensure!(
            msp_info.capacity >= T::SpMinCapacity::get(),
            Error::<T>::StorageTooLow
        );

        // Calculate how much deposit will the signer have to pay to register with this amount of data
        let capacity_over_minimum = msp_info
            .capacity
            .checked_sub(&T::SpMinCapacity::get())
            .ok_or(Error::<T>::StorageTooLow)?;
        let deposit_for_capacity_over_minimum = T::DepositPerData::get()
            .checked_mul(&capacity_over_minimum.into())
            .ok_or(DispatchError::Arithmetic(ArithmeticError::Overflow))?;
        let deposit = T::SpMinDeposit::get()
            .checked_add(&deposit_for_capacity_over_minimum)
            .ok_or(DispatchError::Arithmetic(ArithmeticError::Overflow))?;

        // Check if the user has enough balance to pay the deposit
        let user_balance =
            T::NativeBalance::reducible_balance(who, Preservation::Preserve, Fortitude::Polite);
        ensure!(user_balance >= deposit, Error::<T>::NotEnoughBalance);

        // Check if we can hold the deposit from the user
        ensure!(
            T::NativeBalance::can_hold(&HoldReason::StorageProviderDeposit.into(), who, deposit),
            Error::<T>::CannotHoldDeposit
        );

        // Hold the deposit from the user
        T::NativeBalance::hold(&HoldReason::StorageProviderDeposit.into(), who, deposit)?;

        // Store the sign up request in the SignUpRequests mapping
        SignUpRequests::<T>::insert(
            who,
            (
                StorageProvider::MainStorageProvider(msp_info.clone()),
                frame_system::Pallet::<T>::block_number(),
            ),
        );

        Ok(())
    }

    /// This function holds the logic that checks if a user can request to sign up as a Backup Storage Provider
    /// and, if so, stores the request in the SignUpRequests mapping
    pub fn do_request_bsp_sign_up(bsp_info: &BackupStorageProvider<T>) -> DispatchResult {
        // todo!("If this comment is present, it means this function is still incomplete even though it compiles.")

        let who = &bsp_info.owner_account;

        // Check that the user does not have a pending sign up request
        ensure!(
            SignUpRequests::<T>::get(&who).is_none(),
            Error::<T>::SignUpRequestPending
        );

        // Check that the account is not already registered either as a Main Storage Provider or a Backup Storage Provider
        ensure!(
            AccountIdToMainStorageProviderId::<T>::get(who).is_none()
                && AccountIdToBackupStorageProviderId::<T>::get(who).is_none(),
            Error::<T>::AlreadyRegistered
        );

        // Check that the multiaddresses vector is not empty (SPs have to register with at least one)
        ensure!(
            !bsp_info.multiaddresses.is_empty(),
            Error::<T>::NoMultiAddress
        );

        // TODO: Check that the multiaddresses are valid
        /* for multiaddress in bsp_info.multiaddresses.iter() {
            let multiaddress_vec = multiaddress.to_vec();
            let valid_multiaddress = Multiaddr::try_from(multiaddress_vec);
            match valid_multiaddress {
                Ok(_) => (),
                Err(_) => return Err(Error::<T>::InvalidMultiAddress.into()),
            }
        } */

        // Check that the data to be stored is bigger than the minimum required by the runtime
        ensure!(
            bsp_info.capacity >= T::SpMinCapacity::get(),
            Error::<T>::StorageTooLow
        );

        // Calculate how much deposit will the signer have to pay to register with this amount of data
        let capacity_over_minimum = bsp_info
            .capacity
            .checked_sub(&T::SpMinCapacity::get())
            .ok_or(Error::<T>::StorageTooLow)?;
        let deposit_for_capacity_over_minimum = T::DepositPerData::get()
            .checked_mul(&capacity_over_minimum.into())
            .ok_or(DispatchError::Arithmetic(ArithmeticError::Overflow))?;
        let deposit = T::SpMinDeposit::get()
            .checked_add(&deposit_for_capacity_over_minimum)
            .ok_or(DispatchError::Arithmetic(ArithmeticError::Overflow))?;

        // Check if the user has enough balance to pay the deposit
        let user_balance =
            T::NativeBalance::reducible_balance(who, Preservation::Preserve, Fortitude::Polite);
        ensure!(user_balance >= deposit, Error::<T>::NotEnoughBalance);

        // Check if we can hold the deposit from the user
        ensure!(
            T::NativeBalance::can_hold(&HoldReason::StorageProviderDeposit.into(), who, deposit),
            Error::<T>::CannotHoldDeposit
        );

        // Hold the deposit from the user
        T::NativeBalance::hold(&HoldReason::StorageProviderDeposit.into(), who, deposit)?;

        // Store the sign up request in the SignUpRequests mapping
        SignUpRequests::<T>::insert(
            who,
            (
                StorageProvider::BackupStorageProvider(bsp_info.clone()),
                frame_system::Pallet::<T>::block_number(),
            ),
        );

        Ok(())
    }

    /// This function holds the logic that checks if a user can cancel a sign up request as a Storage Provider
    /// and, if so, removes the request from the SignUpRequests mapping
    pub fn do_cancel_sign_up(who: &T::AccountId) -> DispatchResult {
        // Check that the signer has requested to sign up as a Storage Provider
        SignUpRequests::<T>::get(who).ok_or(Error::<T>::SignUpNotRequested)?;

        // Remove the sign up request from the SignUpRequests mapping
        SignUpRequests::<T>::remove(who);

        // Return the deposit to the signer
        // We return all held funds as there's no possibility of the user having another _valid_ hold with this pallet
        T::NativeBalance::release_all(
            &HoldReason::StorageProviderDeposit.into(),
            who,
            frame_support::traits::tokens::Precision::Exact,
        )?;

        Ok(())
    }

    /// This function dispatches the logic to confirm the sign up of a user as a Storage Provider
    /// It checks if the user has requested to sign up, and if so, it dispatches the corresponding logic
    /// according to the type of Storage Provider that the user is trying to sign up as
    pub fn do_confirm_sign_up(who: &T::AccountId) -> DispatchResult {
        // Check that the signer has requested to sign up as a Storage Provider
        let (sp, request_block) =
            SignUpRequests::<T>::get(who).ok_or(Error::<T>::SignUpNotRequested)?;

        // Get the ProviderId by using the AccountId as the seed for a random generator
        let (sp_id, block_number_when_random) =
            T::ProvidersRandomness::random(who.encode().as_ref());

        // Check that the maximum block number after which the randomness is invalid is greater than or equal to the block number when the
        // request was made to ensure that the randomness was not known when the request was made
        ensure!(
            block_number_when_random >= request_block,
            Error::<T>::RandomnessNotValidYet
        );

        // Check what type of Storage Provider the signer is trying to sign up as and dispatch the corresponding logic
        match sp {
            StorageProvider::MainStorageProvider(msp_info) => {
                Self::do_msp_sign_up(who, sp_id, &msp_info, request_block)?;
            }
            StorageProvider::BackupStorageProvider(bsp_info) => {
                Self::do_bsp_sign_up(who, sp_id, &bsp_info, request_block)?;
            }
        }

        Ok(())
    }

    /// This function holds the logic that confirms the sign up of a user as a Main Storage Provider
    /// It updates the storage to add the new Main Storage Provider, increments the counter of Main Storage Providers,
    /// and removes the sign up request from the SignUpRequests mapping
    pub fn do_msp_sign_up(
        who: &T::AccountId,
        msp_id: MainStorageProviderId<T>,
        msp_info: &MainStorageProvider<T>,
        request_block: BlockNumberFor<T>,
    ) -> DispatchResult {
        // Check that the current block number is not greater than the block number when the request was made plus the maximum amount of
        // blocks that we allow the user to wait for valid randomness (should be at least more than an epoch if using BABE's RandomnessFromOneEpochAgo)
        // We do this to ensure that a user cannot wait indefinitely for randomness that suits them
        ensure!(
            frame_system::Pallet::<T>::block_number()
                < request_block + T::MaxBlocksForRandomness::get(),
            Error::<T>::SignUpRequestExpired
        );

        // Insert the MainStorageProviderId into the mapping
        AccountIdToMainStorageProviderId::<T>::insert(who, msp_id);

        // Save the MainStorageProvider information in storage
        MainStorageProviders::<T>::insert(&msp_id, msp_info);

        // Increment the counter of Main Storage Providers registered
        let new_amount_of_msps = MspCount::<T>::get()
            .checked_add(&T::SpCount::one())
            .ok_or(DispatchError::Arithmetic(ArithmeticError::Overflow))?;
        MspCount::<T>::set(new_amount_of_msps);

        // Remove the sign up request from the SignUpRequests mapping
        SignUpRequests::<T>::remove(who);

        // Emit the corresponding event
        Self::deposit_event(Event::<T>::MspSignUpSuccess {
            who: who.clone(),
            msp_id,
            multiaddresses: msp_info.multiaddresses.clone(),
            capacity: msp_info.capacity,
            value_prop: msp_info.value_prop.clone(),
        });

        Ok(())
    }

    /// This function holds the logic that confirms the sign up of a user as a Backup Storage Provider
    /// It updates the storage to add the new Backup Storage Provider, increments the counter of Backup Storage Providers,
    /// increments the total capacity of the network (which is the sum of all BSPs capacities), and removes the sign up request
    /// from the SignUpRequests mapping
    pub fn do_bsp_sign_up(
        who: &T::AccountId,
        bsp_id: BackupStorageProviderId<T>,
        bsp_info: &BackupStorageProvider<T>,
        request_block: BlockNumberFor<T>,
    ) -> DispatchResult {
        // Check that the current block number is not greater than the block number when the request was made plus the maximum amount of
        // blocks that we allow the user to wait for valid randomness (should be at least more than an epoch if using BABE's RandomnessFromOneEpochAgo)
        // We do this to ensure that a user cannot wait indefinitely for randomness that suits them
        ensure!(
            frame_system::Pallet::<T>::block_number()
                < request_block + T::MaxBlocksForRandomness::get(),
            Error::<T>::SignUpRequestExpired
        );

        // Insert the BackupStorageProviderId into the mapping
        AccountIdToBackupStorageProviderId::<T>::insert(who, bsp_id);

        // Save the BackupStorageProvider information in storage
        BackupStorageProviders::<T>::insert(&bsp_id, bsp_info.clone());

        // Increment the total capacity of the network (which is the sum of all BSPs capacities)
        TotalBspsCapacity::<T>::mutate(|n| match n.checked_add(&bsp_info.capacity) {
            Some(new_total_bsp_capacity) => {
                *n = new_total_bsp_capacity;
                Ok(())
            }
            None => Err(DispatchError::Arithmetic(ArithmeticError::Overflow)),
        })?;

        // Increment the counter of Backup Storage Providers registered
        let new_amount_of_bsps = BspCount::<T>::get()
            .checked_add(&T::SpCount::one())
            .ok_or(DispatchError::Arithmetic(ArithmeticError::Overflow))?;
        BspCount::<T>::set(new_amount_of_bsps);

        // Remove the sign up request from the SignUpRequests mapping
        SignUpRequests::<T>::remove(who);

        // Increase global reputation weight
        GlobalBspsReputationWeight::<T>::mutate(|n| {
            *n = n.saturating_add(bsp_info.reputation_weight);
        });

        // Emit the corresponding event
        Self::deposit_event(Event::<T>::BspSignUpSuccess {
            who: who.clone(),
            bsp_id,
            multiaddresses: bsp_info.multiaddresses.clone(),
            capacity: bsp_info.capacity,
        });

        Ok(())
    }

    /// This function holds the logic that checks if a user can sign off as a Main Storage Provider
    /// and, if so, updates the storage to remove the user as a Main Storage Provider, decrements the counter of Main Storage Providers,
    /// and returns the deposit to the user
    pub fn do_msp_sign_off(who: &T::AccountId) -> Result<MainStorageProviderId<T>, DispatchError> {
        // Check that the signer is registered as a MSP and get its info
        let msp_id =
            AccountIdToMainStorageProviderId::<T>::get(who).ok_or(Error::<T>::NotRegistered)?;

        let msp = expect_or_err!(
            MainStorageProviders::<T>::get(&msp_id),
            "MSP is registered (has a MSP ID), it should also have metadata",
            Error::<T>::SpRegisteredButDataNotFound
        );

        // Check that the MSP has no storage assigned to it (no buckets or data used by it)
        ensure!(
            msp.capacity_used == T::StorageDataUnit::zero(),
            Error::<T>::StorageStillInUse
        );

        // Update the MSPs storage, removing the signer as an MSP
        AccountIdToMainStorageProviderId::<T>::remove(who);
        MainStorageProviders::<T>::remove(&msp_id);

        // Return the deposit to the signer (if all funds cannot be returned, it will fail and revert with the reason)
        T::NativeBalance::release_all(
            &HoldReason::StorageProviderDeposit.into(),
            who,
            frame_support::traits::tokens::Precision::Exact,
        )?;

        // Decrement the storage that holds total amount of MSPs currently in the system
        MspCount::<T>::mutate(|n| {
            let new_amount_of_msps = n.checked_sub(&T::SpCount::one());
            match new_amount_of_msps {
                Some(new_amount_of_msps) => {
                    *n = new_amount_of_msps;
                    Ok(msp_id)
                }
                None => Err(DispatchError::Arithmetic(ArithmeticError::Underflow)),
            }
        })?;

        Ok(msp_id)
    }

    /// This function holds the logic that checks if a user can sign off as a Backup Storage Provider
    /// and, if so, updates the storage to remove the user as a Backup Storage Provider, decrements the counter of Backup Storage Providers,
    /// decrements the total capacity of the network (which is the sum of all BSPs capacities), and returns the deposit to the user
    pub fn do_bsp_sign_off(
        who: &T::AccountId,
    ) -> Result<BackupStorageProviderId<T>, DispatchError> {
        // Check that the signer is registered as a BSP and get its info
        let bsp_id =
            AccountIdToBackupStorageProviderId::<T>::get(who).ok_or(Error::<T>::NotRegistered)?;

        let bsp = expect_or_err!(
            BackupStorageProviders::<T>::get(&bsp_id),
            "BSP is registered (has a BSP ID), it should also have metadata",
            Error::<T>::SpRegisteredButDataNotFound
        );

        // Check that the BSP has no storage assigned to it (it is not currently storing any files)
        ensure!(
            bsp.capacity_used == T::StorageDataUnit::zero(),
            Error::<T>::StorageStillInUse
        );

        // Update the BSPs storage, removing the signer as an BSP
        AccountIdToBackupStorageProviderId::<T>::remove(who);
        BackupStorageProviders::<T>::remove(&bsp_id);

        // Update the total capacity of the network (which is the sum of all BSPs capacities)
        TotalBspsCapacity::<T>::mutate(|n| match n.checked_sub(&bsp.capacity) {
            Some(new_total_bsp_capacity) => {
                *n = new_total_bsp_capacity;
                Ok(bsp_id)
            }
            None => Err(DispatchError::Arithmetic(ArithmeticError::Underflow)),
        })?;

        // Return the deposit to the signer (if all funds cannot be returned, it will fail and revert with the reason)
        T::NativeBalance::release_all(
            &HoldReason::StorageProviderDeposit.into(),
            who,
            frame_support::traits::tokens::Precision::Exact,
        )?;

        // Decrement the storage that holds total amount of BSPs currently in the system
        BspCount::<T>::mutate(|n| {
            let new_amount_of_bsps = n.checked_sub(&T::SpCount::one());
            match new_amount_of_bsps {
                Some(new_amount_of_bsps) => {
                    *n = new_amount_of_bsps;
                    Ok(bsp_id)
                }
                None => Err(DispatchError::Arithmetic(ArithmeticError::Underflow)),
            }
        })?;

        // Decrease global reputation weight
        GlobalBspsReputationWeight::<T>::mutate(|n| {
            *n = n.saturating_sub(bsp.reputation_weight);
        });

        Ok(bsp_id)
    }

    /// This function is in charge of dispatching the logic to change the capacity of a Storage Provider
    /// It checks if the signer is registered as a SP and dispatches the corresponding function
    /// that checks if the user can change its capacity and, if so, updates the storage to reflect the new capacity
    pub fn do_change_capacity(
        who: &T::AccountId,
        new_capacity: StorageDataUnit<T>,
    ) -> Result<(StorageProviderId<T>, StorageDataUnit<T>), DispatchError> {
        // Check that the new capacity is not zero (there are specific functions to sign off as a SP)
        ensure!(
            new_capacity != T::StorageDataUnit::zero(),
            Error::<T>::NewCapacityCantBeZero
        );

        // Check that the signer is registered as a SP and dispatch the corresponding function, getting its old capacity
        let old_capacity = if let Some(msp_id) = AccountIdToMainStorageProviderId::<T>::get(who) {
            (
                StorageProviderId::MainStorageProvider(msp_id),
                Self::do_change_capacity_msp(who, msp_id, new_capacity)?,
            )
        } else if let Some(bsp_id) = AccountIdToBackupStorageProviderId::<T>::get(who) {
            (
                StorageProviderId::BackupStorageProvider(bsp_id),
                Self::do_change_capacity_bsp(who, bsp_id, new_capacity)?,
            )
        } else {
            return Err(Error::<T>::NotRegistered.into());
        };

        Ok(old_capacity)
    }

    /// This function holds the logic that checks if a user can change its capacity as a Main Storage Provider
    /// and, if so, updates the storage to reflect the new capacity, modifying the user's deposit accordingly
    /// and returning the old capacity if successful
    pub fn do_change_capacity_msp(
        account_id: &T::AccountId,
        msp_id: MainStorageProviderId<T>,
        new_capacity: StorageDataUnit<T>,
    ) -> Result<StorageDataUnit<T>, DispatchError> {
        // Check that the MSP is registered and get its info
        let mut msp = MainStorageProviders::<T>::get(&msp_id).ok_or(Error::<T>::NotRegistered)?;

        // Check that the new capacity is different from the current capacity
        ensure!(
            new_capacity != msp.capacity,
            Error::<T>::NewCapacityEqualsCurrentCapacity
        );

        // Check that enough time has passed since the last capacity change
        ensure!(
            frame_system::Pallet::<T>::block_number()
                >= msp.last_capacity_change + T::MinBlocksBetweenCapacityChanges::get(),
            Error::<T>::NotEnoughTimePassed
        );

        // Check that the new capacity is bigger than the minimum required by the runtime
        ensure!(
            new_capacity >= T::SpMinCapacity::get(),
            Error::<T>::StorageTooLow
        );

        // Check that the new capacity is bigger than the current used capacity by the MSP
        ensure!(
            new_capacity >= msp.capacity_used,
            Error::<T>::NewCapacityLessThanUsedStorage
        );

        // Calculate how much deposit will the signer have to pay to register with this amount of data
        let capacity_over_minimum = new_capacity
            .checked_sub(&T::SpMinCapacity::get())
            .ok_or(Error::<T>::StorageTooLow)?;
        let deposit_for_capacity_over_minimum = T::DepositPerData::get()
            .checked_mul(&capacity_over_minimum.into())
            .ok_or(DispatchError::Arithmetic(ArithmeticError::Overflow))?;
        let new_deposit = T::SpMinDeposit::get()
            .checked_add(&deposit_for_capacity_over_minimum)
            .ok_or(DispatchError::Arithmetic(ArithmeticError::Overflow))?;

        // Check how much has the MSP already deposited for the current capacity
        let current_deposit = T::NativeBalance::balance_on_hold(
            &HoldReason::StorageProviderDeposit.into(),
            account_id,
        );

        // Check if the new deposit is bigger or smaller than the current deposit
        // Note: we do not check directly capacities as, for example, a bigger new_capacity could entail a smaller deposit
        // because of changes in storage pricing, so we check the difference in deposits instead
        if new_deposit > current_deposit {
            // If the new deposit is bigger than the current deposit, more balance has to be held from the user
            Self::hold_balance(account_id, current_deposit, new_deposit)?;
        } else if new_deposit < current_deposit {
            // If the new deposit is smaller than the current deposit, some balance has to be released to the user
            Self::release_balance(account_id, current_deposit, new_deposit)?;
        }

        // Get the MSP's old capacity
        let old_capacity = msp.capacity;

        // Update the MSP's storage, modifying the capacity and the last capacity change block number
        msp.capacity = new_capacity;
        msp.last_capacity_change = frame_system::Pallet::<T>::block_number();
        MainStorageProviders::<T>::insert(&msp_id, msp);

        // Return the old capacity
        Ok(old_capacity)
    }

    /// This function holds the logic that checks if a user can change its capacity as a Backup Storage Provider
    /// and, if so, updates the storage to reflect the new capacity, modifying the user's deposit accordingly
    /// and returning the old capacity if successful
    pub fn do_change_capacity_bsp(
        account_id: &T::AccountId,
        bsp_id: BackupStorageProviderId<T>,
        new_capacity: StorageDataUnit<T>,
    ) -> Result<StorageDataUnit<T>, DispatchError> {
        // Check that the BSP is registered and get its info
        let mut bsp = BackupStorageProviders::<T>::get(&bsp_id).ok_or(Error::<T>::NotRegistered)?;

        // Check that the new capacity is different from the current capacity
        ensure!(
            new_capacity != bsp.capacity,
            Error::<T>::NewCapacityEqualsCurrentCapacity
        );

        // Check that enough time has passed since the last capacity change
        ensure!(
            frame_system::Pallet::<T>::block_number()
                >= bsp.last_capacity_change + T::MinBlocksBetweenCapacityChanges::get(),
            Error::<T>::NotEnoughTimePassed
        );

        // Check that the new capacity is bigger than the minimum required by the runtime
        ensure!(
            new_capacity >= T::SpMinCapacity::get(),
            Error::<T>::StorageTooLow
        );

        // Check that the new capacity is bigger than the current used capacity by the BSP
        ensure!(
            new_capacity >= bsp.capacity_used,
            Error::<T>::NewCapacityLessThanUsedStorage
        );

        // Calculate how much deposit will the signer have to pay to register with this amount of data
        let capacity_over_minimum = new_capacity
            .checked_sub(&T::SpMinCapacity::get())
            .ok_or(Error::<T>::StorageTooLow)?;
        let deposit_for_capacity_over_minimum = T::DepositPerData::get()
            .checked_mul(&capacity_over_minimum.into())
            .ok_or(DispatchError::Arithmetic(ArithmeticError::Overflow))?;
        let new_deposit = T::SpMinDeposit::get()
            .checked_add(&deposit_for_capacity_over_minimum)
            .ok_or(DispatchError::Arithmetic(ArithmeticError::Overflow))?;

        // Check how much has the used already deposited for the current capacity
        let current_deposit = T::NativeBalance::balance_on_hold(
            &HoldReason::StorageProviderDeposit.into(),
            account_id,
        );

        // Check if the new deposit is bigger or smaller than the current deposit
        // Note: we do not check directly capacities as, for example, a bigger new_capacity could entail a smaller deposit
        // because of changes in storage pricing, so we check the difference in deposits instead
        if new_deposit > current_deposit {
            // If the new deposit is bigger than the current deposit, more balance has to be held from the user
            Self::hold_balance(account_id, current_deposit, new_deposit)?;
        } else if new_deposit < current_deposit {
            // If the new deposit is smaller than the current deposit, some balance has to be released to the user
            Self::release_balance(account_id, current_deposit, new_deposit)?;
        }

        // Get the BSP's old capacity
        let old_capacity = bsp.capacity;

        // Update the total capacity of the network (which is the sum of all BSPs capacities)
        if new_capacity > old_capacity {
            // If the new capacity is bigger than the old capacity, get the difference doing new_capacity - old_capacity
            let difference = new_capacity
                .checked_sub(&old_capacity)
                .ok_or(DispatchError::Arithmetic(ArithmeticError::Underflow))?;
            // Increment the total capacity of the network by the difference
            TotalBspsCapacity::<T>::mutate(|n| match n.checked_add(&difference) {
                Some(new_total_bsp_capacity) => {
                    *n = new_total_bsp_capacity;
                    Ok(())
                }
                None => Err(DispatchError::Arithmetic(ArithmeticError::Overflow)),
            })?;
        } else {
            // If the new capacity is smaller than the old capacity, get the difference doing old_capacity - new_capacity
            let difference = old_capacity
                .checked_sub(&new_capacity)
                .ok_or(DispatchError::Arithmetic(ArithmeticError::Underflow))?;
            // Decrement the total capacity of the network
            TotalBspsCapacity::<T>::mutate(|n| match n.checked_sub(&difference) {
                Some(new_total_bsp_capacity) => {
                    *n = new_total_bsp_capacity;
                    Ok(())
                }
                None => Err(DispatchError::Arithmetic(ArithmeticError::Underflow)),
            })?;
        }

        // Update the BSP's storage, modifying the capacity and the last capacity change block number
        bsp.capacity = new_capacity;
        bsp.last_capacity_change = frame_system::Pallet::<T>::block_number();
        BackupStorageProviders::<T>::insert(&bsp_id, bsp);

        // Return the old capacity
        Ok(old_capacity)
    }

    /// Slash a Storage Provider.
    ///
    /// The amount slashed is calculated as the product of the [`SlashAmountPerChunkOfStorageData`] and the accrued failed proof submissions.
    /// The amount is then slashed from the Storage Provider's held deposit and transferred to the treasury.
    ///
    /// This will return an error when the Storage Provider is not slashable. In the context of the StorageHub protocol,
    /// a Storage Provider is slashable when the proofs-dealer pallet has marked them as such.
    ///
    /// Successfully slashing a Storage Provider should be a free operation.
    pub(crate) fn do_slash(provider_id: &HashId<T>) -> DispatchResultWithPostInfo {
        let account_id = if let Some(provider) = MainStorageProviders::<T>::get(provider_id) {
            provider.owner_account
        } else if let Some(provider) = BackupStorageProviders::<T>::get(provider_id) {
            provider.owner_account
        } else {
            return Err(Error::<T>::ProviderNotSlashable.into());
        };

        // Calculate slashable amount.
        // Doubling the slash for each failed proof submission is necessary since it is more probabilistic for a Storage Provider to have
        // responded with two file key proofs given a random or custom challenge.
        let slashable_amount = Self::compute_worst_case_scenario_slashable_amount(provider_id)?;

        let amount_slashed = T::NativeBalance::transfer_on_hold(
            &HoldReason::StorageProviderDeposit.into(),
            &account_id,
            &T::Treasury::get(),
            slashable_amount,
            Precision::BestEffort,
            Restriction::Free,
            Fortitude::Polite,
        )?;

        // Clear the accrued failed proof submissions for the Storage Provider
        <T::ProvidersProofSubmitters as ProofSubmittersInterface>::clear_accrued_failed_proof_submissions(&provider_id);

        // Provider held funds have been completely depleted.
        if amount_slashed <= slashable_amount {
            // TODO: Force sign off the provider.
        }

        Self::deposit_event(Event::<T>::Slashed {
            provider_id: *provider_id,
            amount_slashed,
        });

        Ok(Pays::No.into())
    }

    fn hold_balance(
        account_id: &T::AccountId,
        previous_deposit: BalanceOf<T>,
        new_deposit: BalanceOf<T>,
    ) -> DispatchResult {
        // Get the user's reducible balance
        let user_balance = T::NativeBalance::reducible_balance(
            account_id,
            Preservation::Preserve,
            Fortitude::Polite,
        );

        // Get the difference between the new deposit and the current deposit
        let difference = new_deposit
            .checked_sub(&previous_deposit)
            .ok_or(DispatchError::Arithmetic(ArithmeticError::Underflow))?;

        // Check if the user has enough balance to pay the difference
        ensure!(user_balance >= difference, Error::<T>::NotEnoughBalance);

        // Check if we can hold the difference from the user
        ensure!(
            T::NativeBalance::can_hold(
                &HoldReason::StorageProviderDeposit.into(),
                account_id,
                difference,
            ),
            Error::<T>::CannotHoldDeposit
        );

        // Hold the difference from the user
        T::NativeBalance::hold(
            &HoldReason::StorageProviderDeposit.into(),
            account_id,
            difference,
        )?;

        Ok(())
    }

    fn release_balance(
        account_id: &T::AccountId,
        previous_deposit: BalanceOf<T>,
        new_deposit: BalanceOf<T>,
    ) -> DispatchResult {
        // Get the difference between the current deposit and the new deposit
        let difference = previous_deposit
            .checked_sub(&new_deposit)
            .ok_or(DispatchError::Arithmetic(ArithmeticError::Underflow))?;

        // Release the difference from the user
        T::NativeBalance::release(
            &HoldReason::StorageProviderDeposit.into(),
            account_id,
            difference,
            Precision::Exact,
        )?;

        Ok(())
    }

    /// Compute the worst case scenario slashable amount for a Storage Provider.
    ///
    /// Every failed proof submission counts as for two files which should have been proven due to the low probability of a challenge
    /// being an exact match to a file key stored by the Storage Provider. The StorageHub protocol requires the Storage Provider to
    /// submit a proof of storage for the neighbouring file keys of the missing challenged file key.
    ///
    /// The slashing amount is calculated based on an assumption that every file is the maximum size allowed by the protocol.
    pub fn compute_worst_case_scenario_slashable_amount(
        provider_id: &HashId<T>,
    ) -> Result<BalanceOf<T>, DispatchError> {
        let accrued_failed_submission_count = <T::ProvidersProofSubmitters as ProofSubmittersInterface>::get_accrued_failed_proof_submissions(&provider_id)
            .ok_or(Error::<T>::ProviderNotSlashable)?.into();

        Ok(T::SlashAmountPerMaxFileSize::get()
            .saturating_mul(accrued_failed_submission_count)
            .saturating_mul(2u32.into()))
    }
}

impl<T: Config> From<MainStorageProvider<T>> for BackupStorageProvider<T> {
    fn from(msp: MainStorageProvider<T>) -> Self {
        BackupStorageProvider {
            capacity: msp.capacity,
            capacity_used: msp.capacity_used,
            multiaddresses: msp.multiaddresses,
            root: T::DefaultMerkleRoot::get(),
            last_capacity_change: msp.last_capacity_change,
            owner_account: msp.owner_account,
            payment_account: msp.payment_account,
            reputation_weight: T::StartingReputationWeight::get(),
        }
    }
}

/// Implement the ReadBucketsInterface trait for the Storage Providers pallet.
impl<T: pallet::Config> ReadBucketsInterface for pallet::Pallet<T> {
    type AccountId = T::AccountId;
    type BucketId = BucketId<T>;
    type BucketNameLimit = T::BucketNameLimit;
    type ProviderId = HashId<T>;
    type ReadAccessGroupId = T::ReadAccessGroupId;
    type MerkleHash = MerklePatriciaRoot<T>;
    type StorageDataUnit = T::StorageDataUnit;

    fn bucket_exists(bucket_id: &Self::BucketId) -> bool {
        Buckets::<T>::contains_key(bucket_id)
    }

    fn derive_bucket_id(
        msp_id: &Self::ProviderId,
        owner: &Self::AccountId,
        bucket_name: BoundedVec<u8, Self::BucketNameLimit>,
    ) -> Self::BucketId {
        let concat = msp_id
            .encode()
            .into_iter()
            .chain(
                owner
                    .encode()
                    .into_iter()
                    .chain(bucket_name.encode().into_iter()),
            )
            .collect::<scale_info::prelude::vec::Vec<u8>>();

        <<T as frame_system::Config>::Hashing as sp_runtime::traits::Hash>::hash(&concat)
    }

    fn get_msp_of_bucket(bucket_id: &Self::BucketId) -> Option<Self::ProviderId> {
        Buckets::<T>::get(bucket_id).map(|bucket| bucket.msp_id)
    }

    fn get_read_access_group_id_of_bucket(
        bucket_id: &Self::BucketId,
    ) -> Result<Option<Self::ReadAccessGroupId>, DispatchError> {
        let bucket = Buckets::<T>::get(bucket_id).ok_or(Error::<T>::BucketNotFound)?;
        Ok(bucket.read_access_group_id)
    }

    fn is_bucket_owner(
        who: &Self::AccountId,
        bucket_id: &Self::BucketId,
    ) -> Result<bool, DispatchError> {
        let bucket = Buckets::<T>::get(bucket_id).ok_or(Error::<T>::BucketNotFound)?;
        Ok(&bucket.user_id == who)
    }

    fn is_bucket_private(bucket_id: &Self::BucketId) -> Result<bool, DispatchError> {
        let bucket = Buckets::<T>::get(bucket_id).ok_or(Error::<T>::BucketNotFound)?;
        Ok(bucket.private)
    }

    fn is_bucket_stored_by_msp(msp_id: &Self::ProviderId, bucket_id: &Self::BucketId) -> bool {
        if let Some(bucket) = Buckets::<T>::get(bucket_id) {
            bucket.msp_id == *msp_id
        } else {
            false
        }
    }

    fn get_root_bucket(bucket_id: &Self::BucketId) -> Option<Self::MerkleHash> {
        Buckets::<T>::get(bucket_id).map(|bucket| bucket.root)
    }

    fn get_bucket_owner(bucket_id: &Self::BucketId) -> Result<Self::AccountId, DispatchError> {
        let bucket = Buckets::<T>::get(bucket_id).ok_or(Error::<T>::BucketNotFound)?;
        Ok(bucket.user_id)
    }

    fn get_bucket_size(bucket_id: &Self::BucketId) -> Result<Self::StorageDataUnit, DispatchError> {
        let bucket = Buckets::<T>::get(bucket_id).ok_or(Error::<T>::BucketNotFound)?;
        Ok(bucket.size)
    }

    fn get_msp_bucket(bucket_id: &Self::BucketId) -> Result<Self::ProviderId, DispatchError> {
        let bucket = Buckets::<T>::get(bucket_id).ok_or(Error::<T>::BucketNotFound)?;
        Ok(bucket.msp_id)
    }
}

/// Implement the MutateBucketsInterface trait for the Storage Providers pallet.
impl<T: pallet::Config> MutateBucketsInterface for pallet::Pallet<T> {
    type AccountId = T::AccountId;
    type BucketId = BucketId<T>;
    type ProviderId = HashId<T>;
    type ReadAccessGroupId = T::ReadAccessGroupId;
    type MerkleHash = MerklePatriciaRoot<T>;
    type StorageDataUnit = T::StorageDataUnit;

    fn add_bucket(
        provider_id: Self::ProviderId,
        user_id: Self::AccountId,
        bucket_id: Self::BucketId,
        privacy: bool,
        maybe_read_access_group_id: Option<Self::ReadAccessGroupId>,
    ) -> DispatchResult {
        // Check if bucket already exists
        ensure!(
            !Buckets::<T>::contains_key(&bucket_id),
            Error::<T>::BucketAlreadyExists
        );

        // Check if the MSP exists
        ensure!(
            MainStorageProviders::<T>::contains_key(&provider_id),
            Error::<T>::NotRegistered
        );

        let user_balance = T::NativeBalance::reducible_balance(
            &user_id,
            Preservation::Preserve,
            Fortitude::Polite,
        );

        let deposit = T::BucketDeposit::get();
        ensure!(user_balance >= deposit, Error::<T>::NotEnoughBalance);
        ensure!(
            T::NativeBalance::can_hold(&HoldReason::BucketDeposit.into(), &user_id, deposit),
            Error::<T>::CannotHoldDeposit
        );

        // Hold the bucket deposit
        T::NativeBalance::hold(&HoldReason::BucketDeposit.into(), &user_id, deposit)?;

        let bucket = Bucket {
            root: T::DefaultMerkleRoot::get(),
            msp_id: provider_id,
            private: privacy,
            read_access_group_id: maybe_read_access_group_id,
            user_id,
            size: T::StorageDataUnit::zero(),
        };

        Buckets::<T>::insert(&bucket_id, &bucket);

        MainStorageProviderIdsToBuckets::<T>::try_append(&provider_id, bucket_id)
            .map_err(|_| Error::<T>::AppendBucketToMspFailed)?;

        Ok(())
    }

    fn change_msp_bucket(bucket_id: &Self::BucketId, new_msp: &Self::ProviderId) -> DispatchResult {
        Buckets::<T>::try_mutate(bucket_id, |bucket| {
            let bucket = bucket.as_mut().ok_or(Error::<T>::BucketNotFound)?;
            bucket.msp_id = *new_msp;

            Ok(())
        })
    }

    fn change_root_bucket(bucket_id: Self::BucketId, new_root: Self::MerkleHash) -> DispatchResult {
        Buckets::<T>::try_mutate(&bucket_id, |bucket| {
            let bucket = bucket.as_mut().ok_or(Error::<T>::BucketNotFound)?;
            bucket.root = new_root;

            Ok(())
        })
    }

    fn remove_root_bucket(bucket_id: Self::BucketId) -> DispatchResult {
        let bucket = Buckets::<T>::take(&bucket_id).ok_or(Error::<T>::BucketNotFound)?;

        MainStorageProviderIdsToBuckets::<T>::mutate_exists(
            &bucket.msp_id,
            |buckets| match buckets {
                Some(b) => {
                    b.retain(|b| b != &bucket_id);

                    if b.is_empty() {
                        *buckets = None;
                    }
                }
                _ => {}
            },
        );

        // Release the bucket deposit hold
        T::NativeBalance::release(
            &HoldReason::BucketDeposit.into(),
            &bucket.user_id,
            T::BucketDeposit::get(),
            Precision::Exact,
        )?;

        Ok(())
    }

    fn update_bucket_privacy(bucket_id: Self::BucketId, privacy: bool) -> DispatchResult {
        Buckets::<T>::try_mutate(&bucket_id, |maybe_bucket| {
            let bucket = maybe_bucket.as_mut().ok_or(Error::<T>::BucketNotFound)?;
            bucket.private = privacy;

            Ok(())
        })
    }

    fn update_bucket_read_access_group_id(
        bucket_id: Self::BucketId,
        maybe_read_access_group_id: Option<Self::ReadAccessGroupId>,
    ) -> DispatchResult {
        Buckets::<T>::try_mutate(&bucket_id, |maybe_bucket| {
            let bucket = maybe_bucket.as_mut().ok_or(Error::<T>::BucketNotFound)?;
            bucket.read_access_group_id = maybe_read_access_group_id;

            Ok(())
        })
    }

    fn increase_bucket_size(
        bucket_id: &Self::BucketId,
        delta: Self::StorageDataUnit,
    ) -> DispatchResult {
        Buckets::<T>::try_mutate(&bucket_id, |maybe_bucket| {
            let bucket = maybe_bucket.as_mut().ok_or(Error::<T>::BucketNotFound)?;
            bucket.size = bucket.size.saturating_add(delta);

            Ok(())
        })
    }

    fn decrease_bucket_size(
        bucket_id: &Self::BucketId,
        delta: Self::StorageDataUnit,
    ) -> DispatchResult {
        Buckets::<T>::try_mutate(&bucket_id, |maybe_bucket| {
            let bucket = maybe_bucket.as_mut().ok_or(Error::<T>::BucketNotFound)?;
            bucket.size = bucket.size.saturating_sub(delta);

            Ok(())
        })
    }
}

/// Implement the ReadStorageProvidersInterface trait for the Storage Providers pallet.
impl<T: pallet::Config> ReadStorageProvidersInterface for pallet::Pallet<T> {
    type ProviderId = HashId<T>;
    type StorageDataUnit = T::StorageDataUnit;
    type SpCount = T::SpCount;
    type MultiAddress = MultiAddress<T>;
    type MaxNumberOfMultiAddresses = T::MaxMultiAddressAmount;
    type ReputationWeight = T::ReputationWeightType;

    fn is_bsp(who: &Self::ProviderId) -> bool {
        BackupStorageProviders::<T>::contains_key(&who)
    }

    fn is_msp(who: &Self::ProviderId) -> bool {
        MainStorageProviders::<T>::contains_key(&who)
    }

    fn get_global_bsps_reputation_weight() -> Self::ReputationWeight {
        GlobalBspsReputationWeight::<T>::get()
    }

    fn get_bsp_reputation_weight(
        who: &Self::ProviderId,
    ) -> Result<Self::ReputationWeight, DispatchError> {
        if let Some(bsp) = BackupStorageProviders::<T>::get(who) {
            Ok(bsp.reputation_weight)
        } else {
            Err(Error::<T>::NotRegistered.into())
        }
    }

    fn get_number_of_bsps() -> Self::SpCount {
        Self::get_bsp_count()
    }

    fn get_capacity(who: &Self::ProviderId) -> Self::StorageDataUnit {
        if let Some(bsp) = BackupStorageProviders::<T>::get(who) {
            bsp.capacity
        } else if let Some(msp) = MainStorageProviders::<T>::get(who) {
            msp.capacity
        } else {
            Zero::zero()
        }
    }

    fn get_used_capacity(who: &Self::ProviderId) -> Self::StorageDataUnit {
        if let Some(bsp) = BackupStorageProviders::<T>::get(who) {
            bsp.capacity_used
        } else if let Some(msp) = MainStorageProviders::<T>::get(who) {
            msp.capacity_used
        } else {
            Zero::zero()
        }
    }

    fn available_capacity(who: &Self::ProviderId) -> Self::StorageDataUnit {
        if let Some(bsp) = BackupStorageProviders::<T>::get(who) {
            bsp.capacity.saturating_sub(bsp.capacity_used)
        } else if let Some(msp) = MainStorageProviders::<T>::get(who) {
            msp.capacity.saturating_sub(msp.capacity_used)
        } else {
            Zero::zero()
        }
    }

    fn get_bsp_multiaddresses(
        who: &Self::ProviderId,
    ) -> Result<BoundedVec<Self::MultiAddress, Self::MaxNumberOfMultiAddresses>, DispatchError>
    {
        if let Some(bsp) = BackupStorageProviders::<T>::get(who) {
            Ok(BoundedVec::from(bsp.multiaddresses))
        } else {
            Err(Error::<T>::NotRegistered.into())
        }
    }
}

/// Implement the MutateStorageProvidersInterface trait for the Storage Providers pallet.
impl<T: pallet::Config> MutateStorageProvidersInterface for pallet::Pallet<T> {
    type ProviderId = HashId<T>;
    type StorageDataUnit = T::StorageDataUnit;

    fn decrease_capacity_used(
        provider_id: &Self::ProviderId,
        delta: Self::StorageDataUnit,
    ) -> DispatchResult {
        if MainStorageProviders::<T>::contains_key(&provider_id) {
            let mut msp =
                MainStorageProviders::<T>::get(&provider_id).ok_or(Error::<T>::NotRegistered)?;
            msp.capacity_used = msp.capacity_used.saturating_sub(delta);
            MainStorageProviders::<T>::insert(&provider_id, msp);
        } else if BackupStorageProviders::<T>::contains_key(&provider_id) {
            let mut bsp =
                BackupStorageProviders::<T>::get(&provider_id).ok_or(Error::<T>::NotRegistered)?;
            bsp.capacity_used = bsp.capacity_used.saturating_sub(delta);
            BackupStorageProviders::<T>::insert(&provider_id, bsp);
            UsedBspsCapacity::<T>::mutate(|n| match n.checked_sub(&delta) {
                Some(new_total_bsp_capacity) => {
                    *n = new_total_bsp_capacity;
                    Ok(())
                }
                None => Err(DispatchError::Arithmetic(ArithmeticError::Underflow)),
            })?;
        } else {
            return Err(Error::<T>::NotRegistered.into());
        }
        Ok(())
    }

    fn increase_capacity_used(
        provider_id: &Self::ProviderId,
        delta: Self::StorageDataUnit,
    ) -> DispatchResult {
        if MainStorageProviders::<T>::contains_key(&provider_id) {
            let mut msp =
                MainStorageProviders::<T>::get(&provider_id).ok_or(Error::<T>::NotRegistered)?;

            let new_used_capacity = msp.capacity_used.saturating_add(delta);
            if msp.capacity < new_used_capacity {
                return Err(Error::<T>::NewUsedCapacityExceedsStorageCapacity.into());
            }
            msp.capacity_used = new_used_capacity;
            MainStorageProviders::<T>::insert(&provider_id, msp);
        } else if BackupStorageProviders::<T>::contains_key(&provider_id) {
            let mut bsp =
                BackupStorageProviders::<T>::get(&provider_id).ok_or(Error::<T>::NotRegistered)?;
            bsp.capacity_used = bsp.capacity_used.saturating_add(delta);
            BackupStorageProviders::<T>::insert(&provider_id, bsp);
            UsedBspsCapacity::<T>::mutate(|n| match n.checked_add(&delta) {
                Some(new_total_bsp_capacity) => {
                    *n = new_total_bsp_capacity;
                    Ok(())
                }
                None => Err(DispatchError::Arithmetic(ArithmeticError::Overflow)),
            })?;
        } else {
            return Err(Error::<T>::NotRegistered.into());
        }
        Ok(())
    }
}

/// Implement the ReadProvidersInterface for the Storage Providers pallet.
impl<T: pallet::Config> ReadProvidersInterface for pallet::Pallet<T> {
    type AccountId = T::AccountId;
    type Balance = T::NativeBalance;
    type MerkleHash = MerklePatriciaRoot<T>;
    type ProviderId = HashId<T>;

    fn get_default_root() -> Self::MerkleHash {
        T::DefaultMerkleRoot::get()
    }

    fn get_owner_account(who: Self::ProviderId) -> Option<Self::AccountId> {
        if let Some(bsp) = BackupStorageProviders::<T>::get(&who) {
            Some(bsp.owner_account)
        } else if let Some(msp) = MainStorageProviders::<T>::get(&who) {
            Some(msp.owner_account)
        } else if let Some(bucket) = Buckets::<T>::get(&who) {
            let msp_for_bucket = bucket.msp_id;
            if let Some(msp) = MainStorageProviders::<T>::get(&msp_for_bucket) {
                Some(msp.owner_account)
            } else {
                None
            }
        } else {
            None
        }
    }

    fn get_payment_account(who: Self::ProviderId) -> Option<Self::AccountId> {
        if let Some(bsp) = BackupStorageProviders::<T>::get(&who) {
            Some(bsp.payment_account)
        } else if let Some(msp) = MainStorageProviders::<T>::get(&who) {
            Some(msp.payment_account)
        } else {
            None
        }
    }

    fn get_provider_id(who: Self::AccountId) -> Option<Self::ProviderId> {
        if let Some(bsp_id) = AccountIdToBackupStorageProviderId::<T>::get(who.clone()) {
            Some(bsp_id)
        } else if let Some(msp_id) = AccountIdToMainStorageProviderId::<T>::get(who) {
            Some(msp_id)
        } else {
            None
        }
    }

    fn get_root(who: Self::ProviderId) -> Option<Self::MerkleHash> {
        if let Some(bucket) = Buckets::<T>::get(&who) {
            Some(bucket.root)
        } else if let Some(bsp) = BackupStorageProviders::<T>::get(&who) {
            Some(bsp.root)
        } else {
            None
        }
    }

    fn get_stake(
        who: Self::ProviderId,
    ) -> Option<<Self::Balance as frame_support::traits::fungible::Inspect<Self::AccountId>>::Balance>
    {
        if let Some(bucket) = Buckets::<T>::get(&who) {
            match MainStorageProviders::<T>::get(bucket.msp_id) {
                Some(related_msp) => Some(T::NativeBalance::balance_on_hold(
                    &HoldReason::BucketDeposit.into(),
                    &related_msp.owner_account,
                )),
                None => None,
            }
        } else if let Some(bsp) = BackupStorageProviders::<T>::get(&who) {
            Some(T::NativeBalance::balance_on_hold(
                &HoldReason::StorageProviderDeposit.into(),
                &bsp.owner_account,
            ))
        } else {
            None
        }
    }

    fn is_provider(who: Self::ProviderId) -> bool {
        BackupStorageProviders::<T>::contains_key(&who)
            || MainStorageProviders::<T>::contains_key(&who)
            || Buckets::<T>::contains_key(&who)
    }
}

/// Implement the MutateProvidersInterface for the Storage Providers pallet.
impl<T: pallet::Config> MutateProvidersInterface for pallet::Pallet<T> {
    type MerkleHash = MerklePatriciaRoot<T>;
    type ProviderId = HashId<T>;

    fn update_root(who: Self::ProviderId, new_root: Self::MerkleHash) -> DispatchResult {
        if let Some(bucket) = Buckets::<T>::get(&who) {
            Buckets::<T>::insert(
                &who,
                Bucket {
                    root: new_root,
                    ..bucket
                },
            );
        } else if let Some(bsp) = BackupStorageProviders::<T>::get(&who) {
            BackupStorageProviders::<T>::insert(
                &who,
                BackupStorageProvider {
                    root: new_root,
                    ..bsp
                },
            );
        } else {
            return Err(Error::<T>::NotRegistered.into());
        }
        Ok(())
    }
}

/// Implement the ReadChallengeableProvidersInterface for the Storage Providers pallet.
impl<T: pallet::Config> ReadChallengeableProvidersInterface for pallet::Pallet<T> {
    type AccountId = T::AccountId;
    type Balance = T::NativeBalance;
    type MerkleHash = MerklePatriciaRoot<T>;
    type ProviderId = HashId<T>;

    fn get_default_root() -> Self::MerkleHash {
        T::DefaultMerkleRoot::get()
    }

    fn get_owner_account(who: Self::ProviderId) -> Option<Self::AccountId> {
        if let Some(bsp) = BackupStorageProviders::<T>::get(&who) {
            Some(bsp.owner_account)
        } else {
            None
        }
    }

    fn get_provider_id(who: Self::AccountId) -> Option<Self::ProviderId> {
        if let Some(bsp_id) = AccountIdToBackupStorageProviderId::<T>::get(who.clone()) {
            Some(bsp_id)
        } else {
            None
        }
    }

    fn get_root(who: Self::ProviderId) -> Option<Self::MerkleHash> {
        if let Some(bsp) = BackupStorageProviders::<T>::get(&who) {
            Some(bsp.root)
        } else {
            None
        }
    }

    fn get_stake(
        who: Self::ProviderId,
    ) -> Option<<Self::Balance as frame_support::traits::fungible::Inspect<Self::AccountId>>::Balance>
    {
        if let Some(bsp) = BackupStorageProviders::<T>::get(&who) {
            Some(T::NativeBalance::balance_on_hold(
                &HoldReason::StorageProviderDeposit.into(),
                &bsp.owner_account,
            ))
        } else {
            None
        }
    }

    fn is_provider(who: Self::ProviderId) -> bool {
        BackupStorageProviders::<T>::contains_key(&who)
    }

    fn get_min_stake(
    ) -> <Self::Balance as frame_support::traits::fungible::Inspect<Self::AccountId>>::Balance {
        T::SpMinDeposit::get()
    }
}

/// Implement the MutateChallengeableProvidersInterface for the Storage Providers pallet.
impl<T: pallet::Config> MutateChallengeableProvidersInterface for pallet::Pallet<T> {
    type MerkleHash = MerklePatriciaRoot<T>;
    type ProviderId = HashId<T>;

    fn update_root(who: Self::ProviderId, new_root: Self::MerkleHash) -> DispatchResult {
        if let Some(bsp) = BackupStorageProviders::<T>::get(&who) {
            BackupStorageProviders::<T>::insert(
                &who,
                BackupStorageProvider {
                    root: new_root,
                    ..bsp
                },
            );
        } else {
            return Err(Error::<T>::NotRegistered.into());
        }
        Ok(())
    }

    fn update_provider_after_key_removal(
        who: &Self::ProviderId,
        removed_trie_value: &Vec<u8>,
    ) -> DispatchResult {
        // Get the removed file's metadata
        let file_metadata =
            <<T as crate::Config>::FileMetadataManager as FileMetadataInterface>::decode(
                removed_trie_value,
            )
            .map_err(|_| Error::<T>::InvalidEncodedFileMetadata)?;

        // Get the file size as a StorageDataUnit type and the owner as an AccountId type
        let file_size =
            <<T as crate::Config>::FileMetadataManager as FileMetadataInterface>::get_file_size(
                &file_metadata,
            );
        let owner =
            <<T as crate::Config>::FileMetadataManager as FileMetadataInterface>::get_file_owner(
                &file_metadata,
            )
            .map_err(|_| Error::<T>::InvalidEncodedAccountId)?;

        // Decrease the used capacity of the provider
        Self::decrease_capacity_used(who, file_size)?;

        // Update the provider's payment stream with the user
        let previous_amount_provided =
            <T::PaymentStreams as PaymentStreamsInterface>::get_dynamic_rate_payment_stream_amount_provided(
                who,
                &owner,
            )
            .ok_or(Error::<T>::PaymentStreamNotFound)?;
        let new_amount_provided = previous_amount_provided.saturating_sub(file_size);
        <T::PaymentStreams as PaymentStreamsInterface>::update_dynamic_rate_payment_stream(
            who,
            &owner,
            &new_amount_provided,
        )?;

        Ok(())
    }
}

/// Implement the SystemMetricsInterface for the Storage Providers pallet.
impl<T: pallet::Config> SystemMetricsInterface for pallet::Pallet<T> {
    type ProvidedUnit = StorageDataUnit<T>;

    fn get_total_capacity() -> Self::ProvidedUnit {
        Self::get_total_bsp_capacity()
    }

    fn get_total_used_capacity() -> Self::ProvidedUnit {
        Self::get_used_bsp_capacity()
    }
}

/// Runtime API implementation for the Storage Providers pallet.
impl<T> Pallet<T>
where
    T: pallet::Config,
{
    pub fn get_bsp_info(
        bsp_id: &BackupStorageProviderId<T>,
    ) -> Result<BackupStorageProvider<T>, GetBspInfoError> {
        BackupStorageProviders::<T>::get(bsp_id).ok_or(GetBspInfoError::BspNotRegistered)
    }

    pub fn get_storage_provider_id(who: &T::AccountId) -> Option<StorageProviderId<T>> {
        if let Some(bsp_id) = AccountIdToBackupStorageProviderId::<T>::get(who) {
            Some(StorageProviderId::BackupStorageProvider(bsp_id))
        } else if let Some(msp_id) = AccountIdToMainStorageProviderId::<T>::get(who) {
            Some(StorageProviderId::MainStorageProvider(msp_id))
        } else {
            None
        }
    }

    pub fn query_storage_provider_capacity(
        provider_id: &ProviderId<T>,
    ) -> Result<StorageDataUnit<T>, QueryStorageProviderCapacityError> {
        if MainStorageProviders::<T>::contains_key(provider_id) {
            let msp = MainStorageProviders::<T>::get(provider_id)
                .ok_or(QueryStorageProviderCapacityError::ProviderNotRegistered)?;
            Ok(msp.capacity)
        } else if BackupStorageProviders::<T>::contains_key(provider_id) {
            let bsp = BackupStorageProviders::<T>::get(provider_id)
                .ok_or(QueryStorageProviderCapacityError::ProviderNotRegistered)?;
            Ok(bsp.capacity)
        } else {
            Err(QueryStorageProviderCapacityError::ProviderNotRegistered)
        }
    }

    pub fn query_available_storage_capacity(
        provider_id: &ProviderId<T>,
    ) -> Result<StorageDataUnit<T>, QueryAvailableStorageCapacityError> {
        if MainStorageProviders::<T>::contains_key(provider_id) {
            let msp = MainStorageProviders::<T>::get(provider_id)
                .ok_or(QueryAvailableStorageCapacityError::ProviderNotRegistered)?;
            Ok(msp.capacity.saturating_sub(msp.capacity_used))
        } else if BackupStorageProviders::<T>::contains_key(provider_id) {
            let bsp = BackupStorageProviders::<T>::get(provider_id)
                .ok_or(QueryAvailableStorageCapacityError::ProviderNotRegistered)?;
            Ok(bsp.capacity.saturating_sub(bsp.capacity_used))
        } else {
            Err(QueryAvailableStorageCapacityError::ProviderNotRegistered)
        }
    }

    pub fn query_earliest_change_capacity_block(
        provider_id: &BackupStorageProviderId<T>,
    ) -> Result<BlockNumberFor<T>, QueryEarliestChangeCapacityBlockError> {
        let bsp = BackupStorageProviders::<T>::get(provider_id)
            .ok_or(QueryEarliestChangeCapacityBlockError::ProviderNotRegistered)?;
        Ok(bsp.last_capacity_change + T::MinBlocksBetweenCapacityChanges::get())
    }

    pub fn get_worst_case_scenario_slashable_amount(
        provider_id: &ProviderId<T>,
    ) -> Result<BalanceOf<T>, DispatchError> {
        Self::compute_worst_case_scenario_slashable_amount(provider_id)
    }

<<<<<<< HEAD
    pub fn get_slash_amount_per_max_file_size() -> BalanceOf<T> {
        T::SlashAmountPerMaxFileSize::get()
=======
    pub fn query_msp_id_of_bucket_id(
        bucket_id: &BucketId<T>,
    ) -> Result<MainStorageProviderId<T>, QueryMspIdOfBucketIdError> {
        let bucket =
            Buckets::<T>::get(bucket_id).ok_or(QueryMspIdOfBucketIdError::BucketNotFound)?;
        Ok(bucket.msp_id)
>>>>>>> 4b898ece
    }
}<|MERGE_RESOLUTION|>--- conflicted
+++ resolved
@@ -1541,16 +1541,15 @@
         Self::compute_worst_case_scenario_slashable_amount(provider_id)
     }
 
-<<<<<<< HEAD
     pub fn get_slash_amount_per_max_file_size() -> BalanceOf<T> {
         T::SlashAmountPerMaxFileSize::get()
-=======
+    }
+
     pub fn query_msp_id_of_bucket_id(
         bucket_id: &BucketId<T>,
     ) -> Result<MainStorageProviderId<T>, QueryMspIdOfBucketIdError> {
         let bucket =
             Buckets::<T>::get(bucket_id).ok_or(QueryMspIdOfBucketIdError::BucketNotFound)?;
         Ok(bucket.msp_id)
->>>>>>> 4b898ece
     }
 }