--- conflicted
+++ resolved
@@ -1735,22 +1735,6 @@
         Buckets::<T>::try_mutate(&bucket_id, |maybe_bucket| {
             let bucket = maybe_bucket.as_mut().ok_or(Error::<T>::BucketNotFound)?;
 
-<<<<<<< HEAD
-            // Get the MSP ID and the user owner of the bucket
-            let msp_id = bucket
-                .msp_id
-                .ok_or(Error::<T>::BucketMustHaveMspForOperation)?;
-            let user_id = bucket.user_id.clone();
-
-            // First, try to update the fixed rate payment stream with the new rate, since
-            // this function uses the current bucket size to calculate it
-            Self::apply_delta_fixed_rate_payment_stream(
-                &msp_id,
-                bucket_id,
-                &user_id,
-                RateDeltaParam::Increase(delta),
-            )?;
-=======
             // First, try to update the fixed rate payment stream with the new rate, since
             // this function uses the current bucket size to calculate it
             if let Some(msp_id) = bucket.msp_id {
@@ -1761,16 +1745,11 @@
                     RateDeltaParam::Increase(delta),
                 )?;
             }
->>>>>>> c10a3e34
 
             // Then, if that was successful, update the bucket size
             bucket.size = bucket.size.saturating_add(delta);
 
-<<<<<<< HEAD
-            Ok::<_, DispatchError>(())
-=======
             Ok(())
->>>>>>> c10a3e34
         })
     }
 
