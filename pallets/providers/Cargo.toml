--- conflicted
+++ resolved
@@ -27,16 +27,8 @@
 frame-system = { workspace = true }
 
 [dev-dependencies]
-<<<<<<< HEAD
-serde = { version = "1.0.193" }
-pallet-balances = { version = "4.0.0-dev", git = "https://github.com/paritytech/polkadot-sdk.git", tag = "polkadot-v1.5.0" }
-pallet-babe = { version = "4.0.0-dev", git = "https://github.com/paritytech/polkadot-sdk.git", tag = "polkadot-v1.5.0" }
-pallet-timestamp = { version = "4.0.0-dev", git = "https://github.com/paritytech/polkadot-sdk.git", tag = "polkadot-v1.5.0" }
-
-=======
 serde = { workspace = true }
 pallet-balances = { workspace = true }
->>>>>>> 49e6a3be
 
 # Substrate
 sp-core = { workspace = true }
@@ -46,23 +38,23 @@
 [features]
 default = ["std"]
 runtime-benchmarks = [
-    "frame-benchmarking/runtime-benchmarks",
-    "frame-support/runtime-benchmarks",
-    "frame-system/runtime-benchmarks",
-    "sp-runtime/runtime-benchmarks",
+	"frame-benchmarking/runtime-benchmarks",
+	"frame-support/runtime-benchmarks",
+	"frame-system/runtime-benchmarks",
+	"sp-runtime/runtime-benchmarks",
 ]
 std = [
-    "codec/std",
-    "frame-benchmarking/std",
-    "frame-support/std",
-    "frame-system/std",
-    "scale-info/std",
-    "sp-core/std",
-    "sp-io/std",
-    "sp-runtime/std",
+	"codec/std",
+	"frame-benchmarking/std",
+	"frame-support/std",
+	"frame-system/std",
+	"scale-info/std",
+	"sp-core/std",
+	"sp-io/std",
+	"sp-runtime/std",
 ]
 try-runtime = [
-    "frame-support/try-runtime",
-    "frame-system/try-runtime",
-    "sp-runtime/try-runtime",
+	"frame-support/try-runtime",
+	"frame-system/try-runtime",
+	"sp-runtime/try-runtime",
 ]