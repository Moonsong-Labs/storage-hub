--- conflicted
+++ resolved
@@ -30,12 +30,9 @@
         fn query_earliest_change_capacity_block(bsp_id: &BspId) -> Result<BlockNumber, QueryEarliestChangeCapacityBlockError>;
         fn get_worst_case_scenario_slashable_amount(provider_id: ProviderId) -> Option<Balance>;
         fn get_slash_amount_per_max_file_size() -> Balance;
-<<<<<<< HEAD
         fn query_value_propositions_for_msp(who: &ProviderId) -> sp_runtime::Vec<(ValuePropId, ValueProposition)>;
-=======
         fn get_bsp_stake(bsp_id: &BspId) -> Result<Balance, GetStakeError>;
 
->>>>>>> f73fdf82
     }
 }
 
