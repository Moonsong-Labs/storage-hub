--- conflicted
+++ resolved
@@ -33,11 +33,8 @@
         fn query_value_propositions_for_msp(msp_id: &MspId) -> sp_runtime::Vec<ValuePropositionWithId>;
         fn get_bsp_stake(bsp_id: &BspId) -> Result<Balance, GetStakeError>;
         fn can_delete_provider(provider_id: &ProviderId) -> bool;
-<<<<<<< HEAD
+        fn query_buckets_for_msp(msp_id: &MspId) -> Result<sp_runtime::Vec<BucketId>, QueryBucketsForMspError>;
         fn query_buckets_for_insolvent_user(msp_id: &ProviderId, user: &AccountId) -> Result<sp_runtime::Vec<BucketId>, QueryBucketsForInsolventUserError>;
-=======
-        fn query_buckets_for_msp(msp_id: &MspId) -> Result<sp_runtime::Vec<BucketId>, QueryBucketsForMspError>;
->>>>>>> d43e13ef
     }
 }
 
@@ -90,16 +87,16 @@
     InternalError,
 }
 
-<<<<<<< HEAD
+/// Error type for the `query_buckets_for_msp` runtime API call.
+#[derive(Eq, PartialEq, Encode, Decode, RuntimeDebug, TypeInfo)]
+pub enum QueryBucketsForMspError {
+    ProviderNotRegistered,
+    InternalError,
+}
+
 /// Error type for the `query_buckets_for_insolvent_user` runtime API call.
 #[derive(Eq, PartialEq, Encode, Decode, RuntimeDebug, TypeInfo)]
 pub enum QueryBucketsForInsolventUserError {
     NotAnMsp,
-=======
-/// Error type for the `query_buckets_for_msp` runtime API call.
-#[derive(Eq, PartialEq, Encode, Decode, RuntimeDebug, TypeInfo)]
-pub enum QueryBucketsForMspError {
-    ProviderNotRegistered,
->>>>>>> d43e13ef
     InternalError,
 }