--- conflicted
+++ resolved
@@ -6,21 +6,7 @@
 
 sp_api::decl_runtime_apis! {
     #[api_version(1)]
-<<<<<<< HEAD
-    pub trait StorageProvidersApi<BspId, BspInfo, AccountId, StorageProviderId, ProviderId, Balance>
-    where
-        BspId: codec::Codec,
-        BspInfo: codec::Codec,
-        AccountId: codec::Codec,
-        StorageProviderId: codec::Codec,
-        ProviderId: codec::Codec,
-        Balance: codec::Codec,
-    {
-        fn get_bsp_info(bsp_id: &BspId) -> Result<BspInfo, GetBspInfoError>;
-        fn get_storage_provider_id(who: &AccountId) -> Option<StorageProviderId>;
-        fn get_worst_case_scenario_slashable_amount(provider_id: ProviderId) -> Option<Balance>;
-=======
-    pub trait StorageProvidersApi<BlockNumber, BspId, BspInfo, AccountId, ProviderId, StorageProviderId, StorageDataUnit>
+    pub trait StorageProvidersApi<BlockNumber, BspId, BspInfo, AccountId, ProviderId, StorageProviderId, StorageDataUnit, Balance>
     where
         BlockNumber: Codec,
         BspId: Codec,
@@ -29,13 +15,14 @@
         ProviderId: Codec,
         StorageProviderId: Codec,
         StorageDataUnit: Codec,
+        Balance: Codec,
     {
         fn get_bsp_info(bsp_id: &BspId) -> Result<BspInfo, GetBspInfoError>;
         fn get_storage_provider_id(who: &AccountId) -> Option<StorageProviderId>;
         fn query_storage_provider_capacity(who: &ProviderId) -> Result<StorageDataUnit, QueryStorageProviderCapacityError>;
         fn query_available_storage_capacity(who: &ProviderId) -> Result<StorageDataUnit, QueryAvailableStorageCapacityError>;
         fn query_earliest_change_capacity_block(who: &BspId) -> Result<BlockNumber, QueryEarliestChangeCapacityBlockError>;
->>>>>>> 5965850d
+        fn get_worst_case_scenario_slashable_amount(provider_id: ProviderId) -> Option<Balance>;
     }
 }
 
