--- conflicted
+++ resolved
@@ -348,21 +348,7 @@
     ext
 }
 
-<<<<<<< HEAD
-// Converter from the Balance type to the BlockNumber type for math.
-// It performs a saturated conversion, so that the result is always a valid BlockNumber.
-pub struct SaturatingBalanceToBlockNumber;
-
-impl Convert<Balance, BlockNumberFor<Test>> for SaturatingBalanceToBlockNumber {
-    fn convert(block_number: Balance) -> BlockNumberFor<Test> {
-        block_number.saturated_into()
-    }
-}
-
 // Converter from the ThresholdType to the BlockNumber type and vice versa.
-=======
-// Converter from the ThresholdType type (FixedU128) to the BlockNumber type (u64).
->>>>>>> 00934a24
 // It performs a saturated conversion, so that the result is always a valid BlockNumber.
 pub struct ThresholdTypeToBlockNumberConverter;
 
