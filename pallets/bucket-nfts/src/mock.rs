use core::marker::PhantomData;
use frame_support::{
    derive_impl, parameter_types,
    traits::{AsEnsureOriginWithArg, Everything, Randomness},
    weights::constants::RocksDbWeight,
    BoundedBTreeSet,
};
use frame_system::pallet_prelude::BlockNumberFor;
use num_bigint::BigUint;
use pallet_nfts::PalletFeatures;
use shp_data_price_updater::NoUpdatePriceIndexUpdater;
use shp_file_metadata::{ChunkId, FileMetadata};
use shp_traits::{
    CommitRevealRandomnessInterface, ProofSubmittersInterface, ProofsDealerInterface,
    ReadUserSolvencyInterface, StorageHubTickGetter, TrieMutation,
};
use shp_treasury_funding::NoCutTreasuryCutCalculator;
use sp_core::{hashing::blake2_256, ConstU128, ConstU32, ConstU64, Get, Hasher, H256};
use sp_keyring::sr25519::Keyring;
use sp_runtime::{
    traits::{
        BlakeTwo256, BlockNumberProvider, Convert, ConvertBack, IdentifyAccount, IdentityLookup,
        Verify,
    },
    BuildStorage, MultiSignature, SaturatedConversion,
};
use sp_std::collections::btree_set::BTreeSet;
use sp_trie::{LayoutV1, TrieConfiguration, TrieLayout};

type Block = frame_system::mocking::MockBlock<Test>;
pub(crate) type BlockNumber = u64;
type Balance = u128;
type Signature = MultiSignature;
type AccountPublic = <Signature as Verify>::Signer;
type AccountId = <AccountPublic as IdentifyAccount>::AccountId;

const EPOCH_DURATION_IN_BLOCKS: BlockNumber = 10;

// We mock the Randomness trait to use a simple randomness function when testing the pallet
const BLOCKS_BEFORE_RANDOMNESS_VALID: BlockNumber = 3;
pub struct MockRandomness;
impl Randomness<H256, BlockNumber> for MockRandomness {
    fn random(subject: &[u8]) -> (H256, BlockNumber) {
        // Simple randomness mock that changes each block but its randomness is only valid after 3 blocks

        // Concatenate the subject with the block number to get a unique hash for each block
        let subject_concat_block = [
            subject,
            &frame_system::Pallet::<Test>::block_number().to_le_bytes(),
        ]
        .concat();

        let hashed_subject = blake2_256(&subject_concat_block);

        (
            H256::from_slice(&hashed_subject),
            frame_system::Pallet::<Test>::block_number()
                .saturating_sub(BLOCKS_BEFORE_RANDOMNESS_VALID),
        )
    }
}

// Configure a mock runtime to test the pallet.
#[frame_support::runtime]
mod test_runtime {
    #[runtime::runtime]
    #[runtime::derive(
        RuntimeCall,
        RuntimeEvent,
        RuntimeError,
        RuntimeOrigin,
        RuntimeFreezeReason,
        RuntimeHoldReason,
        RuntimeSlashReason,
        RuntimeLockId,
        RuntimeTask
    )]
    pub struct Test;

    #[runtime::pallet_index(0)]
    pub type System = frame_system;
    #[runtime::pallet_index(1)]
    pub type Balances = pallet_balances;
    #[runtime::pallet_index(2)]
    pub type Providers = pallet_storage_providers;
    #[runtime::pallet_index(3)]
    pub type BucketNfts = crate;
    #[runtime::pallet_index(4)]
    pub type Nfts = pallet_nfts;
    #[runtime::pallet_index(5)]
    pub type FileSystem = pallet_file_system;
    #[runtime::pallet_index(6)]
    pub type PaymentStreams = pallet_payment_streams;
}

parameter_types! {
    pub const BlockHashCount: u64 = 250;
    pub const SS58Prefix: u8 = 42;
    pub const StorageProvidersHoldReason: RuntimeHoldReason = RuntimeHoldReason::Providers(pallet_storage_providers::HoldReason::StorageProviderDeposit);
    pub const ExistentialDeposit: u128 = 1;
}

#[derive_impl(frame_system::config_preludes::TestDefaultConfig)]
impl frame_system::Config for Test {
    type BaseCallFilter = Everything;
    type BlockWeights = ();
    type BlockLength = ();
    type DbWeight = RocksDbWeight;
    type RuntimeOrigin = RuntimeOrigin;
    type RuntimeCall = RuntimeCall;
    type Nonce = u64;
    type Hash = H256;
    type Hashing = BlakeTwo256;
    type AccountId = AccountId;
    type Lookup = IdentityLookup<Self::AccountId>;
    type Block = Block;
    type RuntimeEvent = RuntimeEvent;
    type BlockHashCount = BlockHashCount;
    type Version = ();
    type PalletInfo = PalletInfo;
    type AccountData = pallet_balances::AccountData<Balance>;
    type OnNewAccount = ();
    type OnKilledAccount = ();
    type SystemWeightInfo = ();
    type SS58Prefix = SS58Prefix;
    type OnSetCode = ();
    type MaxConsumers = frame_support::traits::ConstU32<16>;
}

impl pallet_balances::Config for Test {
    type Balance = Balance;
    type DustRemoval = ();
    type RuntimeEvent = RuntimeEvent;
    type ExistentialDeposit = ExistentialDeposit;
    type AccountStore = System;
    type WeightInfo = ();
    type MaxLocks = ConstU32<10>;
    type MaxReserves = ();
    type ReserveIdentifier = [u8; 8];
    type RuntimeHoldReason = RuntimeHoldReason;
    type RuntimeFreezeReason = RuntimeFreezeReason;
    type FreezeIdentifier = ();
    type MaxFreezes = ConstU32<10>;
}

pub(crate) type ThresholdType = u32;

parameter_types! {
    pub const MinWaitForStopStoring: BlockNumber = 30;
    pub const StorageRequestCreationDeposit: Balance = 10;
    pub const FileDeletionRequestCreationDeposit: Balance = 10;
    pub const FileSystemHoldReason: RuntimeHoldReason = RuntimeHoldReason::FileSystem(pallet_file_system::HoldReason::StorageRequestCreationHold);
}

pub struct MockProofsDealer;
impl ProofsDealerInterface for MockProofsDealer {
    type ProviderId = H256;
    type ForestProof = u32;
    type KeyProof = u32;
    type MerkleHash = H256;
    type RandomnessOutput = H256;
    type MerkleHashing = BlakeTwo256;
    type TickNumber = BlockNumber;

    fn challenge(_key_challenged: &Self::MerkleHash) -> frame_support::dispatch::DispatchResult {
        Ok(())
    }

    fn challenge_with_priority(
        _key_challenged: &Self::MerkleHash,
        _should_remove_key: bool,
    ) -> frame_support::dispatch::DispatchResult {
        Ok(())
    }

    fn verify_forest_proof(
        _who: &Self::ProviderId,
        _challenges: &[Self::MerkleHash],
        _proof: &Self::ForestProof,
    ) -> Result<BTreeSet<Self::MerkleHash>, sp_runtime::DispatchError> {
        Ok(BTreeSet::new())
    }

    fn verify_generic_forest_proof(
        _root: &Self::MerkleHash,
        _challenges: &[Self::MerkleHash],
        _proof: &Self::ForestProof,
    ) -> Result<BTreeSet<Self::MerkleHash>, sp_runtime::DispatchError> {
        Ok(BTreeSet::new())
    }

    fn verify_key_proof(
        _key: &Self::MerkleHash,
        _challenges: &[Self::MerkleHash],
        _proof: &Self::KeyProof,
    ) -> Result<BTreeSet<Self::MerkleHash>, sp_runtime::DispatchError> {
        Ok(BTreeSet::new())
    }

    fn generate_challenges_from_seed(
        _seed: Self::RandomnessOutput,
        _provider_id: &Self::ProviderId,
        _count: u32,
    ) -> Vec<Self::MerkleHash> {
        Vec::new()
    }

    fn apply_delta(
        _commitment: &Self::MerkleHash,
        _mutations: &[(Self::MerkleHash, TrieMutation)],
        _proof: &Self::ForestProof,
    ) -> Result<Self::MerkleHash, sp_runtime::DispatchError> {
        Ok(H256::default())
    }

    fn generic_apply_delta(
        _root: &Self::MerkleHash,
        _mutations: &[(Self::MerkleHash, TrieMutation)],
        _proof: &Self::ForestProof,
    ) -> Result<Self::MerkleHash, sp_runtime::DispatchError> {
        Ok(H256::default())
    }

    fn stop_challenge_cycle(
        _provider_id: &Self::ProviderId,
    ) -> frame_support::dispatch::DispatchResult {
        Ok(())
    }

    fn initialise_challenge_cycle(
        _who: &Self::ProviderId,
    ) -> frame_support::dispatch::DispatchResult {
        Ok(())
    }

    fn get_current_tick() -> Self::TickNumber {
        System::block_number()
    }

    fn get_checkpoint_challenge_period() -> Self::TickNumber {
        5
    }
}

impl pallet_file_system::Config for Test {
    type RuntimeEvent = RuntimeEvent;
    type WeightInfo = ();
    type Providers = Providers;
    type ProofDealer = MockProofsDealer;
    type PaymentStreams = PaymentStreams;
    type CrRandomness = MockCommitRevealRandomness;
    type UpdateStoragePrice = NoUpdatePriceIndexUpdater<Balance, u64>;
    type UserSolvency = MockUserSolvency;
    type Fingerprint = H256;
    type ReplicationTargetType = u32;
    type ThresholdType = ThresholdType;
    type ThresholdTypeToTickNumber = ThresholdTypeToBlockNumberConverter;
    type HashToThresholdType = HashToThresholdTypeConverter;
    type MerkleHashToRandomnessOutput = MerkleHashToRandomnessOutputConverter;
    type ChunkIdToMerkleHash = ChunkIdToMerkleHashConverter;
    type Currency = Balances;
    type RuntimeHoldReason = RuntimeHoldReason;
    type Nfts = Nfts;
    type CollectionInspector = BucketNfts;
    type BspStopStoringFilePenalty = ConstU128<1>;
    type TreasuryAccount = TreasuryAccount;
    type MaxBatchConfirmStorageRequests = ConstU32<10>;
    type MaxFilePathSize = ConstU32<512u32>;
    type MaxPeerIdSize = ConstU32<100>;
    type MaxNumberOfPeerIds = MaxNumberOfPeerIds;
    type MaxDataServerMultiAddresses = ConstU32<5>;
    type MaxExpiredItemsInTick = ConstU32<100u32>;
    type StorageRequestTtl = ConstU32<40u32>;
    type MoveBucketRequestTtl = ConstU32<40u32>;
    type MaxUserPendingDeletionRequests = ConstU32<5u32>;
    type MaxUserPendingMoveBucketRequests = ConstU32<10u32>;
    type MinWaitForStopStoring = MinWaitForStopStoring;
    type StorageRequestCreationDeposit = StorageRequestCreationDeposit;
<<<<<<< HEAD
    type BasicReplicationTarget = ConstU32<2>;
    type StandardReplicationTarget = ConstU32<3>;
    type HighSecurityReplicationTarget = ConstU32<4>;
    type SuperHighSecurityReplicationTarget = ConstU32<5>;
    type UltraHighSecurityReplicationTarget = ConstU32<6>;
    type MaxReplicationTarget = ConstU32<7>;
=======
    type FileDeletionRequestDeposit = FileDeletionRequestCreationDeposit;
    type DefaultReplicationTarget = ConstU32<2>;
    type MaxReplicationTarget = ConstU32<6>;
>>>>>>> b54ab9f3
    type TickRangeToMaximumThreshold = ConstU64<30>;
}

pub struct MockUserSolvency;
impl ReadUserSolvencyInterface for MockUserSolvency {
    type AccountId = AccountId;

    fn is_user_insolvent(_user_account: &Self::AccountId) -> bool {
        false
    }
}

parameter_types! {
    pub storage Features: PalletFeatures = PalletFeatures::all_enabled();
}

impl pallet_nfts::Config for Test {
    type RuntimeEvent = RuntimeEvent;
    type CollectionId = u128;
    type ItemId = u128;
    type Currency = Balances;
    type CreateOrigin = AsEnsureOriginWithArg<frame_system::EnsureSigned<Self::AccountId>>;
    type ForceOrigin = frame_system::EnsureRoot<AccountId>;
    type Locker = ();
    type CollectionDeposit = ConstU128<2>;
    type ItemDeposit = ConstU128<1>;
    type MetadataDepositBase = ConstU128<1>;
    type AttributeDepositBase = ConstU128<1>;
    type DepositPerByte = ConstU128<1>;
    type StringLimit = ConstU32<50>;
    type KeyLimit = ConstU32<50>;
    type ValueLimit = ConstU32<50>;
    type ApprovalsLimit = ConstU32<10>;
    type ItemAttributesApprovalsLimit = ConstU32<2>;
    type MaxTips = ConstU32<10>;
    type MaxDeadlineDuration = ConstU64<10000>;
    type MaxAttributesPerCall = ConstU32<2>;
    type Features = Features;
    type OffchainSignature = Signature;
    type OffchainPublic = AccountPublic;
    type WeightInfo = ();
    pallet_nfts::runtime_benchmarks_enabled! {
        type Helper = ();
    }
}

// Payment streams pallet:
impl pallet_payment_streams::Config for Test {
    type RuntimeEvent = RuntimeEvent;
    type WeightInfo = ();
    type NativeBalance = Balances;
    type ProvidersPallet = Providers;
    type RuntimeHoldReason = RuntimeHoldReason;
    type Units = u64;
    type NewStreamDeposit = ConstU64<10>;
    type UserWithoutFundsCooldown = ConstU64<100>;
    type BlockNumberToBalance = BlockNumberToBalance;
    type ProvidersProofSubmitters = MockSubmittingProviders;
    type TreasuryCutCalculator = NoCutTreasuryCutCalculator<Balance, Self::Units>;
    type TreasuryAccount = TreasuryAccount;
    type MaxUsersToCharge = ConstU32<10>;
    type BaseDeposit = ConstU128<10>;
}
// Converter from the BlockNumber type to the Balance type for math
pub struct BlockNumberToBalance;
impl Convert<BlockNumberFor<Test>, Balance> for BlockNumberToBalance {
    fn convert(block_number: BlockNumberFor<Test>) -> Balance {
        block_number.into() // In this converter we assume that the block number type is smaller in size than the balance type
    }
}

parameter_types! {
    pub const MaxNumberOfPeerIds: u32 = 100;
    pub const MaxMultiAddressSize: u32 = 100;
    pub const MaxMultiAddressAmount: u32 = 5;
    pub const ProviderTopUpTtl: u64 = 10;
}
pub type HasherOutT<T> = <<T as TrieLayout>::Hash as Hasher>::Out;
pub struct DefaultMerkleRoot<T>(PhantomData<T>);
impl<T: TrieConfiguration> Get<HasherOutT<T>> for DefaultMerkleRoot<T> {
    fn get() -> HasherOutT<T> {
        sp_trie::empty_trie_root::<T>()
    }
}

/// Mock implementation of the relay chain data provider, which should return the relay chain block
/// that the previous parachain block was anchored to.
pub struct MockRelaychainDataProvider;
impl BlockNumberProvider for MockRelaychainDataProvider {
    type BlockNumber = u32;
    fn current_block_number() -> Self::BlockNumber {
        frame_system::Pallet::<Test>::block_number()
            .saturating_sub(1)
            .try_into()
            .unwrap()
    }
}

type StorageDataUnit = u64;
pub struct StorageDataUnitAndBalanceConverter;
impl Convert<StorageDataUnit, Balance> for StorageDataUnitAndBalanceConverter {
    fn convert(data_unit: StorageDataUnit) -> Balance {
        data_unit.saturated_into()
    }
}
impl ConvertBack<StorageDataUnit, Balance> for StorageDataUnitAndBalanceConverter {
    fn convert_back(balance: Balance) -> StorageDataUnit {
        balance.saturated_into()
    }
}

pub struct MockStorageHubTickGetter;
impl StorageHubTickGetter for MockStorageHubTickGetter {
    type TickNumber = BlockNumberFor<Test>;
    fn get_current_tick() -> Self::TickNumber {
        System::block_number()
    }
}

impl pallet_storage_providers::Config for Test {
    type RuntimeEvent = RuntimeEvent;
    type WeightInfo = ();
    type ProvidersRandomness = MockRandomness;
    type PaymentStreams = PaymentStreams;
    type ProofDealer = MockProofsDealer;
    type FileMetadataManager = FileMetadata<
        { shp_constants::H_LENGTH },
        { shp_constants::FILE_CHUNK_SIZE },
        { shp_constants::FILE_SIZE_TO_CHALLENGES },
    >;
    type NativeBalance = Balances;
    type CrRandomness = MockCommitRevealRandomness;
    type RuntimeHoldReason = RuntimeHoldReason;
    type StorageDataUnit = StorageDataUnit;
    type SpCount = u32;
    type MerklePatriciaRoot = H256;
    type MerkleTrieHashing = BlakeTwo256;
    type ProviderId = H256;
    type ProviderIdHashing = BlakeTwo256;
    type ValuePropId = H256;
    type ValuePropIdHashing = BlakeTwo256;
    type ReadAccessGroupId = <Self as pallet_nfts::Config>::CollectionId;
    type ProvidersProofSubmitters = MockSubmittingProviders;
    type ReputationWeightType = u32;
    type StorageHubTickGetter = MockStorageHubTickGetter;
    type StorageDataUnitAndBalanceConvert = StorageDataUnitAndBalanceConverter;
    type Treasury = TreasuryAccount;
    type SpMinDeposit = ConstU128<10>;
    type SpMinCapacity = ConstU64<2>;
    type DepositPerData = ConstU128<2>;
    type MaxFileSize = ConstU64<{ u64::MAX }>;
    type MaxMultiAddressSize = MaxMultiAddressSize;
    type MaxMultiAddressAmount = MaxMultiAddressAmount;
    type MaxProtocols = ConstU32<100>;
    type BucketDeposit = ConstU128<10>;
    type BucketNameLimit = ConstU32<100>;
    type MaxBlocksForRandomness = ConstU64<{ EPOCH_DURATION_IN_BLOCKS * 2 }>;
    type MinBlocksBetweenCapacityChanges = ConstU64<10>;
    type DefaultMerkleRoot = DefaultMerkleRoot<LayoutV1<BlakeTwo256>>;
    type SlashAmountPerMaxFileSize = ConstU128<10>;
    type StartingReputationWeight = ConstU32<1>;
    type BspSignUpLockPeriod = ConstU64<10>;
    type MaxCommitmentSize = ConstU32<1000>;
    type ZeroSizeBucketFixedRate = ConstU128<1>;
    type ProviderTopUpTtl = ProviderTopUpTtl;
    type MaxExpiredItemsInBlock = ConstU32<100u32>;
    #[cfg(feature = "runtime-benchmarks")]
    type BenchmarkHelpers = ();
}

// Mocked list of Providers that submitted proofs that can be used to test the pallet. It just returns the block number passed to it as the only submitter.
pub struct MockSubmittingProviders;
impl ProofSubmittersInterface for MockSubmittingProviders {
    type ProviderId = <Test as frame_system::Config>::Hash;
    type TickNumber = BlockNumberFor<Test>;
    type MaxProofSubmitters = ConstU32<1000>;
    fn get_proof_submitters_for_tick(
        _block_number: &Self::TickNumber,
    ) -> Option<BoundedBTreeSet<Self::ProviderId, Self::MaxProofSubmitters>> {
        None
    }

    fn get_current_tick() -> Self::TickNumber {
        System::block_number()
    }

    fn get_accrued_failed_proof_submissions(_provider_id: &Self::ProviderId) -> Option<u32> {
        None
    }

    fn clear_accrued_failed_proof_submissions(_provider_id: &Self::ProviderId) {}
}

pub struct TreasuryAccount;
impl Get<AccountId> for TreasuryAccount {
    fn get() -> AccountId {
        AccountId::new([0; 32])
    }
}

impl crate::Config for Test {
    type RuntimeEvent = RuntimeEvent;
    type Buckets = Providers;
    #[cfg(feature = "runtime-benchmarks")]
    type Helper = ();
}

// Build genesis storage according to the mock runtime.
pub fn new_test_ext() -> sp_io::TestExternalities {
    let mut t = frame_system::GenesisConfig::<Test>::default()
        .build_storage()
        .unwrap();

    pallet_balances::GenesisConfig::<Test> {
        balances: vec![
            (Keyring::Alice.to_account_id(), 1_000_000_000_000_000),
            (Keyring::Bob.to_account_id(), 1_000_000_000_000_000),
            (Keyring::Charlie.to_account_id(), 1_000_000_000_000_000),
            (TreasuryAccount::get(), ExistentialDeposit::get()),
        ],
    }
    .assimilate_storage(&mut t)
    .unwrap();

    let mut ext = sp_io::TestExternalities::new(t);
    ext.execute_with(|| System::set_block_number(1));
    ext
}

// Converter from the ThresholdType to the BlockNumber type and vice versa.
// It performs a saturated conversion, so that the result is always a valid BlockNumber.
pub struct ThresholdTypeToBlockNumberConverter;

impl Convert<ThresholdType, BlockNumberFor<Test>> for ThresholdTypeToBlockNumberConverter {
    fn convert(threshold: ThresholdType) -> BlockNumberFor<Test> {
        threshold.saturated_into()
    }
}

impl ConvertBack<ThresholdType, BlockNumberFor<Test>> for ThresholdTypeToBlockNumberConverter {
    fn convert_back(block_number: BlockNumberFor<Test>) -> ThresholdType {
        block_number.saturated_into()
    }
}

/// Converter from the [`Hash`] type to the [`ThresholdType`].
pub struct HashToThresholdTypeConverter;
impl Convert<<Test as frame_system::Config>::Hash, ThresholdType> for HashToThresholdTypeConverter {
    fn convert(hash: <Test as frame_system::Config>::Hash) -> ThresholdType {
        // Get the hash as bytes
        let hash_bytes = hash.as_ref();

        // Get the 4 least significant bytes of the hash and interpret them as an u32
        let truncated_hash_bytes: [u8; 4] =
            hash_bytes[28..].try_into().expect("Hash is 32 bytes; qed");

        ThresholdType::from_be_bytes(truncated_hash_bytes)
    }
}

// Converter from the MerkleHash (H256) type to the RandomnessOutput type.
pub struct MerkleHashToRandomnessOutputConverter;

impl Convert<H256, H256> for MerkleHashToRandomnessOutputConverter {
    fn convert(hash: H256) -> H256 {
        hash
    }
}

// Converter from the ChunkId type to the MerkleHash (H256) type.
pub struct ChunkIdToMerkleHashConverter;

impl Convert<ChunkId, H256> for ChunkIdToMerkleHashConverter {
    fn convert(chunk_id: ChunkId) -> H256 {
        let chunk_id_biguint = BigUint::from(chunk_id.as_u64());
        let mut bytes = chunk_id_biguint.to_bytes_be();

        // Ensure the byte slice is exactly 32 bytes long by padding with leading zeros
        if bytes.len() < 32 {
            let mut padded_bytes = vec![0u8; 32 - bytes.len()];
            padded_bytes.extend(bytes);
            bytes = padded_bytes;
        }

        H256::from_slice(&bytes)
    }
}

pub struct MockCommitRevealRandomness;
impl CommitRevealRandomnessInterface for MockCommitRevealRandomness {
    type ProviderId = <Test as pallet_storage_providers::Config>::ProviderId;

    fn initialise_randomness_cycle(
        _who: &Self::ProviderId,
    ) -> frame_support::dispatch::DispatchResult {
        Ok(())
    }

    fn stop_randomness_cycle(_who: &Self::ProviderId) -> frame_support::dispatch::DispatchResult {
        Ok(())
    }
}<|MERGE_RESOLUTION|>--- conflicted
+++ resolved
@@ -276,18 +276,13 @@
     type MaxUserPendingMoveBucketRequests = ConstU32<10u32>;
     type MinWaitForStopStoring = MinWaitForStopStoring;
     type StorageRequestCreationDeposit = StorageRequestCreationDeposit;
-<<<<<<< HEAD
+    type FileDeletionRequestDeposit = FileDeletionRequestCreationDeposit;
     type BasicReplicationTarget = ConstU32<2>;
     type StandardReplicationTarget = ConstU32<3>;
     type HighSecurityReplicationTarget = ConstU32<4>;
     type SuperHighSecurityReplicationTarget = ConstU32<5>;
     type UltraHighSecurityReplicationTarget = ConstU32<6>;
     type MaxReplicationTarget = ConstU32<7>;
-=======
-    type FileDeletionRequestDeposit = FileDeletionRequestCreationDeposit;
-    type DefaultReplicationTarget = ConstU32<2>;
-    type MaxReplicationTarget = ConstU32<6>;
->>>>>>> b54ab9f3
     type TickRangeToMaximumThreshold = ConstU64<30>;
 }
 
