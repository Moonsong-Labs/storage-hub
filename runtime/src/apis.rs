--- conflicted
+++ resolved
@@ -432,13 +432,12 @@
             Providers::get_slash_amount_per_max_file_size()
         }
 
-<<<<<<< HEAD
         fn query_value_propositions_for_msp(who: &ProviderId<Runtime>) -> Vec<(H256, ValueProposition<Runtime>)> {
             Providers::query_value_propositions_for_msp(who)
-=======
+        }
+
         fn get_bsp_stake(bsp_id: &BackupStorageProviderId<Runtime>) -> Result<Balance, GetStakeError> {
             Providers::get_bsp_stake(bsp_id)
->>>>>>> f73fdf82
         }
     }
 }