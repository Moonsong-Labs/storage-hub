--- conflicted
+++ resolved
@@ -460,13 +460,12 @@
             Providers::can_delete_provider(provider_id)
         }
 
-<<<<<<< HEAD
+        fn query_buckets_for_msp(msp_id: &MainStorageProviderId<Runtime>) -> Result<Vec<BucketId<Runtime>>, QueryBucketsForMspError> {
+            Providers::query_buckets_for_msp(msp_id)
+        }
+
         fn query_buckets_for_insolvent_user(msp_id: &ProviderIdFor<Runtime>, user: &AccountId) -> Result<sp_runtime::Vec<BucketId<Runtime>>, QueryBucketsForInsolventUserError> {
             Ok(sp_runtime::Vec::from_iter(Providers::query_buckets_for_insolvent_user(msp_id, user)?))
-=======
-        fn query_buckets_for_msp(msp_id: &MainStorageProviderId<Runtime>) -> Result<Vec<BucketId<Runtime>>, QueryBucketsForMspError> {
-            Providers::query_buckets_for_msp(msp_id)
->>>>>>> d43e13ef
         }
     }
 }