<<<<<<< HEAD
// This is free and unencumbered software released into the public domain.
//
// Anyone is free to copy, modify, publish, use, compile, sell, or
// distribute this software, either in source code form or as a compiled
// binary, for any purpose, commercial or non-commercial, and by any
// means.
//
// In jurisdictions that recognize copyright laws, the author or authors
// of this software dedicate any and all copyright interest in the
// software to the public domain. We make this dedication for the benefit
// of the public at large and to the detriment of our heirs and
// successors. We intend this dedication to be an overt act of
// relinquishment in perpetuity of all present and future rights to this
// software under copyright law.
//
// THE SOFTWARE IS PROVIDED "AS IS", WITHOUT WARRANTY OF ANY KIND,
// EXPRESS OR IMPLIED, INCLUDING BUT NOT LIMITED TO THE WARRANTIES OF
// MERCHANTABILITY, FITNESS FOR A PARTICULAR PURPOSE AND NONINFRINGEMENT.
// IN NO EVENT SHALL THE AUTHORS BE LIABLE FOR ANY CLAIM, DAMAGES OR
// OTHER LIABILITY, WHETHER IN AN ACTION OF CONTRACT, TORT OR OTHERWISE,
// ARISING FROM, OUT OF OR IN CONNECTION WITH THE SOFTWARE OR THE USE OR
// OTHER DEALINGS IN THE SOFTWARE.
//
// For more information, please refer to <http://unlicense.org>

pub mod xcm_config;
=======
mod runtime_params;
mod xcm_config;
>>>>>>> 8806cc21

// Substrate and Polkadot dependencies
use core::marker::PhantomData;
use cumulus_pallet_parachain_system::RelayNumberMonotonicallyIncreases;
use cumulus_primitives_core::{AggregateMessageOrigin, ParaId};
use frame_support::{
    derive_impl,
    dispatch::DispatchClass,
    parameter_types,
    traits::{
        AsEnsureOriginWithArg, ConstBool, ConstU32, ConstU64, ConstU8, EitherOfDiverse,
        TransformOrigin,
    },
    weights::{ConstantMultiplier, Weight},
    PalletId,
};
use frame_system::{
    limits::{BlockLength, BlockWeights},
    pallet_prelude::BlockNumberFor,
    EnsureRoot, EnsureSigned,
};
use num_bigint::BigUint;
use pallet_nfts::PalletFeatures;
use pallet_xcm::{EnsureXcm, IsVoiceOfBody};
use parachains_common::message_queue::{NarrowOriginToSibling, ParaIdToSibling};
use polkadot_runtime_common::{
    prod_or_fast, xcm_sender::NoPriceForMessageDelivery, BlockHashCount, SlowAdjustingFeeUpdate,
};
use shp_file_key_verifier::FileKeyVerifier;
use shp_file_metadata::{ChunkId, FileMetadata};
use shp_forest_verifier::ForestVerifier;
use shp_traits::{CommitmentVerifier, MaybeDebug};
use sp_consensus_aura::sr25519::AuthorityId as AuraId;
use sp_core::{blake2_256, ConstU128, Get, Hasher, H256};
use sp_runtime::{
    traits::{BlakeTwo256, Convert, ConvertBack, Verify},
    AccountId32, DispatchError, Perbill, SaturatedConversion,
};
use sp_std::collections::btree_set::BTreeSet;
use sp_std::vec;
use sp_trie::{CompactProof, LayoutV1, TrieConfiguration, TrieLayout};
use sp_version::RuntimeVersion;
use xcm::latest::prelude::BodyId;

// Local module imports
use crate::{
    weights::{BlockExecutionWeight, ExtrinsicBaseWeight, RocksDbWeight},
    AccountId, Aura, Balance, Balances, Block, BlockNumber, BucketNfts, CollatorSelection, Hash,
    MessageQueue, Nfts, Nonce, PalletInfo, ParachainSystem, PaymentStreams, PolkadotXcm,
    ProofsDealer, Providers, Runtime, RuntimeCall, RuntimeEvent, RuntimeFreezeReason,
    RuntimeHoldReason, RuntimeOrigin, RuntimeTask, Session, SessionKeys, Signature, System,
    WeightToFee, XcmpQueue, AVERAGE_ON_INITIALIZE_RATIO, BLOCK_PROCESSING_VELOCITY, DAYS,
    EXISTENTIAL_DEPOSIT, HOURS, MAXIMUM_BLOCK_WEIGHT, MICROUNIT, MINUTES, NORMAL_DISPATCH_RATIO,
    RELAY_CHAIN_SLOT_DURATION_MILLIS, SLOT_DURATION, UNINCLUDED_SEGMENT_CAPACITY, UNIT, VERSION,
};
use runtime_params::RuntimeParameters;
use xcm_config::{RelayLocation, XcmOriginToTransactDispatchOrigin};

pub type StorageProofsMerkleTrieLayout = LayoutV1<BlakeTwo256>;

/// Type representing the storage data units in StorageHub.
pub type StorageDataUnit = u64;

parameter_types! {
    pub const Version: RuntimeVersion = VERSION;

    // This part is copied from Substrate's `bin/node/runtime/src/lib.rs`.
    //  The `RuntimeBlockLength` and `RuntimeBlockWeights` exist here because the
    // `DeletionWeightLimit` and `DeletionQueueDepth` depend on those to parametrise
    // the lazy contract deletion.
    pub RuntimeBlockLength: BlockLength =
        BlockLength::max_with_normal_ratio(5 * 1024 * 1024, NORMAL_DISPATCH_RATIO);
    pub RuntimeBlockWeights: BlockWeights = BlockWeights::builder()
        .base_block(BlockExecutionWeight::get())
        .for_class(DispatchClass::all(), |weights| {
            weights.base_extrinsic = ExtrinsicBaseWeight::get();
        })
        .for_class(DispatchClass::Normal, |weights| {
            weights.max_total = Some(NORMAL_DISPATCH_RATIO * MAXIMUM_BLOCK_WEIGHT);
        })
        .for_class(DispatchClass::Operational, |weights| {
            weights.max_total = Some(MAXIMUM_BLOCK_WEIGHT);
            // Operational transactions have some extra reserved space, so that they
            // are included even if block reached `MAXIMUM_BLOCK_WEIGHT`.
            weights.reserved = Some(
                MAXIMUM_BLOCK_WEIGHT - NORMAL_DISPATCH_RATIO * MAXIMUM_BLOCK_WEIGHT
            );
        })
        .avg_block_initialization(AVERAGE_ON_INITIALIZE_RATIO)
        .build_or_panic();
    pub const SS58Prefix: u16 = 42;
}

/// The default types are being injected by [`derive_impl`](`frame_support::derive_impl`) from
/// [`ParaChainDefaultConfig`](`struct@frame_system::config_preludes::ParaChainDefaultConfig`),
/// but overridden as needed.
#[derive_impl(frame_system::config_preludes::ParaChainDefaultConfig as frame_system::DefaultConfig)]
impl frame_system::Config for Runtime {
    /// The identifier used to distinguish between accounts.
    type AccountId = AccountId;
    /// The index type for storing how many extrinsics an account has signed.
    type Nonce = Nonce;
    /// The type for hashing blocks and tries.
    type Hash = Hash;
    /// The block type.
    type Block = Block;
    /// Maximum number of block number to block hash mappings to keep (oldest pruned first).
    type BlockHashCount = BlockHashCount;
    /// Runtime version.
    type Version = Version;
    /// The data to be stored in an account.
    type AccountData = pallet_balances::AccountData<Balance>;
    /// The weight of database operations that the runtime can invoke.
    type DbWeight = RocksDbWeight;
    /// Block & extrinsics weights: base values and limits.
    type BlockWeights = RuntimeBlockWeights;
    /// The maximum length of a block (in bytes).
    type BlockLength = RuntimeBlockLength;
    /// This is used as an identifier of the chain. 42 is the generic substrate prefix.
    type SS58Prefix = SS58Prefix;
    /// The action to take on a Runtime Upgrade
    type OnSetCode = cumulus_pallet_parachain_system::ParachainSetCode<Self>;
    type MaxConsumers = frame_support::traits::ConstU32<16>;
}

impl pallet_timestamp::Config for Runtime {
    type Moment = u64;
    type OnTimestampSet = Aura;
<<<<<<< HEAD
    type MinimumPeriod = ConstU64<0>;
=======
    type MinimumPeriod = ConstU64<{ SLOT_DURATION / 2 }>;
>>>>>>> 8806cc21
    type WeightInfo = ();
}

impl pallet_authorship::Config for Runtime {
    type FindAuthor = pallet_session::FindAccountFromAuthorIndex<Self, Aura>;
    type EventHandler = (CollatorSelection,);
}

parameter_types! {
    pub const ExistentialDeposit: Balance = EXISTENTIAL_DEPOSIT;
}

impl pallet_balances::Config for Runtime {
    type MaxLocks = ConstU32<50>;
    /// The type for recording an account's balance.
    type Balance = Balance;
    /// The ubiquitous event type.
    type RuntimeEvent = RuntimeEvent;
    type DustRemoval = ();
    type ExistentialDeposit = ExistentialDeposit;
    type AccountStore = System;
    type WeightInfo = pallet_balances::weights::SubstrateWeight<Runtime>;
    type MaxReserves = ConstU32<50>;
    type ReserveIdentifier = [u8; 8];
    type RuntimeHoldReason = RuntimeHoldReason;
    type RuntimeFreezeReason = RuntimeFreezeReason;
    type FreezeIdentifier = ();
    type MaxFreezes = ConstU32<0>;
}

parameter_types! {
    /// Relay Chain `TransactionByteFee` / 10
    pub const TransactionByteFee: Balance = 10 * MICROUNIT;
}

impl pallet_transaction_payment::Config for Runtime {
    type RuntimeEvent = RuntimeEvent;
    type OnChargeTransaction = pallet_transaction_payment::FungibleAdapter<Balances, ()>;
    type WeightToFee = WeightToFee;
    type LengthToFee = ConstantMultiplier<Balance, TransactionByteFee>;
    type FeeMultiplierUpdate = SlowAdjustingFeeUpdate<Self>;
    type OperationalFeeMultiplier = ConstU8<5>;
}

impl pallet_sudo::Config for Runtime {
    type RuntimeEvent = RuntimeEvent;
    type RuntimeCall = RuntimeCall;
    type WeightInfo = ();
}

parameter_types! {
    pub const ReservedXcmpWeight: Weight = MAXIMUM_BLOCK_WEIGHT.saturating_div(4);
    pub const ReservedDmpWeight: Weight = MAXIMUM_BLOCK_WEIGHT.saturating_div(4);
    pub const RelayOrigin: AggregateMessageOrigin = AggregateMessageOrigin::Parent;
}

impl cumulus_pallet_parachain_system::Config for Runtime {
    type WeightInfo = ();
    type RuntimeEvent = RuntimeEvent;
    type OnSystemEvent = ();
    type SelfParaId = parachain_info::Pallet<Runtime>;
    type OutboundXcmpMessageSource = XcmpQueue;
    type DmpQueue = frame_support::traits::EnqueueWithOrigin<MessageQueue, RelayOrigin>;
    type ReservedDmpWeight = ReservedDmpWeight;
    type XcmpMessageHandler = XcmpQueue;
    type ReservedXcmpWeight = ReservedXcmpWeight;
    type CheckAssociatedRelayNumber = RelayNumberMonotonicallyIncreases;
    type ConsensusHook = ConsensusHook;
}
pub(crate) type ConsensusHook = cumulus_pallet_aura_ext::FixedVelocityConsensusHook<
    Runtime,
    RELAY_CHAIN_SLOT_DURATION_MILLIS,
    BLOCK_PROCESSING_VELOCITY,
    UNINCLUDED_SEGMENT_CAPACITY,
>;

impl parachain_info::Config for Runtime {}

parameter_types! {
    pub MessageQueueServiceWeight: Weight = Perbill::from_percent(35) * RuntimeBlockWeights::get().max_block;
    // TODO: Set appropiate weight limit
    // The maximum weight to be used from remaining weight for processing enqueued messages on idle
    // pub const IdleMaxServiceWeight: Weight = Some(Weight);
}

impl pallet_message_queue::Config for Runtime {
    type RuntimeEvent = RuntimeEvent;
    type WeightInfo = ();
    #[cfg(feature = "runtime-benchmarks")]
    type MessageProcessor = pallet_message_queue::mock_helpers::NoopMessageProcessor<
        cumulus_primitives_core::AggregateMessageOrigin,
    >;
    #[cfg(not(feature = "runtime-benchmarks"))]
    type MessageProcessor = xcm_builder::ProcessXcmMessage<
        AggregateMessageOrigin,
        xcm_executor::XcmExecutor<xcm_config::XcmConfig>,
        RuntimeCall,
    >;
    type Size = u32;
    // The XCMP queue pallet is only ever able to handle the `Sibling(ParaId)` origin:
    type QueueChangeHandler = NarrowOriginToSibling<XcmpQueue>;
    type QueuePausedQuery = NarrowOriginToSibling<XcmpQueue>;
    type HeapSize = sp_core::ConstU32<{ 103 * 1024 }>;
    type MaxStale = sp_core::ConstU32<8>;
    type ServiceWeight = MessageQueueServiceWeight;
    type IdleMaxServiceWeight = (); // TODO: Set appropiate weight limit
}

impl cumulus_pallet_aura_ext::Config for Runtime {}

impl cumulus_pallet_xcmp_queue::Config for Runtime {
    type RuntimeEvent = RuntimeEvent;
    type ChannelInfo = ParachainSystem;
    type VersionWrapper = PolkadotXcm;
    // Enqueue XCMP messages from siblings for later processing.
    type XcmpQueue = TransformOrigin<MessageQueue, AggregateMessageOrigin, ParaId, ParaIdToSibling>;
    type MaxInboundSuspended = ConstU32<1_000>;
    type MaxActiveOutboundChannels = ConstU32<128>;
    type MaxPageSize = ConstU32<{ 1 << 16 }>;
    type ControllerOrigin = EnsureRoot<AccountId>;
    type ControllerOriginConverter = XcmOriginToTransactDispatchOrigin;
    type WeightInfo = ();
    type PriceForSiblingDelivery = NoPriceForMessageDelivery<ParaId>;
}

parameter_types! {
    pub const Period: BlockNumber = 6 * HOURS;
    pub const Offset: BlockNumber = 0;
}

impl pallet_session::Config for Runtime {
    type RuntimeEvent = RuntimeEvent;
    type ValidatorId = <Self as frame_system::Config>::AccountId;
    // we don't have stash and controller, thus we don't need the convert as well.
    type ValidatorIdOf = pallet_collator_selection::IdentityCollator;
    type ShouldEndSession = pallet_session::PeriodicSessions<Period, Offset>;
    type NextSessionRotation = pallet_session::PeriodicSessions<Period, Offset>;
    type SessionManager = CollatorSelection;
    // Essentially just Aura, but let's be pedantic.
    type SessionHandler = <SessionKeys as sp_runtime::traits::OpaqueKeys>::KeyTypeIdProviders;
    type Keys = SessionKeys;
    type WeightInfo = ();
}

impl pallet_aura::Config for Runtime {
    type AuthorityId = AuraId;
    type DisabledValidators = ();
    type MaxAuthorities = ConstU32<100_000>;
    type AllowMultipleBlocksPerSlot = ConstBool<true>;
    type SlotDuration = ConstU64<SLOT_DURATION>;
}

parameter_types! {
    pub const PotId: PalletId = PalletId(*b"PotStake");
    pub const SessionLength: BlockNumber = 6 * HOURS;
    // StakingAdmin pluralistic body.
    pub const StakingAdminBodyId: BodyId = BodyId::Defense;
}

/// We allow root and the StakingAdmin to execute privileged collator selection operations.
pub type CollatorSelectionUpdateOrigin = EitherOfDiverse<
    EnsureRoot<AccountId>,
    EnsureXcm<IsVoiceOfBody<RelayLocation, StakingAdminBodyId>>,
>;

impl pallet_collator_selection::Config for Runtime {
    type RuntimeEvent = RuntimeEvent;
    type Currency = Balances;
    type UpdateOrigin = CollatorSelectionUpdateOrigin;
    type PotId = PotId;
    type MaxCandidates = ConstU32<100>;
    type MinEligibleCollators = ConstU32<4>;
    type MaxInvulnerables = ConstU32<20>;
    // should be a multiple of session or things will get inconsistent
    type KickThreshold = Period;
    type ValidatorId = <Self as frame_system::Config>::AccountId;
    type ValidatorIdOf = pallet_collator_selection::IdentityCollator;
    type ValidatorRegistration = Session;
    type WeightInfo = ();
}

parameter_types! {
    pub Features: PalletFeatures = PalletFeatures::all_enabled();
    pub const MaxAttributesPerCall: u32 = 10;
    pub const CollectionDeposit: Balance = 100 * UNIT;
    pub const ItemDeposit: Balance = 1 * UNIT;
    pub const ApprovalsLimit: u32 = 20;
    pub const ItemAttributesApprovalsLimit: u32 = 20;
    pub const MaxTips: u32 = 10;
    pub const MaxDeadlineDuration: BlockNumber = 12 * 30 * DAYS;
    pub const MetadataDepositBase: Balance = 10 * UNIT;
    pub const MetadataDepositPerByte: Balance = 1 * UNIT;
}

impl pallet_nfts::Config for Runtime {
    type RuntimeEvent = RuntimeEvent;
    type CollectionId = u32;
    type ItemId = u32;
    type Currency = Balances;
    type CreateOrigin = AsEnsureOriginWithArg<EnsureSigned<AccountId>>;
    type ForceOrigin = frame_system::EnsureRoot<AccountId>;
    type CollectionDeposit = CollectionDeposit;
    type ItemDeposit = ItemDeposit;
    type MetadataDepositBase = MetadataDepositBase;
    type AttributeDepositBase = MetadataDepositBase;
    type DepositPerByte = MetadataDepositPerByte;
    type StringLimit = ConstU32<256>;
    type KeyLimit = ConstU32<64>;
    type ValueLimit = ConstU32<256>;
    type ApprovalsLimit = ApprovalsLimit;
    type ItemAttributesApprovalsLimit = ItemAttributesApprovalsLimit;
    type MaxTips = MaxTips;
    type MaxDeadlineDuration = MaxDeadlineDuration;
    type MaxAttributesPerCall = MaxAttributesPerCall;
    type Features = Features;
    type OffchainSignature = Signature;
    type OffchainPublic = <Signature as Verify>::Signer;
    type WeightInfo = pallet_nfts::weights::SubstrateWeight<Runtime>;
    #[cfg(feature = "runtime-benchmarks")]
    type Helper = ();
    type Locker = ();
}

impl pallet_parameters::Config for Runtime {
    type AdminOrigin = EnsureRoot<AccountId>;
    type RuntimeEvent = RuntimeEvent;
    type RuntimeParameters = RuntimeParameters;
    type WeightInfo = ();
}

/// Only callable after `set_validation_data` is called which forms this proof the same way
<<<<<<< HEAD
fn relay_chain_state_proof() -> RelayChainStateProof {
    let relay_storage_root = cumulus_pallet_parachain_system::ValidationData::<Runtime>::get()
        .expect("set in `set_validation_data`")
        .relay_parent_storage_root;
    let relay_chain_state = cumulus_pallet_parachain_system::RelayStateProof::<Runtime>::get()
        .expect("set in `set_validation_data`");
=======
/// CRITICAL TODO: Uncomment this after upgrading to polkadot-sdk v1.13.0
/* fn relay_chain_state_proof() -> RelayChainStateProof {
    // CRITICAL TODO: Change this to the actual relay storage root after upgrading to polkadot-sdk v1.13.0
    let relay_storage_root = DefaultMerkleRoot::<StorageProofsMerkleTrieLayout>::get();
    /* let relay_storage_root = cumulus_pallet_parachain_system::ValidationData::<Runtime>::get()
    .expect("set in `set_validation_data`")
    .relay_parent_storage_root; */
    let root_vec: vec::Vec<vec::Vec<u8>> = vec![relay_storage_root.as_bytes().to_vec()];
    let relay_chain_state = StorageProof::new(root_vec);
    /* let relay_chain_state = cumulus_pallet_parachain_system::RelayStateProof::<Runtime>::get()
    .expect("set in `set_validation_data`"); */
>>>>>>> 8806cc21
    RelayChainStateProof::new(ParachainInfo::get(), relay_storage_root, relay_chain_state)
        .expect("Invalid relay chain state proof, already constructed in `set_validation_data`")
} */

pub struct BabeDataGetter;
impl pallet_randomness::GetBabeData<u64, Hash> for BabeDataGetter {
    // Tolerate panic here because this is only ever called in an inherent (so can be omitted)
    fn get_epoch_index() -> u64 {
        if cfg!(feature = "runtime-benchmarks") {
            // storage reads as per actual reads
<<<<<<< HEAD
            let _relay_storage_root =
                cumulus_pallet_parachain_system::ValidationData::<Runtime>::get();
            let _relay_chain_state =
                cumulus_pallet_parachain_system::RelayStateProof::<Runtime>::get();
=======
            // CRITICAL TODO: Uncomment this after upgrading to polkadot-sdk v1.13.0
            /* let _relay_storage_root =
                cumulus_pallet_parachain_system::ValidationData::<Runtime>::get();
            let _relay_chain_state =
                cumulus_pallet_parachain_system::RelayStateProof::<Runtime>::get(); */
>>>>>>> 8806cc21
            const BENCHMARKING_NEW_EPOCH: u64 = 10u64;
            return BENCHMARKING_NEW_EPOCH;
        }
        // CRITICAL TODO: Uncomment this after upgrading to polkadot-sdk v1.13.0 and remove frame_system::Pallet::<Runtime>::block_number().into()
        /* relay_chain_state_proof()
        .read_optional_entry(well_known_keys::EPOCH_INDEX)
        .ok()
        .flatten()
        .expect("expected to be able to read epoch index from relay chain state proof") */
        frame_system::Pallet::<Runtime>::block_number().into()
    }
    fn get_epoch_randomness() -> Hash {
        if cfg!(feature = "runtime-benchmarks") {
            // storage reads as per actual reads
<<<<<<< HEAD
            let _relay_storage_root =
                cumulus_pallet_parachain_system::ValidationData::<Runtime>::get();
            let _relay_chain_state =
                cumulus_pallet_parachain_system::RelayStateProof::<Runtime>::get();
=======
            // CRITICAL TODO: Uncomment this after upgrading to polkadot-sdk v1.13.0
            /* let _relay_storage_root =
                cumulus_pallet_parachain_system::ValidationData::<Runtime>::get();
            let _relay_chain_state =
                cumulus_pallet_parachain_system::RelayStateProof::<Runtime>::get(); */
>>>>>>> 8806cc21
            let benchmarking_babe_output = Hash::default();
            return benchmarking_babe_output;
        }
        // CRITICAL TODO: Uncomment this after upgrading to polkadot-sdk v1.13.0 and remove H256::from_slice(&blake2_256(&Self::get_epoch_index().to_le_bytes()))
        /* relay_chain_state_proof()
        .read_optional_entry(well_known_keys::ONE_EPOCH_AGO_RANDOMNESS)
        .ok()
        .flatten()
        .expect("expected to be able to read epoch randomness from relay chain state proof") */
        H256::from_slice(&blake2_256(&Self::get_epoch_index().to_le_bytes()))
    }
    fn get_parent_randomness() -> Hash {
        if cfg!(feature = "runtime-benchmarks") {
            // storage reads as per actual reads
<<<<<<< HEAD
            let _relay_storage_root =
                cumulus_pallet_parachain_system::ValidationData::<Runtime>::get();
            let _relay_chain_state =
                cumulus_pallet_parachain_system::RelayStateProof::<Runtime>::get();
=======
            // CRITICAL TODO: Uncomment this after upgrading to polkadot-sdk v1.13.0
            /* let _relay_storage_root =
                cumulus_pallet_parachain_system::ValidationData::<Runtime>::get();
            let _relay_chain_state =
                cumulus_pallet_parachain_system::RelayStateProof::<Runtime>::get(); */
>>>>>>> 8806cc21
            let benchmarking_babe_output = Hash::default();
            return benchmarking_babe_output;
        }
        // Note: we use the `CURRENT_BLOCK_RANDOMNESS` key here as it also represents the parent randomness, the only difference
        // is the block since this randomness is valid, but we don't care about that because we are setting that directly in the `randomness` pallet.
        /* relay_chain_state_proof()
        .read_optional_entry(well_known_keys::CURRENT_BLOCK_RANDOMNESS)
        .ok()
        .flatten()
        .expect("expected to be able to read parent randomness from relay chain state proof") */
        // CRITICAL TODO: Uncomment this after upgrading to polkadot-sdk v1.13.0 and remove H256::from_slice(&blake2_256(&Self::get_epoch_index().saturating_sub(1).to_le_bytes()))
        H256::from_slice(&blake2_256(
            &Self::get_epoch_index().saturating_sub(1).to_le_bytes(),
        ))
    }
}

parameter_types! {
    pub const MaxBlocksForRandomness: BlockNumber = prod_or_fast!(2 * HOURS, 2 * MINUTES);
}

// TODO: If the next line is uncommented (which should be eventually), compilation breaks (most likely because of mismatched dependency issues)
/* parameter_types! {
    pub const MaxBlocksForRandomness: BlockNumber = prod_or_fast!(2 * runtime_constants::time::EPOCH_DURATION_IN_SLOTS, 2 * MINUTES);
} */

/// Configure the randomness pallet
impl pallet_randomness::Config for Runtime {
    type RuntimeEvent = RuntimeEvent;
    type BabeDataGetter = BabeDataGetter;
    type WeightInfo = ();
}

parameter_types! {
    pub const SpMinDeposit: Balance = 100 * UNIT;
    pub const BucketDeposit: Balance = 100 * UNIT;
}

pub type HasherOutT<T> = <<T as TrieLayout>::Hash as Hasher>::Out;
pub struct DefaultMerkleRoot<T>(PhantomData<T>);
impl<T: TrieConfiguration> Get<HasherOutT<T>> for DefaultMerkleRoot<T> {
    fn get() -> HasherOutT<T> {
        sp_trie::empty_trie_root::<T>()
    }
}
impl pallet_storage_providers::Config for Runtime {
    type RuntimeEvent = RuntimeEvent;
    type ProvidersRandomness = pallet_randomness::RandomnessFromOneEpochAgo<Runtime>;
    type PaymentStreams = PaymentStreams;
    type FileMetadataManager = FileMetadata<
        { shp_constants::H_LENGTH },
        { shp_constants::FILE_CHUNK_SIZE },
        { shp_constants::FILE_SIZE_TO_CHALLENGES },
    >;
    type NativeBalance = Balances;
    type RuntimeHoldReason = RuntimeHoldReason;
    type StorageDataUnit = StorageDataUnit;
    type SpCount = u32;
    type MerklePatriciaRoot = Hash;
    type ValuePropId = Hash;
    type ReadAccessGroupId = <Self as pallet_nfts::Config>::CollectionId;
    type ProvidersProofSubmitters = ProofsDealer;
    type ReputationWeightType = u32;
    type Treasury = TreasuryAccount;
    type SpMinDeposit = SpMinDeposit;
    type SpMinCapacity = ConstU64<2>;
    type DepositPerData = ConstU128<2>;
    type MaxFileSize = ConstU64<{ u64::MAX }>;
    type MaxMultiAddressSize = ConstU32<100>;
    type MaxMultiAddressAmount = ConstU32<5>;
    type MaxProtocols = ConstU32<100>;
    type MaxBuckets = ConstU32<10000>;
    type BucketDeposit = BucketDeposit;
    type BucketNameLimit = ConstU32<100>;
    type MaxBlocksForRandomness = MaxBlocksForRandomness;
    type MinBlocksBetweenCapacityChanges = ConstU32<10>;
    type DefaultMerkleRoot = DefaultMerkleRoot<StorageProofsMerkleTrieLayout>;
    type SlashAmountPerMaxFileSize =
        runtime_params::dynamic_params::runtime_config::SlashAmountPerMaxFileSize;
    type StartingReputationWeight = ConstU32<1>;
}

parameter_types! {
    pub const PaymentStreamHoldReason: RuntimeHoldReason = RuntimeHoldReason::PaymentStreams(pallet_payment_streams::HoldReason::PaymentStreamDeposit);
    pub const UserWithoutFundsCooldown: BlockNumber = 100;
}

// Converter from the BlockNumber type to the Balance type for math
pub struct BlockNumberToBalance;

impl Convert<BlockNumber, Balance> for BlockNumberToBalance {
    fn convert(block_number: BlockNumber) -> Balance {
        block_number.into() // In this converter we assume that the block number type is smaller in size than the balance type
    }
}

impl pallet_payment_streams::Config for Runtime {
    type RuntimeEvent = RuntimeEvent;
    type NativeBalance = Balances;
    type ProvidersPallet = Providers;
    type RuntimeHoldReason = RuntimeHoldReason;
    type UserWithoutFundsCooldown = UserWithoutFundsCooldown; // Amount of blocks that a user will have to wait before being able to clear the out of funds flag
    type NewStreamDeposit = ConstU32<10>; // Amount of blocks that the deposit of a new stream should be able to pay for
    type Units = StorageDataUnit; // Storage unit
    type BlockNumberToBalance = BlockNumberToBalance;
    type ProvidersProofSubmitters = ProofsDealer;
}

// TODO: remove this and replace with pallet treasury
pub struct TreasuryAccount;
impl Get<AccountId32> for TreasuryAccount {
    fn get() -> AccountId32 {
        AccountId32::from([0; 32])
    }
}

pub struct BlockFullnessHeadroom;
impl Get<Weight> for BlockFullnessHeadroom {
    fn get() -> Weight {
        // TODO: Change this to the benchmarked weight of a `submit_proof` extrinsic or more.
        // TODO: Right now, it is set to the weight of a `transfer_keep_alive` extrinsic.
        Weight::from_parts(297_297_000, 308)
    }
}

pub struct MinNotFullBlocksRatio;
impl Get<Perbill> for MinNotFullBlocksRatio {
    fn get() -> Perbill {
        // This means that we tolerate at most 50% of misbehaving collators.
        Perbill::from_percent(50)
    }
}

parameter_types! {
    pub const RandomChallengesPerBlock: u32 = 10;
    pub const MaxCustomChallengesPerBlock: u32 = 10;
    pub const ChallengeHistoryLength: BlockNumber = 100;
    pub const ChallengesQueueLength: u32 = 100;
    pub const ChallengesFee: Balance = 1 * UNIT;
    pub const ChallengeTicksTolerance: u32 = 50;
    pub const MaxSubmittersPerTick: u32 = 1000; // TODO: Change this value after benchmarking for it to coincide with the implicit limit given by maximum block weight
    pub const TargetTicksStorageOfSubmitters: u32 = 3;
}

impl pallet_proofs_dealer::Config for Runtime {
    type RuntimeEvent = RuntimeEvent;
    type ProvidersPallet = Providers;
    type NativeBalance = Balances;
    type MerkleTrieHash = Hash;
    type MerkleTrieHashing = BlakeTwo256;
    type ForestVerifier = ForestVerifier<StorageProofsMerkleTrieLayout, { BlakeTwo256::LENGTH }>;
    type KeyVerifier = FileKeyVerifier<
        StorageProofsMerkleTrieLayout,
        { shp_constants::H_LENGTH },
        { shp_constants::FILE_CHUNK_SIZE },
        { shp_constants::FILE_SIZE_TO_CHALLENGES },
    >;
    type StakeToBlockNumber = SaturatingBalanceToBlockNumber;
    type RandomChallengesPerBlock = RandomChallengesPerBlock;
    type MaxCustomChallengesPerBlock = MaxCustomChallengesPerBlock;
    type MaxSubmittersPerTick = MaxSubmittersPerTick;
    type TargetTicksStorageOfSubmitters = TargetTicksStorageOfSubmitters;
    type ChallengeHistoryLength = ChallengeHistoryLength;
    type ChallengesQueueLength = ChallengesQueueLength;
    type CheckpointChallengePeriod =
        runtime_params::dynamic_params::runtime_config::CheckpointChallengePeriod;
    type ChallengesFee = ChallengesFee;
    type Treasury = TreasuryAccount;
    type RandomnessProvider = pallet_randomness::ParentBlockRandomness<Runtime>;
    type StakeToChallengePeriod =
        runtime_params::dynamic_params::runtime_config::StakeToChallengePeriod;
    type MinChallengePeriod = runtime_params::dynamic_params::runtime_config::MinChallengePeriod;
    type ChallengeTicksTolerance = ChallengeTicksTolerance;
    type BlockFullnessPeriod = ChallengeTicksTolerance; // We purposely set this to `ChallengeTicksTolerance` so that spamming of the chain is evaluated for the same blocks as the tolerance BSPs are given.
    type BlockFullnessHeadroom = BlockFullnessHeadroom;
    type MinNotFullBlocksRatio = MinNotFullBlocksRatio;
}

/// Structure to mock a verifier that returns `true` when `proof` is not empty
/// and `false` otherwise.
pub struct MockVerifier<C> {
    _phantom: core::marker::PhantomData<C>,
}

/// Implement the `TrieVerifier` trait for the `MockVerifier` struct.
impl<C> CommitmentVerifier for MockVerifier<C>
where
    C: MaybeDebug + Ord + Default + Copy + AsRef<[u8]> + AsMut<[u8]>,
{
    type Proof = CompactProof;
    type Commitment = H256;
    type Challenge = C;

    fn verify_proof(
        _root: &Self::Commitment,
        challenges: &[Self::Challenge],
        proof: &CompactProof,
    ) -> Result<BTreeSet<Self::Challenge>, DispatchError> {
        if proof.encoded_nodes.len() > 0 {
            Ok(challenges.iter().cloned().collect())
        } else {
            Err("Proof is empty".into())
        }
    }
}

type ThresholdType = u32;

parameter_types! {
    pub const MinWaitForStopStoring: BlockNumber = 10;
}

/// Configure the pallet template in pallets/template.
impl pallet_file_system::Config for Runtime {
    type RuntimeEvent = RuntimeEvent;
    type Providers = Providers;
    type ProofDealer = ProofsDealer;
    type PaymentStreams = PaymentStreams;
    type UserSolvency = PaymentStreams;
    type Fingerprint = Hash;
    type ReplicationTargetType = u32;
    type ThresholdType = ThresholdType;
    type ThresholdTypeToTickNumber = ThresholdTypeToBlockNumberConverter;
    type HashToThresholdType = HashToThresholdTypeConverter;
    type MerkleHashToRandomnessOutput = MerkleHashToRandomnessOutputConverter;
    type ChunkIdToMerkleHash = ChunkIdToMerkleHashConverter;
    type Currency = Balances;
    type Nfts = Nfts;
    type CollectionInspector = BucketNfts;
    type MaxBspsPerStorageRequest = ConstU32<5>;
    type MaxBatchConfirmStorageRequests = ConstU32<10>;
    type MaxBatchMspRespondStorageRequests = ConstU32<10>;
    type MaxFilePathSize = ConstU32<512u32>;
    type MaxPeerIdSize = ConstU32<100>;
    type MaxNumberOfPeerIds = ConstU32<5>;
    type MaxDataServerMultiAddresses = ConstU32<10>;
    type MaxExpiredItemsInBlock = ConstU32<100>;
    type StorageRequestTtl = ConstU32<40>;
    type PendingFileDeletionRequestTtl = ConstU32<40u32>;
    type MoveBucketRequestTtl = ConstU32<40u32>;
    type MaxUserPendingDeletionRequests = ConstU32<10u32>;
    type MaxUserPendingMoveBucketRequests = ConstU32<10u32>;
    type MinWaitForStopStoring = MinWaitForStopStoring;
}

// Converter from the Balance type to the BlockNumber type for math.
// It performs a saturated conversion, so that the result is always a valid BlockNumber.
pub struct SaturatingBalanceToBlockNumber;

impl Convert<Balance, BlockNumberFor<Runtime>> for SaturatingBalanceToBlockNumber {
    fn convert(block_number: Balance) -> BlockNumberFor<Runtime> {
        block_number.saturated_into()
    }
}

// Converter from the ThresholdType to the BlockNumber type and vice versa.
// It performs a saturated conversion, so that the result is always a valid BlockNumber.
pub struct ThresholdTypeToBlockNumberConverter;

impl Convert<ThresholdType, BlockNumberFor<Runtime>> for ThresholdTypeToBlockNumberConverter {
    fn convert(threshold: ThresholdType) -> BlockNumberFor<Runtime> {
        threshold.saturated_into()
    }
}

impl ConvertBack<ThresholdType, BlockNumberFor<Runtime>> for ThresholdTypeToBlockNumberConverter {
    fn convert_back(block_number: BlockNumberFor<Runtime>) -> ThresholdType {
        block_number.into()
    }
}

/// Converter from the [`Hash`] type to the [`ThresholdType`].
pub struct HashToThresholdTypeConverter;
impl Convert<<Runtime as frame_system::Config>::Hash, ThresholdType>
    for HashToThresholdTypeConverter
{
    fn convert(hash: <Runtime as frame_system::Config>::Hash) -> ThresholdType {
        // Get the hash as bytes
        let hash_bytes = hash.as_ref();

        // Get the 4 least significant bytes of the hash and interpret them as an u32
        let truncated_hash_bytes: [u8; 4] =
            hash_bytes[28..].try_into().expect("Hash is 32 bytes; qed");

        ThresholdType::from_be_bytes(truncated_hash_bytes)
    }
}

// Converter from the MerkleHash (H256) type to the RandomnessOutput (H256) type.
pub struct MerkleHashToRandomnessOutputConverter;

impl Convert<H256, H256> for MerkleHashToRandomnessOutputConverter {
    fn convert(hash: H256) -> H256 {
        hash
    }
}

// Converter from the ChunkId type to the MerkleHash (H256) type.
pub struct ChunkIdToMerkleHashConverter;

impl Convert<ChunkId, H256> for ChunkIdToMerkleHashConverter {
    fn convert(chunk_id: ChunkId) -> H256 {
        let chunk_id_biguint = BigUint::from(chunk_id.as_u64());
        let mut bytes = chunk_id_biguint.to_bytes_be();

        // Ensure the byte slice is exactly 32 bytes long by padding with leading zeros
        if bytes.len() < 32 {
            let mut padded_bytes = vec![0u8; 32 - bytes.len()];
            padded_bytes.extend(bytes);
            bytes = padded_bytes;
        }

        H256::from_slice(&bytes)
    }
}

impl pallet_bucket_nfts::Config for Runtime {
    type RuntimeEvent = RuntimeEvent;
    type Buckets = Providers;
    #[cfg(feature = "runtime-benchmarks")]
    type Helper = ();
}<|MERGE_RESOLUTION|>--- conflicted
+++ resolved
@@ -1,4 +1,3 @@
-<<<<<<< HEAD
 // This is free and unencumbered software released into the public domain.
 //
 // Anyone is free to copy, modify, publish, use, compile, sell, or
@@ -24,11 +23,8 @@
 //
 // For more information, please refer to <http://unlicense.org>
 
+mod runtime_params;
 pub mod xcm_config;
-=======
-mod runtime_params;
-mod xcm_config;
->>>>>>> 8806cc21
 
 // Substrate and Polkadot dependencies
 use core::marker::PhantomData;
@@ -157,11 +153,7 @@
 impl pallet_timestamp::Config for Runtime {
     type Moment = u64;
     type OnTimestampSet = Aura;
-<<<<<<< HEAD
     type MinimumPeriod = ConstU64<0>;
-=======
-    type MinimumPeriod = ConstU64<{ SLOT_DURATION / 2 }>;
->>>>>>> 8806cc21
     type WeightInfo = ();
 }
 
@@ -393,29 +385,15 @@
 }
 
 /// Only callable after `set_validation_data` is called which forms this proof the same way
-<<<<<<< HEAD
 fn relay_chain_state_proof() -> RelayChainStateProof {
     let relay_storage_root = cumulus_pallet_parachain_system::ValidationData::<Runtime>::get()
         .expect("set in `set_validation_data`")
         .relay_parent_storage_root;
     let relay_chain_state = cumulus_pallet_parachain_system::RelayStateProof::<Runtime>::get()
         .expect("set in `set_validation_data`");
-=======
-/// CRITICAL TODO: Uncomment this after upgrading to polkadot-sdk v1.13.0
-/* fn relay_chain_state_proof() -> RelayChainStateProof {
-    // CRITICAL TODO: Change this to the actual relay storage root after upgrading to polkadot-sdk v1.13.0
-    let relay_storage_root = DefaultMerkleRoot::<StorageProofsMerkleTrieLayout>::get();
-    /* let relay_storage_root = cumulus_pallet_parachain_system::ValidationData::<Runtime>::get()
-    .expect("set in `set_validation_data`")
-    .relay_parent_storage_root; */
-    let root_vec: vec::Vec<vec::Vec<u8>> = vec![relay_storage_root.as_bytes().to_vec()];
-    let relay_chain_state = StorageProof::new(root_vec);
-    /* let relay_chain_state = cumulus_pallet_parachain_system::RelayStateProof::<Runtime>::get()
-    .expect("set in `set_validation_data`"); */
->>>>>>> 8806cc21
     RelayChainStateProof::new(ParachainInfo::get(), relay_storage_root, relay_chain_state)
         .expect("Invalid relay chain state proof, already constructed in `set_validation_data`")
-} */
+}
 
 pub struct BabeDataGetter;
 impl pallet_randomness::GetBabeData<u64, Hash> for BabeDataGetter {
@@ -423,84 +401,52 @@
     fn get_epoch_index() -> u64 {
         if cfg!(feature = "runtime-benchmarks") {
             // storage reads as per actual reads
-<<<<<<< HEAD
             let _relay_storage_root =
                 cumulus_pallet_parachain_system::ValidationData::<Runtime>::get();
             let _relay_chain_state =
                 cumulus_pallet_parachain_system::RelayStateProof::<Runtime>::get();
-=======
-            // CRITICAL TODO: Uncomment this after upgrading to polkadot-sdk v1.13.0
-            /* let _relay_storage_root =
-                cumulus_pallet_parachain_system::ValidationData::<Runtime>::get();
-            let _relay_chain_state =
-                cumulus_pallet_parachain_system::RelayStateProof::<Runtime>::get(); */
->>>>>>> 8806cc21
             const BENCHMARKING_NEW_EPOCH: u64 = 10u64;
             return BENCHMARKING_NEW_EPOCH;
         }
-        // CRITICAL TODO: Uncomment this after upgrading to polkadot-sdk v1.13.0 and remove frame_system::Pallet::<Runtime>::block_number().into()
-        /* relay_chain_state_proof()
-        .read_optional_entry(well_known_keys::EPOCH_INDEX)
-        .ok()
-        .flatten()
-        .expect("expected to be able to read epoch index from relay chain state proof") */
-        frame_system::Pallet::<Runtime>::block_number().into()
+        relay_chain_state_proof()
+            .read_optional_entry(well_known_keys::EPOCH_INDEX)
+            .ok()
+            .flatten()
+            .expect("expected to be able to read epoch index from relay chain state proof")
     }
     fn get_epoch_randomness() -> Hash {
         if cfg!(feature = "runtime-benchmarks") {
             // storage reads as per actual reads
-<<<<<<< HEAD
             let _relay_storage_root =
                 cumulus_pallet_parachain_system::ValidationData::<Runtime>::get();
             let _relay_chain_state =
                 cumulus_pallet_parachain_system::RelayStateProof::<Runtime>::get();
-=======
-            // CRITICAL TODO: Uncomment this after upgrading to polkadot-sdk v1.13.0
-            /* let _relay_storage_root =
-                cumulus_pallet_parachain_system::ValidationData::<Runtime>::get();
-            let _relay_chain_state =
-                cumulus_pallet_parachain_system::RelayStateProof::<Runtime>::get(); */
->>>>>>> 8806cc21
             let benchmarking_babe_output = Hash::default();
             return benchmarking_babe_output;
         }
-        // CRITICAL TODO: Uncomment this after upgrading to polkadot-sdk v1.13.0 and remove H256::from_slice(&blake2_256(&Self::get_epoch_index().to_le_bytes()))
-        /* relay_chain_state_proof()
-        .read_optional_entry(well_known_keys::ONE_EPOCH_AGO_RANDOMNESS)
-        .ok()
-        .flatten()
-        .expect("expected to be able to read epoch randomness from relay chain state proof") */
-        H256::from_slice(&blake2_256(&Self::get_epoch_index().to_le_bytes()))
+        relay_chain_state_proof()
+            .read_optional_entry(well_known_keys::ONE_EPOCH_AGO_RANDOMNESS)
+            .ok()
+            .flatten()
+            .expect("expected to be able to read epoch randomness from relay chain state proof")
     }
     fn get_parent_randomness() -> Hash {
         if cfg!(feature = "runtime-benchmarks") {
             // storage reads as per actual reads
-<<<<<<< HEAD
             let _relay_storage_root =
                 cumulus_pallet_parachain_system::ValidationData::<Runtime>::get();
             let _relay_chain_state =
                 cumulus_pallet_parachain_system::RelayStateProof::<Runtime>::get();
-=======
-            // CRITICAL TODO: Uncomment this after upgrading to polkadot-sdk v1.13.0
-            /* let _relay_storage_root =
-                cumulus_pallet_parachain_system::ValidationData::<Runtime>::get();
-            let _relay_chain_state =
-                cumulus_pallet_parachain_system::RelayStateProof::<Runtime>::get(); */
->>>>>>> 8806cc21
             let benchmarking_babe_output = Hash::default();
             return benchmarking_babe_output;
         }
         // Note: we use the `CURRENT_BLOCK_RANDOMNESS` key here as it also represents the parent randomness, the only difference
         // is the block since this randomness is valid, but we don't care about that because we are setting that directly in the `randomness` pallet.
-        /* relay_chain_state_proof()
-        .read_optional_entry(well_known_keys::CURRENT_BLOCK_RANDOMNESS)
-        .ok()
-        .flatten()
-        .expect("expected to be able to read parent randomness from relay chain state proof") */
-        // CRITICAL TODO: Uncomment this after upgrading to polkadot-sdk v1.13.0 and remove H256::from_slice(&blake2_256(&Self::get_epoch_index().saturating_sub(1).to_le_bytes()))
-        H256::from_slice(&blake2_256(
-            &Self::get_epoch_index().saturating_sub(1).to_le_bytes(),
-        ))
+        relay_chain_state_proof()
+            .read_optional_entry(well_known_keys::CURRENT_BLOCK_RANDOMNESS)
+            .ok()
+            .flatten()
+            .expect("expected to be able to read parent randomness from relay chain state proof")
     }
 }
 
