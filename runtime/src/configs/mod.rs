// This is free and unencumbered software released into the public domain.
//
// Anyone is free to copy, modify, publish, use, compile, sell, or
// distribute this software, either in source code form or as a compiled
// binary, for any purpose, commercial or non-commercial, and by any
// means.
//
// In jurisdictions that recognize copyright laws, the author or authors
// of this software dedicate any and all copyright interest in the
// software to the public domain. We make this dedication for the benefit
// of the public at large and to the detriment of our heirs and
// successors. We intend this dedication to be an overt act of
// relinquishment in perpetuity of all present and future rights to this
// software under copyright law.
//
// THE SOFTWARE IS PROVIDED "AS IS", WITHOUT WARRANTY OF ANY KIND,
// EXPRESS OR IMPLIED, INCLUDING BUT NOT LIMITED TO THE WARRANTIES OF
// MERCHANTABILITY, FITNESS FOR A PARTICULAR PURPOSE AND NONINFRINGEMENT.
// IN NO EVENT SHALL THE AUTHORS BE LIABLE FOR ANY CLAIM, DAMAGES OR
// OTHER LIABILITY, WHETHER IN AN ACTION OF CONTRACT, TORT OR OTHERWISE,
// ARISING FROM, OUT OF OR IN CONNECTION WITH THE SOFTWARE OR THE USE OR
// OTHER DEALINGS IN THE SOFTWARE.
//
// For more information, please refer to <http://unlicense.org>

mod xcm_config;

// Substrate and Polkadot dependencies
use core::marker::PhantomData;
use cumulus_pallet_parachain_system::{RelayChainStateProof, RelayNumberMonotonicallyIncreases};
use cumulus_primitives_core::{relay_chain::well_known_keys, AggregateMessageOrigin, ParaId};
use frame_support::{
    derive_impl,
    dispatch::DispatchClass,
    parameter_types,
    traits::{
        AsEnsureOriginWithArg, ConstBool, ConstU32, ConstU64, ConstU8, EitherOfDiverse,
        TransformOrigin,
    },
    weights::{ConstantMultiplier, Weight},
    PalletId,
};
use frame_system::{
    limits::{BlockLength, BlockWeights},
    pallet_prelude::BlockNumberFor,
    EnsureRoot, EnsureSigned,
};
use num_bigint::BigUint;
use pallet_nfts::PalletFeatures;
use pallet_xcm::{EnsureXcm, IsVoiceOfBody};
use parachains_common::message_queue::{NarrowOriginToSibling, ParaIdToSibling};
use polkadot_runtime_common::{
    prod_or_fast, xcm_sender::NoPriceForMessageDelivery, BlockHashCount, SlowAdjustingFeeUpdate,
};
use shp_file_key_verifier::FileKeyVerifier;
use shp_file_metadata::ChunkId;
use shp_forest_verifier::ForestVerifier;
use shp_traits::{CommitmentVerifier, MaybeDebug};
use sp_consensus_aura::sr25519::AuthorityId as AuraId;
use sp_core::{ConstU128, Get, Hasher, H256};
use sp_runtime::traits::ConvertBack;
use sp_runtime::{
    traits::{BlakeTwo256, Convert, Verify},
    AccountId32, DispatchError, Perbill, SaturatedConversion,
};
use sp_std::collections::btree_set::BTreeSet;
use sp_std::vec;
use sp_trie::{CompactProof, LayoutV1, TrieConfiguration, TrieLayout};
use sp_version::RuntimeVersion;
use xcm::latest::prelude::BodyId;

// Local module imports
use super::{
    weights::{BlockExecutionWeight, ExtrinsicBaseWeight, RocksDbWeight},
    AccountId, Aura, Balance, Balances, Block, BlockNumber, BucketNfts, CollatorSelection,
    FileSystem, Hash, MessageQueue, Nfts, Nonce, PalletInfo, ParachainInfo, ParachainSystem,
    ProofsDealer, Providers, Runtime, RuntimeCall, RuntimeEvent, RuntimeFreezeReason,
    RuntimeHoldReason, RuntimeOrigin, RuntimeTask, Session, SessionKeys, Signature, System,
    WeightToFee, XcmpQueue, AVERAGE_ON_INITIALIZE_RATIO, BLOCK_PROCESSING_VELOCITY, DAYS,
    EXISTENTIAL_DEPOSIT, HOURS, MAXIMUM_BLOCK_WEIGHT, MICROUNIT, MINUTES, NORMAL_DISPATCH_RATIO,
    RELAY_CHAIN_SLOT_DURATION_MILLIS, SLOT_DURATION, UNINCLUDED_SEGMENT_CAPACITY, UNIT, VERSION,
};
use crate::PolkadotXcm;
use xcm_config::{RelayLocation, XcmOriginToTransactDispatchOrigin};

pub type StorageProofsMerkleTrieLayout = LayoutV1<BlakeTwo256>;

parameter_types! {
    pub const Version: RuntimeVersion = VERSION;

    // This part is copied from Substrate's `bin/node/runtime/src/lib.rs`.
    //  The `RuntimeBlockLength` and `RuntimeBlockWeights` exist here because the
    // `DeletionWeightLimit` and `DeletionQueueDepth` depend on those to parameterize
    // the lazy contract deletion.
    pub RuntimeBlockLength: BlockLength =
        BlockLength::max_with_normal_ratio(5 * 1024 * 1024, NORMAL_DISPATCH_RATIO);
    pub RuntimeBlockWeights: BlockWeights = BlockWeights::builder()
        .base_block(BlockExecutionWeight::get())
        .for_class(DispatchClass::all(), |weights| {
            weights.base_extrinsic = ExtrinsicBaseWeight::get();
        })
        .for_class(DispatchClass::Normal, |weights| {
            weights.max_total = Some(NORMAL_DISPATCH_RATIO * MAXIMUM_BLOCK_WEIGHT);
        })
        .for_class(DispatchClass::Operational, |weights| {
            weights.max_total = Some(MAXIMUM_BLOCK_WEIGHT);
            // Operational transactions have some extra reserved space, so that they
            // are included even if block reached `MAXIMUM_BLOCK_WEIGHT`.
            weights.reserved = Some(
                MAXIMUM_BLOCK_WEIGHT - NORMAL_DISPATCH_RATIO * MAXIMUM_BLOCK_WEIGHT
            );
        })
        .avg_block_initialization(AVERAGE_ON_INITIALIZE_RATIO)
        .build_or_panic();
    pub const SS58Prefix: u16 = 42;
}

/// The default types are being injected by [`derive_impl`](`frame_support::derive_impl`) from
/// [`ParaChainDefaultConfig`](`struct@frame_system::config_preludes::ParaChainDefaultConfig`),
/// but overridden as needed.
#[derive_impl(frame_system::config_preludes::ParaChainDefaultConfig as frame_system::DefaultConfig)]
impl frame_system::Config for Runtime {
    /// The identifier used to distinguish between accounts.
    type AccountId = AccountId;
    /// The index type for storing how many extrinsics an account has signed.
    type Nonce = Nonce;
    /// The type for hashing blocks and tries.
    type Hash = Hash;
    /// The block type.
    type Block = Block;
    /// Maximum number of block number to block hash mappings to keep (oldest pruned first).
    type BlockHashCount = BlockHashCount;
    /// Runtime version.
    type Version = Version;
    /// The data to be stored in an account.
    type AccountData = pallet_balances::AccountData<Balance>;
    /// The weight of database operations that the runtime can invoke.
    type DbWeight = RocksDbWeight;
    /// Block & extrinsics weights: base values and limits.
    type BlockWeights = RuntimeBlockWeights;
    /// The maximum length of a block (in bytes).
    type BlockLength = RuntimeBlockLength;
    /// This is used as an identifier of the chain. 42 is the generic substrate prefix.
    type SS58Prefix = SS58Prefix;
    /// The action to take on a Runtime Upgrade
    type OnSetCode = cumulus_pallet_parachain_system::ParachainSetCode<Self>;
    type MaxConsumers = frame_support::traits::ConstU32<16>;
}

impl pallet_timestamp::Config for Runtime {
    type Moment = u64;
    type OnTimestampSet = Aura;
    #[cfg(feature = "experimental")]
    type MinimumPeriod = ConstU64<0>;
    #[cfg(not(feature = "experimental"))]
    type MinimumPeriod = ConstU64<{ SLOT_DURATION / 2 }>;
    type WeightInfo = ();
}

impl pallet_authorship::Config for Runtime {
    type FindAuthor = pallet_session::FindAccountFromAuthorIndex<Self, Aura>;
    type EventHandler = (CollatorSelection,);
}

parameter_types! {
    pub const ExistentialDeposit: Balance = EXISTENTIAL_DEPOSIT;
}

impl pallet_balances::Config for Runtime {
    type MaxLocks = ConstU32<50>;
    /// The type for recording an account's balance.
    type Balance = Balance;
    /// The ubiquitous event type.
    type RuntimeEvent = RuntimeEvent;
    type DustRemoval = ();
    type ExistentialDeposit = ExistentialDeposit;
    type AccountStore = System;
    type WeightInfo = pallet_balances::weights::SubstrateWeight<Runtime>;
    type MaxReserves = ConstU32<50>;
    type ReserveIdentifier = [u8; 8];
    type RuntimeHoldReason = RuntimeHoldReason;
    type RuntimeFreezeReason = RuntimeFreezeReason;
    type FreezeIdentifier = ();
    type MaxFreezes = ConstU32<0>;
}

parameter_types! {
    /// Relay Chain `TransactionByteFee` / 10
    pub const TransactionByteFee: Balance = 10 * MICROUNIT;
}

impl pallet_transaction_payment::Config for Runtime {
    type RuntimeEvent = RuntimeEvent;
    type OnChargeTransaction = pallet_transaction_payment::CurrencyAdapter<Balances, ()>;
    type WeightToFee = WeightToFee;
    type LengthToFee = ConstantMultiplier<Balance, TransactionByteFee>;
    type FeeMultiplierUpdate = SlowAdjustingFeeUpdate<Self>;
    type OperationalFeeMultiplier = ConstU8<5>;
}

impl pallet_sudo::Config for Runtime {
    type RuntimeEvent = RuntimeEvent;
    type RuntimeCall = RuntimeCall;
    type WeightInfo = ();
}

parameter_types! {
    pub const ReservedXcmpWeight: Weight = MAXIMUM_BLOCK_WEIGHT.saturating_div(4);
    pub const ReservedDmpWeight: Weight = MAXIMUM_BLOCK_WEIGHT.saturating_div(4);
    pub const RelayOrigin: AggregateMessageOrigin = AggregateMessageOrigin::Parent;
}

impl cumulus_pallet_parachain_system::Config for Runtime {
    type WeightInfo = ();
    type RuntimeEvent = RuntimeEvent;
    type OnSystemEvent = ();
    type SelfParaId = parachain_info::Pallet<Runtime>;
    type OutboundXcmpMessageSource = XcmpQueue;
    type DmpQueue = frame_support::traits::EnqueueWithOrigin<MessageQueue, RelayOrigin>;
    type ReservedDmpWeight = ReservedDmpWeight;
    type XcmpMessageHandler = XcmpQueue;
    type ReservedXcmpWeight = ReservedXcmpWeight;
    type CheckAssociatedRelayNumber = RelayNumberMonotonicallyIncreases;
    type ConsensusHook = ConsensusHook;
}
pub(crate) type ConsensusHook = cumulus_pallet_aura_ext::FixedVelocityConsensusHook<
    Runtime,
    RELAY_CHAIN_SLOT_DURATION_MILLIS,
    BLOCK_PROCESSING_VELOCITY,
    UNINCLUDED_SEGMENT_CAPACITY,
>;

impl parachain_info::Config for Runtime {}

parameter_types! {
    pub MessageQueueServiceWeight: Weight = Perbill::from_percent(35) * RuntimeBlockWeights::get().max_block;
}

impl pallet_message_queue::Config for Runtime {
    type RuntimeEvent = RuntimeEvent;
    type WeightInfo = ();
    #[cfg(feature = "runtime-benchmarks")]
    type MessageProcessor = pallet_message_queue::mock_helpers::NoopMessageProcessor<
        cumulus_primitives_core::AggregateMessageOrigin,
    >;
    #[cfg(not(feature = "runtime-benchmarks"))]
    type MessageProcessor = xcm_builder::ProcessXcmMessage<
        AggregateMessageOrigin,
        xcm_executor::XcmExecutor<xcm_config::XcmConfig>,
        RuntimeCall,
    >;
    type Size = u32;
    // The XCMP queue pallet is only ever able to handle the `Sibling(ParaId)` origin:
    type QueueChangeHandler = NarrowOriginToSibling<XcmpQueue>;
    type QueuePausedQuery = NarrowOriginToSibling<XcmpQueue>;
    type HeapSize = sp_core::ConstU32<{ 64 * 1024 }>;
    type MaxStale = sp_core::ConstU32<8>;
    type ServiceWeight = MessageQueueServiceWeight;
}

impl cumulus_pallet_aura_ext::Config for Runtime {}

impl cumulus_pallet_xcmp_queue::Config for Runtime {
    type RuntimeEvent = RuntimeEvent;
    type ChannelInfo = ParachainSystem;
    type VersionWrapper = PolkadotXcm;
    // Enqueue XCMP messages from siblings for later processing.
    type XcmpQueue = TransformOrigin<MessageQueue, AggregateMessageOrigin, ParaId, ParaIdToSibling>;
    type MaxInboundSuspended = sp_core::ConstU32<1_000>;
    type ControllerOrigin = EnsureRoot<AccountId>;
    type ControllerOriginConverter = XcmOriginToTransactDispatchOrigin;
    type WeightInfo = ();
    type PriceForSiblingDelivery = NoPriceForMessageDelivery<ParaId>;
}

parameter_types! {
    pub const Period: BlockNumber = 6 * HOURS;
    pub const Offset: BlockNumber = 0;
}

impl pallet_session::Config for Runtime {
    type RuntimeEvent = RuntimeEvent;
    type ValidatorId = <Self as frame_system::Config>::AccountId;
    // we don't have stash and controller, thus we don't need the convert as well.
    type ValidatorIdOf = pallet_collator_selection::IdentityCollator;
    type ShouldEndSession = pallet_session::PeriodicSessions<Period, Offset>;
    type NextSessionRotation = pallet_session::PeriodicSessions<Period, Offset>;
    type SessionManager = CollatorSelection;
    // Essentially just Aura, but let's be pedantic.
    type SessionHandler = <SessionKeys as sp_runtime::traits::OpaqueKeys>::KeyTypeIdProviders;
    type Keys = SessionKeys;
    type WeightInfo = ();
}

impl pallet_aura::Config for Runtime {
    type AuthorityId = AuraId;
    type DisabledValidators = ();
    type MaxAuthorities = ConstU32<100_000>;
    type AllowMultipleBlocksPerSlot = ConstBool<true>;
    #[cfg(feature = "experimental")]
    type SlotDuration = ConstU64<SLOT_DURATION>;
}

parameter_types! {
    pub const PotId: PalletId = PalletId(*b"PotStake");
    pub const SessionLength: BlockNumber = 6 * HOURS;
    // StakingAdmin pluralistic body.
    pub const StakingAdminBodyId: BodyId = BodyId::Defense;
}

/// We allow root and the StakingAdmin to execute privileged collator selection operations.
pub type CollatorSelectionUpdateOrigin = EitherOfDiverse<
    EnsureRoot<AccountId>,
    EnsureXcm<IsVoiceOfBody<RelayLocation, StakingAdminBodyId>>,
>;

impl pallet_collator_selection::Config for Runtime {
    type RuntimeEvent = RuntimeEvent;
    type Currency = Balances;
    type UpdateOrigin = CollatorSelectionUpdateOrigin;
    type PotId = PotId;
    type MaxCandidates = ConstU32<100>;
    type MinEligibleCollators = ConstU32<4>;
    type MaxInvulnerables = ConstU32<20>;
    // should be a multiple of session or things will get inconsistent
    type KickThreshold = Period;
    type ValidatorId = <Self as frame_system::Config>::AccountId;
    type ValidatorIdOf = pallet_collator_selection::IdentityCollator;
    type ValidatorRegistration = Session;
    type WeightInfo = ();
}

parameter_types! {
    pub Features: PalletFeatures = PalletFeatures::all_enabled();
    pub const MaxAttributesPerCall: u32 = 10;
    pub const CollectionDeposit: Balance = 100 * UNIT;
    pub const ItemDeposit: Balance = 1 * UNIT;
    pub const ApprovalsLimit: u32 = 20;
    pub const ItemAttributesApprovalsLimit: u32 = 20;
    pub const MaxTips: u32 = 10;
    pub const MaxDeadlineDuration: BlockNumber = 12 * 30 * DAYS;
    pub const MetadataDepositBase: Balance = 10 * UNIT;
    pub const MetadataDepositPerByte: Balance = 1 * UNIT;
}

impl pallet_nfts::Config for Runtime {
    type RuntimeEvent = RuntimeEvent;
    type CollectionId = u32;
    type ItemId = u32;
    type Currency = Balances;
    type CreateOrigin = AsEnsureOriginWithArg<EnsureSigned<AccountId>>;
    type ForceOrigin = frame_system::EnsureRoot<AccountId>;
    type CollectionDeposit = CollectionDeposit;
    type ItemDeposit = ItemDeposit;
    type MetadataDepositBase = MetadataDepositBase;
    type AttributeDepositBase = MetadataDepositBase;
    type DepositPerByte = MetadataDepositPerByte;
    type StringLimit = ConstU32<256>;
    type KeyLimit = ConstU32<64>;
    type ValueLimit = ConstU32<256>;
    type ApprovalsLimit = ApprovalsLimit;
    type ItemAttributesApprovalsLimit = ItemAttributesApprovalsLimit;
    type MaxTips = MaxTips;
    type MaxDeadlineDuration = MaxDeadlineDuration;
    type MaxAttributesPerCall = MaxAttributesPerCall;
    type Features = Features;
    type OffchainSignature = Signature;
    type OffchainPublic = <Signature as Verify>::Signer;
    type WeightInfo = pallet_nfts::weights::SubstrateWeight<Runtime>;
    #[cfg(feature = "runtime-benchmarks")]
    type Helper = ();
    type Locker = ();
}

/// Only callable after `set_validation_data` is called which forms this proof the same way
fn relay_chain_state_proof() -> RelayChainStateProof {
    let relay_storage_root = ParachainSystem::validation_data()
        .expect("set in `set_validation_data`")
        .relay_parent_storage_root;
    let relay_chain_state =
        ParachainSystem::relay_state_proof().expect("set in `set_validation_data`");
    RelayChainStateProof::new(ParachainInfo::get(), relay_storage_root, relay_chain_state)
        .expect("Invalid relay chain state proof, already constructed in `set_validation_data`")
}

pub struct BabeDataGetter;
impl pallet_randomness::GetBabeData<u64, Option<Hash>> for BabeDataGetter {
    // Tolerate panic here because this is only ever called in an inherent (so can be omitted)
    fn get_epoch_index() -> u64 {
        if cfg!(feature = "runtime-benchmarks") {
            // storage reads as per actual reads
            let _relay_storage_root = ParachainSystem::validation_data();
            let _relay_chain_state = ParachainSystem::relay_state_proof();
            const BENCHMARKING_NEW_EPOCH: u64 = 10u64;
            return BENCHMARKING_NEW_EPOCH;
        }
        relay_chain_state_proof()
            .read_optional_entry(well_known_keys::EPOCH_INDEX)
            .ok()
            .flatten()
            .expect("expected to be able to read epoch index from relay chain state proof")
    }
    fn get_epoch_randomness() -> Option<Hash> {
        if cfg!(feature = "runtime-benchmarks") {
            // storage reads as per actual reads
            let _relay_storage_root = ParachainSystem::validation_data();
            let _relay_chain_state = ParachainSystem::relay_state_proof();
            let benchmarking_babe_output = Hash::default();
            return Some(benchmarking_babe_output);
        }
        relay_chain_state_proof()
            .read_optional_entry(well_known_keys::ONE_EPOCH_AGO_RANDOMNESS)
            .ok()
            .flatten()
    }
    fn get_parent_randomness() -> Option<Hash> {
        if cfg!(feature = "runtime-benchmarks") {
            // storage reads as per actual reads
            let _relay_storage_root = ParachainSystem::validation_data();
            let _relay_chain_state = ParachainSystem::relay_state_proof();
            let benchmarking_babe_output = Hash::default();
            return Some(benchmarking_babe_output);
        }
        // Note: we use the `CURRENT_BLOCK_RANDOMNESS` key here as it also represents the parent randomness, the only difference
        // is the block since this randomness is valid, but we don't care about that because we are setting that directly in the `randomness` pallet.
        relay_chain_state_proof()
            .read_optional_entry(well_known_keys::CURRENT_BLOCK_RANDOMNESS)
            .ok()
            .flatten()
    }
}

parameter_types! {
    pub const MaxBlocksForRandomness: BlockNumber = prod_or_fast!(2 * HOURS, 2 * MINUTES);
}

// TODO: If the next line is uncommented (which should be eventually), compilation breaks (most likely because of mismatched dependency issues)
/* parameter_types! {
    pub const MaxBlocksForRandomness: BlockNumber = prod_or_fast!(2 * runtime_constants::time::EPOCH_DURATION_IN_SLOTS, 2 * MINUTES);
} */

/// Configure the randomness pallet
impl pallet_randomness::Config for Runtime {
    type RuntimeEvent = RuntimeEvent;
    type BabeDataGetter = BabeDataGetter;
    type WeightInfo = ();
}

parameter_types! {
    pub const SpMinDeposit: Balance = 20 * UNIT;
    pub const BucketDeposit: Balance = 20 * UNIT;
    pub const SlashFactor: Balance = 20 * UNIT;
}

pub type HasherOutT<T> = <<T as TrieLayout>::Hash as Hasher>::Out;
pub struct DefaultMerkleRoot<T>(PhantomData<T>);
impl<T: TrieConfiguration> Get<HasherOutT<T>> for DefaultMerkleRoot<T> {
    fn get() -> HasherOutT<T> {
        sp_trie::empty_trie_root::<T>()
    }
}
impl pallet_storage_providers::Config for Runtime {
    type RuntimeEvent = RuntimeEvent;
    type NativeBalance = Balances;
    type StorageData = u32;
    type SpCount = u32;
    type MerklePatriciaRoot = Hash;
    type DefaultMerkleRoot = DefaultMerkleRoot<StorageProofsMerkleTrieLayout>;
    type ValuePropId = Hash;
    type ReadAccessGroupId = <Self as pallet_nfts::Config>::CollectionId;
    type ProvidersProofSubmitters = ProofsDealer;
    type Treasury = TreasuryAccount;
    type MaxMultiAddressSize = ConstU32<100>;
    type MaxMultiAddressAmount = ConstU32<5>;
    type MaxProtocols = ConstU32<100>;
    type MaxBuckets = ConstU32<10000>;
    type BucketDeposit = BucketDeposit;
    type BucketNameLimit = ConstU32<100>;
    type SpMinDeposit = SpMinDeposit;
    type SpMinCapacity = ConstU32<2>;
    type DepositPerData = ConstU128<2>;
    type RuntimeHoldReason = RuntimeHoldReason;
    type Subscribers = FileSystem;
    type ProvidersRandomness = pallet_randomness::RandomnessFromOneEpochAgo<Runtime>;
    type MaxBlocksForRandomness = MaxBlocksForRandomness;
    type MinBlocksBetweenCapacityChanges = ConstU32<10>;
    type SlashFactor = SlashFactor;
    type ReputationWeightType = u32;
    type StartingReputationWeight = ReplicationTarget;
}

parameter_types! {
    pub const PaymentStreamHoldReason: RuntimeHoldReason = RuntimeHoldReason::PaymentStreams(pallet_payment_streams::HoldReason::PaymentStreamDeposit);
}

// Converter from the BlockNumber type to the Balance type for math
pub struct BlockNumberToBalance;

impl Convert<BlockNumber, Balance> for BlockNumberToBalance {
    fn convert(block_number: BlockNumber) -> Balance {
        block_number.into() // In this converter we assume that the block number type is smaller in size than the balance type
    }
}

impl pallet_payment_streams::Config for Runtime {
    type RuntimeEvent = RuntimeEvent;
    type NativeBalance = Balances;
    type ProvidersPallet = Providers;
    type RuntimeHoldReason = RuntimeHoldReason;
    type NewStreamDeposit = ConstU32<10>; // Amount of blocks that the deposit of a new stream should be able to pay for
    type Units = u32; // Storage unit
    type BlockNumberToBalance = BlockNumberToBalance;
    type ProvidersProofSubmitters = ProofsDealer;
}

// TODO: remove this and replace with pallet treasury
pub struct TreasuryAccount;
impl Get<AccountId32> for TreasuryAccount {
    fn get() -> AccountId32 {
        AccountId32::from([0; 32])
    }
}

parameter_types! {
    pub const RandomChallengesPerBlock: u32 = 10;
    pub const MaxCustomChallengesPerBlock: u32 = 10;
    pub const ChallengeHistoryLength: BlockNumber = 100;
    pub const ChallengesQueueLength: u32 = 100;
    pub const CheckpointChallengePeriod: u32 = 10;
    pub const ChallengesFee: Balance = 1 * UNIT;
    pub const StakeToChallengePeriod: Balance = 10 * UNIT;
    pub const ChallengeTicksTolerance: u32 = 50;
    pub const MaxSubmittersPerTick: u32 = 1000; // TODO: Change this value after benchmarking for it to coincide with the implicit limit given by maximum block weight
    pub const TargetTicksStorageOfSubmitters: u32 = 3;
}

impl pallet_proofs_dealer::Config for Runtime {
    type RuntimeEvent = RuntimeEvent;
    type ProvidersPallet = Providers;
    type NativeBalance = Balances;
    type MerkleTrieHash = Hash;
    type MerkleTrieHashing = BlakeTwo256;
    type ForestVerifier = ForestVerifier<StorageProofsMerkleTrieLayout, { BlakeTwo256::LENGTH }>;
    type KeyVerifier = FileKeyVerifier<
        StorageProofsMerkleTrieLayout,
        { shp_constants::H_LENGTH },
        { shp_constants::FILE_CHUNK_SIZE },
        { shp_constants::FILE_SIZE_TO_CHALLENGES },
    >;
    type StakeToBlockNumber = SaturatingBalanceToBlockNumber;
    type RandomChallengesPerBlock = RandomChallengesPerBlock;
    type MaxCustomChallengesPerBlock = MaxCustomChallengesPerBlock;
    type MaxSubmittersPerTick = MaxSubmittersPerTick;
    type TargetTicksStorageOfSubmitters = TargetTicksStorageOfSubmitters;
    type ChallengeHistoryLength = ChallengeHistoryLength;
    type ChallengesQueueLength = ChallengesQueueLength;
    type CheckpointChallengePeriod = CheckpointChallengePeriod;
    type ChallengesFee = ChallengesFee;
    type Treasury = TreasuryAccount;
    type RandomnessProvider = pallet_randomness::ParentBlockRandomness<Runtime>;
    type StakeToChallengePeriod = StakeToChallengePeriod;
    type ChallengeTicksTolerance = ChallengeTicksTolerance;
}

/// Structure to mock a verifier that returns `true` when `proof` is not empty
/// and `false` otherwise.
pub struct MockVerifier<C> {
    _phantom: core::marker::PhantomData<C>,
}

/// Implement the `TrieVerifier` trait for the `MockVerifier` struct.
impl<C> CommitmentVerifier for MockVerifier<C>
where
    C: MaybeDebug + Ord + Default + Copy + AsRef<[u8]> + AsMut<[u8]>,
{
    type Proof = CompactProof;
    type Commitment = H256;
    type Challenge = C;

    fn verify_proof(
        _root: &Self::Commitment,
        challenges: &[Self::Challenge],
        proof: &CompactProof,
    ) -> Result<BTreeSet<Self::Challenge>, DispatchError> {
        if proof.encoded_nodes.len() > 0 {
            Ok(challenges.iter().cloned().collect())
        } else {
            Err("Proof is empty".into())
        }
    }
}

type ThresholdType = u32;

parameter_types! {
    pub const ReplicationTarget: u32 = 10;
    pub const MaximumThreshold: ThresholdType = u32::MAX;
}

/// Configure the pallet template in pallets/template.
impl pallet_file_system::Config for Runtime {
    type RuntimeEvent = RuntimeEvent;
    type Providers = Providers;
    type ProofDealer = ProofsDealer;
    type Fingerprint = Hash;
    type ReplicationTargetType = u32;
    type ThresholdType = ThresholdType;
    type ThresholdTypeToBlockNumber = ThresholdTypeToBlockNumberConverter;
    type HashToThresholdType = HashToThresholdTypeConverter;
    type MerkleHashToRandomnessOutput = MerkleHashToRandomnessOutputConverter;
    type ChunkIdToMerkleHash = ChunkIdToMerkleHashConverter;
    type Currency = Balances;
    type Nfts = Nfts;
    type CollectionInspector = BucketNfts;
<<<<<<< HEAD
    type ReplicationTarget = ReplicationTarget;
    type MaximumThreshold = MaximumThreshold;
    type BlockRangeToMaximumThreshold = ConstU32<50>;
    type MaxBspsPerStorageRequest = ConstU32<5>;
=======
    type AssignmentThresholdDecayFactor = ThresholdAsymptoticDecayFactor;
    type AssignmentThresholdAsymptote = ThresholdAsymptote;
    type AssignmentThresholdMultiplier = ThresholdMultiplier;
    type Fingerprint = Hash;
    type StorageRequestBspsRequiredType = u32;
    type TargetBspsRequired = ConstU32<5>;
    type MaxBspsPerStorageRequest = ConstU32<500>;
>>>>>>> 428f93ab
    type MaxBatchConfirmStorageRequests = ConstU32<10>;
    type MaxFilePathSize = ConstU32<512u32>;
    type MaxPeerIdSize = ConstU32<100>;
    type MaxNumberOfPeerIds = ConstU32<5>;
    type MaxDataServerMultiAddresses = ConstU32<10>;
    type MaxExpiredItemsInBlock = ConstU32<100>;
    type StorageRequestTtl = ConstU32<40>;
    type PendingFileDeletionRequestTtl = ConstU32<40u32>;
    type MaxUserPendingDeletionRequests = ConstU32<10u32>;
}

// Converter from the Balance type to the BlockNumber type for math.
// It performs a saturated conversion, so that the result is always a valid BlockNumber.
pub struct SaturatingBalanceToBlockNumber;

impl Convert<Balance, BlockNumberFor<Runtime>> for SaturatingBalanceToBlockNumber {
    fn convert(block_number: Balance) -> BlockNumberFor<Runtime> {
        block_number.saturated_into()
    }
}

// Converter from the ThresholdType type (FixedU128) to the BlockNumber type (u64) and vice versa.
// It performs a saturated conversion, so that the result is always a valid BlockNumber.
pub struct ThresholdTypeToBlockNumberConverter;

impl Convert<ThresholdType, BlockNumberFor<Runtime>> for ThresholdTypeToBlockNumberConverter {
    fn convert(threshold: ThresholdType) -> BlockNumberFor<Runtime> {
        threshold.saturated_into()
    }
}

impl ConvertBack<ThresholdType, BlockNumberFor<Runtime>> for ThresholdTypeToBlockNumberConverter {
    fn convert_back(block_number: BlockNumberFor<Runtime>) -> ThresholdType {
        block_number.into()
    }
}

<<<<<<< HEAD
/// Converter from the [`Hash`] type to the [`ThresholdType`].
=======
// Converter from the Hash type from the runtime (BlakeTwo256) to the ThresholdType type (FixedU128).
// Since we can't convert directly a hash to a FixedU128 (since the hash type used in the runtime has
// 256 bits and FixedU128 has 128 bits), we truncate the hash to 16 bytes and then interpret those bytes
// as a big-endian fixed-point U128.
>>>>>>> 428f93ab
pub struct HashToThresholdTypeConverter;
impl Convert<<Runtime as frame_system::Config>::Hash, ThresholdType>
    for HashToThresholdTypeConverter
{
    fn convert(hash: <Runtime as frame_system::Config>::Hash) -> ThresholdType {
        // Get the hash as bytes
        let hash_bytes = hash.as_ref();

        // Get the 4 least significant bytes of the hash and interpret them as an u32
        let truncated_hash_bytes: [u8; 4] =
            hash_bytes[28..].try_into().expect("Hash is 32 bytes; qed");

        ThresholdType::from_be_bytes(truncated_hash_bytes)
    }
}

// Converter from the MerkleHash (H256) type to the RandomnessOutput (H256) type.
pub struct MerkleHashToRandomnessOutputConverter;

impl Convert<H256, H256> for MerkleHashToRandomnessOutputConverter {
    fn convert(hash: H256) -> H256 {
        hash
    }
}

// Converter from the ChunkId type to the MerkleHash (H256) type.
pub struct ChunkIdToMerkleHashConverter;

impl Convert<ChunkId, H256> for ChunkIdToMerkleHashConverter {
    fn convert(chunk_id: ChunkId) -> H256 {
        let chunk_id_biguint = BigUint::from(chunk_id.as_u64());
        let mut bytes = chunk_id_biguint.to_bytes_be();

        // Ensure the byte slice is exactly 32 bytes long by padding with leading zeros
        if bytes.len() < 32 {
            let mut padded_bytes = vec![0u8; 32 - bytes.len()];
            padded_bytes.extend(bytes);
            bytes = padded_bytes;
        }

        H256::from_slice(&bytes)
    }
}

impl pallet_bucket_nfts::Config for Runtime {
    type RuntimeEvent = RuntimeEvent;
    type Providers = Providers;
    #[cfg(feature = "runtime-benchmarks")]
    type Helper = ();
}<|MERGE_RESOLUTION|>--- conflicted
+++ resolved
@@ -612,20 +612,10 @@
     type Currency = Balances;
     type Nfts = Nfts;
     type CollectionInspector = BucketNfts;
-<<<<<<< HEAD
     type ReplicationTarget = ReplicationTarget;
     type MaximumThreshold = MaximumThreshold;
     type BlockRangeToMaximumThreshold = ConstU32<50>;
     type MaxBspsPerStorageRequest = ConstU32<5>;
-=======
-    type AssignmentThresholdDecayFactor = ThresholdAsymptoticDecayFactor;
-    type AssignmentThresholdAsymptote = ThresholdAsymptote;
-    type AssignmentThresholdMultiplier = ThresholdMultiplier;
-    type Fingerprint = Hash;
-    type StorageRequestBspsRequiredType = u32;
-    type TargetBspsRequired = ConstU32<5>;
-    type MaxBspsPerStorageRequest = ConstU32<500>;
->>>>>>> 428f93ab
     type MaxBatchConfirmStorageRequests = ConstU32<10>;
     type MaxFilePathSize = ConstU32<512u32>;
     type MaxPeerIdSize = ConstU32<100>;
@@ -663,14 +653,7 @@
     }
 }
 
-<<<<<<< HEAD
 /// Converter from the [`Hash`] type to the [`ThresholdType`].
-=======
-// Converter from the Hash type from the runtime (BlakeTwo256) to the ThresholdType type (FixedU128).
-// Since we can't convert directly a hash to a FixedU128 (since the hash type used in the runtime has
-// 256 bits and FixedU128 has 128 bits), we truncate the hash to 16 bytes and then interpret those bytes
-// as a big-endian fixed-point U128.
->>>>>>> 428f93ab
 pub struct HashToThresholdTypeConverter;
 impl Convert<<Runtime as frame_system::Config>::Hash, ThresholdType>
     for HashToThresholdTypeConverter
