--- conflicted
+++ resolved
@@ -390,13 +390,8 @@
     type DepositPerData = ConstU128<2>;
     type RuntimeHoldReason = RuntimeHoldReason;
     type Subscribers = FileSystem;
-<<<<<<< HEAD
-    type ProvidersRandomness = MockRandomness;
-    type MaxBlocksForRandomness = ConstU32<{ 2 * EPOCH_DURATION_IN_BLOCKS }>;
-=======
     type ProvidersRandomness = Randomness;
     type MaxBlocksForRandomness = MaxBlocksForRandomness;
->>>>>>> 303574bb
     type MinBlocksBetweenCapacityChanges = ConstU32<10>;
 }
 
