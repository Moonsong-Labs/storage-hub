--- conflicted
+++ resolved
@@ -516,13 +516,9 @@
     type MaxCommitmentSize = ConstU32<1000>;
     type ZeroSizeBucketFixedRate =
         runtime_params::dynamic_params::runtime_config::ZeroSizeBucketFixedRate;
-<<<<<<< HEAD
-    type TopUpGracePeriod = ConstU32<600>; // 1 hour with 6 second timeslots.
-    type ProviderTopUpTtl = ConstU32<600>; // 1 hour with 6 second timeslots.
+    type TopUpGracePeriod = ConstU32<{ 24 * 60 * 60 / 6 }>; // 1 day with 6 second timeslots.
+    type ProviderTopUpTtl = ConstU32<{ 24 * 60 * 60 / 6 }>; // 1 day with 6 second timeslots.
     type MaxExpiredItemsInBlock = ConstU32<100>;
-=======
-    type TopUpGracePeriod = ConstU32<{ 24 * 60 * 60 / 6 }>; // 1 day with 6 second timeslots.
->>>>>>> d49aaccc
 }
 
 parameter_types! {
