// This is free and unencumbered software released into the public domain.
//
// Anyone is free to copy, modify, publish, use, compile, sell, or
// distribute this software, either in source code form or as a compiled
// binary, for any purpose, commercial or non-commercial, and by any
// means.
//
// In jurisdictions that recognize copyright laws, the author or authors
// of this software dedicate any and all copyright interest in the
// software to the public domain. We make this dedication for the benefit
// of the public at large and to the detriment of our heirs and
// successors. We intend this dedication to be an overt act of
// relinquishment in perpetuity of all present and future rights to this
// software under copyright law.
//
// THE SOFTWARE IS PROVIDED "AS IS", WITHOUT WARRANTY OF ANY KIND,
// EXPRESS OR IMPLIED, INCLUDING BUT NOT LIMITED TO THE WARRANTIES OF
// MERCHANTABILITY, FITNESS FOR A PARTICULAR PURPOSE AND NONINFRINGEMENT.
// IN NO EVENT SHALL THE AUTHORS BE LIABLE FOR ANY CLAIM, DAMAGES OR
// OTHER LIABILITY, WHETHER IN AN ACTION OF CONTRACT, TORT OR OTHERWISE,
// ARISING FROM, OUT OF OR IN CONNECTION WITH THE SOFTWARE OR THE USE OR
// OTHER DEALINGS IN THE SOFTWARE.
//
// For more information, please refer to <http://unlicense.org>

mod xcm_config;

// Substrate and Polkadot dependencies
use core::marker::PhantomData;
use cumulus_pallet_parachain_system::{RelayChainStateProof, RelayNumberMonotonicallyIncreases};
use cumulus_primitives_core::{relay_chain::well_known_keys, AggregateMessageOrigin, ParaId};
use frame_support::{
    derive_impl,
    dispatch::DispatchClass,
    parameter_types,
    traits::{
        AsEnsureOriginWithArg, ConstBool, ConstU32, ConstU64, ConstU8, EitherOfDiverse,
        TransformOrigin,
    },
    weights::{ConstantMultiplier, Weight},
    PalletId,
};
use frame_system::{
    limits::{BlockLength, BlockWeights},
    pallet_prelude::BlockNumberFor,
    EnsureRoot, EnsureSigned,
};
use num_bigint::BigUint;
use pallet_nfts::PalletFeatures;
use pallet_xcm::{EnsureXcm, IsVoiceOfBody};
use parachains_common::message_queue::{NarrowOriginToSibling, ParaIdToSibling};
use polkadot_runtime_common::{
    prod_or_fast, xcm_sender::NoPriceForMessageDelivery, BlockHashCount, SlowAdjustingFeeUpdate,
};
use shp_file_key_verifier::FileKeyVerifier;
use shp_file_metadata::ChunkId;
use shp_forest_verifier::ForestVerifier;
use shp_traits::{CommitmentVerifier, MaybeDebug};
use sp_consensus_aura::sr25519::AuthorityId as AuraId;
use sp_core::{ConstU128, Get, Hasher, H256};
use sp_runtime::traits::ConvertBack;
use sp_runtime::{
    traits::{BlakeTwo256, Convert, Verify},
    AccountId32, DispatchError, Perbill, SaturatedConversion,
};
use sp_std::collections::btree_set::BTreeSet;
use sp_std::vec;
use sp_trie::{CompactProof, LayoutV1, TrieConfiguration, TrieLayout};
use sp_version::RuntimeVersion;
use xcm::latest::prelude::BodyId;

// Local module imports
use super::{
    weights::{BlockExecutionWeight, ExtrinsicBaseWeight, RocksDbWeight},
    AccountId, Aura, Balance, Balances, Block, BlockNumber, BucketNfts, CollatorSelection,
    FileSystem, Hash, MessageQueue, Nfts, Nonce, PalletInfo, ParachainInfo, ParachainSystem,
    ProofsDealer, Providers, Runtime, RuntimeCall, RuntimeEvent, RuntimeFreezeReason,
    RuntimeHoldReason, RuntimeOrigin, RuntimeTask, Session, SessionKeys, Signature, System,
    WeightToFee, XcmpQueue, AVERAGE_ON_INITIALIZE_RATIO, BLOCK_PROCESSING_VELOCITY, DAYS,
    EXISTENTIAL_DEPOSIT, HOURS, MAXIMUM_BLOCK_WEIGHT, MICROUNIT, MINUTES, NORMAL_DISPATCH_RATIO,
    RELAY_CHAIN_SLOT_DURATION_MILLIS, SLOT_DURATION, UNINCLUDED_SEGMENT_CAPACITY, UNIT, VERSION,
};
use crate::PolkadotXcm;
use xcm_config::{RelayLocation, XcmOriginToTransactDispatchOrigin};

pub type StorageProofsMerkleTrieLayout = LayoutV1<BlakeTwo256>;

parameter_types! {
    pub const Version: RuntimeVersion = VERSION;

    // This part is copied from Substrate's `bin/node/runtime/src/lib.rs`.
    //  The `RuntimeBlockLength` and `RuntimeBlockWeights` exist here because the
    // `DeletionWeightLimit` and `DeletionQueueDepth` depend on those to parameterize
    // the lazy contract deletion.
    pub RuntimeBlockLength: BlockLength =
        BlockLength::max_with_normal_ratio(5 * 1024 * 1024, NORMAL_DISPATCH_RATIO);
    pub RuntimeBlockWeights: BlockWeights = BlockWeights::builder()
        .base_block(BlockExecutionWeight::get())
        .for_class(DispatchClass::all(), |weights| {
            weights.base_extrinsic = ExtrinsicBaseWeight::get();
        })
        .for_class(DispatchClass::Normal, |weights| {
            weights.max_total = Some(NORMAL_DISPATCH_RATIO * MAXIMUM_BLOCK_WEIGHT);
        })
        .for_class(DispatchClass::Operational, |weights| {
            weights.max_total = Some(MAXIMUM_BLOCK_WEIGHT);
            // Operational transactions have some extra reserved space, so that they
            // are included even if block reached `MAXIMUM_BLOCK_WEIGHT`.
            weights.reserved = Some(
                MAXIMUM_BLOCK_WEIGHT - NORMAL_DISPATCH_RATIO * MAXIMUM_BLOCK_WEIGHT
            );
        })
        .avg_block_initialization(AVERAGE_ON_INITIALIZE_RATIO)
        .build_or_panic();
    pub const SS58Prefix: u16 = 42;
}

/// The default types are being injected by [`derive_impl`](`frame_support::derive_impl`) from
/// [`ParaChainDefaultConfig`](`struct@frame_system::config_preludes::ParaChainDefaultConfig`),
/// but overridden as needed.
#[derive_impl(frame_system::config_preludes::ParaChainDefaultConfig as frame_system::DefaultConfig)]
impl frame_system::Config for Runtime {
    /// The identifier used to distinguish between accounts.
    type AccountId = AccountId;
    /// The index type for storing how many extrinsics an account has signed.
    type Nonce = Nonce;
    /// The type for hashing blocks and tries.
    type Hash = Hash;
    /// The block type.
    type Block = Block;
    /// Maximum number of block number to block hash mappings to keep (oldest pruned first).
    type BlockHashCount = BlockHashCount;
    /// Runtime version.
    type Version = Version;
    /// The data to be stored in an account.
    type AccountData = pallet_balances::AccountData<Balance>;
    /// The weight of database operations that the runtime can invoke.
    type DbWeight = RocksDbWeight;
    /// Block & extrinsics weights: base values and limits.
    type BlockWeights = RuntimeBlockWeights;
    /// The maximum length of a block (in bytes).
    type BlockLength = RuntimeBlockLength;
    /// This is used as an identifier of the chain. 42 is the generic substrate prefix.
    type SS58Prefix = SS58Prefix;
    /// The action to take on a Runtime Upgrade
    type OnSetCode = cumulus_pallet_parachain_system::ParachainSetCode<Self>;
    type MaxConsumers = frame_support::traits::ConstU32<16>;
}

impl pallet_timestamp::Config for Runtime {
    type Moment = u64;
    type OnTimestampSet = Aura;
    #[cfg(feature = "experimental")]
    type MinimumPeriod = ConstU64<0>;
    #[cfg(not(feature = "experimental"))]
    type MinimumPeriod = ConstU64<{ SLOT_DURATION / 2 }>;
    type WeightInfo = ();
}

impl pallet_authorship::Config for Runtime {
    type FindAuthor = pallet_session::FindAccountFromAuthorIndex<Self, Aura>;
    type EventHandler = (CollatorSelection,);
}

parameter_types! {
    pub const ExistentialDeposit: Balance = EXISTENTIAL_DEPOSIT;
}

impl pallet_balances::Config for Runtime {
    type MaxLocks = ConstU32<50>;
    /// The type for recording an account's balance.
    type Balance = Balance;
    /// The ubiquitous event type.
    type RuntimeEvent = RuntimeEvent;
    type DustRemoval = ();
    type ExistentialDeposit = ExistentialDeposit;
    type AccountStore = System;
    type WeightInfo = pallet_balances::weights::SubstrateWeight<Runtime>;
    type MaxReserves = ConstU32<50>;
    type ReserveIdentifier = [u8; 8];
    type RuntimeHoldReason = RuntimeHoldReason;
    type RuntimeFreezeReason = RuntimeFreezeReason;
    type FreezeIdentifier = ();
    type MaxFreezes = ConstU32<0>;
}

parameter_types! {
    /// Relay Chain `TransactionByteFee` / 10
    pub const TransactionByteFee: Balance = 10 * MICROUNIT;
}

impl pallet_transaction_payment::Config for Runtime {
    type RuntimeEvent = RuntimeEvent;
    type OnChargeTransaction = pallet_transaction_payment::CurrencyAdapter<Balances, ()>;
    type WeightToFee = WeightToFee;
    type LengthToFee = ConstantMultiplier<Balance, TransactionByteFee>;
    type FeeMultiplierUpdate = SlowAdjustingFeeUpdate<Self>;
    type OperationalFeeMultiplier = ConstU8<5>;
}

impl pallet_sudo::Config for Runtime {
    type RuntimeEvent = RuntimeEvent;
    type RuntimeCall = RuntimeCall;
    type WeightInfo = ();
}

parameter_types! {
    pub const ReservedXcmpWeight: Weight = MAXIMUM_BLOCK_WEIGHT.saturating_div(4);
    pub const ReservedDmpWeight: Weight = MAXIMUM_BLOCK_WEIGHT.saturating_div(4);
    pub const RelayOrigin: AggregateMessageOrigin = AggregateMessageOrigin::Parent;
}

impl cumulus_pallet_parachain_system::Config for Runtime {
    type WeightInfo = ();
    type RuntimeEvent = RuntimeEvent;
    type OnSystemEvent = ();
    type SelfParaId = parachain_info::Pallet<Runtime>;
    type OutboundXcmpMessageSource = XcmpQueue;
    type DmpQueue = frame_support::traits::EnqueueWithOrigin<MessageQueue, RelayOrigin>;
    type ReservedDmpWeight = ReservedDmpWeight;
    type XcmpMessageHandler = XcmpQueue;
    type ReservedXcmpWeight = ReservedXcmpWeight;
    type CheckAssociatedRelayNumber = RelayNumberMonotonicallyIncreases;
    type ConsensusHook = ConsensusHook;
}
pub(crate) type ConsensusHook = cumulus_pallet_aura_ext::FixedVelocityConsensusHook<
    Runtime,
    RELAY_CHAIN_SLOT_DURATION_MILLIS,
    BLOCK_PROCESSING_VELOCITY,
    UNINCLUDED_SEGMENT_CAPACITY,
>;

impl parachain_info::Config for Runtime {}

parameter_types! {
    pub MessageQueueServiceWeight: Weight = Perbill::from_percent(35) * RuntimeBlockWeights::get().max_block;
}

impl pallet_message_queue::Config for Runtime {
    type RuntimeEvent = RuntimeEvent;
    type WeightInfo = ();
    #[cfg(feature = "runtime-benchmarks")]
    type MessageProcessor = pallet_message_queue::mock_helpers::NoopMessageProcessor<
        cumulus_primitives_core::AggregateMessageOrigin,
    >;
    #[cfg(not(feature = "runtime-benchmarks"))]
    type MessageProcessor = xcm_builder::ProcessXcmMessage<
        AggregateMessageOrigin,
        xcm_executor::XcmExecutor<xcm_config::XcmConfig>,
        RuntimeCall,
    >;
    type Size = u32;
    // The XCMP queue pallet is only ever able to handle the `Sibling(ParaId)` origin:
    type QueueChangeHandler = NarrowOriginToSibling<XcmpQueue>;
    type QueuePausedQuery = NarrowOriginToSibling<XcmpQueue>;
    type HeapSize = sp_core::ConstU32<{ 64 * 1024 }>;
    type MaxStale = sp_core::ConstU32<8>;
    type ServiceWeight = MessageQueueServiceWeight;
}

impl cumulus_pallet_aura_ext::Config for Runtime {}

impl cumulus_pallet_xcmp_queue::Config for Runtime {
    type RuntimeEvent = RuntimeEvent;
    type ChannelInfo = ParachainSystem;
    type VersionWrapper = PolkadotXcm;
    // Enqueue XCMP messages from siblings for later processing.
    type XcmpQueue = TransformOrigin<MessageQueue, AggregateMessageOrigin, ParaId, ParaIdToSibling>;
    type MaxInboundSuspended = sp_core::ConstU32<1_000>;
    type ControllerOrigin = EnsureRoot<AccountId>;
    type ControllerOriginConverter = XcmOriginToTransactDispatchOrigin;
    type WeightInfo = ();
    type PriceForSiblingDelivery = NoPriceForMessageDelivery<ParaId>;
}

parameter_types! {
    pub const Period: BlockNumber = 6 * HOURS;
    pub const Offset: BlockNumber = 0;
}

impl pallet_session::Config for Runtime {
    type RuntimeEvent = RuntimeEvent;
    type ValidatorId = <Self as frame_system::Config>::AccountId;
    // we don't have stash and controller, thus we don't need the convert as well.
    type ValidatorIdOf = pallet_collator_selection::IdentityCollator;
    type ShouldEndSession = pallet_session::PeriodicSessions<Period, Offset>;
    type NextSessionRotation = pallet_session::PeriodicSessions<Period, Offset>;
    type SessionManager = CollatorSelection;
    // Essentially just Aura, but let's be pedantic.
    type SessionHandler = <SessionKeys as sp_runtime::traits::OpaqueKeys>::KeyTypeIdProviders;
    type Keys = SessionKeys;
    type WeightInfo = ();
}

impl pallet_aura::Config for Runtime {
    type AuthorityId = AuraId;
    type DisabledValidators = ();
    type MaxAuthorities = ConstU32<100_000>;
    type AllowMultipleBlocksPerSlot = ConstBool<true>;
    #[cfg(feature = "experimental")]
    type SlotDuration = ConstU64<SLOT_DURATION>;
}

parameter_types! {
    pub const PotId: PalletId = PalletId(*b"PotStake");
    pub const SessionLength: BlockNumber = 6 * HOURS;
    // StakingAdmin pluralistic body.
    pub const StakingAdminBodyId: BodyId = BodyId::Defense;
}

/// We allow root and the StakingAdmin to execute privileged collator selection operations.
pub type CollatorSelectionUpdateOrigin = EitherOfDiverse<
    EnsureRoot<AccountId>,
    EnsureXcm<IsVoiceOfBody<RelayLocation, StakingAdminBodyId>>,
>;

impl pallet_collator_selection::Config for Runtime {
    type RuntimeEvent = RuntimeEvent;
    type Currency = Balances;
    type UpdateOrigin = CollatorSelectionUpdateOrigin;
    type PotId = PotId;
    type MaxCandidates = ConstU32<100>;
    type MinEligibleCollators = ConstU32<4>;
    type MaxInvulnerables = ConstU32<20>;
    // should be a multiple of session or things will get inconsistent
    type KickThreshold = Period;
    type ValidatorId = <Self as frame_system::Config>::AccountId;
    type ValidatorIdOf = pallet_collator_selection::IdentityCollator;
    type ValidatorRegistration = Session;
    type WeightInfo = ();
}

parameter_types! {
    pub Features: PalletFeatures = PalletFeatures::all_enabled();
    pub const MaxAttributesPerCall: u32 = 10;
    pub const CollectionDeposit: Balance = 100 * UNIT;
    pub const ItemDeposit: Balance = 1 * UNIT;
    pub const ApprovalsLimit: u32 = 20;
    pub const ItemAttributesApprovalsLimit: u32 = 20;
    pub const MaxTips: u32 = 10;
    pub const MaxDeadlineDuration: BlockNumber = 12 * 30 * DAYS;
    pub const MetadataDepositBase: Balance = 10 * UNIT;
    pub const MetadataDepositPerByte: Balance = 1 * UNIT;
}

impl pallet_nfts::Config for Runtime {
    type RuntimeEvent = RuntimeEvent;
    type CollectionId = u32;
    type ItemId = u32;
    type Currency = Balances;
    type CreateOrigin = AsEnsureOriginWithArg<EnsureSigned<AccountId>>;
    type ForceOrigin = frame_system::EnsureRoot<AccountId>;
    type CollectionDeposit = CollectionDeposit;
    type ItemDeposit = ItemDeposit;
    type MetadataDepositBase = MetadataDepositBase;
    type AttributeDepositBase = MetadataDepositBase;
    type DepositPerByte = MetadataDepositPerByte;
    type StringLimit = ConstU32<256>;
    type KeyLimit = ConstU32<64>;
    type ValueLimit = ConstU32<256>;
    type ApprovalsLimit = ApprovalsLimit;
    type ItemAttributesApprovalsLimit = ItemAttributesApprovalsLimit;
    type MaxTips = MaxTips;
    type MaxDeadlineDuration = MaxDeadlineDuration;
    type MaxAttributesPerCall = MaxAttributesPerCall;
    type Features = Features;
    type OffchainSignature = Signature;
    type OffchainPublic = <Signature as Verify>::Signer;
    type WeightInfo = pallet_nfts::weights::SubstrateWeight<Runtime>;
    #[cfg(feature = "runtime-benchmarks")]
    type Helper = ();
    type Locker = ();
}

/// Only callable after `set_validation_data` is called which forms this proof the same way
fn relay_chain_state_proof() -> RelayChainStateProof {
    let relay_storage_root = ParachainSystem::validation_data()
        .expect("set in `set_validation_data`")
        .relay_parent_storage_root;
    let relay_chain_state =
        ParachainSystem::relay_state_proof().expect("set in `set_validation_data`");
    RelayChainStateProof::new(ParachainInfo::get(), relay_storage_root, relay_chain_state)
        .expect("Invalid relay chain state proof, already constructed in `set_validation_data`")
}

pub struct BabeDataGetter;
impl pallet_randomness::GetBabeData<u64, Hash> for BabeDataGetter {
    // Tolerate panic here because this is only ever called in an inherent (so can be omitted)
    fn get_epoch_index() -> u64 {
        if cfg!(feature = "runtime-benchmarks") {
            // storage reads as per actual reads
            let _relay_storage_root = ParachainSystem::validation_data();
            let _relay_chain_state = ParachainSystem::relay_state_proof();
            const BENCHMARKING_NEW_EPOCH: u64 = 10u64;
            return BENCHMARKING_NEW_EPOCH;
        }
        relay_chain_state_proof()
            .read_optional_entry(well_known_keys::EPOCH_INDEX)
            .ok()
            .flatten()
            .expect("expected to be able to read epoch index from relay chain state proof")
    }
    fn get_epoch_randomness() -> Hash {
        if cfg!(feature = "runtime-benchmarks") {
            // storage reads as per actual reads
            let _relay_storage_root = ParachainSystem::validation_data();
            let _relay_chain_state = ParachainSystem::relay_state_proof();
            let benchmarking_babe_output = Hash::default();
            return benchmarking_babe_output;
        }
        relay_chain_state_proof()
            .read_optional_entry(well_known_keys::ONE_EPOCH_AGO_RANDOMNESS)
            .ok()
            .flatten()
            .expect("expected to be able to read epoch randomness from relay chain state proof")
    }
    fn get_parent_randomness() -> Hash {
        if cfg!(feature = "runtime-benchmarks") {
            // storage reads as per actual reads
            let _relay_storage_root = ParachainSystem::validation_data();
            let _relay_chain_state = ParachainSystem::relay_state_proof();
            let benchmarking_babe_output = Hash::default();
            return benchmarking_babe_output;
        }
        // Note: we use the `CURRENT_BLOCK_RANDOMNESS` key here as it also represents the parent randomness, the only difference
        // is the block since this randomness is valid, but we don't care about that because we are setting that directly in the `randomness` pallet.
        relay_chain_state_proof()
            .read_optional_entry(well_known_keys::CURRENT_BLOCK_RANDOMNESS)
            .ok()
            .flatten()
            .expect("expected to be able to read parent randomness from relay chain state proof")
    }
}

parameter_types! {
    pub const MaxBlocksForRandomness: BlockNumber = prod_or_fast!(2 * HOURS, 2 * MINUTES);
}

// TODO: If the next line is uncommented (which should be eventually), compilation breaks (most likely because of mismatched dependency issues)
/* parameter_types! {
    pub const MaxBlocksForRandomness: BlockNumber = prod_or_fast!(2 * runtime_constants::time::EPOCH_DURATION_IN_SLOTS, 2 * MINUTES);
} */

/// Configure the randomness pallet
impl pallet_randomness::Config for Runtime {
    type RuntimeEvent = RuntimeEvent;
    type BabeDataGetter = BabeDataGetter;
    type WeightInfo = ();
}

parameter_types! {
    pub const SpMinDeposit: Balance = 20 * UNIT;
    pub const BucketDeposit: Balance = 20 * UNIT;
    pub const SlashFactor: Balance = 20 * UNIT;
}

pub type HasherOutT<T> = <<T as TrieLayout>::Hash as Hasher>::Out;
pub struct DefaultMerkleRoot<T>(PhantomData<T>);
impl<T: TrieConfiguration> Get<HasherOutT<T>> for DefaultMerkleRoot<T> {
    fn get() -> HasherOutT<T> {
        sp_trie::empty_trie_root::<T>()
    }
}
impl pallet_storage_providers::Config for Runtime {
    type RuntimeEvent = RuntimeEvent;
    type NativeBalance = Balances;
    type StorageData = u32;
    type SpCount = u32;
    type MerklePatriciaRoot = Hash;
    type DefaultMerkleRoot = DefaultMerkleRoot<StorageProofsMerkleTrieLayout>;
    type ValuePropId = Hash;
    type ReadAccessGroupId = <Self as pallet_nfts::Config>::CollectionId;
    type ProvidersProofSubmitters = ProofsDealer;
    type Treasury = TreasuryAccount;
    type MaxMultiAddressSize = ConstU32<100>;
    type MaxMultiAddressAmount = ConstU32<5>;
    type MaxProtocols = ConstU32<100>;
    type MaxBuckets = ConstU32<10000>;
    type BucketDeposit = BucketDeposit;
    type BucketNameLimit = ConstU32<100>;
    type SpMinDeposit = SpMinDeposit;
    type SpMinCapacity = ConstU32<2>;
    type DepositPerData = ConstU128<2>;
    type RuntimeHoldReason = RuntimeHoldReason;
    type Subscribers = FileSystem;
    type ProvidersRandomness = pallet_randomness::RandomnessFromOneEpochAgo<Runtime>;
    type MaxBlocksForRandomness = MaxBlocksForRandomness;
    type MinBlocksBetweenCapacityChanges = ConstU32<10>;
    type SlashFactor = SlashFactor;
    type ReputationWeightType = u32;
    type StartingReputationWeight = ConstU32<10>;
}

parameter_types! {
    pub const PaymentStreamHoldReason: RuntimeHoldReason = RuntimeHoldReason::PaymentStreams(pallet_payment_streams::HoldReason::PaymentStreamDeposit);
}

// Converter from the BlockNumber type to the Balance type for math
pub struct BlockNumberToBalance;

impl Convert<BlockNumber, Balance> for BlockNumberToBalance {
    fn convert(block_number: BlockNumber) -> Balance {
        block_number.into() // In this converter we assume that the block number type is smaller in size than the balance type
    }
}

impl pallet_payment_streams::Config for Runtime {
    type RuntimeEvent = RuntimeEvent;
    type NativeBalance = Balances;
    type ProvidersPallet = Providers;
    type RuntimeHoldReason = RuntimeHoldReason;
    type NewStreamDeposit = ConstU32<10>; // Amount of blocks that the deposit of a new stream should be able to pay for
    type Units = u32; // Storage unit
    type BlockNumberToBalance = BlockNumberToBalance;
    type ProvidersProofSubmitters = ProofsDealer;
}

// TODO: remove this and replace with pallet treasury
pub struct TreasuryAccount;
impl Get<AccountId32> for TreasuryAccount {
    fn get() -> AccountId32 {
        AccountId32::from([0; 32])
    }
}

parameter_types! {
    pub const RandomChallengesPerBlock: u32 = 10;
    pub const MaxCustomChallengesPerBlock: u32 = 10;
    pub const ChallengeHistoryLength: BlockNumber = 100;
    pub const ChallengesQueueLength: u32 = 100;
    pub const CheckpointChallengePeriod: u32 = 10;
    pub const ChallengesFee: Balance = 1 * UNIT;
    pub const StakeToChallengePeriod: Balance = 10 * UNIT;
    pub const ChallengeTicksTolerance: u32 = 50;
    pub const MaxSubmittersPerTick: u32 = 1000; // TODO: Change this value after benchmarking for it to coincide with the implicit limit given by maximum block weight
    pub const TargetTicksStorageOfSubmitters: u32 = 3;
}

impl pallet_proofs_dealer::Config for Runtime {
    type RuntimeEvent = RuntimeEvent;
    type ProvidersPallet = Providers;
    type NativeBalance = Balances;
    type MerkleTrieHash = Hash;
    type MerkleTrieHashing = BlakeTwo256;
    type ForestVerifier = ForestVerifier<StorageProofsMerkleTrieLayout, { BlakeTwo256::LENGTH }>;
    type KeyVerifier = FileKeyVerifier<
        StorageProofsMerkleTrieLayout,
        { shp_constants::H_LENGTH },
        { shp_constants::FILE_CHUNK_SIZE },
        { shp_constants::FILE_SIZE_TO_CHALLENGES },
    >;
    type StakeToBlockNumber = SaturatingBalanceToBlockNumber;
    type RandomChallengesPerBlock = RandomChallengesPerBlock;
    type MaxCustomChallengesPerBlock = MaxCustomChallengesPerBlock;
    type MaxSubmittersPerTick = MaxSubmittersPerTick;
    type TargetTicksStorageOfSubmitters = TargetTicksStorageOfSubmitters;
    type ChallengeHistoryLength = ChallengeHistoryLength;
    type ChallengesQueueLength = ChallengesQueueLength;
    type CheckpointChallengePeriod = CheckpointChallengePeriod;
    type ChallengesFee = ChallengesFee;
    type Treasury = TreasuryAccount;
    type RandomnessProvider = pallet_randomness::ParentBlockRandomness<Runtime>;
    type StakeToChallengePeriod = StakeToChallengePeriod;
    type ChallengeTicksTolerance = ChallengeTicksTolerance;
}

/// Structure to mock a verifier that returns `true` when `proof` is not empty
/// and `false` otherwise.
pub struct MockVerifier<C> {
    _phantom: core::marker::PhantomData<C>,
}

/// Implement the `TrieVerifier` trait for the `MockVerifier` struct.
impl<C> CommitmentVerifier for MockVerifier<C>
where
    C: MaybeDebug + Ord + Default + Copy + AsRef<[u8]> + AsMut<[u8]>,
{
    type Proof = CompactProof;
    type Commitment = H256;
    type Challenge = C;

    fn verify_proof(
        _root: &Self::Commitment,
        challenges: &[Self::Challenge],
        proof: &CompactProof,
    ) -> Result<BTreeSet<Self::Challenge>, DispatchError> {
        if proof.encoded_nodes.len() > 0 {
            Ok(challenges.iter().cloned().collect())
        } else {
            Err("Proof is empty".into())
        }
    }
}

<<<<<<< HEAD
type ThresholdType = u32;
=======
type ThresholdType = FixedU128;

parameter_types! {
    pub const ThresholdAsymptoticDecayFactor: FixedU128 = FixedU128::from_rational(1, 2); // 0.5
    pub const ThresholdAsymptote: FixedU128 = FixedU128::from_rational(100, 1); // 100
    pub const ThresholdMultiplier: FixedU128 = FixedU128::from_rational(100, 1); // 100
    pub const MinWaitForStopStoring: BlockNumber = 10;
}
>>>>>>> 9dc1597a

/// Configure the pallet template in pallets/template.
impl pallet_file_system::Config for Runtime {
    type RuntimeEvent = RuntimeEvent;
    type Providers = Providers;
    type ProofDealer = ProofsDealer;
    type Fingerprint = Hash;
    type ReplicationTargetType = u32;
    type ThresholdType = ThresholdType;
    type ThresholdTypeToBlockNumber = ThresholdTypeToBlockNumberConverter;
    type HashToThresholdType = HashToThresholdTypeConverter;
    type MerkleHashToRandomnessOutput = MerkleHashToRandomnessOutputConverter;
    type ChunkIdToMerkleHash = ChunkIdToMerkleHashConverter;
    type Currency = Balances;
    type Nfts = Nfts;
    type CollectionInspector = BucketNfts;
    type MaxBspsPerStorageRequest = ConstU32<5>;
    type MaxBatchConfirmStorageRequests = ConstU32<10>;
    type MaxFilePathSize = ConstU32<512u32>;
    type MaxPeerIdSize = ConstU32<100>;
    type MaxNumberOfPeerIds = ConstU32<5>;
    type MaxDataServerMultiAddresses = ConstU32<10>;
    type MaxExpiredItemsInBlock = ConstU32<100>;
    type StorageRequestTtl = ConstU32<40>;
    type PendingFileDeletionRequestTtl = ConstU32<40u32>;
    type MaxUserPendingDeletionRequests = ConstU32<10u32>;
    type MinWaitForStopStoring = MinWaitForStopStoring;
}

// Converter from the Balance type to the BlockNumber type for math.
// It performs a saturated conversion, so that the result is always a valid BlockNumber.
pub struct SaturatingBalanceToBlockNumber;

impl Convert<Balance, BlockNumberFor<Runtime>> for SaturatingBalanceToBlockNumber {
    fn convert(block_number: Balance) -> BlockNumberFor<Runtime> {
        block_number.saturated_into()
    }
}

// Converter from the ThresholdType type (FixedU128) to the BlockNumber type (u64) and vice versa.
// It performs a saturated conversion, so that the result is always a valid BlockNumber.
pub struct ThresholdTypeToBlockNumberConverter;

impl Convert<ThresholdType, BlockNumberFor<Runtime>> for ThresholdTypeToBlockNumberConverter {
    fn convert(threshold: ThresholdType) -> BlockNumberFor<Runtime> {
        threshold.saturated_into()
    }
}

impl ConvertBack<ThresholdType, BlockNumberFor<Runtime>> for ThresholdTypeToBlockNumberConverter {
    fn convert_back(block_number: BlockNumberFor<Runtime>) -> ThresholdType {
        block_number.into()
    }
}

/// Converter from the [`Hash`] type to the [`ThresholdType`].
pub struct HashToThresholdTypeConverter;
impl Convert<<Runtime as frame_system::Config>::Hash, ThresholdType>
    for HashToThresholdTypeConverter
{
    fn convert(hash: <Runtime as frame_system::Config>::Hash) -> ThresholdType {
        // Get the hash as bytes
        let hash_bytes = hash.as_ref();

        // Get the 4 least significant bytes of the hash and interpret them as an u32
        let truncated_hash_bytes: [u8; 4] =
            hash_bytes[28..].try_into().expect("Hash is 32 bytes; qed");

        ThresholdType::from_be_bytes(truncated_hash_bytes)
    }
}

// Converter from the MerkleHash (H256) type to the RandomnessOutput (H256) type.
pub struct MerkleHashToRandomnessOutputConverter;

impl Convert<H256, H256> for MerkleHashToRandomnessOutputConverter {
    fn convert(hash: H256) -> H256 {
        hash
    }
}

// Converter from the ChunkId type to the MerkleHash (H256) type.
pub struct ChunkIdToMerkleHashConverter;

impl Convert<ChunkId, H256> for ChunkIdToMerkleHashConverter {
    fn convert(chunk_id: ChunkId) -> H256 {
        let chunk_id_biguint = BigUint::from(chunk_id.as_u64());
        let mut bytes = chunk_id_biguint.to_bytes_be();

        // Ensure the byte slice is exactly 32 bytes long by padding with leading zeros
        if bytes.len() < 32 {
            let mut padded_bytes = vec![0u8; 32 - bytes.len()];
            padded_bytes.extend(bytes);
            bytes = padded_bytes;
        }

        H256::from_slice(&bytes)
    }
}

impl pallet_bucket_nfts::Config for Runtime {
    type RuntimeEvent = RuntimeEvent;
    type Providers = Providers;
    #[cfg(feature = "runtime-benchmarks")]
    type Helper = ();
}<|MERGE_RESOLUTION|>--- conflicted
+++ resolved
@@ -592,18 +592,11 @@
     }
 }
 
-<<<<<<< HEAD
 type ThresholdType = u32;
-=======
-type ThresholdType = FixedU128;
-
-parameter_types! {
-    pub const ThresholdAsymptoticDecayFactor: FixedU128 = FixedU128::from_rational(1, 2); // 0.5
-    pub const ThresholdAsymptote: FixedU128 = FixedU128::from_rational(100, 1); // 100
-    pub const ThresholdMultiplier: FixedU128 = FixedU128::from_rational(100, 1); // 100
+
+parameter_types! {
     pub const MinWaitForStopStoring: BlockNumber = 10;
 }
->>>>>>> 9dc1597a
 
 /// Configure the pallet template in pallets/template.
 impl pallet_file_system::Config for Runtime {
