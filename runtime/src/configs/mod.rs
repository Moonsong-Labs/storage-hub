mod runtime_params;
pub mod xcm_config;

// Substrate and Polkadot dependencies
use core::marker::PhantomData;
use cumulus_pallet_parachain_system::{RelayChainStateProof, RelayNumberMonotonicallyIncreases};
use cumulus_primitives_core::{relay_chain::well_known_keys, AggregateMessageOrigin, ParaId};
use frame_support::{
    derive_impl,
    dispatch::DispatchClass,
    parameter_types,
    traits::{
        AsEnsureOriginWithArg, ConstBool, ConstU32, ConstU64, ConstU8, EitherOfDiverse,
        TransformOrigin,
    },
    weights::{ConstantMultiplier, Weight},
    PalletId,
};
use frame_system::{
    limits::{BlockLength, BlockWeights},
    pallet_prelude::BlockNumberFor,
    EnsureRoot, EnsureSigned,
};
use num_bigint::BigUint;
use pallet_nfts::PalletFeatures;
use pallet_xcm::{EnsureXcm, IsVoiceOfBody};
use parachains_common::message_queue::{NarrowOriginToSibling, ParaIdToSibling};
use polkadot_runtime_common::{
    prod_or_fast, xcm_sender::NoPriceForMessageDelivery, BlockHashCount, SlowAdjustingFeeUpdate,
};
use shp_data_price_updater::{MostlyStablePriceIndexUpdater, MostlyStablePriceIndexUpdaterConfig};
use shp_file_key_verifier::FileKeyVerifier;
use shp_file_metadata::{ChunkId, FileMetadata};
use shp_forest_verifier::ForestVerifier;
use shp_traits::{CommitmentVerifier, MaybeDebug};
use shp_treasury_funding::{
    LinearThenPowerOfTwoTreasuryCutCalculator, LinearThenPowerOfTwoTreasuryCutCalculatorConfig,
};
use sp_consensus_aura::sr25519::AuthorityId as AuraId;
use sp_core::{ConstU128, Get, Hasher, H256};
use sp_runtime::{
    traits::{BlakeTwo256, Convert, ConvertBack, Verify, Zero},
    AccountId32, DispatchError, Perbill, SaturatedConversion,
};
use sp_std::collections::btree_set::BTreeSet;
use sp_std::vec;
use sp_trie::{CompactProof, LayoutV1, TrieConfiguration, TrieLayout};
use sp_version::RuntimeVersion;
use xcm::latest::prelude::BodyId;

// Local module imports
use crate::{
    weights::{BlockExecutionWeight, ExtrinsicBaseWeight, RocksDbWeight},
    AccountId, Aura, Balance, Balances, Block, BlockNumber, BucketNfts, CollatorSelection, Hash,
    Hashing, MessageQueue, Nfts, Nonce, PalletInfo, ParachainInfo, ParachainSystem, PaymentStreams,
    PolkadotXcm, ProofsDealer, Providers, Runtime, RuntimeCall, RuntimeEvent, RuntimeFreezeReason,
    RuntimeHoldReason, RuntimeOrigin, RuntimeTask, Session, SessionKeys, Signature, System,
    WeightToFee, XcmpQueue, AVERAGE_ON_INITIALIZE_RATIO, BLOCK_PROCESSING_VELOCITY, DAYS,
    EXISTENTIAL_DEPOSIT, HOURS, MAXIMUM_BLOCK_WEIGHT, MICROUNIT, MINUTES, NORMAL_DISPATCH_RATIO,
    RELAY_CHAIN_SLOT_DURATION_MILLIS, SLOT_DURATION, UNINCLUDED_SEGMENT_CAPACITY, UNIT, VERSION,
};
use runtime_params::RuntimeParameters;
use xcm_config::{RelayLocation, XcmOriginToTransactDispatchOrigin};

pub type StorageProofsMerkleTrieLayout = LayoutV1<BlakeTwo256>;

/// Type representing the storage data units in StorageHub.
pub type StorageDataUnit = u64;

parameter_types! {
    pub const Version: RuntimeVersion = VERSION;

    // This part is copied from Substrate's `bin/node/runtime/src/lib.rs`.
    //  The `RuntimeBlockLength` and `RuntimeBlockWeights` exist here because the
    // `DeletionWeightLimit` and `DeletionQueueDepth` depend on those to parametrise
    // the lazy contract deletion.
    pub RuntimeBlockLength: BlockLength =
        BlockLength::max_with_normal_ratio(5 * 1024 * 1024, NORMAL_DISPATCH_RATIO);
    pub RuntimeBlockWeights: BlockWeights = BlockWeights::builder()
        .base_block(BlockExecutionWeight::get())
        .for_class(DispatchClass::all(), |weights| {
            weights.base_extrinsic = ExtrinsicBaseWeight::get();
        })
        .for_class(DispatchClass::Normal, |weights| {
            weights.max_total = Some(NORMAL_DISPATCH_RATIO * MAXIMUM_BLOCK_WEIGHT);
        })
        .for_class(DispatchClass::Operational, |weights| {
            weights.max_total = Some(MAXIMUM_BLOCK_WEIGHT);
            // Operational transactions have some extra reserved space, so that they
            // are included even if block reached `MAXIMUM_BLOCK_WEIGHT`.
            weights.reserved = Some(
                MAXIMUM_BLOCK_WEIGHT - NORMAL_DISPATCH_RATIO * MAXIMUM_BLOCK_WEIGHT
            );
        })
        .avg_block_initialization(AVERAGE_ON_INITIALIZE_RATIO)
        .build_or_panic();
    pub const SS58Prefix: u16 = 42;
}

/// The default types are being injected by [`derive_impl`](`frame_support::derive_impl`) from
/// [`ParaChainDefaultConfig`](`struct@frame_system::config_preludes::ParaChainDefaultConfig`),
/// but overridden as needed.
#[derive_impl(frame_system::config_preludes::ParaChainDefaultConfig as frame_system::DefaultConfig)]
impl frame_system::Config for Runtime {
    /// The identifier used to distinguish between accounts.
    type AccountId = AccountId;
    /// The index type for storing how many extrinsics an account has signed.
    type Nonce = Nonce;
    /// The type for hashing blocks and tries.
    type Hash = Hash;
    /// The block type.
    type Block = Block;
    /// Maximum number of block number to block hash mappings to keep (oldest pruned first).
    type BlockHashCount = BlockHashCount;
    /// Runtime version.
    type Version = Version;
    /// The data to be stored in an account.
    type AccountData = pallet_balances::AccountData<Balance>;
    /// The weight of database operations that the runtime can invoke.
    type DbWeight = RocksDbWeight;
    /// Block & extrinsics weights: base values and limits.
    type BlockWeights = RuntimeBlockWeights;
    /// The maximum length of a block (in bytes).
    type BlockLength = RuntimeBlockLength;
    /// This is used as an identifier of the chain. 42 is the generic substrate prefix.
    type SS58Prefix = SS58Prefix;
    /// The action to take on a Runtime Upgrade
    type OnSetCode = cumulus_pallet_parachain_system::ParachainSetCode<Self>;
    type MaxConsumers = frame_support::traits::ConstU32<16>;
}

impl pallet_timestamp::Config for Runtime {
    type Moment = u64;
    type OnTimestampSet = Aura;
    type MinimumPeriod = ConstU64<0>;
    type WeightInfo = ();
}

impl pallet_authorship::Config for Runtime {
    type FindAuthor = pallet_session::FindAccountFromAuthorIndex<Self, Aura>;
    type EventHandler = (CollatorSelection,);
}

parameter_types! {
    pub const ExistentialDeposit: Balance = EXISTENTIAL_DEPOSIT;
}

impl pallet_balances::Config for Runtime {
    type MaxLocks = ConstU32<50>;
    /// The type for recording an account's balance.
    type Balance = Balance;
    /// The ubiquitous event type.
    type RuntimeEvent = RuntimeEvent;
    type DustRemoval = ();
    type ExistentialDeposit = ExistentialDeposit;
    type AccountStore = System;
    type WeightInfo = pallet_balances::weights::SubstrateWeight<Runtime>;
    type MaxReserves = ConstU32<50>;
    type ReserveIdentifier = [u8; 8];
    type RuntimeHoldReason = RuntimeHoldReason;
    type RuntimeFreezeReason = RuntimeFreezeReason;
    type FreezeIdentifier = ();
    type MaxFreezes = ConstU32<0>;
}

parameter_types! {
    /// Relay Chain `TransactionByteFee` / 10
    pub const TransactionByteFee: Balance = 10 * MICROUNIT;
}

impl pallet_transaction_payment::Config for Runtime {
    type RuntimeEvent = RuntimeEvent;
    type OnChargeTransaction = pallet_transaction_payment::FungibleAdapter<Balances, ()>;
    type WeightToFee = WeightToFee;
    type LengthToFee = ConstantMultiplier<Balance, TransactionByteFee>;
    type FeeMultiplierUpdate = SlowAdjustingFeeUpdate<Self>;
    type OperationalFeeMultiplier = ConstU8<5>;
}

impl pallet_sudo::Config for Runtime {
    type RuntimeEvent = RuntimeEvent;
    type RuntimeCall = RuntimeCall;
    type WeightInfo = ();
}

parameter_types! {
    pub const ReservedXcmpWeight: Weight = MAXIMUM_BLOCK_WEIGHT.saturating_div(4);
    pub const ReservedDmpWeight: Weight = MAXIMUM_BLOCK_WEIGHT.saturating_div(4);
    pub const RelayOrigin: AggregateMessageOrigin = AggregateMessageOrigin::Parent;
}

impl cumulus_pallet_parachain_system::Config for Runtime {
    type WeightInfo = ();
    type RuntimeEvent = RuntimeEvent;
    type OnSystemEvent = ();
    type SelfParaId = parachain_info::Pallet<Runtime>;
    type OutboundXcmpMessageSource = XcmpQueue;
    type DmpQueue = frame_support::traits::EnqueueWithOrigin<MessageQueue, RelayOrigin>;
    type ReservedDmpWeight = ReservedDmpWeight;
    type XcmpMessageHandler = XcmpQueue;
    type ReservedXcmpWeight = ReservedXcmpWeight;
    type CheckAssociatedRelayNumber = RelayNumberMonotonicallyIncreases;
    type ConsensusHook = ConsensusHook;
}
pub(crate) type ConsensusHook = cumulus_pallet_aura_ext::FixedVelocityConsensusHook<
    Runtime,
    RELAY_CHAIN_SLOT_DURATION_MILLIS,
    BLOCK_PROCESSING_VELOCITY,
    UNINCLUDED_SEGMENT_CAPACITY,
>;

impl parachain_info::Config for Runtime {}

parameter_types! {
    pub MessageQueueServiceWeight: Weight = Perbill::from_percent(35) * RuntimeBlockWeights::get().max_block;
    // TODO: Set appropriate weight limit
    // The maximum weight to be used from remaining weight for processing enqueued messages on idle
    // pub const IdleMaxServiceWeight: Weight = Some(Weight);
}

impl pallet_message_queue::Config for Runtime {
    type RuntimeEvent = RuntimeEvent;
    type WeightInfo = ();
    #[cfg(feature = "runtime-benchmarks")]
    type MessageProcessor = pallet_message_queue::mock_helpers::NoopMessageProcessor<
        cumulus_primitives_core::AggregateMessageOrigin,
    >;
    #[cfg(not(feature = "runtime-benchmarks"))]
    type MessageProcessor = xcm_builder::ProcessXcmMessage<
        AggregateMessageOrigin,
        xcm_executor::XcmExecutor<xcm_config::XcmConfig>,
        RuntimeCall,
    >;
    type Size = u32;
    // The XCMP queue pallet is only ever able to handle the `Sibling(ParaId)` origin:
    type QueueChangeHandler = NarrowOriginToSibling<XcmpQueue>;
    type QueuePausedQuery = NarrowOriginToSibling<XcmpQueue>;
    type HeapSize = sp_core::ConstU32<{ 103 * 1024 }>;
    type MaxStale = sp_core::ConstU32<8>;
    type ServiceWeight = MessageQueueServiceWeight;
    type IdleMaxServiceWeight = (); // TODO: Set appropriate weight limit
}

impl cumulus_pallet_aura_ext::Config for Runtime {}

impl cumulus_pallet_xcmp_queue::Config for Runtime {
    type RuntimeEvent = RuntimeEvent;
    type ChannelInfo = ParachainSystem;
    type VersionWrapper = PolkadotXcm;
    // Enqueue XCMP messages from siblings for later processing.
    type XcmpQueue = TransformOrigin<MessageQueue, AggregateMessageOrigin, ParaId, ParaIdToSibling>;
    type MaxInboundSuspended = ConstU32<1_000>;
    type MaxActiveOutboundChannels = ConstU32<128>;
    type MaxPageSize = ConstU32<{ 1 << 16 }>;
    type ControllerOrigin = EnsureRoot<AccountId>;
    type ControllerOriginConverter = XcmOriginToTransactDispatchOrigin;
    type WeightInfo = ();
    type PriceForSiblingDelivery = NoPriceForMessageDelivery<ParaId>;
}

parameter_types! {
    pub const Period: BlockNumber = 6 * HOURS;
    pub const Offset: BlockNumber = 0;
}

impl pallet_session::Config for Runtime {
    type RuntimeEvent = RuntimeEvent;
    type ValidatorId = <Self as frame_system::Config>::AccountId;
    // we don't have stash and controller, thus we don't need the convert as well.
    type ValidatorIdOf = pallet_collator_selection::IdentityCollator;
    type ShouldEndSession = pallet_session::PeriodicSessions<Period, Offset>;
    type NextSessionRotation = pallet_session::PeriodicSessions<Period, Offset>;
    type SessionManager = CollatorSelection;
    // Essentially just Aura, but let's be pedantic.
    type SessionHandler = <SessionKeys as sp_runtime::traits::OpaqueKeys>::KeyTypeIdProviders;
    type Keys = SessionKeys;
    type WeightInfo = ();
}

impl pallet_aura::Config for Runtime {
    type AuthorityId = AuraId;
    type DisabledValidators = ();
    type MaxAuthorities = ConstU32<100_000>;
    type AllowMultipleBlocksPerSlot = ConstBool<true>;
    type SlotDuration = ConstU64<SLOT_DURATION>;
}

parameter_types! {
    pub const PotId: PalletId = PalletId(*b"PotStake");
    pub const SessionLength: BlockNumber = 6 * HOURS;
    // StakingAdmin pluralistic body.
    pub const StakingAdminBodyId: BodyId = BodyId::Defense;
}

/// We allow root and the StakingAdmin to execute privileged collator selection operations.
pub type CollatorSelectionUpdateOrigin = EitherOfDiverse<
    EnsureRoot<AccountId>,
    EnsureXcm<IsVoiceOfBody<RelayLocation, StakingAdminBodyId>>,
>;

impl pallet_collator_selection::Config for Runtime {
    type RuntimeEvent = RuntimeEvent;
    type Currency = Balances;
    type UpdateOrigin = CollatorSelectionUpdateOrigin;
    type PotId = PotId;
    type MaxCandidates = ConstU32<100>;
    type MinEligibleCollators = ConstU32<4>;
    type MaxInvulnerables = ConstU32<20>;
    // should be a multiple of session or things will get inconsistent
    type KickThreshold = Period;
    type ValidatorId = <Self as frame_system::Config>::AccountId;
    type ValidatorIdOf = pallet_collator_selection::IdentityCollator;
    type ValidatorRegistration = Session;
    type WeightInfo = ();
}

parameter_types! {
    pub Features: PalletFeatures = PalletFeatures::all_enabled();
    pub const MaxAttributesPerCall: u32 = 10;
    pub const CollectionDeposit: Balance = 100 * UNIT;
    pub const ItemDeposit: Balance = 1 * UNIT;
    pub const ApprovalsLimit: u32 = 20;
    pub const ItemAttributesApprovalsLimit: u32 = 20;
    pub const MaxTips: u32 = 10;
    pub const MaxDeadlineDuration: BlockNumber = 12 * 30 * DAYS;
    pub const MetadataDepositBase: Balance = 10 * UNIT;
    pub const MetadataDepositPerByte: Balance = 1 * UNIT;
}

impl pallet_nfts::Config for Runtime {
    type RuntimeEvent = RuntimeEvent;
    type CollectionId = u32;
    type ItemId = u32;
    type Currency = Balances;
    type CreateOrigin = AsEnsureOriginWithArg<EnsureSigned<AccountId>>;
    type ForceOrigin = frame_system::EnsureRoot<AccountId>;
    type CollectionDeposit = CollectionDeposit;
    type ItemDeposit = ItemDeposit;
    type MetadataDepositBase = MetadataDepositBase;
    type AttributeDepositBase = MetadataDepositBase;
    type DepositPerByte = MetadataDepositPerByte;
    type StringLimit = ConstU32<256>;
    type KeyLimit = ConstU32<64>;
    type ValueLimit = ConstU32<256>;
    type ApprovalsLimit = ApprovalsLimit;
    type ItemAttributesApprovalsLimit = ItemAttributesApprovalsLimit;
    type MaxTips = MaxTips;
    type MaxDeadlineDuration = MaxDeadlineDuration;
    type MaxAttributesPerCall = MaxAttributesPerCall;
    type Features = Features;
    type OffchainSignature = Signature;
    type OffchainPublic = <Signature as Verify>::Signer;
    type WeightInfo = pallet_nfts::weights::SubstrateWeight<Runtime>;
    #[cfg(feature = "runtime-benchmarks")]
    type Helper = ();
    type Locker = ();
}

impl pallet_parameters::Config for Runtime {
    type AdminOrigin = EnsureRoot<AccountId>;
    type RuntimeEvent = RuntimeEvent;
    type RuntimeParameters = RuntimeParameters;
    type WeightInfo = ();
}

/// Only callable after `set_validation_data` is called which forms this proof the same way
fn relay_chain_state_proof() -> RelayChainStateProof {
    let relay_storage_root = cumulus_pallet_parachain_system::ValidationData::<Runtime>::get()
        .expect("set in `set_validation_data`")
        .relay_parent_storage_root;
    let relay_chain_state = cumulus_pallet_parachain_system::RelayStateProof::<Runtime>::get()
        .expect("set in `set_validation_data`");
    RelayChainStateProof::new(ParachainInfo::get(), relay_storage_root, relay_chain_state)
        .expect("Invalid relay chain state proof, already constructed in `set_validation_data`")
}

pub struct BabeDataGetter;
impl pallet_randomness::GetBabeData<u64, Hash> for BabeDataGetter {
    // Tolerate panic here because this is only ever called in an inherent (so can be omitted)
    fn get_epoch_index() -> u64 {
        if cfg!(feature = "runtime-benchmarks") {
            // storage reads as per actual reads
            let _relay_storage_root =
                cumulus_pallet_parachain_system::ValidationData::<Runtime>::get();
            let _relay_chain_state =
                cumulus_pallet_parachain_system::RelayStateProof::<Runtime>::get();
            const BENCHMARKING_NEW_EPOCH: u64 = 10u64;
            return BENCHMARKING_NEW_EPOCH;
        }
        relay_chain_state_proof()
            .read_optional_entry(well_known_keys::EPOCH_INDEX)
            .ok()
            .flatten()
            .expect("expected to be able to read epoch index from relay chain state proof")
    }
    fn get_epoch_randomness() -> Hash {
        if cfg!(feature = "runtime-benchmarks") {
            // storage reads as per actual reads
            let _relay_storage_root =
                cumulus_pallet_parachain_system::ValidationData::<Runtime>::get();
            let _relay_chain_state =
                cumulus_pallet_parachain_system::RelayStateProof::<Runtime>::get();
            let benchmarking_babe_output = Hash::default();
            return benchmarking_babe_output;
        }
        relay_chain_state_proof()
            .read_optional_entry(well_known_keys::ONE_EPOCH_AGO_RANDOMNESS)
            .ok()
            .flatten()
            .expect("expected to be able to read epoch randomness from relay chain state proof")
    }
    fn get_parent_randomness() -> Hash {
        if cfg!(feature = "runtime-benchmarks") {
            // storage reads as per actual reads
            let _relay_storage_root =
                cumulus_pallet_parachain_system::ValidationData::<Runtime>::get();
            let _relay_chain_state =
                cumulus_pallet_parachain_system::RelayStateProof::<Runtime>::get();
            let benchmarking_babe_output = Hash::default();
            return benchmarking_babe_output;
        }
        // Note: we use the `CURRENT_BLOCK_RANDOMNESS` key here as it also represents the parent randomness, the only difference
        // is the block since this randomness is valid, but we don't care about that because we are setting that directly in the `randomness` pallet.
        relay_chain_state_proof()
            .read_optional_entry(well_known_keys::CURRENT_BLOCK_RANDOMNESS)
            .ok()
            .flatten()
            .expect("expected to be able to read parent randomness from relay chain state proof")
    }
}

parameter_types! {
    pub const MaxBlocksForRandomness: BlockNumber = prod_or_fast!(2 * HOURS, 2 * MINUTES);
}

// TODO: If the next line is uncommented (which should be eventually), compilation breaks (most likely because of mismatched dependency issues)
/* parameter_types! {
    pub const MaxBlocksForRandomness: BlockNumber = prod_or_fast!(2 * runtime_constants::time::EPOCH_DURATION_IN_SLOTS, 2 * MINUTES);
} */

/// Configure the randomness pallet
impl pallet_randomness::Config for Runtime {
    type RuntimeEvent = RuntimeEvent;
    type BabeDataGetter = BabeDataGetter;
    type RelayBlockGetter = cumulus_pallet_parachain_system::RelaychainDataProvider<Runtime>;
    type WeightInfo = ();
}

parameter_types! {
    pub const SpMinDeposit: Balance = 100 * UNIT;
    pub const BucketDeposit: Balance = 100 * UNIT;
    pub const BspSignUpLockPeriod: BlockNumber = 90 * DAYS; // ~3 months
}

pub type HasherOutT<T> = <<T as TrieLayout>::Hash as Hasher>::Out;
pub struct DefaultMerkleRoot<T>(PhantomData<T>);
impl<T: TrieConfiguration> Get<HasherOutT<T>> for DefaultMerkleRoot<T> {
    fn get() -> HasherOutT<T> {
        sp_trie::empty_trie_root::<T>()
    }
}

pub struct StorageDataUnitAndBalanceConverter;
impl Convert<StorageDataUnit, Balance> for StorageDataUnitAndBalanceConverter {
    fn convert(data_unit: StorageDataUnit) -> Balance {
        data_unit.saturated_into()
    }
}
impl ConvertBack<StorageDataUnit, Balance> for StorageDataUnitAndBalanceConverter {
    fn convert_back(balance: Balance) -> StorageDataUnit {
        balance.saturated_into()
    }
}

<<<<<<< HEAD
=======
// Benchmark helpers for the Providers pallet
#[cfg(feature = "runtime-benchmarks")]
pub struct ProvidersBenchmarkHelpers;
#[cfg(feature = "runtime-benchmarks")]
impl pallet_storage_providers::benchmarking::BenchmarkHelpers<Runtime>
    for ProvidersBenchmarkHelpers
{
    type ProviderId = <Runtime as pallet_storage_providers::Config>::ProviderId;
    fn set_accrued_failed_proofs(provider_id: Self::ProviderId, value: u32) {
        pallet_proofs_dealer::SlashableProviders::<Runtime>::insert(provider_id, value);
    }

    fn get_accrued_failed_proofs(provider_id: Self::ProviderId) -> u32 {
        pallet_proofs_dealer::SlashableProviders::<Runtime>::get(provider_id).unwrap_or(0)
    }
}

>>>>>>> 5f118420
impl pallet_storage_providers::Config for Runtime {
    type RuntimeEvent = RuntimeEvent;
    type WeightInfo = pallet_storage_providers::weights::SubstrateWeight<Runtime>;
    type ProvidersRandomness = pallet_randomness::RandomnessFromOneEpochAgo<Runtime>;
    type PaymentStreams = PaymentStreams;
    type FileMetadataManager = FileMetadata<
        { shp_constants::H_LENGTH },
        { shp_constants::FILE_CHUNK_SIZE },
        { shp_constants::FILE_SIZE_TO_CHALLENGES },
    >;
    type NativeBalance = Balances;
    type RuntimeHoldReason = RuntimeHoldReason;
    type StorageDataUnit = StorageDataUnit;
    type StorageDataUnitAndBalanceConvert = StorageDataUnitAndBalanceConverter;
    type SpCount = u32;
    type MerklePatriciaRoot = Hash;
    type MerkleTrieHashing = Hashing;
    type ProviderId = Hash;
    type ProviderIdHashing = Hashing;
    type ValuePropId = Hash;
    type ValuePropIdHashing = Hashing;
    type ReadAccessGroupId = <Self as pallet_nfts::Config>::CollectionId;
    type ProvidersProofSubmitters = ProofsDealer;
    type ReputationWeightType = u32;
    type RelayBlockGetter = cumulus_pallet_parachain_system::RelaychainDataProvider<Runtime>;
    type Treasury = TreasuryAccount;
    type SpMinDeposit = SpMinDeposit;
    type SpMinCapacity = ConstU64<2>;
    type DepositPerData = ConstU128<2>;
    type MaxFileSize = ConstU64<{ u64::MAX }>;
    type MaxMultiAddressSize = ConstU32<100>;
    type MaxMultiAddressAmount = ConstU32<5>;
    type MaxProtocols = ConstU32<100>;
    type BucketDeposit = BucketDeposit;
    type BucketNameLimit = ConstU32<100>;
    type MaxBlocksForRandomness = MaxBlocksForRandomness;
    type MinBlocksBetweenCapacityChanges = ConstU32<10>;
    type DefaultMerkleRoot = DefaultMerkleRoot<StorageProofsMerkleTrieLayout>;
    type SlashAmountPerMaxFileSize =
        runtime_params::dynamic_params::runtime_config::SlashAmountPerMaxFileSize;
    type StartingReputationWeight = ConstU32<1>;
    type BspSignUpLockPeriod = BspSignUpLockPeriod;
    type MaxCommitmentSize = ConstU32<1000>;
    type ZeroSizeBucketFixedRate =
        runtime_params::dynamic_params::runtime_config::ZeroSizeBucketFixedRate;
    type TopUpGracePeriod = ConstU32<{ 24 * 60 * 60 / 6 }>; // 1 day with 6 second timeslots.
<<<<<<< HEAD
    type ProviderTopUpTtl = ConstU32<{ 24 * 60 * 60 / 6 }>; // 1 day with 6 second timeslots.
    type MaxExpiredItemsInBlock = ConstU32<100>;
=======
    #[cfg(feature = "runtime-benchmarks")]
    type BenchmarkHelpers = ProvidersBenchmarkHelpers;
>>>>>>> 5f118420
}

parameter_types! {
    pub const PaymentStreamHoldReason: RuntimeHoldReason = RuntimeHoldReason::PaymentStreams(pallet_payment_streams::HoldReason::PaymentStreamDeposit);
    pub const UserWithoutFundsCooldown: BlockNumber = 100;
}

// Converter from the BlockNumber type to the Balance type for math
pub struct BlockNumberToBalance;

impl Convert<BlockNumber, Balance> for BlockNumberToBalance {
    fn convert(block_number: BlockNumber) -> Balance {
        block_number.into() // In this converter we assume that the block number type is smaller in size than the balance type
    }
}

impl LinearThenPowerOfTwoTreasuryCutCalculatorConfig<Perbill> for Runtime {
    type Balance = Balance;
    type ProvidedUnit = StorageDataUnit;
    type IdealUtilisationRate =
        runtime_params::dynamic_params::runtime_config::IdealUtilisationRate;
    type DecayRate = runtime_params::dynamic_params::runtime_config::DecayRate;
    type MinimumCut = runtime_params::dynamic_params::runtime_config::MinimumTreasuryCut;
    type MaximumCut = runtime_params::dynamic_params::runtime_config::MaximumTreasuryCut;
}

impl pallet_payment_streams::Config for Runtime {
    type RuntimeEvent = RuntimeEvent;
    type WeightInfo = pallet_payment_streams::weights::SubstrateWeight<Runtime>;
    type NativeBalance = Balances;
    type ProvidersPallet = Providers;
    type RuntimeHoldReason = RuntimeHoldReason;
    type UserWithoutFundsCooldown = UserWithoutFundsCooldown; // Amount of blocks that a user will have to wait before being able to clear the out of funds flag
    type NewStreamDeposit = ConstU32<10>; // Amount of blocks that the deposit of a new stream should be able to pay for
    type Units = StorageDataUnit; // Storage unit
    type BlockNumberToBalance = BlockNumberToBalance;
    type ProvidersProofSubmitters = ProofsDealer;
    type TreasuryCutCalculator = LinearThenPowerOfTwoTreasuryCutCalculator<Runtime, Perbill>;
    type TreasuryAccount = TreasuryAccount;
    type MaxUsersToCharge = ConstU32<10>;
    type BaseDeposit = ConstU128<10>;
}

// TODO: remove this and replace with pallet treasury
pub struct TreasuryAccount;
impl Get<AccountId32> for TreasuryAccount {
    fn get() -> AccountId32 {
        AccountId32::from([0; 32])
    }
}

pub struct BlockFullnessHeadroom;
impl Get<Weight> for BlockFullnessHeadroom {
    fn get() -> Weight {
        // The block headroom is set to be the maximum benchmarked weight that a `submit_proof` extrinsic can have.
        // That is, when the proof includes two file key proofs for every single random challenge, and for the maximum
        // number of checkpoint challenges as well.
        <pallet_proofs_dealer::weights::SubstrateWeight<Runtime> as pallet_proofs_dealer::weights::WeightInfo>::submit_proof_with_checkpoint_challenges_key_proofs(TOTAL_MAX_CHALLENGES_PER_BLOCK * 2)
    }
}

pub struct MinNotFullBlocksRatio;
impl Get<Perbill> for MinNotFullBlocksRatio {
    fn get() -> Perbill {
        // This means that we tolerate at most 50% of misbehaving collators.
        Perbill::from_percent(50)
    }
}

pub struct MaxSubmittersPerTick;
impl Get<u32> for MaxSubmittersPerTick {
    fn get() -> u32 {
        let block_weights = <Runtime as frame_system::Config>::BlockWeights::get();

        // Not being able to get the `max_total` weight for the Normal dispatch class is considered
        // a critical bug. So we set it to be zero, essentially allowing zero submitters per tick.
        // This value can be read from the constants of a node, but with the current configuration, this is:
        //
        // max_total: {
        //   ref_time: 1,500,000,000,000
        //   proof_size: 3,932,160
        // }
        let max_weight_for_class = block_weights
            .get(DispatchClass::Normal)
            .max_total
            .unwrap_or(Zero::zero());

        // Get the minimum weight a `submit_proof` extrinsic can have.
        // This would be the case where the proof is just made up of a single file key proof, that is a
        // response to all the random challenges. And there are no checkpoint challenges.
        // With the current benchmarking, this is:
        //
        // TODO: UPDATE THIS WITH THE FINAL BENCHMARKING
        // min_weight_for_submit_proof: {
        //   ref_time: 1,132,469,305
        //   proof_size: 35,487
        // }
        let min_weight_for_submit_proof =
            <pallet_proofs_dealer::weights::SubstrateWeight<Runtime> as pallet_proofs_dealer::weights::WeightInfo>::submit_proof_no_checkpoint_challenges_key_proofs(1);

        // Calculate the maximum number of submit proofs that is possible to have in a block/tick.
        // With the current values, this would be:
        //
        // TODO: UPDATE THIS WITH THE FINAL BENCHMARKING
        // 110 proof submissions per block (limited by `proof_size`)
        let max_proof_submissions_per_tick = max_weight_for_class
            .checked_div_per_component(&min_weight_for_submit_proof)
            .unwrap_or(0);

        // Saturating u64 to u32 should be enough.
        max_proof_submissions_per_tick.saturated_into()
    }
}

pub struct MaxSlashableProvidersPerTick;
impl Get<u32> for MaxSlashableProvidersPerTick {
    fn get() -> u32 {
        // With the maximum number of slashable providers per tick being `N`, the absolute maximum
        // weight that the `on_poll` hook can have, with the current benchmarking, is:
        //
        // TODO: UPDATE THIS WITH THE FINAL BENCHMARKING
        // new_challenge_round_weight: {
        //   ref_time: 577,000,000 + N * 553,024,845
        //   proof_size: 8,523 + N * 3,158
        // }
        // new_checkpoint_challenge_round_max_weight: {
        //   ref_time: 587,562,874 + ChallengesQueueLength * 255,790 = 613,141,874
        //   proof_size: 4,787
        // }
        // check_spamming_condition_weight: {
        //   ref_time: 313,000,000
        //   proof_size: 6,016
        // }
        //
        // For `N` = 1000, this would be:
        // max_on_poll_weight: {
        //   ref_time: 313,000,000 + 613,141,874 + 577,000,000 + N * 553,024,845 ≈ 554,527,987,000
        //   proof_size: 6,016 + 4,787 + 8,523 + N * 3,158 ≈ 3,177,326
        // }
        //
        // Consider that the maximum block weight is:
        // maxBlock: {
        //   ref_time: 2,000,000,000,000
        //   proof_size: 5,242,880
        // }
        //
        // This `on_poll` hook would consume roughly 1/4 of the block `ref_time` and 3/5 of the block `proof_size`.
        // This is naturally a lot. But it would be a very unlikely scenario.
        //
        // This would be the case where all `N` Providers have synchronised their challenge periods
        // and have the same deadline, plus, all of them missed their proof submissions.
        // The normal scenario would be that NONE (or just a small number) of the Providers have
        // missed their proof submissions.
        let max_slashable_providers_per_tick = 1000;
        max_slashable_providers_per_tick
    }
}

const RANDOM_CHALLENGES_PER_BLOCK: u32 = 10;
const MAX_CUSTOM_CHALLENGES_PER_BLOCK: u32 = 10;
const TOTAL_MAX_CHALLENGES_PER_BLOCK: u32 =
    RANDOM_CHALLENGES_PER_BLOCK + MAX_CUSTOM_CHALLENGES_PER_BLOCK;
parameter_types! {
    pub const RandomChallengesPerBlock: u32 = RANDOM_CHALLENGES_PER_BLOCK;
    pub const MaxCustomChallengesPerBlock: u32 = MAX_CUSTOM_CHALLENGES_PER_BLOCK;
    pub const TotalMaxChallengesPerBlock: u32 = TOTAL_MAX_CHALLENGES_PER_BLOCK;
    pub const TargetTicksStorageOfSubmitters: u32 = 3;
    pub const ChallengeHistoryLength: BlockNumber = 100;
    pub const ChallengesQueueLength: u32 = 100;
    pub const ChallengesFee: Balance = 1 * UNIT;
    pub const ChallengeTicksTolerance: u32 = 50;
}

impl pallet_proofs_dealer::Config for Runtime {
    type RuntimeEvent = RuntimeEvent;
    type WeightInfo = pallet_proofs_dealer::weights::SubstrateWeight<Runtime>;
    type ProvidersPallet = Providers;
    type NativeBalance = Balances;
    type MerkleTrieHash = Hash;
    type MerkleTrieHashing = BlakeTwo256;
    type ForestVerifier = ForestVerifier<StorageProofsMerkleTrieLayout, { BlakeTwo256::LENGTH }>;
    type KeyVerifier = FileKeyVerifier<
        StorageProofsMerkleTrieLayout,
        { shp_constants::H_LENGTH },
        { shp_constants::FILE_CHUNK_SIZE },
        { shp_constants::FILE_SIZE_TO_CHALLENGES },
    >;
    type StakeToBlockNumber = SaturatingBalanceToBlockNumber;
    #[cfg(feature = "runtime-benchmarks")]
    type RandomChallengesPerBlock = ConstU32<0>;
    #[cfg(not(feature = "runtime-benchmarks"))]
    type RandomChallengesPerBlock = RandomChallengesPerBlock;
    #[cfg(feature = "runtime-benchmarks")]
    type MaxCustomChallengesPerBlock = TotalMaxChallengesPerBlock;
    #[cfg(not(feature = "runtime-benchmarks"))]
    type MaxCustomChallengesPerBlock = MaxCustomChallengesPerBlock;
    type MaxSubmittersPerTick = MaxSubmittersPerTick;
    type TargetTicksStorageOfSubmitters = TargetTicksStorageOfSubmitters;
    type ChallengeHistoryLength = ChallengeHistoryLength;
    type ChallengesQueueLength = ChallengesQueueLength;
    type CheckpointChallengePeriod =
        runtime_params::dynamic_params::runtime_config::CheckpointChallengePeriod;
    type ChallengesFee = ChallengesFee;
    type Treasury = TreasuryAccount;
    type RandomnessProvider = pallet_randomness::ParentBlockRandomness<Runtime>;
    type StakeToChallengePeriod =
        runtime_params::dynamic_params::runtime_config::StakeToChallengePeriod;
    type MinChallengePeriod = runtime_params::dynamic_params::runtime_config::MinChallengePeriod;
    type ChallengeTicksTolerance = ChallengeTicksTolerance;
    type BlockFullnessPeriod = ChallengeTicksTolerance; // We purposely set this to `ChallengeTicksTolerance` so that spamming of the chain is evaluated for the same blocks as the tolerance BSPs are given.
    type BlockFullnessHeadroom = BlockFullnessHeadroom;
    type MinNotFullBlocksRatio = MinNotFullBlocksRatio;
    type MaxSlashableProvidersPerTick = MaxSlashableProvidersPerTick;
}

/// Structure to mock a verifier that returns `true` when `proof` is not empty
/// and `false` otherwise.
pub struct MockVerifier<C> {
    _phantom: core::marker::PhantomData<C>,
}

/// Implement the `TrieVerifier` trait for the `MockVerifier` struct.
impl<C> CommitmentVerifier for MockVerifier<C>
where
    C: MaybeDebug + Ord + Default + Copy + AsRef<[u8]> + AsMut<[u8]>,
{
    type Proof = CompactProof;
    type Commitment = H256;
    type Challenge = C;

    fn verify_proof(
        _root: &Self::Commitment,
        challenges: &[Self::Challenge],
        proof: &CompactProof,
    ) -> Result<BTreeSet<Self::Challenge>, DispatchError> {
        if proof.encoded_nodes.len() > 0 {
            Ok(challenges.iter().cloned().collect())
        } else {
            Err("Proof is empty".into())
        }
    }
}

type ThresholdType = u32;

parameter_types! {
    pub const MinWaitForStopStoring: BlockNumber = 10;
    pub const StorageRequestCreationDeposit: Balance = 10;
    pub const FileSystemHoldReason: RuntimeHoldReason = RuntimeHoldReason::FileSystem(pallet_file_system::HoldReason::StorageRequestCreationHold);
}

impl MostlyStablePriceIndexUpdaterConfig for Runtime {
    type Price = Balance;
    type StorageDataUnit = StorageDataUnit;
    type LowerThreshold =
        runtime_params::dynamic_params::runtime_config::SystemUtilisationLowerThresholdPercentage;
    type UpperThreshold =
        runtime_params::dynamic_params::runtime_config::SystemUtilisationUpperThresholdPercentage;
    type MostlyStablePrice = runtime_params::dynamic_params::runtime_config::MostlyStablePrice;
    type MaxPrice = runtime_params::dynamic_params::runtime_config::MaxPrice;
    type MinPrice = runtime_params::dynamic_params::runtime_config::MinPrice;
    type UpperExponentFactor = runtime_params::dynamic_params::runtime_config::UpperExponentFactor;
    type LowerExponentFactor = runtime_params::dynamic_params::runtime_config::LowerExponentFactor;
}

/// Configure the pallet template in pallets/template.
impl pallet_file_system::Config for Runtime {
    type RuntimeEvent = RuntimeEvent;
    type Providers = Providers;
    type ProofDealer = ProofsDealer;
    type PaymentStreams = PaymentStreams;
    type UpdateStoragePrice = MostlyStablePriceIndexUpdater<Runtime>;
    type UserSolvency = PaymentStreams;
    type Fingerprint = Hash;
    type ReplicationTargetType = u32;
    type ThresholdType = ThresholdType;
    type ThresholdTypeToTickNumber = ThresholdTypeToBlockNumberConverter;
    type HashToThresholdType = HashToThresholdTypeConverter;
    type MerkleHashToRandomnessOutput = MerkleHashToRandomnessOutputConverter;
    type ChunkIdToMerkleHash = ChunkIdToMerkleHashConverter;
    type Currency = Balances;
    type RuntimeHoldReason = RuntimeHoldReason;
    type Nfts = Nfts;
    type CollectionInspector = BucketNfts;
    type BspStopStoringFilePenalty =
        runtime_params::dynamic_params::runtime_config::BspStopStoringFilePenalty;
    type TreasuryAccount = TreasuryAccount;
    type MaxBatchConfirmStorageRequests = ConstU32<10>;
    type MaxBatchMspRespondStorageRequests = ConstU32<10>;
    type MaxFilePathSize = ConstU32<512u32>;
    type MaxPeerIdSize = ConstU32<100>;
    type MaxNumberOfPeerIds = ConstU32<5>;
    type MaxDataServerMultiAddresses = ConstU32<10>;
    type MaxExpiredItemsInBlock = ConstU32<100>;
    type StorageRequestTtl = ConstU32<40>;
    type PendingFileDeletionRequestTtl = ConstU32<40u32>;
    type MoveBucketRequestTtl = ConstU32<40u32>;
    type MaxUserPendingDeletionRequests = ConstU32<10u32>;
    type MaxUserPendingMoveBucketRequests = ConstU32<10u32>;
    type MinWaitForStopStoring = MinWaitForStopStoring;
    type StorageRequestCreationDeposit = StorageRequestCreationDeposit;
}

// Converter from the Balance type to the BlockNumber type for math.
// It performs a saturated conversion, so that the result is always a valid BlockNumber.
pub struct SaturatingBalanceToBlockNumber;

impl Convert<Balance, BlockNumberFor<Runtime>> for SaturatingBalanceToBlockNumber {
    fn convert(block_number: Balance) -> BlockNumberFor<Runtime> {
        block_number.saturated_into()
    }
}

// Converter from the ThresholdType to the BlockNumber type and vice versa.
// It performs a saturated conversion, so that the result is always a valid BlockNumber.
pub struct ThresholdTypeToBlockNumberConverter;

impl Convert<ThresholdType, BlockNumberFor<Runtime>> for ThresholdTypeToBlockNumberConverter {
    fn convert(threshold: ThresholdType) -> BlockNumberFor<Runtime> {
        threshold.saturated_into()
    }
}

impl ConvertBack<ThresholdType, BlockNumberFor<Runtime>> for ThresholdTypeToBlockNumberConverter {
    fn convert_back(block_number: BlockNumberFor<Runtime>) -> ThresholdType {
        block_number.into()
    }
}

/// Converter from the [`Hash`] type to the [`ThresholdType`].
pub struct HashToThresholdTypeConverter;
impl Convert<<Runtime as frame_system::Config>::Hash, ThresholdType>
    for HashToThresholdTypeConverter
{
    fn convert(hash: <Runtime as frame_system::Config>::Hash) -> ThresholdType {
        // Get the hash as bytes
        let hash_bytes = hash.as_ref();

        // Get the 4 least significant bytes of the hash and interpret them as an u32
        let truncated_hash_bytes: [u8; 4] =
            hash_bytes[28..].try_into().expect("Hash is 32 bytes; qed");

        ThresholdType::from_be_bytes(truncated_hash_bytes)
    }
}

// Converter from the MerkleHash (H256) type to the RandomnessOutput (H256) type.
pub struct MerkleHashToRandomnessOutputConverter;

impl Convert<H256, H256> for MerkleHashToRandomnessOutputConverter {
    fn convert(hash: H256) -> H256 {
        hash
    }
}

// Converter from the ChunkId type to the MerkleHash (H256) type.
pub struct ChunkIdToMerkleHashConverter;

impl Convert<ChunkId, H256> for ChunkIdToMerkleHashConverter {
    fn convert(chunk_id: ChunkId) -> H256 {
        let chunk_id_biguint = BigUint::from(chunk_id.as_u64());
        let mut bytes = chunk_id_biguint.to_bytes_be();

        // Ensure the byte slice is exactly 32 bytes long by padding with leading zeros
        if bytes.len() < 32 {
            let mut padded_bytes = vec![0u8; 32 - bytes.len()];
            padded_bytes.extend(bytes);
            bytes = padded_bytes;
        }

        H256::from_slice(&bytes)
    }
}

impl pallet_bucket_nfts::Config for Runtime {
    type RuntimeEvent = RuntimeEvent;
    type Buckets = Providers;
    #[cfg(feature = "runtime-benchmarks")]
    type Helper = ();
}<|MERGE_RESOLUTION|>--- conflicted
+++ resolved
@@ -472,8 +472,6 @@
     }
 }
 
-<<<<<<< HEAD
-=======
 // Benchmark helpers for the Providers pallet
 #[cfg(feature = "runtime-benchmarks")]
 pub struct ProvidersBenchmarkHelpers;
@@ -491,7 +489,6 @@
     }
 }
 
->>>>>>> 5f118420
 impl pallet_storage_providers::Config for Runtime {
     type RuntimeEvent = RuntimeEvent;
     type WeightInfo = pallet_storage_providers::weights::SubstrateWeight<Runtime>;
@@ -538,13 +535,10 @@
     type ZeroSizeBucketFixedRate =
         runtime_params::dynamic_params::runtime_config::ZeroSizeBucketFixedRate;
     type TopUpGracePeriod = ConstU32<{ 24 * 60 * 60 / 6 }>; // 1 day with 6 second timeslots.
-<<<<<<< HEAD
     type ProviderTopUpTtl = ConstU32<{ 24 * 60 * 60 / 6 }>; // 1 day with 6 second timeslots.
     type MaxExpiredItemsInBlock = ConstU32<100>;
-=======
     #[cfg(feature = "runtime-benchmarks")]
     type BenchmarkHelpers = ProvidersBenchmarkHelpers;
->>>>>>> 5f118420
 }
 
 parameter_types! {
