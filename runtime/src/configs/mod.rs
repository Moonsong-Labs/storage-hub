// This is free and unencumbered software released into the public domain.
//
// Anyone is free to copy, modify, publish, use, compile, sell, or
// distribute this software, either in source code form or as a compiled
// binary, for any purpose, commercial or non-commercial, and by any
// means.
//
// In jurisdictions that recognize copyright laws, the author or authors
// of this software dedicate any and all copyright interest in the
// software to the public domain. We make this dedication for the benefit
// of the public at large and to the detriment of our heirs and
// successors. We intend this dedication to be an overt act of
// relinquishment in perpetuity of all present and future rights to this
// software under copyright law.
//
// THE SOFTWARE IS PROVIDED "AS IS", WITHOUT WARRANTY OF ANY KIND,
// EXPRESS OR IMPLIED, INCLUDING BUT NOT LIMITED TO THE WARRANTIES OF
// MERCHANTABILITY, FITNESS FOR A PARTICULAR PURPOSE AND NONINFRINGEMENT.
// IN NO EVENT SHALL THE AUTHORS BE LIABLE FOR ANY CLAIM, DAMAGES OR
// OTHER LIABILITY, WHETHER IN AN ACTION OF CONTRACT, TORT OR OTHERWISE,
// ARISING FROM, OUT OF OR IN CONNECTION WITH THE SOFTWARE OR THE USE OR
// OTHER DEALINGS IN THE SOFTWARE.
//
// For more information, please refer to <http://unlicense.org>

mod xcm_config;

// Substrate and Polkadot dependencies
use cumulus_pallet_parachain_system::{RelayChainStateProof, RelayNumberMonotonicallyIncreases};
use cumulus_primitives_core::{relay_chain::well_known_keys, AggregateMessageOrigin, ParaId};
use currency::UNITS;
use frame_support::{
    derive_impl,
    dispatch::DispatchClass,
    parameter_types,
    traits::{
        AsEnsureOriginWithArg, ConstBool, ConstU32, ConstU64, ConstU8, EitherOfDiverse,
        TransformOrigin,
    },
    weights::{ConstantMultiplier, Weight},
    PalletId,
};
use frame_system::{
    limits::{BlockLength, BlockWeights},
    pallet_prelude::BlockNumberFor,
    EnsureRoot, EnsureSigned,
};
use pallet_nfts::PalletFeatures;
use pallet_xcm::{EnsureXcm, IsVoiceOfBody};
use parachains_common::message_queue::{NarrowOriginToSibling, ParaIdToSibling};
use polkadot_runtime_common::{
    prod_or_fast, xcm_sender::NoPriceForMessageDelivery, BlockHashCount, SlowAdjustingFeeUpdate,
};
use shp_file_key_verifier::FileKeyVerifier;
use sp_consensus_aura::sr25519::AuthorityId as AuraId;
use sp_core::{ConstU128, Get, Hasher, H256};
use sp_runtime::{
    traits::{BlakeTwo256, Convert, Verify},
    AccountId32, DispatchError, FixedU128, Perbill, SaturatedConversion,
};
use sp_std::vec::Vec;
use sp_trie::CompactProof;
use sp_trie::LayoutV1;
use sp_version::RuntimeVersion;
use storage_hub_primitives::TrieVerifier;
use storage_hub_traits::{CommitmentVerifier, MaybeDebug};
use xcm::latest::prelude::BodyId;

<<<<<<< HEAD
use crate::{Nfts, ParachainInfo, Signature, DAYS, UNIT};
=======
use crate::{ParachainInfo, FILE_CHUNK_SIZE, FILE_SIZE_TO_CHALLENGES};

use self::currency::UNITS;
>>>>>>> 929c9fcd

// Local module imports
use super::{
    weights::{BlockExecutionWeight, ExtrinsicBaseWeight, RocksDbWeight},
    AccountId, Aura, Balance, Balances, Block, BlockNumber, CollatorSelection, FileSystem, Hash,
    MessageQueue, Nonce, PalletInfo, ParachainSystem, ProofsDealer, Providers, Runtime,
    RuntimeCall, RuntimeEvent, RuntimeFreezeReason, RuntimeHoldReason, RuntimeOrigin, RuntimeTask,
    Session, SessionKeys, System, WeightToFee, XcmpQueue, AVERAGE_ON_INITIALIZE_RATIO,
    BLOCK_PROCESSING_VELOCITY, EXISTENTIAL_DEPOSIT, HOURS, MAXIMUM_BLOCK_WEIGHT, MICROUNIT,
    MINUTES, NORMAL_DISPATCH_RATIO, RELAY_CHAIN_SLOT_DURATION_MILLIS, SLOT_DURATION,
    UNINCLUDED_SEGMENT_CAPACITY, VERSION,
};
use xcm_config::{RelayLocation, XcmOriginToTransactDispatchOrigin};

pub mod currency {
    use crate::Balance;

    pub const UNITS: Balance = 1_000_000_000_000;
}

parameter_types! {
    pub const Version: RuntimeVersion = VERSION;

    // This part is copied from Substrate's `bin/node/runtime/src/lib.rs`.
    //  The `RuntimeBlockLength` and `RuntimeBlockWeights` exist here because the
    // `DeletionWeightLimit` and `DeletionQueueDepth` depend on those to parameterize
    // the lazy contract deletion.
    pub RuntimeBlockLength: BlockLength =
        BlockLength::max_with_normal_ratio(5 * 1024 * 1024, NORMAL_DISPATCH_RATIO);
    pub RuntimeBlockWeights: BlockWeights = BlockWeights::builder()
        .base_block(BlockExecutionWeight::get())
        .for_class(DispatchClass::all(), |weights| {
            weights.base_extrinsic = ExtrinsicBaseWeight::get();
        })
        .for_class(DispatchClass::Normal, |weights| {
            weights.max_total = Some(NORMAL_DISPATCH_RATIO * MAXIMUM_BLOCK_WEIGHT);
        })
        .for_class(DispatchClass::Operational, |weights| {
            weights.max_total = Some(MAXIMUM_BLOCK_WEIGHT);
            // Operational transactions have some extra reserved space, so that they
            // are included even if block reached `MAXIMUM_BLOCK_WEIGHT`.
            weights.reserved = Some(
                MAXIMUM_BLOCK_WEIGHT - NORMAL_DISPATCH_RATIO * MAXIMUM_BLOCK_WEIGHT
            );
        })
        .avg_block_initialization(AVERAGE_ON_INITIALIZE_RATIO)
        .build_or_panic();
    pub const SS58Prefix: u16 = 42;
}

/// The default types are being injected by [`derive_impl`](`frame_support::derive_impl`) from
/// [`ParaChainDefaultConfig`](`struct@frame_system::config_preludes::ParaChainDefaultConfig`),
/// but overridden as needed.
#[derive_impl(frame_system::config_preludes::ParaChainDefaultConfig as frame_system::DefaultConfig)]
impl frame_system::Config for Runtime {
    /// The identifier used to distinguish between accounts.
    type AccountId = AccountId;
    /// The index type for storing how many extrinsics an account has signed.
    type Nonce = Nonce;
    /// The type for hashing blocks and tries.
    type Hash = Hash;
    /// The block type.
    type Block = Block;
    /// Maximum number of block number to block hash mappings to keep (oldest pruned first).
    type BlockHashCount = BlockHashCount;
    /// Runtime version.
    type Version = Version;
    /// The data to be stored in an account.
    type AccountData = pallet_balances::AccountData<Balance>;
    /// The weight of database operations that the runtime can invoke.
    type DbWeight = RocksDbWeight;
    /// Block & extrinsics weights: base values and limits.
    type BlockWeights = RuntimeBlockWeights;
    /// The maximum length of a block (in bytes).
    type BlockLength = RuntimeBlockLength;
    /// This is used as an identifier of the chain. 42 is the generic substrate prefix.
    type SS58Prefix = SS58Prefix;
    /// The action to take on a Runtime Upgrade
    type OnSetCode = cumulus_pallet_parachain_system::ParachainSetCode<Self>;
    type MaxConsumers = frame_support::traits::ConstU32<16>;
}

impl pallet_timestamp::Config for Runtime {
    type Moment = u64;
    type OnTimestampSet = Aura;
    #[cfg(feature = "experimental")]
    type MinimumPeriod = ConstU64<0>;
    #[cfg(not(feature = "experimental"))]
    type MinimumPeriod = ConstU64<{ SLOT_DURATION / 2 }>;
    type WeightInfo = ();
}

impl pallet_authorship::Config for Runtime {
    type FindAuthor = pallet_session::FindAccountFromAuthorIndex<Self, Aura>;
    type EventHandler = (CollatorSelection,);
}

parameter_types! {
    pub const ExistentialDeposit: Balance = EXISTENTIAL_DEPOSIT;
}

impl pallet_balances::Config for Runtime {
    type MaxLocks = ConstU32<50>;
    /// The type for recording an account's balance.
    type Balance = Balance;
    /// The ubiquitous event type.
    type RuntimeEvent = RuntimeEvent;
    type DustRemoval = ();
    type ExistentialDeposit = ExistentialDeposit;
    type AccountStore = System;
    type WeightInfo = pallet_balances::weights::SubstrateWeight<Runtime>;
    type MaxReserves = ConstU32<50>;
    type ReserveIdentifier = [u8; 8];
    type RuntimeHoldReason = RuntimeHoldReason;
    type RuntimeFreezeReason = RuntimeFreezeReason;
    type FreezeIdentifier = ();
    type MaxFreezes = ConstU32<0>;
}

parameter_types! {
    /// Relay Chain `TransactionByteFee` / 10
    pub const TransactionByteFee: Balance = 10 * MICROUNIT;
}

impl pallet_transaction_payment::Config for Runtime {
    type RuntimeEvent = RuntimeEvent;
    type OnChargeTransaction = pallet_transaction_payment::CurrencyAdapter<Balances, ()>;
    type WeightToFee = WeightToFee;
    type LengthToFee = ConstantMultiplier<Balance, TransactionByteFee>;
    type FeeMultiplierUpdate = SlowAdjustingFeeUpdate<Self>;
    type OperationalFeeMultiplier = ConstU8<5>;
}

impl pallet_sudo::Config for Runtime {
    type RuntimeEvent = RuntimeEvent;
    type RuntimeCall = RuntimeCall;
    type WeightInfo = ();
}

parameter_types! {
    pub const ReservedXcmpWeight: Weight = MAXIMUM_BLOCK_WEIGHT.saturating_div(4);
    pub const ReservedDmpWeight: Weight = MAXIMUM_BLOCK_WEIGHT.saturating_div(4);
    pub const RelayOrigin: AggregateMessageOrigin = AggregateMessageOrigin::Parent;
}

impl cumulus_pallet_parachain_system::Config for Runtime {
    type WeightInfo = ();
    type RuntimeEvent = RuntimeEvent;
    type OnSystemEvent = ();
    type SelfParaId = parachain_info::Pallet<Runtime>;
    type OutboundXcmpMessageSource = XcmpQueue;
    type DmpQueue = frame_support::traits::EnqueueWithOrigin<MessageQueue, RelayOrigin>;
    type ReservedDmpWeight = ReservedDmpWeight;
    type XcmpMessageHandler = XcmpQueue;
    type ReservedXcmpWeight = ReservedXcmpWeight;
    type CheckAssociatedRelayNumber = RelayNumberMonotonicallyIncreases;
    type ConsensusHook = ConsensusHook;
}
pub(crate) type ConsensusHook = cumulus_pallet_aura_ext::FixedVelocityConsensusHook<
    Runtime,
    RELAY_CHAIN_SLOT_DURATION_MILLIS,
    BLOCK_PROCESSING_VELOCITY,
    UNINCLUDED_SEGMENT_CAPACITY,
>;

impl parachain_info::Config for Runtime {}

parameter_types! {
    pub MessageQueueServiceWeight: Weight = Perbill::from_percent(35) * RuntimeBlockWeights::get().max_block;
}

impl pallet_message_queue::Config for Runtime {
    type RuntimeEvent = RuntimeEvent;
    type WeightInfo = ();
    #[cfg(feature = "runtime-benchmarks")]
    type MessageProcessor = pallet_message_queue::mock_helpers::NoopMessageProcessor<
        cumulus_primitives_core::AggregateMessageOrigin,
    >;
    #[cfg(not(feature = "runtime-benchmarks"))]
    type MessageProcessor = xcm_builder::ProcessXcmMessage<
        AggregateMessageOrigin,
        xcm_executor::XcmExecutor<xcm_config::XcmConfig>,
        RuntimeCall,
    >;
    type Size = u32;
    // The XCMP queue pallet is only ever able to handle the `Sibling(ParaId)` origin:
    type QueueChangeHandler = NarrowOriginToSibling<XcmpQueue>;
    type QueuePausedQuery = NarrowOriginToSibling<XcmpQueue>;
    type HeapSize = sp_core::ConstU32<{ 64 * 1024 }>;
    type MaxStale = sp_core::ConstU32<8>;
    type ServiceWeight = MessageQueueServiceWeight;
}

impl cumulus_pallet_aura_ext::Config for Runtime {}

impl cumulus_pallet_xcmp_queue::Config for Runtime {
    type RuntimeEvent = RuntimeEvent;
    type ChannelInfo = ParachainSystem;
    type VersionWrapper = ();
    // Enqueue XCMP messages from siblings for later processing.
    type XcmpQueue = TransformOrigin<MessageQueue, AggregateMessageOrigin, ParaId, ParaIdToSibling>;
    type MaxInboundSuspended = sp_core::ConstU32<1_000>;
    type ControllerOrigin = EnsureRoot<AccountId>;
    type ControllerOriginConverter = XcmOriginToTransactDispatchOrigin;
    type WeightInfo = ();
    type PriceForSiblingDelivery = NoPriceForMessageDelivery<ParaId>;
}

parameter_types! {
    pub const Period: BlockNumber = 6 * HOURS;
    pub const Offset: BlockNumber = 0;
}

impl pallet_session::Config for Runtime {
    type RuntimeEvent = RuntimeEvent;
    type ValidatorId = <Self as frame_system::Config>::AccountId;
    // we don't have stash and controller, thus we don't need the convert as well.
    type ValidatorIdOf = pallet_collator_selection::IdentityCollator;
    type ShouldEndSession = pallet_session::PeriodicSessions<Period, Offset>;
    type NextSessionRotation = pallet_session::PeriodicSessions<Period, Offset>;
    type SessionManager = CollatorSelection;
    // Essentially just Aura, but let's be pedantic.
    type SessionHandler = <SessionKeys as sp_runtime::traits::OpaqueKeys>::KeyTypeIdProviders;
    type Keys = SessionKeys;
    type WeightInfo = ();
}

impl pallet_aura::Config for Runtime {
    type AuthorityId = AuraId;
    type DisabledValidators = ();
    type MaxAuthorities = ConstU32<100_000>;
    type AllowMultipleBlocksPerSlot = ConstBool<true>;
    #[cfg(feature = "experimental")]
    type SlotDuration = ConstU64<SLOT_DURATION>;
}

parameter_types! {
    pub const PotId: PalletId = PalletId(*b"PotStake");
    pub const SessionLength: BlockNumber = 6 * HOURS;
    // StakingAdmin pluralistic body.
    pub const StakingAdminBodyId: BodyId = BodyId::Defense;
}

/// We allow root and the StakingAdmin to execute privileged collator selection operations.
pub type CollatorSelectionUpdateOrigin = EitherOfDiverse<
    EnsureRoot<AccountId>,
    EnsureXcm<IsVoiceOfBody<RelayLocation, StakingAdminBodyId>>,
>;

impl pallet_collator_selection::Config for Runtime {
    type RuntimeEvent = RuntimeEvent;
    type Currency = Balances;
    type UpdateOrigin = CollatorSelectionUpdateOrigin;
    type PotId = PotId;
    type MaxCandidates = ConstU32<100>;
    type MinEligibleCollators = ConstU32<4>;
    type MaxInvulnerables = ConstU32<20>;
    // should be a multiple of session or things will get inconsistent
    type KickThreshold = Period;
    type ValidatorId = <Self as frame_system::Config>::AccountId;
    type ValidatorIdOf = pallet_collator_selection::IdentityCollator;
    type ValidatorRegistration = Session;
    type WeightInfo = ();
}

parameter_types! {
    pub Features: PalletFeatures = PalletFeatures::all_enabled();
    pub const MaxAttributesPerCall: u32 = 10;
    pub const CollectionDeposit: Balance = 100 * UNIT;
    pub const ItemDeposit: Balance = 1 * UNIT;
    pub const ApprovalsLimit: u32 = 20;
    pub const ItemAttributesApprovalsLimit: u32 = 20;
    pub const MaxTips: u32 = 10;
    pub const MaxDeadlineDuration: BlockNumber = 12 * 30 * DAYS;
    pub const MetadataDepositBase: Balance = 10 * UNIT;
    pub const MetadataDepositPerByte: Balance = 1 * UNIT;
}

impl pallet_nfts::Config for Runtime {
    type RuntimeEvent = RuntimeEvent;
    type CollectionId = u32;
    type ItemId = u32;
    type Currency = Balances;
    type CreateOrigin = AsEnsureOriginWithArg<EnsureSigned<AccountId>>;
    type ForceOrigin = frame_system::EnsureRoot<AccountId>;
    type CollectionDeposit = CollectionDeposit;
    type ItemDeposit = ItemDeposit;
    type MetadataDepositBase = MetadataDepositBase;
    type AttributeDepositBase = MetadataDepositBase;
    type DepositPerByte = MetadataDepositPerByte;
    type StringLimit = ConstU32<256>;
    type KeyLimit = ConstU32<64>;
    type ValueLimit = ConstU32<256>;
    type ApprovalsLimit = ApprovalsLimit;
    type ItemAttributesApprovalsLimit = ItemAttributesApprovalsLimit;
    type MaxTips = MaxTips;
    type MaxDeadlineDuration = MaxDeadlineDuration;
    type MaxAttributesPerCall = MaxAttributesPerCall;
    type Features = Features;
    type OffchainSignature = Signature;
    type OffchainPublic = <Signature as Verify>::Signer;
    type WeightInfo = pallet_nfts::weights::SubstrateWeight<Runtime>;
    #[cfg(feature = "runtime-benchmarks")]
    type Helper = ();
    type Locker = ();
}

/// Only callable after `set_validation_data` is called which forms this proof the same way
fn relay_chain_state_proof() -> RelayChainStateProof {
    let relay_storage_root = ParachainSystem::validation_data()
        .expect("set in `set_validation_data`")
        .relay_parent_storage_root;
    let relay_chain_state =
        ParachainSystem::relay_state_proof().expect("set in `set_validation_data`");
    RelayChainStateProof::new(ParachainInfo::get(), relay_storage_root, relay_chain_state)
        .expect("Invalid relay chain state proof, already constructed in `set_validation_data`")
}

pub struct BabeDataGetter;
impl pallet_randomness::GetBabeData<u64, Option<Hash>> for BabeDataGetter {
    // Tolerate panic here because this is only ever called in an inherent (so can be omitted)
    fn get_epoch_index() -> u64 {
        if cfg!(feature = "runtime-benchmarks") {
            // storage reads as per actual reads
            let _relay_storage_root = ParachainSystem::validation_data();
            let _relay_chain_state = ParachainSystem::relay_state_proof();
            const BENCHMARKING_NEW_EPOCH: u64 = 10u64;
            return BENCHMARKING_NEW_EPOCH;
        }
        relay_chain_state_proof()
            .read_optional_entry(well_known_keys::EPOCH_INDEX)
            .ok()
            .flatten()
            .expect("expected to be able to read epoch index from relay chain state proof")
    }
    fn get_epoch_randomness() -> Option<Hash> {
        if cfg!(feature = "runtime-benchmarks") {
            // storage reads as per actual reads
            let _relay_storage_root = ParachainSystem::validation_data();
            let _relay_chain_state = ParachainSystem::relay_state_proof();
            let benchmarking_babe_output = Hash::default();
            return Some(benchmarking_babe_output);
        }
        relay_chain_state_proof()
            .read_optional_entry(well_known_keys::ONE_EPOCH_AGO_RANDOMNESS)
            .ok()
            .flatten()
    }
    fn get_parent_randomness() -> Option<Hash> {
        if cfg!(feature = "runtime-benchmarks") {
            // storage reads as per actual reads
            let _relay_storage_root = ParachainSystem::validation_data();
            let _relay_chain_state = ParachainSystem::relay_state_proof();
            let benchmarking_babe_output = Hash::default();
            return Some(benchmarking_babe_output);
        }
        // Note: we use the `CURRENT_BLOCK_RANDOMNESS` key here as it also represents the parent randomness, the only difference
        // is the block since this randomness is valid, but we don't care about that because we are setting that directly in the `randomness` pallet.
        relay_chain_state_proof()
            .read_optional_entry(well_known_keys::CURRENT_BLOCK_RANDOMNESS)
            .ok()
            .flatten()
    }
}

parameter_types! {
    pub const MaxBlocksForRandomness: BlockNumber = prod_or_fast!(2 * HOURS, 2 * MINUTES);
}

// TODO: If the next line is uncommented (which should be eventually), compilation breaks (most likely because of mismatched dependency issues)
/* parameter_types! {
    pub const MaxBlocksForRandomness: BlockNumber = prod_or_fast!(2 * runtime_constants::time::EPOCH_DURATION_IN_SLOTS, 2 * MINUTES);
} */

/// Configure the randomness pallet
impl pallet_randomness::Config for Runtime {
    type RuntimeEvent = RuntimeEvent;
    type BabeDataGetter = BabeDataGetter;
    type WeightInfo = ();
}

impl pallet_storage_providers::Config for Runtime {
    type RuntimeEvent = RuntimeEvent;
    type NativeBalance = Balances;
    type StorageData = u32;
    type SpCount = u32;
    type MerklePatriciaRoot = Hash;
    type ValuePropId = Hash;
    type BucketNftCollectionId = <Self as pallet_nfts::Config>::CollectionId;
    type MaxMultiAddressSize = ConstU32<100>;
    type MaxMultiAddressAmount = ConstU32<5>;
    type MaxProtocols = ConstU32<100>;
    type MaxBsps = ConstU32<100>;
    type MaxMsps = ConstU32<100>;
    type MaxBuckets = ConstU32<10000>;
    type StringLimit = ConstU32<100>;
    type SpMinDeposit = ConstU128<10>;
    type SpMinCapacity = ConstU32<2>;
    type DepositPerData = ConstU128<2>;
    type RuntimeHoldReason = RuntimeHoldReason;
    type Subscribers = FileSystem;
    type ProvidersRandomness = pallet_randomness::RandomnessFromOneEpochAgo<Runtime>;
    type MaxBlocksForRandomness = MaxBlocksForRandomness;
    type MinBlocksBetweenCapacityChanges = ConstU32<10>;
}

// TODO: remove this and replace with pallet treasury
pub struct TreasuryAccount;
impl Get<AccountId32> for TreasuryAccount {
    fn get() -> AccountId32 {
        AccountId32::from([0; 32])
    }
}

parameter_types! {
    pub const RandomChallengesPerBlock: u32 = 10;
    pub const MaxCustomChallengesPerBlock: u32 = 10;
    pub const MaxProvidersChallengedPerBlock: u32 = 100;
    pub const ChallengeHistoryLength: BlockNumber = 100;
    pub const ChallengesQueueLength: u32 = 100;
    pub const CheckpointChallengePeriod: u32 = 10;
    pub const ChallengesFee: Balance = 1 * UNITS;
    pub const StakeToChallengePeriod: Balance = 10 * UNITS;
}

impl pallet_proofs_dealer::Config for Runtime {
    type RuntimeEvent = RuntimeEvent;
    type ProvidersPallet = Providers;
    type NativeBalance = Balances;
    type MerkleTrieHash = Hash;
    type MerkleTrieHashing = BlakeTwo256;
    type ForestVerifier = TrieVerifier<LayoutV1<BlakeTwo256>, { BlakeTwo256::LENGTH }>;
    type KeyVerifier = FileKeyVerifier<
        LayoutV1<BlakeTwo256>,
        { BlakeTwo256::LENGTH },
        { FILE_CHUNK_SIZE },
        { FILE_SIZE_TO_CHALLENGES },
    >;
    type StakeToBlockNumber = SaturatingBalanceToBlockNumber;
    type RandomChallengesPerBlock = RandomChallengesPerBlock;
    type MaxCustomChallengesPerBlock = MaxCustomChallengesPerBlock;
    type MaxProvidersChallengedPerBlock = MaxProvidersChallengedPerBlock;
    type ChallengeHistoryLength = ChallengeHistoryLength;
    type ChallengesQueueLength = ChallengesQueueLength;
    type CheckpointChallengePeriod = CheckpointChallengePeriod;
    type ChallengesFee = ChallengesFee;
    type Treasury = TreasuryAccount;
    type RandomnessProvider = pallet_randomness::ParentBlockRandomness<Runtime>;
    type StakeToChallengePeriod = StakeToChallengePeriod;
}

/// Structure to mock a verifier that returns `true` when `proof` is not empty
/// and `false` otherwise.
pub struct MockVerifier<C> {
    _phantom: core::marker::PhantomData<C>,
}

/// Implement the `TrieVerifier` trait for the `MockVerifier` struct.
impl<C> CommitmentVerifier for MockVerifier<C>
where
    C: MaybeDebug + Ord + Default + Copy + AsRef<[u8]> + AsMut<[u8]>,
{
    type Proof = CompactProof;
    type Commitment = H256;
    type Challenge = C;

    fn verify_proof(
        _root: &Self::Commitment,
        challenges: &[Self::Challenge],
        proof: &CompactProof,
    ) -> Result<Vec<Self::Challenge>, DispatchError> {
        if proof.encoded_nodes.len() > 0 {
            Ok(challenges.to_vec())
        } else {
            Err("Proof is empty".into())
        }
    }
}

type ThresholdType = FixedU128;

parameter_types! {
    pub const ThresholdAsymptoticDecayFactor: FixedU128 = FixedU128::from_rational(1, 2); // 0.5
    pub const ThresholdAsymptote: FixedU128 = FixedU128::from_rational(100, 1); // 100
    pub const ThresholdMultiplier: FixedU128 = FixedU128::from_rational(100, 1); // 100
}

/// Configure the pallet template in pallets/template.
impl pallet_file_system::Config for Runtime {
    type RuntimeEvent = RuntimeEvent;
    type Providers = Providers;
    type ProofDealer = ProofsDealer;
    type ThresholdType = ThresholdType;
    type Currency = Balances;
    type NftCollectionId = <Self as pallet_nfts::Config>::CollectionId;
    type NftId = <Self as pallet_nfts::Config>::ItemId;
    type Nfts = Nfts;
    type Hasher = BlakeTwo256;
    type AssignmentThresholdDecayFactor = ThresholdAsymptoticDecayFactor;
    type AssignmentThresholdAsymptote = ThresholdAsymptote;
    type AssignmentThresholdMultiplier = ThresholdMultiplier;
    type Fingerprint = Hash;
    type StorageRequestBspsRequiredType = u32;
    type TargetBspsRequired = ConstU32<1>;
    type MaxBspsPerStorageRequest = ConstU32<5>;
    type MaxFilePathSize = ConstU32<512u32>;
    type MaxPeerIdSize = ConstU32<100>;
    type MaxNumberOfPeerIds = ConstU32<5>;
    type MaxDataServerMultiAddresses = ConstU32<10>;
    type StorageRequestTtl = ConstU32<40>;
    type MaxExpiredStorageRequests = ConstU32<100>;
}

// Converter from the Balance type to the BlockNumber type for math.
// It performs a saturated conversion, so that the result is always a valid BlockNumber.
pub struct SaturatingBalanceToBlockNumber;

impl Convert<Balance, BlockNumberFor<Runtime>> for SaturatingBalanceToBlockNumber {
    fn convert(block_number: Balance) -> BlockNumberFor<Runtime> {
        block_number.saturated_into()
    }
}

impl pallet_bucket_nfts::Config for Runtime {
    type RuntimeEvent = RuntimeEvent;
    type Providers = Providers;
}<|MERGE_RESOLUTION|>--- conflicted
+++ resolved
@@ -66,13 +66,9 @@
 use storage_hub_traits::{CommitmentVerifier, MaybeDebug};
 use xcm::latest::prelude::BodyId;
 
-<<<<<<< HEAD
-use crate::{Nfts, ParachainInfo, Signature, DAYS, UNIT};
-=======
-use crate::{ParachainInfo, FILE_CHUNK_SIZE, FILE_SIZE_TO_CHALLENGES};
-
-use self::currency::UNITS;
->>>>>>> 929c9fcd
+use crate::{
+    Nfts, Signature, DAYS, UNIT, {ParachainInfo, FILE_CHUNK_SIZE, FILE_SIZE_TO_CHALLENGES},
+};
 
 // Local module imports
 use super::{
