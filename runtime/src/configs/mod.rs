// This is free and unencumbered software released into the public domain.
//
// Anyone is free to copy, modify, publish, use, compile, sell, or
// distribute this software, either in source code form or as a compiled
// binary, for any purpose, commercial or non-commercial, and by any
// means.
//
// In jurisdictions that recognize copyright laws, the author or authors
// of this software dedicate any and all copyright interest in the
// software to the public domain. We make this dedication for the benefit
// of the public at large and to the detriment of our heirs and
// successors. We intend this dedication to be an overt act of
// relinquishment in perpetuity of all present and future rights to this
// software under copyright law.
//
// THE SOFTWARE IS PROVIDED "AS IS", WITHOUT WARRANTY OF ANY KIND,
// EXPRESS OR IMPLIED, INCLUDING BUT NOT LIMITED TO THE WARRANTIES OF
// MERCHANTABILITY, FITNESS FOR A PARTICULAR PURPOSE AND NONINFRINGEMENT.
// IN NO EVENT SHALL THE AUTHORS BE LIABLE FOR ANY CLAIM, DAMAGES OR
// OTHER LIABILITY, WHETHER IN AN ACTION OF CONTRACT, TORT OR OTHERWISE,
// ARISING FROM, OUT OF OR IN CONNECTION WITH THE SOFTWARE OR THE USE OR
// OTHER DEALINGS IN THE SOFTWARE.
//
// For more information, please refer to <http://unlicense.org>

mod xcm_config;

// Substrate and Polkadot dependencies
use cumulus_pallet_parachain_system::{RelayChainStateProof, RelayNumberMonotonicallyIncreases};
use cumulus_primitives_core::{relay_chain::well_known_keys, AggregateMessageOrigin, ParaId};
use frame_support::{
    derive_impl,
    dispatch::DispatchClass,
    parameter_types,
    traits::{ConstBool, ConstU32, ConstU64, ConstU8, EitherOfDiverse, TransformOrigin},
    weights::{ConstantMultiplier, Weight},
    PalletId,
};
use frame_system::{
    limits::{BlockLength, BlockWeights},
    EnsureRoot,
};
use pallet_proofs_dealer::CompactProof;
use pallet_xcm::{EnsureXcm, IsVoiceOfBody};
use parachains_common::message_queue::{NarrowOriginToSibling, ParaIdToSibling};
use polkadot_runtime_common::{
    prod_or_fast, xcm_sender::NoPriceForMessageDelivery, BlockHashCount, SlowAdjustingFeeUpdate,
};
use sp_consensus_aura::sr25519::AuthorityId as AuraId;
use sp_core::{ConstU128, Get, H256};
<<<<<<< HEAD
use sp_runtime::{traits::BlakeTwo256, AccountId32, DispatchResult, FixedU128, Perbill};
=======
use sp_runtime::{AccountId32, DispatchError, FixedU128, Perbill};
use sp_std::vec::Vec;
>>>>>>> 6997bd6b
use sp_version::RuntimeVersion;
use storage_hub_traits::CommitmentVerifier;
use xcm::latest::prelude::BodyId;

use crate::ParachainInfo;
use crate::Randomness;

use self::currency::UNITS;

// Local module imports
use super::{
    weights::{BlockExecutionWeight, ExtrinsicBaseWeight, RocksDbWeight},
    AccountId, Aura, Balance, Balances, Block, BlockNumber, CollatorSelection, FileSystem, Hash,
    MessageQueue, Nonce, PalletInfo, ParachainSystem, ProofsDealer, Providers, Runtime,
    RuntimeCall, RuntimeEvent, RuntimeFreezeReason, RuntimeHoldReason, RuntimeOrigin, RuntimeTask,
    Session, SessionKeys, System, WeightToFee, XcmpQueue, AVERAGE_ON_INITIALIZE_RATIO,
    BLOCK_PROCESSING_VELOCITY, EXISTENTIAL_DEPOSIT, HOURS, MAXIMUM_BLOCK_WEIGHT, MICROUNIT,
    MINUTES, NORMAL_DISPATCH_RATIO, RELAY_CHAIN_SLOT_DURATION_MILLIS, SLOT_DURATION,
    UNINCLUDED_SEGMENT_CAPACITY, VERSION,
};
use xcm_config::{RelayLocation, XcmOriginToTransactDispatchOrigin};

pub mod currency {
    use crate::Balance;

    pub const UNITS: Balance = 1_000_000_000_000;
}

parameter_types! {
    pub const Version: RuntimeVersion = VERSION;

    // This part is copied from Substrate's `bin/node/runtime/src/lib.rs`.
    //  The `RuntimeBlockLength` and `RuntimeBlockWeights` exist here because the
    // `DeletionWeightLimit` and `DeletionQueueDepth` depend on those to parameterize
    // the lazy contract deletion.
    pub RuntimeBlockLength: BlockLength =
        BlockLength::max_with_normal_ratio(5 * 1024 * 1024, NORMAL_DISPATCH_RATIO);
    pub RuntimeBlockWeights: BlockWeights = BlockWeights::builder()
        .base_block(BlockExecutionWeight::get())
        .for_class(DispatchClass::all(), |weights| {
            weights.base_extrinsic = ExtrinsicBaseWeight::get();
        })
        .for_class(DispatchClass::Normal, |weights| {
            weights.max_total = Some(NORMAL_DISPATCH_RATIO * MAXIMUM_BLOCK_WEIGHT);
        })
        .for_class(DispatchClass::Operational, |weights| {
            weights.max_total = Some(MAXIMUM_BLOCK_WEIGHT);
            // Operational transactions have some extra reserved space, so that they
            // are included even if block reached `MAXIMUM_BLOCK_WEIGHT`.
            weights.reserved = Some(
                MAXIMUM_BLOCK_WEIGHT - NORMAL_DISPATCH_RATIO * MAXIMUM_BLOCK_WEIGHT
            );
        })
        .avg_block_initialization(AVERAGE_ON_INITIALIZE_RATIO)
        .build_or_panic();
    pub const SS58Prefix: u16 = 42;
}

/// The default types are being injected by [`derive_impl`](`frame_support::derive_impl`) from
/// [`ParaChainDefaultConfig`](`struct@frame_system::config_preludes::ParaChainDefaultConfig`),
/// but overridden as needed.
#[derive_impl(frame_system::config_preludes::ParaChainDefaultConfig as frame_system::DefaultConfig)]
impl frame_system::Config for Runtime {
    /// The identifier used to distinguish between accounts.
    type AccountId = AccountId;
    /// The index type for storing how many extrinsics an account has signed.
    type Nonce = Nonce;
    /// The type for hashing blocks and tries.
    type Hash = Hash;
    /// The block type.
    type Block = Block;
    /// Maximum number of block number to block hash mappings to keep (oldest pruned first).
    type BlockHashCount = BlockHashCount;
    /// Runtime version.
    type Version = Version;
    /// The data to be stored in an account.
    type AccountData = pallet_balances::AccountData<Balance>;
    /// The weight of database operations that the runtime can invoke.
    type DbWeight = RocksDbWeight;
    /// Block & extrinsics weights: base values and limits.
    type BlockWeights = RuntimeBlockWeights;
    /// The maximum length of a block (in bytes).
    type BlockLength = RuntimeBlockLength;
    /// This is used as an identifier of the chain. 42 is the generic substrate prefix.
    type SS58Prefix = SS58Prefix;
    /// The action to take on a Runtime Upgrade
    type OnSetCode = cumulus_pallet_parachain_system::ParachainSetCode<Self>;
    type MaxConsumers = frame_support::traits::ConstU32<16>;
}

impl pallet_timestamp::Config for Runtime {
    type Moment = u64;
    type OnTimestampSet = Aura;
    #[cfg(feature = "experimental")]
    type MinimumPeriod = ConstU64<0>;
    #[cfg(not(feature = "experimental"))]
    type MinimumPeriod = ConstU64<{ SLOT_DURATION / 2 }>;
    type WeightInfo = ();
}

impl pallet_authorship::Config for Runtime {
    type FindAuthor = pallet_session::FindAccountFromAuthorIndex<Self, Aura>;
    type EventHandler = (CollatorSelection,);
}

parameter_types! {
    pub const ExistentialDeposit: Balance = EXISTENTIAL_DEPOSIT;
}

impl pallet_balances::Config for Runtime {
    type MaxLocks = ConstU32<50>;
    /// The type for recording an account's balance.
    type Balance = Balance;
    /// The ubiquitous event type.
    type RuntimeEvent = RuntimeEvent;
    type DustRemoval = ();
    type ExistentialDeposit = ExistentialDeposit;
    type AccountStore = System;
    type WeightInfo = pallet_balances::weights::SubstrateWeight<Runtime>;
    type MaxReserves = ConstU32<50>;
    type ReserveIdentifier = [u8; 8];
    type RuntimeHoldReason = RuntimeHoldReason;
    type RuntimeFreezeReason = RuntimeFreezeReason;
    type FreezeIdentifier = ();
    type MaxFreezes = ConstU32<0>;
}

parameter_types! {
    /// Relay Chain `TransactionByteFee` / 10
    pub const TransactionByteFee: Balance = 10 * MICROUNIT;
}

impl pallet_transaction_payment::Config for Runtime {
    type RuntimeEvent = RuntimeEvent;
    type OnChargeTransaction = pallet_transaction_payment::CurrencyAdapter<Balances, ()>;
    type WeightToFee = WeightToFee;
    type LengthToFee = ConstantMultiplier<Balance, TransactionByteFee>;
    type FeeMultiplierUpdate = SlowAdjustingFeeUpdate<Self>;
    type OperationalFeeMultiplier = ConstU8<5>;
}

impl pallet_sudo::Config for Runtime {
    type RuntimeEvent = RuntimeEvent;
    type RuntimeCall = RuntimeCall;
    type WeightInfo = ();
}

parameter_types! {
    pub const ReservedXcmpWeight: Weight = MAXIMUM_BLOCK_WEIGHT.saturating_div(4);
    pub const ReservedDmpWeight: Weight = MAXIMUM_BLOCK_WEIGHT.saturating_div(4);
    pub const RelayOrigin: AggregateMessageOrigin = AggregateMessageOrigin::Parent;
}

impl cumulus_pallet_parachain_system::Config for Runtime {
    type WeightInfo = ();
    type RuntimeEvent = RuntimeEvent;
    type OnSystemEvent = ();
    type SelfParaId = parachain_info::Pallet<Runtime>;
    type OutboundXcmpMessageSource = XcmpQueue;
    type DmpQueue = frame_support::traits::EnqueueWithOrigin<MessageQueue, RelayOrigin>;
    type ReservedDmpWeight = ReservedDmpWeight;
    type XcmpMessageHandler = XcmpQueue;
    type ReservedXcmpWeight = ReservedXcmpWeight;
    type CheckAssociatedRelayNumber = RelayNumberMonotonicallyIncreases;
    type ConsensusHook = ConsensusHook;
}
pub(crate) type ConsensusHook = cumulus_pallet_aura_ext::FixedVelocityConsensusHook<
    Runtime,
    RELAY_CHAIN_SLOT_DURATION_MILLIS,
    BLOCK_PROCESSING_VELOCITY,
    UNINCLUDED_SEGMENT_CAPACITY,
>;

impl parachain_info::Config for Runtime {}

parameter_types! {
    pub MessageQueueServiceWeight: Weight = Perbill::from_percent(35) * RuntimeBlockWeights::get().max_block;
}

impl pallet_message_queue::Config for Runtime {
    type RuntimeEvent = RuntimeEvent;
    type WeightInfo = ();
    #[cfg(feature = "runtime-benchmarks")]
    type MessageProcessor = pallet_message_queue::mock_helpers::NoopMessageProcessor<
        cumulus_primitives_core::AggregateMessageOrigin,
    >;
    #[cfg(not(feature = "runtime-benchmarks"))]
    type MessageProcessor = xcm_builder::ProcessXcmMessage<
        AggregateMessageOrigin,
        xcm_executor::XcmExecutor<xcm_config::XcmConfig>,
        RuntimeCall,
    >;
    type Size = u32;
    // The XCMP queue pallet is only ever able to handle the `Sibling(ParaId)` origin:
    type QueueChangeHandler = NarrowOriginToSibling<XcmpQueue>;
    type QueuePausedQuery = NarrowOriginToSibling<XcmpQueue>;
    type HeapSize = sp_core::ConstU32<{ 64 * 1024 }>;
    type MaxStale = sp_core::ConstU32<8>;
    type ServiceWeight = MessageQueueServiceWeight;
}

impl cumulus_pallet_aura_ext::Config for Runtime {}

impl cumulus_pallet_xcmp_queue::Config for Runtime {
    type RuntimeEvent = RuntimeEvent;
    type ChannelInfo = ParachainSystem;
    type VersionWrapper = ();
    // Enqueue XCMP messages from siblings for later processing.
    type XcmpQueue = TransformOrigin<MessageQueue, AggregateMessageOrigin, ParaId, ParaIdToSibling>;
    type MaxInboundSuspended = sp_core::ConstU32<1_000>;
    type ControllerOrigin = EnsureRoot<AccountId>;
    type ControllerOriginConverter = XcmOriginToTransactDispatchOrigin;
    type WeightInfo = ();
    type PriceForSiblingDelivery = NoPriceForMessageDelivery<ParaId>;
}

parameter_types! {
    pub const Period: BlockNumber = 6 * HOURS;
    pub const Offset: BlockNumber = 0;
}

impl pallet_session::Config for Runtime {
    type RuntimeEvent = RuntimeEvent;
    type ValidatorId = <Self as frame_system::Config>::AccountId;
    // we don't have stash and controller, thus we don't need the convert as well.
    type ValidatorIdOf = pallet_collator_selection::IdentityCollator;
    type ShouldEndSession = pallet_session::PeriodicSessions<Period, Offset>;
    type NextSessionRotation = pallet_session::PeriodicSessions<Period, Offset>;
    type SessionManager = CollatorSelection;
    // Essentially just Aura, but let's be pedantic.
    type SessionHandler = <SessionKeys as sp_runtime::traits::OpaqueKeys>::KeyTypeIdProviders;
    type Keys = SessionKeys;
    type WeightInfo = ();
}

impl pallet_aura::Config for Runtime {
    type AuthorityId = AuraId;
    type DisabledValidators = ();
    type MaxAuthorities = ConstU32<100_000>;
    type AllowMultipleBlocksPerSlot = ConstBool<true>;
    #[cfg(feature = "experimental")]
    type SlotDuration = ConstU64<SLOT_DURATION>;
}

parameter_types! {
    pub const PotId: PalletId = PalletId(*b"PotStake");
    pub const SessionLength: BlockNumber = 6 * HOURS;
    // StakingAdmin pluralistic body.
    pub const StakingAdminBodyId: BodyId = BodyId::Defense;
}

/// We allow root and the StakingAdmin to execute privileged collator selection operations.
pub type CollatorSelectionUpdateOrigin = EitherOfDiverse<
    EnsureRoot<AccountId>,
    EnsureXcm<IsVoiceOfBody<RelayLocation, StakingAdminBodyId>>,
>;

impl pallet_collator_selection::Config for Runtime {
    type RuntimeEvent = RuntimeEvent;
    type Currency = Balances;
    type UpdateOrigin = CollatorSelectionUpdateOrigin;
    type PotId = PotId;
    type MaxCandidates = ConstU32<100>;
    type MinEligibleCollators = ConstU32<4>;
    type MaxInvulnerables = ConstU32<20>;
    // should be a multiple of session or things will get inconsistent
    type KickThreshold = Period;
    type ValidatorId = <Self as frame_system::Config>::AccountId;
    type ValidatorIdOf = pallet_collator_selection::IdentityCollator;
    type ValidatorRegistration = Session;
    type WeightInfo = ();
}

/// Only callable after `set_validation_data` is called which forms this proof the same way
fn relay_chain_state_proof() -> RelayChainStateProof {
    let relay_storage_root = ParachainSystem::validation_data()
        .expect("set in `set_validation_data`")
        .relay_parent_storage_root;
    let relay_chain_state =
        ParachainSystem::relay_state_proof().expect("set in `set_validation_data`");
    RelayChainStateProof::new(ParachainInfo::get(), relay_storage_root, relay_chain_state)
        .expect("Invalid relay chain state proof, already constructed in `set_validation_data`")
}

pub struct BabeDataGetter;
impl pallet_randomness::GetBabeData<u64, Option<Hash>> for BabeDataGetter {
    // Tolerate panic here because this is only ever called in an inherent (so can be omitted)
    fn get_epoch_index() -> u64 {
        if cfg!(feature = "runtime-benchmarks") {
            // storage reads as per actual reads
            let _relay_storage_root = ParachainSystem::validation_data();
            let _relay_chain_state = ParachainSystem::relay_state_proof();
            const BENCHMARKING_NEW_EPOCH: u64 = 10u64;
            return BENCHMARKING_NEW_EPOCH;
        }
        relay_chain_state_proof()
            .read_optional_entry(well_known_keys::EPOCH_INDEX)
            .ok()
            .flatten()
            .expect("expected to be able to read epoch index from relay chain state proof")
    }
    fn get_epoch_randomness() -> Option<Hash> {
        if cfg!(feature = "runtime-benchmarks") {
            // storage reads as per actual reads
            let _relay_storage_root = ParachainSystem::validation_data();
            let _relay_chain_state = ParachainSystem::relay_state_proof();
            let benchmarking_babe_output = Hash::default();
            return Some(benchmarking_babe_output);
        }
        relay_chain_state_proof()
            .read_optional_entry(well_known_keys::ONE_EPOCH_AGO_RANDOMNESS)
            .ok()
            .flatten()
    }
}

parameter_types! {
    pub const MaxBlocksForRandomness: BlockNumber = prod_or_fast!(2 * HOURS, 2 * MINUTES);
}

// TODO: If the next line is uncommented (which should be eventually), compilation breaks (most likely because of mismatched dependency issues)
/* parameter_types! {
    pub const MaxBlocksForRandomness: BlockNumber = prod_or_fast!(2 * runtime_constants::time::EPOCH_DURATION_IN_SLOTS, 2 * MINUTES);
} */

/// Configure the randomness pallet
impl pallet_randomness::Config for Runtime {
    type RuntimeEvent = RuntimeEvent;
    type BabeDataGetter = BabeDataGetter;
    type WeightInfo = ();
}

impl pallet_storage_providers::Config for Runtime {
    type RuntimeEvent = RuntimeEvent;
    type NativeBalance = Balances;
    type StorageData = u32;
    type SpCount = u32;
    type MerklePatriciaRoot = Hash;
    type ValuePropId = Hash;
    type MaxMultiAddressSize = ConstU32<100>;
    type MaxMultiAddressAmount = ConstU32<5>;
    type MaxProtocols = ConstU32<100>;
    type MaxBsps = ConstU32<100>;
    type MaxMsps = ConstU32<100>;
    type MaxBuckets = ConstU32<10000>;
    type SpMinDeposit = ConstU128<10>;
    type SpMinCapacity = ConstU32<2>;
    type DepositPerData = ConstU128<2>;
    type RuntimeHoldReason = RuntimeHoldReason;
    type Subscribers = FileSystem;
    type ProvidersRandomness = Randomness;
    type MaxBlocksForRandomness = MaxBlocksForRandomness;
    type MinBlocksBetweenCapacityChanges = ConstU32<10>;
}

// TODO: remove this and replace with pallet treasury
pub struct TreasuryAccount;
impl Get<AccountId32> for TreasuryAccount {
    fn get() -> AccountId32 {
        AccountId32::from([0; 32])
    }
}

parameter_types! {
    pub const ChallengeHistoryLength: BlockNumber = 10;
    pub const StakeToChallengePeriod: Balance = 10 * UNITS;
    pub const ChallengesFee: Balance = 1 * UNITS;
}

impl pallet_proofs_dealer::Config for Runtime {
    type RuntimeEvent = RuntimeEvent;
    type ProvidersPallet = Providers;
    type NativeBalance = Balances;
    type MerkleHash = Hash;
    type MerkleHashing = BlakeTwo256;
    type ForestVerifier = ProofTrieVerifier;
    type KeyVerifier = ProofTrieVerifier;
<<<<<<< HEAD
    type RandomChallengesPerBlock = ConstU32<10>;
    type MaxCustomChallengesPerBlock = ConstU32<10>;
=======
    // type KeyVerifier = TrieVerifier<LayoutV1<RefHasher>>;
    type MaxChallengesPerBlock = ConstU32<10>;
>>>>>>> 6997bd6b
    type MaxProvidersChallengedPerBlock = ConstU32<10>;
    type ChallengeHistoryLength = ChallengeHistoryLength;
    type ChallengesQueueLength = ConstU32<10>;
    type CheckpointChallengePeriod = ConstU32<10>;
    type ChallengesFee = ChallengesFee;
    type Treasury = TreasuryAccount;
    type RandomnessProvider = Randomness;
    type StakeToChallengePeriod = StakeToChallengePeriod;
}

/// Structure to mock a verifier that returns `true` when `proof` is not empty
/// and `false` otherwise.
pub struct ProofTrieVerifier;

/// Implement the `TrieVerifier` trait for the `MockVerifier` struct.
impl CommitmentVerifier for ProofTrieVerifier {
    type Proof = CompactProof;
    type Key = H256;

    fn verify_proof(
        _root: &Self::Key,
        challenges: &[Self::Key],
        proof: &CompactProof,
    ) -> Result<Vec<Self::Key>, DispatchError> {
        if proof.encoded_nodes.len() > 0 {
            Ok(challenges.to_vec())
        } else {
            Err("Proof is empty".into())
        }
    }
}

type ThresholdType = FixedU128;

parameter_types! {
    pub const ThresholdAsymptoticDecayFactor: FixedU128 = FixedU128::from_rational(1, 2); // 0.5
    pub const ThresholdAsymptote: FixedU128 = FixedU128::from_rational(100, 1); // 100
    pub const ThresholdMultiplier: FixedU128 = FixedU128::from_rational(100, 1); // 100
}

/// Configure the pallet template in pallets/template.
impl pallet_file_system::Config for Runtime {
    type RuntimeEvent = RuntimeEvent;
    type Providers = Providers;
    type ProofDealer = ProofsDealer;
    type ThresholdType = ThresholdType;
    type AssignmentThresholdDecayFactor = ThresholdAsymptoticDecayFactor;
    type AssignmentThresholdAsymptote = ThresholdAsymptote;
    type AssignmentThresholdMultiplier = ThresholdMultiplier;
    type Fingerprint = Hash;
    type StorageRequestBspsRequiredType = u32;
    type TargetBspsRequired = ConstU32<1>;
    type MaxBspsPerStorageRequest = ConstU32<5>;
    type MaxFilePathSize = ConstU32<512u32>;
    type MaxPeerIdSize = ConstU32<100>;
    type MaxNumberOfPeerIds = ConstU32<5>;
    type MaxDataServerMultiAddresses = ConstU32<10>;
    type StorageRequestTtl = ConstU32<40>;
    type MaxExpiredStorageRequests = ConstU32<100>;
}<|MERGE_RESOLUTION|>--- conflicted
+++ resolved
@@ -48,12 +48,8 @@
 };
 use sp_consensus_aura::sr25519::AuthorityId as AuraId;
 use sp_core::{ConstU128, Get, H256};
-<<<<<<< HEAD
-use sp_runtime::{traits::BlakeTwo256, AccountId32, DispatchResult, FixedU128, Perbill};
-=======
-use sp_runtime::{AccountId32, DispatchError, FixedU128, Perbill};
+use sp_runtime::{traits::BlakeTwo256, AccountId32, DispatchError, FixedU128, Perbill};
 use sp_std::vec::Vec;
->>>>>>> 6997bd6b
 use sp_version::RuntimeVersion;
 use storage_hub_traits::CommitmentVerifier;
 use xcm::latest::prelude::BodyId;
@@ -431,17 +427,9 @@
     type MerkleHashing = BlakeTwo256;
     type ForestVerifier = ProofTrieVerifier;
     type KeyVerifier = ProofTrieVerifier;
-<<<<<<< HEAD
+    // type KeyVerifier = TrieVerifier<LayoutV1<RefHasher>>;
     type RandomChallengesPerBlock = ConstU32<10>;
     type MaxCustomChallengesPerBlock = ConstU32<10>;
-=======
-    // type KeyVerifier = TrieVerifier<LayoutV1<RefHasher>>;
-    type MaxChallengesPerBlock = ConstU32<10>;
->>>>>>> 6997bd6b
-    type MaxProvidersChallengedPerBlock = ConstU32<10>;
-    type ChallengeHistoryLength = ChallengeHistoryLength;
-    type ChallengesQueueLength = ConstU32<10>;
-    type CheckpointChallengePeriod = ConstU32<10>;
     type ChallengesFee = ChallengesFee;
     type Treasury = TreasuryAccount;
     type RandomnessProvider = Randomness;
