--- conflicted
+++ resolved
@@ -390,14 +390,9 @@
     type DepositPerData = ConstU128<2>;
     type RuntimeHoldReason = RuntimeHoldReason;
     type Subscribers = FileSystem;
-<<<<<<< HEAD
     type ProvidersRandomness = Randomness;
     type MaxBlocksForRandomness = MaxBlocksForRandomness;
-=======
-    type ProvidersRandomness = MockRandomness;
-    type MaxBlocksForRandomness = ConstU32<{ 2 * EPOCH_DURATION_IN_BLOCKS }>;
     type MinBlocksBetweenCapacityChanges = ConstU32<10>;
->>>>>>> 687089b8
 }
 
 // TODO: remove this and replace with pallet treasury
