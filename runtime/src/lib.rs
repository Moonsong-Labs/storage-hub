--- conflicted
+++ resolved
@@ -582,15 +582,7 @@
         }
     }
 
-<<<<<<< HEAD
-    impl pallet_storage_providers_runtime_api::StorageProvidersApi<Block, BackupStorageProviderId<Runtime>, BackupStorageProvider<Runtime>, AccountId> for Runtime {
-        fn get_bsp_provider_id(account_id: &AccountId) -> Option<BackupStorageProviderId<Runtime>> {
-            Providers::get_bsp_provider_id(account_id)
-        }
-
-=======
     impl pallet_storage_providers_runtime_api::StorageProvidersApi<Block, BackupStorageProviderId<Runtime>, BackupStorageProvider<Runtime>, AccountId, StorageProviderId<Runtime>> for Runtime {
->>>>>>> e918b340
         fn get_bsp_info(bsp_id: &BackupStorageProviderId<Runtime>) -> Result<BackupStorageProvider<Runtime>, GetBspInfoError> {
             Providers::get_bsp_info(bsp_id)
         }
