--- conflicted
+++ resolved
@@ -599,11 +599,7 @@
         }
     }
 
-<<<<<<< HEAD
-    impl pallet_storage_providers_runtime_api::StorageProvidersApi<Block, BackupStorageProviderId<Runtime>, BackupStorageProvider<Runtime>, AccountId, StorageProviderId<Runtime>, ProviderIdFor<Runtime>, Balance> for Runtime {
-=======
-    impl pallet_storage_providers_runtime_api::StorageProvidersApi<Block, BlockNumber, BackupStorageProviderId<Runtime>, BackupStorageProvider<Runtime>, AccountId, ProviderId<Runtime>, StorageProviderId<Runtime>, StorageDataUnit> for Runtime {
->>>>>>> 5965850d
+    impl pallet_storage_providers_runtime_api::StorageProvidersApi<Block, BlockNumber, BackupStorageProviderId<Runtime>, BackupStorageProvider<Runtime>, AccountId, ProviderId<Runtime>, StorageProviderId<Runtime>, StorageDataUnit, Balance> for Runtime {
         fn get_bsp_info(bsp_id: &BackupStorageProviderId<Runtime>) -> Result<BackupStorageProvider<Runtime>, GetBspInfoError> {
             Providers::get_bsp_info(bsp_id)
         }
@@ -612,10 +608,6 @@
             Providers::get_storage_provider_id(who)
         }
 
-<<<<<<< HEAD
-        fn get_worst_case_scenario_slashable_amount(provider_id: ProviderIdFor<Runtime>) -> Option<Balance> {
-            Providers::get_worst_case_scenario_slashable_amount(&provider_id).ok()
-=======
         fn query_storage_provider_capacity(provider_id: &ProviderId<Runtime>) -> Result<StorageDataUnit, QueryStorageProviderCapacityError> {
             Providers::query_storage_provider_capacity(provider_id)
         }
@@ -626,7 +618,10 @@
 
         fn query_earliest_change_capacity_block(provider_id: &BackupStorageProviderId<Runtime>) -> Result<BlockNumber, QueryEarliestChangeCapacityBlockError> {
             Providers::query_earliest_change_capacity_block(provider_id)
->>>>>>> 5965850d
+        }
+
+        fn get_worst_case_scenario_slashable_amount(provider_id: ProviderId<Runtime>) -> Option<Balance> {
+            Providers::get_worst_case_scenario_slashable_amount(&provider_id).ok()
         }
     }
 }
