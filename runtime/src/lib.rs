--- conflicted
+++ resolved
@@ -343,10 +343,7 @@
     type RuntimeHoldReason = RuntimeHoldReason;
     type RuntimeFreezeReason = RuntimeFreezeReason;
     type FreezeIdentifier = ();
-<<<<<<< HEAD
     type MaxHolds = ConstU32<100>;
-=======
->>>>>>> 7fb5a5b2
     type MaxFreezes = ConstU32<0>;
 }
 
