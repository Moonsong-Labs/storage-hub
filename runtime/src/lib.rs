#![cfg_attr(not(feature = "std"), no_std)]
// `frame_support::runtime` does a lot of recursion and requires us to increase the limit to 256.
#![recursion_limit = "256"]

// Make the WASM binary available.
#[cfg(feature = "std")]
include!(concat!(env!("OUT_DIR"), "/wasm_binary.rs"));

pub mod apis;
pub mod configs;
mod genesis_config_presets;
mod weights;

extern crate alloc;

use smallvec::smallvec;
use sp_runtime::{
    create_runtime_str, generic, impl_opaque_keys,
    traits::{BlakeTwo256, IdentifyAccount, Verify},
    MultiSignature,
};

use sp_std::prelude::*;
use sp_version::RuntimeVersion;

use frame_support::weights::{
    constants::WEIGHT_REF_TIME_PER_SECOND, Weight, WeightToFeeCoefficient, WeightToFeeCoefficients,
    WeightToFeePolynomial,
};
pub use parachains_common::BlockNumber;
pub use sp_consensus_aura::sr25519::AuthorityId as AuraId;
pub use sp_runtime::{MultiAddress, Perbill, Permill};
use sp_std::prelude::Vec;

<<<<<<< HEAD
use pallet_file_system_runtime_api::{
    QueryBspConfirmChunksToProveForFileError, QueryFileEarliestVolunteerBlockError,
    QueryMspConfirmChunksToProveForFileError,
};
use pallet_payment_streams_runtime_api::GetUsersWithDebtOverThresholdError;
use pallet_proofs_dealer::types::{KeyFor, ProviderIdFor, RandomnessOutputFor};
use pallet_proofs_dealer_runtime_api::{
    GetChallengePeriodError, GetChallengeSeedError, GetCheckpointChallengesError,
    GetLastTickProviderSubmittedProofError, GetNextDeadlineTickError,
};
use pallet_storage_providers::types::{
    BackupStorageProvider, BackupStorageProviderId, BucketId, MainStorageProviderId, ProviderId,
    StorageProviderId,
};
use pallet_storage_providers_runtime_api::{
    GetBspInfoError, QueryAvailableStorageCapacityError, QueryEarliestChangeCapacityBlockError,
    QueryMspIdOfBucketIdError, QueryStorageProviderCapacityError,
};
use shp_traits::TrieRemoveMutation;

=======
>>>>>>> 6be2d6b7
#[cfg(any(feature = "std", test))]
pub use sp_runtime::BuildStorage;

use weights::ExtrinsicBaseWeight;

pub use crate::configs::{xcm_config, StorageDataUnit, StorageProofsMerkleTrieLayout};

/// Alias to 512-bit hash when used in the context of a transaction signature on the chain.
pub type Signature = MultiSignature;

/// Some way of identifying an account on the chain. We intentionally make it equivalent
/// to the public key of our transaction signing scheme.
pub type AccountId = <<Signature as Verify>::Signer as IdentifyAccount>::AccountId;

/// Balance of an account.
pub type Balance = u128;

/// Index of a transaction in the chain.
pub type Nonce = u32;

/// A hash of some data used by the chain.
pub type Hash = sp_core::H256;

/// The address format for describing accounts.
pub type Address = MultiAddress<AccountId, ()>;

/// Block header type as expected by this runtime.
pub type Header = generic::Header<BlockNumber, BlakeTwo256>;

/// Block type as expected by this runtime.
pub type Block = generic::Block<Header, UncheckedExtrinsic>;

/// A Block signed with a Justification
pub type SignedBlock = generic::SignedBlock<Block>;

/// BlockId type as expected by this runtime.
pub type BlockId = generic::BlockId<Block>;

/// The SignedExtension to the basic transaction logic.
pub type SignedExtra = (
    frame_system::CheckNonZeroSender<Runtime>,
    frame_system::CheckSpecVersion<Runtime>,
    frame_system::CheckTxVersion<Runtime>,
    frame_system::CheckGenesis<Runtime>,
    frame_system::CheckEra<Runtime>,
    frame_system::CheckNonce<Runtime>,
    frame_system::CheckWeight<Runtime>,
    pallet_transaction_payment::ChargeTransactionPayment<Runtime>,
    cumulus_primitives_storage_weight_reclaim::StorageWeightReclaim<Runtime>,
    frame_metadata_hash_extension::CheckMetadataHash<Runtime>,
);

/// Unchecked extrinsic type as expected by this runtime.
pub type UncheckedExtrinsic =
    generic::UncheckedExtrinsic<Address, RuntimeCall, Signature, SignedExtra>;

/// Executive: handles dispatch to the various modules.
pub type Executive = frame_executive::Executive<
    Runtime,
    Block,
    frame_system::ChainContext<Runtime>,
    Runtime,
    AllPalletsWithSystem,
>;

/// Handles converting a weight scalar to a fee value, based on the scale and granularity of the
/// node's balance type.
///
/// This should typically create a mapping between the following ranges:
///   - `[0, MAXIMUM_BLOCK_WEIGHT]`
///   - `[Balance::min, Balance::max]`
///
/// Yet, it can be used for any other sort of change to weight-fee. Some examples being:
///   - Setting it to `0` will essentially disable the weight fee.
///   - Setting it to `1` will cause the literal `#[weight = x]` values to be charged.
pub struct WeightToFee;
impl WeightToFeePolynomial for WeightToFee {
    type Balance = Balance;
    fn polynomial() -> WeightToFeeCoefficients<Self::Balance> {
        // in Rococo, extrinsic base weight (smallest non-zero weight) is mapped to 1 MILLIUNIT:
        // in our template, we map to 1/10 of that, or 1/10 MILLIUNIT
        let p = MILLIUNIT / 10;
        let q = 100 * Balance::from(ExtrinsicBaseWeight::get().ref_time());
        smallvec![WeightToFeeCoefficient {
            degree: 1,
            negative: false,
            coeff_frac: Perbill::from_rational(p % q, q),
            coeff_integer: p / q,
        }]
    }
}

/// Opaque types. These are used by the CLI to instantiate machinery that don't need to know
/// the specifics of the runtime. They can then be made to be agnostic over specific formats
/// of data like extrinsics, allowing for them to continue syncing the network through upgrades
/// to even the core data structures.
pub mod opaque {
    use super::*;
    use sp_runtime::{
        generic,
        traits::{BlakeTwo256, Hash as HashT},
    };

    pub use sp_runtime::OpaqueExtrinsic as UncheckedExtrinsic;
    /// Opaque block header type.
    pub type Header = generic::Header<BlockNumber, BlakeTwo256>;
    /// Opaque block type.
    pub type Block = generic::Block<Header, UncheckedExtrinsic>;
    /// Opaque block identifier type.
    pub type BlockId = generic::BlockId<Block>;
    /// Opaque block hash type.
    pub type Hash = <BlakeTwo256 as HashT>::Output;
}

impl_opaque_keys! {
    pub struct SessionKeys {
        pub aura: Aura,
    }
}

#[sp_version::runtime_version]
pub const VERSION: RuntimeVersion = RuntimeVersion {
    spec_name: create_runtime_str!("storage-hub-runtime"),
    impl_name: create_runtime_str!("storage-hub-runtime"),
    authoring_version: 1,
    spec_version: 1,
    impl_version: 0,
    apis: apis::RUNTIME_API_VERSIONS,
    transaction_version: 1,
    state_version: 1,
};

/// Blocks will be produced at a minimum duration defined by `SLOT_DURATION`.
/// `SLOT_DURATION` is picked up by `pallet_timestamp` which is in turn picked
/// up by `pallet_aura` to implement `fn slot_duration()`.
///
/// Change this to adjust the block time.
pub const MILLISECS_PER_BLOCK: u64 = 6000;
pub const SLOT_DURATION: u64 = MILLISECS_PER_BLOCK;

// Time is measured by number of blocks.
pub const MINUTES: BlockNumber = 60_000 / (MILLISECS_PER_BLOCK as BlockNumber);
pub const HOURS: BlockNumber = MINUTES * 60;
pub const DAYS: BlockNumber = HOURS * 24;

// Unit = the base number of indivisible units for balances
pub const UNIT: Balance = 1_000_000_000_000;
pub const MILLIUNIT: Balance = 1_000_000_000;
pub const MICROUNIT: Balance = 1_000_000;
pub const NANOUNIT: Balance = 1_000;
pub const PICOUNIT: Balance = 1;

/// The existential deposit. Set to 1/10 of the Connected Relay Chain.
pub const EXISTENTIAL_DEPOSIT: Balance = MILLIUNIT;

/// We assume that ~5% of the block weight is consumed by `on_initialize` handlers. This is
/// used to limit the maximal weight of a single extrinsic.
const AVERAGE_ON_INITIALIZE_RATIO: Perbill = Perbill::from_percent(5);

/// We allow `Normal` extrinsics to fill up the block up to 75%, the rest can be used by
/// `Operational` extrinsics.
const NORMAL_DISPATCH_RATIO: Perbill = Perbill::from_percent(75);

/// We allow for 2 seconds of compute with a 6 second average block.
pub const MAXIMUM_BLOCK_WEIGHT: Weight = Weight::from_parts(
    WEIGHT_REF_TIME_PER_SECOND.saturating_mul(2),
    cumulus_primitives_core::relay_chain::MAX_POV_SIZE as u64,
);

/// Maximum number of blocks simultaneously accepted by the Runtime, not yet included into the
/// relay chain.
const UNINCLUDED_SEGMENT_CAPACITY: u32 = 2;
/// How many parachain blocks are processed by the relay chain per parent. Limits the number of
/// blocks authored per slot.
const BLOCK_PROCESSING_VELOCITY: u32 = 1;
/// Relay chain slot duration, in milliseconds.
const RELAY_CHAIN_SLOT_DURATION_MILLIS: u32 = 6000;

// Create the runtime by composing the FRAME pallets that were previously configured.
#[frame_support::runtime]
mod runtime {
    #[runtime::runtime]
    #[runtime::derive(
        RuntimeCall,
        RuntimeEvent,
        RuntimeError,
        RuntimeOrigin,
        RuntimeFreezeReason,
        RuntimeHoldReason,
        RuntimeSlashReason,
        RuntimeLockId,
        RuntimeTask
    )]
    pub struct Runtime;

    // System support stuff
    #[runtime::pallet_index(0)]
    pub type System = frame_system;
    #[runtime::pallet_index(1)]
    pub type ParachainSystem = cumulus_pallet_parachain_system;
    #[runtime::pallet_index(2)]
    pub type Timestamp = pallet_timestamp;
    #[runtime::pallet_index(3)]
    pub type ParachainInfo = parachain_info;

    // Monetary stuff
    #[runtime::pallet_index(10)]
    pub type Balances = pallet_balances;
    #[runtime::pallet_index(11)]
    pub type TransactionPayment = pallet_transaction_payment;

    // Governance
    #[runtime::pallet_index(15)]
    pub type Sudo = pallet_sudo;

    // Collator support. The order of these 4 are important and shall not change.
    #[runtime::pallet_index(20)]
    pub type Authorship = pallet_authorship;
    #[runtime::pallet_index(21)]
    pub type CollatorSelection = pallet_collator_selection;
    #[runtime::pallet_index(22)]
    pub type Session = pallet_session;
    #[runtime::pallet_index(23)]
    pub type Aura = pallet_aura;
    #[runtime::pallet_index(24)]
    pub type AuraExt = cumulus_pallet_aura_ext;

    // XCM helpers
    #[runtime::pallet_index(30)]
    pub type XcmpQueue = cumulus_pallet_xcmp_queue;
    #[runtime::pallet_index(31)]
    pub type PolkadotXcm = pallet_xcm;
    #[runtime::pallet_index(32)]
    pub type CumulusXcm = cumulus_pallet_xcm;
    #[runtime::pallet_index(33)]
    pub type MessageQueue = pallet_message_queue;

    // Storage Hub
    #[runtime::pallet_index(40)]
    pub type Providers = pallet_storage_providers;
    #[runtime::pallet_index(41)]
    pub type FileSystem = pallet_file_system;
    #[runtime::pallet_index(42)]
    pub type ProofsDealer = pallet_proofs_dealer;
    #[runtime::pallet_index(43)]
    pub type Randomness = pallet_randomness;
    #[runtime::pallet_index(44)]
    pub type PaymentStreams = pallet_payment_streams;
    #[runtime::pallet_index(45)]
    pub type BucketNfts = pallet_bucket_nfts;

    // Miscellaneous
    #[runtime::pallet_index(50)]
    pub type Nfts = pallet_nfts;
    #[runtime::pallet_index(51)]
    pub type Parameters = pallet_parameters;
}

#[cfg(feature = "runtime-benchmarks")]
mod benches {
    frame_benchmarking::define_benchmarks!(
        [frame_system, SystemBench::<Runtime>]
        [pallet_balances, Balances]
        [pallet_session, SessionBench::<Runtime>]
        [pallet_timestamp, Timestamp]
        [pallet_message_queue, MessageQueue]
        [pallet_sudo, Sudo]
        [pallet_collator_selection, CollatorSelection]
        [cumulus_pallet_parachain_system, ParachainSystem]
        [cumulus_pallet_xcmp_queue, XcmpQueue]
        [nfts, Nfts]
        [pallet_parameters, Parameters]
        [pallet_proofs_dealer, ProofsDealer]
    );
}

<<<<<<< HEAD
// TODO: move this to an `apis` module.
impl_runtime_apis! {
    /// Allows the collator client to query its runtime to determine whether it should author a block
    impl cumulus_primitives_aura::AuraUnincludedSegmentApi<Block> for Runtime {
        fn can_build_upon(
            included_hash: <Block as BlockT>::Hash,
            slot: cumulus_primitives_aura::Slot,
        ) -> bool {
            configs::ConsensusHook::can_build_upon(included_hash, slot)
        }
    }

    impl sp_consensus_aura::AuraApi<Block, AuraId> for Runtime {
        fn slot_duration() -> sp_consensus_aura::SlotDuration {
            sp_consensus_aura::SlotDuration::from_millis(SLOT_DURATION)
        }

        fn authorities() -> Vec<AuraId> {
            Aura::authorities().into_inner()
        }
    }

    impl sp_api::Core<Block> for Runtime {
        fn version() -> RuntimeVersion {
            VERSION
        }

        fn execute_block(block: Block) {
            Executive::execute_block(block)
        }

        fn initialize_block(header: &<Block as BlockT>::Header) -> ExtrinsicInclusionMode {
            Executive::initialize_block(header)
        }
    }

    impl sp_api::Metadata<Block> for Runtime {
        fn metadata() -> OpaqueMetadata {
            OpaqueMetadata::new(Runtime::metadata().into())
        }

        fn metadata_at_version(version: u32) -> Option<OpaqueMetadata> {
            Runtime::metadata_at_version(version)
        }

        fn metadata_versions() -> sp_std::vec::Vec<u32> {
            Runtime::metadata_versions()
        }
    }

    impl sp_block_builder::BlockBuilder<Block> for Runtime {
        fn apply_extrinsic(extrinsic: <Block as BlockT>::Extrinsic) -> ApplyExtrinsicResult {
            Executive::apply_extrinsic(extrinsic)
        }

        fn finalize_block() -> <Block as BlockT>::Header {
            Executive::finalize_block()
        }

        fn inherent_extrinsics(data: sp_inherents::InherentData) -> Vec<<Block as BlockT>::Extrinsic> {
            data.create_extrinsics()
        }

        fn check_inherents(
            block: Block,
            data: sp_inherents::InherentData,
        ) -> sp_inherents::CheckInherentsResult {
            data.check_extrinsics(&block)
        }
    }

    impl sp_transaction_pool::runtime_api::TaggedTransactionQueue<Block> for Runtime {
        fn validate_transaction(
            source: TransactionSource,
            tx: <Block as BlockT>::Extrinsic,
            block_hash: <Block as BlockT>::Hash,
        ) -> TransactionValidity {
            Executive::validate_transaction(source, tx, block_hash)
        }
    }

    impl sp_offchain::OffchainWorkerApi<Block> for Runtime {
        fn offchain_worker(header: &<Block as BlockT>::Header) {
            Executive::offchain_worker(header)
        }
    }

    impl sp_session::SessionKeys<Block> for Runtime {
        fn generate_session_keys(seed: Option<Vec<u8>>) -> Vec<u8> {
            SessionKeys::generate(seed)
        }

        fn decode_session_keys(
            encoded: Vec<u8>,
        ) -> Option<Vec<(Vec<u8>, KeyTypeId)>> {
            SessionKeys::decode_into_raw_public_keys(&encoded)
        }
    }

    impl frame_system_rpc_runtime_api::AccountNonceApi<Block, AccountId, Nonce> for Runtime {
        fn account_nonce(account: AccountId) -> Nonce {
            System::account_nonce(account)
        }
    }

    impl pallet_transaction_payment_rpc_runtime_api::TransactionPaymentApi<Block, Balance> for Runtime {
        fn query_info(
            uxt: <Block as BlockT>::Extrinsic,
            len: u32,
        ) -> pallet_transaction_payment_rpc_runtime_api::RuntimeDispatchInfo<Balance> {
            TransactionPayment::query_info(uxt, len)
        }
        fn query_fee_details(
            uxt: <Block as BlockT>::Extrinsic,
            len: u32,
        ) -> pallet_transaction_payment::FeeDetails<Balance> {
            TransactionPayment::query_fee_details(uxt, len)
        }
        fn query_weight_to_fee(weight: Weight) -> Balance {
            TransactionPayment::weight_to_fee(weight)
        }
        fn query_length_to_fee(length: u32) -> Balance {
            TransactionPayment::length_to_fee(length)
        }
    }

    impl pallet_transaction_payment_rpc_runtime_api::TransactionPaymentCallApi<Block, Balance, RuntimeCall>
        for Runtime
    {
        fn query_call_info(
            call: RuntimeCall,
            len: u32,
        ) -> pallet_transaction_payment::RuntimeDispatchInfo<Balance> {
            TransactionPayment::query_call_info(call, len)
        }
        fn query_call_fee_details(
            call: RuntimeCall,
            len: u32,
        ) -> pallet_transaction_payment::FeeDetails<Balance> {
            TransactionPayment::query_call_fee_details(call, len)
        }
        fn query_weight_to_fee(weight: Weight) -> Balance {
            TransactionPayment::weight_to_fee(weight)
        }
        fn query_length_to_fee(length: u32) -> Balance {
            TransactionPayment::length_to_fee(length)
        }
    }

    impl cumulus_primitives_core::CollectCollationInfo<Block> for Runtime {
        fn collect_collation_info(header: &<Block as BlockT>::Header) -> cumulus_primitives_core::CollationInfo {
            ParachainSystem::collect_collation_info(header)
        }
    }

    #[cfg(feature = "try-runtime")]
    impl frame_try_runtime::TryRuntime<Block> for Runtime {
        fn on_runtime_upgrade(checks: frame_try_runtime::UpgradeCheckSelect) -> (Weight, Weight) {
            let weight = Executive::try_runtime_upgrade(checks).unwrap();
            (weight, configs::RuntimeBlockWeights::get().max_block)
        }

        fn execute_block(
            block: Block,
            state_root_check: bool,
            signature_check: bool,
            select: frame_try_runtime::TryStateSelect,
        ) -> Weight {
            // NOTE: intentional unwrap: we don't want to propagate the error backwards, and want to
            // have a backtrace here.
            Executive::try_execute_block(block, state_root_check, signature_check, select).unwrap()
        }
    }

    #[cfg(feature = "runtime-benchmarks")]
    impl frame_benchmarking::Benchmark<Block> for Runtime {
        fn benchmark_metadata(extra: bool) -> (
            Vec<frame_benchmarking::BenchmarkList>,
            Vec<frame_support::traits::StorageInfo>,
        ) {
            use frame_benchmarking::{Benchmarking, BenchmarkList};
            use frame_support::traits::StorageInfoTrait;
            use frame_system_benchmarking::Pallet as SystemBench;
            use cumulus_pallet_session_benchmarking::Pallet as SessionBench;

            let mut list = Vec::<BenchmarkList>::new();
            list_benchmarks!(list, extra);

            let storage_info = AllPalletsWithSystem::storage_info();
            (list, storage_info)
        }

        fn dispatch_benchmark(
            config: frame_benchmarking::BenchmarkConfig
        ) -> Result<Vec<frame_benchmarking::BenchmarkBatch>, sp_runtime::RuntimeString> {
            use frame_benchmarking::{BenchmarkError, Benchmarking, BenchmarkBatch};

            use frame_system_benchmarking::Pallet as SystemBench;
            impl frame_system_benchmarking::Config for Runtime {
                fn setup_set_code_requirements(code: &sp_std::vec::Vec<u8>) -> Result<(), BenchmarkError> {
                    ParachainSystem::initialize_for_set_code_benchmark(code.len() as u32);
                    Ok(())
                }

                fn verify_set_code() {
                    System::assert_last_event(cumulus_pallet_parachain_system::Event::<Runtime>::ValidationFunctionStored.into());
                }
            }

            use cumulus_pallet_session_benchmarking::Pallet as SessionBench;
            impl cumulus_pallet_session_benchmarking::Config for Runtime {}

            use frame_support::traits::WhitelistedStorageKeys;
            let whitelist = AllPalletsWithSystem::whitelisted_storage_keys();

            let mut batches = Vec::<BenchmarkBatch>::new();
            let params = (&config, &whitelist);
            add_benchmarks!(params, batches);

            if batches.is_empty() { return Err("Benchmark not found for this pallet.".into()) }
            Ok(batches)
        }
    }

    impl sp_genesis_builder::GenesisBuilder<Block> for Runtime {
        fn create_default_config() -> Vec<u8> {
            create_default_config::<RuntimeGenesisConfig>()
        }

        fn build_config(config: Vec<u8>) -> sp_genesis_builder::Result {
            build_config::<RuntimeGenesisConfig>(config)
        }
    }

    impl pallet_file_system_runtime_api::FileSystemApi<Block, BackupStorageProviderId<Runtime>, MainStorageProviderId<Runtime>, H256, BlockNumber, ChunkId> for Runtime {
        fn query_earliest_file_volunteer_block(bsp_id: BackupStorageProviderId<Runtime>, file_key: H256) -> Result<BlockNumber, QueryFileEarliestVolunteerBlockError> {
            FileSystem::query_earliest_file_volunteer_block(bsp_id, file_key)
        }

        fn query_bsp_confirm_chunks_to_prove_for_file(bsp_id: BackupStorageProviderId<Runtime>, file_key: H256) -> Result<Vec<ChunkId>, QueryBspConfirmChunksToProveForFileError> {
            FileSystem::query_bsp_confirm_chunks_to_prove_for_file(bsp_id, file_key)
        }

        fn query_msp_confirm_chunks_to_prove_for_file(msp_id: MainStorageProviderId<Runtime>, file_key: H256) -> Result<Vec<ChunkId>, QueryMspConfirmChunksToProveForFileError> {
            FileSystem::query_msp_confirm_chunks_to_prove_for_file(msp_id, file_key)
        }
    }

    impl pallet_payment_streams_runtime_api::PaymentStreamsApi<Block, ProviderIdFor<Runtime>, Balance, AccountId> for Runtime {
        fn get_users_with_debt_over_threshold(provider_id: &ProviderIdFor<Runtime>, threshold: Balance) -> Result<Vec<AccountId>, GetUsersWithDebtOverThresholdError> {
            PaymentStreams::get_users_with_debt_over_threshold(provider_id, threshold)
        }
        fn get_users_of_payment_streams_of_provider(provider_id: &ProviderIdFor<Runtime>) -> Vec<AccountId> {
            PaymentStreams::get_users_of_payment_streams_of_provider(provider_id)
        }
    }

    impl pallet_proofs_dealer_runtime_api::ProofsDealerApi<Block, ProviderIdFor<Runtime>, BlockNumber, KeyFor<Runtime>, RandomnessOutputFor<Runtime>, TrieRemoveMutation> for Runtime {
        fn get_last_tick_provider_submitted_proof(provider_id: &ProviderIdFor<Runtime>) -> Result<BlockNumber, GetLastTickProviderSubmittedProofError> {
            ProofsDealer::get_last_tick_provider_submitted_proof(provider_id)
        }

        fn get_last_checkpoint_challenge_tick() -> BlockNumber {
            ProofsDealer::get_last_checkpoint_challenge_tick()
        }

        fn get_checkpoint_challenges(
            tick: BlockNumber
        ) -> Result<Vec<(KeyFor<Runtime>, Option<TrieRemoveMutation>)>, GetCheckpointChallengesError> {
            ProofsDealer::get_checkpoint_challenges(tick)
        }

        fn get_challenge_seed(tick: BlockNumber) -> Result<RandomnessOutputFor<Runtime>, GetChallengeSeedError> {
            ProofsDealer::get_challenge_seed(tick)
        }

        fn get_challenge_period(provider_id: &ProviderIdFor<Runtime>) -> Result<BlockNumber, GetChallengePeriodError> {
            ProofsDealer::get_challenge_period(provider_id)
        }

        fn get_checkpoint_challenge_period() -> BlockNumber {
            ProofsDealer::get_checkpoint_challenge_period()
        }

        fn get_challenges_from_seed(seed: &RandomnessOutputFor<Runtime>, provider_id: &ProviderIdFor<Runtime>, count: u32) -> Vec<KeyFor<Runtime>> {
            ProofsDealer::get_challenges_from_seed(seed, provider_id, count)
        }

        fn get_forest_challenges_from_seed(seed: &RandomnessOutputFor<Runtime>, provider_id: &ProviderIdFor<Runtime>) -> Vec<KeyFor<Runtime>> {
            ProofsDealer::get_forest_challenges_from_seed(seed, provider_id)
        }

        fn get_current_tick() -> BlockNumber {
            ProofsDealer::get_current_tick()
        }

        fn get_next_deadline_tick(provider_id: &ProviderIdFor<Runtime>) -> Result<BlockNumber, GetNextDeadlineTickError> {
            ProofsDealer::get_next_deadline_tick(provider_id)
        }
    }

    impl pallet_storage_providers_runtime_api::StorageProvidersApi<Block, BlockNumber, BackupStorageProviderId<Runtime>, BackupStorageProvider<Runtime>, AccountId, ProviderId<Runtime>, StorageProviderId<Runtime>, StorageDataUnit, Balance, BucketId<Runtime>> for Runtime {
        fn get_bsp_info(bsp_id: &BackupStorageProviderId<Runtime>) -> Result<BackupStorageProvider<Runtime>, GetBspInfoError> {
            Providers::get_bsp_info(bsp_id)
        }

        fn get_storage_provider_id(who: &AccountId) -> Option<StorageProviderId<Runtime>> {
            Providers::get_storage_provider_id(who)
        }

        fn query_msp_id_of_bucket_id(bucket_id: &BucketId<Runtime>) -> Result<ProviderId<Runtime>, QueryMspIdOfBucketIdError> {
            Providers::query_msp_id_of_bucket_id(bucket_id)
        }

        fn query_storage_provider_capacity(provider_id: &ProviderId<Runtime>) -> Result<StorageDataUnit, QueryStorageProviderCapacityError> {
            Providers::query_storage_provider_capacity(provider_id)
        }

        fn query_available_storage_capacity(provider_id: &ProviderId<Runtime>) -> Result<StorageDataUnit, QueryAvailableStorageCapacityError> {
            Providers::query_available_storage_capacity(provider_id)
        }

        fn query_earliest_change_capacity_block(provider_id: &BackupStorageProviderId<Runtime>) -> Result<BlockNumber, QueryEarliestChangeCapacityBlockError> {
            Providers::query_earliest_change_capacity_block(provider_id)
        }

        fn get_worst_case_scenario_slashable_amount(provider_id: ProviderId<Runtime>) -> Option<Balance> {
            Providers::get_worst_case_scenario_slashable_amount(&provider_id).ok()
        }
    }
}

=======
>>>>>>> 6be2d6b7
cumulus_pallet_parachain_system::register_validate_block! {
    Runtime = Runtime,
    BlockExecutor = cumulus_pallet_aura_ext::BlockExecutor::<Runtime, Executive>,
}<|MERGE_RESOLUTION|>--- conflicted
+++ resolved
@@ -32,29 +32,6 @@
 pub use sp_runtime::{MultiAddress, Perbill, Permill};
 use sp_std::prelude::Vec;
 
-<<<<<<< HEAD
-use pallet_file_system_runtime_api::{
-    QueryBspConfirmChunksToProveForFileError, QueryFileEarliestVolunteerBlockError,
-    QueryMspConfirmChunksToProveForFileError,
-};
-use pallet_payment_streams_runtime_api::GetUsersWithDebtOverThresholdError;
-use pallet_proofs_dealer::types::{KeyFor, ProviderIdFor, RandomnessOutputFor};
-use pallet_proofs_dealer_runtime_api::{
-    GetChallengePeriodError, GetChallengeSeedError, GetCheckpointChallengesError,
-    GetLastTickProviderSubmittedProofError, GetNextDeadlineTickError,
-};
-use pallet_storage_providers::types::{
-    BackupStorageProvider, BackupStorageProviderId, BucketId, MainStorageProviderId, ProviderId,
-    StorageProviderId,
-};
-use pallet_storage_providers_runtime_api::{
-    GetBspInfoError, QueryAvailableStorageCapacityError, QueryEarliestChangeCapacityBlockError,
-    QueryMspIdOfBucketIdError, QueryStorageProviderCapacityError,
-};
-use shp_traits::TrieRemoveMutation;
-
-=======
->>>>>>> 6be2d6b7
 #[cfg(any(feature = "std", test))]
 pub use sp_runtime::BuildStorage;
 
@@ -331,341 +308,6 @@
     );
 }
 
-<<<<<<< HEAD
-// TODO: move this to an `apis` module.
-impl_runtime_apis! {
-    /// Allows the collator client to query its runtime to determine whether it should author a block
-    impl cumulus_primitives_aura::AuraUnincludedSegmentApi<Block> for Runtime {
-        fn can_build_upon(
-            included_hash: <Block as BlockT>::Hash,
-            slot: cumulus_primitives_aura::Slot,
-        ) -> bool {
-            configs::ConsensusHook::can_build_upon(included_hash, slot)
-        }
-    }
-
-    impl sp_consensus_aura::AuraApi<Block, AuraId> for Runtime {
-        fn slot_duration() -> sp_consensus_aura::SlotDuration {
-            sp_consensus_aura::SlotDuration::from_millis(SLOT_DURATION)
-        }
-
-        fn authorities() -> Vec<AuraId> {
-            Aura::authorities().into_inner()
-        }
-    }
-
-    impl sp_api::Core<Block> for Runtime {
-        fn version() -> RuntimeVersion {
-            VERSION
-        }
-
-        fn execute_block(block: Block) {
-            Executive::execute_block(block)
-        }
-
-        fn initialize_block(header: &<Block as BlockT>::Header) -> ExtrinsicInclusionMode {
-            Executive::initialize_block(header)
-        }
-    }
-
-    impl sp_api::Metadata<Block> for Runtime {
-        fn metadata() -> OpaqueMetadata {
-            OpaqueMetadata::new(Runtime::metadata().into())
-        }
-
-        fn metadata_at_version(version: u32) -> Option<OpaqueMetadata> {
-            Runtime::metadata_at_version(version)
-        }
-
-        fn metadata_versions() -> sp_std::vec::Vec<u32> {
-            Runtime::metadata_versions()
-        }
-    }
-
-    impl sp_block_builder::BlockBuilder<Block> for Runtime {
-        fn apply_extrinsic(extrinsic: <Block as BlockT>::Extrinsic) -> ApplyExtrinsicResult {
-            Executive::apply_extrinsic(extrinsic)
-        }
-
-        fn finalize_block() -> <Block as BlockT>::Header {
-            Executive::finalize_block()
-        }
-
-        fn inherent_extrinsics(data: sp_inherents::InherentData) -> Vec<<Block as BlockT>::Extrinsic> {
-            data.create_extrinsics()
-        }
-
-        fn check_inherents(
-            block: Block,
-            data: sp_inherents::InherentData,
-        ) -> sp_inherents::CheckInherentsResult {
-            data.check_extrinsics(&block)
-        }
-    }
-
-    impl sp_transaction_pool::runtime_api::TaggedTransactionQueue<Block> for Runtime {
-        fn validate_transaction(
-            source: TransactionSource,
-            tx: <Block as BlockT>::Extrinsic,
-            block_hash: <Block as BlockT>::Hash,
-        ) -> TransactionValidity {
-            Executive::validate_transaction(source, tx, block_hash)
-        }
-    }
-
-    impl sp_offchain::OffchainWorkerApi<Block> for Runtime {
-        fn offchain_worker(header: &<Block as BlockT>::Header) {
-            Executive::offchain_worker(header)
-        }
-    }
-
-    impl sp_session::SessionKeys<Block> for Runtime {
-        fn generate_session_keys(seed: Option<Vec<u8>>) -> Vec<u8> {
-            SessionKeys::generate(seed)
-        }
-
-        fn decode_session_keys(
-            encoded: Vec<u8>,
-        ) -> Option<Vec<(Vec<u8>, KeyTypeId)>> {
-            SessionKeys::decode_into_raw_public_keys(&encoded)
-        }
-    }
-
-    impl frame_system_rpc_runtime_api::AccountNonceApi<Block, AccountId, Nonce> for Runtime {
-        fn account_nonce(account: AccountId) -> Nonce {
-            System::account_nonce(account)
-        }
-    }
-
-    impl pallet_transaction_payment_rpc_runtime_api::TransactionPaymentApi<Block, Balance> for Runtime {
-        fn query_info(
-            uxt: <Block as BlockT>::Extrinsic,
-            len: u32,
-        ) -> pallet_transaction_payment_rpc_runtime_api::RuntimeDispatchInfo<Balance> {
-            TransactionPayment::query_info(uxt, len)
-        }
-        fn query_fee_details(
-            uxt: <Block as BlockT>::Extrinsic,
-            len: u32,
-        ) -> pallet_transaction_payment::FeeDetails<Balance> {
-            TransactionPayment::query_fee_details(uxt, len)
-        }
-        fn query_weight_to_fee(weight: Weight) -> Balance {
-            TransactionPayment::weight_to_fee(weight)
-        }
-        fn query_length_to_fee(length: u32) -> Balance {
-            TransactionPayment::length_to_fee(length)
-        }
-    }
-
-    impl pallet_transaction_payment_rpc_runtime_api::TransactionPaymentCallApi<Block, Balance, RuntimeCall>
-        for Runtime
-    {
-        fn query_call_info(
-            call: RuntimeCall,
-            len: u32,
-        ) -> pallet_transaction_payment::RuntimeDispatchInfo<Balance> {
-            TransactionPayment::query_call_info(call, len)
-        }
-        fn query_call_fee_details(
-            call: RuntimeCall,
-            len: u32,
-        ) -> pallet_transaction_payment::FeeDetails<Balance> {
-            TransactionPayment::query_call_fee_details(call, len)
-        }
-        fn query_weight_to_fee(weight: Weight) -> Balance {
-            TransactionPayment::weight_to_fee(weight)
-        }
-        fn query_length_to_fee(length: u32) -> Balance {
-            TransactionPayment::length_to_fee(length)
-        }
-    }
-
-    impl cumulus_primitives_core::CollectCollationInfo<Block> for Runtime {
-        fn collect_collation_info(header: &<Block as BlockT>::Header) -> cumulus_primitives_core::CollationInfo {
-            ParachainSystem::collect_collation_info(header)
-        }
-    }
-
-    #[cfg(feature = "try-runtime")]
-    impl frame_try_runtime::TryRuntime<Block> for Runtime {
-        fn on_runtime_upgrade(checks: frame_try_runtime::UpgradeCheckSelect) -> (Weight, Weight) {
-            let weight = Executive::try_runtime_upgrade(checks).unwrap();
-            (weight, configs::RuntimeBlockWeights::get().max_block)
-        }
-
-        fn execute_block(
-            block: Block,
-            state_root_check: bool,
-            signature_check: bool,
-            select: frame_try_runtime::TryStateSelect,
-        ) -> Weight {
-            // NOTE: intentional unwrap: we don't want to propagate the error backwards, and want to
-            // have a backtrace here.
-            Executive::try_execute_block(block, state_root_check, signature_check, select).unwrap()
-        }
-    }
-
-    #[cfg(feature = "runtime-benchmarks")]
-    impl frame_benchmarking::Benchmark<Block> for Runtime {
-        fn benchmark_metadata(extra: bool) -> (
-            Vec<frame_benchmarking::BenchmarkList>,
-            Vec<frame_support::traits::StorageInfo>,
-        ) {
-            use frame_benchmarking::{Benchmarking, BenchmarkList};
-            use frame_support::traits::StorageInfoTrait;
-            use frame_system_benchmarking::Pallet as SystemBench;
-            use cumulus_pallet_session_benchmarking::Pallet as SessionBench;
-
-            let mut list = Vec::<BenchmarkList>::new();
-            list_benchmarks!(list, extra);
-
-            let storage_info = AllPalletsWithSystem::storage_info();
-            (list, storage_info)
-        }
-
-        fn dispatch_benchmark(
-            config: frame_benchmarking::BenchmarkConfig
-        ) -> Result<Vec<frame_benchmarking::BenchmarkBatch>, sp_runtime::RuntimeString> {
-            use frame_benchmarking::{BenchmarkError, Benchmarking, BenchmarkBatch};
-
-            use frame_system_benchmarking::Pallet as SystemBench;
-            impl frame_system_benchmarking::Config for Runtime {
-                fn setup_set_code_requirements(code: &sp_std::vec::Vec<u8>) -> Result<(), BenchmarkError> {
-                    ParachainSystem::initialize_for_set_code_benchmark(code.len() as u32);
-                    Ok(())
-                }
-
-                fn verify_set_code() {
-                    System::assert_last_event(cumulus_pallet_parachain_system::Event::<Runtime>::ValidationFunctionStored.into());
-                }
-            }
-
-            use cumulus_pallet_session_benchmarking::Pallet as SessionBench;
-            impl cumulus_pallet_session_benchmarking::Config for Runtime {}
-
-            use frame_support::traits::WhitelistedStorageKeys;
-            let whitelist = AllPalletsWithSystem::whitelisted_storage_keys();
-
-            let mut batches = Vec::<BenchmarkBatch>::new();
-            let params = (&config, &whitelist);
-            add_benchmarks!(params, batches);
-
-            if batches.is_empty() { return Err("Benchmark not found for this pallet.".into()) }
-            Ok(batches)
-        }
-    }
-
-    impl sp_genesis_builder::GenesisBuilder<Block> for Runtime {
-        fn create_default_config() -> Vec<u8> {
-            create_default_config::<RuntimeGenesisConfig>()
-        }
-
-        fn build_config(config: Vec<u8>) -> sp_genesis_builder::Result {
-            build_config::<RuntimeGenesisConfig>(config)
-        }
-    }
-
-    impl pallet_file_system_runtime_api::FileSystemApi<Block, BackupStorageProviderId<Runtime>, MainStorageProviderId<Runtime>, H256, BlockNumber, ChunkId> for Runtime {
-        fn query_earliest_file_volunteer_block(bsp_id: BackupStorageProviderId<Runtime>, file_key: H256) -> Result<BlockNumber, QueryFileEarliestVolunteerBlockError> {
-            FileSystem::query_earliest_file_volunteer_block(bsp_id, file_key)
-        }
-
-        fn query_bsp_confirm_chunks_to_prove_for_file(bsp_id: BackupStorageProviderId<Runtime>, file_key: H256) -> Result<Vec<ChunkId>, QueryBspConfirmChunksToProveForFileError> {
-            FileSystem::query_bsp_confirm_chunks_to_prove_for_file(bsp_id, file_key)
-        }
-
-        fn query_msp_confirm_chunks_to_prove_for_file(msp_id: MainStorageProviderId<Runtime>, file_key: H256) -> Result<Vec<ChunkId>, QueryMspConfirmChunksToProveForFileError> {
-            FileSystem::query_msp_confirm_chunks_to_prove_for_file(msp_id, file_key)
-        }
-    }
-
-    impl pallet_payment_streams_runtime_api::PaymentStreamsApi<Block, ProviderIdFor<Runtime>, Balance, AccountId> for Runtime {
-        fn get_users_with_debt_over_threshold(provider_id: &ProviderIdFor<Runtime>, threshold: Balance) -> Result<Vec<AccountId>, GetUsersWithDebtOverThresholdError> {
-            PaymentStreams::get_users_with_debt_over_threshold(provider_id, threshold)
-        }
-        fn get_users_of_payment_streams_of_provider(provider_id: &ProviderIdFor<Runtime>) -> Vec<AccountId> {
-            PaymentStreams::get_users_of_payment_streams_of_provider(provider_id)
-        }
-    }
-
-    impl pallet_proofs_dealer_runtime_api::ProofsDealerApi<Block, ProviderIdFor<Runtime>, BlockNumber, KeyFor<Runtime>, RandomnessOutputFor<Runtime>, TrieRemoveMutation> for Runtime {
-        fn get_last_tick_provider_submitted_proof(provider_id: &ProviderIdFor<Runtime>) -> Result<BlockNumber, GetLastTickProviderSubmittedProofError> {
-            ProofsDealer::get_last_tick_provider_submitted_proof(provider_id)
-        }
-
-        fn get_last_checkpoint_challenge_tick() -> BlockNumber {
-            ProofsDealer::get_last_checkpoint_challenge_tick()
-        }
-
-        fn get_checkpoint_challenges(
-            tick: BlockNumber
-        ) -> Result<Vec<(KeyFor<Runtime>, Option<TrieRemoveMutation>)>, GetCheckpointChallengesError> {
-            ProofsDealer::get_checkpoint_challenges(tick)
-        }
-
-        fn get_challenge_seed(tick: BlockNumber) -> Result<RandomnessOutputFor<Runtime>, GetChallengeSeedError> {
-            ProofsDealer::get_challenge_seed(tick)
-        }
-
-        fn get_challenge_period(provider_id: &ProviderIdFor<Runtime>) -> Result<BlockNumber, GetChallengePeriodError> {
-            ProofsDealer::get_challenge_period(provider_id)
-        }
-
-        fn get_checkpoint_challenge_period() -> BlockNumber {
-            ProofsDealer::get_checkpoint_challenge_period()
-        }
-
-        fn get_challenges_from_seed(seed: &RandomnessOutputFor<Runtime>, provider_id: &ProviderIdFor<Runtime>, count: u32) -> Vec<KeyFor<Runtime>> {
-            ProofsDealer::get_challenges_from_seed(seed, provider_id, count)
-        }
-
-        fn get_forest_challenges_from_seed(seed: &RandomnessOutputFor<Runtime>, provider_id: &ProviderIdFor<Runtime>) -> Vec<KeyFor<Runtime>> {
-            ProofsDealer::get_forest_challenges_from_seed(seed, provider_id)
-        }
-
-        fn get_current_tick() -> BlockNumber {
-            ProofsDealer::get_current_tick()
-        }
-
-        fn get_next_deadline_tick(provider_id: &ProviderIdFor<Runtime>) -> Result<BlockNumber, GetNextDeadlineTickError> {
-            ProofsDealer::get_next_deadline_tick(provider_id)
-        }
-    }
-
-    impl pallet_storage_providers_runtime_api::StorageProvidersApi<Block, BlockNumber, BackupStorageProviderId<Runtime>, BackupStorageProvider<Runtime>, AccountId, ProviderId<Runtime>, StorageProviderId<Runtime>, StorageDataUnit, Balance, BucketId<Runtime>> for Runtime {
-        fn get_bsp_info(bsp_id: &BackupStorageProviderId<Runtime>) -> Result<BackupStorageProvider<Runtime>, GetBspInfoError> {
-            Providers::get_bsp_info(bsp_id)
-        }
-
-        fn get_storage_provider_id(who: &AccountId) -> Option<StorageProviderId<Runtime>> {
-            Providers::get_storage_provider_id(who)
-        }
-
-        fn query_msp_id_of_bucket_id(bucket_id: &BucketId<Runtime>) -> Result<ProviderId<Runtime>, QueryMspIdOfBucketIdError> {
-            Providers::query_msp_id_of_bucket_id(bucket_id)
-        }
-
-        fn query_storage_provider_capacity(provider_id: &ProviderId<Runtime>) -> Result<StorageDataUnit, QueryStorageProviderCapacityError> {
-            Providers::query_storage_provider_capacity(provider_id)
-        }
-
-        fn query_available_storage_capacity(provider_id: &ProviderId<Runtime>) -> Result<StorageDataUnit, QueryAvailableStorageCapacityError> {
-            Providers::query_available_storage_capacity(provider_id)
-        }
-
-        fn query_earliest_change_capacity_block(provider_id: &BackupStorageProviderId<Runtime>) -> Result<BlockNumber, QueryEarliestChangeCapacityBlockError> {
-            Providers::query_earliest_change_capacity_block(provider_id)
-        }
-
-        fn get_worst_case_scenario_slashable_amount(provider_id: ProviderId<Runtime>) -> Option<Balance> {
-            Providers::get_worst_case_scenario_slashable_amount(&provider_id).ok()
-        }
-    }
-}
-
-=======
->>>>>>> 6be2d6b7
 cumulus_pallet_parachain_system::register_validate_block! {
     Runtime = Runtime,
     BlockExecutor = cumulus_pallet_aura_ext::BlockExecutor::<Runtime, Executive>,
