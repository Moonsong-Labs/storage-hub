--- conflicted
+++ resolved
@@ -44,12 +44,8 @@
 use sp_std::prelude::Vec;
 
 use pallet_file_system_runtime_api::{
-<<<<<<< HEAD
-    QueryBspConfirmChunksToProveForFileError, QueryFileEarliestVolunteerBlockError,
+    QueryBspConfirmChunksToProveForFileError, QueryFileEarliestVolunteerTickError,
     QueryMspConfirmChunksToProveForFileError,
-=======
-    QueryBspConfirmChunksToProveForFileError, QueryFileEarliestVolunteerTickError,
->>>>>>> 63c59188
 };
 use pallet_payment_streams_runtime_api::GetUsersWithDebtOverThresholdError;
 use pallet_proofs_dealer::types::{KeyFor, ProviderIdFor, RandomnessOutputFor};
@@ -542,15 +538,9 @@
         }
     }
 
-<<<<<<< HEAD
     impl pallet_file_system_runtime_api::FileSystemApi<Block, BackupStorageProviderId<Runtime>, MainStorageProviderId<Runtime>, H256, BlockNumber, ChunkId> for Runtime {
-        fn query_earliest_file_volunteer_block(bsp_id: BackupStorageProviderId<Runtime>, file_key: H256) -> Result<BlockNumber, QueryFileEarliestVolunteerBlockError> {
-            FileSystem::query_earliest_file_volunteer_block(bsp_id, file_key)
-=======
-    impl pallet_file_system_runtime_api::FileSystemApi<Block, BackupStorageProviderId<Runtime>, H256, BlockNumber, ChunkId> for Runtime {
         fn query_earliest_file_volunteer_tick(bsp_id: BackupStorageProviderId<Runtime>, file_key: H256) -> Result<BlockNumber, QueryFileEarliestVolunteerTickError> {
             FileSystem::query_earliest_file_volunteer_tick(bsp_id, file_key)
->>>>>>> 63c59188
         }
 
         fn query_bsp_confirm_chunks_to_prove_for_file(bsp_id: BackupStorageProviderId<Runtime>, file_key: H256) -> Result<Vec<ChunkId>, QueryBspConfirmChunksToProveForFileError> {
