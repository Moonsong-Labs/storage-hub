--- conflicted
+++ resolved
@@ -225,337 +225,6 @@
     }
 }
 
-<<<<<<< HEAD
-parameter_types! {
-    pub const Version: RuntimeVersion = VERSION;
-
-    // This part is copied from Substrate's `bin/node/runtime/src/lib.rs`.
-    //  The `RuntimeBlockLength` and `RuntimeBlockWeights` exist here because the
-    // `DeletionWeightLimit` and `DeletionQueueDepth` depend on those to parameterize
-    // the lazy contract deletion.
-    pub RuntimeBlockLength: BlockLength =
-        BlockLength::max_with_normal_ratio(5 * 1024 * 1024, NORMAL_DISPATCH_RATIO);
-    pub RuntimeBlockWeights: BlockWeights = BlockWeights::builder()
-        .base_block(BlockExecutionWeight::get())
-        .for_class(DispatchClass::all(), |weights| {
-            weights.base_extrinsic = ExtrinsicBaseWeight::get();
-        })
-        .for_class(DispatchClass::Normal, |weights| {
-            weights.max_total = Some(NORMAL_DISPATCH_RATIO * MAXIMUM_BLOCK_WEIGHT);
-        })
-        .for_class(DispatchClass::Operational, |weights| {
-            weights.max_total = Some(MAXIMUM_BLOCK_WEIGHT);
-            // Operational transactions have some extra reserved space, so that they
-            // are included even if block reached `MAXIMUM_BLOCK_WEIGHT`.
-            weights.reserved = Some(
-                MAXIMUM_BLOCK_WEIGHT - NORMAL_DISPATCH_RATIO * MAXIMUM_BLOCK_WEIGHT
-            );
-        })
-        .avg_block_initialization(AVERAGE_ON_INITIALIZE_RATIO)
-        .build_or_panic();
-    pub const SS58Prefix: u16 = 42;
-}
-
-/// The default types are being injected by [`derive_impl`](`frame_support::derive_impl`) from
-/// [`ParaChainDefaultConfig`](`struct@frame_system::config_preludes::ParaChainDefaultConfig`),
-/// but overridden as needed.
-#[derive_impl(frame_system::config_preludes::ParaChainDefaultConfig as frame_system::DefaultConfig)]
-impl frame_system::Config for Runtime {
-    /// The identifier used to distinguish between accounts.
-    type AccountId = AccountId;
-    /// The index type for storing how many extrinsics an account has signed.
-    type Nonce = Nonce;
-    /// The type for hashing blocks and tries.
-    type Hash = Hash;
-    /// The block type.
-    type Block = Block;
-    /// Maximum number of block number to block hash mappings to keep (oldest pruned first).
-    type BlockHashCount = BlockHashCount;
-    /// Runtime version.
-    type Version = Version;
-    /// The data to be stored in an account.
-    type AccountData = pallet_balances::AccountData<Balance>;
-    /// The weight of database operations that the runtime can invoke.
-    type DbWeight = RocksDbWeight;
-    /// Block & extrinsics weights: base values and limits.
-    type BlockWeights = RuntimeBlockWeights;
-    /// The maximum length of a block (in bytes).
-    type BlockLength = RuntimeBlockLength;
-    /// This is used as an identifier of the chain. 42 is the generic substrate prefix.
-    type SS58Prefix = SS58Prefix;
-    /// The action to take on a Runtime Upgrade
-    type OnSetCode = cumulus_pallet_parachain_system::ParachainSetCode<Self>;
-    type MaxConsumers = frame_support::traits::ConstU32<16>;
-}
-
-impl pallet_timestamp::Config for Runtime {
-    type Moment = u64;
-    type OnTimestampSet = Aura;
-    #[cfg(feature = "experimental")]
-    type MinimumPeriod = ConstU64<0>;
-    #[cfg(not(feature = "experimental"))]
-    type MinimumPeriod = ConstU64<{ SLOT_DURATION / 2 }>;
-    type WeightInfo = ();
-}
-
-impl pallet_authorship::Config for Runtime {
-    type FindAuthor = pallet_session::FindAccountFromAuthorIndex<Self, Aura>;
-    type EventHandler = (CollatorSelection,);
-}
-
-parameter_types! {
-    pub const ExistentialDeposit: Balance = EXISTENTIAL_DEPOSIT;
-}
-
-impl pallet_balances::Config for Runtime {
-    type MaxLocks = ConstU32<50>;
-    /// The type for recording an account's balance.
-    type Balance = Balance;
-    /// The ubiquitous event type.
-    type RuntimeEvent = RuntimeEvent;
-    type DustRemoval = ();
-    type ExistentialDeposit = ExistentialDeposit;
-    type AccountStore = System;
-    type WeightInfo = pallet_balances::weights::SubstrateWeight<Runtime>;
-    type MaxReserves = ConstU32<50>;
-    type ReserveIdentifier = [u8; 8];
-    type RuntimeHoldReason = RuntimeHoldReason;
-    type RuntimeFreezeReason = RuntimeFreezeReason;
-    type FreezeIdentifier = ();
-    type MaxFreezes = ConstU32<0>;
-}
-
-parameter_types! {
-    /// Relay Chain `TransactionByteFee` / 10
-    pub const TransactionByteFee: Balance = 10 * MICROUNIT;
-}
-
-impl pallet_transaction_payment::Config for Runtime {
-    type RuntimeEvent = RuntimeEvent;
-    type OnChargeTransaction = pallet_transaction_payment::CurrencyAdapter<Balances, ()>;
-    type WeightToFee = WeightToFee;
-    type LengthToFee = ConstantMultiplier<Balance, TransactionByteFee>;
-    type FeeMultiplierUpdate = SlowAdjustingFeeUpdate<Self>;
-    type OperationalFeeMultiplier = ConstU8<5>;
-}
-
-impl pallet_sudo::Config for Runtime {
-    type RuntimeEvent = RuntimeEvent;
-    type RuntimeCall = RuntimeCall;
-    type WeightInfo = ();
-}
-
-parameter_types! {
-    pub const ReservedXcmpWeight: Weight = MAXIMUM_BLOCK_WEIGHT.saturating_div(4);
-    pub const ReservedDmpWeight: Weight = MAXIMUM_BLOCK_WEIGHT.saturating_div(4);
-    pub const RelayOrigin: AggregateMessageOrigin = AggregateMessageOrigin::Parent;
-}
-
-impl cumulus_pallet_parachain_system::Config for Runtime {
-    type WeightInfo = ();
-    type RuntimeEvent = RuntimeEvent;
-    type OnSystemEvent = ();
-    type SelfParaId = parachain_info::Pallet<Runtime>;
-    type OutboundXcmpMessageSource = XcmpQueue;
-    type DmpQueue = frame_support::traits::EnqueueWithOrigin<MessageQueue, RelayOrigin>;
-    type ReservedDmpWeight = ReservedDmpWeight;
-    type XcmpMessageHandler = XcmpQueue;
-    type ReservedXcmpWeight = ReservedXcmpWeight;
-    type CheckAssociatedRelayNumber = RelayNumberMonotonicallyIncreases;
-    type ConsensusHook = ConsensusHook;
-}
-type ConsensusHook = cumulus_pallet_aura_ext::FixedVelocityConsensusHook<
-    Runtime,
-    RELAY_CHAIN_SLOT_DURATION_MILLIS,
-    BLOCK_PROCESSING_VELOCITY,
-    UNINCLUDED_SEGMENT_CAPACITY,
->;
-
-impl parachain_info::Config for Runtime {}
-
-parameter_types! {
-    pub MessageQueueServiceWeight: Weight = Perbill::from_percent(35) * RuntimeBlockWeights::get().max_block;
-}
-
-impl pallet_message_queue::Config for Runtime {
-    type RuntimeEvent = RuntimeEvent;
-    type WeightInfo = ();
-    #[cfg(feature = "runtime-benchmarks")]
-    type MessageProcessor = pallet_message_queue::mock_helpers::NoopMessageProcessor<
-        cumulus_primitives_core::AggregateMessageOrigin,
-    >;
-    #[cfg(not(feature = "runtime-benchmarks"))]
-    type MessageProcessor = xcm_builder::ProcessXcmMessage<
-        AggregateMessageOrigin,
-        xcm_executor::XcmExecutor<xcm_config::XcmConfig>,
-        RuntimeCall,
-    >;
-    type Size = u32;
-    // The XCMP queue pallet is only ever able to handle the `Sibling(ParaId)` origin:
-    type QueueChangeHandler = NarrowOriginToSibling<XcmpQueue>;
-    type QueuePausedQuery = NarrowOriginToSibling<XcmpQueue>;
-    type HeapSize = sp_core::ConstU32<{ 64 * 1024 }>;
-    type MaxStale = sp_core::ConstU32<8>;
-    type ServiceWeight = MessageQueueServiceWeight;
-}
-
-impl cumulus_pallet_aura_ext::Config for Runtime {}
-
-impl cumulus_pallet_xcmp_queue::Config for Runtime {
-    type RuntimeEvent = RuntimeEvent;
-    type ChannelInfo = ParachainSystem;
-    type VersionWrapper = ();
-    // Enqueue XCMP messages from siblings for later processing.
-    type XcmpQueue = TransformOrigin<MessageQueue, AggregateMessageOrigin, ParaId, ParaIdToSibling>;
-    type MaxInboundSuspended = sp_core::ConstU32<1_000>;
-    type ControllerOrigin = EnsureRoot<AccountId>;
-    type ControllerOriginConverter = XcmOriginToTransactDispatchOrigin;
-    type WeightInfo = ();
-    type PriceForSiblingDelivery = NoPriceForMessageDelivery<ParaId>;
-}
-
-parameter_types! {
-    pub const Period: u32 = 6 * HOURS;
-    pub const Offset: u32 = 0;
-}
-
-impl pallet_session::Config for Runtime {
-    type RuntimeEvent = RuntimeEvent;
-    type ValidatorId = <Self as frame_system::Config>::AccountId;
-    // we don't have stash and controller, thus we don't need the convert as well.
-    type ValidatorIdOf = pallet_collator_selection::IdentityCollator;
-    type ShouldEndSession = pallet_session::PeriodicSessions<Period, Offset>;
-    type NextSessionRotation = pallet_session::PeriodicSessions<Period, Offset>;
-    type SessionManager = CollatorSelection;
-    // Essentially just Aura, but let's be pedantic.
-    type SessionHandler = <SessionKeys as sp_runtime::traits::OpaqueKeys>::KeyTypeIdProviders;
-    type Keys = SessionKeys;
-    type WeightInfo = ();
-}
-
-impl pallet_aura::Config for Runtime {
-    type AuthorityId = AuraId;
-    type DisabledValidators = ();
-    type MaxAuthorities = ConstU32<100_000>;
-    type AllowMultipleBlocksPerSlot = ConstBool<true>;
-    #[cfg(feature = "experimental")]
-    type SlotDuration = ConstU64<SLOT_DURATION>;
-}
-
-parameter_types! {
-    pub const PotId: PalletId = PalletId(*b"PotStake");
-    pub const SessionLength: BlockNumber = 6 * HOURS;
-    // StakingAdmin pluralistic body.
-    pub const StakingAdminBodyId: BodyId = BodyId::Defense;
-}
-
-/// We allow root and the StakingAdmin to execute privileged collator selection operations.
-pub type CollatorSelectionUpdateOrigin = EitherOfDiverse<
-    EnsureRoot<AccountId>,
-    EnsureXcm<IsVoiceOfBody<RelayLocation, StakingAdminBodyId>>,
->;
-
-impl pallet_collator_selection::Config for Runtime {
-    type RuntimeEvent = RuntimeEvent;
-    type Currency = Balances;
-    type UpdateOrigin = CollatorSelectionUpdateOrigin;
-    type PotId = PotId;
-    type MaxCandidates = ConstU32<100>;
-    type MinEligibleCollators = ConstU32<4>;
-    type MaxInvulnerables = ConstU32<20>;
-    // should be a multiple of session or things will get inconsistent
-    type KickThreshold = Period;
-    type ValidatorId = <Self as frame_system::Config>::AccountId;
-    type ValidatorIdOf = pallet_collator_selection::IdentityCollator;
-    type ValidatorRegistration = Session;
-    type WeightInfo = ();
-}
-
-impl pallet_storage_providers::Config for Runtime {
-    type RuntimeEvent = RuntimeEvent;
-    type NativeBalance = Balances;
-    type StorageData = u32;
-    type SpCount = u32;
-    type MerklePatriciaRoot = Hash;
-    type ValuePropId = Hash;
-    type MaxMultiAddressSize = ConstU32<100>;
-    type MaxMultiAddressAmount = ConstU32<5>;
-    type MaxProtocols = ConstU32<100>;
-    type MaxBsps = ConstU32<100>;
-    type MaxMsps = ConstU32<100>;
-    type MaxBuckets = ConstU32<10000>;
-    type SpMinDeposit = ConstU128<10>;
-    type SpMinCapacity = ConstU32<2>;
-    type DepositPerData = ConstU128<2>;
-    type RuntimeHoldReason = RuntimeHoldReason;
-    type Subscribers = FileSystem;
-    // TODO: type ProvidersRandomness = RandomnessFromOneEpochAgo<Runtime>;
-}
-
-// TODO: remove this and replace with pallet treasury
-pub struct TreasuryAccount;
-impl Get<AccountId32> for TreasuryAccount {
-    fn get() -> AccountId32 {
-        AccountId32::from([0; 32])
-    }
-}
-
-impl pallet_proofs_dealer::Config for Runtime {
-    type RuntimeEvent = RuntimeEvent;
-    type ProvidersPallet = Providers;
-    type NativeBalance = Balances;
-    type MerkleHash = Hash;
-    type TrieVerifier = ProofTrieVerifier;
-    type MaxChallengesPerBlock = ConstU32<10>;
-    type MaxProvidersChallengedPerBlock = ConstU32<10>;
-    type ChallengeHistoryLength = ConstU32<10>;
-    type ChallengesQueueLength = ConstU32<10>;
-    type CheckpointChallengePeriod = ConstU32<10>;
-    type ChallengesFee = ConstU128<1_000_000>;
-    type Treasury = TreasuryAccount;
-}
-
-/// Structure to mock a verifier that returns `true` when `proof` is not empty
-/// and `false` otherwise.
-pub struct ProofTrieVerifier;
-
-/// Implement the `TrieVerifier` trait for the `MockVerifier` struct.
-impl TrieVerifier for ProofTrieVerifier {
-    fn verify_proof(_root: &[u8; 32], _challenges: &[u8; 32], proof: &CompactProof) -> bool {
-        proof.encoded_nodes.len() > 0
-    }
-}
-
-type ThresholdType = FixedU128;
-
-parameter_types! {
-    pub const ThresholdAsymptoticDecayFactor: FixedU128 = FixedU128::from_rational(1, 2); // 0.5
-    pub const ThresholdAsymptote: FixedU128 = FixedU128::from_rational(100, 1); // 100
-    pub const ThresholdMultiplier: FixedU128 = FixedU128::from_rational(100, 1); // 100
-}
-
-/// Configure the pallet template in pallets/template.
-impl pallet_file_system::Config for Runtime {
-    type RuntimeEvent = RuntimeEvent;
-    type Providers = Providers;
-    type ProofDealer = ProofsDealer;
-    type ThresholdType = ThresholdType;
-    type AssignmentThresholdDecayFactor = ThresholdAsymptoticDecayFactor;
-    type AssignmentThresholdAsymptote = ThresholdAsymptote;
-    type AssignmentThresholdMultiplier = ThresholdMultiplier;
-    type Fingerprint = Hash;
-    type StorageRequestBspsRequiredType = u32;
-    type TargetBspsRequired = ConstU32<1>;
-    type MaxBspsPerStorageRequest = ConstU32<5>;
-    type MaxFilePathSize = ConstU32<512u32>;
-    type MaxDataServerMultiAddresses = ConstU32<10>;
-    type MaxMultiAddressSize = ConstU32<512>;
-    type StorageRequestTtl = ConstU32<40>;
-    type MaxExpiredStorageRequests = ConstU32<100>;
-}
-
-=======
->>>>>>> a88db0a7
 // Create the runtime by composing the FRAME pallets that were previously configured.
 construct_runtime!(
     pub enum Runtime {
