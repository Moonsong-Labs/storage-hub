#![cfg_attr(not(feature = "std"), no_std)]
// `frame_support::runtime` does a lot of recursion and requires us to increase the limit to 256.
#![recursion_limit = "256"]

// Make the WASM binary available.
#[cfg(feature = "std")]
include!(concat!(env!("OUT_DIR"), "/wasm_binary.rs"));

pub mod apis;
pub mod configs;
mod genesis_config_presets;
mod weights;

extern crate alloc;

use smallvec::smallvec;
use sp_runtime::{
    create_runtime_str, generic, impl_opaque_keys,
    traits::{BlakeTwo256, IdentifyAccount, Verify},
    MultiSignature,
};

use sp_std::prelude::*;
use sp_version::RuntimeVersion;

use frame_support::weights::{
    constants::WEIGHT_REF_TIME_PER_SECOND, Weight, WeightToFeeCoefficient, WeightToFeeCoefficients,
    WeightToFeePolynomial,
};
pub use parachains_common::BlockNumber;
pub use sp_consensus_aura::sr25519::AuthorityId as AuraId;
pub use sp_runtime::{MultiAddress, Perbill, Permill, Perquintill};
use sp_std::prelude::Vec;

#[cfg(any(feature = "std", test))]
pub use sp_runtime::BuildStorage;

use weights::ExtrinsicBaseWeight;

pub use crate::configs::{xcm_config, StorageDataUnit, StorageProofsMerkleTrieLayout};

/// Alias to 512-bit hash when used in the context of a transaction signature on the chain.
pub type Signature = MultiSignature;

/// Some way of identifying an account on the chain. We intentionally make it equivalent
/// to the public key of our transaction signing scheme.
pub type AccountId = <<Signature as Verify>::Signer as IdentifyAccount>::AccountId;

/// Balance of an account.
pub type Balance = u128;

/// Index of a transaction in the chain.
pub type Nonce = u32;

/// A hash of some data used by the chain.
pub type Hash = sp_core::H256;

/// The hashing algorithm used.
pub type Hashing = BlakeTwo256;

/// The address format for describing accounts.
pub type Address = MultiAddress<AccountId, ()>;

/// Block header type as expected by this runtime.
pub type Header = generic::Header<BlockNumber, BlakeTwo256>;

/// Block type as expected by this runtime.
pub type Block = generic::Block<Header, UncheckedExtrinsic>;

/// A Block signed with a Justification
pub type SignedBlock = generic::SignedBlock<Block>;

/// BlockId type as expected by this runtime.
pub type BlockId = generic::BlockId<Block>;

/// The SignedExtension to the basic transaction logic.
pub type SignedExtra = (
    frame_system::CheckNonZeroSender<Runtime>,
    frame_system::CheckSpecVersion<Runtime>,
    frame_system::CheckTxVersion<Runtime>,
    frame_system::CheckGenesis<Runtime>,
    frame_system::CheckEra<Runtime>,
    frame_system::CheckNonce<Runtime>,
    frame_system::CheckWeight<Runtime>,
    pallet_transaction_payment::ChargeTransactionPayment<Runtime>,
    cumulus_primitives_storage_weight_reclaim::StorageWeightReclaim<Runtime>,
    frame_metadata_hash_extension::CheckMetadataHash<Runtime>,
);

/// Unchecked extrinsic type as expected by this runtime.
pub type UncheckedExtrinsic =
    generic::UncheckedExtrinsic<Address, RuntimeCall, Signature, SignedExtra>;

/// Executive: handles dispatch to the various modules.
pub type Executive = frame_executive::Executive<
    Runtime,
    Block,
    frame_system::ChainContext<Runtime>,
    Runtime,
    AllPalletsWithSystem,
>;

/// Handles converting a weight scalar to a fee value, based on the scale and granularity of the
/// node's balance type.
///
/// This should typically create a mapping between the following ranges:
///   - `[0, MAXIMUM_BLOCK_WEIGHT]`
///   - `[Balance::min, Balance::max]`
///
/// Yet, it can be used for any other sort of change to weight-fee. Some examples being:
///   - Setting it to `0` will essentially disable the weight fee.
///   - Setting it to `1` will cause the literal `#[weight = x]` values to be charged.
pub struct WeightToFee;
impl WeightToFeePolynomial for WeightToFee {
    type Balance = Balance;
    fn polynomial() -> WeightToFeeCoefficients<Self::Balance> {
        // in Rococo, extrinsic base weight (smallest non-zero weight) is mapped to 1 MILLIUNIT:
        // in our template, we map to 1/10 of that, or 1/10 MILLIUNIT
        let p = MILLIUNIT / 10;
        let q = 100 * Balance::from(ExtrinsicBaseWeight::get().ref_time());
        smallvec![WeightToFeeCoefficient {
            degree: 1,
            negative: false,
            coeff_frac: Perbill::from_rational(p % q, q),
            coeff_integer: p / q,
        }]
    }
}

/// Opaque types. These are used by the CLI to instantiate machinery that don't need to know
/// the specifics of the runtime. They can then be made to be agnostic over specific formats
/// of data like extrinsics, allowing for them to continue syncing the network through upgrades
/// to even the core data structures.
pub mod opaque {
    use super::*;
    use sp_runtime::{
        generic,
        traits::{BlakeTwo256, Hash as HashT},
    };

    pub use sp_runtime::OpaqueExtrinsic as UncheckedExtrinsic;
    /// Opaque block header type.
    pub type Header = generic::Header<BlockNumber, BlakeTwo256>;
    /// Opaque block type.
    pub type Block = generic::Block<Header, UncheckedExtrinsic>;
    /// Opaque block identifier type.
    pub type BlockId = generic::BlockId<Block>;
    /// Opaque block hash type.
    pub type Hash = <BlakeTwo256 as HashT>::Output;
}

impl_opaque_keys! {
    pub struct SessionKeys {
        pub aura: Aura,
    }
}

#[sp_version::runtime_version]
pub const VERSION: RuntimeVersion = RuntimeVersion {
    spec_name: create_runtime_str!("storage-hub-runtime"),
    impl_name: create_runtime_str!("storage-hub-runtime"),
    authoring_version: 1,
    spec_version: 1,
    impl_version: 0,
    apis: apis::RUNTIME_API_VERSIONS,
    transaction_version: 1,
    state_version: 1,
};

/// Blocks will be produced at a minimum duration defined by `SLOT_DURATION`.
/// `SLOT_DURATION` is picked up by `pallet_timestamp` which is in turn picked
/// up by `pallet_aura` to implement `fn slot_duration()`.
///
/// Change this to adjust the block time.
pub const MILLISECS_PER_BLOCK: u64 = 6000;
pub const SLOT_DURATION: u64 = MILLISECS_PER_BLOCK;

// Time is measured by number of blocks.
pub const MINUTES: BlockNumber = 60_000 / (MILLISECS_PER_BLOCK as BlockNumber);
pub const HOURS: BlockNumber = MINUTES * 60;
pub const DAYS: BlockNumber = HOURS * 24;

// Unit = the base number of indivisible units for balances
pub const UNIT: Balance = 1_000_000_000_000;
pub const MILLIUNIT: Balance = 1_000_000_000;
pub const MICROUNIT: Balance = 1_000_000;
pub const NANOUNIT: Balance = 1_000;
pub const PICOUNIT: Balance = 1;

/// The existential deposit. Set to 1/10 of the Connected Relay Chain.
pub const EXISTENTIAL_DEPOSIT: Balance = MILLIUNIT;

/// We assume that ~5% of the block weight is consumed by `on_initialize` handlers. This is
/// used to limit the maximal weight of a single extrinsic.
const AVERAGE_ON_INITIALIZE_RATIO: Perbill = Perbill::from_percent(5);

/// We allow `Normal` extrinsics to fill up the block up to 75%, the rest can be used by
/// `Operational` extrinsics.
const NORMAL_DISPATCH_RATIO: Perbill = Perbill::from_percent(75);

/// We allow for 2 seconds of compute with a 6 second average block.
pub const MAXIMUM_BLOCK_WEIGHT: Weight = Weight::from_parts(
    WEIGHT_REF_TIME_PER_SECOND.saturating_mul(2),
    cumulus_primitives_core::relay_chain::MAX_POV_SIZE as u64,
);

/// Maximum number of blocks simultaneously accepted by the Runtime, not yet included into the
/// relay chain.
const UNINCLUDED_SEGMENT_CAPACITY: u32 = 2;
/// How many parachain blocks are processed by the relay chain per parent. Limits the number of
/// blocks authored per slot.
const BLOCK_PROCESSING_VELOCITY: u32 = 1;
/// Relay chain slot duration, in milliseconds.
const RELAY_CHAIN_SLOT_DURATION_MILLIS: u32 = 6000;

// Create the runtime by composing the FRAME pallets that were previously configured.
#[frame_support::runtime]
mod runtime {
    #[runtime::runtime]
    #[runtime::derive(
        RuntimeCall,
        RuntimeEvent,
        RuntimeError,
        RuntimeOrigin,
        RuntimeFreezeReason,
        RuntimeHoldReason,
        RuntimeSlashReason,
        RuntimeLockId,
        RuntimeTask
    )]
    pub struct Runtime;

    // System support stuff
    #[runtime::pallet_index(0)]
    pub type System = frame_system;
    #[runtime::pallet_index(1)]
    pub type ParachainSystem = cumulus_pallet_parachain_system;
    #[runtime::pallet_index(2)]
    pub type Timestamp = pallet_timestamp;
    #[runtime::pallet_index(3)]
    pub type ParachainInfo = parachain_info;

    // Monetary stuff
    #[runtime::pallet_index(10)]
    pub type Balances = pallet_balances;
    #[runtime::pallet_index(11)]
    pub type TransactionPayment = pallet_transaction_payment;

    // Governance
    #[runtime::pallet_index(15)]
    pub type Sudo = pallet_sudo;

    // Collator support. The order of these 4 are important and shall not change.
    #[runtime::pallet_index(20)]
    pub type Authorship = pallet_authorship;
    #[runtime::pallet_index(21)]
    pub type CollatorSelection = pallet_collator_selection;
    #[runtime::pallet_index(22)]
    pub type Session = pallet_session;
    #[runtime::pallet_index(23)]
    pub type Aura = pallet_aura;
    #[runtime::pallet_index(24)]
    pub type AuraExt = cumulus_pallet_aura_ext;

    // XCM helpers
    #[runtime::pallet_index(30)]
    pub type XcmpQueue = cumulus_pallet_xcmp_queue;
    #[runtime::pallet_index(31)]
    pub type PolkadotXcm = pallet_xcm;
    #[runtime::pallet_index(32)]
    pub type CumulusXcm = cumulus_pallet_xcm;
    #[runtime::pallet_index(33)]
    pub type MessageQueue = pallet_message_queue;

    // Storage Hub
    #[runtime::pallet_index(40)]
    pub type Providers = pallet_storage_providers;
    #[runtime::pallet_index(41)]
    pub type FileSystem = pallet_file_system;
    #[runtime::pallet_index(42)]
    pub type ProofsDealer = pallet_proofs_dealer;
    #[runtime::pallet_index(43)]
    pub type Randomness = pallet_randomness;
    #[runtime::pallet_index(44)]
    pub type PaymentStreams = pallet_payment_streams;
    #[runtime::pallet_index(45)]
    pub type BucketNfts = pallet_bucket_nfts;

    // Miscellaneous
    #[runtime::pallet_index(50)]
    pub type Nfts = pallet_nfts;
    #[runtime::pallet_index(51)]
    pub type Parameters = pallet_parameters;
}

#[cfg(feature = "runtime-benchmarks")]
mod benches {
    frame_benchmarking::define_benchmarks!(
        [frame_system, SystemBench::<Runtime>]
        [pallet_balances, Balances]
        [pallet_session, SessionBench::<Runtime>]
        [pallet_timestamp, Timestamp]
        [pallet_message_queue, MessageQueue]
        [pallet_sudo, Sudo]
        [pallet_collator_selection, CollatorSelection]
        [cumulus_pallet_parachain_system, ParachainSystem]
        [cumulus_pallet_xcmp_queue, XcmpQueue]
        [nfts, Nfts]
        [pallet_parameters, Parameters]
        [pallet_payment_streams, PaymentStreams]
        [pallet_proofs_dealer, ProofsDealer]
<<<<<<< HEAD
        [pallet_storage_providers, Providers]
=======
        [pallet_randomness, Randomness]
>>>>>>> ede8eabf
    );
}

cumulus_pallet_parachain_system::register_validate_block! {
    Runtime = Runtime,
    BlockExecutor = cumulus_pallet_aura_ext::BlockExecutor::<Runtime, Executive>,
}<|MERGE_RESOLUTION|>--- conflicted
+++ resolved
@@ -309,11 +309,8 @@
         [pallet_parameters, Parameters]
         [pallet_payment_streams, PaymentStreams]
         [pallet_proofs_dealer, ProofsDealer]
-<<<<<<< HEAD
         [pallet_storage_providers, Providers]
-=======
         [pallet_randomness, Randomness]
->>>>>>> ede8eabf
     );
 }
 
