#![cfg_attr(not(feature = "std"), no_std)]
// `construct_runtime!` does a lot of recursion and requires us to increase the limit to 256.
#![recursion_limit = "256"]

// Make the WASM binary available.
#[cfg(feature = "std")]
include!(concat!(env!("OUT_DIR"), "/wasm_binary.rs"));

mod configs;
mod weights;

use smallvec::smallvec;
use sp_api::impl_runtime_apis;
use sp_core::H256;
use sp_runtime::{
    create_runtime_str, generic, impl_opaque_keys,
    traits::{BlakeTwo256, IdentifyAccount, Verify},
    MultiSignature,
};

use sp_std::prelude::*;
#[cfg(feature = "std")]
use sp_version::NativeVersion;
use sp_version::RuntimeVersion;

use frame_support::genesis_builder_helper::{build_config, create_default_config};
use frame_support::{
    construct_runtime,
    weights::{
        constants::WEIGHT_REF_TIME_PER_SECOND, Weight, WeightToFeeCoefficient,
        WeightToFeeCoefficients, WeightToFeePolynomial,
    },
};
pub use parachains_common::BlockNumber;
pub use sp_consensus_aura::sr25519::AuthorityId as AuraId;
use sp_core::{crypto::KeyTypeId, OpaqueMetadata};
use sp_runtime::{
    traits::Block as BlockT,
    transaction_validity::{TransactionSource, TransactionValidity},
    ApplyExtrinsicResult, ExtrinsicInclusionMode,
};
pub use sp_runtime::{MultiAddress, Perbill, Permill};
use sp_std::prelude::Vec;

use pallet_file_system_runtime_api::QueryFileEarliestVolunteerBlockError;
use pallet_proofs_dealer::types::{KeyFor, ProviderIdFor};
use pallet_proofs_dealer_runtime_api::{
    GetCheckpointChallengesError, GetLastTickProviderSubmittedProofError,
};
use shp_traits::TrieRemoveMutation;

#[cfg(any(feature = "std", test))]
pub use sp_runtime::BuildStorage;

use weights::ExtrinsicBaseWeight;

/// Alias to 512-bit hash when used in the context of a transaction signature on the chain.
pub type Signature = MultiSignature;

/// Some way of identifying an account on the chain. We intentionally make it equivalent
/// to the public key of our transaction signing scheme.
pub type AccountId = <<Signature as Verify>::Signer as IdentifyAccount>::AccountId;

/// Balance of an account.
pub type Balance = u128;

/// Index of a transaction in the chain.
pub type Nonce = u32;

/// A hash of some data used by the chain.
pub type Hash = sp_core::H256;

/// The address format for describing accounts.
pub type Address = MultiAddress<AccountId, ()>;

/// Block header type as expected by this runtime.
pub type Header = generic::Header<BlockNumber, BlakeTwo256>;

/// Block type as expected by this runtime.
pub type Block = generic::Block<Header, UncheckedExtrinsic>;

/// A Block signed with a Justification
pub type SignedBlock = generic::SignedBlock<Block>;

/// BlockId type as expected by this runtime.
pub type BlockId = generic::BlockId<Block>;

/// The SignedExtension to the basic transaction logic.
pub type SignedExtra = (
    frame_system::CheckNonZeroSender<Runtime>,
    frame_system::CheckSpecVersion<Runtime>,
    frame_system::CheckTxVersion<Runtime>,
    frame_system::CheckGenesis<Runtime>,
    frame_system::CheckEra<Runtime>,
    frame_system::CheckNonce<Runtime>,
    frame_system::CheckWeight<Runtime>,
    pallet_transaction_payment::ChargeTransactionPayment<Runtime>,
    cumulus_primitives_storage_weight_reclaim::StorageWeightReclaim<Runtime>,
);

/// Unchecked extrinsic type as expected by this runtime.
pub type UncheckedExtrinsic =
    generic::UncheckedExtrinsic<Address, RuntimeCall, Signature, SignedExtra>;

/// Executive: handles dispatch to the various modules.
pub type Executive = frame_executive::Executive<
    Runtime,
    Block,
    frame_system::ChainContext<Runtime>,
    Runtime,
    AllPalletsWithSystem,
>;

/// Handles converting a weight scalar to a fee value, based on the scale and granularity of the
/// node's balance type.
///
/// This should typically create a mapping between the following ranges:
///   - `[0, MAXIMUM_BLOCK_WEIGHT]`
///   - `[Balance::min, Balance::max]`
///
/// Yet, it can be used for any other sort of change to weight-fee. Some examples being:
///   - Setting it to `0` will essentially disable the weight fee.
///   - Setting it to `1` will cause the literal `#[weight = x]` values to be charged.
pub struct WeightToFee;
impl WeightToFeePolynomial for WeightToFee {
    type Balance = Balance;
    fn polynomial() -> WeightToFeeCoefficients<Self::Balance> {
        // in Rococo, extrinsic base weight (smallest non-zero weight) is mapped to 1 MILLIUNIT:
        // in our template, we map to 1/10 of that, or 1/10 MILLIUNIT
        let p = MILLIUNIT / 10;
        let q = 100 * Balance::from(ExtrinsicBaseWeight::get().ref_time());
        smallvec![WeightToFeeCoefficient {
            degree: 1,
            negative: false,
            coeff_frac: Perbill::from_rational(p % q, q),
            coeff_integer: p / q,
        }]
    }
}

/// Opaque types. These are used by the CLI to instantiate machinery that don't need to know
/// the specifics of the runtime. They can then be made to be agnostic over specific formats
/// of data like extrinsics, allowing for them to continue syncing the network through upgrades
/// to even the core data structures.
pub mod opaque {
    use super::*;
    use sp_runtime::{
        generic,
        traits::{BlakeTwo256, Hash as HashT},
    };

    pub use sp_runtime::OpaqueExtrinsic as UncheckedExtrinsic;
    /// Opaque block header type.
    pub type Header = generic::Header<BlockNumber, BlakeTwo256>;
    /// Opaque block type.
    pub type Block = generic::Block<Header, UncheckedExtrinsic>;
    /// Opaque block identifier type.
    pub type BlockId = generic::BlockId<Block>;
    /// Opaque block hash type.
    pub type Hash = <BlakeTwo256 as HashT>::Output;
}

impl_opaque_keys! {
    pub struct SessionKeys {
        pub aura: Aura,
    }
}

#[sp_version::runtime_version]
pub const VERSION: RuntimeVersion = RuntimeVersion {
    spec_name: create_runtime_str!("storage-hub-runtime"),
    impl_name: create_runtime_str!("storage-hub-runtime"),
    authoring_version: 1,
    spec_version: 1,
    impl_version: 0,
    apis: RUNTIME_API_VERSIONS,
    transaction_version: 1,
    state_version: 1,
};

/// Blocks will be produced at a minimum duration defined by `SLOT_DURATION`.
/// `SLOT_DURATION` is picked up by `pallet_timestamp` which is in turn picked
/// up by `pallet_aura` to implement `fn slot_duration()`.
///
/// Change this to adjust the block time.
pub const MILLISECS_PER_BLOCK: u64 = 6000;
pub const SLOT_DURATION: u64 = MILLISECS_PER_BLOCK;

// Time is measured by number of blocks.
pub const MINUTES: BlockNumber = 60_000 / (MILLISECS_PER_BLOCK as BlockNumber);
pub const HOURS: BlockNumber = MINUTES * 60;
pub const DAYS: BlockNumber = HOURS * 24;

// Unit = the base number of indivisible units for balances
pub const UNIT: Balance = 1_000_000_000_000;
pub const MILLIUNIT: Balance = 1_000_000_000;
pub const MICROUNIT: Balance = 1_000_000;

/// The existential deposit. Set to 1/10 of the Connected Relay Chain.
pub const EXISTENTIAL_DEPOSIT: Balance = MILLIUNIT;

/// We assume that ~5% of the block weight is consumed by `on_initialize` handlers. This is
/// used to limit the maximal weight of a single extrinsic.
const AVERAGE_ON_INITIALIZE_RATIO: Perbill = Perbill::from_percent(5);

/// We allow `Normal` extrinsics to fill up the block up to 75%, the rest can be used by
/// `Operational` extrinsics.
const NORMAL_DISPATCH_RATIO: Perbill = Perbill::from_percent(75);

/// We allow for 2 seconds of compute with a 6 second average block.
pub const MAXIMUM_BLOCK_WEIGHT: Weight = Weight::from_parts(
    WEIGHT_REF_TIME_PER_SECOND.saturating_mul(2),
    cumulus_primitives_core::relay_chain::MAX_POV_SIZE as u64,
);

/// Maximum number of blocks simultaneously accepted by the Runtime, not yet included into the
/// relay chain.
const UNINCLUDED_SEGMENT_CAPACITY: u32 = 2;
/// How many parachain blocks are processed by the relay chain per parent. Limits the number of
/// blocks authored per slot.
const BLOCK_PROCESSING_VELOCITY: u32 = 1;
/// Relay chain slot duration, in milliseconds.
const RELAY_CHAIN_SLOT_DURATION_MILLIS: u32 = 6000;

/// The version information used to identify this runtime when compiled natively.
#[cfg(feature = "std")]
pub fn native_version() -> NativeVersion {
    NativeVersion {
        runtime_version: VERSION,
        can_author_with: Default::default(),
    }
}

// Create the runtime by composing the FRAME pallets that were previously configured.
construct_runtime!(
    pub enum Runtime {
        // System support stuff.
        System: frame_system = 0,
        ParachainSystem: cumulus_pallet_parachain_system = 1,
        Timestamp: pallet_timestamp = 2,
        ParachainInfo: parachain_info = 3,

        // Monetary stuff.
        Balances: pallet_balances = 10,
        TransactionPayment: pallet_transaction_payment = 11,

        // Governance
        Sudo: pallet_sudo = 15,

        // Collator support. The order of these 4 are important and shall not change.
        Authorship: pallet_authorship = 20,
        CollatorSelection: pallet_collator_selection = 21,
        Session: pallet_session = 22,
        Aura: pallet_aura = 23,
        AuraExt: cumulus_pallet_aura_ext = 24,

        // XCM helpers.
        XcmpQueue: cumulus_pallet_xcmp_queue = 30,
        PolkadotXcm: pallet_xcm = 31,
        CumulusXcm: cumulus_pallet_xcm = 32,
        MessageQueue: pallet_message_queue = 33,

        // Storage Hub
        Providers: pallet_storage_providers = 40,
        FileSystem: pallet_file_system = 41,
        ProofsDealer: pallet_proofs_dealer = 42,
        Randomness: pallet_randomness = 43,
        PaymentStreams: pallet_payment_streams = 44,
        BucketNfts: pallet_bucket_nfts = 45,

        // Miscellaneous
        Nfts: pallet_nfts = 50,
    }
);

#[cfg(feature = "runtime-benchmarks")]
mod benches {
    frame_benchmarking::define_benchmarks!(
        [frame_system, SystemBench::<Runtime>]
        [pallet_balances, Balances]
        [pallet_session, SessionBench::<Runtime>]
        [pallet_timestamp, Timestamp]
        [pallet_message_queue, MessageQueue]
        [pallet_sudo, Sudo]
        [pallet_collator_selection, CollatorSelection]
        [cumulus_pallet_parachain_system, ParachainSystem]
        [cumulus_pallet_xcmp_queue, XcmpQueue]
    );
}

// TODO: move this to an `apis` module.
impl_runtime_apis! {
    /// Allows the collator client to query its runtime to determine whether it should author a block
    impl cumulus_primitives_aura::AuraUnincludedSegmentApi<Block> for Runtime {
        fn can_build_upon(
            included_hash: <Block as BlockT>::Hash,
            slot: cumulus_primitives_aura::Slot,
        ) -> bool {
            configs::ConsensusHook::can_build_upon(included_hash, slot)
        }
    }

    impl sp_consensus_aura::AuraApi<Block, AuraId> for Runtime {
        fn slot_duration() -> sp_consensus_aura::SlotDuration {
            sp_consensus_aura::SlotDuration::from_millis(SLOT_DURATION)
        }

        fn authorities() -> Vec<AuraId> {
            Aura::authorities().into_inner()
        }
    }

    impl sp_api::Core<Block> for Runtime {
        fn version() -> RuntimeVersion {
            VERSION
        }

        fn execute_block(block: Block) {
            Executive::execute_block(block)
        }

        fn initialize_block(header: &<Block as BlockT>::Header) -> ExtrinsicInclusionMode {
            Executive::initialize_block(header)
        }
    }

    impl sp_api::Metadata<Block> for Runtime {
        fn metadata() -> OpaqueMetadata {
            OpaqueMetadata::new(Runtime::metadata().into())
        }

        fn metadata_at_version(version: u32) -> Option<OpaqueMetadata> {
            Runtime::metadata_at_version(version)
        }

        fn metadata_versions() -> sp_std::vec::Vec<u32> {
            Runtime::metadata_versions()
        }
    }

    impl sp_block_builder::BlockBuilder<Block> for Runtime {
        fn apply_extrinsic(extrinsic: <Block as BlockT>::Extrinsic) -> ApplyExtrinsicResult {
            Executive::apply_extrinsic(extrinsic)
        }

        fn finalize_block() -> <Block as BlockT>::Header {
            Executive::finalize_block()
        }

        fn inherent_extrinsics(data: sp_inherents::InherentData) -> Vec<<Block as BlockT>::Extrinsic> {
            data.create_extrinsics()
        }

        fn check_inherents(
            block: Block,
            data: sp_inherents::InherentData,
        ) -> sp_inherents::CheckInherentsResult {
            data.check_extrinsics(&block)
        }
    }

    impl sp_transaction_pool::runtime_api::TaggedTransactionQueue<Block> for Runtime {
        fn validate_transaction(
            source: TransactionSource,
            tx: <Block as BlockT>::Extrinsic,
            block_hash: <Block as BlockT>::Hash,
        ) -> TransactionValidity {
            Executive::validate_transaction(source, tx, block_hash)
        }
    }

    impl sp_offchain::OffchainWorkerApi<Block> for Runtime {
        fn offchain_worker(header: &<Block as BlockT>::Header) {
            Executive::offchain_worker(header)
        }
    }

    impl sp_session::SessionKeys<Block> for Runtime {
        fn generate_session_keys(seed: Option<Vec<u8>>) -> Vec<u8> {
            SessionKeys::generate(seed)
        }

        fn decode_session_keys(
            encoded: Vec<u8>,
        ) -> Option<Vec<(Vec<u8>, KeyTypeId)>> {
            SessionKeys::decode_into_raw_public_keys(&encoded)
        }
    }

    impl frame_system_rpc_runtime_api::AccountNonceApi<Block, AccountId, Nonce> for Runtime {
        fn account_nonce(account: AccountId) -> Nonce {
            System::account_nonce(account)
        }
    }

    impl pallet_transaction_payment_rpc_runtime_api::TransactionPaymentApi<Block, Balance> for Runtime {
        fn query_info(
            uxt: <Block as BlockT>::Extrinsic,
            len: u32,
        ) -> pallet_transaction_payment_rpc_runtime_api::RuntimeDispatchInfo<Balance> {
            TransactionPayment::query_info(uxt, len)
        }
        fn query_fee_details(
            uxt: <Block as BlockT>::Extrinsic,
            len: u32,
        ) -> pallet_transaction_payment::FeeDetails<Balance> {
            TransactionPayment::query_fee_details(uxt, len)
        }
        fn query_weight_to_fee(weight: Weight) -> Balance {
            TransactionPayment::weight_to_fee(weight)
        }
        fn query_length_to_fee(length: u32) -> Balance {
            TransactionPayment::length_to_fee(length)
        }
    }

    impl pallet_transaction_payment_rpc_runtime_api::TransactionPaymentCallApi<Block, Balance, RuntimeCall>
        for Runtime
    {
        fn query_call_info(
            call: RuntimeCall,
            len: u32,
        ) -> pallet_transaction_payment::RuntimeDispatchInfo<Balance> {
            TransactionPayment::query_call_info(call, len)
        }
        fn query_call_fee_details(
            call: RuntimeCall,
            len: u32,
        ) -> pallet_transaction_payment::FeeDetails<Balance> {
            TransactionPayment::query_call_fee_details(call, len)
        }
        fn query_weight_to_fee(weight: Weight) -> Balance {
            TransactionPayment::weight_to_fee(weight)
        }
        fn query_length_to_fee(length: u32) -> Balance {
            TransactionPayment::length_to_fee(length)
        }
    }

    impl cumulus_primitives_core::CollectCollationInfo<Block> for Runtime {
        fn collect_collation_info(header: &<Block as BlockT>::Header) -> cumulus_primitives_core::CollationInfo {
            ParachainSystem::collect_collation_info(header)
        }
    }

    #[cfg(feature = "try-runtime")]
    impl frame_try_runtime::TryRuntime<Block> for Runtime {
        fn on_runtime_upgrade(checks: frame_try_runtime::UpgradeCheckSelect) -> (Weight, Weight) {
            let weight = Executive::try_runtime_upgrade(checks).unwrap();
            (weight, configs::RuntimeBlockWeights::get().max_block)
        }

        fn execute_block(
            block: Block,
            state_root_check: bool,
            signature_check: bool,
            select: frame_try_runtime::TryStateSelect,
        ) -> Weight {
            // NOTE: intentional unwrap: we don't want to propagate the error backwards, and want to
            // have a backtrace here.
            Executive::try_execute_block(block, state_root_check, signature_check, select).unwrap()
        }
    }

    #[cfg(feature = "runtime-benchmarks")]
    impl frame_benchmarking::Benchmark<Block> for Runtime {
        fn benchmark_metadata(extra: bool) -> (
            Vec<frame_benchmarking::BenchmarkList>,
            Vec<frame_support::traits::StorageInfo>,
        ) {
            use frame_benchmarking::{Benchmarking, BenchmarkList};
            use frame_support::traits::StorageInfoTrait;
            use frame_system_benchmarking::Pallet as SystemBench;
            use cumulus_pallet_session_benchmarking::Pallet as SessionBench;

            let mut list = Vec::<BenchmarkList>::new();
            list_benchmarks!(list, extra);

            let storage_info = AllPalletsWithSystem::storage_info();
            (list, storage_info)
        }

        fn dispatch_benchmark(
            config: frame_benchmarking::BenchmarkConfig
        ) -> Result<Vec<frame_benchmarking::BenchmarkBatch>, sp_runtime::RuntimeString> {
            use frame_benchmarking::{BenchmarkError, Benchmarking, BenchmarkBatch};

            use frame_system_benchmarking::Pallet as SystemBench;
            impl frame_system_benchmarking::Config for Runtime {
                fn setup_set_code_requirements(code: &sp_std::vec::Vec<u8>) -> Result<(), BenchmarkError> {
                    ParachainSystem::initialize_for_set_code_benchmark(code.len() as u32);
                    Ok(())
                }

                fn verify_set_code() {
                    System::assert_last_event(cumulus_pallet_parachain_system::Event::<Runtime>::ValidationFunctionStored.into());
                }
            }

            use cumulus_pallet_session_benchmarking::Pallet as SessionBench;
            impl cumulus_pallet_session_benchmarking::Config for Runtime {}

            use frame_support::traits::WhitelistedStorageKeys;
            let whitelist = AllPalletsWithSystem::whitelisted_storage_keys();

            let mut batches = Vec::<BenchmarkBatch>::new();
            let params = (&config, &whitelist);
            add_benchmarks!(params, batches);

            if batches.is_empty() { return Err("Benchmark not found for this pallet.".into()) }
            Ok(batches)
        }
    }

    impl sp_genesis_builder::GenesisBuilder<Block> for Runtime {
        fn create_default_config() -> Vec<u8> {
            create_default_config::<RuntimeGenesisConfig>()
        }

        fn build_config(config: Vec<u8>) -> sp_genesis_builder::Result {
            build_config::<RuntimeGenesisConfig>(config)
        }
    }

    impl pallet_file_system_runtime_api::FileSystemApi<Block, Hash, H256, BlockNumber> for Runtime {
        fn query_earliest_file_volunteer_block(bsp_id: Hash, file_key: H256) -> Result<BlockNumber, QueryFileEarliestVolunteerBlockError> {
            FileSystem::query_earliest_file_volunteer_block(bsp_id, file_key)
        }
    }

    impl pallet_proofs_dealer_runtime_api::ProofsDealerApi<Block, ProviderIdFor<Runtime>, BlockNumber, KeyFor<Runtime>, TrieRemoveMutation> for Runtime {
        fn get_last_tick_provider_submitted_proof(provider_id: &ProviderIdFor<Runtime>) -> Result<BlockNumber, GetLastTickProviderSubmittedProofError> {
            ProofsDealer::get_last_tick_provider_submitted_proof(provider_id)
        }
<<<<<<< HEAD
        fn get_last_checkpoint_challenge_tick() -> BlockNumber {
            ProofsDealer::get_last_checkpoint_challenge_tick()
        }
=======

        fn get_last_checkpoint_challenge_tick() -> BlockNumber {
            ProofsDealer::get_last_checkpoint_challenge_tick()
        }

>>>>>>> 3d3f46a6
        fn get_checkpoint_challenges(
            tick: BlockNumber
        ) -> Result<Vec<(KeyFor<Runtime>, Option<TrieRemoveMutation>)>, GetCheckpointChallengesError> {
            ProofsDealer::get_checkpoint_challenges(tick)
        }
    }
}

cumulus_pallet_parachain_system::register_validate_block! {
    Runtime = Runtime,
    BlockExecutor = cumulus_pallet_aura_ext::BlockExecutor::<Runtime, Executive>,
}<|MERGE_RESOLUTION|>--- conflicted
+++ resolved
@@ -532,17 +532,11 @@
         fn get_last_tick_provider_submitted_proof(provider_id: &ProviderIdFor<Runtime>) -> Result<BlockNumber, GetLastTickProviderSubmittedProofError> {
             ProofsDealer::get_last_tick_provider_submitted_proof(provider_id)
         }
-<<<<<<< HEAD
+
         fn get_last_checkpoint_challenge_tick() -> BlockNumber {
             ProofsDealer::get_last_checkpoint_challenge_tick()
         }
-=======
-
-        fn get_last_checkpoint_challenge_tick() -> BlockNumber {
-            ProofsDealer::get_last_checkpoint_challenge_tick()
-        }
-
->>>>>>> 3d3f46a6
+
         fn get_checkpoint_challenges(
             tick: BlockNumber
         ) -> Result<Vec<(KeyFor<Runtime>, Option<TrieRemoveMutation>)>, GetCheckpointChallengesError> {
