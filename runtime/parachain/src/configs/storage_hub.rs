--- conflicted
+++ resolved
@@ -7,13 +7,8 @@
 use codec::Decode;
 use frame_support::traits::PalletInfoAccess;
 use shc_common::{
-<<<<<<< HEAD
-    traits::{ExtensionOperations, StorageEnableRuntime},
-    types::{MinimalExtension, StorageEnableErrors, StorageEnableEvents},
-=======
     traits::{ExtensionOperations, StorageEnableRuntime, TransactionHashProvider},
-    types::{MinimalExtension, StorageEnableEvents, StorageHubEventsVec},
->>>>>>> 0efd6c2a
+    types::{MinimalExtension, StorageEnableErrors, StorageEnableEvents, StorageHubEventsVec},
 };
 use sp_core::H256;
 
@@ -72,7 +67,20 @@
     }
 }
 
-<<<<<<< HEAD
+// Implement transaction hash extraction for parachain runtime.
+// Since the parachain runtime doesn't have EVM support, we return an empty map.
+//
+// TODO: To extract Substrate extrinsic hashes, this method would need access to the
+// actual extrinsics from the block (not just events), which would require changing
+// the trait signature to accept the block or extrinsics as a parameter.
+impl TransactionHashProvider for crate::Runtime {
+    fn build_transaction_hash_map(
+        _all_events: &StorageHubEventsVec<Self>,
+    ) -> std::collections::HashMap<u32, H256> {
+        std::collections::HashMap::new()
+    }
+}
+
 /// Wrapper type for converting [`sp_runtime::ModuleError`] into [`StorageEnableErrors`].
 pub struct RuntimeModuleError(pub sp_runtime::ModuleError);
 
@@ -133,18 +141,5 @@
             }
             _ => StorageEnableErrors::Other(module_error),
         }
-=======
-// Implement transaction hash extraction for parachain runtime.
-// Since the parachain runtime doesn't have EVM support, we return an empty map.
-//
-// TODO: To extract Substrate extrinsic hashes, this method would need access to the
-// actual extrinsics from the block (not just events), which would require changing
-// the trait signature to accept the block or extrinsics as a parameter.
-impl TransactionHashProvider for crate::Runtime {
-    fn build_transaction_hash_map(
-        _all_events: &StorageHubEventsVec<Self>,
-    ) -> std::collections::HashMap<u32, H256> {
-        std::collections::HashMap::new()
->>>>>>> 0efd6c2a
     }
 }