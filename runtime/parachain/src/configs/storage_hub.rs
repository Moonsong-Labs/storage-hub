--- conflicted
+++ resolved
@@ -4,11 +4,6 @@
 //! parachain runtime types. It is only compiled for native (std) builds to avoid pulling
 //! `shc-common` into the no_std Wasm runtime.
 
-<<<<<<< HEAD
-use codec::Decode;
-use frame_support::traits::PalletInfoAccess;
-=======
->>>>>>> 49309737
 use shc_common::{
     traits::{ExtensionOperations, StorageEnableRuntime, TransactionHashProvider},
     types::{MinimalExtension, StorageEnableErrors, StorageEnableEvents, StorageHubEventsVec},
@@ -85,11 +80,6 @@
 }
 
 // Map the runtime error into the client-facing storage errors enum.
-<<<<<<< HEAD
-// This follows the same pattern as StorageEnableEvents - simple variant matching
-// on already-decoded error types, with no pallet index comparison or byte decoding.
-=======
->>>>>>> 49309737
 impl Into<StorageEnableErrors<crate::Runtime>> for crate::RuntimeError {
     fn into(self) -> StorageEnableErrors<crate::Runtime> {
         match self {
@@ -102,75 +92,6 @@
             crate::RuntimeError::FileSystem(error) => StorageEnableErrors::FileSystem(error),
             crate::RuntimeError::Balances(error) => StorageEnableErrors::Balances(error),
             crate::RuntimeError::BucketNfts(error) => StorageEnableErrors::BucketNfts(error),
-<<<<<<< HEAD
-            other => StorageEnableErrors::Other(format!("{:?}", other)),
-        }
-    }
-}
-
-/// Decode a [`sp_runtime::ModuleError`] into the runtime's [`RuntimeError`](crate::RuntimeError).
-///
-/// This uses compile-time pallet indices to determine which pallet the error originated from,
-/// then decodes the error bytes into the appropriate error variant.
-///
-/// # Note
-///
-/// This uses compile-time pallet indices. For version-aware decoding (processing blocks
-/// from different runtime versions), metadata-based decoding should be implemented in
-/// the client layer in the future.
-impl TryFrom<sp_runtime::ModuleError> for crate::RuntimeError {
-    type Error = sp_runtime::ModuleError;
-
-    fn try_from(module_error: sp_runtime::ModuleError) -> Result<Self, Self::Error> {
-        let system_index = frame_system::Pallet::<crate::Runtime>::index() as u8;
-        let providers_index = pallet_storage_providers::Pallet::<crate::Runtime>::index() as u8;
-        let proofs_dealer_index = pallet_proofs_dealer::Pallet::<crate::Runtime>::index() as u8;
-        let payment_streams_index = pallet_payment_streams::Pallet::<crate::Runtime>::index() as u8;
-        let file_system_index = pallet_file_system::Pallet::<crate::Runtime>::index() as u8;
-        let balances_index = pallet_balances::Pallet::<crate::Runtime>::index() as u8;
-        let bucket_nfts_index = pallet_bucket_nfts::Pallet::<crate::Runtime>::index() as u8;
-
-        match module_error.index {
-            i if i == system_index => {
-                frame_system::Error::<crate::Runtime>::decode(&mut &module_error.error[..])
-                    .map(crate::RuntimeError::System)
-                    .map_err(|_| module_error)
-            }
-            i if i == providers_index => pallet_storage_providers::Error::<crate::Runtime>::decode(
-                &mut &module_error.error[..],
-            )
-            .map(crate::RuntimeError::Providers)
-            .map_err(|_| module_error),
-            i if i == proofs_dealer_index => {
-                pallet_proofs_dealer::Error::<crate::Runtime>::decode(&mut &module_error.error[..])
-                    .map(crate::RuntimeError::ProofsDealer)
-                    .map_err(|_| module_error)
-            }
-            i if i == payment_streams_index => {
-                pallet_payment_streams::Error::<crate::Runtime>::decode(
-                    &mut &module_error.error[..],
-                )
-                .map(crate::RuntimeError::PaymentStreams)
-                .map_err(|_| module_error)
-            }
-            i if i == file_system_index => {
-                pallet_file_system::Error::<crate::Runtime>::decode(&mut &module_error.error[..])
-                    .map(crate::RuntimeError::FileSystem)
-                    .map_err(|_| module_error)
-            }
-            i if i == balances_index => {
-                pallet_balances::Error::<crate::Runtime>::decode(&mut &module_error.error[..])
-                    .map(crate::RuntimeError::Balances)
-                    .map_err(|_| module_error)
-            }
-            i if i == bucket_nfts_index => {
-                pallet_bucket_nfts::Error::<crate::Runtime>::decode(&mut &module_error.error[..])
-                    .map(crate::RuntimeError::BucketNfts)
-                    .map_err(|_| module_error)
-            }
-            _ => Err(module_error),
-=======
->>>>>>> 49309737
         }
     }
 }