import { createReadStream, createWriteStream } from "node:fs";
import { Readable } from "node:stream";
import {
  type Bucket,
  MspClient,
  type FileListResponse,
  type HealthStatus,
  type InfoResponse,
  type StatsResponse,
  type ValueProp,
  type DownloadResult,
  type FileInfo
} from "@storagehub-sdk/msp-client";
import { LocalWallet, initWasm } from "@storagehub-sdk/core";
<<<<<<< HEAD
import type { Session, UploadReceipt } from "@storagehub-sdk/msp-client";
=======
import type { Session, UploadReceipt, SessionProvider } from "@storagehub-sdk/msp-client";
>>>>>>> cb83bd75

export async function runMspDemo(): Promise<void> {
  // Initialize embedded WASM once
  await initWasm();
  // Backend endpoint and chain id
  const baseUrl = process.env.BASE_URL || "http://127.0.0.1:8080";
  const chainId = Number(process.env.CHAIN_ID || "1");

  // Connect MSP client with session provider
  let sessionRef: Session | undefined;
  const sessionProvider: SessionProvider = async () => sessionRef;
  const client = await MspClient.connect({ baseUrl }, sessionProvider);

  // Health check
  const health: HealthStatus = await client.getHealth();
  console.log("health:", health);

  // MSP info endpoints
  const info: InfoResponse = await client.getInfo();
  console.log("info:", info);
  const stats: StatsResponse = await client.getStats();
  console.log("stats:", stats);
  const valueProps: ValueProp[] = await client.getValuePropositions();
  console.log("valueProps count:", Array.isArray(valueProps) ? valueProps.length : 0);

  // Prepare wallet (test key) and derive address
  const TEST_PK = "0xac0974bec39a17e36ba4a6b4d238ff944bacb478cbed5efcae784d7bf4f2ff80";
  const wallet = LocalWallet.fromPrivateKey(TEST_PK);
  const address = await wallet.getAddress();

  // SIWE-like: request message, sign, and verify to obtain JWT
  const { message } = await client.getNonce(address, chainId);
  const signature = await wallet.signMessage(message);
<<<<<<< HEAD
  const verified: Session = await client.verify(message, signature);
  client.setToken(verified.token);
  console.log("verified user:", verified.user);
=======
  const session: Session = await client.verify(message, signature);
  sessionRef = session;
  console.log("verified user:", session.user);
>>>>>>> cb83bd75

  // Upload a file from disk
  const bucketId =
    process.env.BUCKET_ID || "d8793e4187f5642e96016a96fb33849a7e03eda91358b311bbd426ed38b26692";
  const fileKey =
    process.env.FILE_KEY || "e901c8d212325fe2f18964fd2ea6e7375e2f90835b638ddb3c08692edd7840f7";
  const filePath = new URL("../data/hello.txt", import.meta.url);
  const owner = address;
  const location = "hello.txt";
  const receipt: UploadReceipt = await client.uploadFile(
    bucketId,
    fileKey,
    createReadStream(filePath),
    owner,
    location
  );
  console.log("uploaded:", receipt);

  // Download the file to disk
  const download: DownloadResult = await client.downloadFile(fileKey);
  const out = createWriteStream(new URL("../data/out.bin", import.meta.url));
  const nodeReadable = Readable.fromWeb(download.stream);
  nodeReadable.pipe(out);
  await new Promise((resolve, reject) => out.on("finish", resolve).on("error", reject));
  console.log("download status:", download.status);

  // List buckets
  const buckets: Bucket[] = await client.listBuckets();
  console.log(`Buckets size: ${buckets.length}`);
  for (const bucket of buckets) {
    console.log(` Bucket name: ${bucket.name}`);
  }

  // Get a bucket and list root + a subpath
  const bucket: Bucket = await client.getBucket(bucketId);
  console.log("Bucket metadata:", bucket);

  const rootFiles: FileListResponse = await client.getFiles(bucketId);
  console.log("Root files:", rootFiles);

  const thesisFiles: FileListResponse = await client.getFiles(bucketId, { path: "/Thesis/" });
  console.log("Thesis folder size:", thesisFiles.files.length);
  for (const entry of thesisFiles.files) {
    console.log(` Entry name: ${entry.name}`);
  }

  // Get file info
  const fileInfo: FileInfo = await client.getFileInfo(bucketId, fileKey);
  console.log("fileInfo:", { ...fileInfo, uploadedAt: fileInfo.uploadedAt.toISOString() });
}<|MERGE_RESOLUTION|>--- conflicted
+++ resolved
@@ -12,11 +12,7 @@
   type FileInfo
 } from "@storagehub-sdk/msp-client";
 import { LocalWallet, initWasm } from "@storagehub-sdk/core";
-<<<<<<< HEAD
-import type { Session, UploadReceipt } from "@storagehub-sdk/msp-client";
-=======
 import type { Session, UploadReceipt, SessionProvider } from "@storagehub-sdk/msp-client";
->>>>>>> cb83bd75
 
 export async function runMspDemo(): Promise<void> {
   // Initialize embedded WASM once
@@ -50,15 +46,9 @@
   // SIWE-like: request message, sign, and verify to obtain JWT
   const { message } = await client.getNonce(address, chainId);
   const signature = await wallet.signMessage(message);
-<<<<<<< HEAD
-  const verified: Session = await client.verify(message, signature);
-  client.setToken(verified.token);
-  console.log("verified user:", verified.user);
-=======
   const session: Session = await client.verify(message, signature);
   sessionRef = session;
   console.log("verified user:", session.user);
->>>>>>> cb83bd75
 
   // Upload a file from disk
   const bucketId =
