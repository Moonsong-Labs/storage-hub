--- conflicted
+++ resolved
@@ -1,5 +1,4 @@
 {
-<<<<<<< HEAD
 	"name": "@storagehub-sdk/msp-client",
 	"version": "0.1.0",
 	"description": "High-level façade around @storagehub-sdk/core for easy StorageHub integration",
@@ -7,8 +6,13 @@
 	"main": "./dist/index.js",
 	"module": "./dist/index.js",
 	"types": "./dist/index.d.ts",
+	"publishConfig": {
+		"access": "public",
+		"registry": "https://registry.npmjs.org/"
+	},
 	"files": [
-		"dist"
+		"dist",
+		"README.md"
 	],
 	"scripts": {
 		"build": "node ../scripts/build.js",
@@ -27,37 +31,4 @@
 	"engines": {
 		"node": ">=22"
 	}
-=======
-    "name": "@storagehub-sdk/msp-client",
-    "version": "0.1.0",
-    "description": "High-level façade around @storagehub-sdk/core for easy StorageHub integration",
-    "type": "module",
-    "main": "./dist/index.js",
-    "module": "./dist/index.js",
-    "types": "./dist/index.d.ts",
-    "publishConfig": {
-        "access": "public",
-        "registry": "https://registry.npmjs.org/"
-    },
-    "files": [
-        "dist",
-        "README.md"
-    ],
-    "scripts": {
-        "build": "node ../scripts/build.js",
-        "dev": "node ../scripts/build.js --watch",
-        "lint": "eslint \"{src/**/*.ts,src/**/*.tsx}\"",
-        "format": "prettier --write \"{src/**/*.ts,src/**/*.tsx}\"",
-        "format:check": "prettier --check \"{src/**/*.ts,src/**/*.tsx}\"",
-        "test": "vitest",
-        "typecheck": "tsc --noEmit",
-        "coverage": "vitest run --coverage"
-    },
-    "dependencies": {
-        "@storagehub-sdk/core": "workspace:*"
-    },
-    "engines": {
-        "node": ">=22"
-    }
->>>>>>> da878627
 }