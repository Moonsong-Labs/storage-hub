# @storagehub-sdk/msp-client

High-level client for interacting with StorageHub MSP (Main Storage Provider) services.

## What is this?

The `@storagehub-sdk/msp-client` is a TypeScript client library that provides a simple, high-level interface for:

- **File Storage & Retrieval**: Upload and download files to/from StorageHub MSP services
- **Authentication**: SIWE-style (Sign-In With Ethereum) authentication with MSP providers
- **Health Monitoring**: Check MSP service availability and status
- **Bucket Management**: Interact with storage buckets, listing the existent ones, getting their metadata and the files they contain

This package is built on top of `@storagehub-sdk/core` and provides a more convenient API for common MSP operations, abstracting away the lower-level details.

## Prerequisites

**⚠️ Important**: This client connects to a StorageHub MSP backend service. You need:

1. **A running MSP backend** - Either:
   - A production MSP service endpoint, or
   - A local MSP backend for development/testing

2. **StorageHub node** - The MSP backend requires connection to a StorageHub blockchain node

### Quick Backend Setup for Development

To run a local MSP backend with mocks for testing:

```bash
# From the StorageHub repository root
RUST_LOG=info cargo run --bin sh-msp-backend --features mocks -- --host 127.0.0.1 --port 8080
```

This starts a mock MSP backend on `http://127.0.0.1:8080` that you can use for development.

## Install

```bash
# pnpm (recommended)
pnpm add @storagehub-sdk/msp-client

# npm
npm i @storagehub-sdk/msp-client

# yarn
yarn add @storagehub-sdk/msp-client
```

## Quick Start

```ts
import { MspClient } from '@storagehub-sdk/msp-client';
import { createReadStream, createWriteStream } from 'node:fs';
import { Readable } from 'node:stream';

// 1. Connect to MSP service
let sessionRef: { token: string; user: { address: string } } | undefined;
const sessionProvider = async () => sessionRef;
const client = await MspClient.connect({ 
  baseUrl: 'http://127.0.0.1:8080'
}, sessionProvider);

// 2. Check service health
const health = await client.info.getHealth();
console.log('MSP service health:', health);

// 3. Authenticate with wallet (SIWE-style)
// Example with viem's WalletClient
import { createWalletClient, http } from 'viem';
import { privateKeyToAccount } from 'viem/accounts';
const account = privateKeyToAccount('0x<your_dev_private_key>');
const wallet = createWalletClient({ account, transport: http('http://127.0.0.1:8545') });
<<<<<<< HEAD
await client.auth.SIWE(wallet);
=======
const session = await client.auth.SIWE(wallet);
sessionRef = session;
>>>>>>> cb83bd75

// 4. Upload a file
const bucketId = '0x1234567890abcdef1234567890abcdef1234567890abcdef1234567890abcdef'; // StorageHub bucket identifier
const fileKey = '0xabcdef1234567890abcdef1234567890abcdef1234567890abcdef1234567890';   // Unique file identifier
const filePath = './myfile.txt';
const owner = walletAddress;      // File owner
const location = 'myfile.txt';    // File location/path within the bucket

const receipt = await client.files.uploadFile(bucketId, fileKey, createReadStream(filePath), owner, location);
console.log('File uploaded successfully:', receipt);

// 5. Download the file
const download = await client.files.downloadFile(fileKey);
const outputPath = './downloaded-file.txt';

// Stream the download to a file
const writeStream = createWriteStream(outputPath);
Readable.fromWeb(download.stream).pipe(writeStream);

await new Promise((resolve, reject) => {
  writeStream.on('finish', resolve);
  writeStream.on('error', reject);
});

console.log('File downloaded successfully to:', outputPath);
console.log('Download status:', download.status);

// 6. List the buckets of the currently authenticated user
const buckets = await client.buckets.listBuckets();
console.log('Buckets:', buckets);

// 7. Get the metadata of a specific bucket
const bucket = await client.buckets.getBucket(bucketId);
console.log('Bucket:', bucket);

// 8. Get the files of the root folder of a specific bucket
const files = await client.buckets.getFiles(bucketId);
console.log('Root files:', files);

// 9. Get the files of a specific folder of a specific bucket
const folderFiles = await client.buckets.getFiles(bucketId, { path: '/path/to/folder' });
console.log('Folder files:', folderFiles);
```

## API Reference

### Static Methods
- **`MspClient.connect(config, sessionProvider)`** - Create and connect to MSP service
  - `config.baseUrl: string` - MSP backend URL (e.g., `http://127.0.0.1:8080`)
  - `config.timeoutMs?: number` - Request timeout in milliseconds
  - `config.defaultHeaders?: Record<string, string>` - Default HTTP headers
  - `config.fetchImpl?: typeof fetch` - Custom fetch implementation
<<<<<<< HEAD

### Modules (instance properties)
- **`auth`**: SIWE auth and session helpers
  - `SIWE(wallet, signal?)` – runs full SIWE flow and stores session
  - `getProfile(signal?)` – returns the authenticated user's profile
  - `getAuthStatus()` – returns NotAuthenticated | TokenExpired | Authenticated
=======
  - `sessionProvider: () => Promise<Session | undefined>` - Returns the current session (or undefined)

### Modules (instance properties)
- **`auth`**: SIWE auth and session helpers
  - `SIWE(wallet, signal?)` – runs full SIWE flow and returns `Session`
  - `getProfile(signal?)` – returns the authenticated user's profile
>>>>>>> cb83bd75
- **`info`**: MSP info and stats
  - `getHealth(signal?)` – returns service health and status
  - `getInfo(signal?)` – returns general MSP info (id, version, owner, endpoints)
  - `getStats(signal?)` – returns capacity and usage stats
  - `getValuePropositions(signal?)` – returns available value props/pricing
  - `getPaymentStreams(signal?)` – returns the authenticated user's payment streams
- **`buckets`**: Buckets and file listings
  - `listBuckets(signal?)` – returns all buckets for the current authenticated user
  - `getBucket(bucketId, signal?)` – returns metadata for a specific bucket
  - `getFiles(bucketId, { path?, signal? })` – returns the file tree at root or at a subpath
- **`files`**: File metadata, upload and download
  - `getFileInfo(bucketId, fileKey, signal?)` – returns metadata for a specific file
  - `uploadFile(...)` – uploads a file to the MSP
  - `downloadFile(fileKey, options?)` – downloads a file by key (supports range)

### Utilities available via `files`
- `hexToBytes(hex)`
- `formFileMetadata(owner, bucketId, location, fingerprint, size)`
- `computeFileKey(metadata)`<|MERGE_RESOLUTION|>--- conflicted
+++ resolved
@@ -71,12 +71,8 @@
 import { privateKeyToAccount } from 'viem/accounts';
 const account = privateKeyToAccount('0x<your_dev_private_key>');
 const wallet = createWalletClient({ account, transport: http('http://127.0.0.1:8545') });
-<<<<<<< HEAD
-await client.auth.SIWE(wallet);
-=======
 const session = await client.auth.SIWE(wallet);
 sessionRef = session;
->>>>>>> cb83bd75
 
 // 4. Upload a file
 const bucketId = '0x1234567890abcdef1234567890abcdef1234567890abcdef1234567890abcdef'; // StorageHub bucket identifier
@@ -129,21 +125,12 @@
   - `config.timeoutMs?: number` - Request timeout in milliseconds
   - `config.defaultHeaders?: Record<string, string>` - Default HTTP headers
   - `config.fetchImpl?: typeof fetch` - Custom fetch implementation
-<<<<<<< HEAD
-
-### Modules (instance properties)
-- **`auth`**: SIWE auth and session helpers
-  - `SIWE(wallet, signal?)` – runs full SIWE flow and stores session
-  - `getProfile(signal?)` – returns the authenticated user's profile
-  - `getAuthStatus()` – returns NotAuthenticated | TokenExpired | Authenticated
-=======
   - `sessionProvider: () => Promise<Session | undefined>` - Returns the current session (or undefined)
 
 ### Modules (instance properties)
 - **`auth`**: SIWE auth and session helpers
   - `SIWE(wallet, signal?)` – runs full SIWE flow and returns `Session`
   - `getProfile(signal?)` – returns the authenticated user's profile
->>>>>>> cb83bd75
 - **`info`**: MSP info and stats
   - `getHealth(signal?)` – returns service health and status
   - `getInfo(signal?)` – returns general MSP info (id, version, owner, endpoints)
