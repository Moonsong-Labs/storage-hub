export enum HealthState {
  Healthy = "healthy",
  Unhealthy = "unhealthy",
  Degraded = "degraded",
  Unknown = "unknown"
}

export interface ComponentHealth {
  status: HealthState;
  details?: string;
  [k: string]: unknown;
}

export type HealthComponents = Record<string, ComponentHealth>;

export interface HealthStatus {
  status: HealthState;
  version?: string;
  service?: string;
  lastChecked?: string;
  components: HealthComponents;
  // Allow future changes in response without breaking the type
  [k: string]: unknown;
}

// Upload (doc-aligned) primitives
export type Hash = string; // 0x-prefixed hex string
export type CustomMetadata = Record<string, string>;
export enum Priority {
  Low = "low",
  Normal = "normal",
  High = "high"
}

export interface UploadProgress {
  uploadedChunks: number;
  totalChunks: number;
  uploadedBytes: number;
  totalBytes: number;
  speed: number; // bytes per second
  eta: number; // seconds remaining
}

export type UploadState = "staged" | "committed";

export interface UploadOptions {
  // Documented fields
  bucketId?: Hash;
  replicationFactor?: number;
  priority?: Priority;
  onProgress?: (progress: UploadProgress) => void;
  metadata?: CustomMetadata;
  mspDistribution: boolean;

  // Transport/HTTP-level fields (optional helpers)
  path?: string;
  checksumSha256?: string;
  owner?: string;
  idempotencyKey?: string;
  contentLength?: number;
  signal?: AbortSignal;
}

export interface UploadReceipt {
  status: string;
  fileKey: string;
  bucketId: string;
  fingerprint: string;
  location: string;
}

// Auth
export interface NonceResponse {
  message: string;
}

export interface VerifyResponse {
  token: string;
  user: {
    address: string;
    [k: string]: unknown;
  };
  [k: string]: unknown;
}

// Download
export interface DownloadOptions {
  range?: { start: number; end?: number };
  signal?: AbortSignal;
}

export interface DownloadResult {
  stream: ReadableStream<Uint8Array>;
  status: number;
  contentType?: string | null;
  contentLength?: number | null;
  contentRange?: string | null;
}

// Buckets and files
export interface Bucket {
  bucketId: string;
  name: string;
  root: string;
  isPublic: boolean;
  sizeBytes: number;
  valuePropId: string;
  fileCount: number;
}

export type FileTree = {
  name: string;
} & (
<<<<<<< HEAD
    | { type: "file"; sizeBytes: number; fileKey: string }
    | { type: "folder" }
  );
=======
  | { type: "file"; sizeBytes: number; fileKey: string }
  | { type: "folder"; children: FileTree[] }
);
>>>>>>> db98b357

export type FileTreeRoot = {
  name: string;
  children: FileTree[];
}

export interface FileListResponse {
  bucketId: string;
  tree: FileTreeRoot;
}

export interface GetFilesOptions {
  path?: string;
  signal?: AbortSignal;
}

// MSP info
export interface InfoResponse {
  client: string;
  version: string;
  mspId: string;
  multiaddresses: string[];
  ownerAccount: string;
  paymentAccount: string;
  status: string;
  activeSince: number;
  uptime: string;
}

export interface Capacity {
  totalBytes: number;
  availableBytes: number;
  usedBytes: number;
}

export interface StatsResponse {
  capacity: Capacity;
  activeUsers: number;
  lastCapacityChange: number;
  valuePropsAmount: number;
  bucketsAmount: number;
}

export interface ValueProp {
  id: string;
  pricePerGbBlock: number;
  dataLimitPerBucketBytes: number;
  isAvailable: boolean;
}

export interface FileInfo {
  fileKey: string;
  fingerprint: string;
  bucketId: string;
  name: string;
  location: string;
  size: number;
  isPublic: boolean;
  uploadedAt: Date;
}

// Payments
export type PaymentProviderType = "msp" | "bsp";

export interface PaymentStreamInfo {
  provider: string;
  providerType: PaymentProviderType;
  totalAmountPaid: string;
  costPerTick: string;
}

export interface PaymentStreamsResponse {
  streams: PaymentStreamInfo[];
}<|MERGE_RESOLUTION|>--- conflicted
+++ resolved
@@ -111,15 +111,9 @@
 export type FileTree = {
   name: string;
 } & (
-<<<<<<< HEAD
     | { type: "file"; sizeBytes: number; fileKey: string }
     | { type: "folder" }
   );
-=======
-  | { type: "file"; sizeBytes: number; fileKey: string }
-  | { type: "folder"; children: FileTree[] }
-);
->>>>>>> db98b357
 
 export type FileTreeRoot = {
   name: string;
