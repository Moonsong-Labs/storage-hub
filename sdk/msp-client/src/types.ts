export enum HealthState {
  Healthy = "healthy",
  Unhealthy = "unhealthy",
  Degraded = "degraded",
  Unknown = "unknown"
}

export interface ComponentHealth {
  status: HealthState;
  details?: string;
  [k: string]: unknown;
}

export type HealthComponents = Record<string, ComponentHealth>;

export interface HealthStatus {
  status: HealthState;
  version?: string;
  service?: string;
  lastChecked?: string;
  components: HealthComponents;
  // Allow future changes in response without breaking the type
  [k: string]: unknown;
}

// Upload (doc-aligned) primitives
export type Hash = string; // 0x-prefixed hex string
export type CustomMetadata = Record<string, string>;
export enum Priority {
  Low = "low",
  Normal = "normal",
  High = "high"
}

export interface UploadProgress {
  uploadedChunks: number;
  totalChunks: number;
  uploadedBytes: number;
  totalBytes: number;
  speed: number; // bytes per second
  eta: number; // seconds remaining
}

export type UploadState = "staged" | "committed";

export interface UploadOptions {
  // Documented fields
  bucketId?: Hash;
  replicationFactor?: number;
  priority?: Priority;
  onProgress?: (progress: UploadProgress) => void;
  metadata?: CustomMetadata;
  mspDistribution: boolean;

  // Transport/HTTP-level fields (optional helpers)
  path?: string;
  checksumSha256?: string;
  owner?: string;
  idempotencyKey?: string;
  contentLength?: number;
  signal?: AbortSignal;
}

export interface UploadReceipt {
  status: string;
  fileKey: string;
  bucketId: string;
  fingerprint: string;
  location: string;
}

// Auth
export interface NonceResponse {
  message: string;
}

export enum AuthState {
  NotAuthenticated = "NotAuthenticated",
  TokenExpired = "TokenExpired",
  Authenticated = "Authenticated"
}

export interface AuthStatus {
  status: AuthState;
  [k: string]: unknown;
}

export interface UserInfo {
  address: string;
  ens: string;
}

export interface Session {
  token: string;
  user: {
    address: string;
    [k: string]: unknown;
  };
  [k: string]: unknown;
}

// Session provider function
export type SessionProvider = () => Promise<Readonly<Session> | undefined>;

// Download
export interface DownloadOptions {
  range?: { start: number; end?: number };
  signal?: AbortSignal;
}

export interface DownloadResult {
  stream: ReadableStream<Uint8Array>;
  status: number;
  contentType?: string | null;
  contentLength?: number | null;
  contentRange?: string | null;
}

// Buckets and files
export interface Bucket {
  bucketId: string;
  name: string;
  root: string;
  isPublic: boolean;
  sizeBytes: number;
  valuePropId: string;
  fileCount: number;
}

export type FileStatus = "inProgress" | "ready" | "expired" | "deletionInProgress";

export type FileTree = {
  name: string;
<<<<<<< HEAD
} & ({ type: "file"; sizeBytes: number; fileKey: string } | { type: "folder" });

export type FileTreeRoot = {
  name: string;
  children: FileTree[];
};
=======
} & (
  | { type: "file"; sizeBytes: number; fileKey: string; status: FileStatus }
  | { type: "folder"; children: FileTree[] }
);
>>>>>>> ed34ba79

export interface FileListResponse {
  bucketId: string;
  tree: FileTreeRoot;
}

export interface GetFilesOptions {
  path?: string;
  signal?: AbortSignal;
}

// MSP info
export interface InfoResponse {
  client: string;
  version: string;
  mspId: string;
  multiaddresses: string[];
  ownerAccount: string;
  paymentAccount: string;
  status: string;
  activeSince: number;
  uptime: string;
}

export interface Capacity {
  totalBytes: number;
  availableBytes: number;
  usedBytes: number;
}

export interface StatsResponse {
  capacity: Capacity;
  activeUsers: number;
  lastCapacityChange: number;
  valuePropsAmount: number;
  bucketsAmount: number;
}

export interface ValueProp {
  id: string;
  pricePerGbBlock: number;
  dataLimitPerBucketBytes: number;
  isAvailable: boolean;
}

// TODO we can extend FileInfo from the following type
// import type { FileInfo } from '@storagehub-sdk/core';
export interface FileInfo {
  fileKey: string;
  fingerprint: string;
  bucketId: string;
  name: string;
  location: string;
  size: number;
  isPublic: boolean;
  uploadedAt: Date;
  status: FileStatus;
}

// Payments
export type PaymentProviderType = "msp" | "bsp";

export interface PaymentStreamInfo {
  provider: string;
  providerType: PaymentProviderType;
  totalAmountPaid: string;
  costPerTick: string;
}

export interface PaymentStreamsResponse {
  streams: PaymentStreamInfo[];
}<|MERGE_RESOLUTION|>--- conflicted
+++ resolved
@@ -131,19 +131,12 @@
 
 export type FileTree = {
   name: string;
-<<<<<<< HEAD
-} & ({ type: "file"; sizeBytes: number; fileKey: string } | { type: "folder" });
+} & ({ type: "file"; sizeBytes: number; fileKey: string; status: FileStatus } | { type: "folder" });
 
 export type FileTreeRoot = {
   name: string;
   children: FileTree[];
 };
-=======
-} & (
-  | { type: "file"; sizeBytes: number; fileKey: string; status: FileStatus }
-  | { type: "folder"; children: FileTree[] }
-);
->>>>>>> ed34ba79
 
 export interface FileListResponse {
   bucketId: string;
