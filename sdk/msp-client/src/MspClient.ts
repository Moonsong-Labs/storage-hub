--- conflicted
+++ resolved
@@ -1,24 +1,4 @@
-<<<<<<< HEAD
 import type { Bucket, FileInfo, UploadOptions, UploadReceipt } from "./types.js";
-=======
-import type {
-  Bucket,
-  DownloadOptions,
-  DownloadResult,
-  FileInfo,
-  FileListResponse,
-  GetFilesOptions,
-  HealthStatus,
-  InfoResponse,
-  NonceResponse,
-  PaymentStreamsResponse,
-  StatsResponse,
-  UploadOptions,
-  UploadReceipt,
-  ValueProp,
-  VerifyResponse
-} from "./types.js";
->>>>>>> 78ec9c93
 import type { HttpClientConfig } from "@storagehub-sdk/core";
 import { FileMetadata, FileTrie, HttpClient, initWasm } from "@storagehub-sdk/core";
 import type { MspClientContext } from "./context.js";
@@ -63,379 +43,4 @@
 
     return new MspClient(config, http);
   }
-
-<<<<<<< HEAD
-=======
-  getHealth(options?: { signal?: AbortSignal }): Promise<HealthStatus> {
-    return this.http.get<HealthStatus>("/health", {
-      ...(options?.signal !== undefined && { signal: options.signal })
-    });
-  }
-
-  /** Get general MSP information */
-  getInfo(options?: { signal?: AbortSignal }): Promise<InfoResponse> {
-    return this.http.get<InfoResponse>("/info", {
-      ...(options?.signal !== undefined && { signal: options.signal })
-    });
-  }
-
-  /** Get MSP statistics */
-  getStats(options?: { signal?: AbortSignal }): Promise<StatsResponse> {
-    return this.http.get<StatsResponse>("/stats", {
-      ...(options?.signal !== undefined && { signal: options.signal })
-    });
-  }
-
-  /** Get available value propositions */
-  getValuePropositions(options?: { signal?: AbortSignal }): Promise<ValueProp[]> {
-    return this.http.get<ValueProp[]>("/value-props", {
-      ...(options?.signal !== undefined && { signal: options.signal })
-    });
-  }
-
-  /** Get payment streams for current authenticated user */
-  getPaymentStreams(options?: { signal?: AbortSignal }): Promise<PaymentStreamsResponse> {
-    const headers = this.withAuth();
-    return this.http.get<PaymentStreamsResponse>("/payment_streams", {
-      ...(headers ? { headers } : {}),
-      ...(options?.signal ? { signal: options.signal } : {})
-    });
-  }
-
-  // Auth endpoints:
-  /** Request a SIWE-style nonce message for the given address and chainId */
-  getNonce(
-    address: string,
-    chainId: number,
-    options?: { signal?: AbortSignal }
-  ): Promise<NonceResponse> {
-    return this.http.post<NonceResponse>("/auth/nonce", {
-      body: { address, chainId },
-      headers: { "Content-Type": "application/json" },
-      ...(options?.signal !== undefined && { signal: options.signal })
-    });
-  }
-
-  /** Verify signed message and receive JWT token */
-  verify(
-    message: string,
-    signature: string,
-    options?: { signal?: AbortSignal }
-  ): Promise<VerifyResponse> {
-    return this.http.post<VerifyResponse>("/auth/verify", {
-      body: { message, signature },
-      headers: { "Content-Type": "application/json" },
-      ...(options?.signal !== undefined && { signal: options.signal })
-    });
-  }
-
-  /** Store token to be sent on subsequent protected requests */
-  setToken(token: string): void {
-    this.token = token;
-  }
-
-  /** Merge Authorization header when token is present */
-  private withAuth(headers?: Record<string, string>): Record<string, string> | undefined {
-    if (!this.token) return headers;
-    return { ...(headers ?? {}), Authorization: `Bearer ${this.token}` };
-  }
-
-  // Bucket endpoints:
-  /** List all buckets for the current authenticateduser */
-  listBuckets(options?: { signal?: AbortSignal }): Promise<Bucket[]> {
-    const headers = this.withAuth();
-    return this.http.get<Bucket[]>("/buckets", {
-      ...(headers ? { headers } : {}),
-      ...(options?.signal ? { signal: options.signal } : {})
-    });
-  }
-
-  /** Get a specific bucket's metadata by its bucket ID */
-  getBucket(bucketId: string, options?: { signal?: AbortSignal }): Promise<Bucket> {
-    const headers = this.withAuth();
-    const path = `/buckets/${encodeURIComponent(bucketId)}`;
-    return this.http.get<Bucket>(path, {
-      ...(headers ? { headers } : {}),
-      ...(options?.signal ? { signal: options.signal } : {})
-    });
-  }
-
-  /** Gets the list of files and folders under the specified path for a bucket. If no path is provided, it returns the files and folders found at root. */
-  getFiles(bucketId: string, options?: GetFilesOptions): Promise<FileListResponse> {
-    const headers = this.withAuth();
-    const path = `/buckets/${encodeURIComponent(bucketId)}/files`;
-    return this.http.get<FileListResponse>(path, {
-      ...(headers ? { headers } : {}),
-      ...(options?.signal ? { signal: options.signal } : {}),
-      ...(options?.path ? { query: { path: options.path.replace(/^\/+/, "") } } : {})
-    });
-  }
-
-  /** Get metadata for a file in a bucket by fileKey */
-  getFileInfo(
-    bucketId: string,
-    fileKey: string,
-    options?: { signal?: AbortSignal }
-  ): Promise<FileInfo> {
-    const headers = this.withAuth();
-    const path = `/buckets/${encodeURIComponent(bucketId)}/info/${encodeURIComponent(fileKey)}`;
-    type FileInfoWire = Omit<FileInfo, "uploadedAt"> & { uploadedAt: string };
-    return this.http
-      .get<FileInfoWire>(path, {
-        ...(headers ? { headers } : {}),
-        ...(options?.signal ? { signal: options.signal } : {})
-      })
-      .then(
-        (wire): FileInfo => ({
-          ...wire,
-          uploadedAt: new Date(wire.uploadedAt)
-        })
-      );
-  }
-
-  // File endpoints:
-  /**
-   * Upload a file to a bucket with a specific key.
-   *
-   * Always uses multipart/form-data upload with both file data and encoded FileMetadata.
-   * The file data is loaded into memory to create the multipart request.
-   *
-   */
-  async uploadFile(
-    bucketId: string,
-    fileKey: string,
-    file: Blob | ArrayBuffer | Uint8Array | ReadableStream<Uint8Array> | unknown,
-    owner: string,
-    location: string,
-    _options?: UploadOptions
-  ): Promise<UploadReceipt> {
-    void _options;
-
-    await initWasm();
-
-    const backendPath = `/buckets/${encodeURIComponent(bucketId)}/upload/${encodeURIComponent(fileKey)}`;
-    const authHeaders = this.withAuth();
-
-    // Convert the file to a blob and get its size
-    const fileBlob = await this.coerceToFormPart(file);
-    const fileSize = fileBlob.size;
-
-    // Compute the fingerprint first
-    // TODO: We should instead use FileManager here and use its `getFingerprint` method.
-    // This would allow us to remove the `initWasm` call at the top and to stream the file
-    // instead of loading it into memory as a blob.
-    const fingerprint = await this.computeFileFingerprint(fileBlob);
-
-    // Create the FileMetadata instance
-    const metadata = await this.formFileMetadata(
-      owner,
-      bucketId,
-      location,
-      fingerprint,
-      BigInt(fileSize)
-    );
-
-    // Compute the file key and ensure it matches the provided file key
-    const computedFileKey = await this.computeFileKey(metadata);
-    const expectedFileKeyBytes = this.hexToBytes(fileKey);
-    if (
-      computedFileKey.length !== expectedFileKeyBytes.length ||
-      !computedFileKey.every((byte, index) => byte === expectedFileKeyBytes[index])
-    ) {
-      throw new Error(
-        `Computed file key ${computedFileKey.toString()} does not match provided file key ${expectedFileKeyBytes.toString()}`
-      );
-    }
-
-    // Encode the file metadata
-    const encodedMetadata = metadata.encode();
-
-    // Create the multipart form with both the file and its metadata
-    const form = new FormData();
-    const fileMetadataBlob = new Blob([new Uint8Array(encodedMetadata)], {
-      type: "application/octet-stream"
-    });
-    form.append("file_metadata", fileMetadataBlob, "file_metadata");
-    form.append("file", fileBlob, "file");
-
-    const res = await this.http.put<UploadReceipt>(
-      backendPath,
-      authHeaders
-        ? { body: form as unknown as BodyInit, headers: authHeaders }
-        : { body: form as unknown as BodyInit }
-    );
-    return res;
-  }
-
-  private async coerceToFormPart(
-    file: Blob | ArrayBuffer | Uint8Array | ReadableStream<Uint8Array> | unknown
-  ): Promise<Blob> {
-    if (typeof Blob !== "undefined" && file instanceof Blob) return file;
-    if (file instanceof Uint8Array) return new Blob([file.buffer as ArrayBuffer]);
-    if (typeof ArrayBuffer !== "undefined" && file instanceof ArrayBuffer) return new Blob([file]);
-
-    // Handle ReadableStream by reading it into memory
-    if (file instanceof ReadableStream) {
-      const reader = file.getReader();
-      const chunks: Uint8Array[] = [];
-      let totalLength = 0;
-
-      try {
-        while (true) {
-          const { done, value } = await reader.read();
-          if (done) break;
-          if (value) {
-            chunks.push(value);
-            totalLength += value.length;
-          }
-        }
-      } finally {
-        reader.releaseLock();
-      }
-
-      // Combine all chunks into a single Uint8Array
-      const combined = new Uint8Array(totalLength);
-      let offset = 0;
-      for (const chunk of chunks) {
-        combined.set(chunk, offset);
-        offset += chunk.length;
-      }
-
-      return new Blob([combined], { type: "application/octet-stream" });
-    }
-
-    return new Blob([file as BlobPart], { type: "application/octet-stream" });
-  }
-
-  private async computeFileFingerprint(fileBlob: Blob): Promise<Uint8Array> {
-    const trie = new FileTrie();
-    const fileBytes = new Uint8Array(await fileBlob.arrayBuffer());
-
-    // Process the file in 1KB chunks (matching CHUNK_SIZE from constants)
-    const CHUNK_SIZE = 1024;
-    let offset = 0;
-
-    while (offset < fileBytes.length) {
-      const end = Math.min(offset + CHUNK_SIZE, fileBytes.length);
-      const chunk = fileBytes.slice(offset, end);
-      trie.push_chunk(chunk);
-      offset = end;
-    }
-
-    return trie.get_root();
-  }
-
-  async formFileMetadata(
-    owner: string,
-    bucketId: string,
-    location: string,
-    fingerprint: Uint8Array,
-    size: bigint
-  ): Promise<FileMetadata> {
-    const ownerBytes = this.hexToBytes(owner);
-    const bucketIdBytes = this.hexToBytes(bucketId);
-    const locationBytes = new TextEncoder().encode(location);
-    await initWasm();
-    return new FileMetadata(ownerBytes, bucketIdBytes, locationBytes, size, fingerprint);
-  }
-
-  hexToBytes(hex: string): Uint8Array {
-    if (!hex) {
-      throw new Error("hex string cannot be empty");
-    }
-
-    const cleanHex = hex.startsWith("0x") ? hex.slice(2) : hex;
-
-    if (cleanHex.length % 2 !== 0) {
-      throw new Error("hex string must have an even number of characters");
-    }
-
-    if (!/^[0-9a-fA-F]*$/.test(cleanHex)) {
-      throw new Error("hex string contains invalid characters");
-    }
-
-    return new Uint8Array(cleanHex.match(/.{2}/g)?.map((byte) => Number.parseInt(byte, 16)) || []);
-  }
-
-  async computeFileKey(fileMetadata: FileMetadata): Promise<Uint8Array> {
-    await initWasm();
-    return fileMetadata.getFileKey();
-  }
-
-  /** Download a file by key. */
-  async downloadByKey(fileKey: string, options?: DownloadOptions): Promise<DownloadResult> {
-    const path = `/download/${encodeURIComponent(fileKey)}`;
-    const baseHeaders: Record<string, string> = { Accept: "*/*" };
-    if (options?.range) {
-      const { start, end } = options.range;
-      const rangeValue = `bytes=${start}-${end ?? ""}`;
-      baseHeaders.Range = rangeValue;
-    }
-    const headers = this.withAuth(baseHeaders);
-    const res = await this.http.getRaw(path, {
-      ...(headers ? { headers } : {}),
-      ...(options?.signal ? { signal: options.signal } : {})
-    });
-
-    if (!res.body) {
-      throw new Error("Response body is null - unable to create stream");
-    }
-
-    const contentType = res.headers.get("content-type");
-    const contentRange = res.headers.get("content-range");
-    const contentLengthHeader = res.headers.get("content-length");
-    const parsedLength = contentLengthHeader !== null ? Number(contentLengthHeader) : undefined;
-    const contentLength =
-      typeof parsedLength === "number" && Number.isFinite(parsedLength) ? parsedLength : null;
-
-    return {
-      stream: res.body,
-      status: res.status,
-      contentType,
-      contentRange,
-      contentLength
-    };
-  }
-
-  /** Download a file by its location path under a bucket. */
-  async downloadByLocation(
-    bucketId: string,
-    filePath: string,
-    options?: DownloadOptions
-  ): Promise<DownloadResult> {
-    const normalized = filePath.replace(/^\/+/, "");
-    const encodedPath = normalized.split("/").map(encodeURIComponent).join("/");
-    const path = `/buckets/${encodeURIComponent(bucketId)}/download/path/${encodedPath}`;
-    const baseHeaders: Record<string, string> = { Accept: "*/*" };
-    if (options?.range) {
-      const { start, end } = options.range;
-      const rangeValue = `bytes=${start}-${end ?? ""}`;
-      baseHeaders.Range = rangeValue;
-    }
-    const headers = this.withAuth(baseHeaders);
-    const res = await this.http.getRaw(path, {
-      ...(headers ? { headers } : {}),
-      ...(options?.signal ? { signal: options.signal } : {})
-    });
-
-    if (!res.body) {
-      throw new Error("Response body is null - unable to create stream");
-    }
-
-    const contentType = res.headers.get("content-type");
-    const contentRange = res.headers.get("content-range");
-    const contentLengthHeader = res.headers.get("content-length");
-    const parsedLength = contentLengthHeader !== null ? Number(contentLengthHeader) : undefined;
-    const contentLength =
-      typeof parsedLength === "number" && Number.isFinite(parsedLength) ? parsedLength : null;
-
-    return {
-      stream: res.body,
-      status: res.status,
-      contentType,
-      contentRange,
-      contentLength
-    };
-  }
->>>>>>> 78ec9c93
 }