import type { HttpClientConfig } from "@storagehub-sdk/core";
import { HttpClient } from "@storagehub-sdk/core";
import type { MspClientContext } from "./context.js";
import { AuthModule } from "./modules/auth.js";
import { BucketsModule } from "./modules/buckets.js";
import { ModuleBase } from "./base.js";
import { FilesModule } from "./modules/files.js";
import { InfoModule } from "./modules/info.js";
<<<<<<< HEAD
=======
import type { SessionProvider } from "./types.js";
>>>>>>> cb83bd75

export class MspClient extends ModuleBase {
  public readonly config: HttpClientConfig;
  private readonly context: MspClientContext;
  public readonly auth: AuthModule;
  public readonly buckets: BucketsModule;
  public readonly files: FilesModule;
  public readonly info: InfoModule;

<<<<<<< HEAD
  private constructor(config: HttpClientConfig, http: HttpClient) {
    const context: MspClientContext = { config, http };
    super(context);
    this.config = config;
    this.context = context;
    this.auth = new AuthModule(this.context);
    this.buckets = new BucketsModule(this.context);
    this.files = new FilesModule(this.context);
    this.info = new InfoModule(this.context);
=======
  private constructor(
    config: HttpClientConfig,
    http: HttpClient,
    sessionProvider: SessionProvider
  ) {
    const context: MspClientContext = { config, http };
    super(context, sessionProvider);
    this.config = config;
    this.context = context;
    this.auth = new AuthModule(this.context, sessionProvider);
    this.buckets = new BucketsModule(this.context, sessionProvider);
    this.files = new FilesModule(this.context, sessionProvider);
    this.info = new InfoModule(this.context, sessionProvider);
>>>>>>> cb83bd75
  }

  static async connect(
    config: HttpClientConfig,
    sessionProvider: SessionProvider
  ): Promise<MspClient> {
    if (!config?.baseUrl) throw new Error("MspClient.connect: baseUrl is required");

    const http = new HttpClient({
      baseUrl: config.baseUrl,
      ...(config.timeoutMs !== undefined && { timeoutMs: config.timeoutMs }),
      ...(config.defaultHeaders !== undefined && {
        defaultHeaders: config.defaultHeaders
      }),
      ...(config.fetchImpl !== undefined && { fetchImpl: config.fetchImpl })
    });

<<<<<<< HEAD
    return new MspClient(config, http);
=======
    if (!sessionProvider) throw new Error("MspClient.connect: sessionProvider is required");
    return new MspClient(config, http, sessionProvider);
>>>>>>> cb83bd75
  }
}<|MERGE_RESOLUTION|>--- conflicted
+++ resolved
@@ -6,10 +6,7 @@
 import { ModuleBase } from "./base.js";
 import { FilesModule } from "./modules/files.js";
 import { InfoModule } from "./modules/info.js";
-<<<<<<< HEAD
-=======
 import type { SessionProvider } from "./types.js";
->>>>>>> cb83bd75
 
 export class MspClient extends ModuleBase {
   public readonly config: HttpClientConfig;
@@ -19,17 +16,6 @@
   public readonly files: FilesModule;
   public readonly info: InfoModule;
 
-<<<<<<< HEAD
-  private constructor(config: HttpClientConfig, http: HttpClient) {
-    const context: MspClientContext = { config, http };
-    super(context);
-    this.config = config;
-    this.context = context;
-    this.auth = new AuthModule(this.context);
-    this.buckets = new BucketsModule(this.context);
-    this.files = new FilesModule(this.context);
-    this.info = new InfoModule(this.context);
-=======
   private constructor(
     config: HttpClientConfig,
     http: HttpClient,
@@ -43,7 +29,6 @@
     this.buckets = new BucketsModule(this.context, sessionProvider);
     this.files = new FilesModule(this.context, sessionProvider);
     this.info = new InfoModule(this.context, sessionProvider);
->>>>>>> cb83bd75
   }
 
   static async connect(
@@ -61,11 +46,7 @@
       ...(config.fetchImpl !== undefined && { fetchImpl: config.fetchImpl })
     });
 
-<<<<<<< HEAD
-    return new MspClient(config, http);
-=======
     if (!sessionProvider) throw new Error("MspClient.connect: sessionProvider is required");
     return new MspClient(config, http, sessionProvider);
->>>>>>> cb83bd75
   }
 }