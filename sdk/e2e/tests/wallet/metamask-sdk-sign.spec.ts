--- conflicted
+++ resolved
@@ -1,15 +1,5 @@
-<<<<<<< HEAD
-import {
-  type BrowserContext,
-  type Page,
-  test as baseTest,
-  expect,
-} from "@playwright/test";
-import dappwright, { type Dappwright } from "@tenkeylabs/dappwright";
-=======
 import { type BrowserContext, type Page, test as baseTest, expect } from "@playwright/test";
 import dappwright, { type Dappwright, MetaMaskWallet } from "@tenkeylabs/dappwright";
->>>>>>> 49309737
 
 // Fingerprint taken from StorageHub node E2E tests
 // See: test/util/bspNet/consts.ts → TEST_ARTEFACTS["res/adolphus.jpg"].fingerprint
@@ -29,17 +19,8 @@
       console.log("🚀 Launching browser with MetaMask...");
       const { browserContext } = await dappwright.launch("", {
         wallet: "metamask",
-<<<<<<< HEAD
-        // TODO: Switch back to MetaMaskWallet.recommendedVersion once dappwright fixes GitHub API pagination.
-        // See: https://github.com/TenKeyLabs/dappwright/issues/507
-        // dappwright's recommendedVersion (12.23.0) is no longer on page 1 of GitHub releases API,
-        // causing "Version not found" errors. Using 12.23.1 which is still within the pagination window.
-        version: "12.23.1",
-        headless: false,
-=======
         version: MetaMaskWallet.recommendedVersion,
         headless: false
->>>>>>> 49309737
       });
 
       const wallet = await dappwright.getWallet("metamask", browserContext);
