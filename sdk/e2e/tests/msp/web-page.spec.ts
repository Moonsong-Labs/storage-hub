<<<<<<< HEAD
import { expect, test } from "@playwright/test";
=======
import { test, expect } from "@playwright/test";
>>>>>>> b52b1f28

test.describe("MSP Web Page Flow", () => {
  test.use({ acceptDownloads: true });

  test("clicks through all buttons and validates via console + downloads", async ({ page }) => {
    const baseUrl = "http://localhost:3000/e2e/page/msp.html";

    const seen = new Set<string>();
    page.on("console", (msg) => {
      const text = msg.text();
      // Echo page console to terminal for debugging
      console.log("[PAGE]", text);
      if (text.startsWith("[HEALTH]")) seen.add("health");
      if (text.startsWith("[NONCE]")) seen.add("nonce");
      if (text.startsWith("[SIGN]")) seen.add("sign");
      if (text.startsWith("[VERIFY]")) seen.add("verify");
      if (text.startsWith("[UPLOAD][RECEIPT]")) seen.add("upload");
      if (text.startsWith("[DOWNLOAD][KEY][META]")) seen.add("dl-key");
      if (text.startsWith("[DOWNLOAD][PATH][META]")) seen.add("dl-path");
      if (text.startsWith("[BUCKETS][LIST]")) seen.add("buckets-list");
      if (text.startsWith("[BUCKETS][GET]")) seen.add("bucket-get");
      if (text.startsWith("[BUCKETS][FILES]")) seen.add("bucket-files");
      if (text.startsWith("[MSP][INFO]")) seen.add("msp-info");
      if (text.startsWith("[MSP][STATS]")) seen.add("msp-stats");
      if (text.startsWith("[MSP][VALUE-PROPS]")) seen.add("msp-value-props");
      if (text.startsWith("[MSP][FILE-INFO]")) seen.add("msp-file-info");
    });

    const waitForConsoleTag = async (tag: string, action: () => Promise<void>) => {
      // Clear previous occurrence to avoid tests passing due to stale state
      seen.delete(tag);
      await action();
      await expect.poll(() => seen.has(tag)).toBeTruthy();
    };

    console.log("[TEST] goto", baseUrl);
    await page.goto(baseUrl, { waitUntil: "domcontentloaded" });
    console.log("✅ goto");

    // Connect MSP
    console.log("[TEST] click Connect MSP");
    await page.getByRole("button", { name: "Connect MSP" }).click();
    await page.getByText("MSP connected", { exact: false }).waitFor({ timeout: 30000 });
    console.log("✅ Connect MSP");

    // Get Health
    console.log("[TEST] click Get Health");
    await page.getByRole("button", { name: "Get Health" }).click();
    await expect.poll(() => seen.has("health")).toBeTruthy();
    console.log("✅ Get Health");

    // Get Nonce
    console.log("[TEST] click Get Nonce");
    await page.getByRole("button", { name: "Get Nonce" }).click();
    await expect.poll(() => seen.has("nonce")).toBeTruthy();
    console.log("✅ Get Nonce");

    // Sign Message
    console.log("[TEST] click Sign Message");
    await page.getByRole("button", { name: "Sign Message" }).click();
    await expect.poll(() => seen.has("sign")).toBeTruthy();
    console.log("✅ Sign Message");

    // Verify (set token)
    console.log("[TEST] click Verify (set token)");
    await page.getByRole("button", { name: "Verify (set token)" }).click();
    await expect.poll(() => seen.has("verify")).toBeTruthy();
    console.log("✅ Verify");

    // Upload adolphus.jpg
    console.log("[TEST] click Upload adolphus.jpg");
    await page.getByRole("button", { name: "Upload adolphus.jpg" }).click();
    await expect.poll(() => seen.has("upload")).toBeTruthy();
    console.log("✅ Upload");

    // Download by Key (validate download)
    console.log("[TEST] click Download by Key");
    const keyDownload = page.waitForEvent("download");
    await page.getByRole("button", { name: "Download by Key" }).click();
    const keyFile = await keyDownload;
    const keyPath = await keyFile.path();
    console.log("[TEST] key download path:", keyPath);
    expect(keyPath).toBeTruthy();
    console.log("✅ Download by Key");

    // Ensure console tags for downloads captured
    await expect.poll(() => seen.has("dl-key")).toBeTruthy();
    console.log("✅ Console tags for downloads");

    // List buckets
    console.log("[TEST] click List Buckets");
    await page.getByRole("button", { name: "List Buckets" }).click();
    await expect.poll(() => seen.has("buckets-list")).toBeTruthy();
    const bucketsCountText = await page.locator("#bucketsCount").textContent();
    expect(Number(bucketsCountText)).toBeGreaterThan(0);
    console.log("✅ List Buckets");

    // Get bucket (since we are not setting a bucket ID it will return the first one from the previous step)
    console.log("[TEST] click Get Bucket");
    await page.getByRole("button", { name: "Get Bucket" }).click();
    await expect.poll(() => seen.has("bucket-get")).toBeTruthy();
    const lastBucketJson = await page.locator("#bucketJson").textContent();
    expect(lastBucketJson && lastBucketJson.length > 0).toBeTruthy();
    console.log("✅ Get Bucket");

    // Get files of a bucket at root
    console.log("[TEST] click Get Files (root)");
    await waitForConsoleTag("bucket-files", async () => {
      await page.getByRole("button", { name: "Get Files" }).click();
    });
    let filesJson = await page.locator("#filesJson").textContent();
<<<<<<< HEAD
    expect(filesJson && filesJson.includes("Thesis")).toBeTruthy();
=======
    expect(filesJson?.includes("Thesis")).toBeTruthy();
>>>>>>> b52b1f28
    console.log("✅ Get Files (root)");

    // Get files of a bucket at path `/Thesis/`
    console.log("[TEST] click Get Files (Thesis)");
    await page.locator("#pathInput").fill("/Thesis/");
    await waitForConsoleTag("bucket-files", async () => {
      await page.getByRole("button", { name: "Get Files" }).click();
    });
    filesJson = await page.locator("#filesJson").textContent();
<<<<<<< HEAD
    expect(filesJson && filesJson.includes("chapter1.pdf")).toBeTruthy();
=======
    expect(filesJson?.includes("chapter1.pdf")).toBeTruthy();
>>>>>>> b52b1f28
    console.log("✅ Get Files (Thesis)");

    // Get files of a bucket at path `/Reports/`
    console.log("[TEST] click Get Files (Reports)");
    await page.locator("#pathInput").fill("/Reports/");
    await waitForConsoleTag("bucket-files", async () => {
      await page.getByRole("button", { name: "Get Files" }).click();
    });
    filesJson = await page.locator("#filesJson").textContent();
<<<<<<< HEAD
    expect(filesJson && filesJson.includes("Q1-2024.pdf")).toBeTruthy();
=======
    expect(filesJson?.includes("Q1-2024.pdf")).toBeTruthy();
>>>>>>> b52b1f28
    console.log("✅ Get Files (Reports)");

    // MSP Info: Get Info
    console.log("[TEST] click Get Info");
    await waitForConsoleTag("msp-info", async () => {
      await page.getByRole("button", { name: "Get Info" }).click();
    });
    const infoJson = await page.locator("#infoJson").textContent();
<<<<<<< HEAD
    expect(infoJson && infoJson.includes("mspId")).toBeTruthy();
    expect(infoJson && infoJson.includes("client")).toBeTruthy();
=======
    expect(infoJson?.includes("mspId")).toBeTruthy();
    expect(infoJson?.includes("client")).toBeTruthy();
>>>>>>> b52b1f28
    console.log("✅ Get Info");

    // MSP Info: Get Stats
    console.log("[TEST] click Get Stats");
    await waitForConsoleTag("msp-stats", async () => {
      await page.getByRole("button", { name: "Get Stats" }).click();
    });
    const statsJson = await page.locator("#statsJson").textContent();
<<<<<<< HEAD
    expect(statsJson && statsJson.includes("capacity")).toBeTruthy();
    expect(statsJson && statsJson.includes("totalBytes")).toBeTruthy();
=======
    expect(statsJson?.includes("capacity")).toBeTruthy();
    expect(statsJson?.includes("totalBytes")).toBeTruthy();
>>>>>>> b52b1f28
    console.log("✅ Get Stats");

    // MSP Info: Get Value Props
    console.log("[TEST] click Get Value Props");
    await waitForConsoleTag("msp-value-props", async () => {
      await page.getByRole("button", { name: "Get Value Props" }).click();
    });
    const valuePropsJson = await page.locator("#valuePropsJson").textContent();
<<<<<<< HEAD
    expect(valuePropsJson && valuePropsJson.includes("pricePerGbPerBlock")).toBeTruthy();
=======
    expect(valuePropsJson?.includes("pricePerGbBlock")).toBeTruthy();
>>>>>>> b52b1f28
    console.log("✅ Get Value Props");

    // MSP File Info (uses defaults in page)
    console.log("[TEST] click Get File Info");
    await waitForConsoleTag("msp-file-info", async () => {
      await page.getByRole("button", { name: "Get File Info" }).click();
    });
    const fileInfoJson = await page.locator("#fileInfoJson").textContent();
<<<<<<< HEAD
    expect(fileInfoJson && fileInfoJson.includes("fileKey")).toBeTruthy();
    expect(fileInfoJson && fileInfoJson.includes("uploadedAt")).toBeTruthy();
=======
    expect(fileInfoJson?.includes("fileKey")).toBeTruthy();
    expect(fileInfoJson?.includes("uploadedAt")).toBeTruthy();
>>>>>>> b52b1f28
    console.log("✅ Get File Info");
  });
});<|MERGE_RESOLUTION|>--- conflicted
+++ resolved
@@ -1,8 +1,4 @@
-<<<<<<< HEAD
 import { expect, test } from "@playwright/test";
-=======
-import { test, expect } from "@playwright/test";
->>>>>>> b52b1f28
 
 test.describe("MSP Web Page Flow", () => {
   test.use({ acceptDownloads: true });
@@ -114,11 +110,7 @@
       await page.getByRole("button", { name: "Get Files" }).click();
     });
     let filesJson = await page.locator("#filesJson").textContent();
-<<<<<<< HEAD
-    expect(filesJson && filesJson.includes("Thesis")).toBeTruthy();
-=======
     expect(filesJson?.includes("Thesis")).toBeTruthy();
->>>>>>> b52b1f28
     console.log("✅ Get Files (root)");
 
     // Get files of a bucket at path `/Thesis/`
@@ -128,11 +120,7 @@
       await page.getByRole("button", { name: "Get Files" }).click();
     });
     filesJson = await page.locator("#filesJson").textContent();
-<<<<<<< HEAD
-    expect(filesJson && filesJson.includes("chapter1.pdf")).toBeTruthy();
-=======
     expect(filesJson?.includes("chapter1.pdf")).toBeTruthy();
->>>>>>> b52b1f28
     console.log("✅ Get Files (Thesis)");
 
     // Get files of a bucket at path `/Reports/`
@@ -142,11 +130,7 @@
       await page.getByRole("button", { name: "Get Files" }).click();
     });
     filesJson = await page.locator("#filesJson").textContent();
-<<<<<<< HEAD
-    expect(filesJson && filesJson.includes("Q1-2024.pdf")).toBeTruthy();
-=======
     expect(filesJson?.includes("Q1-2024.pdf")).toBeTruthy();
->>>>>>> b52b1f28
     console.log("✅ Get Files (Reports)");
 
     // MSP Info: Get Info
@@ -155,13 +139,8 @@
       await page.getByRole("button", { name: "Get Info" }).click();
     });
     const infoJson = await page.locator("#infoJson").textContent();
-<<<<<<< HEAD
-    expect(infoJson && infoJson.includes("mspId")).toBeTruthy();
-    expect(infoJson && infoJson.includes("client")).toBeTruthy();
-=======
     expect(infoJson?.includes("mspId")).toBeTruthy();
     expect(infoJson?.includes("client")).toBeTruthy();
->>>>>>> b52b1f28
     console.log("✅ Get Info");
 
     // MSP Info: Get Stats
@@ -170,13 +149,8 @@
       await page.getByRole("button", { name: "Get Stats" }).click();
     });
     const statsJson = await page.locator("#statsJson").textContent();
-<<<<<<< HEAD
-    expect(statsJson && statsJson.includes("capacity")).toBeTruthy();
-    expect(statsJson && statsJson.includes("totalBytes")).toBeTruthy();
-=======
     expect(statsJson?.includes("capacity")).toBeTruthy();
     expect(statsJson?.includes("totalBytes")).toBeTruthy();
->>>>>>> b52b1f28
     console.log("✅ Get Stats");
 
     // MSP Info: Get Value Props
@@ -185,11 +159,7 @@
       await page.getByRole("button", { name: "Get Value Props" }).click();
     });
     const valuePropsJson = await page.locator("#valuePropsJson").textContent();
-<<<<<<< HEAD
-    expect(valuePropsJson && valuePropsJson.includes("pricePerGbPerBlock")).toBeTruthy();
-=======
     expect(valuePropsJson?.includes("pricePerGbBlock")).toBeTruthy();
->>>>>>> b52b1f28
     console.log("✅ Get Value Props");
 
     // MSP File Info (uses defaults in page)
@@ -198,13 +168,8 @@
       await page.getByRole("button", { name: "Get File Info" }).click();
     });
     const fileInfoJson = await page.locator("#fileInfoJson").textContent();
-<<<<<<< HEAD
-    expect(fileInfoJson && fileInfoJson.includes("fileKey")).toBeTruthy();
-    expect(fileInfoJson && fileInfoJson.includes("uploadedAt")).toBeTruthy();
-=======
     expect(fileInfoJson?.includes("fileKey")).toBeTruthy();
     expect(fileInfoJson?.includes("uploadedAt")).toBeTruthy();
->>>>>>> b52b1f28
     console.log("✅ Get File Info");
   });
 });