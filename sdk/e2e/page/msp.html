--- conflicted
+++ resolved
@@ -351,14 +351,9 @@
         setStatus('Uploading...');
         await client.auth.getProfile();
         const owner = '0xf39Fd6e51aad88F6F4ce6aB8827279cffFb92266';
-<<<<<<< HEAD
         const bucketId = '0x34eb5f637e05fc18f857ccb013250076534192189894d174ee3aa6d3525f6970';
         const { hexToBytes } = await import('@storagehub-sdk/core');
         const adolphusFingerprint = hexToBytes('0x34eb5f637e05fc18f857ccb013250076534192189894d174ee3aa6d3525f6970');
-=======
-        const bucketId = '0xd8793e4187f5642e96016a96fb33849a7e03eda91358b311bbd426ed38b26692';
-        const adolphusFingerprint = client.files.hexToBytes('0x34eb5f637e05fc18f857ccb013250076534192189894d174ee3aa6d3525f6970');
->>>>>>> d4b682c8
         const location = 'files/e2e-bucket/adolphus.jpg';
         const blob = await loadAdolphusBlob();
         const metadata = await client.files.formFileMetadata(owner, bucketId, location, adolphusFingerprint, BigInt(blob.size));
