--- conflicted
+++ resolved
@@ -364,14 +364,8 @@
       try {
         if (!client) throw new Error('Connect MSP first');
         setStatus('Downloading by key...');
-<<<<<<< HEAD
         const fileKey = '0xc4344065c2f4c1155008caf5d56bcbf59d2f37b276e566b2dcad4713904d88e8';
-        const auth = await client.auth.getAuthStatus();
-        if (!auth || auth.status !== 'Authenticated') throw new Error('Not authenticated');
-=======
-        const fileKey = '0xde4a17999bc1482ba71737367e5d858a133ed1e13327a29c495ab976004a138f';
-        await client.auth.getProfile();
->>>>>>> b6e7cff6
+        await client.auth.getProfile();
         const dl = await client.files.downloadFile(fileKey);
         window.__msp.downloadMeta = { status: dl?.status, contentType: dl?.contentType, contentLength: dl?.contentLength, contentRange: dl?.contentRange };
         console.log('[DOWNLOAD][KEY][META]', window.__msp.downloadMeta);
