lockfileVersion: '9.0'

settings:
  autoInstallPeers: true
  excludeLinksFromLockfile: false

importers:

  .:
    devDependencies:
      '@eslint/eslintrc':
        specifier: 2.1.4
        version: 2.1.4
      '@typescript-eslint/eslint-plugin':
        specifier: ^8.37.0
        version: 8.41.0(@typescript-eslint/parser@8.41.0(eslint@9.34.0(jiti@2.5.1))(typescript@5.5.4))(eslint@9.34.0(jiti@2.5.1))(typescript@5.5.4)
      '@typescript-eslint/parser':
        specifier: ^8.37.0
        version: 8.41.0(eslint@9.34.0(jiti@2.5.1))(typescript@5.5.4)
      '@vitest/coverage-v8':
        specifier: ^3.2.4
        version: 3.2.4(vitest@3.2.4(@types/node@20.19.11)(jiti@2.5.1)(lightningcss@1.30.1)(tsx@4.19.0)(yaml@2.8.1))
      esbuild:
        specifier: ^0.25.6
        version: 0.25.9
      eslint:
        specifier: ^9.31.0
        version: 9.34.0(jiti@2.5.1)
      eslint-config-prettier:
        specifier: ^10.1.5
        version: 10.1.8(eslint@9.34.0(jiti@2.5.1))
      eslint-plugin-simple-import-sort:
        specifier: ^12.1.1
        version: 12.1.1(eslint@9.34.0(jiti@2.5.1))
      lint-staged:
        specifier: ^16.1.2
        version: 16.1.6
      prettier:
        specifier: ^3.6.2
        version: 3.6.2
      typescript:
        specifier: ~5.5.4
        version: 5.5.4
      vitest:
        specifier: ^3.2.4
        version: 3.2.4(@types/node@20.19.11)(jiti@2.5.1)(lightningcss@1.30.1)(tsx@4.19.0)(yaml@2.8.1)

  core:
    dependencies:
      '@polkadot/types':
        specifier: ^10.10.3
        version: 10.13.1
      abitype:
        specifier: ^1.0.0
        version: 1.1.0(typescript@5.5.4)
      ethers:
        specifier: ^6.15.0
        version: 6.15.0
      viem:
        specifier: ^2.9.20
        version: 2.37.5(typescript@5.5.4)
    devDependencies:
      '@eslint/eslintrc':
        specifier: 2.1.4
        version: 2.1.4
      '@types/node':
        specifier: ^20.11.19
        version: 20.19.11
      solc:
        specifier: ^0.8.26
        version: 0.8.30

  e2e:
    devDependencies:
      '@playwright/test':
        specifier: ^1.54.2
        version: 1.55.0
      '@tenkeylabs/dappwright':
        specifier: ^2.11.2
        version: 2.11.2(playwright-core@1.55.0)
      playwright:
        specifier: ^1.54.2
        version: 1.55.0

  examples/nextjs:
    dependencies:
      '@polkadot/types':
        specifier: ^10.13.1
        version: 10.13.1
      '@storagehub-sdk/core':
        specifier: '>=0.0.5'
        version: 0.0.5
      '@storagehub-sdk/msp-client':
        specifier: '>=0.0.5'
        version: 0.0.5(@storagehub-sdk/core@0.0.5)
      ethers:
        specifier: ^6.15.0
        version: 6.15.0
      next:
        specifier: 15.5.2
        version: 15.5.2(@playwright/test@1.55.0)(react-dom@18.3.1(react@18.3.1))(react@18.3.1)
      react:
        specifier: 18.3.1
        version: 18.3.1
      react-dom:
        specifier: 18.3.1
        version: 18.3.1(react@18.3.1)
    devDependencies:
      '@tailwindcss/postcss':
        specifier: ^4
        version: 4.1.13
      '@types/node':
        specifier: ^20
        version: 20.19.11
      '@types/react':
        specifier: ^19
        version: 19.1.12
      '@types/react-dom':
        specifier: ^19
        version: 19.1.9(@types/react@19.1.12)
      tailwindcss:
        specifier: ^4
        version: 4.1.13
      typescript:
        specifier: ^5
        version: 5.5.4

  examples/node:
    dependencies:
      '@storagehub-sdk/core':
        specifier: '>=0.0.5'
        version: 0.0.5
      '@storagehub-sdk/msp-client':
        specifier: '>=0.0.5'
        version: 0.0.5(@storagehub-sdk/core@0.0.5)
      ethers:
        specifier: ^6.15.0
        version: 6.15.0
    devDependencies:
      '@polkadot/types':
        specifier: ^10.13.1
        version: 10.13.1
      tsx:
        specifier: ^4.19.0
        version: 4.19.0
      typescript:
        specifier: ~5.5.4
        version: 5.5.4

  msp-client:
    devDependencies:
      '@storagehub-sdk/core':
        specifier: workspace:*
        version: link:../core

packages:

  '@adraffy/ens-normalize@1.10.1':
    resolution: {integrity: sha512-96Z2IP3mYmF1Xg2cDm8f1gWGf/HUVedQ3FMifV4kG/PQ4yEP51xDtRAEfhVNt5f/uzpNkZHwWQuUcu6D6K+Ekw==}

<<<<<<< HEAD
  '@adraffy/ens-normalize@1.11.0':
    resolution: {integrity: sha512-/3DDPKHqqIqxUULp8yP4zODUY1i+2xvVWsv8A79xGWdCAG+8sb0hRh0Rk2QyOJUnnbyPUAZYcpBuRe3nS2OIUg==}
=======
  '@alloc/quick-lru@5.2.0':
    resolution: {integrity: sha512-UrcABB+4bUrFABwbluTIBErXwvbsU/V7TZWfmbgJfbkwiBuziS9gxdODUyuiecfdGQ85jglMW6juS3+z5TsKLw==}
    engines: {node: '>=10'}
>>>>>>> 70e0caf5

  '@ampproject/remapping@2.3.0':
    resolution: {integrity: sha512-30iZtAPgz+LTIYoeivqYo853f02jBYSd5uGnGpkFV0M3xOt9aN73erkgYAmZU43x4VfqcnLxW9Kpg3R5LC4YYw==}
    engines: {node: '>=6.0.0'}

  '@babel/helper-string-parser@7.27.1':
    resolution: {integrity: sha512-qMlSxKbpRlAridDExk92nSobyDdpPijUq2DW6oDnUqd0iOGxmQjyqhMIihI9+zv4LPyZdRje2cavWPbCbWm3eA==}
    engines: {node: '>=6.9.0'}

  '@babel/helper-validator-identifier@7.27.1':
    resolution: {integrity: sha512-D2hP9eA+Sqx1kBZgzxZh0y1trbuU+JoDkiEwqhQ36nodYqJwyEIhPSdMNd7lOm/4io72luTPWH20Yda0xOuUow==}
    engines: {node: '>=6.9.0'}

  '@babel/parser@7.28.3':
    resolution: {integrity: sha512-7+Ey1mAgYqFAx2h0RuoxcQT5+MlG3GTV0TQrgr7/ZliKsm/MNDxVVutlWaziMq7wJNAz8MTqz55XLpWvva6StA==}
    engines: {node: '>=6.0.0'}
    hasBin: true

  '@babel/types@7.28.2':
    resolution: {integrity: sha512-ruv7Ae4J5dUYULmeXw1gmb7rYRz57OWCPM57pHojnLq/3Z1CK2lNSLTCVjxVk1F/TZHwOZZrOWi0ur95BbLxNQ==}
    engines: {node: '>=6.9.0'}

  '@bcoe/v8-coverage@1.0.2':
    resolution: {integrity: sha512-6zABk/ECA/QYSCQ1NGiVwwbQerUCZ+TQbp64Q3AgmfNvurHH0j8TtXa1qbShXA6qqkpAj4V5W8pP6mLe1mcMqA==}
    engines: {node: '>=18'}

  '@emnapi/runtime@1.5.0':
    resolution: {integrity: sha512-97/BJ3iXHww3djw6hYIfErCZFee7qCtrneuLa20UXFCOTCfBM2cvQHjWJ2EG0s0MtdNwInarqCTz35i4wWXHsQ==}

  '@esbuild/aix-ppc64@0.23.1':
    resolution: {integrity: sha512-6VhYk1diRqrhBAqpJEdjASR/+WVRtfjpqKuNw11cLiaWpAT/Uu+nokB+UJnevzy/P9C/ty6AOe0dwueMrGh/iQ==}
    engines: {node: '>=18'}
    cpu: [ppc64]
    os: [aix]

  '@esbuild/aix-ppc64@0.25.9':
    resolution: {integrity: sha512-OaGtL73Jck6pBKjNIe24BnFE6agGl+6KxDtTfHhy1HmhthfKouEcOhqpSL64K4/0WCtbKFLOdzD/44cJ4k9opA==}
    engines: {node: '>=18'}
    cpu: [ppc64]
    os: [aix]

  '@esbuild/android-arm64@0.23.1':
    resolution: {integrity: sha512-xw50ipykXcLstLeWH7WRdQuysJqejuAGPd30vd1i5zSyKK3WE+ijzHmLKxdiCMtH1pHz78rOg0BKSYOSB/2Khw==}
    engines: {node: '>=18'}
    cpu: [arm64]
    os: [android]

  '@esbuild/android-arm64@0.25.9':
    resolution: {integrity: sha512-IDrddSmpSv51ftWslJMvl3Q2ZT98fUSL2/rlUXuVqRXHCs5EUF1/f+jbjF5+NG9UffUDMCiTyh8iec7u8RlTLg==}
    engines: {node: '>=18'}
    cpu: [arm64]
    os: [android]

  '@esbuild/android-arm@0.23.1':
    resolution: {integrity: sha512-uz6/tEy2IFm9RYOyvKl88zdzZfwEfKZmnX9Cj1BHjeSGNuGLuMD1kR8y5bteYmwqKm1tj8m4cb/aKEorr6fHWQ==}
    engines: {node: '>=18'}
    cpu: [arm]
    os: [android]

  '@esbuild/android-arm@0.25.9':
    resolution: {integrity: sha512-5WNI1DaMtxQ7t7B6xa572XMXpHAaI/9Hnhk8lcxF4zVN4xstUgTlvuGDorBguKEnZO70qwEcLpfifMLoxiPqHQ==}
    engines: {node: '>=18'}
    cpu: [arm]
    os: [android]

  '@esbuild/android-x64@0.23.1':
    resolution: {integrity: sha512-nlN9B69St9BwUoB+jkyU090bru8L0NA3yFvAd7k8dNsVH8bi9a8cUAUSEcEEgTp2z3dbEDGJGfP6VUnkQnlReg==}
    engines: {node: '>=18'}
    cpu: [x64]
    os: [android]

  '@esbuild/android-x64@0.25.9':
    resolution: {integrity: sha512-I853iMZ1hWZdNllhVZKm34f4wErd4lMyeV7BLzEExGEIZYsOzqDWDf+y082izYUE8gtJnYHdeDpN/6tUdwvfiw==}
    engines: {node: '>=18'}
    cpu: [x64]
    os: [android]

  '@esbuild/darwin-arm64@0.23.1':
    resolution: {integrity: sha512-YsS2e3Wtgnw7Wq53XXBLcV6JhRsEq8hkfg91ESVadIrzr9wO6jJDMZnCQbHm1Guc5t/CdDiFSSfWP58FNuvT3Q==}
    engines: {node: '>=18'}
    cpu: [arm64]
    os: [darwin]

  '@esbuild/darwin-arm64@0.25.9':
    resolution: {integrity: sha512-XIpIDMAjOELi/9PB30vEbVMs3GV1v2zkkPnuyRRURbhqjyzIINwj+nbQATh4H9GxUgH1kFsEyQMxwiLFKUS6Rg==}
    engines: {node: '>=18'}
    cpu: [arm64]
    os: [darwin]

  '@esbuild/darwin-x64@0.23.1':
    resolution: {integrity: sha512-aClqdgTDVPSEGgoCS8QDG37Gu8yc9lTHNAQlsztQ6ENetKEO//b8y31MMu2ZaPbn4kVsIABzVLXYLhCGekGDqw==}
    engines: {node: '>=18'}
    cpu: [x64]
    os: [darwin]

  '@esbuild/darwin-x64@0.25.9':
    resolution: {integrity: sha512-jhHfBzjYTA1IQu8VyrjCX4ApJDnH+ez+IYVEoJHeqJm9VhG9Dh2BYaJritkYK3vMaXrf7Ogr/0MQ8/MeIefsPQ==}
    engines: {node: '>=18'}
    cpu: [x64]
    os: [darwin]

  '@esbuild/freebsd-arm64@0.23.1':
    resolution: {integrity: sha512-h1k6yS8/pN/NHlMl5+v4XPfikhJulk4G+tKGFIOwURBSFzE8bixw1ebjluLOjfwtLqY0kewfjLSrO6tN2MgIhA==}
    engines: {node: '>=18'}
    cpu: [arm64]
    os: [freebsd]

  '@esbuild/freebsd-arm64@0.25.9':
    resolution: {integrity: sha512-z93DmbnY6fX9+KdD4Ue/H6sYs+bhFQJNCPZsi4XWJoYblUqT06MQUdBCpcSfuiN72AbqeBFu5LVQTjfXDE2A6Q==}
    engines: {node: '>=18'}
    cpu: [arm64]
    os: [freebsd]

  '@esbuild/freebsd-x64@0.23.1':
    resolution: {integrity: sha512-lK1eJeyk1ZX8UklqFd/3A60UuZ/6UVfGT2LuGo3Wp4/z7eRTRYY+0xOu2kpClP+vMTi9wKOfXi2vjUpO1Ro76g==}
    engines: {node: '>=18'}
    cpu: [x64]
    os: [freebsd]

  '@esbuild/freebsd-x64@0.25.9':
    resolution: {integrity: sha512-mrKX6H/vOyo5v71YfXWJxLVxgy1kyt1MQaD8wZJgJfG4gq4DpQGpgTB74e5yBeQdyMTbgxp0YtNj7NuHN0PoZg==}
    engines: {node: '>=18'}
    cpu: [x64]
    os: [freebsd]

  '@esbuild/linux-arm64@0.23.1':
    resolution: {integrity: sha512-/93bf2yxencYDnItMYV/v116zff6UyTjo4EtEQjUBeGiVpMmffDNUyD9UN2zV+V3LRV3/on4xdZ26NKzn6754g==}
    engines: {node: '>=18'}
    cpu: [arm64]
    os: [linux]

  '@esbuild/linux-arm64@0.25.9':
    resolution: {integrity: sha512-BlB7bIcLT3G26urh5Dmse7fiLmLXnRlopw4s8DalgZ8ef79Jj4aUcYbk90g8iCa2467HX8SAIidbL7gsqXHdRw==}
    engines: {node: '>=18'}
    cpu: [arm64]
    os: [linux]

  '@esbuild/linux-arm@0.23.1':
    resolution: {integrity: sha512-CXXkzgn+dXAPs3WBwE+Kvnrf4WECwBdfjfeYHpMeVxWE0EceB6vhWGShs6wi0IYEqMSIzdOF1XjQ/Mkm5d7ZdQ==}
    engines: {node: '>=18'}
    cpu: [arm]
    os: [linux]

  '@esbuild/linux-arm@0.25.9':
    resolution: {integrity: sha512-HBU2Xv78SMgaydBmdor38lg8YDnFKSARg1Q6AT0/y2ezUAKiZvc211RDFHlEZRFNRVhcMamiToo7bDx3VEOYQw==}
    engines: {node: '>=18'}
    cpu: [arm]
    os: [linux]

  '@esbuild/linux-ia32@0.23.1':
    resolution: {integrity: sha512-VTN4EuOHwXEkXzX5nTvVY4s7E/Krz7COC8xkftbbKRYAl96vPiUssGkeMELQMOnLOJ8k3BY1+ZY52tttZnHcXQ==}
    engines: {node: '>=18'}
    cpu: [ia32]
    os: [linux]

  '@esbuild/linux-ia32@0.25.9':
    resolution: {integrity: sha512-e7S3MOJPZGp2QW6AK6+Ly81rC7oOSerQ+P8L0ta4FhVi+/j/v2yZzx5CqqDaWjtPFfYz21Vi1S0auHrap3Ma3A==}
    engines: {node: '>=18'}
    cpu: [ia32]
    os: [linux]

  '@esbuild/linux-loong64@0.23.1':
    resolution: {integrity: sha512-Vx09LzEoBa5zDnieH8LSMRToj7ir/Jeq0Gu6qJ/1GcBq9GkfoEAoXvLiW1U9J1qE/Y/Oyaq33w5p2ZWrNNHNEw==}
    engines: {node: '>=18'}
    cpu: [loong64]
    os: [linux]

  '@esbuild/linux-loong64@0.25.9':
    resolution: {integrity: sha512-Sbe10Bnn0oUAB2AalYztvGcK+o6YFFA/9829PhOCUS9vkJElXGdphz0A3DbMdP8gmKkqPmPcMJmJOrI3VYB1JQ==}
    engines: {node: '>=18'}
    cpu: [loong64]
    os: [linux]

  '@esbuild/linux-mips64el@0.23.1':
    resolution: {integrity: sha512-nrFzzMQ7W4WRLNUOU5dlWAqa6yVeI0P78WKGUo7lg2HShq/yx+UYkeNSE0SSfSure0SqgnsxPvmAUu/vu0E+3Q==}
    engines: {node: '>=18'}
    cpu: [mips64el]
    os: [linux]

  '@esbuild/linux-mips64el@0.25.9':
    resolution: {integrity: sha512-YcM5br0mVyZw2jcQeLIkhWtKPeVfAerES5PvOzaDxVtIyZ2NUBZKNLjC5z3/fUlDgT6w89VsxP2qzNipOaaDyA==}
    engines: {node: '>=18'}
    cpu: [mips64el]
    os: [linux]

  '@esbuild/linux-ppc64@0.23.1':
    resolution: {integrity: sha512-dKN8fgVqd0vUIjxuJI6P/9SSSe/mB9rvA98CSH2sJnlZ/OCZWO1DJvxj8jvKTfYUdGfcq2dDxoKaC6bHuTlgcw==}
    engines: {node: '>=18'}
    cpu: [ppc64]
    os: [linux]

  '@esbuild/linux-ppc64@0.25.9':
    resolution: {integrity: sha512-++0HQvasdo20JytyDpFvQtNrEsAgNG2CY1CLMwGXfFTKGBGQT3bOeLSYE2l1fYdvML5KUuwn9Z8L1EWe2tzs1w==}
    engines: {node: '>=18'}
    cpu: [ppc64]
    os: [linux]

  '@esbuild/linux-riscv64@0.23.1':
    resolution: {integrity: sha512-5AV4Pzp80fhHL83JM6LoA6pTQVWgB1HovMBsLQ9OZWLDqVY8MVobBXNSmAJi//Csh6tcY7e7Lny2Hg1tElMjIA==}
    engines: {node: '>=18'}
    cpu: [riscv64]
    os: [linux]

  '@esbuild/linux-riscv64@0.25.9':
    resolution: {integrity: sha512-uNIBa279Y3fkjV+2cUjx36xkx7eSjb8IvnL01eXUKXez/CBHNRw5ekCGMPM0BcmqBxBcdgUWuUXmVWwm4CH9kg==}
    engines: {node: '>=18'}
    cpu: [riscv64]
    os: [linux]

  '@esbuild/linux-s390x@0.23.1':
    resolution: {integrity: sha512-9ygs73tuFCe6f6m/Tb+9LtYxWR4c9yg7zjt2cYkjDbDpV/xVn+68cQxMXCjUpYwEkze2RcU/rMnfIXNRFmSoDw==}
    engines: {node: '>=18'}
    cpu: [s390x]
    os: [linux]

  '@esbuild/linux-s390x@0.25.9':
    resolution: {integrity: sha512-Mfiphvp3MjC/lctb+7D287Xw1DGzqJPb/J2aHHcHxflUo+8tmN/6d4k6I2yFR7BVo5/g7x2Monq4+Yew0EHRIA==}
    engines: {node: '>=18'}
    cpu: [s390x]
    os: [linux]

  '@esbuild/linux-x64@0.23.1':
    resolution: {integrity: sha512-EV6+ovTsEXCPAp58g2dD68LxoP/wK5pRvgy0J/HxPGB009omFPv3Yet0HiaqvrIrgPTBuC6wCH1LTOY91EO5hQ==}
    engines: {node: '>=18'}
    cpu: [x64]
    os: [linux]

  '@esbuild/linux-x64@0.25.9':
    resolution: {integrity: sha512-iSwByxzRe48YVkmpbgoxVzn76BXjlYFXC7NvLYq+b+kDjyyk30J0JY47DIn8z1MO3K0oSl9fZoRmZPQI4Hklzg==}
    engines: {node: '>=18'}
    cpu: [x64]
    os: [linux]

  '@esbuild/netbsd-arm64@0.25.9':
    resolution: {integrity: sha512-9jNJl6FqaUG+COdQMjSCGW4QiMHH88xWbvZ+kRVblZsWrkXlABuGdFJ1E9L7HK+T0Yqd4akKNa/lO0+jDxQD4Q==}
    engines: {node: '>=18'}
    cpu: [arm64]
    os: [netbsd]

  '@esbuild/netbsd-x64@0.23.1':
    resolution: {integrity: sha512-aevEkCNu7KlPRpYLjwmdcuNz6bDFiE7Z8XC4CPqExjTvrHugh28QzUXVOZtiYghciKUacNktqxdpymplil1beA==}
    engines: {node: '>=18'}
    cpu: [x64]
    os: [netbsd]

  '@esbuild/netbsd-x64@0.25.9':
    resolution: {integrity: sha512-RLLdkflmqRG8KanPGOU7Rpg829ZHu8nFy5Pqdi9U01VYtG9Y0zOG6Vr2z4/S+/3zIyOxiK6cCeYNWOFR9QP87g==}
    engines: {node: '>=18'}
    cpu: [x64]
    os: [netbsd]

  '@esbuild/openbsd-arm64@0.23.1':
    resolution: {integrity: sha512-3x37szhLexNA4bXhLrCC/LImN/YtWis6WXr1VESlfVtVeoFJBRINPJ3f0a/6LV8zpikqoUg4hyXw0sFBt5Cr+Q==}
    engines: {node: '>=18'}
    cpu: [arm64]
    os: [openbsd]

  '@esbuild/openbsd-arm64@0.25.9':
    resolution: {integrity: sha512-YaFBlPGeDasft5IIM+CQAhJAqS3St3nJzDEgsgFixcfZeyGPCd6eJBWzke5piZuZ7CtL656eOSYKk4Ls2C0FRQ==}
    engines: {node: '>=18'}
    cpu: [arm64]
    os: [openbsd]

  '@esbuild/openbsd-x64@0.23.1':
    resolution: {integrity: sha512-aY2gMmKmPhxfU+0EdnN+XNtGbjfQgwZj43k8G3fyrDM/UdZww6xrWxmDkuz2eCZchqVeABjV5BpildOrUbBTqA==}
    engines: {node: '>=18'}
    cpu: [x64]
    os: [openbsd]

  '@esbuild/openbsd-x64@0.25.9':
    resolution: {integrity: sha512-1MkgTCuvMGWuqVtAvkpkXFmtL8XhWy+j4jaSO2wxfJtilVCi0ZE37b8uOdMItIHz4I6z1bWWtEX4CJwcKYLcuA==}
    engines: {node: '>=18'}
    cpu: [x64]
    os: [openbsd]

  '@esbuild/openharmony-arm64@0.25.9':
    resolution: {integrity: sha512-4Xd0xNiMVXKh6Fa7HEJQbrpP3m3DDn43jKxMjxLLRjWnRsfxjORYJlXPO4JNcXtOyfajXorRKY9NkOpTHptErg==}
    engines: {node: '>=18'}
    cpu: [arm64]
    os: [openharmony]

  '@esbuild/sunos-x64@0.23.1':
    resolution: {integrity: sha512-RBRT2gqEl0IKQABT4XTj78tpk9v7ehp+mazn2HbUeZl1YMdaGAQqhapjGTCe7uw7y0frDi4gS0uHzhvpFuI1sA==}
    engines: {node: '>=18'}
    cpu: [x64]
    os: [sunos]

  '@esbuild/sunos-x64@0.25.9':
    resolution: {integrity: sha512-WjH4s6hzo00nNezhp3wFIAfmGZ8U7KtrJNlFMRKxiI9mxEK1scOMAaa9i4crUtu+tBr+0IN6JCuAcSBJZfnphw==}
    engines: {node: '>=18'}
    cpu: [x64]
    os: [sunos]

  '@esbuild/win32-arm64@0.23.1':
    resolution: {integrity: sha512-4O+gPR5rEBe2FpKOVyiJ7wNDPA8nGzDuJ6gN4okSA1gEOYZ67N8JPk58tkWtdtPeLz7lBnY6I5L3jdsr3S+A6A==}
    engines: {node: '>=18'}
    cpu: [arm64]
    os: [win32]

  '@esbuild/win32-arm64@0.25.9':
    resolution: {integrity: sha512-mGFrVJHmZiRqmP8xFOc6b84/7xa5y5YvR1x8djzXpJBSv/UsNK6aqec+6JDjConTgvvQefdGhFDAs2DLAds6gQ==}
    engines: {node: '>=18'}
    cpu: [arm64]
    os: [win32]

  '@esbuild/win32-ia32@0.23.1':
    resolution: {integrity: sha512-BcaL0Vn6QwCwre3Y717nVHZbAa4UBEigzFm6VdsVdT/MbZ38xoj1X9HPkZhbmaBGUD1W8vxAfffbDe8bA6AKnQ==}
    engines: {node: '>=18'}
    cpu: [ia32]
    os: [win32]

  '@esbuild/win32-ia32@0.25.9':
    resolution: {integrity: sha512-b33gLVU2k11nVx1OhX3C8QQP6UHQK4ZtN56oFWvVXvz2VkDoe6fbG8TOgHFxEvqeqohmRnIHe5A1+HADk4OQww==}
    engines: {node: '>=18'}
    cpu: [ia32]
    os: [win32]

  '@esbuild/win32-x64@0.23.1':
    resolution: {integrity: sha512-BHpFFeslkWrXWyUPnbKm+xYYVYruCinGcftSBaa8zoF9hZO4BcSCFUvHVTtzpIY6YzUnYtuEhZ+C9iEXjxnasg==}
    engines: {node: '>=18'}
    cpu: [x64]
    os: [win32]

  '@esbuild/win32-x64@0.25.9':
    resolution: {integrity: sha512-PPOl1mi6lpLNQxnGoyAfschAodRFYXJ+9fs6WHXz7CSWKbOqiMZsubC+BQsVKuul+3vKLuwTHsS2c2y9EoKwxQ==}
    engines: {node: '>=18'}
    cpu: [x64]
    os: [win32]

  '@eslint-community/eslint-utils@4.7.0':
    resolution: {integrity: sha512-dyybb3AcajC7uha6CvhdVRJqaKyn7w2YKqKyAN37NKYgZT36w+iRb0Dymmc5qEJ549c/S31cMMSFd75bteCpCw==}
    engines: {node: ^12.22.0 || ^14.17.0 || >=16.0.0}
    peerDependencies:
      eslint: ^6.0.0 || ^7.0.0 || >=8.0.0

  '@eslint-community/regexpp@4.12.1':
    resolution: {integrity: sha512-CCZCDJuduB9OUkFkY2IgppNZMi2lBQgD2qzwXkEia16cge2pijY/aXi96CJMquDMn3nJdlPV1A5KrJEXwfLNzQ==}
    engines: {node: ^12.0.0 || ^14.0.0 || >=16.0.0}

  '@eslint/config-array@0.21.0':
    resolution: {integrity: sha512-ENIdc4iLu0d93HeYirvKmrzshzofPw6VkZRKQGe9Nv46ZnWUzcF1xV01dcvEg/1wXUR61OmmlSfyeyO7EvjLxQ==}
    engines: {node: ^18.18.0 || ^20.9.0 || >=21.1.0}

  '@eslint/config-helpers@0.3.1':
    resolution: {integrity: sha512-xR93k9WhrDYpXHORXpxVL5oHj3Era7wo6k/Wd8/IsQNnZUTzkGS29lyn3nAT05v6ltUuTFVCCYDEGfy2Or/sPA==}
    engines: {node: ^18.18.0 || ^20.9.0 || >=21.1.0}

  '@eslint/core@0.15.2':
    resolution: {integrity: sha512-78Md3/Rrxh83gCxoUc0EiciuOHsIITzLy53m3d9UyiW8y9Dj2D29FeETqyKA+BRK76tnTp6RXWb3pCay8Oyomg==}
    engines: {node: ^18.18.0 || ^20.9.0 || >=21.1.0}

  '@eslint/eslintrc@2.1.4':
    resolution: {integrity: sha512-269Z39MS6wVJtsoUl10L60WdkhJVdPG24Q4eZTH3nnF6lpvSShEK3wQjDX9JRWAUPvPh7COouPpU9IrqaZFvtQ==}
    engines: {node: ^12.22.0 || ^14.17.0 || >=16.0.0}

  '@eslint/eslintrc@3.3.1':
    resolution: {integrity: sha512-gtF186CXhIl1p4pJNGZw8Yc6RlshoePRvE0X91oPGb3vZ8pM3qOS9W9NGPat9LziaBV7XrJWGylNQXkGcnM3IQ==}
    engines: {node: ^18.18.0 || ^20.9.0 || >=21.1.0}

  '@eslint/js@9.34.0':
    resolution: {integrity: sha512-EoyvqQnBNsV1CWaEJ559rxXL4c8V92gxirbawSmVUOWXlsRxxQXl6LmCpdUblgxgSkDIqKnhzba2SjRTI/A5Rw==}
    engines: {node: ^18.18.0 || ^20.9.0 || >=21.1.0}

  '@eslint/object-schema@2.1.6':
    resolution: {integrity: sha512-RBMg5FRL0I0gs51M/guSAj5/e14VQ4tpZnQNWwuDT66P14I43ItmPfIZRhO9fUVIPOAQXU47atlywZ/czoqFPA==}
    engines: {node: ^18.18.0 || ^20.9.0 || >=21.1.0}

  '@eslint/plugin-kit@0.3.5':
    resolution: {integrity: sha512-Z5kJ+wU3oA7MMIqVR9tyZRtjYPr4OC004Q4Rw7pgOKUOKkJfZ3O24nz3WYfGRpMDNmcOi3TwQOmgm7B7Tpii0w==}
    engines: {node: ^18.18.0 || ^20.9.0 || >=21.1.0}

  '@humanfs/core@0.19.1':
    resolution: {integrity: sha512-5DyQ4+1JEUzejeK1JGICcideyfUbGixgS9jNgex5nqkW+cY7WZhxBigmieN5Qnw9ZosSNVC9KQKyb+GUaGyKUA==}
    engines: {node: '>=18.18.0'}

  '@humanfs/node@0.16.6':
    resolution: {integrity: sha512-YuI2ZHQL78Q5HbhDiBA1X4LmYdXCKCMQIfw0pw7piHJwyREFebJUvrQN4cMssyES6x+vfUbx1CIpaQUKYdQZOw==}
    engines: {node: '>=18.18.0'}

  '@humanwhocodes/module-importer@1.0.1':
    resolution: {integrity: sha512-bxveV4V8v5Yb4ncFTT3rPSgZBOpCkjfK0y4oVVVJwIuDVBRMDXrPyXRL988i5ap9m9bnyEEjWfm5WkBmtffLfA==}
    engines: {node: '>=12.22'}

  '@humanwhocodes/retry@0.3.1':
    resolution: {integrity: sha512-JBxkERygn7Bv/GbN5Rv8Ul6LVknS+5Bp6RgDC/O8gEBU/yeH5Ui5C/OlWrTb6qct7LjjfT6Re2NxB0ln0yYybA==}
    engines: {node: '>=18.18'}

  '@humanwhocodes/retry@0.4.3':
    resolution: {integrity: sha512-bV0Tgo9K4hfPCek+aMAn81RppFKv2ySDQeMoSZuvTASywNTnVJCArCZE2FWqpvIatKu7VMRLWlR1EazvVhDyhQ==}
    engines: {node: '>=18.18'}

  '@img/sharp-darwin-arm64@0.34.3':
    resolution: {integrity: sha512-ryFMfvxxpQRsgZJqBd4wsttYQbCxsJksrv9Lw/v798JcQ8+w84mBWuXwl+TT0WJ/WrYOLaYpwQXi3sA9nTIaIg==}
    engines: {node: ^18.17.0 || ^20.3.0 || >=21.0.0}
    cpu: [arm64]
    os: [darwin]

  '@img/sharp-darwin-x64@0.34.3':
    resolution: {integrity: sha512-yHpJYynROAj12TA6qil58hmPmAwxKKC7reUqtGLzsOHfP7/rniNGTL8tjWX6L3CTV4+5P4ypcS7Pp+7OB+8ihA==}
    engines: {node: ^18.17.0 || ^20.3.0 || >=21.0.0}
    cpu: [x64]
    os: [darwin]

  '@img/sharp-libvips-darwin-arm64@1.2.0':
    resolution: {integrity: sha512-sBZmpwmxqwlqG9ueWFXtockhsxefaV6O84BMOrhtg/YqbTaRdqDE7hxraVE3y6gVM4eExmfzW4a8el9ArLeEiQ==}
    cpu: [arm64]
    os: [darwin]

  '@img/sharp-libvips-darwin-x64@1.2.0':
    resolution: {integrity: sha512-M64XVuL94OgiNHa5/m2YvEQI5q2cl9d/wk0qFTDVXcYzi43lxuiFTftMR1tOnFQovVXNZJ5TURSDK2pNe9Yzqg==}
    cpu: [x64]
    os: [darwin]

  '@img/sharp-libvips-linux-arm64@1.2.0':
    resolution: {integrity: sha512-RXwd0CgG+uPRX5YYrkzKyalt2OJYRiJQ8ED/fi1tq9WQW2jsQIn0tqrlR5l5dr/rjqq6AHAxURhj2DVjyQWSOA==}
    cpu: [arm64]
    os: [linux]

  '@img/sharp-libvips-linux-arm@1.2.0':
    resolution: {integrity: sha512-mWd2uWvDtL/nvIzThLq3fr2nnGfyr/XMXlq8ZJ9WMR6PXijHlC3ksp0IpuhK6bougvQrchUAfzRLnbsen0Cqvw==}
    cpu: [arm]
    os: [linux]

  '@img/sharp-libvips-linux-ppc64@1.2.0':
    resolution: {integrity: sha512-Xod/7KaDDHkYu2phxxfeEPXfVXFKx70EAFZ0qyUdOjCcxbjqyJOEUpDe6RIyaunGxT34Anf9ue/wuWOqBW2WcQ==}
    cpu: [ppc64]
    os: [linux]

  '@img/sharp-libvips-linux-s390x@1.2.0':
    resolution: {integrity: sha512-eMKfzDxLGT8mnmPJTNMcjfO33fLiTDsrMlUVcp6b96ETbnJmd4uvZxVJSKPQfS+odwfVaGifhsB07J1LynFehw==}
    cpu: [s390x]
    os: [linux]

  '@img/sharp-libvips-linux-x64@1.2.0':
    resolution: {integrity: sha512-ZW3FPWIc7K1sH9E3nxIGB3y3dZkpJlMnkk7z5tu1nSkBoCgw2nSRTFHI5pB/3CQaJM0pdzMF3paf9ckKMSE9Tg==}
    cpu: [x64]
    os: [linux]

  '@img/sharp-libvips-linuxmusl-arm64@1.2.0':
    resolution: {integrity: sha512-UG+LqQJbf5VJ8NWJ5Z3tdIe/HXjuIdo4JeVNADXBFuG7z9zjoegpzzGIyV5zQKi4zaJjnAd2+g2nna8TZvuW9Q==}
    cpu: [arm64]
    os: [linux]

  '@img/sharp-libvips-linuxmusl-x64@1.2.0':
    resolution: {integrity: sha512-SRYOLR7CXPgNze8akZwjoGBoN1ThNZoqpOgfnOxmWsklTGVfJiGJoC/Lod7aNMGA1jSsKWM1+HRX43OP6p9+6Q==}
    cpu: [x64]
    os: [linux]

  '@img/sharp-linux-arm64@0.34.3':
    resolution: {integrity: sha512-QdrKe3EvQrqwkDrtuTIjI0bu6YEJHTgEeqdzI3uWJOH6G1O8Nl1iEeVYRGdj1h5I21CqxSvQp1Yv7xeU3ZewbA==}
    engines: {node: ^18.17.0 || ^20.3.0 || >=21.0.0}
    cpu: [arm64]
    os: [linux]

  '@img/sharp-linux-arm@0.34.3':
    resolution: {integrity: sha512-oBK9l+h6KBN0i3dC8rYntLiVfW8D8wH+NPNT3O/WBHeW0OQWCjfWksLUaPidsrDKpJgXp3G3/hkmhptAW0I3+A==}
    engines: {node: ^18.17.0 || ^20.3.0 || >=21.0.0}
    cpu: [arm]
    os: [linux]

  '@img/sharp-linux-ppc64@0.34.3':
    resolution: {integrity: sha512-GLtbLQMCNC5nxuImPR2+RgrviwKwVql28FWZIW1zWruy6zLgA5/x2ZXk3mxj58X/tszVF69KK0Is83V8YgWhLA==}
    engines: {node: ^18.17.0 || ^20.3.0 || >=21.0.0}
    cpu: [ppc64]
    os: [linux]

  '@img/sharp-linux-s390x@0.34.3':
    resolution: {integrity: sha512-3gahT+A6c4cdc2edhsLHmIOXMb17ltffJlxR0aC2VPZfwKoTGZec6u5GrFgdR7ciJSsHT27BD3TIuGcuRT0KmQ==}
    engines: {node: ^18.17.0 || ^20.3.0 || >=21.0.0}
    cpu: [s390x]
    os: [linux]

  '@img/sharp-linux-x64@0.34.3':
    resolution: {integrity: sha512-8kYso8d806ypnSq3/Ly0QEw90V5ZoHh10yH0HnrzOCr6DKAPI6QVHvwleqMkVQ0m+fc7EH8ah0BB0QPuWY6zJQ==}
    engines: {node: ^18.17.0 || ^20.3.0 || >=21.0.0}
    cpu: [x64]
    os: [linux]

  '@img/sharp-linuxmusl-arm64@0.34.3':
    resolution: {integrity: sha512-vAjbHDlr4izEiXM1OTggpCcPg9tn4YriK5vAjowJsHwdBIdx0fYRsURkxLG2RLm9gyBq66gwtWI8Gx0/ov+JKQ==}
    engines: {node: ^18.17.0 || ^20.3.0 || >=21.0.0}
    cpu: [arm64]
    os: [linux]

  '@img/sharp-linuxmusl-x64@0.34.3':
    resolution: {integrity: sha512-gCWUn9547K5bwvOn9l5XGAEjVTTRji4aPTqLzGXHvIr6bIDZKNTA34seMPgM0WmSf+RYBH411VavCejp3PkOeQ==}
    engines: {node: ^18.17.0 || ^20.3.0 || >=21.0.0}
    cpu: [x64]
    os: [linux]

  '@img/sharp-wasm32@0.34.3':
    resolution: {integrity: sha512-+CyRcpagHMGteySaWos8IbnXcHgfDn7pO2fiC2slJxvNq9gDipYBN42/RagzctVRKgxATmfqOSulgZv5e1RdMg==}
    engines: {node: ^18.17.0 || ^20.3.0 || >=21.0.0}
    cpu: [wasm32]

  '@img/sharp-win32-arm64@0.34.3':
    resolution: {integrity: sha512-MjnHPnbqMXNC2UgeLJtX4XqoVHHlZNd+nPt1kRPmj63wURegwBhZlApELdtxM2OIZDRv/DFtLcNhVbd1z8GYXQ==}
    engines: {node: ^18.17.0 || ^20.3.0 || >=21.0.0}
    cpu: [arm64]
    os: [win32]

  '@img/sharp-win32-ia32@0.34.3':
    resolution: {integrity: sha512-xuCdhH44WxuXgOM714hn4amodJMZl3OEvf0GVTm0BEyMeA2to+8HEdRPShH0SLYptJY1uBw+SCFP9WVQi1Q/cw==}
    engines: {node: ^18.17.0 || ^20.3.0 || >=21.0.0}
    cpu: [ia32]
    os: [win32]

  '@img/sharp-win32-x64@0.34.3':
    resolution: {integrity: sha512-OWwz05d++TxzLEv4VnsTz5CmZ6mI6S05sfQGEMrNrQcOEERbX46332IvE7pO/EUiw7jUrrS40z/M7kPyjfl04g==}
    engines: {node: ^18.17.0 || ^20.3.0 || >=21.0.0}
    cpu: [x64]
    os: [win32]

  '@isaacs/cliui@8.0.2':
    resolution: {integrity: sha512-O8jcjabXaleOG9DQ0+ARXWZBTfnP4WNAqzuiJK7ll44AmxGKv/J2M4TPjxjY3znBCfvBXFzucm1twdyFybFqEA==}
    engines: {node: '>=12'}

  '@isaacs/fs-minipass@4.0.1':
    resolution: {integrity: sha512-wgm9Ehl2jpeqP3zw/7mo3kRHFp5MEDhqAdwy1fTGkHAwnkGOVsgpvQhL8B5n1qlb01jV3n/bI0ZfZp5lWA1k4w==}
    engines: {node: '>=18.0.0'}

  '@istanbuljs/schema@0.1.3':
    resolution: {integrity: sha512-ZXRY4jNvVgSVQ8DL3LTcakaAtXwTVUxE81hslsyD2AtoXW/wVob10HkOJ1X/pAlcI7D+2YoZKg5do8G/w6RYgA==}
    engines: {node: '>=8'}

  '@jridgewell/gen-mapping@0.3.13':
    resolution: {integrity: sha512-2kkt/7niJ6MgEPxF0bYdQ6etZaA+fQvDcLKckhy1yIQOzaoKjBBjSj63/aLVjYE3qhRt5dvM+uUyfCg6UKCBbA==}

  '@jridgewell/remapping@2.3.5':
    resolution: {integrity: sha512-LI9u/+laYG4Ds1TDKSJW2YPrIlcVYOwi2fUC6xB43lueCjgxV4lffOCZCtYFiH6TNOX+tQKXx97T4IKHbhyHEQ==}

  '@jridgewell/resolve-uri@3.1.2':
    resolution: {integrity: sha512-bRISgCIjP20/tbWSPWMEi54QVPRZExkuD9lJL+UIxUKtwVJA8wW1Trb1jMs1RFXo1CBTNZ/5hpC9QvmKWdopKw==}
    engines: {node: '>=6.0.0'}

  '@jridgewell/sourcemap-codec@1.5.5':
    resolution: {integrity: sha512-cYQ9310grqxueWbl+WuIUIaiUaDcj7WOq5fVhEljNVgRfOUhY9fy2zTvfoqWsnebh8Sl70VScFbICvJnLKB0Og==}

  '@jridgewell/trace-mapping@0.3.30':
    resolution: {integrity: sha512-GQ7Nw5G2lTu/BtHTKfXhKHok2WGetd4XYcVKGx00SjAk8GMwgJM3zr6zORiPGuOE+/vkc90KtTosSSvaCjKb2Q==}

<<<<<<< HEAD
  '@noble/ciphers@1.3.0':
    resolution: {integrity: sha512-2I0gnIVPtfnMw9ee9h1dJG7tp81+8Ob3OJb3Mv37rx5L40/b0i7djjCVvGOVqc9AEIQyvyu1i6ypKdFw8R8gQw==}
    engines: {node: ^14.21.3 || >=16}
=======
  '@next/env@15.5.2':
    resolution: {integrity: sha512-Qe06ew4zt12LeO6N7j8/nULSOe3fMXE4dM6xgpBQNvdzyK1sv5y4oAP3bq4LamrvGCZtmRYnW8URFCeX5nFgGg==}

  '@next/swc-darwin-arm64@15.5.2':
    resolution: {integrity: sha512-8bGt577BXGSd4iqFygmzIfTYizHb0LGWqH+qgIF/2EDxS5JsSdERJKA8WgwDyNBZgTIIA4D8qUtoQHmxIIquoQ==}
    engines: {node: '>= 10'}
    cpu: [arm64]
    os: [darwin]

  '@next/swc-darwin-x64@15.5.2':
    resolution: {integrity: sha512-2DjnmR6JHK4X+dgTXt5/sOCu/7yPtqpYt8s8hLkHFK3MGkka2snTv3yRMdHvuRtJVkPwCGsvBSwmoQCHatauFQ==}
    engines: {node: '>= 10'}
    cpu: [x64]
    os: [darwin]

  '@next/swc-linux-arm64-gnu@15.5.2':
    resolution: {integrity: sha512-3j7SWDBS2Wov/L9q0mFJtEvQ5miIqfO4l7d2m9Mo06ddsgUK8gWfHGgbjdFlCp2Ek7MmMQZSxpGFqcC8zGh2AA==}
    engines: {node: '>= 10'}
    cpu: [arm64]
    os: [linux]

  '@next/swc-linux-arm64-musl@15.5.2':
    resolution: {integrity: sha512-s6N8k8dF9YGc5T01UPQ08yxsK6fUow5gG1/axWc1HVVBYQBgOjca4oUZF7s4p+kwhkB1bDSGR8QznWrFZ/Rt5g==}
    engines: {node: '>= 10'}
    cpu: [arm64]
    os: [linux]

  '@next/swc-linux-x64-gnu@15.5.2':
    resolution: {integrity: sha512-o1RV/KOODQh6dM6ZRJGZbc+MOAHww33Vbs5JC9Mp1gDk8cpEO+cYC/l7rweiEalkSm5/1WGa4zY7xrNwObN4+Q==}
    engines: {node: '>= 10'}
    cpu: [x64]
    os: [linux]

  '@next/swc-linux-x64-musl@15.5.2':
    resolution: {integrity: sha512-/VUnh7w8RElYZ0IV83nUcP/J4KJ6LLYliiBIri3p3aW2giF+PAVgZb6mk8jbQSB3WlTai8gEmCAr7kptFa1H6g==}
    engines: {node: '>= 10'}
    cpu: [x64]
    os: [linux]

  '@next/swc-win32-arm64-msvc@15.5.2':
    resolution: {integrity: sha512-sMPyTvRcNKXseNQ/7qRfVRLa0VhR0esmQ29DD6pqvG71+JdVnESJaHPA8t7bc67KD5spP3+DOCNLhqlEI2ZgQg==}
    engines: {node: '>= 10'}
    cpu: [arm64]
    os: [win32]

  '@next/swc-win32-x64-msvc@15.5.2':
    resolution: {integrity: sha512-W5VvyZHnxG/2ukhZF/9Ikdra5fdNftxI6ybeVKYvBPDtyx7x4jPPSNduUkfH5fo3zG0JQ0bPxgy41af2JX5D4Q==}
    engines: {node: '>= 10'}
    cpu: [x64]
    os: [win32]
>>>>>>> 70e0caf5

  '@noble/curves@1.2.0':
    resolution: {integrity: sha512-oYclrNgRaM9SsBUBVbb8M6DTV7ZHRTKugureoYEncY5c65HOmRzvSiTE3y5CYaPYJA/GVkrhXEoF0M3Ya9PMnw==}

  '@noble/curves@1.9.1':
    resolution: {integrity: sha512-k11yZxZg+t+gWvBbIswW0yoJlu8cHOC7dhunwOzoWH/mXGBiYyR4YY6hAEK/3EUs4UpB8la1RfdRpeGsFHkWsA==}
    engines: {node: ^14.21.3 || >=16}

  '@noble/curves@1.9.7':
    resolution: {integrity: sha512-gbKGcRUYIjA3/zCCNaWDciTMFI0dCkvou3TL8Zmy5Nc7sJ47a0jtOeZoTaMxkuqRo9cRhjOdZJXegxYE5FN/xw==}
    engines: {node: ^14.21.3 || >=16}

  '@noble/hashes@1.3.2':
    resolution: {integrity: sha512-MVC8EAQp7MvEcm30KWENFjgR+Mkmf+D189XJTkFIlwohU5hcBbn1ZkKq7KVTi2Hme3PMGF390DaL52beVrIihQ==}
    engines: {node: '>= 16'}

  '@noble/hashes@1.8.0':
    resolution: {integrity: sha512-jCs9ldd7NwzpgXDIf6P3+NrHh9/sD6CQdxHyjQI+h/6rDNo88ypBxxz45UDuZHz9r3tNz7N/VInSVoVdtXEI4A==}
    engines: {node: ^14.21.3 || >=16}

  '@nodelib/fs.scandir@2.1.5':
    resolution: {integrity: sha512-vq24Bq3ym5HEQm2NKCr3yXDwjc7vTsEThRDnkp2DK9p1uqLR+DHurm/NOTo0KG7HYHU7eppKZj3MyqYuMBf62g==}
    engines: {node: '>= 8'}

  '@nodelib/fs.stat@2.0.5':
    resolution: {integrity: sha512-RkhPPp2zrqDAQA/2jNhnztcPAlv64XdhIp7a7454A5ovI7Bukxgt7MX7udwAu3zg1DcpPU0rz3VV1SeaqvY4+A==}
    engines: {node: '>= 8'}

  '@nodelib/fs.walk@1.2.8':
    resolution: {integrity: sha512-oGB+UxlgWcgQkgwo8GcEGwemoTFt3FIO9ababBmaGwXIoBKZ+GTy0pP185beGg7Llih/NSHSV2XAs1lnznocSg==}
    engines: {node: '>= 8'}

  '@pkgjs/parseargs@0.11.0':
    resolution: {integrity: sha512-+1VkjdD0QBLPodGrJUeqarH8VAIvQODIbwh9XpP5Syisf7YoQgsJKPNFoqqLQlu+VQ/tVSshMR6loPMn8U+dPg==}
    engines: {node: '>=14'}

  '@playwright/test@1.55.0':
    resolution: {integrity: sha512-04IXzPwHrW69XusN/SIdDdKZBzMfOT9UNT/YiJit/xpy2VuAoB8NHc8Aplb96zsWDddLnbkPL3TsmrS04ZU2xQ==}
    engines: {node: '>=18'}
    hasBin: true

  '@polkadot/keyring@12.6.2':
    resolution: {integrity: sha512-O3Q7GVmRYm8q7HuB3S0+Yf/q/EB2egKRRU3fv9b3B7V+A52tKzA+vIwEmNVaD1g5FKW9oB97rmpggs0zaKFqHw==}
    engines: {node: '>=18'}
    peerDependencies:
      '@polkadot/util': 12.6.2
      '@polkadot/util-crypto': 12.6.2

  '@polkadot/networks@12.6.2':
    resolution: {integrity: sha512-1oWtZm1IvPWqvMrldVH6NI2gBoCndl5GEwx7lAuQWGr7eNL+6Bdc5K3Z9T0MzFvDGoi2/CBqjX9dRKo39pDC/w==}
    engines: {node: '>=18'}

  '@polkadot/types-augment@10.13.1':
    resolution: {integrity: sha512-TcrLhf95FNFin61qmVgOgayzQB/RqVsSg9thAso1Fh6pX4HSbvI35aGPBAn3SkA6R+9/TmtECirpSNLtIGFn0g==}
    engines: {node: '>=18'}

  '@polkadot/types-codec@10.13.1':
    resolution: {integrity: sha512-AiQ2Vv2lbZVxEdRCN8XSERiWlOWa2cTDLnpAId78EnCtx4HLKYQSd+Jk9Y4BgO35R79mchK4iG+w6gZ+ukG2bg==}
    engines: {node: '>=18'}

  '@polkadot/types-create@10.13.1':
    resolution: {integrity: sha512-Usn1jqrz35SXgCDAqSXy7mnD6j4RvB4wyzTAZipFA6DGmhwyxxIgOzlWQWDb+1PtPKo9vtMzen5IJ+7w5chIeA==}
    engines: {node: '>=18'}

  '@polkadot/types@10.13.1':
    resolution: {integrity: sha512-Hfvg1ZgJlYyzGSAVrDIpp3vullgxrjOlh/CSThd/PI4TTN1qHoPSFm2hs77k3mKkOzg+LrWsLE0P/LP2XddYcw==}
    engines: {node: '>=18'}

  '@polkadot/util-crypto@12.6.2':
    resolution: {integrity: sha512-FEWI/dJ7wDMNN1WOzZAjQoIcCP/3vz3wvAp5QQm+lOrzOLj0iDmaIGIcBkz8HVm3ErfSe/uKP0KS4jgV/ib+Mg==}
    engines: {node: '>=18'}
    peerDependencies:
      '@polkadot/util': 12.6.2

  '@polkadot/util@12.6.2':
    resolution: {integrity: sha512-l8TubR7CLEY47240uki0TQzFvtnxFIO7uI/0GoWzpYD/O62EIAMRsuY01N4DuwgKq2ZWD59WhzsLYmA5K6ksdw==}
    engines: {node: '>=18'}

  '@polkadot/wasm-bridge@7.5.1':
    resolution: {integrity: sha512-E+N3CSnX3YaXpAmfIQ+4bTyiAqJQKvVcMaXjkuL8Tp2zYffClWLG5e+RY15Uh+EWfUl9If4y6cLZi3D5NcpAGQ==}
    engines: {node: '>=18'}
    peerDependencies:
      '@polkadot/util': '*'
      '@polkadot/x-randomvalues': '*'

  '@polkadot/wasm-crypto-asmjs@7.5.1':
    resolution: {integrity: sha512-jAg7Uusk+xeHQ+QHEH4c/N3b1kEGBqZb51cWe+yM61kKpQwVGZhNdlWetW6U23t/BMyZArIWMsZqmK/Ij0PHog==}
    engines: {node: '>=18'}
    peerDependencies:
      '@polkadot/util': '*'

  '@polkadot/wasm-crypto-init@7.5.1':
    resolution: {integrity: sha512-Obu4ZEo5jYO6sN31eqCNOXo88rPVkP9TrUOyynuFCnXnXr8V/HlmY/YkAd9F87chZnkTJRlzak17kIWr+i7w3A==}
    engines: {node: '>=18'}
    peerDependencies:
      '@polkadot/util': '*'
      '@polkadot/x-randomvalues': '*'

  '@polkadot/wasm-crypto-wasm@7.5.1':
    resolution: {integrity: sha512-S2yQSGbOGTcaV6UdipFVyEGanJvG6uD6Tg7XubxpiGbNAblsyYKeFcxyH1qCosk/4qf+GIUwlOL4ydhosZflqg==}
    engines: {node: '>=18'}
    peerDependencies:
      '@polkadot/util': '*'

  '@polkadot/wasm-crypto@7.5.1':
    resolution: {integrity: sha512-acjt4VJ3w19v7b/SIPsV/5k9s6JsragHKPnwoZ0KTfBvAFXwzz80jUzVGxA06SKHacfCUe7vBRlz7M5oRby1Pw==}
    engines: {node: '>=18'}
    peerDependencies:
      '@polkadot/util': '*'
      '@polkadot/x-randomvalues': '*'

  '@polkadot/wasm-util@7.5.1':
    resolution: {integrity: sha512-sbvu71isFhPXpvMVX+EkRnUg/+54Tx7Sf9BEMqxxoPj7cG1I/MKeDEwbQz6MaU4gm7xJqvEWCAemLFcXfHQ/2A==}
    engines: {node: '>=18'}
    peerDependencies:
      '@polkadot/util': '*'

  '@polkadot/x-bigint@12.6.2':
    resolution: {integrity: sha512-HSIk60uFPX4GOFZSnIF7VYJz7WZA7tpFJsne7SzxOooRwMTWEtw3fUpFy5cYYOeLh17/kHH1Y7SVcuxzVLc74Q==}
    engines: {node: '>=18'}

  '@polkadot/x-global@12.6.2':
    resolution: {integrity: sha512-a8d6m+PW98jmsYDtAWp88qS4dl8DyqUBsd0S+WgyfSMtpEXu6v9nXDgPZgwF5xdDvXhm+P0ZfVkVTnIGrScb5g==}
    engines: {node: '>=18'}

  '@polkadot/x-randomvalues@12.6.2':
    resolution: {integrity: sha512-Vr8uG7rH2IcNJwtyf5ebdODMcr0XjoCpUbI91Zv6AlKVYOGKZlKLYJHIwpTaKKB+7KPWyQrk4Mlym/rS7v9feg==}
    engines: {node: '>=18'}
    peerDependencies:
      '@polkadot/util': 12.6.2
      '@polkadot/wasm-util': '*'

  '@polkadot/x-textdecoder@12.6.2':
    resolution: {integrity: sha512-M1Bir7tYvNappfpFWXOJcnxUhBUFWkUFIdJSyH0zs5LmFtFdbKAeiDXxSp2Swp5ddOZdZgPac294/o2TnQKN1w==}
    engines: {node: '>=18'}

  '@polkadot/x-textencoder@12.6.2':
    resolution: {integrity: sha512-4N+3UVCpI489tUJ6cv3uf0PjOHvgGp9Dl+SZRLgFGt9mvxnvpW/7+XBADRMtlG4xi5gaRK7bgl5bmY6OMDsNdw==}
    engines: {node: '>=18'}

  '@rollup/rollup-android-arm-eabi@4.50.0':
    resolution: {integrity: sha512-lVgpeQyy4fWN5QYebtW4buT/4kn4p4IJ+kDNB4uYNT5b8c8DLJDg6titg20NIg7E8RWwdWZORW6vUFfrLyG3KQ==}
    cpu: [arm]
    os: [android]

  '@rollup/rollup-android-arm64@4.50.0':
    resolution: {integrity: sha512-2O73dR4Dc9bp+wSYhviP6sDziurB5/HCym7xILKifWdE9UsOe2FtNcM+I4xZjKrfLJnq5UR8k9riB87gauiQtw==}
    cpu: [arm64]
    os: [android]

  '@rollup/rollup-darwin-arm64@4.50.0':
    resolution: {integrity: sha512-vwSXQN8T4sKf1RHr1F0s98Pf8UPz7pS6P3LG9NSmuw0TVh7EmaE+5Ny7hJOZ0M2yuTctEsHHRTMi2wuHkdS6Hg==}
    cpu: [arm64]
    os: [darwin]

  '@rollup/rollup-darwin-x64@4.50.0':
    resolution: {integrity: sha512-cQp/WG8HE7BCGyFVuzUg0FNmupxC+EPZEwWu2FCGGw5WDT1o2/YlENbm5e9SMvfDFR6FRhVCBePLqj0o8MN7Vw==}
    cpu: [x64]
    os: [darwin]

  '@rollup/rollup-freebsd-arm64@4.50.0':
    resolution: {integrity: sha512-UR1uTJFU/p801DvvBbtDD7z9mQL8J80xB0bR7DqW7UGQHRm/OaKzp4is7sQSdbt2pjjSS72eAtRh43hNduTnnQ==}
    cpu: [arm64]
    os: [freebsd]

  '@rollup/rollup-freebsd-x64@4.50.0':
    resolution: {integrity: sha512-G/DKyS6PK0dD0+VEzH/6n/hWDNPDZSMBmqsElWnCRGrYOb2jC0VSupp7UAHHQ4+QILwkxSMaYIbQ72dktp8pKA==}
    cpu: [x64]
    os: [freebsd]

  '@rollup/rollup-linux-arm-gnueabihf@4.50.0':
    resolution: {integrity: sha512-u72Mzc6jyJwKjJbZZcIYmd9bumJu7KNmHYdue43vT1rXPm2rITwmPWF0mmPzLm9/vJWxIRbao/jrQmxTO0Sm9w==}
    cpu: [arm]
    os: [linux]

  '@rollup/rollup-linux-arm-musleabihf@4.50.0':
    resolution: {integrity: sha512-S4UefYdV0tnynDJV1mdkNawp0E5Qm2MtSs330IyHgaccOFrwqsvgigUD29uT+B/70PDY1eQ3t40+xf6wIvXJyg==}
    cpu: [arm]
    os: [linux]

  '@rollup/rollup-linux-arm64-gnu@4.50.0':
    resolution: {integrity: sha512-1EhkSvUQXJsIhk4msxP5nNAUWoB4MFDHhtc4gAYvnqoHlaL9V3F37pNHabndawsfy/Tp7BPiy/aSa6XBYbaD1g==}
    cpu: [arm64]
    os: [linux]

  '@rollup/rollup-linux-arm64-musl@4.50.0':
    resolution: {integrity: sha512-EtBDIZuDtVg75xIPIK1l5vCXNNCIRM0OBPUG+tbApDuJAy9mKago6QxX+tfMzbCI6tXEhMuZuN1+CU8iDW+0UQ==}
    cpu: [arm64]
    os: [linux]

  '@rollup/rollup-linux-loongarch64-gnu@4.50.0':
    resolution: {integrity: sha512-BGYSwJdMP0hT5CCmljuSNx7+k+0upweM2M4YGfFBjnFSZMHOLYR0gEEj/dxyYJ6Zc6AiSeaBY8dWOa11GF/ppQ==}
    cpu: [loong64]
    os: [linux]

  '@rollup/rollup-linux-ppc64-gnu@4.50.0':
    resolution: {integrity: sha512-I1gSMzkVe1KzAxKAroCJL30hA4DqSi+wGc5gviD0y3IL/VkvcnAqwBf4RHXHyvH66YVHxpKO8ojrgc4SrWAnLg==}
    cpu: [ppc64]
    os: [linux]

  '@rollup/rollup-linux-riscv64-gnu@4.50.0':
    resolution: {integrity: sha512-bSbWlY3jZo7molh4tc5dKfeSxkqnf48UsLqYbUhnkdnfgZjgufLS/NTA8PcP/dnvct5CCdNkABJ56CbclMRYCA==}
    cpu: [riscv64]
    os: [linux]

  '@rollup/rollup-linux-riscv64-musl@4.50.0':
    resolution: {integrity: sha512-LSXSGumSURzEQLT2e4sFqFOv3LWZsEF8FK7AAv9zHZNDdMnUPYH3t8ZlaeYYZyTXnsob3htwTKeWtBIkPV27iQ==}
    cpu: [riscv64]
    os: [linux]

  '@rollup/rollup-linux-s390x-gnu@4.50.0':
    resolution: {integrity: sha512-CxRKyakfDrsLXiCyucVfVWVoaPA4oFSpPpDwlMcDFQvrv3XY6KEzMtMZrA+e/goC8xxp2WSOxHQubP8fPmmjOQ==}
    cpu: [s390x]
    os: [linux]

  '@rollup/rollup-linux-x64-gnu@4.50.0':
    resolution: {integrity: sha512-8PrJJA7/VU8ToHVEPu14FzuSAqVKyo5gg/J8xUerMbyNkWkO9j2ExBho/68RnJsMGNJq4zH114iAttgm7BZVkA==}
    cpu: [x64]
    os: [linux]

  '@rollup/rollup-linux-x64-musl@4.50.0':
    resolution: {integrity: sha512-SkE6YQp+CzpyOrbw7Oc4MgXFvTw2UIBElvAvLCo230pyxOLmYwRPwZ/L5lBe/VW/qT1ZgND9wJfOsdy0XptRvw==}
    cpu: [x64]
    os: [linux]

  '@rollup/rollup-openharmony-arm64@4.50.0':
    resolution: {integrity: sha512-PZkNLPfvXeIOgJWA804zjSFH7fARBBCpCXxgkGDRjjAhRLOR8o0IGS01ykh5GYfod4c2yiiREuDM8iZ+pVsT+Q==}
    cpu: [arm64]
    os: [openharmony]

  '@rollup/rollup-win32-arm64-msvc@4.50.0':
    resolution: {integrity: sha512-q7cIIdFvWQoaCbLDUyUc8YfR3Jh2xx3unO8Dn6/TTogKjfwrax9SyfmGGK6cQhKtjePI7jRfd7iRYcxYs93esg==}
    cpu: [arm64]
    os: [win32]

  '@rollup/rollup-win32-ia32-msvc@4.50.0':
    resolution: {integrity: sha512-XzNOVg/YnDOmFdDKcxxK410PrcbcqZkBmz+0FicpW5jtjKQxcW1BZJEQOF0NJa6JO7CZhett8GEtRN/wYLYJuw==}
    cpu: [ia32]
    os: [win32]

  '@rollup/rollup-win32-x64-msvc@4.50.0':
    resolution: {integrity: sha512-xMmiWRR8sp72Zqwjgtf3QbZfF1wdh8X2ABu3EaozvZcyHJeU0r+XAnXdKgs4cCAp6ORoYoCygipYP1mjmbjrsg==}
    cpu: [x64]
    os: [win32]

  '@scure/base@1.2.6':
    resolution: {integrity: sha512-g/nm5FgUa//MCj1gV09zTJTaM6KBAHqLN907YVQqf7zC49+DcO4B1so4ZX07Ef10Twr6nuqYEH9GEggFXA4Fmg==}

<<<<<<< HEAD
  '@scure/bip32@1.7.0':
    resolution: {integrity: sha512-E4FFX/N3f4B80AKWp5dP6ow+flD1LQZo/w8UnLGYZO674jS6YnYeepycOOksv+vLPSpgN35wgKgy+ybfTb2SMw==}

  '@scure/bip39@1.6.0':
    resolution: {integrity: sha512-+lF0BbLiJNwVlev4eKelw1WWLaiKXw7sSl8T6FvBlWkdX+94aGJ4o8XjUdlyhTCjd8c+B3KT3JfS8P0bLRNU6A==}

  '@storagehub-sdk/core@0.0.2':
    resolution: {integrity: sha512-rVDeSXExH8IoMX1PITtLkbVQwpc76t2j8lklb55EvaziSHCmedNDdFZCqVS2HTENqGBL3YOKusLAxGr1TH9kWQ==}
=======
  '@storagehub-sdk/core@0.0.5':
    resolution: {integrity: sha512-8YNFNuWv7K3tlRf//Bw2Puri/eEmZV5hiQQaAuFhW/J83icbZ3YUzoTtiKoXclE78YVarNx4X+2wafzwPVYv9g==}
>>>>>>> 70e0caf5
    engines: {node: '>=22'}

  '@storagehub-sdk/msp-client@0.0.5':
    resolution: {integrity: sha512-ZAXgu7SMB3GIGBwf4QKwU1qw0yVPq/ajPYjz8gtY9hO2RKA36T6J4C199eDWnsZz7vAfAJIkn0Kg63bXLlhl9A==}
    engines: {node: '>=22'}
    peerDependencies:
      '@storagehub-sdk/core': '>=0.0.4'

  '@substrate/ss58-registry@1.51.0':
    resolution: {integrity: sha512-TWDurLiPxndFgKjVavCniytBIw+t4ViOi7TYp9h/D0NMmkEc9klFTo+827eyEJ0lELpqO207Ey7uGxUa+BS1jQ==}

  '@swc/helpers@0.5.15':
    resolution: {integrity: sha512-JQ5TuMi45Owi4/BIMAJBoSQoOJu12oOk/gADqlcUL9JEdHB8vyjUSsxqeNXnmXHjYKMi2WcYtezGEEhqUI/E2g==}

  '@tailwindcss/node@4.1.13':
    resolution: {integrity: sha512-eq3ouolC1oEFOAvOMOBAmfCIqZBJuvWvvYWh5h5iOYfe1HFC6+GZ6EIL0JdM3/niGRJmnrOc+8gl9/HGUaaptw==}

  '@tailwindcss/oxide-android-arm64@4.1.13':
    resolution: {integrity: sha512-BrpTrVYyejbgGo57yc8ieE+D6VT9GOgnNdmh5Sac6+t0m+v+sKQevpFVpwX3pBrM2qKrQwJ0c5eDbtjouY/+ew==}
    engines: {node: '>= 10'}
    cpu: [arm64]
    os: [android]

  '@tailwindcss/oxide-darwin-arm64@4.1.13':
    resolution: {integrity: sha512-YP+Jksc4U0KHcu76UhRDHq9bx4qtBftp9ShK/7UGfq0wpaP96YVnnjFnj3ZFrUAjc5iECzODl/Ts0AN7ZPOANQ==}
    engines: {node: '>= 10'}
    cpu: [arm64]
    os: [darwin]

  '@tailwindcss/oxide-darwin-x64@4.1.13':
    resolution: {integrity: sha512-aAJ3bbwrn/PQHDxCto9sxwQfT30PzyYJFG0u/BWZGeVXi5Hx6uuUOQEI2Fa43qvmUjTRQNZnGqe9t0Zntexeuw==}
    engines: {node: '>= 10'}
    cpu: [x64]
    os: [darwin]

  '@tailwindcss/oxide-freebsd-x64@4.1.13':
    resolution: {integrity: sha512-Wt8KvASHwSXhKE/dJLCCWcTSVmBj3xhVhp/aF3RpAhGeZ3sVo7+NTfgiN8Vey/Fi8prRClDs6/f0KXPDTZE6nQ==}
    engines: {node: '>= 10'}
    cpu: [x64]
    os: [freebsd]

  '@tailwindcss/oxide-linux-arm-gnueabihf@4.1.13':
    resolution: {integrity: sha512-mbVbcAsW3Gkm2MGwA93eLtWrwajz91aXZCNSkGTx/R5eb6KpKD5q8Ueckkh9YNboU8RH7jiv+ol/I7ZyQ9H7Bw==}
    engines: {node: '>= 10'}
    cpu: [arm]
    os: [linux]

  '@tailwindcss/oxide-linux-arm64-gnu@4.1.13':
    resolution: {integrity: sha512-wdtfkmpXiwej/yoAkrCP2DNzRXCALq9NVLgLELgLim1QpSfhQM5+ZxQQF8fkOiEpuNoKLp4nKZ6RC4kmeFH0HQ==}
    engines: {node: '>= 10'}
    cpu: [arm64]
    os: [linux]

  '@tailwindcss/oxide-linux-arm64-musl@4.1.13':
    resolution: {integrity: sha512-hZQrmtLdhyqzXHB7mkXfq0IYbxegaqTmfa1p9MBj72WPoDD3oNOh1Lnxf6xZLY9C3OV6qiCYkO1i/LrzEdW2mg==}
    engines: {node: '>= 10'}
    cpu: [arm64]
    os: [linux]

  '@tailwindcss/oxide-linux-x64-gnu@4.1.13':
    resolution: {integrity: sha512-uaZTYWxSXyMWDJZNY1Ul7XkJTCBRFZ5Fo6wtjrgBKzZLoJNrG+WderJwAjPzuNZOnmdrVg260DKwXCFtJ/hWRQ==}
    engines: {node: '>= 10'}
    cpu: [x64]
    os: [linux]

  '@tailwindcss/oxide-linux-x64-musl@4.1.13':
    resolution: {integrity: sha512-oXiPj5mi4Hdn50v5RdnuuIms0PVPI/EG4fxAfFiIKQh5TgQgX7oSuDWntHW7WNIi/yVLAiS+CRGW4RkoGSSgVQ==}
    engines: {node: '>= 10'}
    cpu: [x64]
    os: [linux]

  '@tailwindcss/oxide-wasm32-wasi@4.1.13':
    resolution: {integrity: sha512-+LC2nNtPovtrDwBc/nqnIKYh/W2+R69FA0hgoeOn64BdCX522u19ryLh3Vf3F8W49XBcMIxSe665kwy21FkhvA==}
    engines: {node: '>=14.0.0'}
    cpu: [wasm32]
    bundledDependencies:
      - '@napi-rs/wasm-runtime'
      - '@emnapi/core'
      - '@emnapi/runtime'
      - '@tybys/wasm-util'
      - '@emnapi/wasi-threads'
      - tslib

  '@tailwindcss/oxide-win32-arm64-msvc@4.1.13':
    resolution: {integrity: sha512-dziTNeQXtoQ2KBXmrjCxsuPk3F3CQ/yb7ZNZNA+UkNTeiTGgfeh+gH5Pi7mRncVgcPD2xgHvkFCh/MhZWSgyQg==}
    engines: {node: '>= 10'}
    cpu: [arm64]
    os: [win32]

  '@tailwindcss/oxide-win32-x64-msvc@4.1.13':
    resolution: {integrity: sha512-3+LKesjXydTkHk5zXX01b5KMzLV1xl2mcktBJkje7rhFUpUlYJy7IMOLqjIRQncLTa1WZZiFY/foAeB5nmaiTw==}
    engines: {node: '>= 10'}
    cpu: [x64]
    os: [win32]

  '@tailwindcss/oxide@4.1.13':
    resolution: {integrity: sha512-CPgsM1IpGRa880sMbYmG1s4xhAy3xEt1QULgTJGQmZUeNgXFR7s1YxYygmJyBGtou4SyEosGAGEeYqY7R53bIA==}
    engines: {node: '>= 10'}

  '@tailwindcss/postcss@4.1.13':
    resolution: {integrity: sha512-HLgx6YSFKJT7rJqh9oJs/TkBFhxuMOfUKSBEPYwV+t78POOBsdQ7crhZLzwcH3T0UyUuOzU/GK5pk5eKr3wCiQ==}

  '@tenkeylabs/dappwright@2.11.2':
    resolution: {integrity: sha512-ITIY1yKqSMoupuu3kKvUMdXOWUg4+T5O5NZLQKIuAf84zk7oxoIjIAgV2Go5QGynQTpSZhKK7o7YmE93PKPWtQ==}
    engines: {node: '>=20'}
    peerDependencies:
      playwright-core: '>1.0'

  '@types/bn.js@5.2.0':
    resolution: {integrity: sha512-DLbJ1BPqxvQhIGbeu8VbUC1DiAiahHtAYvA0ZEAa4P31F7IaArc8z3C3BRQdWX4mtLQuABG4yzp76ZrS02Ui1Q==}

  '@types/chai@5.2.2':
    resolution: {integrity: sha512-8kB30R7Hwqf40JPiKhVzodJs2Qc1ZJ5zuT3uzw5Hq/dhNCl3G3l83jfpdI1e20BP348+fV7VIL/+FxaXkqBmWg==}

  '@types/deep-eql@4.0.2':
    resolution: {integrity: sha512-c9h9dVVMigMPc4bwTvC5dxqtqJZwQPePsWjPlpSOnojbor6pGqdk541lfA7AqFQr5pB1BRdq0juY9db81BwyFw==}

  '@types/estree@1.0.8':
    resolution: {integrity: sha512-dWHzHa2WqEXI/O1E9OjrocMTKJl2mSrEolh1Iomrv6U+JuNwaHXsXx9bLu5gG7BUWFIN0skIQJQ/L1rIex4X6w==}

  '@types/json-schema@7.0.15':
    resolution: {integrity: sha512-5+fP8P8MFNC+AyZCDxrB2pkZFPGzqQWUzpSeuuVLvm8VMcorNYavBqoFcxK8bQz4Qsbn4oUEEem4wDLfcysGHA==}

  '@types/node@20.19.11':
    resolution: {integrity: sha512-uug3FEEGv0r+jrecvUUpbY8lLisvIjg6AAic6a2bSP5OEOLeJsDSnvhCDov7ipFFMXS3orMpzlmi0ZcuGkBbow==}

  '@types/node@22.7.5':
    resolution: {integrity: sha512-jML7s2NAzMWc//QSJ1a3prpk78cOPchGvXJsC3C6R6PSMoooztvRVQEz89gmBTBY1SPMaqo5teB4uNHPdetShQ==}

  '@types/react-dom@19.1.9':
    resolution: {integrity: sha512-qXRuZaOsAdXKFyOhRBg6Lqqc0yay13vN7KrIg4L7N4aaHN68ma9OK3NE1BoDFgFOTfM7zg+3/8+2n8rLUH3OKQ==}
    peerDependencies:
      '@types/react': ^19.0.0

  '@types/react@19.1.12':
    resolution: {integrity: sha512-cMoR+FoAf/Jyq6+Df2/Z41jISvGZZ2eTlnsaJRptmZ76Caldwy1odD4xTr/gNV9VLj0AWgg/nmkevIyUfIIq5w==}

  '@typescript-eslint/eslint-plugin@8.41.0':
    resolution: {integrity: sha512-8fz6oa6wEKZrhXWro/S3n2eRJqlRcIa6SlDh59FXJ5Wp5XRZ8B9ixpJDcjadHq47hMx0u+HW6SNa6LjJQ6NLtw==}
    engines: {node: ^18.18.0 || ^20.9.0 || >=21.1.0}
    peerDependencies:
      '@typescript-eslint/parser': ^8.41.0
      eslint: ^8.57.0 || ^9.0.0
      typescript: '>=4.8.4 <6.0.0'

  '@typescript-eslint/parser@8.41.0':
    resolution: {integrity: sha512-gTtSdWX9xiMPA/7MV9STjJOOYtWwIJIYxkQxnSV1U3xcE+mnJSH3f6zI0RYP+ew66WSlZ5ed+h0VCxsvdC1jJg==}
    engines: {node: ^18.18.0 || ^20.9.0 || >=21.1.0}
    peerDependencies:
      eslint: ^8.57.0 || ^9.0.0
      typescript: '>=4.8.4 <6.0.0'

  '@typescript-eslint/project-service@8.41.0':
    resolution: {integrity: sha512-b8V9SdGBQzQdjJ/IO3eDifGpDBJfvrNTp2QD9P2BeqWTGrRibgfgIlBSw6z3b6R7dPzg752tOs4u/7yCLxksSQ==}
    engines: {node: ^18.18.0 || ^20.9.0 || >=21.1.0}
    peerDependencies:
      typescript: '>=4.8.4 <6.0.0'

  '@typescript-eslint/scope-manager@8.41.0':
    resolution: {integrity: sha512-n6m05bXn/Cd6DZDGyrpXrELCPVaTnLdPToyhBoFkLIMznRUQUEQdSp96s/pcWSQdqOhrgR1mzJ+yItK7T+WPMQ==}
    engines: {node: ^18.18.0 || ^20.9.0 || >=21.1.0}

  '@typescript-eslint/tsconfig-utils@8.41.0':
    resolution: {integrity: sha512-TDhxYFPUYRFxFhuU5hTIJk+auzM/wKvWgoNYOPcOf6i4ReYlOoYN8q1dV5kOTjNQNJgzWN3TUUQMtlLOcUgdUw==}
    engines: {node: ^18.18.0 || ^20.9.0 || >=21.1.0}
    peerDependencies:
      typescript: '>=4.8.4 <6.0.0'

  '@typescript-eslint/type-utils@8.41.0':
    resolution: {integrity: sha512-63qt1h91vg3KsjVVonFJWjgSK7pZHSQFKH6uwqxAH9bBrsyRhO6ONoKyXxyVBzG1lJnFAJcKAcxLS54N1ee1OQ==}
    engines: {node: ^18.18.0 || ^20.9.0 || >=21.1.0}
    peerDependencies:
      eslint: ^8.57.0 || ^9.0.0
      typescript: '>=4.8.4 <6.0.0'

  '@typescript-eslint/types@8.41.0':
    resolution: {integrity: sha512-9EwxsWdVqh42afLbHP90n2VdHaWU/oWgbH2P0CfcNfdKL7CuKpwMQGjwev56vWu9cSKU7FWSu6r9zck6CVfnag==}
    engines: {node: ^18.18.0 || ^20.9.0 || >=21.1.0}

  '@typescript-eslint/typescript-estree@8.41.0':
    resolution: {integrity: sha512-D43UwUYJmGhuwHfY7MtNKRZMmfd8+p/eNSfFe6tH5mbVDto+VQCayeAt35rOx3Cs6wxD16DQtIKw/YXxt5E0UQ==}
    engines: {node: ^18.18.0 || ^20.9.0 || >=21.1.0}
    peerDependencies:
      typescript: '>=4.8.4 <6.0.0'

  '@typescript-eslint/utils@8.41.0':
    resolution: {integrity: sha512-udbCVstxZ5jiPIXrdH+BZWnPatjlYwJuJkDA4Tbo3WyYLh8NvB+h/bKeSZHDOFKfphsZYJQqaFtLeXEqurQn1A==}
    engines: {node: ^18.18.0 || ^20.9.0 || >=21.1.0}
    peerDependencies:
      eslint: ^8.57.0 || ^9.0.0
      typescript: '>=4.8.4 <6.0.0'

  '@typescript-eslint/visitor-keys@8.41.0':
    resolution: {integrity: sha512-+GeGMebMCy0elMNg67LRNoVnUFPIm37iu5CmHESVx56/9Jsfdpsvbv605DQ81Pi/x11IdKUsS5nzgTYbCQU9fg==}
    engines: {node: ^18.18.0 || ^20.9.0 || >=21.1.0}

  '@vitest/coverage-v8@3.2.4':
    resolution: {integrity: sha512-EyF9SXU6kS5Ku/U82E259WSnvg6c8KTjppUncuNdm5QHpe17mwREHnjDzozC8x9MZ0xfBUFSaLkRv4TMA75ALQ==}
    peerDependencies:
      '@vitest/browser': 3.2.4
      vitest: 3.2.4
    peerDependenciesMeta:
      '@vitest/browser':
        optional: true

  '@vitest/expect@3.2.4':
    resolution: {integrity: sha512-Io0yyORnB6sikFlt8QW5K7slY4OjqNX9jmJQ02QDda8lyM6B5oNgVWoSoKPac8/kgnCUzuHQKrSLtu/uOqqrig==}

  '@vitest/mocker@3.2.4':
    resolution: {integrity: sha512-46ryTE9RZO/rfDd7pEqFl7etuyzekzEhUbTW3BvmeO/BcCMEgq59BKhek3dXDWgAj4oMK6OZi+vRr1wPW6qjEQ==}
    peerDependencies:
      msw: ^2.4.9
      vite: ^5.0.0 || ^6.0.0 || ^7.0.0-0
    peerDependenciesMeta:
      msw:
        optional: true
      vite:
        optional: true

  '@vitest/pretty-format@3.2.4':
    resolution: {integrity: sha512-IVNZik8IVRJRTr9fxlitMKeJeXFFFN0JaB9PHPGQ8NKQbGpfjlTx9zO4RefN8gp7eqjNy8nyK3NZmBzOPeIxtA==}

  '@vitest/runner@3.2.4':
    resolution: {integrity: sha512-oukfKT9Mk41LreEW09vt45f8wx7DordoWUZMYdY/cyAk7w5TWkTRCNZYF7sX7n2wB7jyGAl74OxgwhPgKaqDMQ==}

  '@vitest/snapshot@3.2.4':
    resolution: {integrity: sha512-dEYtS7qQP2CjU27QBC5oUOxLE/v5eLkGqPE0ZKEIDGMs4vKWe7IjgLOeauHsR0D5YuuycGRO5oSRXnwnmA78fQ==}

  '@vitest/spy@3.2.4':
    resolution: {integrity: sha512-vAfasCOe6AIK70iP5UD11Ac4siNUNJ9i/9PZ3NKx07sG6sUxeag1LWdNrMWeKKYBLlzuK+Gn65Yd5nyL6ds+nw==}

  '@vitest/utils@3.2.4':
    resolution: {integrity: sha512-fB2V0JFrQSMsCo9HiSq3Ezpdv4iYaXRG1Sx8edX3MwxfyNn83mKiGzOcH+Fkxt4MHxr3y42fQi1oeAInqgX2QA==}

  abitype@1.1.0:
    resolution: {integrity: sha512-6Vh4HcRxNMLA0puzPjM5GBgT4aAcFGKZzSgAXvuZ27shJP6NEpielTuqbBmZILR5/xd0PizkBGy5hReKz9jl5A==}
    peerDependencies:
      typescript: '>=5.0.4'
      zod: ^3.22.0 || ^4.0.0
    peerDependenciesMeta:
      typescript:
        optional: true
      zod:
        optional: true

  acorn-jsx@5.3.2:
    resolution: {integrity: sha512-rq9s+JNhf0IChjtDXxllJ7g41oZk5SlXtp0LHwyA5cejwn7vKmKp4pPri6YEePv2PU65sAsegbXtIinmDFDXgQ==}
    peerDependencies:
      acorn: ^6.0.0 || ^7.0.0 || ^8.0.0

  acorn@8.15.0:
    resolution: {integrity: sha512-NZyJarBfL7nWwIq+FDL6Zp/yHEhePMNnnJ0y3qfieCrmNvYct8uvtiV41UvlSe6apAfk0fY1FbWx+NwfmpvtTg==}
    engines: {node: '>=0.4.0'}
    hasBin: true

  aes-js@4.0.0-beta.5:
    resolution: {integrity: sha512-G965FqalsNyrPqgEGON7nIx1e/OVENSgiEIzyC63haUMuvNnwIgIjMs52hlTCKhkBny7A2ORNlfY9Zu+jmGk1Q==}

  ajv@6.12.6:
    resolution: {integrity: sha512-j3fVLgvTo527anyYyJOGTYJbG+vnnQYvE0m5mmkc1TK+nxAppkCLMIL0aZ4dblVCNoGShhm+kzE4ZUykBoMg4g==}

  ansi-escapes@7.0.0:
    resolution: {integrity: sha512-GdYO7a61mR0fOlAsvC9/rIHf7L96sBc6dEWzeOu+KAea5bZyQRPIpojrVoI4AXGJS/ycu/fBTdLrUkA4ODrvjw==}
    engines: {node: '>=18'}

  ansi-regex@5.0.1:
    resolution: {integrity: sha512-quJQXlTSUGL2LH9SUXo8VwsY4soanhgo6LNSm84E1LBcE8s3O0wpdiRzyR9z/ZZJMlMWv37qOOb9pdJlMUEKFQ==}
    engines: {node: '>=8'}

  ansi-regex@6.2.0:
    resolution: {integrity: sha512-TKY5pyBkHyADOPYlRT9Lx6F544mPl0vS5Ew7BJ45hA08Q+t3GjbueLliBWN3sMICk6+y7HdyxSzC4bWS8baBdg==}
    engines: {node: '>=12'}

  ansi-styles@4.3.0:
    resolution: {integrity: sha512-zbB9rCJAT1rbjiVDb2hqKFHNYLxgtk8NURxZ3IZwD3F6NtxbXZQCnnSi1Lkx+IDohdPlFp222wVALIheZJQSEg==}
    engines: {node: '>=8'}

  ansi-styles@6.2.1:
    resolution: {integrity: sha512-bN798gFfQX+viw3R7yrGWRqnrN2oRkEkUjjl4JNn4E8GxxbjtG3FbrEIIY3l8/hrwUwIeCZvi4QuOTP4MErVug==}
    engines: {node: '>=12'}

  argparse@2.0.1:
    resolution: {integrity: sha512-8+9WqebbFzpX9OR+Wa6O29asIogeRMzcGtAINdpMHHyAg10f05aSFVBbcEqGf/PXw1EjAZ+q2/bEBg3DvurK3Q==}

  assertion-error@2.0.1:
    resolution: {integrity: sha512-Izi8RQcffqCeNVgFigKli1ssklIbpHnCYc6AknXGYoB6grJqyeby7jv12JUQgmTAnIDnbck1uxksT4dzN3PWBA==}
    engines: {node: '>=12'}

  ast-v8-to-istanbul@0.3.5:
    resolution: {integrity: sha512-9SdXjNheSiE8bALAQCQQuT6fgQaoxJh7IRYrRGZ8/9nv8WhJeC1aXAwN8TbaOssGOukUvyvnkgD9+Yuykvl1aA==}

  balanced-match@1.0.2:
    resolution: {integrity: sha512-3oSeUO0TMV67hN1AmbXsK4yaqU7tjiHlbxRDZOpH0KW9+CeX4bRAaX0Anxt0tx2MrpRpWwQaPwIlISEJhYU5Pw==}

  bn.js@5.2.2:
    resolution: {integrity: sha512-v2YAxEmKaBLahNwE1mjp4WON6huMNeuDvagFZW+ASCuA/ku0bXR9hSMw0XpiqMoA3+rmnyck/tPRSFQkoC9Cuw==}

  brace-expansion@1.1.12:
    resolution: {integrity: sha512-9T9UjW3r0UW5c1Q7GTwllptXwhvYmEzFhzMfZ9H7FQWt+uZePjZPjBP/W1ZEyZ1twGWom5/56TF4lPcqjnDHcg==}

  brace-expansion@2.0.2:
    resolution: {integrity: sha512-Jt0vHyM+jmUBqojB7E1NIYadt0vI0Qxjxd2TErW94wDz+E2LAm5vKMXXwg6ZZBTHPuUlDgQHKXvjGBdfcF1ZDQ==}

  braces@3.0.3:
    resolution: {integrity: sha512-yQbXgO/OSZVD2IsiLlro+7Hf6Q18EJrKSEsdoMzKePKXct3gvD8oLcOQdIzGupr5Fj+EDe8gO/lxc1BzfMpxvA==}
    engines: {node: '>=8'}

  cac@6.7.14:
    resolution: {integrity: sha512-b6Ilus+c3RrdDk+JhLKUAQfzzgLEPy6wcXqS7f/xe1EETvsDP6GORG7SFuOs6cID5YkqchW/LXZbX5bc8j7ZcQ==}
    engines: {node: '>=8'}

  callsites@3.1.0:
    resolution: {integrity: sha512-P8BjAsXvZS+VIDUI11hHCQEv74YT67YUi5JJFNWIqL235sBmjX4+qx9Muvls5ivyNENctx46xQLQ3aTuE7ssaQ==}
    engines: {node: '>=6'}

  caniuse-lite@1.0.30001739:
    resolution: {integrity: sha512-y+j60d6ulelrNSwpPyrHdl+9mJnQzHBr08xm48Qno0nSk4h3Qojh+ziv2qE6rXf4k3tadF4o1J/1tAbVm1NtnA==}

  chai@5.3.3:
    resolution: {integrity: sha512-4zNhdJD/iOjSH0A05ea+Ke6MU5mmpQcbQsSOkgdaUMJ9zTlDTD/GYlwohmIE2u0gaxHYiVHEn1Fw9mZ/ktJWgw==}
    engines: {node: '>=18'}

  chalk@4.1.2:
    resolution: {integrity: sha512-oKnbhFyRIXpUuez8iBMmyEa4nbj4IOQyuhc/wy9kY7/WVPcwIO9VA668Pu8RkO7+0G76SLROeyw9CpQ061i4mA==}
    engines: {node: '>=10'}

  chalk@5.6.0:
    resolution: {integrity: sha512-46QrSQFyVSEyYAgQ22hQ+zDa60YHA4fBstHmtSApj1Y5vKtG27fWowW03jCk5KcbXEWPZUIR894aARCA/G1kfQ==}
    engines: {node: ^12.17.0 || ^14.13 || >=16.0.0}

  check-error@2.1.1:
    resolution: {integrity: sha512-OAlb+T7V4Op9OwdkjmguYRqncdlx5JiofwOAUkmTF+jNdHwzTaTs4sRAGpzLF3oOz5xAyDGrPgeIDFQmDOTiJw==}
    engines: {node: '>= 16'}

  chownr@3.0.0:
    resolution: {integrity: sha512-+IxzY9BZOQd/XuYPRmrvEVjF/nqj5kgT4kEq7VofrDoM1MxoRjEWkrCC3EtLi59TVawxTAn+orJwFQcrqEN1+g==}
    engines: {node: '>=18'}

  cli-cursor@5.0.0:
    resolution: {integrity: sha512-aCj4O5wKyszjMmDT4tZj93kxyydN/K5zPWSCe6/0AV/AA1pqe5ZBIw0a2ZfPQV7lL5/yb5HsUreJ6UFAF1tEQw==}
    engines: {node: '>=18'}

  cli-truncate@4.0.0:
    resolution: {integrity: sha512-nPdaFdQ0h/GEigbPClz11D0v/ZJEwxmeVZGeMo3Z5StPtUTkA9o1lD6QwoirYiSDzbcwn2XcjwmCp68W1IS4TA==}
    engines: {node: '>=18'}

  client-only@0.0.1:
    resolution: {integrity: sha512-IV3Ou0jSMzZrd3pZ48nLkT9DA7Ag1pnPzaiQhpW7c3RbcqqzvzzVu+L8gfqMp/8IM2MQtSiqaCxrrcfu8I8rMA==}

  color-convert@2.0.1:
    resolution: {integrity: sha512-RRECPsj7iu/xb5oKYcsFHSppFNnsj/52OVTRKb4zP5onXwVF3zVmmToNcOfGC+CRDpfK/U584fMg38ZHCaElKQ==}
    engines: {node: '>=7.0.0'}

  color-name@1.1.4:
    resolution: {integrity: sha512-dOy+3AuW3a2wNbZHIuMZpTcgjGuLU/uBL/ubcZF9OXbDo8ff4O8yVp5Bf0efS8uEoYo5q4Fx7dY9OgQGXgAsQA==}

  color-string@1.9.1:
    resolution: {integrity: sha512-shrVawQFojnZv6xM40anx4CkoDP+fZsw/ZerEMsW/pyzsRbElpsL/DBVW7q3ExxwusdNXI3lXpuhEZkzs8p5Eg==}

  color@4.2.3:
    resolution: {integrity: sha512-1rXeuUUiGGrykh+CeBdu5Ie7OJwinCgQY0bc7GCRxy5xVHy+moaqkpL/jqQq0MtQOeYcrqEz4abc5f0KtU7W4A==}
    engines: {node: '>=12.5.0'}

  colorette@2.0.20:
    resolution: {integrity: sha512-IfEDxwoWIjkeXL1eXcDiow4UbKjhLdq6/EuSVR9GMN7KVH3r9gQ83e73hsz1Nd1T3ijd5xv1wcWRYO+D6kCI2w==}

  command-exists@1.2.9:
    resolution: {integrity: sha512-LTQ/SGc+s0Xc0Fu5WaKnR0YiygZkm9eKFvyS+fRsU7/ZWFF8ykFM6Pc9aCVf1+xasOOZpO3BAVgVrKvsqKHV7w==}

  commander@14.0.0:
    resolution: {integrity: sha512-2uM9rYjPvyq39NwLRqaiLtWHyDC1FvryJDa2ATTVims5YAS4PupsEQsDvP14FqhFr0P49CYDugi59xaxJlTXRA==}
    engines: {node: '>=20'}

  commander@8.3.0:
    resolution: {integrity: sha512-OkTL9umf+He2DZkUq8f8J9of7yL6RJKI24dVITBmNfZBmri9zYZQrKkuXiKhyfPSu8tUhnVBB1iKXevvnlR4Ww==}
    engines: {node: '>= 12'}

  concat-map@0.0.1:
    resolution: {integrity: sha512-/Srv4dswyQNBfohGpz9o6Yb3Gz3SrUDqBH5rTuhGR7ahtlbYKnVxw2bCFMRljaA7EXHaXZ8wsHdodFvbkhKmqg==}

  cross-spawn@7.0.6:
    resolution: {integrity: sha512-uV2QOWP2nWzsy2aMp8aRibhi9dlzF5Hgh5SHaB9OiTGEyDTiJJyx0uy51QXdyWbtAHNua4XJzUKca3OzKUd3vA==}
    engines: {node: '>= 8'}

  csstype@3.1.3:
    resolution: {integrity: sha512-M1uQkMl8rQK/szD0LNhtqxIPLpimGm8sOBwU7lLnCpSbTyY3yeU1Vc7l4KT5zT4s/yOxHH5O7tIuuLOCnLADRw==}

  debug@4.4.1:
    resolution: {integrity: sha512-KcKCqiftBJcZr++7ykoDIEwSa3XWowTfNPo92BYxjXiyYEVrUQh2aLyhxBCwww+heortUFxEJYcRzosstTEBYQ==}
    engines: {node: '>=6.0'}
    peerDependencies:
      supports-color: '*'
    peerDependenciesMeta:
      supports-color:
        optional: true

  deep-eql@5.0.2:
    resolution: {integrity: sha512-h5k/5U50IJJFpzfL6nO9jaaumfjO/f2NjK/oYB2Djzm4p9L+3T9qWpZqZ2hAbLPuuYq9wrU08WQyBTL5GbPk5Q==}
    engines: {node: '>=6'}

  deep-is@0.1.4:
    resolution: {integrity: sha512-oIPzksmTg4/MriiaYGO+okXDT7ztn/w3Eptv/+gSIdMdKsJo0u4CfYNFJPy+4SKMuCqGw2wxnA+URMg3t8a/bQ==}

  detect-libc@2.0.4:
    resolution: {integrity: sha512-3UDv+G9CsCKO1WKMGw9fwq/SWJYbI0c5Y7LU1AXYoDdbhE2AHQ6N6Nb34sG8Fj7T5APy8qXDCKuuIHd1BR0tVA==}
    engines: {node: '>=8'}

  eastasianwidth@0.2.0:
    resolution: {integrity: sha512-I88TYZWc9XiYHRQ4/3c5rjjfgkjhLyW2luGIheGERbNQ6OY7yTybanSpDXZa8y7VUP9YmDcYa+eyq4ca7iLqWA==}

  emoji-regex@10.5.0:
    resolution: {integrity: sha512-lb49vf1Xzfx080OKA0o6l8DQQpV+6Vg95zyCJX9VB/BqKYlhG7N4wgROUUHRA+ZPUefLnteQOad7z1kT2bV7bg==}

  emoji-regex@8.0.0:
    resolution: {integrity: sha512-MSjYzcWNOA0ewAHpz0MxpYFvwg6yjy1NG3xteoqz644VCo/RPgnr1/GGt+ic3iJTzQ8Eu3TdM14SawnVUmGE6A==}

  emoji-regex@9.2.2:
    resolution: {integrity: sha512-L18DaJsXSUk2+42pv8mLs5jJT2hqFkFE4j21wOmgbUqsZ2hL72NsUU785g9RXgo3s0ZNgVl42TiHp3ZtOv/Vyg==}

  enhanced-resolve@5.18.3:
    resolution: {integrity: sha512-d4lC8xfavMeBjzGr2vECC3fsGXziXZQyJxD868h2M/mBI3PwAuODxAkLkq5HYuvrPYcUtiLzsTo8U3PgX3Ocww==}
    engines: {node: '>=10.13.0'}

  environment@1.1.0:
    resolution: {integrity: sha512-xUtoPkMggbz0MPyPiIWr1Kp4aeWJjDZ6SMvURhimjdZgsRuDplF5/s9hcgGhyXMhs+6vpnuoiZ2kFiu3FMnS8Q==}
    engines: {node: '>=18'}

  es-module-lexer@1.7.0:
    resolution: {integrity: sha512-jEQoCwk8hyb2AZziIOLhDqpm5+2ww5uIE6lkO/6jcOCusfk6LhMHpXXfBLXTZ7Ydyt0j4VoUQv6uGNYbdW+kBA==}

  esbuild@0.23.1:
    resolution: {integrity: sha512-VVNz/9Sa0bs5SELtn3f7qhJCDPCF5oMEl5cO9/SSinpE9hbPVvxbd572HH5AKiP7WD8INO53GgfDDhRjkylHEg==}
    engines: {node: '>=18'}
    hasBin: true

  esbuild@0.25.9:
    resolution: {integrity: sha512-CRbODhYyQx3qp7ZEwzxOk4JBqmD/seJrzPa/cGjY1VtIn5E09Oi9/dB4JwctnfZ8Q8iT7rioVv5k/FNT/uf54g==}
    engines: {node: '>=18'}
    hasBin: true

  escape-string-regexp@4.0.0:
    resolution: {integrity: sha512-TtpcNJ3XAzx3Gq8sWRzJaVajRs0uVxA2YAkdb1jm2YkPz4G6egUFAyA3n5vtEIZefPk5Wa4UXbKuS5fKkJWdgA==}
    engines: {node: '>=10'}

  eslint-config-prettier@10.1.8:
    resolution: {integrity: sha512-82GZUjRS0p/jganf6q1rEO25VSoHH0hKPCTrgillPjdI/3bgBhAE1QzHrHTizjpRvy6pGAvKjDJtk2pF9NDq8w==}
    hasBin: true
    peerDependencies:
      eslint: '>=7.0.0'

  eslint-plugin-simple-import-sort@12.1.1:
    resolution: {integrity: sha512-6nuzu4xwQtE3332Uz0to+TxDQYRLTKRESSc2hefVT48Zc8JthmN23Gx9lnYhu0FtkRSL1oxny3kJ2aveVhmOVA==}
    peerDependencies:
      eslint: '>=5.0.0'

  eslint-scope@8.4.0:
    resolution: {integrity: sha512-sNXOfKCn74rt8RICKMvJS7XKV/Xk9kA7DyJr8mJik3S7Cwgy3qlkkmyS2uQB3jiJg6VNdZd/pDBJu0nvG2NlTg==}
    engines: {node: ^18.18.0 || ^20.9.0 || >=21.1.0}

  eslint-visitor-keys@3.4.3:
    resolution: {integrity: sha512-wpc+LXeiyiisxPlEkUzU6svyS1frIO3Mgxj1fdy7Pm8Ygzguax2N3Fa/D/ag1WqbOprdI+uY6wMUl8/a2G+iag==}
    engines: {node: ^12.22.0 || ^14.17.0 || >=16.0.0}

  eslint-visitor-keys@4.2.1:
    resolution: {integrity: sha512-Uhdk5sfqcee/9H/rCOJikYz67o0a2Tw2hGRPOG2Y1R2dg7brRe1uG0yaNQDHu+TO/uQPF/5eCapvYSmHUjt7JQ==}
    engines: {node: ^18.18.0 || ^20.9.0 || >=21.1.0}

  eslint@9.34.0:
    resolution: {integrity: sha512-RNCHRX5EwdrESy3Jc9o8ie8Bog+PeYvvSR8sDGoZxNFTvZ4dlxUB3WzQ3bQMztFrSRODGrLLj8g6OFuGY/aiQg==}
    engines: {node: ^18.18.0 || ^20.9.0 || >=21.1.0}
    hasBin: true
    peerDependencies:
      jiti: '*'
    peerDependenciesMeta:
      jiti:
        optional: true

  espree@10.4.0:
    resolution: {integrity: sha512-j6PAQ2uUr79PZhBjP5C5fhl8e39FmRnOjsD5lGnWrFU8i2G776tBK7+nP8KuQUTTyAZUwfQqXAgrVH5MbH9CYQ==}
    engines: {node: ^18.18.0 || ^20.9.0 || >=21.1.0}

  espree@9.6.1:
    resolution: {integrity: sha512-oruZaFkjorTpF32kDSI5/75ViwGeZginGGy2NoOSg3Q9bnwlnmDm4HLnkl0RE3n+njDXR037aY1+x58Z/zFdwQ==}
    engines: {node: ^12.22.0 || ^14.17.0 || >=16.0.0}

  esquery@1.6.0:
    resolution: {integrity: sha512-ca9pw9fomFcKPvFLXhBKUK90ZvGibiGOvRJNbjljY7s7uq/5YO4BOzcYtJqExdx99rF6aAcnRxHmcUHcz6sQsg==}
    engines: {node: '>=0.10'}

  esrecurse@4.3.0:
    resolution: {integrity: sha512-KmfKL3b6G+RXvP8N1vr3Tq1kL/oCFgn2NYXEtqP8/L3pKapUA4G8cFVaoF3SU323CD4XypR/ffioHmkti6/Tag==}
    engines: {node: '>=4.0'}

  estraverse@5.3.0:
    resolution: {integrity: sha512-MMdARuVEQziNTeJD8DgMqmhwR11BRQ/cBP+pLtYdSTnf3MIO8fFeiINEbX36ZdNlfU/7A9f3gUw49B3oQsvwBA==}
    engines: {node: '>=4.0'}

  estree-walker@3.0.3:
    resolution: {integrity: sha512-7RUKfXgSMMkzt6ZuXmqapOurLGPPfgj6l9uRZ7lRGolvk0y2yocc35LdcxKC5PQZdn2DMqioAQ2NoWcrTKmm6g==}

  esutils@2.0.3:
    resolution: {integrity: sha512-kVscqXk4OCp68SZ0dkgEKVi6/8ij300KBWTJq32P/dYeWTSwK41WyTxalN1eRmA5Z9UU/LX9D7FWSmV9SAYx6g==}
    engines: {node: '>=0.10.0'}

  ethers@6.15.0:
    resolution: {integrity: sha512-Kf/3ZW54L4UT0pZtsY/rf+EkBU7Qi5nnhonjUb8yTXcxH3cdcWrV2cRyk0Xk/4jK6OoHhxxZHriyhje20If2hQ==}
    engines: {node: '>=14.0.0'}

  eventemitter3@5.0.1:
    resolution: {integrity: sha512-GWkBvjiSZK87ELrYOSESUYeVIc9mvLLf/nXalMOS5dYrgZq9o5OVkbZAVM06CVxYsCwH9BDZFPlQTlPA1j4ahA==}

  expect-type@1.2.2:
    resolution: {integrity: sha512-JhFGDVJ7tmDJItKhYgJCGLOWjuK9vPxiXoUFLwLDc99NlmklilbiQJwoctZtt13+xMw91MCk/REan6MWHqDjyA==}
    engines: {node: '>=12.0.0'}

  fast-deep-equal@3.1.3:
    resolution: {integrity: sha512-f3qQ9oQy9j2AhBe/H9VC91wLmKBCCU/gDOnKNAYG5hswO7BLKj09Hc5HYNz9cGI++xlpDCIgDaitVs03ATR84Q==}

  fast-glob@3.3.3:
    resolution: {integrity: sha512-7MptL8U0cqcFdzIzwOTHoilX9x5BrNqye7Z/LuC7kCMRio1EMSyqRK3BEAUD7sXRq4iT4AzTVuZdhgQ2TCvYLg==}
    engines: {node: '>=8.6.0'}

  fast-json-stable-stringify@2.1.0:
    resolution: {integrity: sha512-lhd/wF+Lk98HZoTCtlVraHtfh5XYijIjalXck7saUtuanSDyLMxnHhSXEDJqHxD7msR8D0uCmqlkwjCV8xvwHw==}

  fast-levenshtein@2.0.6:
    resolution: {integrity: sha512-DCXu6Ifhqcks7TZKY3Hxp3y6qphY5SJZmrWMDrKcERSOXWQdMhU9Ig/PYrzyw/ul9jOIyh0N4M0tbC5hodg8dw==}

  fastq@1.19.1:
    resolution: {integrity: sha512-GwLTyxkCXjXbxqIhTsMI2Nui8huMPtnxg7krajPJAjnEG/iiOS7i+zCtWGZR9G0NBKbXKh6X9m9UIsYX/N6vvQ==}

  fdir@6.5.0:
    resolution: {integrity: sha512-tIbYtZbucOs0BRGqPJkshJUYdL+SDH7dVM8gjy+ERp3WAUjLEFJE+02kanyHtwjWOnwrKYBiwAmM0p4kLJAnXg==}
    engines: {node: '>=12.0.0'}
    peerDependencies:
      picomatch: ^3 || ^4
    peerDependenciesMeta:
      picomatch:
        optional: true

  file-entry-cache@8.0.0:
    resolution: {integrity: sha512-XXTUwCvisa5oacNGRP9SfNtYBNAMi+RPwBFmblZEF7N7swHYQS6/Zfk7SRwx4D5j3CH211YNRco1DEMNVfZCnQ==}
    engines: {node: '>=16.0.0'}

  fill-range@7.1.1:
    resolution: {integrity: sha512-YsGpe3WHLK8ZYi4tWDg2Jy3ebRz2rXowDxnld4bkQB00cc/1Zw9AWnC0i9ztDJitivtQvaI9KaLyKrc+hBW0yg==}
    engines: {node: '>=8'}

  find-up@5.0.0:
    resolution: {integrity: sha512-78/PXT1wlLLDgTzDs7sjq9hzz0vXD+zn+7wypEe4fXQxCmdmqfGsEPQxmiCSQI3ajFV91bVSsvNtrJRiW6nGng==}
    engines: {node: '>=10'}

  flat-cache@4.0.1:
    resolution: {integrity: sha512-f7ccFPK3SXFHpx15UIGyRJ/FJQctuKZ0zVuN3frBo4HnK3cay9VEW0R6yPYFHC0AgqhukPzKjq22t5DmAyqGyw==}
    engines: {node: '>=16'}

  flatted@3.3.3:
    resolution: {integrity: sha512-GX+ysw4PBCz0PzosHDepZGANEuFCMLrnRTiEy9McGjmkCQYwRq4A/X786G/fjM/+OjsWSU1ZrY5qyARZmO/uwg==}

  follow-redirects@1.15.11:
    resolution: {integrity: sha512-deG2P0JfjrTxl50XGCDyfI97ZGVCxIpfKYmfyrQ54n5FO/0gfIES8C/Psl6kWVDolizcaaxZJnTS0QSMxvnsBQ==}
    engines: {node: '>=4.0'}
    peerDependencies:
      debug: '*'
    peerDependenciesMeta:
      debug:
        optional: true

  foreground-child@3.3.1:
    resolution: {integrity: sha512-gIXjKqtFuWEgzFRJA9WCQeSJLZDjgJUOMCMzxtvFq/37KojM1BFGufqsCy0r4qSQmYLsZYMeyRqzIWOMup03sw==}
    engines: {node: '>=14'}

  fsevents@2.3.2:
    resolution: {integrity: sha512-xiqMQR4xAeHTuB9uWm+fFRcIOgKBMiOBP+eXiyT7jsgVCq1bkVygt00oASowB7EdtpOHaaPgKt812P9ab+DDKA==}
    engines: {node: ^8.16.0 || ^10.6.0 || >=11.0.0}
    os: [darwin]

  fsevents@2.3.3:
    resolution: {integrity: sha512-5xoDfX+fL7faATnagmWPpbFtwh/R77WmMMqqHGS65C3vvB0YHrgF+B1YmZ3441tMj5n63k0212XNoJwzlhffQw==}
    engines: {node: ^8.16.0 || ^10.6.0 || >=11.0.0}
    os: [darwin]

  get-east-asian-width@1.3.1:
    resolution: {integrity: sha512-R1QfovbPsKmosqTnPoRFiJ7CF9MLRgb53ChvMZm+r4p76/+8yKDy17qLL2PKInORy2RkZZekuK0efYgmzTkXyQ==}
    engines: {node: '>=18'}

  get-tsconfig@4.10.1:
    resolution: {integrity: sha512-auHyJ4AgMz7vgS8Hp3N6HXSmlMdUyhSUrfBF16w153rxtLIEOE+HGqaBppczZvnHLqQJfiHotCYpNhl0lUROFQ==}

  glob-parent@5.1.2:
    resolution: {integrity: sha512-AOIgSQCepiJYwP3ARnGx+5VnTu2HBYdzbGP45eLw1vr3zB3vZLeyed1sC9hnbcOc9/SrMyM5RPQrkGz4aS9Zow==}
    engines: {node: '>= 6'}

  glob-parent@6.0.2:
    resolution: {integrity: sha512-XxwI8EOhVQgWp6iDL+3b0r86f4d6AX6zSU55HfB4ydCEuXLXc5FcYeOu+nnGftS4TEju/11rt4KJPTMgbfmv4A==}
    engines: {node: '>=10.13.0'}

  glob@10.4.5:
    resolution: {integrity: sha512-7Bv8RF0k6xjo7d4A/PxYLbUCfb6c+Vpd2/mB2yRDlew7Jb5hEXiCD9ibfO7wpk8i4sevK6DFny9h7EYbM3/sHg==}
    hasBin: true

  globals@13.24.0:
    resolution: {integrity: sha512-AhO5QUcj8llrbG09iWhPU2B204J1xnPeL8kQmVorSsy+Sjj1sk8gIyh6cUocGmH4L0UuhAJy+hJMRA4mgA4mFQ==}
    engines: {node: '>=8'}

  globals@14.0.0:
    resolution: {integrity: sha512-oahGvuMGQlPw/ivIYBjVSrWAfWLBeku5tpPE2fOPLi+WHffIWbuh2tCjhyQhTBPMf5E9jDEH4FOmTYgYwbKwtQ==}
    engines: {node: '>=18'}

  graceful-fs@4.2.11:
    resolution: {integrity: sha512-RbJ5/jmFcNNCcDV5o9eTnBLJ/HszWV0P73bc+Ff4nS/rJj+YaS6IGyiOL0VoBYX+l1Wrl3k63h/KrH+nhJ0XvQ==}

  graphemer@1.4.0:
    resolution: {integrity: sha512-EtKwoO6kxCL9WO5xipiHTZlSzBm7WLT627TqC/uVRd0HKmq8NXyebnNYxDoBi7wt8eTWrUrKXCOVaFq9x1kgag==}

  has-flag@4.0.0:
    resolution: {integrity: sha512-EykJT/Q1KjTWctppgIAgfSO0tKVuZUjhgMr17kqTumMl6Afv3EISleU7qZUzoXDFTAHTDC4NOoG/ZxU3EvlMPQ==}
    engines: {node: '>=8'}

  html-escaper@2.0.2:
    resolution: {integrity: sha512-H2iMtd0I4Mt5eYiapRdIDjp+XzelXQ0tFE4JS7YFwFevXXMmOp9myNrUvCg0D6ws8iqkRPBfKHgbwig1SmlLfg==}

  ignore@5.3.2:
    resolution: {integrity: sha512-hsBTNUqQTDwkWtcdYI2i06Y/nUBEsNEDJKjWdigLvegy8kDuJAS8uRlpkkcQpyEXL0Z/pjDy5HBmMjRCJ2gq+g==}
    engines: {node: '>= 4'}

  ignore@7.0.5:
    resolution: {integrity: sha512-Hs59xBNfUIunMFgWAbGX5cq6893IbWg4KnrjbYwX3tx0ztorVgTDA6B2sxf8ejHJ4wz8BqGUMYlnzNBer5NvGg==}
    engines: {node: '>= 4'}

  import-fresh@3.3.1:
    resolution: {integrity: sha512-TR3KfrTZTYLPB6jUjfx6MF9WcWrHL9su5TObK4ZkYgBdWKPOFoSoQIdEuTuR82pmtxH2spWG9h6etwfr1pLBqQ==}
    engines: {node: '>=6'}

  imurmurhash@0.1.4:
    resolution: {integrity: sha512-JmXMZ6wuvDmLiHEml9ykzqO6lwFbof0GG4IkcGaENdCRDDmMVnny7s5HsIgHCbaq0w2MyPhDqkhTUgS2LU2PHA==}
    engines: {node: '>=0.8.19'}

  is-arrayish@0.3.2:
    resolution: {integrity: sha512-eVRqCvVlZbuw3GrM63ovNSNAeA1K16kaR/LRY/92w0zxQ5/1YzwblUX652i4Xs9RwAGjW9d9y6X88t8OaAJfWQ==}

  is-extglob@2.1.1:
    resolution: {integrity: sha512-SbKbANkN603Vi4jEZv49LeVJMn4yGwsbzZworEoyEiutsN3nJYdbO36zfhGJ6QEDpOZIFkDtnq5JRxmvl3jsoQ==}
    engines: {node: '>=0.10.0'}

  is-fullwidth-code-point@3.0.0:
    resolution: {integrity: sha512-zymm5+u+sCsSWyD9qNaejV3DFvhCKclKdizYaJUuHA83RLjb7nSuGnddCHGv0hk+KY7BMAlsWeK4Ueg6EV6XQg==}
    engines: {node: '>=8'}

  is-fullwidth-code-point@4.0.0:
    resolution: {integrity: sha512-O4L094N2/dZ7xqVdrXhh9r1KODPJpFms8B5sGdJLPy664AgvXsreZUyCQQNItZRDlYug4xStLjNp/sz3HvBowQ==}
    engines: {node: '>=12'}

  is-fullwidth-code-point@5.1.0:
    resolution: {integrity: sha512-5XHYaSyiqADb4RnZ1Bdad6cPp8Toise4TzEjcOYDHZkTCbKgiUl7WTUCpNWHuxmDt91wnsZBc9xinNzopv3JMQ==}
    engines: {node: '>=18'}

  is-glob@4.0.3:
    resolution: {integrity: sha512-xelSayHH36ZgE7ZWhli7pW34hNbNl8Ojv5KVmkJD4hBdD3th8Tfk9vYasLM+mXWOZhFkgZfxhLSnrwRr4elSSg==}
    engines: {node: '>=0.10.0'}

  is-number@7.0.0:
    resolution: {integrity: sha512-41Cifkg6e8TylSpdtTpeLVMqvSBEVzTttHvERD741+pnZ8ANv0004MRL43QKPDlK9cGvNp6NZWZUBlbGXYxxng==}
    engines: {node: '>=0.12.0'}

  isexe@2.0.0:
    resolution: {integrity: sha512-RHxMLp9lnKHGHRng9QFhRCMbYAcVpn69smSGcq3f36xjgVVWThj4qqLbTLlq7Ssj8B+fIQ1EuCEGI2lKsyQeIw==}

  isows@1.0.7:
    resolution: {integrity: sha512-I1fSfDCZL5P0v33sVqeTDSpcstAg/N+wF5HS033mogOVIp4B+oHC7oOCsA3axAbBSGTJ8QubbNmnIRN/h8U7hg==}
    peerDependencies:
      ws: '*'

  istanbul-lib-coverage@3.2.2:
    resolution: {integrity: sha512-O8dpsF+r0WV/8MNRKfnmrtCWhuKjxrq2w+jpzBL5UZKTi2LeVWnWOmWRxFlesJONmc+wLAGvKQZEOanko0LFTg==}
    engines: {node: '>=8'}

  istanbul-lib-report@3.0.1:
    resolution: {integrity: sha512-GCfE1mtsHGOELCU8e/Z7YWzpmybrx/+dSTfLrvY8qRmaY6zXTKWn6WQIjaAFw069icm6GVMNkgu0NzI4iPZUNw==}
    engines: {node: '>=10'}

  istanbul-lib-source-maps@5.0.6:
    resolution: {integrity: sha512-yg2d+Em4KizZC5niWhQaIomgf5WlL4vOOjZ5xGCmF8SnPE/mDWWXgvRExdcpCgh9lLRRa1/fSYp2ymmbJ1pI+A==}
    engines: {node: '>=10'}

  istanbul-reports@3.2.0:
    resolution: {integrity: sha512-HGYWWS/ehqTV3xN10i23tkPkpH46MLCIMFNCaaKNavAXTF1RkqxawEPtnjnGZ6XKSInBKkiOA5BKS+aZiY3AvA==}
    engines: {node: '>=8'}

  jackspeak@3.4.3:
    resolution: {integrity: sha512-OGlZQpz2yfahA/Rd1Y8Cd9SIEsqvXkLVoSw/cgwhnhFMDbsQFeZYoJJ7bIZBS9BcamUW96asq/npPWugM+RQBw==}

<<<<<<< HEAD
  js-sha3@0.8.0:
    resolution: {integrity: sha512-gF1cRrHhIzNfToc802P800N8PpXS+evLLXfsVpowqmAFR9uwbi89WvXg2QspOmXL8QL86J4T1EpFu+yUkwJY3Q==}
=======
  jiti@2.5.1:
    resolution: {integrity: sha512-twQoecYPiVA5K/h6SxtORw/Bs3ar+mLUtoPSc7iMXzQzK8d7eJ/R09wmTwAjiamETn1cXYPGfNnu7DMoHgu12w==}
    hasBin: true

  js-tokens@4.0.0:
    resolution: {integrity: sha512-RdJUflcE3cUzKiMqQgsCu06FPu9UdIJO0beYbPhHN4k6apgJtifcoCtT9bcxOpYBtpD2kCM6Sbzg4CausW/PKQ==}
>>>>>>> 70e0caf5

  js-tokens@9.0.1:
    resolution: {integrity: sha512-mxa9E9ITFOt0ban3j6L5MpjwegGz6lBQmM1IJkWeBZGcMxto50+eWdjC/52xDbS2vy0k7vIMK0Fe2wfL9OQSpQ==}

  js-yaml@4.1.0:
    resolution: {integrity: sha512-wpxZs9NoxZaJESJGIZTyDEaYpl0FKSA+FB9aJiyemKhMwkxQg63h4T1KJgUGHpTqPDNRcmmYLugrRjJlBtWvRA==}
    hasBin: true

  json-buffer@3.0.1:
    resolution: {integrity: sha512-4bV5BfR2mqfQTJm+V5tPPdf+ZpuhiIvTuAB5g8kcrXOZpTT/QwwVRWBywX1ozr6lEuPdbHxwaJlm9G6mI2sfSQ==}

  json-schema-traverse@0.4.1:
    resolution: {integrity: sha512-xbbCH5dCYU5T8LcEhhuh7HJ88HXuW3qsI3Y0zOZFKfZEHcpWiHU/Jxzk629Brsab/mMiHQti9wMP+845RPe3Vg==}

  json-stable-stringify-without-jsonify@1.0.1:
    resolution: {integrity: sha512-Bdboy+l7tA3OGW6FjyFHWkP5LuByj1Tk33Ljyq0axyzdk9//JSi2u3fP1QSmd1KNwq6VOKYGlAu87CisVir6Pw==}

  keyv@4.5.4:
    resolution: {integrity: sha512-oxVHkHR/EJf2CNXnWxRLW6mg7JyCCUcG0DtEGmL2ctUo1PNTin1PUil+r/+4r5MpVgC/fn1kjsx7mjSujKqIpw==}

  levn@0.4.1:
    resolution: {integrity: sha512-+bT2uH4E5LGE7h/n3evcS/sQlJXCpIp6ym8OWJ5eV6+67Dsql/LaaT7qJBAt2rzfoa/5QBGBhxDix1dMt2kQKQ==}
    engines: {node: '>= 0.8.0'}

  lightningcss-darwin-arm64@1.30.1:
    resolution: {integrity: sha512-c8JK7hyE65X1MHMN+Viq9n11RRC7hgin3HhYKhrMyaXflk5GVplZ60IxyoVtzILeKr+xAJwg6zK6sjTBJ0FKYQ==}
    engines: {node: '>= 12.0.0'}
    cpu: [arm64]
    os: [darwin]

  lightningcss-darwin-x64@1.30.1:
    resolution: {integrity: sha512-k1EvjakfumAQoTfcXUcHQZhSpLlkAuEkdMBsI/ivWw9hL+7FtilQc0Cy3hrx0AAQrVtQAbMI7YjCgYgvn37PzA==}
    engines: {node: '>= 12.0.0'}
    cpu: [x64]
    os: [darwin]

  lightningcss-freebsd-x64@1.30.1:
    resolution: {integrity: sha512-kmW6UGCGg2PcyUE59K5r0kWfKPAVy4SltVeut+umLCFoJ53RdCUWxcRDzO1eTaxf/7Q2H7LTquFHPL5R+Gjyig==}
    engines: {node: '>= 12.0.0'}
    cpu: [x64]
    os: [freebsd]

  lightningcss-linux-arm-gnueabihf@1.30.1:
    resolution: {integrity: sha512-MjxUShl1v8pit+6D/zSPq9S9dQ2NPFSQwGvxBCYaBYLPlCWuPh9/t1MRS8iUaR8i+a6w7aps+B4N0S1TYP/R+Q==}
    engines: {node: '>= 12.0.0'}
    cpu: [arm]
    os: [linux]

  lightningcss-linux-arm64-gnu@1.30.1:
    resolution: {integrity: sha512-gB72maP8rmrKsnKYy8XUuXi/4OctJiuQjcuqWNlJQ6jZiWqtPvqFziskH3hnajfvKB27ynbVCucKSm2rkQp4Bw==}
    engines: {node: '>= 12.0.0'}
    cpu: [arm64]
    os: [linux]

  lightningcss-linux-arm64-musl@1.30.1:
    resolution: {integrity: sha512-jmUQVx4331m6LIX+0wUhBbmMX7TCfjF5FoOH6SD1CttzuYlGNVpA7QnrmLxrsub43ClTINfGSYyHe2HWeLl5CQ==}
    engines: {node: '>= 12.0.0'}
    cpu: [arm64]
    os: [linux]

  lightningcss-linux-x64-gnu@1.30.1:
    resolution: {integrity: sha512-piWx3z4wN8J8z3+O5kO74+yr6ze/dKmPnI7vLqfSqI8bccaTGY5xiSGVIJBDd5K5BHlvVLpUB3S2YCfelyJ1bw==}
    engines: {node: '>= 12.0.0'}
    cpu: [x64]
    os: [linux]

  lightningcss-linux-x64-musl@1.30.1:
    resolution: {integrity: sha512-rRomAK7eIkL+tHY0YPxbc5Dra2gXlI63HL+v1Pdi1a3sC+tJTcFrHX+E86sulgAXeI7rSzDYhPSeHHjqFhqfeQ==}
    engines: {node: '>= 12.0.0'}
    cpu: [x64]
    os: [linux]

  lightningcss-win32-arm64-msvc@1.30.1:
    resolution: {integrity: sha512-mSL4rqPi4iXq5YVqzSsJgMVFENoa4nGTT/GjO2c0Yl9OuQfPsIfncvLrEW6RbbB24WtZ3xP/2CCmI3tNkNV4oA==}
    engines: {node: '>= 12.0.0'}
    cpu: [arm64]
    os: [win32]

  lightningcss-win32-x64-msvc@1.30.1:
    resolution: {integrity: sha512-PVqXh48wh4T53F/1CCu8PIPCxLzWyCnn/9T5W1Jpmdy5h9Cwd+0YQS6/LwhHXSafuc61/xg9Lv5OrCby6a++jg==}
    engines: {node: '>= 12.0.0'}
    cpu: [x64]
    os: [win32]

  lightningcss@1.30.1:
    resolution: {integrity: sha512-xi6IyHML+c9+Q3W0S4fCQJOym42pyurFiJUHEcEyHS0CeKzia4yZDEsLlqOFykxOdHpNy0NmvVO31vcSqAxJCg==}
    engines: {node: '>= 12.0.0'}

  lilconfig@3.1.3:
    resolution: {integrity: sha512-/vlFKAoH5Cgt3Ie+JLhRbwOsCQePABiU3tJ1egGvyQ+33R/vcwM2Zl2QR/LzjsBeItPt3oSVXapn+m4nQDvpzw==}
    engines: {node: '>=14'}

  lint-staged@16.1.6:
    resolution: {integrity: sha512-U4kuulU3CKIytlkLlaHcGgKscNfJPNTiDF2avIUGFCv7K95/DCYQ7Ra62ydeRWmgQGg9zJYw2dzdbztwJlqrow==}
    engines: {node: '>=20.17'}
    hasBin: true

  listr2@9.0.3:
    resolution: {integrity: sha512-0aeh5HHHgmq1KRdMMDHfhMWQmIT/m7nRDTlxlFqni2Sp0had9baqsjJRvDGdlvgd6NmPE0nPloOipiQJGFtTHQ==}
    engines: {node: '>=20.0.0'}

  locate-path@6.0.0:
    resolution: {integrity: sha512-iPZK6eYjbxRu3uB4/WZ3EsEIMJFMqAoopl3R+zuq0UjcAm/MO6KCweDgPfP3elTztoKP3KtnVHxTn2NHBSDVUw==}
    engines: {node: '>=10'}

  lodash.merge@4.6.2:
    resolution: {integrity: sha512-0KpjqXRVvrYyCsX1swR/XTK0va6VQkQM6MNo7PqW77ByjAhoARA8EfrP1N4+KlKj8YS0ZUCtRT/YUuhyYDujIQ==}

  log-update@6.1.0:
    resolution: {integrity: sha512-9ie8ItPR6tjY5uYJh8K/Zrv/RMZ5VOlOWvtZdEHYSTFKZfIBPQa9tOAEeAWhd+AnIneLJ22w5fjOYtoutpWq5w==}
    engines: {node: '>=18'}

  loose-envify@1.4.0:
    resolution: {integrity: sha512-lyuxPGr/Wfhrlem2CL/UcnUc1zcqKAImBDzukY7Y5F/yQiNdko6+fRLevlw1HgMySw7f611UIY408EtxRSoK3Q==}
    hasBin: true

  loupe@3.2.1:
    resolution: {integrity: sha512-CdzqowRJCeLU72bHvWqwRBBlLcMEtIvGrlvef74kMnV2AolS9Y8xUv1I0U/MNAWMhBlKIoyuEgoJ0t/bbwHbLQ==}

  lru-cache@10.4.3:
    resolution: {integrity: sha512-JNAzZcXrCt42VGLuYz0zfAzDfAvJWW6AfYlDBQyDV5DClI2m5sAmK+OIO7s59XfsRsWHp02jAJrRadPRGTt6SQ==}

  magic-string@0.30.18:
    resolution: {integrity: sha512-yi8swmWbO17qHhwIBNeeZxTceJMeBvWJaId6dyvTSOwTipqeHhMhOrz6513r1sOKnpvQ7zkhlG8tPrpilwTxHQ==}

  magicast@0.3.5:
    resolution: {integrity: sha512-L0WhttDl+2BOsybvEOLK7fW3UA0OQ0IQ2d6Zl2x/a6vVRs3bAY0ECOSHHeL5jD+SbOpOCUEi0y1DgHEn9Qn1AQ==}

  make-dir@4.0.0:
    resolution: {integrity: sha512-hXdUTZYIVOt1Ex//jAQi+wTZZpUpwBj/0QsOzqegb3rGMMeJiSEu5xLHnYfBrRV4RH2+OCSOO95Is/7x1WJ4bw==}
    engines: {node: '>=10'}

  memorystream@0.3.1:
    resolution: {integrity: sha512-S3UwM3yj5mtUSEfP41UZmt/0SCoVYUcU1rkXv+BQ5Ig8ndL4sPoJNBUJERafdPb5jjHJGuMgytgKvKIf58XNBw==}
    engines: {node: '>= 0.10.0'}

  merge2@1.4.1:
    resolution: {integrity: sha512-8q7VEgMJW4J8tcfVPy8g09NcQwZdbwFEqhe/WZkoIzjn/3TGDwtOCYtXGxA3O8tPzpczCCDgv+P2P5y00ZJOOg==}
    engines: {node: '>= 8'}

  micromatch@4.0.8:
    resolution: {integrity: sha512-PXwfBhYu0hBCPw8Dn0E+WDYb7af3dSLVWKi3HGv84IdF4TyFoC0ysxFd0Goxw7nSv4T/PzEJQxsYsEiFCKo2BA==}
    engines: {node: '>=8.6'}

  mimic-function@5.0.1:
    resolution: {integrity: sha512-VP79XUPxV2CigYP3jWwAUFSku2aKqBH7uTAapFWCBqutsbmDo96KY5o8uh6U+/YSIn5OxJnXp73beVkpqMIGhA==}
    engines: {node: '>=18'}

  minimatch@3.1.2:
    resolution: {integrity: sha512-J7p63hRiAjw1NDEww1W7i37+ByIrOWO5XQQAzZ3VOcL0PNybwpfmV/N05zFAzwQ9USyEcX6t3UO+K5aqBQOIHw==}

  minimatch@9.0.5:
    resolution: {integrity: sha512-G6T0ZX48xgozx7587koeX9Ys2NYy6Gmv//P89sEte9V9whIapMNF4idKxnW2QtCcLiTWlb/wfCabAtAFWhhBow==}
    engines: {node: '>=16 || 14 >=14.17'}

  minipass@7.1.2:
    resolution: {integrity: sha512-qOOzS1cBTWYF4BH8fVePDBOO9iptMnGUEZwNc/cMWnTV2nVLZ7VoNWEPHkYczZA0pdoA7dl6e7FL659nX9S2aw==}
    engines: {node: '>=16 || 14 >=14.17'}

  minizlib@3.0.2:
    resolution: {integrity: sha512-oG62iEk+CYt5Xj2YqI5Xi9xWUeZhDI8jjQmC5oThVH5JGCTgIjr7ciJDzC7MBzYd//WvR1OTmP5Q38Q8ShQtVA==}
    engines: {node: '>= 18'}

  mkdirp@3.0.1:
    resolution: {integrity: sha512-+NsyUUAZDmo6YVHzL/stxSu3t9YS1iljliy3BSDrXJ/dkn1KYdmtZODGGjLcc9XLgVVpH4KshHB8XmZgMhaBXg==}
    engines: {node: '>=10'}
    hasBin: true

  ms@2.1.3:
    resolution: {integrity: sha512-6FlzubTLZG3J2a/NVCAleEhjzq5oxgHyaCU9yYXvcLsvoVaHJq/s5xXI6/XXP6tz7R9xAOtHnSO/tXtF3WRTlA==}

  nano-spawn@1.0.2:
    resolution: {integrity: sha512-21t+ozMQDAL/UGgQVBbZ/xXvNO10++ZPuTmKRO8k9V3AClVRht49ahtDjfY8l1q6nSHOrE5ASfthzH3ol6R/hg==}
    engines: {node: '>=20.17'}

  nanoid@3.3.11:
    resolution: {integrity: sha512-N8SpfPUnUp1bK+PMYW8qSWdl9U+wwNWI4QKxOYDy9JAro3WMX7p2OeVRF9v+347pnakNevPmiHhNmZ2HbFA76w==}
    engines: {node: ^10 || ^12 || ^13.7 || ^14 || >=15.0.1}
    hasBin: true

  natural-compare@1.4.0:
    resolution: {integrity: sha512-OWND8ei3VtNC9h7V60qff3SVobHr996CTwgxubgyQYEpg290h9J0buyECNNJexkFm5sOajh5G116RYA1c8ZMSw==}

  next@15.5.2:
    resolution: {integrity: sha512-H8Otr7abj1glFhbGnvUt3gz++0AF1+QoCXEBmd/6aKbfdFwrn0LpA836Ed5+00va/7HQSDD+mOoVhn3tNy3e/Q==}
    engines: {node: ^18.18.0 || ^19.8.0 || >= 20.0.0}
    hasBin: true
    peerDependencies:
      '@opentelemetry/api': ^1.1.0
      '@playwright/test': ^1.51.1
      babel-plugin-react-compiler: '*'
      react: ^18.2.0 || 19.0.0-rc-de68d2f4-20241204 || ^19.0.0
      react-dom: ^18.2.0 || 19.0.0-rc-de68d2f4-20241204 || ^19.0.0
      sass: ^1.3.0
    peerDependenciesMeta:
      '@opentelemetry/api':
        optional: true
      '@playwright/test':
        optional: true
      babel-plugin-react-compiler:
        optional: true
      sass:
        optional: true

  node-stream-zip@1.15.0:
    resolution: {integrity: sha512-LN4fydt9TqhZhThkZIVQnF9cwjU3qmUH9h78Mx/K7d3VvfRqqwthLwJEUOEL0QPZ0XQmNN7be5Ggit5+4dq3Bw==}
    engines: {node: '>=0.12.0'}

  onetime@7.0.0:
    resolution: {integrity: sha512-VXJjc87FScF88uafS3JllDgvAm+c/Slfz06lorj2uAY34rlUu0Nt+v8wreiImcrgAjjIHp1rXpTDlLOGw29WwQ==}
    engines: {node: '>=18'}

  optionator@0.9.4:
    resolution: {integrity: sha512-6IpQ7mKUxRcZNLIObR0hz7lxsapSSIYNZJwXPGeF0mTVqGKFIXj1DQcMoT22S3ROcLyY/rz0PWaWZ9ayWmad9g==}
    engines: {node: '>= 0.8.0'}

  os-tmpdir@1.0.2:
    resolution: {integrity: sha512-D2FR03Vir7FIu45XBY20mTb+/ZSWB00sjU9jdQXt83gDrI4Ztz5Fs7/yy74g2N5SVQY4xY1qDr4rNddwYRVX0g==}
    engines: {node: '>=0.10.0'}

  ox@0.9.3:
    resolution: {integrity: sha512-KzyJP+fPV4uhuuqrTZyok4DC7vFzi7HLUFiUNEmpbyh59htKWkOC98IONC1zgXJPbHAhQgqs6B0Z6StCGhmQvg==}
    peerDependencies:
      typescript: '>=5.4.0'
    peerDependenciesMeta:
      typescript:
        optional: true

  p-limit@3.1.0:
    resolution: {integrity: sha512-TYOanM3wGwNGsZN2cVTYPArw454xnXj5qmWF1bEoAc4+cU/ol7GVh7odevjp1FNHduHc3KZMcFduxU5Xc6uJRQ==}
    engines: {node: '>=10'}

  p-locate@5.0.0:
    resolution: {integrity: sha512-LaNjtRWUBY++zB5nE/NwcaoMylSPk+S+ZHNB1TzdbMJMny6dynpAGt7X/tl/QYq3TIeE6nxHppbo2LGymrG5Pw==}
    engines: {node: '>=10'}

  package-json-from-dist@1.0.1:
    resolution: {integrity: sha512-UEZIS3/by4OC8vL3P2dTXRETpebLI2NiI5vIrjaD/5UtrkFX/tNbwjTSRAGC/+7CAo2pIcBaRgWmcBBHcsaCIw==}

  parent-module@1.0.1:
    resolution: {integrity: sha512-GQ2EWRpQV8/o+Aw8YqtfZZPfNRWZYkbidE9k5rpl/hC3vtHHBfGm2Ifi6qWV+coDGkrUKZAxE3Lot5kcsRlh+g==}
    engines: {node: '>=6'}

  path-exists@4.0.0:
    resolution: {integrity: sha512-ak9Qy5Q7jYb2Wwcey5Fpvg2KoAc/ZIhLSLOSBmRmygPsGwkVVt0fZa0qrtMz+m6tJTAHfZQ8FnmB4MG4LWy7/w==}
    engines: {node: '>=8'}

  path-key@3.1.1:
    resolution: {integrity: sha512-ojmeN0qd+y0jszEtoY48r0Peq5dwMEkIlCOu6Q5f41lfkswXuKtYrhgoTpLnyIcHm24Uhqx+5Tqm2InSwLhE6Q==}
    engines: {node: '>=8'}

  path-scurry@1.11.1:
    resolution: {integrity: sha512-Xa4Nw17FS9ApQFJ9umLiJS4orGjm7ZzwUrwamcGQuHSzDyth9boKDaycYdDcZDuqYATXw4HFXgaqWTctW/v1HA==}
    engines: {node: '>=16 || 14 >=14.18'}

  pathe@2.0.3:
    resolution: {integrity: sha512-WUjGcAqP1gQacoQe+OBJsFA7Ld4DyXuUIjZ5cc75cLHvJ7dtNsTugphxIADwspS+AraAUePCKrSVtPLFj/F88w==}

  pathval@2.0.1:
    resolution: {integrity: sha512-//nshmD55c46FuFw26xV/xFAaB5HF9Xdap7HJBBnrKdAd6/GxDBaNA1870O79+9ueg61cZLSVc+OaFlfmObYVQ==}
    engines: {node: '>= 14.16'}

  picocolors@1.1.1:
    resolution: {integrity: sha512-xceH2snhtb5M9liqDsmEw56le376mTZkEX/jEb/RxNFyegNul7eNslCXP9FDj/Lcu0X8KEyMceP2ntpaHrDEVA==}

  picomatch@2.3.1:
    resolution: {integrity: sha512-JU3teHTNjmE2VCGFzuY8EXzCDVwEqB2a8fsIvwaStHhAWJEeVd1o1QD80CU6+ZdEXXSLbSsuLwJjkCBWqRQUVA==}
    engines: {node: '>=8.6'}

  picomatch@4.0.3:
    resolution: {integrity: sha512-5gTmgEY/sqK6gFXLIsQNH19lWb4ebPDLA4SdLP7dsWkIXHWlG66oPuVvXSGFPppYZz8ZDZq0dYYrbHfBCVUb1Q==}
    engines: {node: '>=12'}

  pidtree@0.6.0:
    resolution: {integrity: sha512-eG2dWTVw5bzqGRztnHExczNxt5VGsE6OwTeCG3fdUf9KBsZzO3R5OIIIzWR+iZA0NtZ+RDVdaoE2dK1cn6jH4g==}
    engines: {node: '>=0.10'}
    hasBin: true

  playwright-core@1.55.0:
    resolution: {integrity: sha512-GvZs4vU3U5ro2nZpeiwyb0zuFaqb9sUiAJuyrWpcGouD8y9/HLgGbNRjIph7zU9D3hnPaisMl9zG9CgFi/biIg==}
    engines: {node: '>=18'}
    hasBin: true

  playwright@1.55.0:
    resolution: {integrity: sha512-sdCWStblvV1YU909Xqx0DhOjPZE4/5lJsIS84IfN9dAZfcl/CIZ5O8l3o0j7hPMjDvqoTF8ZUcc+i/GL5erstA==}
    engines: {node: '>=18'}
    hasBin: true

  postcss@8.4.31:
    resolution: {integrity: sha512-PS08Iboia9mts/2ygV3eLpY5ghnUcfLV/EXTOW1E2qYxJKGGBUtNjN76FYHnMs36RmARn41bC0AZmn+rR0OVpQ==}
    engines: {node: ^10 || ^12 || >=14}

  postcss@8.5.6:
    resolution: {integrity: sha512-3Ybi1tAuwAP9s0r1UQ2J4n5Y0G05bJkpUIO0/bI9MhwmD70S5aTWbXGBwxHrelT+XM1k6dM0pk+SwNkpTRN7Pg==}
    engines: {node: ^10 || ^12 || >=14}

  prelude-ls@1.2.1:
    resolution: {integrity: sha512-vkcDPrRZo1QZLbn5RLGPpg/WmIQ65qoWWhcGKf/b5eplkkarX0m9z8ppCat4mlOqUsWpyNuYgO3VRyrYHSzX5g==}
    engines: {node: '>= 0.8.0'}

  prettier@3.6.2:
    resolution: {integrity: sha512-I7AIg5boAr5R0FFtJ6rCfD+LFsWHp81dolrFD8S79U9tb8Az2nGrJncnMSnys+bpQJfRUzqs9hnA81OAA3hCuQ==}
    engines: {node: '>=14'}
    hasBin: true

  punycode@2.3.1:
    resolution: {integrity: sha512-vYt7UD1U9Wg6138shLtLOvdAu+8DsC/ilFtEVHcH+wydcSpNE20AfSOduf6MkRFahL5FY7X1oU7nKVZFtfq8Fg==}
    engines: {node: '>=6'}

  queue-microtask@1.2.3:
    resolution: {integrity: sha512-NuaNSa6flKT5JaSYQzJok04JzTL1CA6aGhv5rfLW3PgqA+M2ChpZQnAC8h8i4ZFkBS8X5RqkDBHA7r4hej3K9A==}

  react-dom@18.3.1:
    resolution: {integrity: sha512-5m4nQKp+rZRb09LNH59GM4BxTh9251/ylbKIbpe7TpGxfJ+9kv6BLkLBXIjjspbgbnIBNqlI23tRnTWT0snUIw==}
    peerDependencies:
      react: ^18.3.1

  react@18.3.1:
    resolution: {integrity: sha512-wS+hAgJShR0KhEvPJArfuPVN1+Hz1t0Y6n5jLrGQbkb4urgPE/0Rve+1kMB1v/oWgHgm4WIcV+i7F2pTVj+2iQ==}
    engines: {node: '>=0.10.0'}

  resolve-from@4.0.0:
    resolution: {integrity: sha512-pb/MYmXstAkysRFx8piNI1tGFNQIFA3vkE3Gq4EuA1dF6gHp/+vgZqsCGJapvy8N3Q+4o7FwvquPJcnZ7RYy4g==}
    engines: {node: '>=4'}

  resolve-pkg-maps@1.0.0:
    resolution: {integrity: sha512-seS2Tj26TBVOC2NIc2rOe2y2ZO7efxITtLZcGSOnHHNOQ7CkiUBfw0Iw2ck6xkIhPwLhKNLS8BO+hEpngQlqzw==}

  restore-cursor@5.1.0:
    resolution: {integrity: sha512-oMA2dcrw6u0YfxJQXm342bFKX/E4sG9rbTzO9ptUcR/e8A33cHuvStiYOwH7fszkZlZ1z/ta9AAoPk2F4qIOHA==}
    engines: {node: '>=18'}

  reusify@1.1.0:
    resolution: {integrity: sha512-g6QUff04oZpHs0eG5p83rFLhHeV00ug/Yf9nZM6fLeUrPguBTkTQOdpAWWspMh55TZfVQDPaN3NQJfbVRAxdIw==}
    engines: {iojs: '>=1.0.0', node: '>=0.10.0'}

  rfdc@1.4.1:
    resolution: {integrity: sha512-q1b3N5QkRUWUl7iyylaaj3kOpIT0N2i9MqIEQXP73GVsN9cw3fdx8X63cEmWhJGi2PPCF23Ijp7ktmd39rawIA==}

  rollup@4.50.0:
    resolution: {integrity: sha512-/Zl4D8zPifNmyGzJS+3kVoyXeDeT/GrsJM94sACNg9RtUE0hrHa1bNPtRSrfHTMH5HjRzce6K7rlTh3Khiw+pw==}
    engines: {node: '>=18.0.0', npm: '>=8.0.0'}
    hasBin: true

  run-parallel@1.2.0:
    resolution: {integrity: sha512-5l4VyZR86LZ/lDxZTR6jqL8AFE2S0IFLMP26AbjsLVADxHdhB/c0GUsH+y39UfCi3dzz8OlQuPmnaJOMoDHQBA==}

  rxjs@7.8.2:
    resolution: {integrity: sha512-dhKf903U/PQZY6boNNtAGdWbG85WAbjT/1xYoZIC7FAY0yWapOBQVsVrDl58W86//e1VpMNBtRV4MaXfdMySFA==}

<<<<<<< HEAD
  semver@5.7.2:
    resolution: {integrity: sha512-cBznnQ9KjJqU67B52RMC65CMarK2600WFnbkcaiwWq3xy/5haFJlshgnpjovMVJ+Hff49d8GEn0b87C5pDQ10g==}
    hasBin: true
=======
  scheduler@0.23.2:
    resolution: {integrity: sha512-UOShsPwz7NrMUqhR6t0hWjFduvOzbtv7toDH1/hIrfRNIDBnnBWd0CwJTGvTpngVlmwGCdP9/Zl/tVrDqcuYzQ==}
>>>>>>> 70e0caf5

  semver@7.7.2:
    resolution: {integrity: sha512-RF0Fw+rO5AMf9MAyaRXI4AV0Ulj5lMHqVxxdSgiVbixSCXoEmmX/jk0CuJw4+3SqroYO9VoUh+HcuJivvtJemA==}
    engines: {node: '>=10'}
    hasBin: true

  sharp@0.34.3:
    resolution: {integrity: sha512-eX2IQ6nFohW4DbvHIOLRB3MHFpYqaqvXd3Tp5e/T/dSH83fxaNJQRvDMhASmkNTsNTVF2/OOopzRCt7xokgPfg==}
    engines: {node: ^18.17.0 || ^20.3.0 || >=21.0.0}

  shebang-command@2.0.0:
    resolution: {integrity: sha512-kHxr2zZpYtdmrN1qDjrrX/Z1rR1kG8Dx+gkpK1G4eXmvXswmcE1hTWBWYUzlraYw1/yZp6YuDY77YtvbN0dmDA==}
    engines: {node: '>=8'}

  shebang-regex@3.0.0:
    resolution: {integrity: sha512-7++dFhtcx3353uBaq8DDR4NuxBetBzC7ZQOhmTQInHEd6bSrXdiEyzCvG07Z44UYdLShWUyXt5M/yhz8ekcb1A==}
    engines: {node: '>=8'}

  siginfo@2.0.0:
    resolution: {integrity: sha512-ybx0WO1/8bSBLEWXZvEd7gMW3Sn3JFlW3TvX1nREbDLRNQNaeNN8WK0meBwPdAaOI7TtRRRJn/Es1zhrrCHu7g==}

  signal-exit@4.1.0:
    resolution: {integrity: sha512-bzyZ1e88w9O1iNJbKnOlvYTrWPDl46O1bG0D3XInv+9tkPrxrN8jUUTiFlDkkmKWgn1M6CfIA13SuGqOa9Korw==}
    engines: {node: '>=14'}

  simple-swizzle@0.2.2:
    resolution: {integrity: sha512-JA//kQgZtbuY83m+xT+tXJkmJncGMTFT+C+g2h2R9uxkYIrE2yy9sgmcLhCnw57/WSD+Eh3J97FPEDFnbXnDUg==}

  slice-ansi@5.0.0:
    resolution: {integrity: sha512-FC+lgizVPfie0kkhqUScwRu1O/lF6NOgJmlCgK+/LYxDCTk8sGelYaHDhFcDN+Sn3Cv+3VSa4Byeo+IMCzpMgQ==}
    engines: {node: '>=12'}

  slice-ansi@7.1.0:
    resolution: {integrity: sha512-bSiSngZ/jWeX93BqeIAbImyTbEihizcwNjFoRUIY/T1wWQsfsm2Vw1agPKylXvQTU7iASGdHhyqRlqQzfz+Htg==}
    engines: {node: '>=18'}

  solc@0.8.30:
    resolution: {integrity: sha512-9Srk/gndtBmoUbg4CE6ypAzPQlElv8ntbnl6SigUBAzgXKn35v87sj04uZeoZWjtDkdzT0qKFcIo/wl63UMxdw==}
    engines: {node: '>=12.0.0'}
    hasBin: true

  source-map-js@1.2.1:
    resolution: {integrity: sha512-UXWMKhLOwVKb728IUtQPXxfYU+usdybtUrK/8uGE8CQMvrhOpwvzDBwj0QhSL7MQc7vIsISBG8VQ8+IDQxpfQA==}
    engines: {node: '>=0.10.0'}

  stackback@0.0.2:
    resolution: {integrity: sha512-1XMJE5fQo1jGH6Y/7ebnwPOBEkIEnT4QF32d5R1+VXdXveM0IBMJt8zfaxX1P3QhVwrYe+576+jkANtSS2mBbw==}

  std-env@3.9.0:
    resolution: {integrity: sha512-UGvjygr6F6tpH7o2qyqR6QYpwraIjKSdtzyBdyytFOHmPZY917kwdwLG0RbOjWOnKmnm3PeHjaoLLMie7kPLQw==}

  string-argv@0.3.2:
    resolution: {integrity: sha512-aqD2Q0144Z+/RqG52NeHEkZauTAUWJO8c6yTftGJKO3Tja5tUgIfmIl6kExvhtxSDP7fXB6DvzkfMpCd/F3G+Q==}
    engines: {node: '>=0.6.19'}

  string-width@4.2.3:
    resolution: {integrity: sha512-wKyQRQpjJ0sIp62ErSZdGsjMJWsap5oRNihHhu6G7JVO/9jIB6UyevL+tXuOqrng8j/cxKTWyWUwvSTriiZz/g==}
    engines: {node: '>=8'}

  string-width@5.1.2:
    resolution: {integrity: sha512-HnLOCR3vjcY8beoNLtcjZ5/nxn2afmME6lhrDrebokqMap+XbeW8n9TXpPDOqdGK5qcI3oT0GKTW6wC7EMiVqA==}
    engines: {node: '>=12'}

  string-width@7.2.0:
    resolution: {integrity: sha512-tsaTIkKW9b4N+AEj+SVA+WhJzV7/zMhcSu78mLKWSk7cXMOSHsBKFWUs0fWwq8QyK3MgJBQRX6Gbi4kYbdvGkQ==}
    engines: {node: '>=18'}

  strip-ansi@6.0.1:
    resolution: {integrity: sha512-Y38VPSHcqkFrCpFnQ9vuSXmquuv5oXOKpGeT6aGrr3o3Gc9AlVa6JBfUSOCnbxGGZF+/0ooI7KrPuUSztUdU5A==}
    engines: {node: '>=8'}

  strip-ansi@7.1.0:
    resolution: {integrity: sha512-iq6eVVI64nQQTRYq2KtEg2d2uU7LElhTJwsH4YzIHZshxlgZms/wIc4VoDQTlG/IvVIrBKG06CrZnp0qv7hkcQ==}
    engines: {node: '>=12'}

  strip-json-comments@3.1.1:
    resolution: {integrity: sha512-6fPc+R4ihwqP6N/aIv2f1gMH8lOVtWQHoqC4yK6oSDVVocumAsfCqjkXnqiYMhmMwS/mEHLp7Vehlt3ql6lEig==}
    engines: {node: '>=8'}

  strip-literal@3.0.0:
    resolution: {integrity: sha512-TcccoMhJOM3OebGhSBEmp3UZ2SfDMZUEBdRA/9ynfLi8yYajyWX3JiXArcJt4Umh4vISpspkQIY8ZZoCqjbviA==}

  styled-jsx@5.1.6:
    resolution: {integrity: sha512-qSVyDTeMotdvQYoHWLNGwRFJHC+i+ZvdBRYosOFgC+Wg1vx4frN2/RG/NA7SYqqvKNLf39P2LSRA2pu6n0XYZA==}
    engines: {node: '>= 12.0.0'}
    peerDependencies:
      '@babel/core': '*'
      babel-plugin-macros: '*'
      react: '>= 16.8.0 || 17.x.x || ^18.0.0-0 || ^19.0.0-0'
    peerDependenciesMeta:
      '@babel/core':
        optional: true
      babel-plugin-macros:
        optional: true

  supports-color@7.2.0:
    resolution: {integrity: sha512-qpCAvRl9stuOHveKsn7HncJRvv501qIacKzQlO/+Lwxc9+0q2wLyv4Dfvt80/DPn2pqOBsJdDiogXGR9+OvwRw==}
    engines: {node: '>=8'}

  tailwindcss@4.1.13:
    resolution: {integrity: sha512-i+zidfmTqtwquj4hMEwdjshYYgMbOrPzb9a0M3ZgNa0JMoZeFC6bxZvO8yr8ozS6ix2SDz0+mvryPeBs2TFE+w==}

  tapable@2.2.3:
    resolution: {integrity: sha512-ZL6DDuAlRlLGghwcfmSn9sK3Hr6ArtyudlSAiCqQ6IfE+b+HHbydbYDIG15IfS5do+7XQQBdBiubF/cV2dnDzg==}
    engines: {node: '>=6'}

  tar@7.4.3:
    resolution: {integrity: sha512-5S7Va8hKfV7W5U6g3aYxXmlPoZVAwUMy9AOKyF2fVuZa2UD3qZjg578OrLRt8PcNN1PleVaL/5/yYATNL0ICUw==}
    engines: {node: '>=18'}

  test-exclude@7.0.1:
    resolution: {integrity: sha512-pFYqmTw68LXVjeWJMST4+borgQP2AyMNbg1BpZh9LbyhUeNkeaPF9gzfPGUAnSMV3qPYdWUwDIjjCLiSDOl7vg==}
    engines: {node: '>=18'}

  tinybench@2.9.0:
    resolution: {integrity: sha512-0+DUvqWMValLmha6lr4kD8iAMK1HzV0/aKnCtWb9v9641TnP/MFb7Pc2bxoxQjTXAErryXVgUOfv2YqNllqGeg==}

  tinyexec@0.3.2:
    resolution: {integrity: sha512-KQQR9yN7R5+OSwaK0XQoj22pwHoTlgYqmUscPYoknOoWCWfj/5/ABTMRi69FrKU5ffPVh5QcFikpWJI/P1ocHA==}

  tinyglobby@0.2.14:
    resolution: {integrity: sha512-tX5e7OM1HnYr2+a2C/4V0htOcSQcoSTH9KgJnVvNm5zm/cyEWKJ7j7YutsH9CxMdtOkkLFy2AHrMci9IM8IPZQ==}
    engines: {node: '>=12.0.0'}

  tinypool@1.1.1:
    resolution: {integrity: sha512-Zba82s87IFq9A9XmjiX5uZA/ARWDrB03OHlq+Vw1fSdt0I+4/Kutwy8BP4Y/y/aORMo61FQ0vIb5j44vSo5Pkg==}
    engines: {node: ^18.0.0 || >=20.0.0}

  tinyrainbow@2.0.0:
    resolution: {integrity: sha512-op4nsTR47R6p0vMUUoYl/a+ljLFVtlfaXkLQmqfLR1qHma1h/ysYk4hEXZ880bf2CYgTskvTa/e196Vd5dDQXw==}
    engines: {node: '>=14.0.0'}

  tinyspy@4.0.3:
    resolution: {integrity: sha512-t2T/WLB2WRgZ9EpE4jgPJ9w+i66UZfDc8wHh0xrwiRNN+UwH98GIJkTeZqX9rg0i0ptwzqW+uYeIF0T4F8LR7A==}
    engines: {node: '>=14.0.0'}

  tmp@0.0.33:
    resolution: {integrity: sha512-jRCJlojKnZ3addtTOjdIqoRuPEKBvNXcGYqzO6zWZX8KfKEpnGY5jfggJQ3EjKuu8D4bJRr0y+cYJFmYbImXGw==}
    engines: {node: '>=0.6.0'}

  to-regex-range@5.0.1:
    resolution: {integrity: sha512-65P7iz6X5yEr1cwcgvQxbbIw7Uk3gOy5dIdtZ4rDveLqhrdJP+Li/Hx6tyK0NEb+2GCyneCMJiGqrADCSNk8sQ==}
    engines: {node: '>=8.0'}

  ts-api-utils@2.1.0:
    resolution: {integrity: sha512-CUgTZL1irw8u29bzrOD/nH85jqyc74D6SshFgujOIA7osm2Rz7dYH77agkx7H4FBNxDq7Cjf+IjaX/8zwFW+ZQ==}
    engines: {node: '>=18.12'}
    peerDependencies:
      typescript: '>=4.8.4'

  tslib@2.7.0:
    resolution: {integrity: sha512-gLXCKdN1/j47AiHiOkJN69hJmcbGTHI0ImLmbYLHykhgeN0jVGola9yVjFgzCUklsZQMW55o+dW7IXv3RCXDzA==}

  tslib@2.8.1:
    resolution: {integrity: sha512-oJFu94HQb+KVduSUQL7wnpmqnfmLsOA/nAh6b6EH0wCEoK0/mPeXU6c3wKDV83MkOuHPRHtSXKKU99IBazS/2w==}

  tsx@4.19.0:
    resolution: {integrity: sha512-bV30kM7bsLZKZIOCHeMNVMJ32/LuJzLVajkQI/qf92J2Qr08ueLQvW00PUZGiuLPP760UINwupgUj8qrSCPUKg==}
    engines: {node: '>=18.0.0'}
    hasBin: true

  type-check@0.4.0:
    resolution: {integrity: sha512-XleUoc9uwGXqjWwXaUTZAmzMcFZ5858QA2vvx1Ur5xIcixXIP+8LnFDgRplU30us6teqdlskFfu+ae4K79Ooew==}
    engines: {node: '>= 0.8.0'}

  type-fest@0.20.2:
    resolution: {integrity: sha512-Ne+eE4r0/iWnpAxD852z3A+N0Bt5RN//NjJwRd2VFHEmrywxf5vsZlh4R6lixl6B+wz/8d+maTSAkN1FIkI3LQ==}
    engines: {node: '>=10'}

  typescript@5.5.4:
    resolution: {integrity: sha512-Mtq29sKDAEYP7aljRgtPOpTvOfbwRWlS6dPRzwjdE+C0R4brX/GUyhHSecbHMFLNBLcJIPt9nl9yG5TZ1weH+Q==}
    engines: {node: '>=14.17'}
    hasBin: true

  undici-types@6.19.8:
    resolution: {integrity: sha512-ve2KP6f/JnbPBFyobGHuerC9g1FYGn/F8n1LWTwNxCEzd6IfqTwUQcNXgEtmmQ6DlRrC1hrSrBnCZPokRrDHjw==}

  undici-types@6.21.0:
    resolution: {integrity: sha512-iwDZqg0QAGrg9Rav5H4n0M64c3mkR59cJ6wQp+7C4nI0gsmExaedaYLNO44eT4AtBBwjbTiGPMlt2Md0T9H9JQ==}

  uri-js@4.4.1:
    resolution: {integrity: sha512-7rKUyy33Q1yc98pQ1DAmLtwX109F7TIfWlW1Ydo8Wl1ii1SeHieeh0HHfPeL2fMXK6z0s8ecKs9frCuLJvndBg==}

  viem@2.37.5:
    resolution: {integrity: sha512-bLKvKgLcge6KWBMLk8iP9weu5tHNr0hkxPNwQd+YQrHEgek7ogTBBeE10T0V6blwBMYmeZFZHLnMhDmPjp63/A==}
    peerDependencies:
      typescript: '>=5.0.4'
    peerDependenciesMeta:
      typescript:
        optional: true

  vite-node@3.2.4:
    resolution: {integrity: sha512-EbKSKh+bh1E1IFxeO0pg1n4dvoOTt0UDiXMd/qn++r98+jPO1xtJilvXldeuQ8giIB5IkpjCgMleHMNEsGH6pg==}
    engines: {node: ^18.0.0 || ^20.0.0 || >=22.0.0}
    hasBin: true

  vite@7.1.4:
    resolution: {integrity: sha512-X5QFK4SGynAeeIt+A7ZWnApdUyHYm+pzv/8/A57LqSGcI88U6R6ipOs3uCesdc6yl7nl+zNO0t8LmqAdXcQihw==}
    engines: {node: ^20.19.0 || >=22.12.0}
    hasBin: true
    peerDependencies:
      '@types/node': ^20.19.0 || >=22.12.0
      jiti: '>=1.21.0'
      less: ^4.0.0
      lightningcss: ^1.21.0
      sass: ^1.70.0
      sass-embedded: ^1.70.0
      stylus: '>=0.54.8'
      sugarss: ^5.0.0
      terser: ^5.16.0
      tsx: ^4.8.1
      yaml: ^2.4.2
    peerDependenciesMeta:
      '@types/node':
        optional: true
      jiti:
        optional: true
      less:
        optional: true
      lightningcss:
        optional: true
      sass:
        optional: true
      sass-embedded:
        optional: true
      stylus:
        optional: true
      sugarss:
        optional: true
      terser:
        optional: true
      tsx:
        optional: true
      yaml:
        optional: true

  vitest@3.2.4:
    resolution: {integrity: sha512-LUCP5ev3GURDysTWiP47wRRUpLKMOfPh+yKTx3kVIEiu5KOMeqzpnYNsKyOoVrULivR8tLcks4+lga33Whn90A==}
    engines: {node: ^18.0.0 || ^20.0.0 || >=22.0.0}
    hasBin: true
    peerDependencies:
      '@edge-runtime/vm': '*'
      '@types/debug': ^4.1.12
      '@types/node': ^18.0.0 || ^20.0.0 || >=22.0.0
      '@vitest/browser': 3.2.4
      '@vitest/ui': 3.2.4
      happy-dom: '*'
      jsdom: '*'
    peerDependenciesMeta:
      '@edge-runtime/vm':
        optional: true
      '@types/debug':
        optional: true
      '@types/node':
        optional: true
      '@vitest/browser':
        optional: true
      '@vitest/ui':
        optional: true
      happy-dom:
        optional: true
      jsdom:
        optional: true

  which@2.0.2:
    resolution: {integrity: sha512-BLI3Tl1TW3Pvl70l3yq3Y64i+awpwXqsGBYWkkqMtnbXgrMD+yj7rhW0kuEDxzJaYXGjEW5ogapKNMEKNMjibA==}
    engines: {node: '>= 8'}
    hasBin: true

  why-is-node-running@2.3.0:
    resolution: {integrity: sha512-hUrmaWBdVDcxvYqnyh09zunKzROWjbZTiNy8dBEjkS7ehEDQibXJ7XvlmtbwuTclUiIyN+CyXQD4Vmko8fNm8w==}
    engines: {node: '>=8'}
    hasBin: true

  word-wrap@1.2.5:
    resolution: {integrity: sha512-BN22B5eaMMI9UMtjrGd5g5eCYPpCPDUy0FJXbYsaT5zYxjFOckS53SQDE3pWkVoWpHXVb3BrYcEN4Twa55B5cA==}
    engines: {node: '>=0.10.0'}

  wrap-ansi@7.0.0:
    resolution: {integrity: sha512-YVGIj2kamLSTxw6NsZjoBxfSwsn0ycdesmc4p+Q21c5zPuZ1pl+NfxVdxPtdHvmNVOQ6XSYG4AUtyt/Fi7D16Q==}
    engines: {node: '>=10'}

  wrap-ansi@8.1.0:
    resolution: {integrity: sha512-si7QWI6zUMq56bESFvagtmzMdGOtoxfR+Sez11Mobfc7tm+VkUckk9bW2UeffTGVUbOksxmSw0AA2gs8g71NCQ==}
    engines: {node: '>=12'}

  wrap-ansi@9.0.0:
    resolution: {integrity: sha512-G8ura3S+3Z2G+mkgNRq8dqaFZAuxfsxpBB8OCTGRTCtp+l/v9nbFNmCUP1BZMts3G1142MsZfn6eeUKrr4PD1Q==}
    engines: {node: '>=18'}

  ws@8.17.1:
    resolution: {integrity: sha512-6XQFvXTkbfUOZOKKILFG1PDK2NDQs4azKQl26T0YS5CxqWLgXajbPZ+h4gZekJyRqFU8pvnbAbbs/3TgRPy+GQ==}
    engines: {node: '>=10.0.0'}
    peerDependencies:
      bufferutil: ^4.0.1
      utf-8-validate: '>=5.0.2'
    peerDependenciesMeta:
      bufferutil:
        optional: true
      utf-8-validate:
        optional: true

<<<<<<< HEAD
  ws@8.18.3:
    resolution: {integrity: sha512-PEIGCY5tSlUt50cqyMXfCzX+oOPqN0vuGqWzbcJ2xvnkzkq46oOpz7dQaTDBdfICb4N14+GARUDw2XV2N4tvzg==}
    engines: {node: '>=10.0.0'}
    peerDependencies:
      bufferutil: ^4.0.1
      utf-8-validate: '>=5.0.2'
    peerDependenciesMeta:
      bufferutil:
        optional: true
      utf-8-validate:
        optional: true
=======
  yallist@5.0.0:
    resolution: {integrity: sha512-YgvUTfwqyc7UXVMrB+SImsVYSmTS8X/tSrtdNZMImM+n7+QTriRXyXim0mBrTXNeqzVF0KWGgHPeiyViFFrNDw==}
    engines: {node: '>=18'}
>>>>>>> 70e0caf5

  yaml@2.8.1:
    resolution: {integrity: sha512-lcYcMxX2PO9XMGvAJkJ3OsNMw+/7FKes7/hgerGUYWIoWu5j/+YQqcZr5JnPZWzOsEBgMbSbiSTn/dv/69Mkpw==}
    engines: {node: '>= 14.6'}
    hasBin: true

  yocto-queue@0.1.0:
    resolution: {integrity: sha512-rVksvsnNCdJ/ohGc6xgPwyN8eheCxsiLM8mxuE/t/mOVqJewPuO1miLpTHQiRgTKCLexL4MeAFVagts7HmNZ2Q==}
    engines: {node: '>=10'}

snapshots:

  '@adraffy/ens-normalize@1.10.1': {}

<<<<<<< HEAD
  '@adraffy/ens-normalize@1.11.0': {}
=======
  '@alloc/quick-lru@5.2.0': {}
>>>>>>> 70e0caf5

  '@ampproject/remapping@2.3.0':
    dependencies:
      '@jridgewell/gen-mapping': 0.3.13
      '@jridgewell/trace-mapping': 0.3.30

  '@babel/helper-string-parser@7.27.1': {}

  '@babel/helper-validator-identifier@7.27.1': {}

  '@babel/parser@7.28.3':
    dependencies:
      '@babel/types': 7.28.2

  '@babel/types@7.28.2':
    dependencies:
      '@babel/helper-string-parser': 7.27.1
      '@babel/helper-validator-identifier': 7.27.1

  '@bcoe/v8-coverage@1.0.2': {}

  '@emnapi/runtime@1.5.0':
    dependencies:
      tslib: 2.8.1
    optional: true

  '@esbuild/aix-ppc64@0.23.1':
    optional: true

  '@esbuild/aix-ppc64@0.25.9':
    optional: true

  '@esbuild/android-arm64@0.23.1':
    optional: true

  '@esbuild/android-arm64@0.25.9':
    optional: true

  '@esbuild/android-arm@0.23.1':
    optional: true

  '@esbuild/android-arm@0.25.9':
    optional: true

  '@esbuild/android-x64@0.23.1':
    optional: true

  '@esbuild/android-x64@0.25.9':
    optional: true

  '@esbuild/darwin-arm64@0.23.1':
    optional: true

  '@esbuild/darwin-arm64@0.25.9':
    optional: true

  '@esbuild/darwin-x64@0.23.1':
    optional: true

  '@esbuild/darwin-x64@0.25.9':
    optional: true

  '@esbuild/freebsd-arm64@0.23.1':
    optional: true

  '@esbuild/freebsd-arm64@0.25.9':
    optional: true

  '@esbuild/freebsd-x64@0.23.1':
    optional: true

  '@esbuild/freebsd-x64@0.25.9':
    optional: true

  '@esbuild/linux-arm64@0.23.1':
    optional: true

  '@esbuild/linux-arm64@0.25.9':
    optional: true

  '@esbuild/linux-arm@0.23.1':
    optional: true

  '@esbuild/linux-arm@0.25.9':
    optional: true

  '@esbuild/linux-ia32@0.23.1':
    optional: true

  '@esbuild/linux-ia32@0.25.9':
    optional: true

  '@esbuild/linux-loong64@0.23.1':
    optional: true

  '@esbuild/linux-loong64@0.25.9':
    optional: true

  '@esbuild/linux-mips64el@0.23.1':
    optional: true

  '@esbuild/linux-mips64el@0.25.9':
    optional: true

  '@esbuild/linux-ppc64@0.23.1':
    optional: true

  '@esbuild/linux-ppc64@0.25.9':
    optional: true

  '@esbuild/linux-riscv64@0.23.1':
    optional: true

  '@esbuild/linux-riscv64@0.25.9':
    optional: true

  '@esbuild/linux-s390x@0.23.1':
    optional: true

  '@esbuild/linux-s390x@0.25.9':
    optional: true

  '@esbuild/linux-x64@0.23.1':
    optional: true

  '@esbuild/linux-x64@0.25.9':
    optional: true

  '@esbuild/netbsd-arm64@0.25.9':
    optional: true

  '@esbuild/netbsd-x64@0.23.1':
    optional: true

  '@esbuild/netbsd-x64@0.25.9':
    optional: true

  '@esbuild/openbsd-arm64@0.23.1':
    optional: true

  '@esbuild/openbsd-arm64@0.25.9':
    optional: true

  '@esbuild/openbsd-x64@0.23.1':
    optional: true

  '@esbuild/openbsd-x64@0.25.9':
    optional: true

  '@esbuild/openharmony-arm64@0.25.9':
    optional: true

  '@esbuild/sunos-x64@0.23.1':
    optional: true

  '@esbuild/sunos-x64@0.25.9':
    optional: true

  '@esbuild/win32-arm64@0.23.1':
    optional: true

  '@esbuild/win32-arm64@0.25.9':
    optional: true

  '@esbuild/win32-ia32@0.23.1':
    optional: true

  '@esbuild/win32-ia32@0.25.9':
    optional: true

  '@esbuild/win32-x64@0.23.1':
    optional: true

  '@esbuild/win32-x64@0.25.9':
    optional: true

  '@eslint-community/eslint-utils@4.7.0(eslint@9.34.0(jiti@2.5.1))':
    dependencies:
      eslint: 9.34.0(jiti@2.5.1)
      eslint-visitor-keys: 3.4.3

  '@eslint-community/regexpp@4.12.1': {}

  '@eslint/config-array@0.21.0':
    dependencies:
      '@eslint/object-schema': 2.1.6
      debug: 4.4.1
      minimatch: 3.1.2
    transitivePeerDependencies:
      - supports-color

  '@eslint/config-helpers@0.3.1': {}

  '@eslint/core@0.15.2':
    dependencies:
      '@types/json-schema': 7.0.15

  '@eslint/eslintrc@2.1.4':
    dependencies:
      ajv: 6.12.6
      debug: 4.4.1
      espree: 9.6.1
      globals: 13.24.0
      ignore: 5.3.2
      import-fresh: 3.3.1
      js-yaml: 4.1.0
      minimatch: 3.1.2
      strip-json-comments: 3.1.1
    transitivePeerDependencies:
      - supports-color

  '@eslint/eslintrc@3.3.1':
    dependencies:
      ajv: 6.12.6
      debug: 4.4.1
      espree: 10.4.0
      globals: 14.0.0
      ignore: 5.3.2
      import-fresh: 3.3.1
      js-yaml: 4.1.0
      minimatch: 3.1.2
      strip-json-comments: 3.1.1
    transitivePeerDependencies:
      - supports-color

  '@eslint/js@9.34.0': {}

  '@eslint/object-schema@2.1.6': {}

  '@eslint/plugin-kit@0.3.5':
    dependencies:
      '@eslint/core': 0.15.2
      levn: 0.4.1

  '@humanfs/core@0.19.1': {}

  '@humanfs/node@0.16.6':
    dependencies:
      '@humanfs/core': 0.19.1
      '@humanwhocodes/retry': 0.3.1

  '@humanwhocodes/module-importer@1.0.1': {}

  '@humanwhocodes/retry@0.3.1': {}

  '@humanwhocodes/retry@0.4.3': {}

  '@img/sharp-darwin-arm64@0.34.3':
    optionalDependencies:
      '@img/sharp-libvips-darwin-arm64': 1.2.0
    optional: true

  '@img/sharp-darwin-x64@0.34.3':
    optionalDependencies:
      '@img/sharp-libvips-darwin-x64': 1.2.0
    optional: true

  '@img/sharp-libvips-darwin-arm64@1.2.0':
    optional: true

  '@img/sharp-libvips-darwin-x64@1.2.0':
    optional: true

  '@img/sharp-libvips-linux-arm64@1.2.0':
    optional: true

  '@img/sharp-libvips-linux-arm@1.2.0':
    optional: true

  '@img/sharp-libvips-linux-ppc64@1.2.0':
    optional: true

  '@img/sharp-libvips-linux-s390x@1.2.0':
    optional: true

  '@img/sharp-libvips-linux-x64@1.2.0':
    optional: true

  '@img/sharp-libvips-linuxmusl-arm64@1.2.0':
    optional: true

  '@img/sharp-libvips-linuxmusl-x64@1.2.0':
    optional: true

  '@img/sharp-linux-arm64@0.34.3':
    optionalDependencies:
      '@img/sharp-libvips-linux-arm64': 1.2.0
    optional: true

  '@img/sharp-linux-arm@0.34.3':
    optionalDependencies:
      '@img/sharp-libvips-linux-arm': 1.2.0
    optional: true

  '@img/sharp-linux-ppc64@0.34.3':
    optionalDependencies:
      '@img/sharp-libvips-linux-ppc64': 1.2.0
    optional: true

  '@img/sharp-linux-s390x@0.34.3':
    optionalDependencies:
      '@img/sharp-libvips-linux-s390x': 1.2.0
    optional: true

  '@img/sharp-linux-x64@0.34.3':
    optionalDependencies:
      '@img/sharp-libvips-linux-x64': 1.2.0
    optional: true

  '@img/sharp-linuxmusl-arm64@0.34.3':
    optionalDependencies:
      '@img/sharp-libvips-linuxmusl-arm64': 1.2.0
    optional: true

  '@img/sharp-linuxmusl-x64@0.34.3':
    optionalDependencies:
      '@img/sharp-libvips-linuxmusl-x64': 1.2.0
    optional: true

  '@img/sharp-wasm32@0.34.3':
    dependencies:
      '@emnapi/runtime': 1.5.0
    optional: true

  '@img/sharp-win32-arm64@0.34.3':
    optional: true

  '@img/sharp-win32-ia32@0.34.3':
    optional: true

  '@img/sharp-win32-x64@0.34.3':
    optional: true

  '@isaacs/cliui@8.0.2':
    dependencies:
      string-width: 5.1.2
      string-width-cjs: string-width@4.2.3
      strip-ansi: 7.1.0
      strip-ansi-cjs: strip-ansi@6.0.1
      wrap-ansi: 8.1.0
      wrap-ansi-cjs: wrap-ansi@7.0.0

  '@isaacs/fs-minipass@4.0.1':
    dependencies:
      minipass: 7.1.2

  '@istanbuljs/schema@0.1.3': {}

  '@jridgewell/gen-mapping@0.3.13':
    dependencies:
      '@jridgewell/sourcemap-codec': 1.5.5
      '@jridgewell/trace-mapping': 0.3.30

  '@jridgewell/remapping@2.3.5':
    dependencies:
      '@jridgewell/gen-mapping': 0.3.13
      '@jridgewell/trace-mapping': 0.3.30

  '@jridgewell/resolve-uri@3.1.2': {}

  '@jridgewell/sourcemap-codec@1.5.5': {}

  '@jridgewell/trace-mapping@0.3.30':
    dependencies:
      '@jridgewell/resolve-uri': 3.1.2
      '@jridgewell/sourcemap-codec': 1.5.5

<<<<<<< HEAD
  '@noble/ciphers@1.3.0': {}
=======
  '@next/env@15.5.2': {}

  '@next/swc-darwin-arm64@15.5.2':
    optional: true

  '@next/swc-darwin-x64@15.5.2':
    optional: true

  '@next/swc-linux-arm64-gnu@15.5.2':
    optional: true

  '@next/swc-linux-arm64-musl@15.5.2':
    optional: true

  '@next/swc-linux-x64-gnu@15.5.2':
    optional: true

  '@next/swc-linux-x64-musl@15.5.2':
    optional: true

  '@next/swc-win32-arm64-msvc@15.5.2':
    optional: true

  '@next/swc-win32-x64-msvc@15.5.2':
    optional: true
>>>>>>> 70e0caf5

  '@noble/curves@1.2.0':
    dependencies:
      '@noble/hashes': 1.3.2

  '@noble/curves@1.9.1':
    dependencies:
      '@noble/hashes': 1.8.0

  '@noble/curves@1.9.7':
    dependencies:
      '@noble/hashes': 1.8.0

  '@noble/hashes@1.3.2': {}

  '@noble/hashes@1.8.0': {}

  '@nodelib/fs.scandir@2.1.5':
    dependencies:
      '@nodelib/fs.stat': 2.0.5
      run-parallel: 1.2.0

  '@nodelib/fs.stat@2.0.5': {}

  '@nodelib/fs.walk@1.2.8':
    dependencies:
      '@nodelib/fs.scandir': 2.1.5
      fastq: 1.19.1

  '@pkgjs/parseargs@0.11.0':
    optional: true

  '@playwright/test@1.55.0':
    dependencies:
      playwright: 1.55.0

  '@polkadot/keyring@12.6.2(@polkadot/util-crypto@12.6.2(@polkadot/util@12.6.2))(@polkadot/util@12.6.2)':
    dependencies:
      '@polkadot/util': 12.6.2
      '@polkadot/util-crypto': 12.6.2(@polkadot/util@12.6.2)
      tslib: 2.8.1

  '@polkadot/networks@12.6.2':
    dependencies:
      '@polkadot/util': 12.6.2
      '@substrate/ss58-registry': 1.51.0
      tslib: 2.8.1

  '@polkadot/types-augment@10.13.1':
    dependencies:
      '@polkadot/types': 10.13.1
      '@polkadot/types-codec': 10.13.1
      '@polkadot/util': 12.6.2
      tslib: 2.8.1

  '@polkadot/types-codec@10.13.1':
    dependencies:
      '@polkadot/util': 12.6.2
      '@polkadot/x-bigint': 12.6.2
      tslib: 2.8.1

  '@polkadot/types-create@10.13.1':
    dependencies:
      '@polkadot/types-codec': 10.13.1
      '@polkadot/util': 12.6.2
      tslib: 2.8.1

  '@polkadot/types@10.13.1':
    dependencies:
      '@polkadot/keyring': 12.6.2(@polkadot/util-crypto@12.6.2(@polkadot/util@12.6.2))(@polkadot/util@12.6.2)
      '@polkadot/types-augment': 10.13.1
      '@polkadot/types-codec': 10.13.1
      '@polkadot/types-create': 10.13.1
      '@polkadot/util': 12.6.2
      '@polkadot/util-crypto': 12.6.2(@polkadot/util@12.6.2)
      rxjs: 7.8.2
      tslib: 2.8.1

  '@polkadot/util-crypto@12.6.2(@polkadot/util@12.6.2)':
    dependencies:
      '@noble/curves': 1.9.7
      '@noble/hashes': 1.8.0
      '@polkadot/networks': 12.6.2
      '@polkadot/util': 12.6.2
      '@polkadot/wasm-crypto': 7.5.1(@polkadot/util@12.6.2)(@polkadot/x-randomvalues@12.6.2(@polkadot/util@12.6.2)(@polkadot/wasm-util@7.5.1(@polkadot/util@12.6.2)))
      '@polkadot/wasm-util': 7.5.1(@polkadot/util@12.6.2)
      '@polkadot/x-bigint': 12.6.2
      '@polkadot/x-randomvalues': 12.6.2(@polkadot/util@12.6.2)(@polkadot/wasm-util@7.5.1(@polkadot/util@12.6.2))
      '@scure/base': 1.2.6
      tslib: 2.8.1

  '@polkadot/util@12.6.2':
    dependencies:
      '@polkadot/x-bigint': 12.6.2
      '@polkadot/x-global': 12.6.2
      '@polkadot/x-textdecoder': 12.6.2
      '@polkadot/x-textencoder': 12.6.2
      '@types/bn.js': 5.2.0
      bn.js: 5.2.2
      tslib: 2.8.1

  '@polkadot/wasm-bridge@7.5.1(@polkadot/util@12.6.2)(@polkadot/x-randomvalues@12.6.2(@polkadot/util@12.6.2)(@polkadot/wasm-util@7.5.1(@polkadot/util@12.6.2)))':
    dependencies:
      '@polkadot/util': 12.6.2
      '@polkadot/wasm-util': 7.5.1(@polkadot/util@12.6.2)
      '@polkadot/x-randomvalues': 12.6.2(@polkadot/util@12.6.2)(@polkadot/wasm-util@7.5.1(@polkadot/util@12.6.2))
      tslib: 2.8.1

  '@polkadot/wasm-crypto-asmjs@7.5.1(@polkadot/util@12.6.2)':
    dependencies:
      '@polkadot/util': 12.6.2
      tslib: 2.8.1

  '@polkadot/wasm-crypto-init@7.5.1(@polkadot/util@12.6.2)(@polkadot/x-randomvalues@12.6.2(@polkadot/util@12.6.2)(@polkadot/wasm-util@7.5.1(@polkadot/util@12.6.2)))':
    dependencies:
      '@polkadot/util': 12.6.2
      '@polkadot/wasm-bridge': 7.5.1(@polkadot/util@12.6.2)(@polkadot/x-randomvalues@12.6.2(@polkadot/util@12.6.2)(@polkadot/wasm-util@7.5.1(@polkadot/util@12.6.2)))
      '@polkadot/wasm-crypto-asmjs': 7.5.1(@polkadot/util@12.6.2)
      '@polkadot/wasm-crypto-wasm': 7.5.1(@polkadot/util@12.6.2)
      '@polkadot/wasm-util': 7.5.1(@polkadot/util@12.6.2)
      '@polkadot/x-randomvalues': 12.6.2(@polkadot/util@12.6.2)(@polkadot/wasm-util@7.5.1(@polkadot/util@12.6.2))
      tslib: 2.8.1

  '@polkadot/wasm-crypto-wasm@7.5.1(@polkadot/util@12.6.2)':
    dependencies:
      '@polkadot/util': 12.6.2
      '@polkadot/wasm-util': 7.5.1(@polkadot/util@12.6.2)
      tslib: 2.8.1

  '@polkadot/wasm-crypto@7.5.1(@polkadot/util@12.6.2)(@polkadot/x-randomvalues@12.6.2(@polkadot/util@12.6.2)(@polkadot/wasm-util@7.5.1(@polkadot/util@12.6.2)))':
    dependencies:
      '@polkadot/util': 12.6.2
      '@polkadot/wasm-bridge': 7.5.1(@polkadot/util@12.6.2)(@polkadot/x-randomvalues@12.6.2(@polkadot/util@12.6.2)(@polkadot/wasm-util@7.5.1(@polkadot/util@12.6.2)))
      '@polkadot/wasm-crypto-asmjs': 7.5.1(@polkadot/util@12.6.2)
      '@polkadot/wasm-crypto-init': 7.5.1(@polkadot/util@12.6.2)(@polkadot/x-randomvalues@12.6.2(@polkadot/util@12.6.2)(@polkadot/wasm-util@7.5.1(@polkadot/util@12.6.2)))
      '@polkadot/wasm-crypto-wasm': 7.5.1(@polkadot/util@12.6.2)
      '@polkadot/wasm-util': 7.5.1(@polkadot/util@12.6.2)
      '@polkadot/x-randomvalues': 12.6.2(@polkadot/util@12.6.2)(@polkadot/wasm-util@7.5.1(@polkadot/util@12.6.2))
      tslib: 2.8.1

  '@polkadot/wasm-util@7.5.1(@polkadot/util@12.6.2)':
    dependencies:
      '@polkadot/util': 12.6.2
      tslib: 2.8.1

  '@polkadot/x-bigint@12.6.2':
    dependencies:
      '@polkadot/x-global': 12.6.2
      tslib: 2.8.1

  '@polkadot/x-global@12.6.2':
    dependencies:
      tslib: 2.8.1

  '@polkadot/x-randomvalues@12.6.2(@polkadot/util@12.6.2)(@polkadot/wasm-util@7.5.1(@polkadot/util@12.6.2))':
    dependencies:
      '@polkadot/util': 12.6.2
      '@polkadot/wasm-util': 7.5.1(@polkadot/util@12.6.2)
      '@polkadot/x-global': 12.6.2
      tslib: 2.8.1

  '@polkadot/x-textdecoder@12.6.2':
    dependencies:
      '@polkadot/x-global': 12.6.2
      tslib: 2.8.1

  '@polkadot/x-textencoder@12.6.2':
    dependencies:
      '@polkadot/x-global': 12.6.2
      tslib: 2.8.1

  '@rollup/rollup-android-arm-eabi@4.50.0':
    optional: true

  '@rollup/rollup-android-arm64@4.50.0':
    optional: true

  '@rollup/rollup-darwin-arm64@4.50.0':
    optional: true

  '@rollup/rollup-darwin-x64@4.50.0':
    optional: true

  '@rollup/rollup-freebsd-arm64@4.50.0':
    optional: true

  '@rollup/rollup-freebsd-x64@4.50.0':
    optional: true

  '@rollup/rollup-linux-arm-gnueabihf@4.50.0':
    optional: true

  '@rollup/rollup-linux-arm-musleabihf@4.50.0':
    optional: true

  '@rollup/rollup-linux-arm64-gnu@4.50.0':
    optional: true

  '@rollup/rollup-linux-arm64-musl@4.50.0':
    optional: true

  '@rollup/rollup-linux-loongarch64-gnu@4.50.0':
    optional: true

  '@rollup/rollup-linux-ppc64-gnu@4.50.0':
    optional: true

  '@rollup/rollup-linux-riscv64-gnu@4.50.0':
    optional: true

  '@rollup/rollup-linux-riscv64-musl@4.50.0':
    optional: true

  '@rollup/rollup-linux-s390x-gnu@4.50.0':
    optional: true

  '@rollup/rollup-linux-x64-gnu@4.50.0':
    optional: true

  '@rollup/rollup-linux-x64-musl@4.50.0':
    optional: true

  '@rollup/rollup-openharmony-arm64@4.50.0':
    optional: true

  '@rollup/rollup-win32-arm64-msvc@4.50.0':
    optional: true

  '@rollup/rollup-win32-ia32-msvc@4.50.0':
    optional: true

  '@rollup/rollup-win32-x64-msvc@4.50.0':
    optional: true

  '@scure/base@1.2.6': {}

<<<<<<< HEAD
  '@scure/bip32@1.7.0':
    dependencies:
      '@noble/curves': 1.9.7
      '@noble/hashes': 1.8.0
      '@scure/base': 1.2.6

  '@scure/bip39@1.6.0':
    dependencies:
      '@noble/hashes': 1.8.0
      '@scure/base': 1.2.6

  '@storagehub-sdk/core@0.0.2':
=======
  '@storagehub-sdk/core@0.0.5':
>>>>>>> 70e0caf5
    dependencies:
      '@polkadot/types': 10.13.1
      ethers: 6.15.0
    transitivePeerDependencies:
      - bufferutil
      - utf-8-validate

  '@storagehub-sdk/msp-client@0.0.5(@storagehub-sdk/core@0.0.5)':
    dependencies:
      '@storagehub-sdk/core': 0.0.5

  '@substrate/ss58-registry@1.51.0': {}

  '@swc/helpers@0.5.15':
    dependencies:
      tslib: 2.8.1

  '@tailwindcss/node@4.1.13':
    dependencies:
      '@jridgewell/remapping': 2.3.5
      enhanced-resolve: 5.18.3
      jiti: 2.5.1
      lightningcss: 1.30.1
      magic-string: 0.30.18
      source-map-js: 1.2.1
      tailwindcss: 4.1.13

  '@tailwindcss/oxide-android-arm64@4.1.13':
    optional: true

  '@tailwindcss/oxide-darwin-arm64@4.1.13':
    optional: true

  '@tailwindcss/oxide-darwin-x64@4.1.13':
    optional: true

  '@tailwindcss/oxide-freebsd-x64@4.1.13':
    optional: true

  '@tailwindcss/oxide-linux-arm-gnueabihf@4.1.13':
    optional: true

  '@tailwindcss/oxide-linux-arm64-gnu@4.1.13':
    optional: true

  '@tailwindcss/oxide-linux-arm64-musl@4.1.13':
    optional: true

  '@tailwindcss/oxide-linux-x64-gnu@4.1.13':
    optional: true

  '@tailwindcss/oxide-linux-x64-musl@4.1.13':
    optional: true

  '@tailwindcss/oxide-wasm32-wasi@4.1.13':
    optional: true

  '@tailwindcss/oxide-win32-arm64-msvc@4.1.13':
    optional: true

  '@tailwindcss/oxide-win32-x64-msvc@4.1.13':
    optional: true

  '@tailwindcss/oxide@4.1.13':
    dependencies:
      detect-libc: 2.0.4
      tar: 7.4.3
    optionalDependencies:
      '@tailwindcss/oxide-android-arm64': 4.1.13
      '@tailwindcss/oxide-darwin-arm64': 4.1.13
      '@tailwindcss/oxide-darwin-x64': 4.1.13
      '@tailwindcss/oxide-freebsd-x64': 4.1.13
      '@tailwindcss/oxide-linux-arm-gnueabihf': 4.1.13
      '@tailwindcss/oxide-linux-arm64-gnu': 4.1.13
      '@tailwindcss/oxide-linux-arm64-musl': 4.1.13
      '@tailwindcss/oxide-linux-x64-gnu': 4.1.13
      '@tailwindcss/oxide-linux-x64-musl': 4.1.13
      '@tailwindcss/oxide-wasm32-wasi': 4.1.13
      '@tailwindcss/oxide-win32-arm64-msvc': 4.1.13
      '@tailwindcss/oxide-win32-x64-msvc': 4.1.13

  '@tailwindcss/postcss@4.1.13':
    dependencies:
      '@alloc/quick-lru': 5.2.0
      '@tailwindcss/node': 4.1.13
      '@tailwindcss/oxide': 4.1.13
      postcss: 8.5.6
      tailwindcss: 4.1.13

  '@tenkeylabs/dappwright@2.11.2(playwright-core@1.55.0)':
    dependencies:
      node-stream-zip: 1.15.0
      playwright-core: 1.55.0

  '@types/bn.js@5.2.0':
    dependencies:
      '@types/node': 20.19.11

  '@types/chai@5.2.2':
    dependencies:
      '@types/deep-eql': 4.0.2

  '@types/deep-eql@4.0.2': {}

  '@types/estree@1.0.8': {}

  '@types/json-schema@7.0.15': {}

  '@types/node@20.19.11':
    dependencies:
      undici-types: 6.21.0

  '@types/node@22.7.5':
    dependencies:
      undici-types: 6.19.8

  '@types/react-dom@19.1.9(@types/react@19.1.12)':
    dependencies:
      '@types/react': 19.1.12

  '@types/react@19.1.12':
    dependencies:
      csstype: 3.1.3

  '@typescript-eslint/eslint-plugin@8.41.0(@typescript-eslint/parser@8.41.0(eslint@9.34.0(jiti@2.5.1))(typescript@5.5.4))(eslint@9.34.0(jiti@2.5.1))(typescript@5.5.4)':
    dependencies:
      '@eslint-community/regexpp': 4.12.1
      '@typescript-eslint/parser': 8.41.0(eslint@9.34.0(jiti@2.5.1))(typescript@5.5.4)
      '@typescript-eslint/scope-manager': 8.41.0
      '@typescript-eslint/type-utils': 8.41.0(eslint@9.34.0(jiti@2.5.1))(typescript@5.5.4)
      '@typescript-eslint/utils': 8.41.0(eslint@9.34.0(jiti@2.5.1))(typescript@5.5.4)
      '@typescript-eslint/visitor-keys': 8.41.0
      eslint: 9.34.0(jiti@2.5.1)
      graphemer: 1.4.0
      ignore: 7.0.5
      natural-compare: 1.4.0
      ts-api-utils: 2.1.0(typescript@5.5.4)
      typescript: 5.5.4
    transitivePeerDependencies:
      - supports-color

  '@typescript-eslint/parser@8.41.0(eslint@9.34.0(jiti@2.5.1))(typescript@5.5.4)':
    dependencies:
      '@typescript-eslint/scope-manager': 8.41.0
      '@typescript-eslint/types': 8.41.0
      '@typescript-eslint/typescript-estree': 8.41.0(typescript@5.5.4)
      '@typescript-eslint/visitor-keys': 8.41.0
      debug: 4.4.1
      eslint: 9.34.0(jiti@2.5.1)
      typescript: 5.5.4
    transitivePeerDependencies:
      - supports-color

  '@typescript-eslint/project-service@8.41.0(typescript@5.5.4)':
    dependencies:
      '@typescript-eslint/tsconfig-utils': 8.41.0(typescript@5.5.4)
      '@typescript-eslint/types': 8.41.0
      debug: 4.4.1
      typescript: 5.5.4
    transitivePeerDependencies:
      - supports-color

  '@typescript-eslint/scope-manager@8.41.0':
    dependencies:
      '@typescript-eslint/types': 8.41.0
      '@typescript-eslint/visitor-keys': 8.41.0

  '@typescript-eslint/tsconfig-utils@8.41.0(typescript@5.5.4)':
    dependencies:
      typescript: 5.5.4

  '@typescript-eslint/type-utils@8.41.0(eslint@9.34.0(jiti@2.5.1))(typescript@5.5.4)':
    dependencies:
      '@typescript-eslint/types': 8.41.0
      '@typescript-eslint/typescript-estree': 8.41.0(typescript@5.5.4)
      '@typescript-eslint/utils': 8.41.0(eslint@9.34.0(jiti@2.5.1))(typescript@5.5.4)
      debug: 4.4.1
      eslint: 9.34.0(jiti@2.5.1)
      ts-api-utils: 2.1.0(typescript@5.5.4)
      typescript: 5.5.4
    transitivePeerDependencies:
      - supports-color

  '@typescript-eslint/types@8.41.0': {}

  '@typescript-eslint/typescript-estree@8.41.0(typescript@5.5.4)':
    dependencies:
      '@typescript-eslint/project-service': 8.41.0(typescript@5.5.4)
      '@typescript-eslint/tsconfig-utils': 8.41.0(typescript@5.5.4)
      '@typescript-eslint/types': 8.41.0
      '@typescript-eslint/visitor-keys': 8.41.0
      debug: 4.4.1
      fast-glob: 3.3.3
      is-glob: 4.0.3
      minimatch: 9.0.5
      semver: 7.7.2
      ts-api-utils: 2.1.0(typescript@5.5.4)
      typescript: 5.5.4
    transitivePeerDependencies:
      - supports-color

  '@typescript-eslint/utils@8.41.0(eslint@9.34.0(jiti@2.5.1))(typescript@5.5.4)':
    dependencies:
      '@eslint-community/eslint-utils': 4.7.0(eslint@9.34.0(jiti@2.5.1))
      '@typescript-eslint/scope-manager': 8.41.0
      '@typescript-eslint/types': 8.41.0
      '@typescript-eslint/typescript-estree': 8.41.0(typescript@5.5.4)
      eslint: 9.34.0(jiti@2.5.1)
      typescript: 5.5.4
    transitivePeerDependencies:
      - supports-color

  '@typescript-eslint/visitor-keys@8.41.0':
    dependencies:
      '@typescript-eslint/types': 8.41.0
      eslint-visitor-keys: 4.2.1

  '@vitest/coverage-v8@3.2.4(vitest@3.2.4(@types/node@20.19.11)(jiti@2.5.1)(lightningcss@1.30.1)(tsx@4.19.0)(yaml@2.8.1))':
    dependencies:
      '@ampproject/remapping': 2.3.0
      '@bcoe/v8-coverage': 1.0.2
      ast-v8-to-istanbul: 0.3.5
      debug: 4.4.1
      istanbul-lib-coverage: 3.2.2
      istanbul-lib-report: 3.0.1
      istanbul-lib-source-maps: 5.0.6
      istanbul-reports: 3.2.0
      magic-string: 0.30.18
      magicast: 0.3.5
      std-env: 3.9.0
      test-exclude: 7.0.1
      tinyrainbow: 2.0.0
      vitest: 3.2.4(@types/node@20.19.11)(jiti@2.5.1)(lightningcss@1.30.1)(tsx@4.19.0)(yaml@2.8.1)
    transitivePeerDependencies:
      - supports-color

  '@vitest/expect@3.2.4':
    dependencies:
      '@types/chai': 5.2.2
      '@vitest/spy': 3.2.4
      '@vitest/utils': 3.2.4
      chai: 5.3.3
      tinyrainbow: 2.0.0

  '@vitest/mocker@3.2.4(vite@7.1.4(@types/node@20.19.11)(jiti@2.5.1)(lightningcss@1.30.1)(tsx@4.19.0)(yaml@2.8.1))':
    dependencies:
      '@vitest/spy': 3.2.4
      estree-walker: 3.0.3
      magic-string: 0.30.18
    optionalDependencies:
      vite: 7.1.4(@types/node@20.19.11)(jiti@2.5.1)(lightningcss@1.30.1)(tsx@4.19.0)(yaml@2.8.1)

  '@vitest/pretty-format@3.2.4':
    dependencies:
      tinyrainbow: 2.0.0

  '@vitest/runner@3.2.4':
    dependencies:
      '@vitest/utils': 3.2.4
      pathe: 2.0.3
      strip-literal: 3.0.0

  '@vitest/snapshot@3.2.4':
    dependencies:
      '@vitest/pretty-format': 3.2.4
      magic-string: 0.30.18
      pathe: 2.0.3

  '@vitest/spy@3.2.4':
    dependencies:
      tinyspy: 4.0.3

  '@vitest/utils@3.2.4':
    dependencies:
      '@vitest/pretty-format': 3.2.4
      loupe: 3.2.1
      tinyrainbow: 2.0.0

  abitype@1.1.0(typescript@5.5.4):
    optionalDependencies:
      typescript: 5.5.4

  acorn-jsx@5.3.2(acorn@8.15.0):
    dependencies:
      acorn: 8.15.0

  acorn@8.15.0: {}

  aes-js@4.0.0-beta.5: {}

  ajv@6.12.6:
    dependencies:
      fast-deep-equal: 3.1.3
      fast-json-stable-stringify: 2.1.0
      json-schema-traverse: 0.4.1
      uri-js: 4.4.1

  ansi-escapes@7.0.0:
    dependencies:
      environment: 1.1.0

  ansi-regex@5.0.1: {}

  ansi-regex@6.2.0: {}

  ansi-styles@4.3.0:
    dependencies:
      color-convert: 2.0.1

  ansi-styles@6.2.1: {}

  argparse@2.0.1: {}

  assertion-error@2.0.1: {}

  ast-v8-to-istanbul@0.3.5:
    dependencies:
      '@jridgewell/trace-mapping': 0.3.30
      estree-walker: 3.0.3
      js-tokens: 9.0.1

  balanced-match@1.0.2: {}

  bn.js@5.2.2: {}

  brace-expansion@1.1.12:
    dependencies:
      balanced-match: 1.0.2
      concat-map: 0.0.1

  brace-expansion@2.0.2:
    dependencies:
      balanced-match: 1.0.2

  braces@3.0.3:
    dependencies:
      fill-range: 7.1.1

  cac@6.7.14: {}

  callsites@3.1.0: {}

  caniuse-lite@1.0.30001739: {}

  chai@5.3.3:
    dependencies:
      assertion-error: 2.0.1
      check-error: 2.1.1
      deep-eql: 5.0.2
      loupe: 3.2.1
      pathval: 2.0.1

  chalk@4.1.2:
    dependencies:
      ansi-styles: 4.3.0
      supports-color: 7.2.0

  chalk@5.6.0: {}

  check-error@2.1.1: {}

  chownr@3.0.0: {}

  cli-cursor@5.0.0:
    dependencies:
      restore-cursor: 5.1.0

  cli-truncate@4.0.0:
    dependencies:
      slice-ansi: 5.0.0
      string-width: 7.2.0

  client-only@0.0.1: {}

  color-convert@2.0.1:
    dependencies:
      color-name: 1.1.4

  color-name@1.1.4: {}

  color-string@1.9.1:
    dependencies:
      color-name: 1.1.4
      simple-swizzle: 0.2.2
    optional: true

  color@4.2.3:
    dependencies:
      color-convert: 2.0.1
      color-string: 1.9.1
    optional: true

  colorette@2.0.20: {}

  command-exists@1.2.9: {}

  commander@14.0.0: {}

  commander@8.3.0: {}

  concat-map@0.0.1: {}

  cross-spawn@7.0.6:
    dependencies:
      path-key: 3.1.1
      shebang-command: 2.0.0
      which: 2.0.2

  csstype@3.1.3: {}

  debug@4.4.1:
    dependencies:
      ms: 2.1.3

  deep-eql@5.0.2: {}

  deep-is@0.1.4: {}

  detect-libc@2.0.4: {}

  eastasianwidth@0.2.0: {}

  emoji-regex@10.5.0: {}

  emoji-regex@8.0.0: {}

  emoji-regex@9.2.2: {}

  enhanced-resolve@5.18.3:
    dependencies:
      graceful-fs: 4.2.11
      tapable: 2.2.3

  environment@1.1.0: {}

  es-module-lexer@1.7.0: {}

  esbuild@0.23.1:
    optionalDependencies:
      '@esbuild/aix-ppc64': 0.23.1
      '@esbuild/android-arm': 0.23.1
      '@esbuild/android-arm64': 0.23.1
      '@esbuild/android-x64': 0.23.1
      '@esbuild/darwin-arm64': 0.23.1
      '@esbuild/darwin-x64': 0.23.1
      '@esbuild/freebsd-arm64': 0.23.1
      '@esbuild/freebsd-x64': 0.23.1
      '@esbuild/linux-arm': 0.23.1
      '@esbuild/linux-arm64': 0.23.1
      '@esbuild/linux-ia32': 0.23.1
      '@esbuild/linux-loong64': 0.23.1
      '@esbuild/linux-mips64el': 0.23.1
      '@esbuild/linux-ppc64': 0.23.1
      '@esbuild/linux-riscv64': 0.23.1
      '@esbuild/linux-s390x': 0.23.1
      '@esbuild/linux-x64': 0.23.1
      '@esbuild/netbsd-x64': 0.23.1
      '@esbuild/openbsd-arm64': 0.23.1
      '@esbuild/openbsd-x64': 0.23.1
      '@esbuild/sunos-x64': 0.23.1
      '@esbuild/win32-arm64': 0.23.1
      '@esbuild/win32-ia32': 0.23.1
      '@esbuild/win32-x64': 0.23.1

  esbuild@0.25.9:
    optionalDependencies:
      '@esbuild/aix-ppc64': 0.25.9
      '@esbuild/android-arm': 0.25.9
      '@esbuild/android-arm64': 0.25.9
      '@esbuild/android-x64': 0.25.9
      '@esbuild/darwin-arm64': 0.25.9
      '@esbuild/darwin-x64': 0.25.9
      '@esbuild/freebsd-arm64': 0.25.9
      '@esbuild/freebsd-x64': 0.25.9
      '@esbuild/linux-arm': 0.25.9
      '@esbuild/linux-arm64': 0.25.9
      '@esbuild/linux-ia32': 0.25.9
      '@esbuild/linux-loong64': 0.25.9
      '@esbuild/linux-mips64el': 0.25.9
      '@esbuild/linux-ppc64': 0.25.9
      '@esbuild/linux-riscv64': 0.25.9
      '@esbuild/linux-s390x': 0.25.9
      '@esbuild/linux-x64': 0.25.9
      '@esbuild/netbsd-arm64': 0.25.9
      '@esbuild/netbsd-x64': 0.25.9
      '@esbuild/openbsd-arm64': 0.25.9
      '@esbuild/openbsd-x64': 0.25.9
      '@esbuild/openharmony-arm64': 0.25.9
      '@esbuild/sunos-x64': 0.25.9
      '@esbuild/win32-arm64': 0.25.9
      '@esbuild/win32-ia32': 0.25.9
      '@esbuild/win32-x64': 0.25.9

  escape-string-regexp@4.0.0: {}

  eslint-config-prettier@10.1.8(eslint@9.34.0(jiti@2.5.1)):
    dependencies:
      eslint: 9.34.0(jiti@2.5.1)

  eslint-plugin-simple-import-sort@12.1.1(eslint@9.34.0(jiti@2.5.1)):
    dependencies:
      eslint: 9.34.0(jiti@2.5.1)

  eslint-scope@8.4.0:
    dependencies:
      esrecurse: 4.3.0
      estraverse: 5.3.0

  eslint-visitor-keys@3.4.3: {}

  eslint-visitor-keys@4.2.1: {}

  eslint@9.34.0(jiti@2.5.1):
    dependencies:
      '@eslint-community/eslint-utils': 4.7.0(eslint@9.34.0(jiti@2.5.1))
      '@eslint-community/regexpp': 4.12.1
      '@eslint/config-array': 0.21.0
      '@eslint/config-helpers': 0.3.1
      '@eslint/core': 0.15.2
      '@eslint/eslintrc': 3.3.1
      '@eslint/js': 9.34.0
      '@eslint/plugin-kit': 0.3.5
      '@humanfs/node': 0.16.6
      '@humanwhocodes/module-importer': 1.0.1
      '@humanwhocodes/retry': 0.4.3
      '@types/estree': 1.0.8
      '@types/json-schema': 7.0.15
      ajv: 6.12.6
      chalk: 4.1.2
      cross-spawn: 7.0.6
      debug: 4.4.1
      escape-string-regexp: 4.0.0
      eslint-scope: 8.4.0
      eslint-visitor-keys: 4.2.1
      espree: 10.4.0
      esquery: 1.6.0
      esutils: 2.0.3
      fast-deep-equal: 3.1.3
      file-entry-cache: 8.0.0
      find-up: 5.0.0
      glob-parent: 6.0.2
      ignore: 5.3.2
      imurmurhash: 0.1.4
      is-glob: 4.0.3
      json-stable-stringify-without-jsonify: 1.0.1
      lodash.merge: 4.6.2
      minimatch: 3.1.2
      natural-compare: 1.4.0
      optionator: 0.9.4
    optionalDependencies:
      jiti: 2.5.1
    transitivePeerDependencies:
      - supports-color

  espree@10.4.0:
    dependencies:
      acorn: 8.15.0
      acorn-jsx: 5.3.2(acorn@8.15.0)
      eslint-visitor-keys: 4.2.1

  espree@9.6.1:
    dependencies:
      acorn: 8.15.0
      acorn-jsx: 5.3.2(acorn@8.15.0)
      eslint-visitor-keys: 3.4.3

  esquery@1.6.0:
    dependencies:
      estraverse: 5.3.0

  esrecurse@4.3.0:
    dependencies:
      estraverse: 5.3.0

  estraverse@5.3.0: {}

  estree-walker@3.0.3:
    dependencies:
      '@types/estree': 1.0.8

  esutils@2.0.3: {}

  ethers@6.15.0:
    dependencies:
      '@adraffy/ens-normalize': 1.10.1
      '@noble/curves': 1.2.0
      '@noble/hashes': 1.3.2
      '@types/node': 22.7.5
      aes-js: 4.0.0-beta.5
      tslib: 2.7.0
      ws: 8.17.1
    transitivePeerDependencies:
      - bufferutil
      - utf-8-validate

  eventemitter3@5.0.1: {}

  expect-type@1.2.2: {}

  fast-deep-equal@3.1.3: {}

  fast-glob@3.3.3:
    dependencies:
      '@nodelib/fs.stat': 2.0.5
      '@nodelib/fs.walk': 1.2.8
      glob-parent: 5.1.2
      merge2: 1.4.1
      micromatch: 4.0.8

  fast-json-stable-stringify@2.1.0: {}

  fast-levenshtein@2.0.6: {}

  fastq@1.19.1:
    dependencies:
      reusify: 1.1.0

  fdir@6.5.0(picomatch@4.0.3):
    optionalDependencies:
      picomatch: 4.0.3

  file-entry-cache@8.0.0:
    dependencies:
      flat-cache: 4.0.1

  fill-range@7.1.1:
    dependencies:
      to-regex-range: 5.0.1

  find-up@5.0.0:
    dependencies:
      locate-path: 6.0.0
      path-exists: 4.0.0

  flat-cache@4.0.1:
    dependencies:
      flatted: 3.3.3
      keyv: 4.5.4

  flatted@3.3.3: {}

  follow-redirects@1.15.11: {}

  foreground-child@3.3.1:
    dependencies:
      cross-spawn: 7.0.6
      signal-exit: 4.1.0

  fsevents@2.3.2:
    optional: true

  fsevents@2.3.3:
    optional: true

  get-east-asian-width@1.3.1: {}

  get-tsconfig@4.10.1:
    dependencies:
      resolve-pkg-maps: 1.0.0

  glob-parent@5.1.2:
    dependencies:
      is-glob: 4.0.3

  glob-parent@6.0.2:
    dependencies:
      is-glob: 4.0.3

  glob@10.4.5:
    dependencies:
      foreground-child: 3.3.1
      jackspeak: 3.4.3
      minimatch: 9.0.5
      minipass: 7.1.2
      package-json-from-dist: 1.0.1
      path-scurry: 1.11.1

  globals@13.24.0:
    dependencies:
      type-fest: 0.20.2

  globals@14.0.0: {}

  graceful-fs@4.2.11: {}

  graphemer@1.4.0: {}

  has-flag@4.0.0: {}

  html-escaper@2.0.2: {}

  ignore@5.3.2: {}

  ignore@7.0.5: {}

  import-fresh@3.3.1:
    dependencies:
      parent-module: 1.0.1
      resolve-from: 4.0.0

  imurmurhash@0.1.4: {}

  is-arrayish@0.3.2:
    optional: true

  is-extglob@2.1.1: {}

  is-fullwidth-code-point@3.0.0: {}

  is-fullwidth-code-point@4.0.0: {}

  is-fullwidth-code-point@5.1.0:
    dependencies:
      get-east-asian-width: 1.3.1

  is-glob@4.0.3:
    dependencies:
      is-extglob: 2.1.1

  is-number@7.0.0: {}

  isexe@2.0.0: {}

  isows@1.0.7(ws@8.18.3):
    dependencies:
      ws: 8.18.3

  istanbul-lib-coverage@3.2.2: {}

  istanbul-lib-report@3.0.1:
    dependencies:
      istanbul-lib-coverage: 3.2.2
      make-dir: 4.0.0
      supports-color: 7.2.0

  istanbul-lib-source-maps@5.0.6:
    dependencies:
      '@jridgewell/trace-mapping': 0.3.30
      debug: 4.4.1
      istanbul-lib-coverage: 3.2.2
    transitivePeerDependencies:
      - supports-color

  istanbul-reports@3.2.0:
    dependencies:
      html-escaper: 2.0.2
      istanbul-lib-report: 3.0.1

  jackspeak@3.4.3:
    dependencies:
      '@isaacs/cliui': 8.0.2
    optionalDependencies:
      '@pkgjs/parseargs': 0.11.0

<<<<<<< HEAD
  js-sha3@0.8.0: {}
=======
  jiti@2.5.1: {}

  js-tokens@4.0.0: {}
>>>>>>> 70e0caf5

  js-tokens@9.0.1: {}

  js-yaml@4.1.0:
    dependencies:
      argparse: 2.0.1

  json-buffer@3.0.1: {}

  json-schema-traverse@0.4.1: {}

  json-stable-stringify-without-jsonify@1.0.1: {}

  keyv@4.5.4:
    dependencies:
      json-buffer: 3.0.1

  levn@0.4.1:
    dependencies:
      prelude-ls: 1.2.1
      type-check: 0.4.0

  lightningcss-darwin-arm64@1.30.1:
    optional: true

  lightningcss-darwin-x64@1.30.1:
    optional: true

  lightningcss-freebsd-x64@1.30.1:
    optional: true

  lightningcss-linux-arm-gnueabihf@1.30.1:
    optional: true

  lightningcss-linux-arm64-gnu@1.30.1:
    optional: true

  lightningcss-linux-arm64-musl@1.30.1:
    optional: true

  lightningcss-linux-x64-gnu@1.30.1:
    optional: true

  lightningcss-linux-x64-musl@1.30.1:
    optional: true

  lightningcss-win32-arm64-msvc@1.30.1:
    optional: true

  lightningcss-win32-x64-msvc@1.30.1:
    optional: true

  lightningcss@1.30.1:
    dependencies:
      detect-libc: 2.0.4
    optionalDependencies:
      lightningcss-darwin-arm64: 1.30.1
      lightningcss-darwin-x64: 1.30.1
      lightningcss-freebsd-x64: 1.30.1
      lightningcss-linux-arm-gnueabihf: 1.30.1
      lightningcss-linux-arm64-gnu: 1.30.1
      lightningcss-linux-arm64-musl: 1.30.1
      lightningcss-linux-x64-gnu: 1.30.1
      lightningcss-linux-x64-musl: 1.30.1
      lightningcss-win32-arm64-msvc: 1.30.1
      lightningcss-win32-x64-msvc: 1.30.1

  lilconfig@3.1.3: {}

  lint-staged@16.1.6:
    dependencies:
      chalk: 5.6.0
      commander: 14.0.0
      debug: 4.4.1
      lilconfig: 3.1.3
      listr2: 9.0.3
      micromatch: 4.0.8
      nano-spawn: 1.0.2
      pidtree: 0.6.0
      string-argv: 0.3.2
      yaml: 2.8.1
    transitivePeerDependencies:
      - supports-color

  listr2@9.0.3:
    dependencies:
      cli-truncate: 4.0.0
      colorette: 2.0.20
      eventemitter3: 5.0.1
      log-update: 6.1.0
      rfdc: 1.4.1
      wrap-ansi: 9.0.0

  locate-path@6.0.0:
    dependencies:
      p-locate: 5.0.0

  lodash.merge@4.6.2: {}

  log-update@6.1.0:
    dependencies:
      ansi-escapes: 7.0.0
      cli-cursor: 5.0.0
      slice-ansi: 7.1.0
      strip-ansi: 7.1.0
      wrap-ansi: 9.0.0

  loose-envify@1.4.0:
    dependencies:
      js-tokens: 4.0.0

  loupe@3.2.1: {}

  lru-cache@10.4.3: {}

  magic-string@0.30.18:
    dependencies:
      '@jridgewell/sourcemap-codec': 1.5.5

  magicast@0.3.5:
    dependencies:
      '@babel/parser': 7.28.3
      '@babel/types': 7.28.2
      source-map-js: 1.2.1

  make-dir@4.0.0:
    dependencies:
      semver: 7.7.2

  memorystream@0.3.1: {}

  merge2@1.4.1: {}

  micromatch@4.0.8:
    dependencies:
      braces: 3.0.3
      picomatch: 2.3.1

  mimic-function@5.0.1: {}

  minimatch@3.1.2:
    dependencies:
      brace-expansion: 1.1.12

  minimatch@9.0.5:
    dependencies:
      brace-expansion: 2.0.2

  minipass@7.1.2: {}

  minizlib@3.0.2:
    dependencies:
      minipass: 7.1.2

  mkdirp@3.0.1: {}

  ms@2.1.3: {}

  nano-spawn@1.0.2: {}

  nanoid@3.3.11: {}

  natural-compare@1.4.0: {}

  next@15.5.2(@playwright/test@1.55.0)(react-dom@18.3.1(react@18.3.1))(react@18.3.1):
    dependencies:
      '@next/env': 15.5.2
      '@swc/helpers': 0.5.15
      caniuse-lite: 1.0.30001739
      postcss: 8.4.31
      react: 18.3.1
      react-dom: 18.3.1(react@18.3.1)
      styled-jsx: 5.1.6(react@18.3.1)
    optionalDependencies:
      '@next/swc-darwin-arm64': 15.5.2
      '@next/swc-darwin-x64': 15.5.2
      '@next/swc-linux-arm64-gnu': 15.5.2
      '@next/swc-linux-arm64-musl': 15.5.2
      '@next/swc-linux-x64-gnu': 15.5.2
      '@next/swc-linux-x64-musl': 15.5.2
      '@next/swc-win32-arm64-msvc': 15.5.2
      '@next/swc-win32-x64-msvc': 15.5.2
      '@playwright/test': 1.55.0
      sharp: 0.34.3
    transitivePeerDependencies:
      - '@babel/core'
      - babel-plugin-macros

  node-stream-zip@1.15.0: {}

  onetime@7.0.0:
    dependencies:
      mimic-function: 5.0.1

  optionator@0.9.4:
    dependencies:
      deep-is: 0.1.4
      fast-levenshtein: 2.0.6
      levn: 0.4.1
      prelude-ls: 1.2.1
      type-check: 0.4.0
      word-wrap: 1.2.5

  os-tmpdir@1.0.2: {}

  ox@0.9.3(typescript@5.5.4):
    dependencies:
      '@adraffy/ens-normalize': 1.11.0
      '@noble/ciphers': 1.3.0
      '@noble/curves': 1.9.1
      '@noble/hashes': 1.8.0
      '@scure/bip32': 1.7.0
      '@scure/bip39': 1.6.0
      abitype: 1.1.0(typescript@5.5.4)
      eventemitter3: 5.0.1
    optionalDependencies:
      typescript: 5.5.4
    transitivePeerDependencies:
      - zod

  p-limit@3.1.0:
    dependencies:
      yocto-queue: 0.1.0

  p-locate@5.0.0:
    dependencies:
      p-limit: 3.1.0

  package-json-from-dist@1.0.1: {}

  parent-module@1.0.1:
    dependencies:
      callsites: 3.1.0

  path-exists@4.0.0: {}

  path-key@3.1.1: {}

  path-scurry@1.11.1:
    dependencies:
      lru-cache: 10.4.3
      minipass: 7.1.2

  pathe@2.0.3: {}

  pathval@2.0.1: {}

  picocolors@1.1.1: {}

  picomatch@2.3.1: {}

  picomatch@4.0.3: {}

  pidtree@0.6.0: {}

  playwright-core@1.55.0: {}

  playwright@1.55.0:
    dependencies:
      playwright-core: 1.55.0
    optionalDependencies:
      fsevents: 2.3.2

  postcss@8.4.31:
    dependencies:
      nanoid: 3.3.11
      picocolors: 1.1.1
      source-map-js: 1.2.1

  postcss@8.5.6:
    dependencies:
      nanoid: 3.3.11
      picocolors: 1.1.1
      source-map-js: 1.2.1

  prelude-ls@1.2.1: {}

  prettier@3.6.2: {}

  punycode@2.3.1: {}

  queue-microtask@1.2.3: {}

  react-dom@18.3.1(react@18.3.1):
    dependencies:
      loose-envify: 1.4.0
      react: 18.3.1
      scheduler: 0.23.2

  react@18.3.1:
    dependencies:
      loose-envify: 1.4.0

  resolve-from@4.0.0: {}

  resolve-pkg-maps@1.0.0: {}

  restore-cursor@5.1.0:
    dependencies:
      onetime: 7.0.0
      signal-exit: 4.1.0

  reusify@1.1.0: {}

  rfdc@1.4.1: {}

  rollup@4.50.0:
    dependencies:
      '@types/estree': 1.0.8
    optionalDependencies:
      '@rollup/rollup-android-arm-eabi': 4.50.0
      '@rollup/rollup-android-arm64': 4.50.0
      '@rollup/rollup-darwin-arm64': 4.50.0
      '@rollup/rollup-darwin-x64': 4.50.0
      '@rollup/rollup-freebsd-arm64': 4.50.0
      '@rollup/rollup-freebsd-x64': 4.50.0
      '@rollup/rollup-linux-arm-gnueabihf': 4.50.0
      '@rollup/rollup-linux-arm-musleabihf': 4.50.0
      '@rollup/rollup-linux-arm64-gnu': 4.50.0
      '@rollup/rollup-linux-arm64-musl': 4.50.0
      '@rollup/rollup-linux-loongarch64-gnu': 4.50.0
      '@rollup/rollup-linux-ppc64-gnu': 4.50.0
      '@rollup/rollup-linux-riscv64-gnu': 4.50.0
      '@rollup/rollup-linux-riscv64-musl': 4.50.0
      '@rollup/rollup-linux-s390x-gnu': 4.50.0
      '@rollup/rollup-linux-x64-gnu': 4.50.0
      '@rollup/rollup-linux-x64-musl': 4.50.0
      '@rollup/rollup-openharmony-arm64': 4.50.0
      '@rollup/rollup-win32-arm64-msvc': 4.50.0
      '@rollup/rollup-win32-ia32-msvc': 4.50.0
      '@rollup/rollup-win32-x64-msvc': 4.50.0
      fsevents: 2.3.3

  run-parallel@1.2.0:
    dependencies:
      queue-microtask: 1.2.3

  rxjs@7.8.2:
    dependencies:
      tslib: 2.8.1

<<<<<<< HEAD
  semver@5.7.2: {}
=======
  scheduler@0.23.2:
    dependencies:
      loose-envify: 1.4.0
>>>>>>> 70e0caf5

  semver@7.7.2: {}

  sharp@0.34.3:
    dependencies:
      color: 4.2.3
      detect-libc: 2.0.4
      semver: 7.7.2
    optionalDependencies:
      '@img/sharp-darwin-arm64': 0.34.3
      '@img/sharp-darwin-x64': 0.34.3
      '@img/sharp-libvips-darwin-arm64': 1.2.0
      '@img/sharp-libvips-darwin-x64': 1.2.0
      '@img/sharp-libvips-linux-arm': 1.2.0
      '@img/sharp-libvips-linux-arm64': 1.2.0
      '@img/sharp-libvips-linux-ppc64': 1.2.0
      '@img/sharp-libvips-linux-s390x': 1.2.0
      '@img/sharp-libvips-linux-x64': 1.2.0
      '@img/sharp-libvips-linuxmusl-arm64': 1.2.0
      '@img/sharp-libvips-linuxmusl-x64': 1.2.0
      '@img/sharp-linux-arm': 0.34.3
      '@img/sharp-linux-arm64': 0.34.3
      '@img/sharp-linux-ppc64': 0.34.3
      '@img/sharp-linux-s390x': 0.34.3
      '@img/sharp-linux-x64': 0.34.3
      '@img/sharp-linuxmusl-arm64': 0.34.3
      '@img/sharp-linuxmusl-x64': 0.34.3
      '@img/sharp-wasm32': 0.34.3
      '@img/sharp-win32-arm64': 0.34.3
      '@img/sharp-win32-ia32': 0.34.3
      '@img/sharp-win32-x64': 0.34.3
    optional: true

  shebang-command@2.0.0:
    dependencies:
      shebang-regex: 3.0.0

  shebang-regex@3.0.0: {}

  siginfo@2.0.0: {}

  signal-exit@4.1.0: {}

  simple-swizzle@0.2.2:
    dependencies:
      is-arrayish: 0.3.2
    optional: true

  slice-ansi@5.0.0:
    dependencies:
      ansi-styles: 6.2.1
      is-fullwidth-code-point: 4.0.0

  slice-ansi@7.1.0:
    dependencies:
      ansi-styles: 6.2.1
      is-fullwidth-code-point: 5.1.0

  solc@0.8.30:
    dependencies:
      command-exists: 1.2.9
      commander: 8.3.0
      follow-redirects: 1.15.11
      js-sha3: 0.8.0
      memorystream: 0.3.1
      semver: 5.7.2
      tmp: 0.0.33
    transitivePeerDependencies:
      - debug

  source-map-js@1.2.1: {}

  stackback@0.0.2: {}

  std-env@3.9.0: {}

  string-argv@0.3.2: {}

  string-width@4.2.3:
    dependencies:
      emoji-regex: 8.0.0
      is-fullwidth-code-point: 3.0.0
      strip-ansi: 6.0.1

  string-width@5.1.2:
    dependencies:
      eastasianwidth: 0.2.0
      emoji-regex: 9.2.2
      strip-ansi: 7.1.0

  string-width@7.2.0:
    dependencies:
      emoji-regex: 10.5.0
      get-east-asian-width: 1.3.1
      strip-ansi: 7.1.0

  strip-ansi@6.0.1:
    dependencies:
      ansi-regex: 5.0.1

  strip-ansi@7.1.0:
    dependencies:
      ansi-regex: 6.2.0

  strip-json-comments@3.1.1: {}

  strip-literal@3.0.0:
    dependencies:
      js-tokens: 9.0.1

  styled-jsx@5.1.6(react@18.3.1):
    dependencies:
      client-only: 0.0.1
      react: 18.3.1

  supports-color@7.2.0:
    dependencies:
      has-flag: 4.0.0

  tailwindcss@4.1.13: {}

  tapable@2.2.3: {}

  tar@7.4.3:
    dependencies:
      '@isaacs/fs-minipass': 4.0.1
      chownr: 3.0.0
      minipass: 7.1.2
      minizlib: 3.0.2
      mkdirp: 3.0.1
      yallist: 5.0.0

  test-exclude@7.0.1:
    dependencies:
      '@istanbuljs/schema': 0.1.3
      glob: 10.4.5
      minimatch: 9.0.5

  tinybench@2.9.0: {}

  tinyexec@0.3.2: {}

  tinyglobby@0.2.14:
    dependencies:
      fdir: 6.5.0(picomatch@4.0.3)
      picomatch: 4.0.3

  tinypool@1.1.1: {}

  tinyrainbow@2.0.0: {}

  tinyspy@4.0.3: {}

  tmp@0.0.33:
    dependencies:
      os-tmpdir: 1.0.2

  to-regex-range@5.0.1:
    dependencies:
      is-number: 7.0.0

  ts-api-utils@2.1.0(typescript@5.5.4):
    dependencies:
      typescript: 5.5.4

  tslib@2.7.0: {}

  tslib@2.8.1: {}

  tsx@4.19.0:
    dependencies:
      esbuild: 0.23.1
      get-tsconfig: 4.10.1
    optionalDependencies:
      fsevents: 2.3.3

  type-check@0.4.0:
    dependencies:
      prelude-ls: 1.2.1

  type-fest@0.20.2: {}

  typescript@5.5.4: {}

  undici-types@6.19.8: {}

  undici-types@6.21.0: {}

  uri-js@4.4.1:
    dependencies:
      punycode: 2.3.1

<<<<<<< HEAD
  viem@2.37.5(typescript@5.5.4):
    dependencies:
      '@noble/curves': 1.9.1
      '@noble/hashes': 1.8.0
      '@scure/bip32': 1.7.0
      '@scure/bip39': 1.6.0
      abitype: 1.1.0(typescript@5.5.4)
      isows: 1.0.7(ws@8.18.3)
      ox: 0.9.3(typescript@5.5.4)
      ws: 8.18.3
    optionalDependencies:
      typescript: 5.5.4
    transitivePeerDependencies:
      - bufferutil
      - utf-8-validate
      - zod

  vite-node@3.2.4(@types/node@20.19.11)(yaml@2.8.1):
=======
  vite-node@3.2.4(@types/node@20.19.11)(jiti@2.5.1)(lightningcss@1.30.1)(tsx@4.19.0)(yaml@2.8.1):
>>>>>>> 70e0caf5
    dependencies:
      cac: 6.7.14
      debug: 4.4.1
      es-module-lexer: 1.7.0
      pathe: 2.0.3
      vite: 7.1.4(@types/node@20.19.11)(jiti@2.5.1)(lightningcss@1.30.1)(tsx@4.19.0)(yaml@2.8.1)
    transitivePeerDependencies:
      - '@types/node'
      - jiti
      - less
      - lightningcss
      - sass
      - sass-embedded
      - stylus
      - sugarss
      - supports-color
      - terser
      - tsx
      - yaml

  vite@7.1.4(@types/node@20.19.11)(jiti@2.5.1)(lightningcss@1.30.1)(tsx@4.19.0)(yaml@2.8.1):
    dependencies:
      esbuild: 0.25.9
      fdir: 6.5.0(picomatch@4.0.3)
      picomatch: 4.0.3
      postcss: 8.5.6
      rollup: 4.50.0
      tinyglobby: 0.2.14
    optionalDependencies:
      '@types/node': 20.19.11
      fsevents: 2.3.3
      jiti: 2.5.1
      lightningcss: 1.30.1
      tsx: 4.19.0
      yaml: 2.8.1

  vitest@3.2.4(@types/node@20.19.11)(jiti@2.5.1)(lightningcss@1.30.1)(tsx@4.19.0)(yaml@2.8.1):
    dependencies:
      '@types/chai': 5.2.2
      '@vitest/expect': 3.2.4
      '@vitest/mocker': 3.2.4(vite@7.1.4(@types/node@20.19.11)(jiti@2.5.1)(lightningcss@1.30.1)(tsx@4.19.0)(yaml@2.8.1))
      '@vitest/pretty-format': 3.2.4
      '@vitest/runner': 3.2.4
      '@vitest/snapshot': 3.2.4
      '@vitest/spy': 3.2.4
      '@vitest/utils': 3.2.4
      chai: 5.3.3
      debug: 4.4.1
      expect-type: 1.2.2
      magic-string: 0.30.18
      pathe: 2.0.3
      picomatch: 4.0.3
      std-env: 3.9.0
      tinybench: 2.9.0
      tinyexec: 0.3.2
      tinyglobby: 0.2.14
      tinypool: 1.1.1
      tinyrainbow: 2.0.0
      vite: 7.1.4(@types/node@20.19.11)(jiti@2.5.1)(lightningcss@1.30.1)(tsx@4.19.0)(yaml@2.8.1)
      vite-node: 3.2.4(@types/node@20.19.11)(jiti@2.5.1)(lightningcss@1.30.1)(tsx@4.19.0)(yaml@2.8.1)
      why-is-node-running: 2.3.0
    optionalDependencies:
      '@types/node': 20.19.11
    transitivePeerDependencies:
      - jiti
      - less
      - lightningcss
      - msw
      - sass
      - sass-embedded
      - stylus
      - sugarss
      - supports-color
      - terser
      - tsx
      - yaml

  which@2.0.2:
    dependencies:
      isexe: 2.0.0

  why-is-node-running@2.3.0:
    dependencies:
      siginfo: 2.0.0
      stackback: 0.0.2

  word-wrap@1.2.5: {}

  wrap-ansi@7.0.0:
    dependencies:
      ansi-styles: 4.3.0
      string-width: 4.2.3
      strip-ansi: 6.0.1

  wrap-ansi@8.1.0:
    dependencies:
      ansi-styles: 6.2.1
      string-width: 5.1.2
      strip-ansi: 7.1.0

  wrap-ansi@9.0.0:
    dependencies:
      ansi-styles: 6.2.1
      string-width: 7.2.0
      strip-ansi: 7.1.0

  ws@8.17.1: {}

<<<<<<< HEAD
  ws@8.18.3: {}
=======
  yallist@5.0.0: {}
>>>>>>> 70e0caf5

  yaml@2.8.1: {}

  yocto-queue@0.1.0: {}<|MERGE_RESOLUTION|>--- conflicted
+++ resolved
@@ -158,14 +158,12 @@
   '@adraffy/ens-normalize@1.10.1':
     resolution: {integrity: sha512-96Z2IP3mYmF1Xg2cDm8f1gWGf/HUVedQ3FMifV4kG/PQ4yEP51xDtRAEfhVNt5f/uzpNkZHwWQuUcu6D6K+Ekw==}
 
-<<<<<<< HEAD
   '@adraffy/ens-normalize@1.11.0':
     resolution: {integrity: sha512-/3DDPKHqqIqxUULp8yP4zODUY1i+2xvVWsv8A79xGWdCAG+8sb0hRh0Rk2QyOJUnnbyPUAZYcpBuRe3nS2OIUg==}
-=======
+
   '@alloc/quick-lru@5.2.0':
     resolution: {integrity: sha512-UrcABB+4bUrFABwbluTIBErXwvbsU/V7TZWfmbgJfbkwiBuziS9gxdODUyuiecfdGQ85jglMW6juS3+z5TsKLw==}
     engines: {node: '>=10'}
->>>>>>> 70e0caf5
 
   '@ampproject/remapping@2.3.0':
     resolution: {integrity: sha512-30iZtAPgz+LTIYoeivqYo853f02jBYSd5uGnGpkFV0M3xOt9aN73erkgYAmZU43x4VfqcnLxW9Kpg3R5LC4YYw==}
@@ -707,11 +705,6 @@
   '@jridgewell/trace-mapping@0.3.30':
     resolution: {integrity: sha512-GQ7Nw5G2lTu/BtHTKfXhKHok2WGetd4XYcVKGx00SjAk8GMwgJM3zr6zORiPGuOE+/vkc90KtTosSSvaCjKb2Q==}
 
-<<<<<<< HEAD
-  '@noble/ciphers@1.3.0':
-    resolution: {integrity: sha512-2I0gnIVPtfnMw9ee9h1dJG7tp81+8Ob3OJb3Mv37rx5L40/b0i7djjCVvGOVqc9AEIQyvyu1i6ypKdFw8R8gQw==}
-    engines: {node: ^14.21.3 || >=16}
-=======
   '@next/env@15.5.2':
     resolution: {integrity: sha512-Qe06ew4zt12LeO6N7j8/nULSOe3fMXE4dM6xgpBQNvdzyK1sv5y4oAP3bq4LamrvGCZtmRYnW8URFCeX5nFgGg==}
 
@@ -762,7 +755,10 @@
     engines: {node: '>= 10'}
     cpu: [x64]
     os: [win32]
->>>>>>> 70e0caf5
+
+  '@noble/ciphers@1.3.0':
+    resolution: {integrity: sha512-2I0gnIVPtfnMw9ee9h1dJG7tp81+8Ob3OJb3Mv37rx5L40/b0i7djjCVvGOVqc9AEIQyvyu1i6ypKdFw8R8gQw==}
+    engines: {node: ^14.21.3 || >=16}
 
   '@noble/curves@1.2.0':
     resolution: {integrity: sha512-oYclrNgRaM9SsBUBVbb8M6DTV7ZHRTKugureoYEncY5c65HOmRzvSiTE3y5CYaPYJA/GVkrhXEoF0M3Ya9PMnw==}
@@ -1011,19 +1007,14 @@
   '@scure/base@1.2.6':
     resolution: {integrity: sha512-g/nm5FgUa//MCj1gV09zTJTaM6KBAHqLN907YVQqf7zC49+DcO4B1so4ZX07Ef10Twr6nuqYEH9GEggFXA4Fmg==}
 
-<<<<<<< HEAD
   '@scure/bip32@1.7.0':
     resolution: {integrity: sha512-E4FFX/N3f4B80AKWp5dP6ow+flD1LQZo/w8UnLGYZO674jS6YnYeepycOOksv+vLPSpgN35wgKgy+ybfTb2SMw==}
 
   '@scure/bip39@1.6.0':
     resolution: {integrity: sha512-+lF0BbLiJNwVlev4eKelw1WWLaiKXw7sSl8T6FvBlWkdX+94aGJ4o8XjUdlyhTCjd8c+B3KT3JfS8P0bLRNU6A==}
 
-  '@storagehub-sdk/core@0.0.2':
-    resolution: {integrity: sha512-rVDeSXExH8IoMX1PITtLkbVQwpc76t2j8lklb55EvaziSHCmedNDdFZCqVS2HTENqGBL3YOKusLAxGr1TH9kWQ==}
-=======
   '@storagehub-sdk/core@0.0.5':
     resolution: {integrity: sha512-8YNFNuWv7K3tlRf//Bw2Puri/eEmZV5hiQQaAuFhW/J83icbZ3YUzoTtiKoXclE78YVarNx4X+2wafzwPVYv9g==}
->>>>>>> 70e0caf5
     engines: {node: '>=22'}
 
   '@storagehub-sdk/msp-client@0.0.5':
@@ -1716,17 +1707,15 @@
   jackspeak@3.4.3:
     resolution: {integrity: sha512-OGlZQpz2yfahA/Rd1Y8Cd9SIEsqvXkLVoSw/cgwhnhFMDbsQFeZYoJJ7bIZBS9BcamUW96asq/npPWugM+RQBw==}
 
-<<<<<<< HEAD
-  js-sha3@0.8.0:
-    resolution: {integrity: sha512-gF1cRrHhIzNfToc802P800N8PpXS+evLLXfsVpowqmAFR9uwbi89WvXg2QspOmXL8QL86J4T1EpFu+yUkwJY3Q==}
-=======
   jiti@2.5.1:
     resolution: {integrity: sha512-twQoecYPiVA5K/h6SxtORw/Bs3ar+mLUtoPSc7iMXzQzK8d7eJ/R09wmTwAjiamETn1cXYPGfNnu7DMoHgu12w==}
     hasBin: true
 
+  js-sha3@0.8.0:
+    resolution: {integrity: sha512-gF1cRrHhIzNfToc802P800N8PpXS+evLLXfsVpowqmAFR9uwbi89WvXg2QspOmXL8QL86J4T1EpFu+yUkwJY3Q==}
+
   js-tokens@4.0.0:
     resolution: {integrity: sha512-RdJUflcE3cUzKiMqQgsCu06FPu9UdIJO0beYbPhHN4k6apgJtifcoCtT9bcxOpYBtpD2kCM6Sbzg4CausW/PKQ==}
->>>>>>> 70e0caf5
 
   js-tokens@9.0.1:
     resolution: {integrity: sha512-mxa9E9ITFOt0ban3j6L5MpjwegGz6lBQmM1IJkWeBZGcMxto50+eWdjC/52xDbS2vy0k7vIMK0Fe2wfL9OQSpQ==}
@@ -2077,14 +2066,12 @@
   rxjs@7.8.2:
     resolution: {integrity: sha512-dhKf903U/PQZY6boNNtAGdWbG85WAbjT/1xYoZIC7FAY0yWapOBQVsVrDl58W86//e1VpMNBtRV4MaXfdMySFA==}
 
-<<<<<<< HEAD
+  scheduler@0.23.2:
+    resolution: {integrity: sha512-UOShsPwz7NrMUqhR6t0hWjFduvOzbtv7toDH1/hIrfRNIDBnnBWd0CwJTGvTpngVlmwGCdP9/Zl/tVrDqcuYzQ==}
+
   semver@5.7.2:
     resolution: {integrity: sha512-cBznnQ9KjJqU67B52RMC65CMarK2600WFnbkcaiwWq3xy/5haFJlshgnpjovMVJ+Hff49d8GEn0b87C5pDQ10g==}
     hasBin: true
-=======
-  scheduler@0.23.2:
-    resolution: {integrity: sha512-UOShsPwz7NrMUqhR6t0hWjFduvOzbtv7toDH1/hIrfRNIDBnnBWd0CwJTGvTpngVlmwGCdP9/Zl/tVrDqcuYzQ==}
->>>>>>> 70e0caf5
 
   semver@7.7.2:
     resolution: {integrity: sha512-RF0Fw+rO5AMf9MAyaRXI4AV0Ulj5lMHqVxxdSgiVbixSCXoEmmX/jk0CuJw4+3SqroYO9VoUh+HcuJivvtJemA==}
@@ -2387,7 +2374,6 @@
       utf-8-validate:
         optional: true
 
-<<<<<<< HEAD
   ws@8.18.3:
     resolution: {integrity: sha512-PEIGCY5tSlUt50cqyMXfCzX+oOPqN0vuGqWzbcJ2xvnkzkq46oOpz7dQaTDBdfICb4N14+GARUDw2XV2N4tvzg==}
     engines: {node: '>=10.0.0'}
@@ -2399,11 +2385,10 @@
         optional: true
       utf-8-validate:
         optional: true
-=======
+
   yallist@5.0.0:
     resolution: {integrity: sha512-YgvUTfwqyc7UXVMrB+SImsVYSmTS8X/tSrtdNZMImM+n7+QTriRXyXim0mBrTXNeqzVF0KWGgHPeiyViFFrNDw==}
     engines: {node: '>=18'}
->>>>>>> 70e0caf5
 
   yaml@2.8.1:
     resolution: {integrity: sha512-lcYcMxX2PO9XMGvAJkJ3OsNMw+/7FKes7/hgerGUYWIoWu5j/+YQqcZr5JnPZWzOsEBgMbSbiSTn/dv/69Mkpw==}
@@ -2418,11 +2403,9 @@
 
   '@adraffy/ens-normalize@1.10.1': {}
 
-<<<<<<< HEAD
   '@adraffy/ens-normalize@1.11.0': {}
-=======
+
   '@alloc/quick-lru@5.2.0': {}
->>>>>>> 70e0caf5
 
   '@ampproject/remapping@2.3.0':
     dependencies:
@@ -2790,35 +2773,33 @@
       '@jridgewell/resolve-uri': 3.1.2
       '@jridgewell/sourcemap-codec': 1.5.5
 
-<<<<<<< HEAD
+  '@next/env@15.5.2': {}
+
+  '@next/swc-darwin-arm64@15.5.2':
+    optional: true
+
+  '@next/swc-darwin-x64@15.5.2':
+    optional: true
+
+  '@next/swc-linux-arm64-gnu@15.5.2':
+    optional: true
+
+  '@next/swc-linux-arm64-musl@15.5.2':
+    optional: true
+
+  '@next/swc-linux-x64-gnu@15.5.2':
+    optional: true
+
+  '@next/swc-linux-x64-musl@15.5.2':
+    optional: true
+
+  '@next/swc-win32-arm64-msvc@15.5.2':
+    optional: true
+
+  '@next/swc-win32-x64-msvc@15.5.2':
+    optional: true
+
   '@noble/ciphers@1.3.0': {}
-=======
-  '@next/env@15.5.2': {}
-
-  '@next/swc-darwin-arm64@15.5.2':
-    optional: true
-
-  '@next/swc-darwin-x64@15.5.2':
-    optional: true
-
-  '@next/swc-linux-arm64-gnu@15.5.2':
-    optional: true
-
-  '@next/swc-linux-arm64-musl@15.5.2':
-    optional: true
-
-  '@next/swc-linux-x64-gnu@15.5.2':
-    optional: true
-
-  '@next/swc-linux-x64-musl@15.5.2':
-    optional: true
-
-  '@next/swc-win32-arm64-msvc@15.5.2':
-    optional: true
-
-  '@next/swc-win32-x64-msvc@15.5.2':
-    optional: true
->>>>>>> 70e0caf5
 
   '@noble/curves@1.2.0':
     dependencies:
@@ -3055,7 +3036,6 @@
 
   '@scure/base@1.2.6': {}
 
-<<<<<<< HEAD
   '@scure/bip32@1.7.0':
     dependencies:
       '@noble/curves': 1.9.7
@@ -3067,10 +3047,7 @@
       '@noble/hashes': 1.8.0
       '@scure/base': 1.2.6
 
-  '@storagehub-sdk/core@0.0.2':
-=======
   '@storagehub-sdk/core@0.0.5':
->>>>>>> 70e0caf5
     dependencies:
       '@polkadot/types': 10.13.1
       ethers: 6.15.0
@@ -3825,13 +3802,11 @@
     optionalDependencies:
       '@pkgjs/parseargs': 0.11.0
 
-<<<<<<< HEAD
+  jiti@2.5.1: {}
+
   js-sha3@0.8.0: {}
-=======
-  jiti@2.5.1: {}
 
   js-tokens@4.0.0: {}
->>>>>>> 70e0caf5
 
   js-tokens@9.0.1: {}
 
@@ -4173,13 +4148,11 @@
     dependencies:
       tslib: 2.8.1
 
-<<<<<<< HEAD
+  scheduler@0.23.2:
+    dependencies:
+      loose-envify: 1.4.0
+
   semver@5.7.2: {}
-=======
-  scheduler@0.23.2:
-    dependencies:
-      loose-envify: 1.4.0
->>>>>>> 70e0caf5
 
   semver@7.7.2: {}
 
@@ -4372,7 +4345,6 @@
     dependencies:
       punycode: 2.3.1
 
-<<<<<<< HEAD
   viem@2.37.5(typescript@5.5.4):
     dependencies:
       '@noble/curves': 1.9.1
@@ -4390,10 +4362,7 @@
       - utf-8-validate
       - zod
 
-  vite-node@3.2.4(@types/node@20.19.11)(yaml@2.8.1):
-=======
   vite-node@3.2.4(@types/node@20.19.11)(jiti@2.5.1)(lightningcss@1.30.1)(tsx@4.19.0)(yaml@2.8.1):
->>>>>>> 70e0caf5
     dependencies:
       cac: 6.7.14
       debug: 4.4.1
@@ -4502,11 +4471,9 @@
 
   ws@8.17.1: {}
 
-<<<<<<< HEAD
   ws@8.18.3: {}
-=======
+
   yallist@5.0.0: {}
->>>>>>> 70e0caf5
 
   yaml@2.8.1: {}
 
