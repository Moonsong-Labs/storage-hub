{
<<<<<<< HEAD
	"name": "@storagehub-sdk/core",
	"version": "0.1.0",
	"description": "Core primitives for StorageHub SDK (types, crypto, filemanager, storage, wasm bindings)",
	"type": "module",
	"main": "./dist/index.js",
	"module": "./dist/index.js",
	"types": "./dist/index.d.ts",
	"files": [
		"dist",
		"wasm/pkg"
	],
	"scripts": {
		"build": "node ../scripts/build.js",
		"build:types": "tsc --emitDeclarationOnly -p tsconfig.json",
		"dev": "node ../scripts/build.js --watch",
		"lint": "eslint \"{src/**/*.ts,src/**/*.tsx}\"",
		"lint:fix": "eslint \"{src/**/*.ts,src/**/*.tsx}\" --fix",
		"format": "prettier --write \"{src/**/*.ts,src/**/*.tsx}\"",
		"format:check": "prettier --check \"{src/**/*.ts,src/**/*.tsx}\"",
		"test": "vitest",
		"typecheck": "tsc --noEmit",
		"coverage": "vitest run --coverage",
		"build:wasm": "wasm-pack build ./wasm --target web --release --out-dir pkg",
		"preinstall": "pnpm run build:wasm"
	},
	"dependencies": {
		"@polkadot/types": "^10.10.3",
		"@storagehub/wasm": "file:./wasm/pkg",
		"ethers": "^6.15.0"
	},
	"devDependencies": {
		"@eslint/eslintrc": "2.1.4",
		"@types/node": "^20.11.19"
	},
	"engines": {
		"node": ">=22"
	}
=======
    "name": "@storagehub-sdk/core",
    "version": "0.1.0",
    "description": "Core primitives for StorageHub SDK (types, crypto, filemanager, storage, wasm bindings)",
    "type": "module",
    "main": "./dist/index.js",
    "module": "./dist/index.js",
    "types": "./dist/index.d.ts",
    "exports": {
        ".": "./dist/index.js",
        "./wasm/pkg/*": "./wasm/pkg/*"
    },
    "publishConfig": {
        "access": "public",
        "registry": "https://registry.npmjs.org/"
    },
    "files": [
        "dist",
        "wasm/pkg",
        "README.md"
    ],
    "scripts": {
        "build": "node ../scripts/build.js",
        "build:types": "tsc --emitDeclarationOnly -p tsconfig.json",
        "dev": "node ../scripts/build.js --watch",
        "lint": "eslint \"{src/**/*.ts,src/**/*.tsx}\"",
        "format": "prettier --write \"{src/**/*.ts,src/**/*.tsx}\"",
        "format:check": "prettier --check \"{src/**/*.ts,src/**/*.tsx}\"",
        "test": "vitest",
        "typecheck": "tsc --noEmit",
        "coverage": "vitest run --coverage",
        "build:wasm": "wasm-pack build ./wasm --target web --release --out-dir pkg && rm -f ./wasm/pkg/package.json ./wasm/pkg/.gitignore"
    },
    "dependencies": {
        "@polkadot/types": "^10.10.3",
        "ethers": "^6.15.0"
    },
    "devDependencies": {
        "@eslint/eslintrc": "2.1.4",
        "@types/node": "^20.11.19"
    },
    "engines": {
        "node": ">=22"
    }
>>>>>>> da878627
}<|MERGE_RESOLUTION|>--- conflicted
+++ resolved
@@ -1,5 +1,4 @@
 {
-<<<<<<< HEAD
 	"name": "@storagehub-sdk/core",
 	"version": "0.1.0",
 	"description": "Core primitives for StorageHub SDK (types, crypto, filemanager, storage, wasm bindings)",
@@ -7,9 +6,18 @@
 	"main": "./dist/index.js",
 	"module": "./dist/index.js",
 	"types": "./dist/index.d.ts",
+	"exports": {
+		".": "./dist/index.js",
+		"./wasm/pkg/*": "./wasm/pkg/*"
+	},
+	"publishConfig": {
+		"access": "public",
+		"registry": "https://registry.npmjs.org/"
+	},
 	"files": [
 		"dist",
-		"wasm/pkg"
+		"wasm/pkg",
+		"README.md"
 	],
 	"scripts": {
 		"build": "node ../scripts/build.js",
@@ -22,12 +30,10 @@
 		"test": "vitest",
 		"typecheck": "tsc --noEmit",
 		"coverage": "vitest run --coverage",
-		"build:wasm": "wasm-pack build ./wasm --target web --release --out-dir pkg",
-		"preinstall": "pnpm run build:wasm"
+		"build:wasm": "wasm-pack build ./wasm --target web --release --out-dir pkg && rm -f ./wasm/pkg/package.json ./wasm/pkg/.gitignore"
 	},
 	"dependencies": {
 		"@polkadot/types": "^10.10.3",
-		"@storagehub/wasm": "file:./wasm/pkg",
 		"ethers": "^6.15.0"
 	},
 	"devDependencies": {
@@ -37,49 +43,4 @@
 	"engines": {
 		"node": ">=22"
 	}
-=======
-    "name": "@storagehub-sdk/core",
-    "version": "0.1.0",
-    "description": "Core primitives for StorageHub SDK (types, crypto, filemanager, storage, wasm bindings)",
-    "type": "module",
-    "main": "./dist/index.js",
-    "module": "./dist/index.js",
-    "types": "./dist/index.d.ts",
-    "exports": {
-        ".": "./dist/index.js",
-        "./wasm/pkg/*": "./wasm/pkg/*"
-    },
-    "publishConfig": {
-        "access": "public",
-        "registry": "https://registry.npmjs.org/"
-    },
-    "files": [
-        "dist",
-        "wasm/pkg",
-        "README.md"
-    ],
-    "scripts": {
-        "build": "node ../scripts/build.js",
-        "build:types": "tsc --emitDeclarationOnly -p tsconfig.json",
-        "dev": "node ../scripts/build.js --watch",
-        "lint": "eslint \"{src/**/*.ts,src/**/*.tsx}\"",
-        "format": "prettier --write \"{src/**/*.ts,src/**/*.tsx}\"",
-        "format:check": "prettier --check \"{src/**/*.ts,src/**/*.tsx}\"",
-        "test": "vitest",
-        "typecheck": "tsc --noEmit",
-        "coverage": "vitest run --coverage",
-        "build:wasm": "wasm-pack build ./wasm --target web --release --out-dir pkg && rm -f ./wasm/pkg/package.json ./wasm/pkg/.gitignore"
-    },
-    "dependencies": {
-        "@polkadot/types": "^10.10.3",
-        "ethers": "^6.15.0"
-    },
-    "devDependencies": {
-        "@eslint/eslintrc": "2.1.4",
-        "@types/node": "^20.11.19"
-    },
-    "engines": {
-        "node": ">=22"
-    }
->>>>>>> da878627
 }