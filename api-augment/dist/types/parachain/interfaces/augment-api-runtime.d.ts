import "@polkadot/api-base/types/calls";
import type { ApiTypes, AugmentedCall, DecoratedCallBase } from "@polkadot/api-base/types";
import type {
  BTreeMap,
  Bytes,
  Null,
  Option,
  Result,
  Vec,
  bool,
  u128,
  u32
} from "@polkadot/types-codec";
import type { AnyNumber, IMethod, ITuple } from "@polkadot/types-codec/types";
import type { CheckInherentsResult, InherentData } from "@polkadot/types/interfaces/blockbuilder";
import type { BlockHash } from "@polkadot/types/interfaces/chain";
import type { AuthorityId } from "@polkadot/types/interfaces/consensus";
import type { CollationInfo } from "@polkadot/types/interfaces/cumulus";
import type {
  CallDryRunEffects,
  XcmDryRunApiError,
  XcmDryRunEffects
} from "@polkadot/types/interfaces/dryRunApi";
import type { Extrinsic } from "@polkadot/types/interfaces/extrinsics";
import type { GenesisBuildErr } from "@polkadot/types/interfaces/genesisBuilder";
import type { OpaqueMetadata } from "@polkadot/types/interfaces/metadata";
import type { FeeDetails, RuntimeDispatchInfo } from "@polkadot/types/interfaces/payment";
import type {
  AccountId,
  Balance,
  Block,
  BlockNumber,
  Call,
  ExtrinsicInclusionMode,
  H256,
  Header,
  Index,
  KeyTypeId,
  OriginCaller,
  RuntimeCall,
  Slot,
  SlotDuration,
  Weight,
  WeightV2
} from "@polkadot/types/interfaces/runtime";
import type { RuntimeVersion } from "@polkadot/types/interfaces/state";
import type { ApplyExtrinsicResult, Key } from "@polkadot/types/interfaces/system";
import type { TransactionSource, TransactionValidity } from "@polkadot/types/interfaces/txqueue";
import type { VersionedMultiLocation, VersionedXcm } from "@polkadot/types/interfaces/xcm";
import type { XcmPaymentApiError } from "@polkadot/types/interfaces/xcmPaymentApi";
import type { Error } from "@polkadot/types/interfaces/xcmRuntimeApi";
import type {
  XcmVersionedAssetId,
  XcmVersionedLocation,
  XcmVersionedXcm
} from "@polkadot/types/lookup";
import type { IExtrinsic, Observable } from "@polkadot/types/types";
import type {
  BackupStorageProvider,
  BackupStorageProviderId,
  BucketId,
  ChunkId,
  GenericApplyDeltaEventInfoError,
  GetBspInfoError,
  GetChallengePeriodError,
  GetChallengeSeedError,
  GetCheckpointChallengesError,
  GetNextDeadlineTickError,
  GetProofSubmissionRecordError,
  GetStakeError,
  GetUsersWithDebtOverThresholdError,
  IncompleteStorageRequestMetadataResponse,
  IsStorageRequestOpenToVolunteersError,
  MainStorageProviderId,
  Multiaddresses,
  ProviderId,
  QueryAvailableStorageCapacityError,
  QueryBspConfirmChunksToProveForFileError,
  QueryBspsVolunteeredForFileError,
  QueryBucketsForMspError,
  QueryBucketsOfUserStoredByMspError,
  QueryEarliestChangeCapacityBlockError,
  QueryFileEarliestVolunteerBlockError,
  QueryIncompleteStorageRequestMetadataError,
  QueryMspConfirmChunksToProveForFileError,
  QueryMspIdOfBucketIdError,
  QueryProviderMultiaddressesError,
  QueryStorageProviderCapacityError,
  RandomnessOutput,
  StorageDataUnit,
  StorageProviderId,
  StorageRequestMetadata,
  TrieRemoveMutation,
  ValuePropositionWithId
} from "@storagehub/api-augment/parachain/interfaces/storagehubclient";
export type __AugmentedCall<ApiType extends ApiTypes> = AugmentedCall<ApiType>;
export type __DecoratedCallBase<ApiType extends ApiTypes> = DecoratedCallBase<ApiType>;
declare module "@polkadot/api-base/types/calls" {
  interface AugmentedCalls<ApiType extends ApiTypes> {
    /** 0xbc9d89904f5b923f/1 */
    accountNonceApi: {
      /**
       * The API to query account nonce (aka transaction index)
       **/
      accountNonce: AugmentedCall<
        ApiType,
        (accountId: AccountId | string | Uint8Array) => Observable<Index>
      >;
      /**
       * Generic call
       **/
      [key: string]: DecoratedCallBase<ApiType>;
    };
    /** 0xdd718d5cc53262d4/1 */
    auraApi: {
      /**
       * Return the current set of authorities.
       **/
      authorities: AugmentedCall<ApiType, () => Observable<Vec<AuthorityId>>>;
      /**
       * Returns the slot duration for Aura.
       **/
      slotDuration: AugmentedCall<ApiType, () => Observable<SlotDuration>>;
      /**
       * Generic call
       **/
      [key: string]: DecoratedCallBase<ApiType>;
    };
    /** 0xd7bdd8a272ca0d65/1 */
    auraUnincludedSegmentApi: {
      /**
       * Whether it is legal to extend the chain
       **/
      canBuildUpon: AugmentedCall<
        ApiType,
        (
          includedHash: BlockHash | string | Uint8Array,
          slot: Slot | AnyNumber | Uint8Array
        ) => Observable<bool>
      >;
      /**
       * Generic call
       **/
      [key: string]: DecoratedCallBase<ApiType>;
    };
    /** 0x40fe3ad401f8959a/6 */
    blockBuilder: {
      /**
       * Apply the given extrinsic.
       **/
      applyExtrinsic: AugmentedCall<
        ApiType,
        (
          extrinsic: Extrinsic | IExtrinsic | string | Uint8Array
        ) => Observable<ApplyExtrinsicResult>
      >;
      /**
       * Check that the inherents are valid.
       **/
      checkInherents: AugmentedCall<
        ApiType,
        (
          block:
            | Block
            | {
                header?: any;
                extrinsics?: any;
              }
            | string
            | Uint8Array,
          data:
            | InherentData
            | {
                data?: any;
              }
            | string
            | Uint8Array
        ) => Observable<CheckInherentsResult>
      >;
      /**
       * Finish the current block.
       **/
      finalizeBlock: AugmentedCall<ApiType, () => Observable<Header>>;
      /**
       * Generate inherent extrinsics.
       **/
      inherentExtrinsics: AugmentedCall<
        ApiType,
        (
          inherent:
            | InherentData
            | {
                data?: any;
              }
            | string
            | Uint8Array
        ) => Observable<Vec<Extrinsic>>
      >;
      /**
       * Generic call
       **/
      [key: string]: DecoratedCallBase<ApiType>;
    };
    /** 0xea93e3f16f3d6962/2 */
    collectCollationInfo: {
      /**
       * Collect information about a collation.
       **/
      collectCollationInfo: AugmentedCall<
        ApiType,
        (
          header:
            | Header
            | {
                parentHash?: any;
                number?: any;
                stateRoot?: any;
                extrinsicsRoot?: any;
                digest?: any;
              }
            | string
            | Uint8Array
        ) => Observable<CollationInfo>
      >;
      /**
       * Generic call
       **/
      [key: string]: DecoratedCallBase<ApiType>;
    };
    /** 0xdf6acb689907609b/5 */
    core: {
      /**
       * Execute the given block.
       **/
      executeBlock: AugmentedCall<
        ApiType,
        (
          block:
            | Block
            | {
                header?: any;
                extrinsics?: any;
              }
            | string
            | Uint8Array
        ) => Observable<Null>
      >;
      /**
       * Initialize a block with the given header.
       **/
      initializeBlock: AugmentedCall<
        ApiType,
        (
          header:
            | Header
            | {
                parentHash?: any;
                number?: any;
                stateRoot?: any;
                extrinsicsRoot?: any;
                digest?: any;
              }
            | string
            | Uint8Array
        ) => Observable<ExtrinsicInclusionMode>
      >;
      /**
       * Returns the version of the runtime.
       **/
      version: AugmentedCall<ApiType, () => Observable<RuntimeVersion>>;
      /**
       * Generic call
       **/
      [key: string]: DecoratedCallBase<ApiType>;
    };
    /** 0x91b1c8b16328eb92/2 */
    dryRunApi: {
      /**
       * Dry run call
       **/
      dryRunCall: AugmentedCall<
        ApiType,
        (
          origin:
            | OriginCaller
            | {
                System: any;
              }
            | string
            | Uint8Array,
          call: RuntimeCall | IMethod | string | Uint8Array,
          resultXcmsVersion: u32 | AnyNumber | Uint8Array
        ) => Observable<Result<CallDryRunEffects, XcmDryRunApiError>>
      >;
      /**
       * Dry run XCM program
       **/
      dryRunXcm: AugmentedCall<
        ApiType,
        (
          originLocation:
            | VersionedMultiLocation
            | {
                V0: any;
              }
            | {
                V1: any;
              }
            | {
                V2: any;
              }
            | {
                V3: any;
              }
            | {
                V4: any;
              }
            | {
                v5: any;
              }
            | string
            | Uint8Array,
          xcm:
            | VersionedXcm
            | {
                V0: any;
              }
            | {
                V1: any;
              }
            | {
                V2: any;
              }
            | {
                V3: any;
              }
            | {
                V4: any;
              }
            | {
                V5: any;
              }
            | string
            | Uint8Array
        ) => Observable<Result<XcmDryRunEffects, XcmDryRunApiError>>
      >;
      /**
       * Generic call
       **/
      [key: string]: DecoratedCallBase<ApiType>;
    };
    /** 0xb9e7717ace5b45cd/1 */
    fileSystemApi: {
      /**
       * Decodes the BucketId expected to be found in the event info of a generic apply delta.
       **/
      decodeGenericApplyDeltaEventInfo: AugmentedCall<
        ApiType,
        (
          encodedEventInfo: Bytes | string | Uint8Array
        ) => Observable<Result<BucketId, GenericApplyDeltaEventInfoError>>
      >;
      /**
       * Check if a storage request is open to volunteers.
       **/
      isStorageRequestOpenToVolunteers: AugmentedCall<
        ApiType,
        (
          fileKey: H256 | string | Uint8Array
        ) => Observable<Result<bool, IsStorageRequestOpenToVolunteersError>>
      >;
      /**
<<<<<<< HEAD
       * Get the pending storage requests for a given MSP.
=======
       * Get pending storage requests for a Main Storage Provider.
>>>>>>> dc847e6b
       **/
      pendingStorageRequestsByMsp: AugmentedCall<
        ApiType,
        (
          mspId: MainStorageProviderId | string | Uint8Array
        ) => Observable<BTreeMap<H256, StorageRequestMetadata>>
      >;
      /**
       * Query the chunks that a BSP needs to prove to confirm that it is storing a file.
       **/
      queryBspConfirmChunksToProveForFile: AugmentedCall<
        ApiType,
        (
          bspId: BackupStorageProviderId | string | Uint8Array,
          fileKey: H256 | string | Uint8Array
        ) => Observable<Result<Vec<ChunkId>, QueryBspConfirmChunksToProveForFileError>>
      >;
      /**
       * Query the BSPs that volunteered for a file.
       **/
      queryBspsVolunteeredForFile: AugmentedCall<
        ApiType,
        (
          fileKey: H256 | string | Uint8Array
        ) => Observable<Result<Vec<BackupStorageProviderId>, QueryBspsVolunteeredForFileError>>
      >;
      /**
       * Query the earliest tick number that a BSP can volunteer for a file.
       **/
      queryEarliestFileVolunteerTick: AugmentedCall<
        ApiType,
        (
          bspId: BackupStorageProviderId | string | Uint8Array,
          fileKey: H256 | string | Uint8Array
        ) => Observable<Result<BlockNumber, QueryFileEarliestVolunteerBlockError>>
      >;
      /**
       * Query incomplete storage request metadata for a file key.
       **/
      queryIncompleteStorageRequestMetadata: AugmentedCall<
        ApiType,
        (
          fileKey: H256 | string | Uint8Array
        ) => Observable<
          Result<
            IncompleteStorageRequestMetadataResponse,
            QueryIncompleteStorageRequestMetadataError
          >
        >
      >;
      /**
       * Query the chunks that a MSP needs to prove to confirm that it is storing a file.
       **/
      queryMspConfirmChunksToProveForFile: AugmentedCall<
        ApiType,
        (
          mspId: MainStorageProviderId | string | Uint8Array,
          fileKey: H256 | string | Uint8Array
        ) => Observable<Result<Vec<ChunkId>, QueryMspConfirmChunksToProveForFileError>>
      >;
      /**
       * Get the storage requests for a given MSP.
       **/
      storageRequestsByMsp: AugmentedCall<
        ApiType,
        (
          mspId: MainStorageProviderId | string | Uint8Array
        ) => Observable<BTreeMap<H256, StorageRequestMetadata>>
      >;
      /**
       * Generic call
       **/
      [key: string]: DecoratedCallBase<ApiType>;
    };
    /** 0xfbc577b9d747efd6/1 */
    genesisBuilder: {
      /**
       * Build `RuntimeGenesisConfig` from a JSON blob not using any defaults and store it in the storage.
       **/
      buildConfig: AugmentedCall<
        ApiType,
        (json: Bytes | string | Uint8Array) => Observable<Result<ITuple<[]>, GenesisBuildErr>>
      >;
      /**
       * Creates the default `RuntimeGenesisConfig` and returns it as a JSON blob.
       **/
      createDefaultConfig: AugmentedCall<ApiType, () => Observable<Bytes>>;
      /**
       * Generic call
       **/
      [key: string]: DecoratedCallBase<ApiType>;
    };
    /** 0x9ffb505aa738d69c/1 */
    locationToAccountApi: {
      /**
       * Converts `Location` to `AccountId`
       **/
      convertLocation: AugmentedCall<
        ApiType,
        (
          location:
            | XcmVersionedLocation
            | {
                V3: any;
              }
            | {
                V4: any;
              }
            | {
                V5: any;
              }
            | string
            | Uint8Array
        ) => Observable<Result<AccountId, Error>>
      >;
      /**
       * Generic call
       **/
      [key: string]: DecoratedCallBase<ApiType>;
    };
    /** 0x37e397fc7c91f5e4/2 */
    metadata: {
      /**
       * Returns the metadata of a runtime
       **/
      metadata: AugmentedCall<ApiType, () => Observable<OpaqueMetadata>>;
      /**
       * Returns the metadata at a given version.
       **/
      metadataAtVersion: AugmentedCall<
        ApiType,
        (version: u32 | AnyNumber | Uint8Array) => Observable<Option<OpaqueMetadata>>
      >;
      /**
       * Returns the supported metadata versions.
       **/
      metadataVersions: AugmentedCall<ApiType, () => Observable<Vec<u32>>>;
      /**
       * Generic call
       **/
      [key: string]: DecoratedCallBase<ApiType>;
    };
    /** 0xf78b278be53f454c/2 */
    offchainWorkerApi: {
      /**
       * Starts the off-chain task for given block header.
       **/
      offchainWorker: AugmentedCall<
        ApiType,
        (
          header:
            | Header
            | {
                parentHash?: any;
                number?: any;
                stateRoot?: any;
                extrinsicsRoot?: any;
                digest?: any;
              }
            | string
            | Uint8Array
        ) => Observable<Null>
      >;
      /**
       * Generic call
       **/
      [key: string]: DecoratedCallBase<ApiType>;
    };
    /** 0x1078d7ac24a07b0e/1 */
    paymentStreamsApi: {
      /**
       * Get the Providers that have at least one payment stream with a specific user.
       **/
      getProvidersWithPaymentStreamsWithUser: AugmentedCall<
        ApiType,
        (userAccount: AccountId | string | Uint8Array) => Observable<Vec<ProviderId>>
      >;
      /**
       * Get the payment streams of a provider.
       **/
      getUsersOfPaymentStreamsOfProvider: AugmentedCall<
        ApiType,
        (providerId: ProviderId | string | Uint8Array) => Observable<Vec<AccountId>>
      >;
      /**
       * Get the users that have a debt to the provider greater than the threshold.
       **/
      getUsersWithDebtOverThreshold: AugmentedCall<
        ApiType,
        (
          providerId: ProviderId | string | Uint8Array,
          threshold: Balance | AnyNumber | Uint8Array
        ) => Observable<Result<Vec<AccountId>, GetUsersWithDebtOverThresholdError>>
      >;
      /**
       * Generic call
       **/
      [key: string]: DecoratedCallBase<ApiType>;
    };
    /** 0x0be7208954c7c6c9/1 */
    proofsDealerApi: {
      /**
       * Get the challenge period for a given Provider.
       **/
      getChallengePeriod: AugmentedCall<
        ApiType,
        (
          providerId: ProviderId | string | Uint8Array
        ) => Observable<Result<BlockNumber, GetChallengePeriodError>>
      >;
      /**
       * Get the seed for a given challenge tick.
       **/
      getChallengeSeed: AugmentedCall<
        ApiType,
        (
          tick: BlockNumber | AnyNumber | Uint8Array
        ) => Observable<Result<RandomnessOutput, GetChallengeSeedError>>
      >;
      /**
       * Get challenges from a seed.
       **/
      getChallengesFromSeed: AugmentedCall<
        ApiType,
        (
          seed: RandomnessOutput | string | Uint8Array,
          providerId: ProviderId | string | Uint8Array,
          count: u32 | AnyNumber | Uint8Array
        ) => Observable<Vec<Key>>
      >;
      /**
       * Get the checkpoint challenge period.
       **/
      getCheckpointChallengePeriod: AugmentedCall<ApiType, () => Observable<BlockNumber>>;
      /**
       * Get checkpoint challenges for a given block.
       **/
      getCheckpointChallenges: AugmentedCall<
        ApiType,
        (
          tick: BlockNumber | AnyNumber | Uint8Array
        ) => Observable<
          Result<Vec<ITuple<[Key, Option<TrieRemoveMutation>]>>, GetCheckpointChallengesError>
        >
      >;
      /**
       * Get the current tick.
       **/
      getCurrentTick: AugmentedCall<ApiType, () => Observable<BlockNumber>>;
      /**
       * Get forest challenges from a seed.
       **/
      getForestChallengesFromSeed: AugmentedCall<
        ApiType,
        (
          seed: RandomnessOutput | string | Uint8Array,
          providerId: ProviderId | string | Uint8Array
        ) => Observable<Vec<Key>>
      >;
      /**
       * Get the last checkpoint challenge tick.
       **/
      getLastCheckpointChallengeTick: AugmentedCall<ApiType, () => Observable<BlockNumber>>;
      /**
       * Get the last tick for which the submitter submitted a proof.
       **/
      getLastTickProviderSubmittedProof: AugmentedCall<
        ApiType,
        (
          providerId: ProviderId | string | Uint8Array
        ) => Observable<Result<BlockNumber, GetProofSubmissionRecordError>>
      >;
      /**
       * Get the next deadline tick.
       **/
      getNextDeadlineTick: AugmentedCall<
        ApiType,
        (
          providerId: ProviderId | string | Uint8Array
        ) => Observable<Result<BlockNumber, GetNextDeadlineTickError>>
      >;
      /**
       * Get the next tick for which the submitter should submit a proof.
       **/
      getNextTickToSubmitProofFor: AugmentedCall<
        ApiType,
        (
          providerId: ProviderId | string | Uint8Array
        ) => Observable<Result<BlockNumber, GetProofSubmissionRecordError>>
      >;
      /**
       * Generic call
       **/
      [key: string]: DecoratedCallBase<ApiType>;
    };
    /** 0xab3c0572291feb8b/1 */
    sessionKeys: {
      /**
       * Decode the given public session keys.
       **/
      decodeSessionKeys: AugmentedCall<
        ApiType,
        (
          encoded: Bytes | string | Uint8Array
        ) => Observable<Option<Vec<ITuple<[Bytes, KeyTypeId]>>>>
      >;
      /**
       * Generate a set of session keys with optionally using the given seed.
       **/
      generateSessionKeys: AugmentedCall<
        ApiType,
        (seed: Option<Bytes> | null | Uint8Array | Bytes | string) => Observable<Bytes>
      >;
      /**
       * Generic call
       **/
      [key: string]: DecoratedCallBase<ApiType>;
    };
    /** 0x966604ffe78eb092/1 */
    storageProvidersApi: {
      /**
       * Check if a provider can be deleted.
       **/
      canDeleteProvider: AugmentedCall<
        ApiType,
        (providerId: ProviderId | string | Uint8Array) => Observable<bool>
      >;
      /**
       * Get the BSP info for a given BSP ID.
       **/
      getBspInfo: AugmentedCall<
        ApiType,
        (
          bspId: BackupStorageProviderId | string | Uint8Array
        ) => Observable<Result<BackupStorageProvider, GetBspInfoError>>
      >;
      /**
       * Get the stake of a BSP.
       **/
      getBspStake: AugmentedCall<
        ApiType,
        (
          bspId: BackupStorageProviderId | string | Uint8Array
        ) => Observable<Result<Balance, GetStakeError>>
      >;
      /**
       * Get the slashable amount corresponding to the configured max file size.
       **/
      getSlashAmountPerMaxFileSize: AugmentedCall<ApiType, () => Observable<Balance>>;
      /**
       * Get the Storage Provider ID for a given Account ID.
       **/
      getStorageProviderId: AugmentedCall<
        ApiType,
        (who: AccountId | string | Uint8Array) => Observable<Option<StorageProviderId>>
      >;
      /**
       * Get the worst case scenario slashable amount for a provider.
       **/
      getWorstCaseScenarioSlashableAmount: AugmentedCall<
        ApiType,
        (providerId: ProviderId | string | Uint8Array) => Observable<Option<Balance>>
      >;
      /**
       * Query the available storage capacity.
       **/
      queryAvailableStorageCapacity: AugmentedCall<
        ApiType,
        (
          providerId: ProviderId | string | Uint8Array
        ) => Observable<Result<StorageDataUnit, QueryAvailableStorageCapacityError>>
      >;
      /**
       * Get the Buckets that an MSP is storing.
       **/
      queryBucketsForMsp: AugmentedCall<
        ApiType,
        (
          mspId: MainStorageProviderId | string | Uint8Array
        ) => Observable<Result<Vec<BucketId>, QueryBucketsForMspError>>
      >;
      /**
       * Query the buckets stored by an MSP that belong to a specific user.
       **/
      queryBucketsOfUserStoredByMsp: AugmentedCall<
        ApiType,
        (
          mspId: ProviderId | string | Uint8Array,
          user: AccountId | string | Uint8Array
        ) => Observable<Result<Vec<H256>, QueryBucketsOfUserStoredByMspError>>
      >;
      /**
       * Query the earliest block number that a BSP can change its capacity.
       **/
      queryEarliestChangeCapacityBlock: AugmentedCall<
        ApiType,
        (
          providerId: BackupStorageProviderId | string | Uint8Array
        ) => Observable<Result<BlockNumber, QueryEarliestChangeCapacityBlockError>>
      >;
      /**
       * Query the MSP ID of a bucket ID.
       **/
      queryMspIdOfBucketId: AugmentedCall<
        ApiType,
        (
          bucketId: H256 | string | Uint8Array
        ) => Observable<Result<ProviderId, QueryMspIdOfBucketIdError>>
      >;
      /**
       * Query the provider's multiaddresses.
       **/
      queryProviderMultiaddresses: AugmentedCall<
        ApiType,
        (
          providerId: ProviderId | string | Uint8Array
        ) => Observable<Result<Multiaddresses, QueryProviderMultiaddressesError>>
      >;
      /**
       * Query the storage provider capacity.
       **/
      queryStorageProviderCapacity: AugmentedCall<
        ApiType,
        (
          providerId: ProviderId | string | Uint8Array
        ) => Observable<Result<StorageDataUnit, QueryStorageProviderCapacityError>>
      >;
      /**
       * Query the value propositions for a MSP.
       **/
      queryValuePropositionsForMsp: AugmentedCall<
        ApiType,
        (
          mspId: MainStorageProviderId | string | Uint8Array
        ) => Observable<Vec<ValuePropositionWithId>>
      >;
      /**
       * Generic call
       **/
      [key: string]: DecoratedCallBase<ApiType>;
    };
    /** 0xd2bc9897eed08f15/3 */
    taggedTransactionQueue: {
      /**
       * Validate the transaction.
       **/
      validateTransaction: AugmentedCall<
        ApiType,
        (
          source: TransactionSource | "InBlock" | "Local" | "External" | number | Uint8Array,
          tx: Extrinsic | IExtrinsic | string | Uint8Array,
          blockHash: BlockHash | string | Uint8Array
        ) => Observable<TransactionValidity>
      >;
      /**
       * Generic call
       **/
      [key: string]: DecoratedCallBase<ApiType>;
    };
    /** 0x37c8bb1350a9a2a8/4 */
    transactionPaymentApi: {
      /**
       * The transaction fee details
       **/
      queryFeeDetails: AugmentedCall<
        ApiType,
        (
          uxt: Extrinsic | IExtrinsic | string | Uint8Array,
          len: u32 | AnyNumber | Uint8Array
        ) => Observable<FeeDetails>
      >;
      /**
       * The transaction info
       **/
      queryInfo: AugmentedCall<
        ApiType,
        (
          uxt: Extrinsic | IExtrinsic | string | Uint8Array,
          len: u32 | AnyNumber | Uint8Array
        ) => Observable<RuntimeDispatchInfo>
      >;
      /**
       * Query the output of the current LengthToFee given some input
       **/
      queryLengthToFee: AugmentedCall<
        ApiType,
        (length: u32 | AnyNumber | Uint8Array) => Observable<Balance>
      >;
      /**
       * Query the output of the current WeightToFee given some input
       **/
      queryWeightToFee: AugmentedCall<
        ApiType,
        (
          weight:
            | Weight
            | {
                refTime?: any;
                proofSize?: any;
              }
            | string
            | Uint8Array
        ) => Observable<Balance>
      >;
      /**
       * Generic call
       **/
      [key: string]: DecoratedCallBase<ApiType>;
    };
    /** 0xf3ff14d5ab527059/3 */
    transactionPaymentCallApi: {
      /**
       * The call fee details
       **/
      queryCallFeeDetails: AugmentedCall<
        ApiType,
        (
          call: Call | IMethod | string | Uint8Array,
          len: u32 | AnyNumber | Uint8Array
        ) => Observable<FeeDetails>
      >;
      /**
       * The call info
       **/
      queryCallInfo: AugmentedCall<
        ApiType,
        (
          call: Call | IMethod | string | Uint8Array,
          len: u32 | AnyNumber | Uint8Array
        ) => Observable<RuntimeDispatchInfo>
      >;
      /**
       * Query the output of the current LengthToFee given some input
       **/
      queryLengthToFee: AugmentedCall<
        ApiType,
        (length: u32 | AnyNumber | Uint8Array) => Observable<Balance>
      >;
      /**
       * Query the output of the current WeightToFee given some input
       **/
      queryWeightToFee: AugmentedCall<
        ApiType,
        (
          weight:
            | Weight
            | {
                refTime?: any;
                proofSize?: any;
              }
            | string
            | Uint8Array
        ) => Observable<Balance>
      >;
      /**
       * Generic call
       **/
      [key: string]: DecoratedCallBase<ApiType>;
    };
    /** 0x6ff52ee858e6c5bd/1 */
    xcmPaymentApi: {
      /**
       * The API to query acceptable payment assets
       **/
      queryAcceptablePaymentAssets: AugmentedCall<
        ApiType,
        (
          version: u32 | AnyNumber | Uint8Array
        ) => Observable<Result<Vec<XcmVersionedAssetId>, XcmPaymentApiError>>
      >;
      /**
       *
       **/
      queryWeightToAssetFee: AugmentedCall<
        ApiType,
        (
          weight:
            | WeightV2
            | {
                refTime?: any;
                proofSize?: any;
              }
            | string
            | Uint8Array,
          asset:
            | XcmVersionedAssetId
            | {
                V3: any;
              }
            | {
                V4: any;
              }
            | {
                V5: any;
              }
            | string
            | Uint8Array
        ) => Observable<Result<u128, XcmPaymentApiError>>
      >;
      /**
       *
       **/
      queryXcmWeight: AugmentedCall<
        ApiType,
        (
          message:
            | XcmVersionedXcm
            | {
                V3: any;
              }
            | {
                V4: any;
              }
            | {
                V5: any;
              }
            | string
            | Uint8Array
        ) => Observable<Result<WeightV2, XcmPaymentApiError>>
      >;
      /**
       * Generic call
       **/
      [key: string]: DecoratedCallBase<ApiType>;
    };
  }
}<|MERGE_RESOLUTION|>--- conflicted
+++ resolved
@@ -1,17 +1,5 @@
 import "@polkadot/api-base/types/calls";
 import type { ApiTypes, AugmentedCall, DecoratedCallBase } from "@polkadot/api-base/types";
-import type {
-  BTreeMap,
-  Bytes,
-  Null,
-  Option,
-  Result,
-  Vec,
-  bool,
-  u128,
-  u32
-} from "@polkadot/types-codec";
-import type { AnyNumber, IMethod, ITuple } from "@polkadot/types-codec/types";
 import type { CheckInherentsResult, InherentData } from "@polkadot/types/interfaces/blockbuilder";
 import type { BlockHash } from "@polkadot/types/interfaces/chain";
 import type { AuthorityId } from "@polkadot/types/interfaces/consensus";
@@ -56,6 +44,18 @@
 } from "@polkadot/types/lookup";
 import type { IExtrinsic, Observable } from "@polkadot/types/types";
 import type {
+  BTreeMap,
+  Bytes,
+  bool,
+  Null,
+  Option,
+  Result,
+  u32,
+  u128,
+  Vec
+} from "@polkadot/types-codec";
+import type { AnyNumber, IMethod, ITuple } from "@polkadot/types-codec/types";
+import type {
   BackupStorageProvider,
   BackupStorageProviderId,
   BucketId,
@@ -370,11 +370,7 @@
         ) => Observable<Result<bool, IsStorageRequestOpenToVolunteersError>>
       >;
       /**
-<<<<<<< HEAD
        * Get the pending storage requests for a given MSP.
-=======
-       * Get pending storage requests for a Main Storage Provider.
->>>>>>> dc847e6b
        **/
       pendingStorageRequestsByMsp: AugmentedCall<
         ApiType,
