--- conflicted
+++ resolved
@@ -1,19 +1,5 @@
 import "@polkadot/api-base/types/calls";
 import type { ApiTypes, AugmentedCall, DecoratedCallBase } from "@polkadot/api-base/types";
-import type {
-  BTreeMap,
-  Bytes,
-  Null,
-  Option,
-  Result,
-  U256,
-  Vec,
-  bool,
-  u256,
-  u32,
-  u64
-} from "@polkadot/types-codec";
-import type { AnyNumber, IMethod, ITuple } from "@polkadot/types-codec/types";
 import type {
   BabeEquivocationProof,
   BabeGenesisConfiguration,
@@ -60,6 +46,20 @@
 import type { TransactionSource, TransactionValidity } from "@polkadot/types/interfaces/txqueue";
 import type { IExtrinsic, Observable } from "@polkadot/types/types";
 import type {
+  BTreeMap,
+  Bytes,
+  bool,
+  Null,
+  Option,
+  Result,
+  U256,
+  u32,
+  u64,
+  u256,
+  Vec
+} from "@polkadot/types-codec";
+import type { AnyNumber, IMethod, ITuple } from "@polkadot/types-codec/types";
+import type {
   BackupStorageProvider,
   BackupStorageProviderId,
   BucketId,
@@ -445,11 +445,7 @@
         ) => Observable<Result<bool, IsStorageRequestOpenToVolunteersError>>
       >;
       /**
-<<<<<<< HEAD
        * Get the pending storage requests for a given MSP.
-=======
-       * Get pending storage requests for a Main Storage Provider.
->>>>>>> dc847e6b
        **/
       pendingStorageRequestsByMsp: AugmentedCall<
         ApiType,
