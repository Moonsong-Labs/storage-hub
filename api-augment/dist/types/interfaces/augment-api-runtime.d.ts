--- conflicted
+++ resolved
@@ -1,5 +1,6 @@
 import "@polkadot/api-base/types/calls";
 import type { ApiTypes, AugmentedCall, DecoratedCallBase } from "@polkadot/api-base/types";
+import type { Bytes, Null, Option, Result, Vec, bool, u128, u32 } from "@polkadot/types-codec";
 import type { Bytes, Null, Option, Result, Vec, bool, u128, u32 } from "@polkadot/types-codec";
 import type { AnyNumber, IMethod, ITuple } from "@polkadot/types-codec/types";
 import type { CheckInherentsResult, InherentData } from "@polkadot/types/interfaces/blockbuilder";
@@ -25,21 +26,19 @@
   SlotDuration,
   Weight,
   WeightV2
+  Weight,
+  WeightV2
 } from "@polkadot/types/interfaces/runtime";
 import type { RuntimeVersion } from "@polkadot/types/interfaces/state";
 import type { ApplyExtrinsicResult, Key } from "@polkadot/types/interfaces/system";
 import type { TransactionSource, TransactionValidity } from "@polkadot/types/interfaces/txqueue";
 import type { XcmPaymentApiError } from "@polkadot/types/interfaces/xcmPaymentApi";
-<<<<<<< HEAD
 import type { Error } from "@polkadot/types/interfaces/xcmRuntimeApi";
 import type {
   XcmVersionedAssetId,
   XcmVersionedLocation,
   XcmVersionedXcm
 } from "@polkadot/types/lookup";
-=======
-import type { XcmVersionedAssetId, XcmVersionedXcm } from "@polkadot/types/lookup";
->>>>>>> 6076d78c
 import type { IExtrinsic, Observable } from "@polkadot/types/types";
 import type {
   BackupStorageProvider,
@@ -762,5 +761,68 @@
        **/
       [key: string]: DecoratedCallBase<ApiType>;
     };
+    /** 0x6ff52ee858e6c5bd/1 */
+    xcmPaymentApi: {
+      /**
+       * The API to query acceptable payment assets
+       **/
+      queryAcceptablePaymentAssets: AugmentedCall<
+        ApiType,
+        (
+          version: u32 | AnyNumber | Uint8Array
+        ) => Observable<Result<Vec<XcmVersionedAssetId>, XcmPaymentApiError>>
+      >;
+      /**
+       *
+       **/
+      queryWeightToAssetFee: AugmentedCall<
+        ApiType,
+        (
+          weight:
+            | WeightV2
+            | {
+                refTime?: any;
+                proofSize?: any;
+              }
+            | string
+            | Uint8Array,
+          asset:
+            | XcmVersionedAssetId
+            | {
+                V3: any;
+              }
+            | {
+                V4: any;
+              }
+            | string
+            | Uint8Array
+        ) => Observable<Result<u128, XcmPaymentApiError>>
+      >;
+      /**
+       *
+       **/
+      queryXcmWeight: AugmentedCall<
+        ApiType,
+        (
+          message:
+            | XcmVersionedXcm
+            | {
+                V2: any;
+              }
+            | {
+                V3: any;
+              }
+            | {
+                V4: any;
+              }
+            | string
+            | Uint8Array
+        ) => Observable<Result<WeightV2, XcmPaymentApiError>>
+      >;
+      /**
+       * Generic call
+       **/
+      [key: string]: DecoratedCallBase<ApiType>;
+    };
   }
 }