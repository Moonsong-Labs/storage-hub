import "@polkadot/api-base/types/calls";
import type { ApiTypes, AugmentedCall, DecoratedCallBase } from "@polkadot/api-base/types";
import type { Bytes, Null, Option, Result, Vec, bool, u128, u32 } from "@polkadot/types-codec";
import type { AnyNumber, IMethod, ITuple } from "@polkadot/types-codec/types";
import type { CheckInherentsResult, InherentData } from "@polkadot/types/interfaces/blockbuilder";
import type { BlockHash } from "@polkadot/types/interfaces/chain";
import type { AuthorityId } from "@polkadot/types/interfaces/consensus";
import type { CollationInfo } from "@polkadot/types/interfaces/cumulus";
import type {
  CallDryRunEffects,
  XcmDryRunApiError,
  XcmDryRunEffects
} from "@polkadot/types/interfaces/dryRunApi";
import type { Extrinsic } from "@polkadot/types/interfaces/extrinsics";
import type { GenesisBuildErr } from "@polkadot/types/interfaces/genesisBuilder";
import type { OpaqueMetadata } from "@polkadot/types/interfaces/metadata";
import type { FeeDetails, RuntimeDispatchInfo } from "@polkadot/types/interfaces/payment";
import type {
  AccountId,
  Balance,
  Block,
  BlockNumber,
  Call,
  ExtrinsicInclusionMode,
  H256,
  Header,
  Index,
  KeyTypeId,
  OriginCaller,
  RuntimeCall,
  Slot,
  SlotDuration,
  Weight,
  WeightV2
} from "@polkadot/types/interfaces/runtime";
import type { RuntimeVersion } from "@polkadot/types/interfaces/state";
import type { ApplyExtrinsicResult, Key } from "@polkadot/types/interfaces/system";
import type { TransactionSource, TransactionValidity } from "@polkadot/types/interfaces/txqueue";
import type { VersionedMultiLocation, VersionedXcm } from "@polkadot/types/interfaces/xcm";
import type { XcmPaymentApiError } from "@polkadot/types/interfaces/xcmPaymentApi";
import type { Error } from "@polkadot/types/interfaces/xcmRuntimeApi";
import type {
  XcmVersionedAssetId,
  XcmVersionedLocation,
  XcmVersionedXcm
} from "@polkadot/types/lookup";
import type { IExtrinsic, Observable } from "@polkadot/types/types";
import type {
  BackupStorageProvider,
  BackupStorageProviderId,
  BucketId,
  ChunkId,
  GenericApplyDeltaEventInfoError,
  GetBspInfoError,
  GetChallengePeriodError,
  GetChallengeSeedError,
  GetCheckpointChallengesError,
  GetNextDeadlineTickError,
  GetProofSubmissionRecordError,
  GetStakeError,
  GetUsersWithDebtOverThresholdError,
  IsStorageRequestOpenToVolunteersError,
  MainStorageProviderId,
  Multiaddresses,
  ProviderId,
  QueryAvailableStorageCapacityError,
  QueryBspConfirmChunksToProveForFileError,
<<<<<<< HEAD
  QueryBucketsForInsolventUserError,
=======
  QueryBucketsForMspError,
>>>>>>> d43e13ef
  QueryEarliestChangeCapacityBlockError,
  QueryFileEarliestVolunteerBlockError,
  QueryMspConfirmChunksToProveForFileError,
  QueryMspIdOfBucketIdError,
  QueryProviderMultiaddressesError,
  QueryStorageProviderCapacityError,
  RandomnessOutput,
  StorageDataUnit,
  StorageProviderId,
  TrieRemoveMutation,
  ValuePropositionWithId
} from "@storagehub/api-augment/interfaces/storagehubclient";
export type __AugmentedCall<ApiType extends ApiTypes> = AugmentedCall<ApiType>;
export type __DecoratedCallBase<ApiType extends ApiTypes> = DecoratedCallBase<ApiType>;
declare module "@polkadot/api-base/types/calls" {
  interface AugmentedCalls<ApiType extends ApiTypes> {
    /** 0xbc9d89904f5b923f/1 */
    accountNonceApi: {
      /**
       * The API to query account nonce (aka transaction index)
       **/
      accountNonce: AugmentedCall<
        ApiType,
        (accountId: AccountId | string | Uint8Array) => Observable<Index>
      >;
      /**
       * Generic call
       **/
      [key: string]: DecoratedCallBase<ApiType>;
    };
    /** 0xdd718d5cc53262d4/1 */
    auraApi: {
      /**
       * Return the current set of authorities.
       **/
      authorities: AugmentedCall<ApiType, () => Observable<Vec<AuthorityId>>>;
      /**
       * Returns the slot duration for Aura.
       **/
      slotDuration: AugmentedCall<ApiType, () => Observable<SlotDuration>>;
      /**
       * Generic call
       **/
      [key: string]: DecoratedCallBase<ApiType>;
    };
    /** 0xd7bdd8a272ca0d65/1 */
    auraUnincludedSegmentApi: {
      /**
       * Whether it is legal to extend the chain
       **/
      canBuildUpon: AugmentedCall<
        ApiType,
        (
          includedHash: BlockHash | string | Uint8Array,
          slot: Slot | AnyNumber | Uint8Array
        ) => Observable<bool>
      >;
      /**
       * Generic call
       **/
      [key: string]: DecoratedCallBase<ApiType>;
    };
    /** 0x40fe3ad401f8959a/6 */
    blockBuilder: {
      /**
       * Apply the given extrinsic.
       **/
      applyExtrinsic: AugmentedCall<
        ApiType,
        (
          extrinsic: Extrinsic | IExtrinsic | string | Uint8Array
        ) => Observable<ApplyExtrinsicResult>
      >;
      /**
       * Check that the inherents are valid.
       **/
      checkInherents: AugmentedCall<
        ApiType,
        (
          block:
            | Block
            | {
                header?: any;
                extrinsics?: any;
              }
            | string
            | Uint8Array,
          data:
            | InherentData
            | {
                data?: any;
              }
            | string
            | Uint8Array
        ) => Observable<CheckInherentsResult>
      >;
      /**
       * Finish the current block.
       **/
      finalizeBlock: AugmentedCall<ApiType, () => Observable<Header>>;
      /**
       * Generate inherent extrinsics.
       **/
      inherentExtrinsics: AugmentedCall<
        ApiType,
        (
          inherent:
            | InherentData
            | {
                data?: any;
              }
            | string
            | Uint8Array
        ) => Observable<Vec<Extrinsic>>
      >;
      /**
       * Generic call
       **/
      [key: string]: DecoratedCallBase<ApiType>;
    };
    /** 0xea93e3f16f3d6962/2 */
    collectCollationInfo: {
      /**
       * Collect information about a collation.
       **/
      collectCollationInfo: AugmentedCall<
        ApiType,
        (
          header:
            | Header
            | {
                parentHash?: any;
                number?: any;
                stateRoot?: any;
                extrinsicsRoot?: any;
                digest?: any;
              }
            | string
            | Uint8Array
        ) => Observable<CollationInfo>
      >;
      /**
       * Generic call
       **/
      [key: string]: DecoratedCallBase<ApiType>;
    };
    /** 0xdf6acb689907609b/5 */
    core: {
      /**
       * Execute the given block.
       **/
      executeBlock: AugmentedCall<
        ApiType,
        (
          block:
            | Block
            | {
                header?: any;
                extrinsics?: any;
              }
            | string
            | Uint8Array
        ) => Observable<Null>
      >;
      /**
       * Initialize a block with the given header.
       **/
      initializeBlock: AugmentedCall<
        ApiType,
        (
          header:
            | Header
            | {
                parentHash?: any;
                number?: any;
                stateRoot?: any;
                extrinsicsRoot?: any;
                digest?: any;
              }
            | string
            | Uint8Array
        ) => Observable<ExtrinsicInclusionMode>
      >;
      /**
       * Returns the version of the runtime.
       **/
      version: AugmentedCall<ApiType, () => Observable<RuntimeVersion>>;
      /**
       * Generic call
       **/
      [key: string]: DecoratedCallBase<ApiType>;
    };
    /** 0x91b1c8b16328eb92/1 */
    dryRunApi: {
      /**
       * Dry run call
       **/
      dryRunCall: AugmentedCall<
        ApiType,
        (
          origin:
            | OriginCaller
            | {
                System: any;
              }
            | string
            | Uint8Array,
          call: RuntimeCall | IMethod | string | Uint8Array
        ) => Observable<Result<CallDryRunEffects, XcmDryRunApiError>>
      >;
      /**
       * Dry run XCM program
       **/
      dryRunXcm: AugmentedCall<
        ApiType,
        (
          originLocation:
            | VersionedMultiLocation
            | {
                V0: any;
              }
            | {
                V1: any;
              }
            | {
                V2: any;
              }
            | {
                V3: any;
              }
            | {
                V4: any;
              }
            | string
            | Uint8Array,
          xcm:
            | VersionedXcm
            | {
                V0: any;
              }
            | {
                V1: any;
              }
            | {
                V2: any;
              }
            | {
                V3: any;
              }
            | {
                V4: any;
              }
            | string
            | Uint8Array
        ) => Observable<Result<XcmDryRunEffects, XcmDryRunApiError>>
      >;
      /**
       * Generic call
       **/
      [key: string]: DecoratedCallBase<ApiType>;
    };
    /** 0xb9e7717ace5b45cd/1 */
    fileSystemApi: {
      /**
       * Decodes the BucketId expected to be found in the event info of a generic apply delta.
       **/
      decodeGenericApplyDeltaEventInfo: AugmentedCall<
        ApiType,
        (
          encodedEventInfo: Bytes | string | Uint8Array
        ) => Observable<Result<BucketId, GenericApplyDeltaEventInfoError>>
      >;
      /**
       * Check if a storage request is open to volunteers.
       **/
      isStorageRequestOpenToVolunteers: AugmentedCall<
        ApiType,
        (
          fileKey: H256 | string | Uint8Array
        ) => Observable<Result<bool, IsStorageRequestOpenToVolunteersError>>
      >;
      /**
       * Query the chunks that a BSP needs to prove to confirm that it is storing a file.
       **/
      queryBspConfirmChunksToProveForFile: AugmentedCall<
        ApiType,
        (
          bspId: BackupStorageProviderId | string | Uint8Array,
          fileKey: H256 | string | Uint8Array
        ) => Observable<Result<Vec<ChunkId>, QueryBspConfirmChunksToProveForFileError>>
      >;
      /**
       * Query the earliest tick number that a BSP can volunteer for a file.
       **/
      queryEarliestFileVolunteerTick: AugmentedCall<
        ApiType,
        (
          bspId: BackupStorageProviderId | string | Uint8Array,
          fileKey: H256 | string | Uint8Array
        ) => Observable<Result<BlockNumber, QueryFileEarliestVolunteerBlockError>>
      >;
      /**
       * Query the chunks that a MSP needs to prove to confirm that it is storing a file.
       **/
      queryMspConfirmChunksToProveForFile: AugmentedCall<
        ApiType,
        (
          mspId: MainStorageProviderId | string | Uint8Array,
          fileKey: H256 | string | Uint8Array
        ) => Observable<Result<Vec<ChunkId>, QueryMspConfirmChunksToProveForFileError>>
      >;
      /**
       * Generic call
       **/
      [key: string]: DecoratedCallBase<ApiType>;
    };
    /** 0xfbc577b9d747efd6/1 */
    genesisBuilder: {
      /**
       * Build `RuntimeGenesisConfig` from a JSON blob not using any defaults and store it in the storage.
       **/
      buildConfig: AugmentedCall<
        ApiType,
        (json: Bytes | string | Uint8Array) => Observable<Result<ITuple<[]>, GenesisBuildErr>>
      >;
      /**
       * Creates the default `RuntimeGenesisConfig` and returns it as a JSON blob.
       **/
      createDefaultConfig: AugmentedCall<ApiType, () => Observable<Bytes>>;
      /**
       * Generic call
       **/
      [key: string]: DecoratedCallBase<ApiType>;
    };
    /** 0x9ffb505aa738d69c/1 */
    locationToAccountApi: {
      /**
       * Converts `Location` to `AccountId`
       **/
      convertLocation: AugmentedCall<
        ApiType,
        (
          location:
            | XcmVersionedLocation
            | {
                V2: any;
              }
            | {
                V3: any;
              }
            | {
                V4: any;
              }
            | string
            | Uint8Array
        ) => Observable<Result<AccountId, Error>>
      >;
      /**
       * Generic call
       **/
      [key: string]: DecoratedCallBase<ApiType>;
    };
    /** 0x37e397fc7c91f5e4/2 */
    metadata: {
      /**
       * Returns the metadata of a runtime
       **/
      metadata: AugmentedCall<ApiType, () => Observable<OpaqueMetadata>>;
      /**
       * Returns the metadata at a given version.
       **/
      metadataAtVersion: AugmentedCall<
        ApiType,
        (version: u32 | AnyNumber | Uint8Array) => Observable<Option<OpaqueMetadata>>
      >;
      /**
       * Returns the supported metadata versions.
       **/
      metadataVersions: AugmentedCall<ApiType, () => Observable<Vec<u32>>>;
      /**
       * Generic call
       **/
      [key: string]: DecoratedCallBase<ApiType>;
    };
    /** 0xf78b278be53f454c/2 */
    offchainWorkerApi: {
      /**
       * Starts the off-chain task for given block header.
       **/
      offchainWorker: AugmentedCall<
        ApiType,
        (
          header:
            | Header
            | {
                parentHash?: any;
                number?: any;
                stateRoot?: any;
                extrinsicsRoot?: any;
                digest?: any;
              }
            | string
            | Uint8Array
        ) => Observable<Null>
      >;
      /**
       * Generic call
       **/
      [key: string]: DecoratedCallBase<ApiType>;
    };
    /** 0x1078d7ac24a07b0e/1 */
    paymentStreamsApi: {
      /**
       * Get the Providers that have at least one payment stream with a specific user.
       **/
      getProvidersWithPaymentStreamsWithUser: AugmentedCall<
        ApiType,
        (userAccount: AccountId | string | Uint8Array) => Observable<Vec<ProviderId>>
      >;
      /**
       * Get the payment streams of a provider.
       **/
      getUsersOfPaymentStreamsOfProvider: AugmentedCall<
        ApiType,
        (providerId: ProviderId | string | Uint8Array) => Observable<Vec<AccountId>>
      >;
      /**
       * Get the users that have a debt to the provider greater than the threshold.
       **/
      getUsersWithDebtOverThreshold: AugmentedCall<
        ApiType,
        (
          providerId: ProviderId | string | Uint8Array,
          threshold: Balance | AnyNumber | Uint8Array
        ) => Observable<Result<Vec<AccountId>, GetUsersWithDebtOverThresholdError>>
      >;
      /**
       * Generic call
       **/
      [key: string]: DecoratedCallBase<ApiType>;
    };
    /** 0x0be7208954c7c6c9/1 */
    proofsDealerApi: {
      /**
       * Get the challenge period for a given Provider.
       **/
      getChallengePeriod: AugmentedCall<
        ApiType,
        (
          providerId: ProviderId | string | Uint8Array
        ) => Observable<Result<BlockNumber, GetChallengePeriodError>>
      >;
      /**
       * Get the seed for a given challenge tick.
       **/
      getChallengeSeed: AugmentedCall<
        ApiType,
        (
          tick: BlockNumber | AnyNumber | Uint8Array
        ) => Observable<Result<RandomnessOutput, GetChallengeSeedError>>
      >;
      /**
       * Get challenges from a seed.
       **/
      getChallengesFromSeed: AugmentedCall<
        ApiType,
        (
          seed: RandomnessOutput | string | Uint8Array,
          providerId: ProviderId | string | Uint8Array,
          count: u32 | AnyNumber | Uint8Array
        ) => Observable<Vec<Key>>
      >;
      /**
       * Get the checkpoint challenge period.
       **/
      getCheckpointChallengePeriod: AugmentedCall<ApiType, () => Observable<BlockNumber>>;
      /**
       * Get checkpoint challenges for a given block.
       **/
      getCheckpointChallenges: AugmentedCall<
        ApiType,
        (
          tick: BlockNumber | AnyNumber | Uint8Array
        ) => Observable<
          Result<Vec<ITuple<[Key, Option<TrieRemoveMutation>]>>, GetCheckpointChallengesError>
        >
      >;
      /**
       * Get the current tick.
       **/
      getCurrentTick: AugmentedCall<ApiType, () => Observable<BlockNumber>>;
      /**
       * Get forest challenges from a seed.
       **/
      getForestChallengesFromSeed: AugmentedCall<
        ApiType,
        (
          seed: RandomnessOutput | string | Uint8Array,
          providerId: ProviderId | string | Uint8Array
        ) => Observable<Vec<Key>>
      >;
      /**
       * Get the last checkpoint challenge tick.
       **/
      getLastCheckpointChallengeTick: AugmentedCall<ApiType, () => Observable<BlockNumber>>;
      /**
       * Get the last tick for which the submitter submitted a proof.
       **/
      getLastTickProviderSubmittedProof: AugmentedCall<
        ApiType,
        (
          providerId: ProviderId | string | Uint8Array
        ) => Observable<Result<BlockNumber, GetProofSubmissionRecordError>>
      >;
      /**
       * Get the next deadline tick.
       **/
      getNextDeadlineTick: AugmentedCall<
        ApiType,
        (
          providerId: ProviderId | string | Uint8Array
        ) => Observable<Result<BlockNumber, GetNextDeadlineTickError>>
      >;
      /**
       * Get the next tick for which the submitter should submit a proof.
       **/
      getNextTickToSubmitProofFor: AugmentedCall<
        ApiType,
        (
          providerId: ProviderId | string | Uint8Array
        ) => Observable<Result<BlockNumber, GetProofSubmissionRecordError>>
      >;
      /**
       * Generic call
       **/
      [key: string]: DecoratedCallBase<ApiType>;
    };
    /** 0xab3c0572291feb8b/1 */
    sessionKeys: {
      /**
       * Decode the given public session keys.
       **/
      decodeSessionKeys: AugmentedCall<
        ApiType,
        (
          encoded: Bytes | string | Uint8Array
        ) => Observable<Option<Vec<ITuple<[Bytes, KeyTypeId]>>>>
      >;
      /**
       * Generate a set of session keys with optionally using the given seed.
       **/
      generateSessionKeys: AugmentedCall<
        ApiType,
        (seed: Option<Bytes> | null | Uint8Array | Bytes | string) => Observable<Bytes>
      >;
      /**
       * Generic call
       **/
      [key: string]: DecoratedCallBase<ApiType>;
    };
    /** 0x966604ffe78eb092/1 */
    storageProvidersApi: {
      /**
       * Check if a provider can be deleted.
       **/
      canDeleteProvider: AugmentedCall<
        ApiType,
        (providerId: ProviderId | string | Uint8Array) => Observable<bool>
      >;
      /**
       * Get the BSP info for a given BSP ID.
       **/
      getBspInfo: AugmentedCall<
        ApiType,
        (
          bspId: BackupStorageProviderId | string | Uint8Array
        ) => Observable<Result<BackupStorageProvider, GetBspInfoError>>
      >;
      /**
       * Get the stake of a BSP.
       **/
      getBspStake: AugmentedCall<
        ApiType,
        (
          bspId: BackupStorageProviderId | string | Uint8Array
        ) => Observable<Result<Balance, GetStakeError>>
      >;
      /**
       * Get the slashable amount corresponding to the configured max file size.
       **/
      getSlashAmountPerMaxFileSize: AugmentedCall<ApiType, () => Observable<Balance>>;
      /**
       * Get the Storage Provider ID for a given Account ID.
       **/
      getStorageProviderId: AugmentedCall<
        ApiType,
        (who: AccountId | string | Uint8Array) => Observable<Option<StorageProviderId>>
      >;
      /**
       * Get the worst case scenario slashable amount for a provider.
       **/
      getWorstCaseScenarioSlashableAmount: AugmentedCall<
        ApiType,
        (providerId: ProviderId | string | Uint8Array) => Observable<Option<Balance>>
      >;
      /**
       * Query the available storage capacity.
       **/
      queryAvailableStorageCapacity: AugmentedCall<
        ApiType,
        (
          providerId: ProviderId | string | Uint8Array
        ) => Observable<Result<StorageDataUnit, QueryAvailableStorageCapacityError>>
      >;
      /**
<<<<<<< HEAD
       * Query the buckets for an insolvent user.
       **/
      queryBucketsForInsolventUser: AugmentedCall<
        ApiType,
        (
          mspId: ProviderId | string | Uint8Array,
          user: AccountId | string | Uint8Array
        ) => Observable<Result<Vec<H256>, QueryBucketsForInsolventUserError>>
=======
       * Get the Buckets that an MSP is storing.
       **/
      queryBucketsForMsp: AugmentedCall<
        ApiType,
        (
          mspId: MainStorageProviderId | string | Uint8Array
        ) => Observable<Result<Vec<BucketId>, QueryBucketsForMspError>>
>>>>>>> d43e13ef
      >;
      /**
       * Query the earliest block number that a BSP can change its capacity.
       **/
      queryEarliestChangeCapacityBlock: AugmentedCall<
        ApiType,
        (
          providerId: BackupStorageProviderId | string | Uint8Array
        ) => Observable<Result<BlockNumber, QueryEarliestChangeCapacityBlockError>>
      >;
      /**
       * Query the MSP ID of a bucket ID.
       **/
      queryMspIdOfBucketId: AugmentedCall<
        ApiType,
        (
          bucketId: H256 | string | Uint8Array
        ) => Observable<Result<ProviderId, QueryMspIdOfBucketIdError>>
      >;
      /**
       * Query the provider's multiaddresses.
       **/
      queryProviderMultiaddresses: AugmentedCall<
        ApiType,
        (
          providerId: ProviderId | string | Uint8Array
        ) => Observable<Result<Multiaddresses, QueryProviderMultiaddressesError>>
      >;
      /**
       * Query the storage provider capacity.
       **/
      queryStorageProviderCapacity: AugmentedCall<
        ApiType,
        (
          providerId: ProviderId | string | Uint8Array
        ) => Observable<Result<StorageDataUnit, QueryStorageProviderCapacityError>>
      >;
      /**
       * Query the value propositions for a MSP.
       **/
      queryValuePropositionsForMsp: AugmentedCall<
        ApiType,
        (
          mspId: MainStorageProviderId | string | Uint8Array
        ) => Observable<Vec<ValuePropositionWithId>>
      >;
      /**
       * Generic call
       **/
      [key: string]: DecoratedCallBase<ApiType>;
    };
    /** 0xd2bc9897eed08f15/3 */
    taggedTransactionQueue: {
      /**
       * Validate the transaction.
       **/
      validateTransaction: AugmentedCall<
        ApiType,
        (
          source: TransactionSource | "InBlock" | "Local" | "External" | number | Uint8Array,
          tx: Extrinsic | IExtrinsic | string | Uint8Array,
          blockHash: BlockHash | string | Uint8Array
        ) => Observable<TransactionValidity>
      >;
      /**
       * Generic call
       **/
      [key: string]: DecoratedCallBase<ApiType>;
    };
    /** 0x37c8bb1350a9a2a8/4 */
    transactionPaymentApi: {
      /**
       * The transaction fee details
       **/
      queryFeeDetails: AugmentedCall<
        ApiType,
        (
          uxt: Extrinsic | IExtrinsic | string | Uint8Array,
          len: u32 | AnyNumber | Uint8Array
        ) => Observable<FeeDetails>
      >;
      /**
       * The transaction info
       **/
      queryInfo: AugmentedCall<
        ApiType,
        (
          uxt: Extrinsic | IExtrinsic | string | Uint8Array,
          len: u32 | AnyNumber | Uint8Array
        ) => Observable<RuntimeDispatchInfo>
      >;
      /**
       * Query the output of the current LengthToFee given some input
       **/
      queryLengthToFee: AugmentedCall<
        ApiType,
        (length: u32 | AnyNumber | Uint8Array) => Observable<Balance>
      >;
      /**
       * Query the output of the current WeightToFee given some input
       **/
      queryWeightToFee: AugmentedCall<
        ApiType,
        (
          weight:
            | Weight
            | {
                refTime?: any;
                proofSize?: any;
              }
            | string
            | Uint8Array
        ) => Observable<Balance>
      >;
      /**
       * Generic call
       **/
      [key: string]: DecoratedCallBase<ApiType>;
    };
    /** 0xf3ff14d5ab527059/3 */
    transactionPaymentCallApi: {
      /**
       * The call fee details
       **/
      queryCallFeeDetails: AugmentedCall<
        ApiType,
        (
          call: Call | IMethod | string | Uint8Array,
          len: u32 | AnyNumber | Uint8Array
        ) => Observable<FeeDetails>
      >;
      /**
       * The call info
       **/
      queryCallInfo: AugmentedCall<
        ApiType,
        (
          call: Call | IMethod | string | Uint8Array,
          len: u32 | AnyNumber | Uint8Array
        ) => Observable<RuntimeDispatchInfo>
      >;
      /**
       * Query the output of the current LengthToFee given some input
       **/
      queryLengthToFee: AugmentedCall<
        ApiType,
        (length: u32 | AnyNumber | Uint8Array) => Observable<Balance>
      >;
      /**
       * Query the output of the current WeightToFee given some input
       **/
      queryWeightToFee: AugmentedCall<
        ApiType,
        (
          weight:
            | Weight
            | {
                refTime?: any;
                proofSize?: any;
              }
            | string
            | Uint8Array
        ) => Observable<Balance>
      >;
      /**
       * Generic call
       **/
      [key: string]: DecoratedCallBase<ApiType>;
    };
    /** 0x6ff52ee858e6c5bd/1 */
    xcmPaymentApi: {
      /**
       * The API to query acceptable payment assets
       **/
      queryAcceptablePaymentAssets: AugmentedCall<
        ApiType,
        (
          version: u32 | AnyNumber | Uint8Array
        ) => Observable<Result<Vec<XcmVersionedAssetId>, XcmPaymentApiError>>
      >;
      /**
       *
       **/
      queryWeightToAssetFee: AugmentedCall<
        ApiType,
        (
          weight:
            | WeightV2
            | {
                refTime?: any;
                proofSize?: any;
              }
            | string
            | Uint8Array,
          asset:
            | XcmVersionedAssetId
            | {
                V3: any;
              }
            | {
                V4: any;
              }
            | string
            | Uint8Array
        ) => Observable<Result<u128, XcmPaymentApiError>>
      >;
      /**
       *
       **/
      queryXcmWeight: AugmentedCall<
        ApiType,
        (
          message:
            | XcmVersionedXcm
            | {
                V2: any;
              }
            | {
                V3: any;
              }
            | {
                V4: any;
              }
            | string
            | Uint8Array
        ) => Observable<Result<WeightV2, XcmPaymentApiError>>
      >;
      /**
       * Generic call
       **/
      [key: string]: DecoratedCallBase<ApiType>;
    };
  }
}<|MERGE_RESOLUTION|>--- conflicted
+++ resolved
@@ -65,11 +65,7 @@
   ProviderId,
   QueryAvailableStorageCapacityError,
   QueryBspConfirmChunksToProveForFileError,
-<<<<<<< HEAD
-  QueryBucketsForInsolventUserError,
-=======
   QueryBucketsForMspError,
->>>>>>> d43e13ef
   QueryEarliestChangeCapacityBlockError,
   QueryFileEarliestVolunteerBlockError,
   QueryMspConfirmChunksToProveForFileError,
@@ -685,16 +681,6 @@
         ) => Observable<Result<StorageDataUnit, QueryAvailableStorageCapacityError>>
       >;
       /**
-<<<<<<< HEAD
-       * Query the buckets for an insolvent user.
-       **/
-      queryBucketsForInsolventUser: AugmentedCall<
-        ApiType,
-        (
-          mspId: ProviderId | string | Uint8Array,
-          user: AccountId | string | Uint8Array
-        ) => Observable<Result<Vec<H256>, QueryBucketsForInsolventUserError>>
-=======
        * Get the Buckets that an MSP is storing.
        **/
       queryBucketsForMsp: AugmentedCall<
@@ -702,7 +688,6 @@
         (
           mspId: MainStorageProviderId | string | Uint8Array
         ) => Observable<Result<Vec<BucketId>, QueryBucketsForMspError>>
->>>>>>> d43e13ef
       >;
       /**
        * Query the earliest block number that a BSP can change its capacity.
