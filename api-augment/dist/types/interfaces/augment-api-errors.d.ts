--- conflicted
+++ resolved
@@ -1023,14 +1023,13 @@
        **/
       InvalidMultiAddress: AugmentedError<ApiType>;
       /**
-<<<<<<< HEAD
+       * Error thrown when a Provider tries to remove the last MultiAddress from its account.
+       **/
+      LastMultiAddressCantBeRemoved: AugmentedError<ApiType>;
+      /**
        * Error thrown when changing the MSP of a bucket to the same assigned MSP.
        **/
       MspAlreadyAssignedToBucket: AugmentedError<ApiType>;
-=======
-       * Error thrown when a Provider tries to remove the last MultiAddress from its account.
-       **/
-      LastMultiAddressCantBeRemoved: AugmentedError<ApiType>;
       /**
        * Error thrown when a Provider tries to add a new MultiAddress to its account but it already exists.
        **/
@@ -1043,7 +1042,6 @@
        * Error thrown when a Provider tries to delete a MultiAddress from its account but it does not have that MultiAddress.
        **/
       MultiAddressNotFound: AugmentedError<ApiType>;
->>>>>>> 9e0839b0
       /**
        * Error thrown when a user tries to change its capacity to zero (there are specific extrinsics to sign off as a SP).
        **/
