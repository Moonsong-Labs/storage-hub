import '@polkadot/api-base/types/errors';
import type { ApiTypes, AugmentedError } from '@polkadot/api-base/types';
export type __AugmentedError<ApiType extends ApiTypes> = AugmentedError<ApiType>;
declare module '@polkadot/api-base/types/errors' {
    interface AugmentedErrors<ApiType extends ApiTypes> {
        balances: {
            /**
             * Beneficiary account must pre-exist.
             **/
            DeadAccount: AugmentedError<ApiType>;
            /**
             * The delta cannot be zero.
             **/
            DeltaZero: AugmentedError<ApiType>;
            /**
             * Value too low to create account due to existential deposit.
             **/
            ExistentialDeposit: AugmentedError<ApiType>;
            /**
             * A vesting schedule already exists for this account.
             **/
            ExistingVestingSchedule: AugmentedError<ApiType>;
            /**
             * Transfer/payment would kill account.
             **/
            Expendability: AugmentedError<ApiType>;
            /**
             * Balance too low to send value.
             **/
            InsufficientBalance: AugmentedError<ApiType>;
            /**
             * The issuance cannot be modified since it is already deactivated.
             **/
            IssuanceDeactivated: AugmentedError<ApiType>;
            /**
             * Account liquidity restrictions prevent withdrawal.
             **/
            LiquidityRestrictions: AugmentedError<ApiType>;
            /**
             * Number of freezes exceed `MaxFreezes`.
             **/
            TooManyFreezes: AugmentedError<ApiType>;
            /**
             * Number of holds exceed `VariantCountOf<T::RuntimeHoldReason>`.
             **/
            TooManyHolds: AugmentedError<ApiType>;
            /**
             * Number of named reserves exceed `MaxReserves`.
             **/
            TooManyReserves: AugmentedError<ApiType>;
            /**
             * Vesting balance too high to send value.
             **/
            VestingBalance: AugmentedError<ApiType>;
            /**
             * Generic error
             **/
            [key: string]: AugmentedError<ApiType>;
        };
        bucketNfts: {
            /**
             * Bucket is not private. Call `update_bucket_privacy` from the file system pallet to make it private.
             **/
            BucketIsNotPrivate: AugmentedError<ApiType>;
            /**
             * Failed to convert bytes to `BoundedVec`
             **/
            ConvertBytesToBoundedVec: AugmentedError<ApiType>;
            /**
             * No collection corresponding to the bucket. Call `update_bucket_privacy` from the file system pallet to make it private.
             **/
            NoCorrespondingCollection: AugmentedError<ApiType>;
            /**
             * Account is not the owner of the bucket.
             **/
            NotBucketOwner: AugmentedError<ApiType>;
            /**
             * Generic error
             **/
            [key: string]: AugmentedError<ApiType>;
        };
        collatorSelection: {
            /**
             * Account is already a candidate.
             **/
            AlreadyCandidate: AugmentedError<ApiType>;
            /**
             * Account is already an Invulnerable.
             **/
            AlreadyInvulnerable: AugmentedError<ApiType>;
            /**
             * New deposit amount would be below the minimum candidacy bond.
             **/
            DepositTooLow: AugmentedError<ApiType>;
            /**
             * The updated deposit amount is equal to the amount already reserved.
             **/
            IdenticalDeposit: AugmentedError<ApiType>;
            /**
             * Could not insert in the candidate list.
             **/
            InsertToCandidateListFailed: AugmentedError<ApiType>;
            /**
             * Deposit amount is too low to take the target's slot in the candidate list.
             **/
            InsufficientBond: AugmentedError<ApiType>;
            /**
             * Cannot lower candidacy bond while occupying a future collator slot in the list.
             **/
            InvalidUnreserve: AugmentedError<ApiType>;
            /**
             * Account has no associated validator ID.
             **/
            NoAssociatedValidatorId: AugmentedError<ApiType>;
            /**
             * Account is not a candidate.
             **/
            NotCandidate: AugmentedError<ApiType>;
            /**
             * Account is not an Invulnerable.
             **/
            NotInvulnerable: AugmentedError<ApiType>;
            /**
             * Could not remove from the candidate list.
             **/
            RemoveFromCandidateListFailed: AugmentedError<ApiType>;
            /**
             * The target account to be replaced in the candidate list is not a candidate.
             **/
            TargetIsNotCandidate: AugmentedError<ApiType>;
            /**
             * Leaving would result in too few candidates.
             **/
            TooFewEligibleCollators: AugmentedError<ApiType>;
            /**
             * The pallet has too many candidates.
             **/
            TooManyCandidates: AugmentedError<ApiType>;
            /**
             * There are too many Invulnerables.
             **/
            TooManyInvulnerables: AugmentedError<ApiType>;
            /**
             * Could not update the candidate list.
             **/
            UpdateCandidateListFailed: AugmentedError<ApiType>;
            /**
             * Validator ID is not yet registered.
             **/
            ValidatorNotRegistered: AugmentedError<ApiType>;
            /**
             * Generic error
             **/
            [key: string]: AugmentedError<ApiType>;
        };
        fileSystem: {
            /**
             * BSP did not succeed threshold check.
             **/
            AboveThreshold: AugmentedError<ApiType>;
            /**
             * BSP has already confirmed storing the given file.
             **/
            BspAlreadyConfirmed: AugmentedError<ApiType>;
            /**
             * BSP already volunteered to store the given file.
             **/
            BspAlreadyVolunteered: AugmentedError<ApiType>;
            /**
             * BSP has not confirmed storing the given file.
             **/
            BspNotConfirmed: AugmentedError<ApiType>;
            /**
             * BSP has not volunteered to store the given file.
             **/
            BspNotVolunteered: AugmentedError<ApiType>;
            /**
             * BSPs required for storage request cannot be 0.
             **/
            BspsRequiredCannotBeZero: AugmentedError<ApiType>;
            /**
             * BSPs required for storage request cannot exceed the maximum allowed.
             **/
            BspsRequiredExceedsMax: AugmentedError<ApiType>;
            /**
             * Bucket is not private. Call `update_bucket_privacy` to make it private.
             **/
            BucketIsNotPrivate: AugmentedError<ApiType>;
            /**
             * Bucket does not exist
             **/
            BucketNotFound: AugmentedError<ApiType>;
            /**
             * Divided by 0
             **/
            DividedByZero: AugmentedError<ApiType>;
            /**
             * Failed to convert block number to threshold.
             **/
            FailedToConvertBlockNumber: AugmentedError<ApiType>;
            /**
             * Failed to decode threshold.
             **/
            FailedToDecodeThreshold: AugmentedError<ApiType>;
            /**
             * Failed to encode BSP id as slice.
             **/
            FailedToEncodeBsp: AugmentedError<ApiType>;
            /**
             * Failed to encode fingerprint as slice.
             **/
            FailedToEncodeFingerprint: AugmentedError<ApiType>;
            /**
             * Failed to convert to primitive type.
             **/
            FailedTypeConversion: AugmentedError<ApiType>;
            /**
             * Failed to get value when just checked it existed.
             **/
            ImpossibleFailedToGetValue: AugmentedError<ApiType>;
            /**
             * Error created in 2024. If you see this, you are well beyond the singularity and should
             * probably stop using this pallet.
             **/
            MaxBlockNumberReached: AugmentedError<ApiType>;
            /**
             * Account is not a BSP.
             **/
            NotABsp: AugmentedError<ApiType>;
            /**
             * Account is not a MSP.
             **/
            NotAMsp: AugmentedError<ApiType>;
            /**
<<<<<<< HEAD
=======
             * Operation failed because the account is not the owner of the bucket.
             **/
            NotBucketOwner: AugmentedError<ApiType>;
            /**
             * Root of the provider not found.
             **/
            ProviderRootNotFound: AugmentedError<ApiType>;
            /**
>>>>>>> bd9df4f5
             * Storage request already registered for the given file.
             **/
            StorageRequestAlreadyRegistered: AugmentedError<ApiType>;
            /**
             * Number of BSPs required for storage request has been reached.
             **/
            StorageRequestBspsRequiredFulfilled: AugmentedError<ApiType>;
            /**
             * No slot available found in blocks to insert storage request expiration time.
             **/
            StorageRequestExpiredNoSlotAvailable: AugmentedError<ApiType>;
            /**
             * Not authorized to delete the storage request.
             **/
            StorageRequestNotAuthorized: AugmentedError<ApiType>;
            /**
             * Storage request not registered for the given file.
             **/
            StorageRequestNotFound: AugmentedError<ApiType>;
            /**
             * Arithmetic error in threshold calculation.
             **/
            ThresholdArithmeticError: AugmentedError<ApiType>;
            /**
             * BSPs assignment threshold cannot be below asymptote.
             **/
            ThresholdBelowAsymptote: AugmentedError<ApiType>;
            /**
             * Number of removed BSPs volunteered from storage request prefix did not match the expected number.
             **/
            UnexpectedNumberOfRemovedVolunteeredBsps: AugmentedError<ApiType>;
            /**
             * Generic error
             **/
            [key: string]: AugmentedError<ApiType>;
        };
        messageQueue: {
            /**
             * The message was already processed and cannot be processed again.
             **/
            AlreadyProcessed: AugmentedError<ApiType>;
            /**
             * There is temporarily not enough weight to continue servicing messages.
             **/
            InsufficientWeight: AugmentedError<ApiType>;
            /**
             * The referenced message could not be found.
             **/
            NoMessage: AugmentedError<ApiType>;
            /**
             * Page to be reaped does not exist.
             **/
            NoPage: AugmentedError<ApiType>;
            /**
             * Page is not reapable because it has items remaining to be processed and is not old
             * enough.
             **/
            NotReapable: AugmentedError<ApiType>;
            /**
             * The message is queued for future execution.
             **/
            Queued: AugmentedError<ApiType>;
            /**
             * The queue is paused and no message can be executed from it.
             *
             * This can change at any time and may resolve in the future by re-trying.
             **/
            QueuePaused: AugmentedError<ApiType>;
            /**
             * Another call is in progress and needs to finish before this call can happen.
             **/
            RecursiveDisallowed: AugmentedError<ApiType>;
            /**
             * This message is temporarily unprocessable.
             *
             * Such errors are expected, but not guaranteed, to resolve themselves eventually through
             * retrying.
             **/
            TemporarilyUnprocessable: AugmentedError<ApiType>;
            /**
             * Generic error
             **/
            [key: string]: AugmentedError<ApiType>;
        };
        nfts: {
            /**
             * The provided Item was already used for claiming.
             **/
            AlreadyClaimed: AugmentedError<ApiType>;
            /**
             * The item ID has already been used for an item.
             **/
            AlreadyExists: AugmentedError<ApiType>;
            /**
             * The approval had a deadline that expired, so the approval isn't valid anymore.
             **/
            ApprovalExpired: AugmentedError<ApiType>;
            /**
             * The provided attribute can't be found.
             **/
            AttributeNotFound: AugmentedError<ApiType>;
            /**
             * The witness data given does not match the current state of the chain.
             **/
            BadWitness: AugmentedError<ApiType>;
            /**
             * The provided bid is too low.
             **/
            BidTooLow: AugmentedError<ApiType>;
            /**
             * Collection ID is already taken.
             **/
            CollectionIdInUse: AugmentedError<ApiType>;
            /**
             * Can't delete non-empty collections.
             **/
            CollectionNotEmpty: AugmentedError<ApiType>;
            /**
             * The deadline has already expired.
             **/
            DeadlineExpired: AugmentedError<ApiType>;
            /**
             * Item's config already exists and should be equal to the provided one.
             **/
            InconsistentItemConfig: AugmentedError<ApiType>;
            /**
             * The provided data is incorrect.
             **/
            IncorrectData: AugmentedError<ApiType>;
            /**
             * The provided metadata might be too long.
             **/
            IncorrectMetadata: AugmentedError<ApiType>;
            /**
             * The item is locked (non-transferable).
             **/
            ItemLocked: AugmentedError<ApiType>;
            /**
             * Items within that collection are non-transferable.
             **/
            ItemsNonTransferable: AugmentedError<ApiType>;
            /**
             * Collection's attributes are locked.
             **/
            LockedCollectionAttributes: AugmentedError<ApiType>;
            /**
             * Collection's metadata is locked.
             **/
            LockedCollectionMetadata: AugmentedError<ApiType>;
            /**
             * Item's attributes are locked.
             **/
            LockedItemAttributes: AugmentedError<ApiType>;
            /**
             * Item's metadata is locked.
             **/
            LockedItemMetadata: AugmentedError<ApiType>;
            /**
             * Can't set more attributes per one call.
             **/
            MaxAttributesLimitReached: AugmentedError<ApiType>;
            /**
             * The max supply is locked and can't be changed.
             **/
            MaxSupplyLocked: AugmentedError<ApiType>;
            /**
             * All items have been minted.
             **/
            MaxSupplyReached: AugmentedError<ApiType>;
            /**
             * The provided max supply is less than the number of items a collection already has.
             **/
            MaxSupplyTooSmall: AugmentedError<ApiType>;
            /**
             * The given item has no metadata set.
             **/
            MetadataNotFound: AugmentedError<ApiType>;
            /**
             * The method is disabled by system settings.
             **/
            MethodDisabled: AugmentedError<ApiType>;
            /**
             * Mint has already ended.
             **/
            MintEnded: AugmentedError<ApiType>;
            /**
             * Mint has not started yet.
             **/
            MintNotStarted: AugmentedError<ApiType>;
            /**
             * Config for a collection or an item can't be found.
             **/
            NoConfig: AugmentedError<ApiType>;
            /**
             * The signing account has no permission to do the operation.
             **/
            NoPermission: AugmentedError<ApiType>;
            /**
             * The provided account is not a delegate.
             **/
            NotDelegate: AugmentedError<ApiType>;
            /**
             * Item is not for sale.
             **/
            NotForSale: AugmentedError<ApiType>;
            /**
             * The item has reached its approval limit.
             **/
            ReachedApprovalLimit: AugmentedError<ApiType>;
            /**
             * Some roles were not cleared.
             **/
            RolesNotCleared: AugmentedError<ApiType>;
            /**
             * The named owner has not signed ownership acceptance of the collection.
             **/
            Unaccepted: AugmentedError<ApiType>;
            /**
             * No approval exists that would allow the transfer.
             **/
            Unapproved: AugmentedError<ApiType>;
            /**
             * The given item ID is unknown.
             **/
            UnknownCollection: AugmentedError<ApiType>;
            /**
             * The given item ID is unknown.
             **/
            UnknownItem: AugmentedError<ApiType>;
            /**
             * Swap doesn't exist.
             **/
            UnknownSwap: AugmentedError<ApiType>;
            /**
             * The witness data should be provided.
             **/
            WitnessRequired: AugmentedError<ApiType>;
            /**
             * The delegate turned out to be different to what was expected.
             **/
            WrongDelegate: AugmentedError<ApiType>;
            /**
             * The duration provided should be less than or equal to `MaxDeadlineDuration`.
             **/
            WrongDuration: AugmentedError<ApiType>;
            /**
             * The provided namespace isn't supported in this call.
             **/
            WrongNamespace: AugmentedError<ApiType>;
            /**
             * The extrinsic was sent by the wrong origin.
             **/
            WrongOrigin: AugmentedError<ApiType>;
            /**
             * The owner turned out to be different to what was expected.
             **/
            WrongOwner: AugmentedError<ApiType>;
            /**
             * The provided setting can't be set.
             **/
            WrongSetting: AugmentedError<ApiType>;
            /**
             * The provided signature is incorrect.
             **/
            WrongSignature: AugmentedError<ApiType>;
            /**
             * Generic error
             **/
            [key: string]: AugmentedError<ApiType>;
        };
        parachainSystem: {
            /**
             * The inherent which supplies the host configuration did not run this block.
             **/
            HostConfigurationNotAvailable: AugmentedError<ApiType>;
            /**
             * No code upgrade has been authorized.
             **/
            NothingAuthorized: AugmentedError<ApiType>;
            /**
             * No validation function upgrade is currently scheduled.
             **/
            NotScheduled: AugmentedError<ApiType>;
            /**
             * Attempt to upgrade validation function while existing upgrade pending.
             **/
            OverlappingUpgrades: AugmentedError<ApiType>;
            /**
             * Polkadot currently prohibits this parachain from upgrading its validation function.
             **/
            ProhibitedByPolkadot: AugmentedError<ApiType>;
            /**
             * The supplied validation function has compiled into a blob larger than Polkadot is
             * willing to run.
             **/
            TooBig: AugmentedError<ApiType>;
            /**
             * The given code upgrade has not been authorized.
             **/
            Unauthorized: AugmentedError<ApiType>;
            /**
             * The inherent which supplies the validation data did not run this block.
             **/
            ValidationDataNotAvailable: AugmentedError<ApiType>;
            /**
             * Generic error
             **/
            [key: string]: AugmentedError<ApiType>;
        };
        paymentStreams: {
            /**
             * Error thrown when trying to create a new dynamic-rate payment stream with amount provided 0 or update the amount provided of an existing one to 0 (should use remove_dynamic_rate_payment_stream instead)
             **/
            AmountProvidedCantBeZero: AugmentedError<ApiType>;
            /**
             * Error thrown when the system can't hold funds from the User as a deposit for creating a new payment stream
             **/
            CannotHoldDeposit: AugmentedError<ApiType>;
            /**
             * Error thrown when charging a payment stream would result in an overflow of the balance type (TODO: maybe we should use saturating arithmetic instead)
             **/
            ChargeOverflow: AugmentedError<ApiType>;
            /**
             * Error thrown when the new last chargeable block number that is trying to be set by the PaymentManager is greater than the current block number or smaller than the previous last chargeable block number
             **/
            InvalidLastChargeableBlockNumber: AugmentedError<ApiType>;
            /**
             * Error thrown when the new last chargeable price index that is trying to be set by the PaymentManager is greater than the current price index or smaller than the previous last chargeable price index
             **/
            InvalidLastChargeablePriceIndex: AugmentedError<ApiType>;
            /**
             * Error thrown when the block number of when the payment stream was last charged is greater than the block number of the last chargeable block
             **/
            LastChargedGreaterThanLastChargeable: AugmentedError<ApiType>;
            /**
             * Error thrown when a user tries to charge a payment stream and it's not a registered Provider
             **/
            NotAProvider: AugmentedError<ApiType>;
            /**
             * Error thrown when a user of this pallet tries to add a payment stream that already exists.
             **/
            PaymentStreamAlreadyExists: AugmentedError<ApiType>;
            /**
             * Error thrown when a user of this pallet tries to update, remove or charge a payment stream that does not exist.
             **/
            PaymentStreamNotFound: AugmentedError<ApiType>;
            /**
             * Error thrown when failing to get the payment account of a registered Provider
             **/
            ProviderInconsistencyError: AugmentedError<ApiType>;
            /**
             * Error thrown when trying to create a new fixed-rate payment stream with rate 0 or update the rate of an existing one to 0 (should use remove_fixed_rate_payment_stream instead)
             **/
            RateCantBeZero: AugmentedError<ApiType>;
            /**
             * Error thrown when trying to update the amount provided of a dynamic-rate payment stream to the same amount as before
             **/
            UpdateAmountToSameAmount: AugmentedError<ApiType>;
            /**
             * Error thrown when trying to update the rate of a fixed-rate payment stream to the same rate as before
             **/
            UpdateRateToSameRate: AugmentedError<ApiType>;
            /**
             * Error thrown when trying to operate when the User has been flagged for not having enough funds.
             **/
            UserWithoutFunds: AugmentedError<ApiType>;
            /**
             * Generic error
             **/
            [key: string]: AugmentedError<ApiType>;
        };
        polkadotXcm: {
            /**
             * The given account is not an identifiable sovereign account for any location.
             **/
            AccountNotSovereign: AugmentedError<ApiType>;
            /**
             * The location is invalid since it already has a subscription from us.
             **/
            AlreadySubscribed: AugmentedError<ApiType>;
            /**
             * The given location could not be used (e.g. because it cannot be expressed in the
             * desired version of XCM).
             **/
            BadLocation: AugmentedError<ApiType>;
            /**
             * The version of the `Versioned` value used is not able to be interpreted.
             **/
            BadVersion: AugmentedError<ApiType>;
            /**
             * Could not check-out the assets for teleportation to the destination chain.
             **/
            CannotCheckOutTeleport: AugmentedError<ApiType>;
            /**
             * Could not re-anchor the assets to declare the fees for the destination chain.
             **/
            CannotReanchor: AugmentedError<ApiType>;
            /**
             * The destination `Location` provided cannot be inverted.
             **/
            DestinationNotInvertible: AugmentedError<ApiType>;
            /**
             * The assets to be sent are empty.
             **/
            Empty: AugmentedError<ApiType>;
            /**
             * The operation required fees to be paid which the initiator could not meet.
             **/
            FeesNotMet: AugmentedError<ApiType>;
            /**
             * The message execution fails the filter.
             **/
            Filtered: AugmentedError<ApiType>;
            /**
             * The unlock operation cannot succeed because there are still consumers of the lock.
             **/
            InUse: AugmentedError<ApiType>;
            /**
             * Invalid non-concrete asset.
             **/
            InvalidAssetNotConcrete: AugmentedError<ApiType>;
            /**
             * Invalid asset, reserve chain could not be determined for it.
             **/
            InvalidAssetUnknownReserve: AugmentedError<ApiType>;
            /**
             * Invalid asset, do not support remote asset reserves with different fees reserves.
             **/
            InvalidAssetUnsupportedReserve: AugmentedError<ApiType>;
            /**
             * Origin is invalid for sending.
             **/
            InvalidOrigin: AugmentedError<ApiType>;
            /**
             * Local XCM execution incomplete.
             **/
            LocalExecutionIncomplete: AugmentedError<ApiType>;
            /**
             * A remote lock with the corresponding data could not be found.
             **/
            LockNotFound: AugmentedError<ApiType>;
            /**
             * The owner does not own (all) of the asset that they wish to do the operation on.
             **/
            LowBalance: AugmentedError<ApiType>;
            /**
             * The referenced subscription could not be found.
             **/
            NoSubscription: AugmentedError<ApiType>;
            /**
             * There was some other issue (i.e. not to do with routing) in sending the message.
             * Perhaps a lack of space for buffering the message.
             **/
            SendFailure: AugmentedError<ApiType>;
            /**
             * Too many assets have been attempted for transfer.
             **/
            TooManyAssets: AugmentedError<ApiType>;
            /**
             * The asset owner has too many locks on the asset.
             **/
            TooManyLocks: AugmentedError<ApiType>;
            /**
             * Too many assets with different reserve locations have been attempted for transfer.
             **/
            TooManyReserves: AugmentedError<ApiType>;
            /**
             * The desired destination was unreachable, generally because there is a no way of routing
             * to it.
             **/
            Unreachable: AugmentedError<ApiType>;
            /**
             * The message's weight could not be determined.
             **/
            UnweighableMessage: AugmentedError<ApiType>;
            /**
             * Generic error
             **/
            [key: string]: AugmentedError<ApiType>;
        };
        proofsDealer: {
            /**
             * Provider is submitting a proof for a block in the future.
             **/
            ChallengesBlockNotReached: AugmentedError<ApiType>;
            /**
             * Provider is submitting a proof for a block before the last block this pallet registers
             * challenges for.
             **/
            ChallengesBlockTooOld: AugmentedError<ApiType>;
            /**
             * `challenge` extrinsic errors
             * The ChallengesQueue is full. No more manual challenges can be made
             * until some of the challenges in the queue are dispatched.
             **/
            ChallengesQueueOverflow: AugmentedError<ApiType>;
            /**
             * Checkpoint challenges not found in block.
             * This should only be possible if `BlockToCheckpointChallenges` is dereferenced for a block
             * that is not a checkpoint block.
             **/
            CheckpointChallengesNotFound: AugmentedError<ApiType>;
            /**
             * `submit_proof` extrinsic errors
             * There are no key proofs submitted.
             **/
            EmptyKeyProofs: AugmentedError<ApiType>;
            /**
             * The fee for submitting a challenge could not be charged.
             **/
            FeeChargeFailed: AugmentedError<ApiType>;
            /**
             * The forest proof submitted by the Provider is invalid.
             * This could be because the proof is not valid for the root, or because the proof is
             * not sufficient for the challenges made.
             **/
            ForestProofVerificationFailed: AugmentedError<ApiType>;
            /**
             * There is at least one key proven in the forest proof, that does not have a corresponding
             * key proof.
             **/
            KeyProofNotFound: AugmentedError<ApiType>;
            /**
             * A key proof submitted by the Provider is invalid.
             * This could be because the proof is not valid for the root of that key, or because the proof
             * is not sufficient for the challenges made.
             **/
            KeyProofVerificationFailed: AugmentedError<ApiType>;
            /**
             * Provider is submitting a proof but there is no record of the last block they
             * submitted a proof for.
             * Providers who are required to submit proofs should always have a record of the
             * last block they submitted a proof for, otherwise it means they haven't started
             * providing service for any user yet.
             **/
            NoRecordOfLastSubmittedProof: AugmentedError<ApiType>;
            /**
             * General errors
             * The proof submitter is not a registered Provider.
             **/
            NotProvider: AugmentedError<ApiType>;
            /**
             * The PriorityChallengesQueue is full. No more priority challenges can be made
             * until some of the challenges in the queue are dispatched.
             **/
            PriorityChallengesQueueOverflow: AugmentedError<ApiType>;
            /**
             * The root for the Provider could not be found.
             **/
            ProviderRootNotFound: AugmentedError<ApiType>;
            /**
             * The provider stake could not be found.
             **/
            ProviderStakeNotFound: AugmentedError<ApiType>;
            /**
             * The seed for the block could not be found.
             * This should not be possible for a block within the `ChallengeHistoryLength` range, as
             * seeds are generated for all blocks, and stored within this range.
             **/
            SeedNotFound: AugmentedError<ApiType>;
            /**
             * The staked balance of the Provider could not be converted to `u128`.
             * This should not be possible, as the `Balance` type should be an unsigned integer type.
             **/
            StakeCouldNotBeConverted: AugmentedError<ApiType>;
            /**
             * Provider is submitting a proof when they have a zero root.
             * Providers with zero roots are not providing any service, so they should not be
             * submitting proofs.
             **/
            ZeroRoot: AugmentedError<ApiType>;
            /**
             * Provider is submitting a proof but their stake is zero.
             **/
            ZeroStake: AugmentedError<ApiType>;
            /**
             * Generic error
             **/
            [key: string]: AugmentedError<ApiType>;
        };
        providers: {
            /**
             * Error thrown when a user tries to sign up as a SP but is already registered as a MSP or BSP.
             **/
            AlreadyRegistered: AugmentedError<ApiType>;
            /**
             * Error thrown when a bucket ID already exists in storage.
             **/
            BucketAlreadyExists: AugmentedError<ApiType>;
            /**
             * Error thrown when a bucket ID is not found in storage.
             **/
            BucketNotFound: AugmentedError<ApiType>;
            /**
             * Error thrown when the runtime cannot hold the required deposit from the account to register it as a SP or change its capacity.
             **/
            CannotHoldDeposit: AugmentedError<ApiType>;
            /**
             * Error thrown when a user tries to sign up as a SP but any of the provided multiaddresses is invalid.
             **/
            InvalidMultiAddress: AugmentedError<ApiType>;
            /**
             * Error thrown when a user tries to sign up as a BSP but the maximum amount of BSPs has been reached.
             **/
            MaxBspsReached: AugmentedError<ApiType>;
            /**
             * Error thrown when a user tries to sign up as a MSP but the maximum amount of MSPs has been reached.
             **/
            MaxMspsReached: AugmentedError<ApiType>;
            /**
             * Error thrown when a user tries to change its capacity to zero (there are specific extrinsics to sign off as a SP).
             **/
            NewCapacityCantBeZero: AugmentedError<ApiType>;
            /**
             * Error thrown when a user tries to change its capacity to the same value it already has.
             **/
            NewCapacityEqualsCurrentCapacity: AugmentedError<ApiType>;
            /**
             * Error thrown when a user tries to change its capacity to less than its used storage.
             **/
            NewCapacityLessThanUsedStorage: AugmentedError<ApiType>;
            /**
             * Error thrown when trying to get a root from a MSP without passing a Bucket ID.
             **/
            NoBucketId: AugmentedError<ApiType>;
            /**
             * Error thrown when a user tries to sign up without any multiaddress.
             **/
            NoMultiAddress: AugmentedError<ApiType>;
            /**
             * Error thrown when a user does not have enough balance to pay the deposit that it would incur by signing up as a SP or changing its capacity.
             **/
            NotEnoughBalance: AugmentedError<ApiType>;
            /**
             * Error thrown when a SP tries to change its capacity but it has not been enough time since the last time it changed it.
             **/
            NotEnoughTimePassed: AugmentedError<ApiType>;
            /**
             * Error thrown when a user tries to interact as a SP but is not registered as a MSP or BSP.
             **/
            NotRegistered: AugmentedError<ApiType>;
            /**
             * Error thrown when trying to get a root from a MSP without passing a User ID.
             **/
            NoUserId: AugmentedError<ApiType>;
            /**
             * Error thrown when a user tries to confirm a sign up but the randomness is too fresh to be used yet.
             **/
            RandomnessNotValidYet: AugmentedError<ApiType>;
            /**
             * Error thrown when a user tries to confirm a sign up that was not requested previously.
             **/
            SignUpNotRequested: AugmentedError<ApiType>;
            /**
             * Error thrown when a user tries to confirm a sign up but too much time has passed since the request.
             **/
            SignUpRequestExpired: AugmentedError<ApiType>;
            /**
             * Error thrown when a user tries to request to sign up when it already has a sign up request pending.
             **/
            SignUpRequestPending: AugmentedError<ApiType>;
            /**
             * Error thrown when a user has a SP ID assigned to it but the SP data does not exist in storage (Inconsistency error).
             **/
            SpRegisteredButDataNotFound: AugmentedError<ApiType>;
            /**
             * Error thrown when a user tries to sign off as a SP but still has used storage.
             **/
            StorageStillInUse: AugmentedError<ApiType>;
            /**
             * Error thrown when a user tries to sign up or change its capacity to store less storage than the minimum required by the runtime.
             **/
            StorageTooLow: AugmentedError<ApiType>;
            /**
             * Generic error
             **/
            [key: string]: AugmentedError<ApiType>;
        };
        session: {
            /**
             * Registered duplicate key.
             **/
            DuplicatedKey: AugmentedError<ApiType>;
            /**
             * Invalid ownership proof.
             **/
            InvalidProof: AugmentedError<ApiType>;
            /**
             * Key setting account is not live, so it's impossible to associate keys.
             **/
            NoAccount: AugmentedError<ApiType>;
            /**
             * No associated validator ID for account.
             **/
            NoAssociatedValidatorId: AugmentedError<ApiType>;
            /**
             * No keys are associated with this account.
             **/
            NoKeys: AugmentedError<ApiType>;
            /**
             * Generic error
             **/
            [key: string]: AugmentedError<ApiType>;
        };
        sudo: {
            /**
             * Sender must be the Sudo account.
             **/
            RequireSudo: AugmentedError<ApiType>;
            /**
             * Generic error
             **/
            [key: string]: AugmentedError<ApiType>;
        };
        system: {
            /**
             * The origin filter prevent the call to be dispatched.
             **/
            CallFiltered: AugmentedError<ApiType>;
            /**
             * Failed to extract the runtime version from the new runtime.
             *
             * Either calling `Core_version` or decoding `RuntimeVersion` failed.
             **/
            FailedToExtractRuntimeVersion: AugmentedError<ApiType>;
            /**
             * The name of specification does not match between the current runtime
             * and the new runtime.
             **/
            InvalidSpecName: AugmentedError<ApiType>;
            /**
             * A multi-block migration is ongoing and prevents the current code from being replaced.
             **/
            MultiBlockMigrationsOngoing: AugmentedError<ApiType>;
            /**
             * Suicide called when the account has non-default composite data.
             **/
            NonDefaultComposite: AugmentedError<ApiType>;
            /**
             * There is a non-zero reference count preventing the account from being purged.
             **/
            NonZeroRefCount: AugmentedError<ApiType>;
            /**
             * No upgrade authorized.
             **/
            NothingAuthorized: AugmentedError<ApiType>;
            /**
             * The specification version is not allowed to decrease between the current runtime
             * and the new runtime.
             **/
            SpecVersionNeedsToIncrease: AugmentedError<ApiType>;
            /**
             * The submitted code is not authorized.
             **/
            Unauthorized: AugmentedError<ApiType>;
            /**
             * Generic error
             **/
            [key: string]: AugmentedError<ApiType>;
        };
        xcmpQueue: {
            /**
             * The execution is already resumed.
             **/
            AlreadyResumed: AugmentedError<ApiType>;
            /**
             * The execution is already suspended.
             **/
            AlreadySuspended: AugmentedError<ApiType>;
            /**
             * Setting the queue config failed since one of its values was invalid.
             **/
            BadQueueConfig: AugmentedError<ApiType>;
            /**
             * Generic error
             **/
            [key: string]: AugmentedError<ApiType>;
        };
    }
}<|MERGE_RESOLUTION|>--- conflicted
+++ resolved
@@ -195,6 +195,14 @@
              **/
             DividedByZero: AugmentedError<ApiType>;
             /**
+             * Failed to verify proof: required to provide a proof of inclusion.
+             **/
+            ExpectedInclusionProof: AugmentedError<ApiType>;
+            /**
+             * Failed to verify proof: required to provide a proof of non-inclusion.
+             **/
+            ExpectedNonInclusionProof: AugmentedError<ApiType>;
+            /**
              * Failed to convert block number to threshold.
              **/
             FailedToConvertBlockNumber: AugmentedError<ApiType>;
@@ -218,6 +226,10 @@
              * Failed to get value when just checked it existed.
              **/
             ImpossibleFailedToGetValue: AugmentedError<ApiType>;
+            /**
+             * Metadata does not correspond to expected file key.
+             **/
+            InvalidFileKeyMetadata: AugmentedError<ApiType>;
             /**
              * Error created in 2024. If you see this, you are well beyond the singularity and should
              * probably stop using this pallet.
@@ -232,8 +244,6 @@
              **/
             NotAMsp: AugmentedError<ApiType>;
             /**
-<<<<<<< HEAD
-=======
              * Operation failed because the account is not the owner of the bucket.
              **/
             NotBucketOwner: AugmentedError<ApiType>;
@@ -242,7 +252,6 @@
              **/
             ProviderRootNotFound: AugmentedError<ApiType>;
             /**
->>>>>>> bd9df4f5
              * Storage request already registered for the given file.
              **/
             StorageRequestAlreadyRegistered: AugmentedError<ApiType>;
@@ -725,24 +734,29 @@
         };
         proofsDealer: {
             /**
-             * Provider is submitting a proof for a block in the future.
-             **/
-            ChallengesBlockNotReached: AugmentedError<ApiType>;
-            /**
-             * Provider is submitting a proof for a block before the last block this pallet registers
-             * challenges for.
-             **/
-            ChallengesBlockTooOld: AugmentedError<ApiType>;
-            /**
              * `challenge` extrinsic errors
              * The ChallengesQueue is full. No more manual challenges can be made
              * until some of the challenges in the queue are dispatched.
              **/
             ChallengesQueueOverflow: AugmentedError<ApiType>;
             /**
+             * Provider is submitting a proof for a tick in the future.
+             **/
+            ChallengesTickNotReached: AugmentedError<ApiType>;
+            /**
+             * Provider is submitting a proof for a tick too late, i.e. that the challenges tick
+             * is greater or equal than `challenges_tick` + `T::ChallengeTicksTolerance::get()`.
+             **/
+            ChallengesTickTooLate: AugmentedError<ApiType>;
+            /**
+             * Provider is submitting a proof for a tick before the last tick this pallet registers
+             * challenges for.
+             **/
+            ChallengesTickTooOld: AugmentedError<ApiType>;
+            /**
              * Checkpoint challenges not found in block.
-             * This should only be possible if `BlockToCheckpointChallenges` is dereferenced for a block
-             * that is not a checkpoint block.
+             * This should only be possible if `TickToCheckpointChallenges` is dereferenced for a tick
+             * that is not a checkpoint tick.
              **/
             CheckpointChallengesNotFound: AugmentedError<ApiType>;
             /**
@@ -750,6 +764,10 @@
              * There are no key proofs submitted.
              **/
             EmptyKeyProofs: AugmentedError<ApiType>;
+            /**
+             * Failed to apply delta to the forest proof partial trie.
+             **/
+            FailedToApplyDelta: AugmentedError<ApiType>;
             /**
              * The fee for submitting a challenge could not be charged.
              **/
@@ -772,10 +790,10 @@
              **/
             KeyProofVerificationFailed: AugmentedError<ApiType>;
             /**
-             * Provider is submitting a proof but there is no record of the last block they
+             * Provider is submitting a proof but there is no record of the last tick they
              * submitted a proof for.
              * Providers who are required to submit proofs should always have a record of the
-             * last block they submitted a proof for, otherwise it means they haven't started
+             * last tick they submitted a proof for, otherwise it means they haven't started
              * providing service for any user yet.
              **/
             NoRecordOfLastSubmittedProof: AugmentedError<ApiType>;
@@ -798,9 +816,9 @@
              **/
             ProviderStakeNotFound: AugmentedError<ApiType>;
             /**
-             * The seed for the block could not be found.
-             * This should not be possible for a block within the `ChallengeHistoryLength` range, as
-             * seeds are generated for all blocks, and stored within this range.
+             * The seed for the tick could not be found.
+             * This should not be possible for a tick within the `ChallengeHistoryLength` range, as
+             * seeds are generated for all ticks, and stored within this range.
              **/
             SeedNotFound: AugmentedError<ApiType>;
             /**
