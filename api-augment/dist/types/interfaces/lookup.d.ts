--- conflicted
+++ resolved
@@ -3982,11 +3982,7 @@
     signUpBlock: string;
   };
   /**
-<<<<<<< HEAD
-   * Lookup430: pallet_storage_providers::types::MainStorageProvider<T>
-=======
-   * Lookup438: pallet_storage_providers::types::MainStorageProvider<T>
->>>>>>> 659259b6
+   * Lookup439: pallet_storage_providers::types::MainStorageProvider<T>
    **/
   PalletStorageProvidersMainStorageProvider: {
     buckets: string;
@@ -3999,11 +3995,7 @@
     signUpBlock: string;
   };
   /**
-<<<<<<< HEAD
-   * Lookup432: pallet_storage_providers::types::Bucket<T>
-=======
-   * Lookup440: pallet_storage_providers::types::Bucket<T>
->>>>>>> 659259b6
+   * Lookup441: pallet_storage_providers::types::Bucket<T>
    **/
   PalletStorageProvidersBucket: {
     _alias: {
@@ -4018,21 +4010,13 @@
     valuePropId: string;
   };
   /**
-<<<<<<< HEAD
-   * Lookup436: pallet_storage_providers::pallet::Error<T>
-=======
-   * Lookup443: pallet_storage_providers::pallet::Error<T>
->>>>>>> 659259b6
+   * Lookup445: pallet_storage_providers::pallet::Error<T>
    **/
   PalletStorageProvidersError: {
     _enum: string[];
   };
   /**
-<<<<<<< HEAD
-   * Lookup437: pallet_file_system::types::StorageRequestMetadata<T>
-=======
-   * Lookup444: pallet_file_system::types::StorageRequestMetadata<T>
->>>>>>> 659259b6
+   * Lookup446: pallet_file_system::types::StorageRequestMetadata<T>
    **/
   PalletFileSystemStorageRequestMetadata: {
     _alias: {
@@ -4052,51 +4036,31 @@
     bspsVolunteered: string;
   };
   /**
-<<<<<<< HEAD
-   * Lookup441: pallet_file_system::types::StorageRequestBspsMetadata<T>
-=======
-   * Lookup449: pallet_file_system::types::StorageRequestBspsMetadata<T>
->>>>>>> 659259b6
+   * Lookup450: pallet_file_system::types::StorageRequestBspsMetadata<T>
    **/
   PalletFileSystemStorageRequestBspsMetadata: {
     confirmed: string;
   };
   /**
-<<<<<<< HEAD
-   * Lookup450: pallet_file_system::types::MoveBucketRequestMetadata<T>
-=======
-   * Lookup458: pallet_file_system::types::MoveBucketRequestMetadata<T>
->>>>>>> 659259b6
+   * Lookup459: pallet_file_system::types::MoveBucketRequestMetadata<T>
    **/
   PalletFileSystemMoveBucketRequestMetadata: {
     requester: string;
   };
   /**
-<<<<<<< HEAD
-   * Lookup451: pallet_file_system::pallet::Error<T>
-=======
-   * Lookup459: pallet_file_system::pallet::Error<T>
->>>>>>> 659259b6
+   * Lookup460: pallet_file_system::pallet::Error<T>
    **/
   PalletFileSystemError: {
     _enum: string[];
   };
   /**
-<<<<<<< HEAD
-   * Lookup458: pallet_proofs_dealer::pallet::Error<T>
-=======
-   * Lookup465: pallet_proofs_dealer::pallet::Error<T>
->>>>>>> 659259b6
+   * Lookup466: pallet_proofs_dealer::pallet::Error<T>
    **/
   PalletProofsDealerError: {
     _enum: string[];
   };
   /**
-<<<<<<< HEAD
-   * Lookup461: pallet_payment_streams::types::FixedRatePaymentStream<T>
-=======
-   * Lookup468: pallet_payment_streams::types::FixedRatePaymentStream<T>
->>>>>>> 659259b6
+   * Lookup469: pallet_payment_streams::types::FixedRatePaymentStream<T>
    **/
   PalletPaymentStreamsFixedRatePaymentStream: {
     rate: string;
@@ -4105,11 +4069,7 @@
     outOfFundsTick: string;
   };
   /**
-<<<<<<< HEAD
-   * Lookup462: pallet_payment_streams::types::DynamicRatePaymentStream<T>
-=======
-   * Lookup469: pallet_payment_streams::types::DynamicRatePaymentStream<T>
->>>>>>> 659259b6
+   * Lookup470: pallet_payment_streams::types::DynamicRatePaymentStream<T>
    **/
   PalletPaymentStreamsDynamicRatePaymentStream: {
     amountProvided: string;
@@ -4118,42 +4078,26 @@
     outOfFundsTick: string;
   };
   /**
-<<<<<<< HEAD
-   * Lookup463: pallet_payment_streams::types::ProviderLastChargeableInfo<T>
-=======
-   * Lookup470: pallet_payment_streams::types::ProviderLastChargeableInfo<T>
->>>>>>> 659259b6
+   * Lookup471: pallet_payment_streams::types::ProviderLastChargeableInfo<T>
    **/
   PalletPaymentStreamsProviderLastChargeableInfo: {
     lastChargeableTick: string;
     priceIndex: string;
   };
   /**
-<<<<<<< HEAD
-   * Lookup464: pallet_payment_streams::pallet::Error<T>
-=======
-   * Lookup471: pallet_payment_streams::pallet::Error<T>
->>>>>>> 659259b6
+   * Lookup472: pallet_payment_streams::pallet::Error<T>
    **/
   PalletPaymentStreamsError: {
     _enum: string[];
   };
   /**
-<<<<<<< HEAD
-   * Lookup465: pallet_bucket_nfts::pallet::Error<T>
-=======
-   * Lookup472: pallet_bucket_nfts::pallet::Error<T>
->>>>>>> 659259b6
+   * Lookup473: pallet_bucket_nfts::pallet::Error<T>
    **/
   PalletBucketNftsError: {
     _enum: string[];
   };
   /**
-<<<<<<< HEAD
-   * Lookup466: pallet_nfts::types::CollectionDetails<sp_core::crypto::AccountId32, DepositBalance>
-=======
-   * Lookup473: pallet_nfts::types::CollectionDetails<sp_core::crypto::AccountId32, DepositBalance>
->>>>>>> 659259b6
+   * Lookup474: pallet_nfts::types::CollectionDetails<sp_core::crypto::AccountId32, DepositBalance>
    **/
   PalletNftsCollectionDetails: {
     owner: string;
@@ -4164,21 +4108,13 @@
     attributes: string;
   };
   /**
-<<<<<<< HEAD
-   * Lookup471: pallet_nfts::types::CollectionRole
-=======
-   * Lookup478: pallet_nfts::types::CollectionRole
->>>>>>> 659259b6
+   * Lookup479: pallet_nfts::types::CollectionRole
    **/
   PalletNftsCollectionRole: {
     _enum: string[];
   };
   /**
-<<<<<<< HEAD
-   * Lookup472: pallet_nfts::types::ItemDetails<sp_core::crypto::AccountId32, pallet_nfts::types::ItemDeposit<DepositBalance, sp_core::crypto::AccountId32>, bounded_collections::bounded_btree_map::BoundedBTreeMap<sp_core::crypto::AccountId32, Option<T>, S>>
-=======
-   * Lookup479: pallet_nfts::types::ItemDetails<sp_core::crypto::AccountId32, pallet_nfts::types::ItemDeposit<DepositBalance, sp_core::crypto::AccountId32>, bounded_collections::bounded_btree_map::BoundedBTreeMap<sp_core::crypto::AccountId32, Option<T>, S>>
->>>>>>> 659259b6
+   * Lookup480: pallet_nfts::types::ItemDetails<sp_core::crypto::AccountId32, pallet_nfts::types::ItemDeposit<DepositBalance, sp_core::crypto::AccountId32>, bounded_collections::bounded_btree_map::BoundedBTreeMap<sp_core::crypto::AccountId32, Option<T>, S>>
    **/
   PalletNftsItemDetails: {
     owner: string;
@@ -4186,66 +4122,42 @@
     deposit: string;
   };
   /**
-<<<<<<< HEAD
-   * Lookup473: pallet_nfts::types::ItemDeposit<DepositBalance, sp_core::crypto::AccountId32>
-=======
-   * Lookup480: pallet_nfts::types::ItemDeposit<DepositBalance, sp_core::crypto::AccountId32>
->>>>>>> 659259b6
+   * Lookup481: pallet_nfts::types::ItemDeposit<DepositBalance, sp_core::crypto::AccountId32>
    **/
   PalletNftsItemDeposit: {
     account: string;
     amount: string;
   };
   /**
-<<<<<<< HEAD
-   * Lookup478: pallet_nfts::types::CollectionMetadata<Deposit, StringLimit>
-=======
-   * Lookup485: pallet_nfts::types::CollectionMetadata<Deposit, StringLimit>
->>>>>>> 659259b6
+   * Lookup486: pallet_nfts::types::CollectionMetadata<Deposit, StringLimit>
    **/
   PalletNftsCollectionMetadata: {
     deposit: string;
     data: string;
   };
   /**
-<<<<<<< HEAD
-   * Lookup479: pallet_nfts::types::ItemMetadata<pallet_nfts::types::ItemMetadataDeposit<DepositBalance, sp_core::crypto::AccountId32>, StringLimit>
-=======
-   * Lookup486: pallet_nfts::types::ItemMetadata<pallet_nfts::types::ItemMetadataDeposit<DepositBalance, sp_core::crypto::AccountId32>, StringLimit>
->>>>>>> 659259b6
+   * Lookup487: pallet_nfts::types::ItemMetadata<pallet_nfts::types::ItemMetadataDeposit<DepositBalance, sp_core::crypto::AccountId32>, StringLimit>
    **/
   PalletNftsItemMetadata: {
     deposit: string;
     data: string;
   };
   /**
-<<<<<<< HEAD
-   * Lookup480: pallet_nfts::types::ItemMetadataDeposit<DepositBalance, sp_core::crypto::AccountId32>
-=======
-   * Lookup487: pallet_nfts::types::ItemMetadataDeposit<DepositBalance, sp_core::crypto::AccountId32>
->>>>>>> 659259b6
+   * Lookup488: pallet_nfts::types::ItemMetadataDeposit<DepositBalance, sp_core::crypto::AccountId32>
    **/
   PalletNftsItemMetadataDeposit: {
     account: string;
     amount: string;
   };
   /**
-<<<<<<< HEAD
-   * Lookup483: pallet_nfts::types::AttributeDeposit<DepositBalance, sp_core::crypto::AccountId32>
-=======
-   * Lookup490: pallet_nfts::types::AttributeDeposit<DepositBalance, sp_core::crypto::AccountId32>
->>>>>>> 659259b6
+   * Lookup491: pallet_nfts::types::AttributeDeposit<DepositBalance, sp_core::crypto::AccountId32>
    **/
   PalletNftsAttributeDeposit: {
     account: string;
     amount: string;
   };
   /**
-<<<<<<< HEAD
-   * Lookup487: pallet_nfts::types::PendingSwap<CollectionId, ItemId, pallet_nfts::types::PriceWithDirection<Amount>, Deadline>
-=======
-   * Lookup494: pallet_nfts::types::PendingSwap<CollectionId, ItemId, pallet_nfts::types::PriceWithDirection<Amount>, Deadline>
->>>>>>> 659259b6
+   * Lookup495: pallet_nfts::types::PendingSwap<CollectionId, ItemId, pallet_nfts::types::PriceWithDirection<Amount>, Deadline>
    **/
   PalletNftsPendingSwap: {
     desiredCollection: string;
@@ -4254,115 +4166,63 @@
     deadline: string;
   };
   /**
-<<<<<<< HEAD
-   * Lookup489: pallet_nfts::types::PalletFeature
-=======
-   * Lookup496: pallet_nfts::types::PalletFeature
->>>>>>> 659259b6
+   * Lookup497: pallet_nfts::types::PalletFeature
    **/
   PalletNftsPalletFeature: {
     _enum: string[];
   };
   /**
-<<<<<<< HEAD
-   * Lookup490: pallet_nfts::pallet::Error<T, I>
-=======
-   * Lookup497: pallet_nfts::pallet::Error<T, I>
->>>>>>> 659259b6
+   * Lookup498: pallet_nfts::pallet::Error<T, I>
    **/
   PalletNftsError: {
     _enum: string[];
   };
   /**
-<<<<<<< HEAD
-   * Lookup493: frame_system::extensions::check_non_zero_sender::CheckNonZeroSender<T>
+   * Lookup501: frame_system::extensions::check_non_zero_sender::CheckNonZeroSender<T>
    **/
   FrameSystemExtensionsCheckNonZeroSender: string;
   /**
-   * Lookup494: frame_system::extensions::check_spec_version::CheckSpecVersion<T>
+   * Lookup502: frame_system::extensions::check_spec_version::CheckSpecVersion<T>
    **/
   FrameSystemExtensionsCheckSpecVersion: string;
   /**
-   * Lookup495: frame_system::extensions::check_tx_version::CheckTxVersion<T>
+   * Lookup503: frame_system::extensions::check_tx_version::CheckTxVersion<T>
    **/
   FrameSystemExtensionsCheckTxVersion: string;
   /**
-   * Lookup496: frame_system::extensions::check_genesis::CheckGenesis<T>
+   * Lookup504: frame_system::extensions::check_genesis::CheckGenesis<T>
    **/
   FrameSystemExtensionsCheckGenesis: string;
   /**
-   * Lookup499: frame_system::extensions::check_nonce::CheckNonce<T>
+   * Lookup507: frame_system::extensions::check_nonce::CheckNonce<T>
    **/
   FrameSystemExtensionsCheckNonce: string;
   /**
-   * Lookup500: frame_system::extensions::check_weight::CheckWeight<T>
+   * Lookup508: frame_system::extensions::check_weight::CheckWeight<T>
    **/
   FrameSystemExtensionsCheckWeight: string;
   /**
-   * Lookup501: pallet_transaction_payment::ChargeTransactionPayment<T>
+   * Lookup509: pallet_transaction_payment::ChargeTransactionPayment<T>
    **/
   PalletTransactionPaymentChargeTransactionPayment: string;
   /**
-   * Lookup502: cumulus_primitives_storage_weight_reclaim::StorageWeightReclaim<T>
+   * Lookup510: cumulus_primitives_storage_weight_reclaim::StorageWeightReclaim<T>
    **/
   CumulusPrimitivesStorageWeightReclaimStorageWeightReclaim: string;
   /**
-   * Lookup503: frame_metadata_hash_extension::CheckMetadataHash<T>
-=======
-   * Lookup500: frame_system::extensions::check_non_zero_sender::CheckNonZeroSender<T>
-   **/
-  FrameSystemExtensionsCheckNonZeroSender: string;
-  /**
-   * Lookup501: frame_system::extensions::check_spec_version::CheckSpecVersion<T>
-   **/
-  FrameSystemExtensionsCheckSpecVersion: string;
-  /**
-   * Lookup502: frame_system::extensions::check_tx_version::CheckTxVersion<T>
-   **/
-  FrameSystemExtensionsCheckTxVersion: string;
-  /**
-   * Lookup503: frame_system::extensions::check_genesis::CheckGenesis<T>
-   **/
-  FrameSystemExtensionsCheckGenesis: string;
-  /**
-   * Lookup506: frame_system::extensions::check_nonce::CheckNonce<T>
-   **/
-  FrameSystemExtensionsCheckNonce: string;
-  /**
-   * Lookup507: frame_system::extensions::check_weight::CheckWeight<T>
-   **/
-  FrameSystemExtensionsCheckWeight: string;
-  /**
-   * Lookup508: pallet_transaction_payment::ChargeTransactionPayment<T>
-   **/
-  PalletTransactionPaymentChargeTransactionPayment: string;
-  /**
-   * Lookup509: cumulus_primitives_storage_weight_reclaim::StorageWeightReclaim<T>
-   **/
-  CumulusPrimitivesStorageWeightReclaimStorageWeightReclaim: string;
-  /**
-   * Lookup510: frame_metadata_hash_extension::CheckMetadataHash<T>
->>>>>>> 659259b6
+   * Lookup511: frame_metadata_hash_extension::CheckMetadataHash<T>
    **/
   FrameMetadataHashExtensionCheckMetadataHash: {
     mode: string;
   };
   /**
-<<<<<<< HEAD
-   * Lookup504: frame_metadata_hash_extension::Mode
-=======
-   * Lookup511: frame_metadata_hash_extension::Mode
->>>>>>> 659259b6
+   * Lookup512: frame_metadata_hash_extension::Mode
    **/
   FrameMetadataHashExtensionMode: {
     _enum: string[];
   };
   /**
-<<<<<<< HEAD
-   * Lookup505: storage_hub_runtime::Runtime
-=======
-   * Lookup512: storage_hub_runtime::Runtime
->>>>>>> 659259b6
+   * Lookup513: storage_hub_runtime::Runtime
    **/
   StorageHubRuntimeRuntime: string;
 };
