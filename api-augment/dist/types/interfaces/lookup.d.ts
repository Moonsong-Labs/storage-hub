declare const _default: {
  /**
   * Lookup3: frame_system::AccountInfo<Nonce, pallet_balances::types::AccountData<Balance>>
   **/
  FrameSystemAccountInfo: {
    nonce: string;
    consumers: string;
    providers: string;
    sufficients: string;
    data: string;
  };
  /**
   * Lookup5: pallet_balances::types::AccountData<Balance>
   **/
  PalletBalancesAccountData: {
    free: string;
    reserved: string;
    frozen: string;
    flags: string;
  };
  /**
   * Lookup9: frame_support::dispatch::PerDispatchClass<sp_weights::weight_v2::Weight>
   **/
  FrameSupportDispatchPerDispatchClassWeight: {
    normal: string;
    operational: string;
    mandatory: string;
  };
  /**
   * Lookup10: sp_weights::weight_v2::Weight
   **/
  SpWeightsWeightV2Weight: {
    refTime: string;
    proofSize: string;
  };
  /**
   * Lookup15: sp_runtime::generic::digest::Digest
   **/
  SpRuntimeDigest: {
    logs: string;
  };
  /**
   * Lookup17: sp_runtime::generic::digest::DigestItem
   **/
  SpRuntimeDigestDigestItem: {
    _enum: {
      Other: string;
      __Unused1: string;
      __Unused2: string;
      __Unused3: string;
      Consensus: string;
      Seal: string;
      PreRuntime: string;
      __Unused7: string;
      RuntimeEnvironmentUpdated: string;
    };
  };
  /**
   * Lookup20: frame_system::EventRecord<storage_hub_runtime::RuntimeEvent, primitive_types::H256>
   **/
  FrameSystemEventRecord: {
    phase: string;
    event: string;
    topics: string;
  };
  /**
   * Lookup22: frame_system::pallet::Event<T>
   **/
  FrameSystemEvent: {
    _enum: {
      ExtrinsicSuccess: {
        dispatchInfo: string;
      };
      ExtrinsicFailed: {
        dispatchError: string;
        dispatchInfo: string;
      };
      CodeUpdated: string;
      NewAccount: {
        account: string;
      };
      KilledAccount: {
        account: string;
      };
      Remarked: {
        _alias: {
          hash_: string;
        };
        sender: string;
        hash_: string;
      };
      UpgradeAuthorized: {
        codeHash: string;
        checkVersion: string;
      };
    };
  };
  /**
   * Lookup23: frame_support::dispatch::DispatchInfo
   **/
  FrameSupportDispatchDispatchInfo: {
    weight: string;
    class: string;
    paysFee: string;
  };
  /**
   * Lookup24: frame_support::dispatch::DispatchClass
   **/
  FrameSupportDispatchDispatchClass: {
    _enum: string[];
  };
  /**
   * Lookup25: frame_support::dispatch::Pays
   **/
  FrameSupportDispatchPays: {
    _enum: string[];
  };
  /**
   * Lookup26: sp_runtime::DispatchError
   **/
  SpRuntimeDispatchError: {
    _enum: {
      Other: string;
      CannotLookup: string;
      BadOrigin: string;
      Module: string;
      ConsumerRemaining: string;
      NoProviders: string;
      TooManyConsumers: string;
      Token: string;
      Arithmetic: string;
      Transactional: string;
      Exhausted: string;
      Corruption: string;
      Unavailable: string;
      RootNotAllowed: string;
    };
  };
  /**
   * Lookup27: sp_runtime::ModuleError
   **/
  SpRuntimeModuleError: {
    index: string;
    error: string;
  };
  /**
   * Lookup28: sp_runtime::TokenError
   **/
  SpRuntimeTokenError: {
    _enum: string[];
  };
  /**
   * Lookup29: sp_arithmetic::ArithmeticError
   **/
  SpArithmeticArithmeticError: {
    _enum: string[];
  };
  /**
   * Lookup30: sp_runtime::TransactionalError
   **/
  SpRuntimeTransactionalError: {
    _enum: string[];
  };
  /**
   * Lookup31: cumulus_pallet_parachain_system::pallet::Event<T>
   **/
  CumulusPalletParachainSystemEvent: {
    _enum: {
      ValidationFunctionStored: string;
      ValidationFunctionApplied: {
        relayChainBlockNum: string;
      };
      ValidationFunctionDiscarded: string;
      DownwardMessagesReceived: {
        count: string;
      };
      DownwardMessagesProcessed: {
        weightUsed: string;
        dmqHead: string;
      };
      UpwardMessageSent: {
        messageHash: string;
      };
    };
  };
  /**
   * Lookup33: pallet_balances::pallet::Event<T, I>
   **/
  PalletBalancesEvent: {
    _enum: {
      Endowed: {
        account: string;
        freeBalance: string;
      };
      DustLost: {
        account: string;
        amount: string;
      };
      Transfer: {
        from: string;
        to: string;
        amount: string;
      };
      BalanceSet: {
        who: string;
        free: string;
      };
      Reserved: {
        who: string;
        amount: string;
      };
      Unreserved: {
        who: string;
        amount: string;
      };
      ReserveRepatriated: {
        from: string;
        to: string;
        amount: string;
        destinationStatus: string;
      };
      Deposit: {
        who: string;
        amount: string;
      };
      Withdraw: {
        who: string;
        amount: string;
      };
      Slashed: {
        who: string;
        amount: string;
      };
      Minted: {
        who: string;
        amount: string;
      };
      Burned: {
        who: string;
        amount: string;
      };
      Suspended: {
        who: string;
        amount: string;
      };
      Restored: {
        who: string;
        amount: string;
      };
      Upgraded: {
        who: string;
      };
      Issued: {
        amount: string;
      };
      Rescinded: {
        amount: string;
      };
      Locked: {
        who: string;
        amount: string;
      };
      Unlocked: {
        who: string;
        amount: string;
      };
      Frozen: {
        who: string;
        amount: string;
      };
      Thawed: {
        who: string;
        amount: string;
      };
      TotalIssuanceForced: {
        _alias: {
          new_: string;
        };
        old: string;
        new_: string;
      };
    };
  };
  /**
   * Lookup34: frame_support::traits::tokens::misc::BalanceStatus
   **/
  FrameSupportTokensMiscBalanceStatus: {
    _enum: string[];
  };
  /**
   * Lookup35: pallet_transaction_payment::pallet::Event<T>
   **/
  PalletTransactionPaymentEvent: {
    _enum: {
      TransactionFeePaid: {
        who: string;
        actualFee: string;
        tip: string;
      };
    };
  };
  /**
   * Lookup36: pallet_sudo::pallet::Event<T>
   **/
  PalletSudoEvent: {
    _enum: {
      Sudid: {
        sudoResult: string;
      };
      KeyChanged: {
        _alias: {
          new_: string;
        };
        old: string;
        new_: string;
      };
      KeyRemoved: string;
      SudoAsDone: {
        sudoResult: string;
      };
    };
  };
  /**
   * Lookup40: pallet_collator_selection::pallet::Event<T>
   **/
  PalletCollatorSelectionEvent: {
    _enum: {
      NewInvulnerables: {
        invulnerables: string;
      };
      InvulnerableAdded: {
        accountId: string;
      };
      InvulnerableRemoved: {
        accountId: string;
      };
      NewDesiredCandidates: {
        desiredCandidates: string;
      };
      NewCandidacyBond: {
        bondAmount: string;
      };
      CandidateAdded: {
        accountId: string;
        deposit: string;
      };
      CandidateBondUpdated: {
        accountId: string;
        deposit: string;
      };
      CandidateRemoved: {
        accountId: string;
      };
      CandidateReplaced: {
        _alias: {
          new_: string;
        };
        old: string;
        new_: string;
        deposit: string;
      };
      InvalidInvulnerableSkipped: {
        accountId: string;
      };
    };
  };
  /**
   * Lookup42: pallet_session::pallet::Event
   **/
  PalletSessionEvent: {
    _enum: {
      NewSession: {
        sessionIndex: string;
      };
    };
  };
  /**
   * Lookup43: cumulus_pallet_xcmp_queue::pallet::Event<T>
   **/
  CumulusPalletXcmpQueueEvent: {
    _enum: {
      XcmpMessageSent: {
        messageHash: string;
      };
    };
  };
  /**
   * Lookup44: pallet_xcm::pallet::Event<T>
   **/
  PalletXcmEvent: {
    _enum: {
      Attempted: {
        outcome: string;
      };
      Sent: {
        origin: string;
        destination: string;
        message: string;
        messageId: string;
      };
      UnexpectedResponse: {
        origin: string;
        queryId: string;
      };
      ResponseReady: {
        queryId: string;
        response: string;
      };
      Notified: {
        queryId: string;
        palletIndex: string;
        callIndex: string;
      };
      NotifyOverweight: {
        queryId: string;
        palletIndex: string;
        callIndex: string;
        actualWeight: string;
        maxBudgetedWeight: string;
      };
      NotifyDispatchError: {
        queryId: string;
        palletIndex: string;
        callIndex: string;
      };
      NotifyDecodeFailed: {
        queryId: string;
        palletIndex: string;
        callIndex: string;
      };
      InvalidResponder: {
        origin: string;
        queryId: string;
        expectedLocation: string;
      };
      InvalidResponderVersion: {
        origin: string;
        queryId: string;
      };
      ResponseTaken: {
        queryId: string;
      };
      AssetsTrapped: {
        _alias: {
          hash_: string;
        };
        hash_: string;
        origin: string;
        assets: string;
      };
      VersionChangeNotified: {
        destination: string;
        result: string;
        cost: string;
        messageId: string;
      };
      SupportedVersionChanged: {
        location: string;
        version: string;
      };
      NotifyTargetSendFail: {
        location: string;
        queryId: string;
        error: string;
      };
      NotifyTargetMigrationFail: {
        location: string;
        queryId: string;
      };
      InvalidQuerierVersion: {
        origin: string;
        queryId: string;
      };
      InvalidQuerier: {
        origin: string;
        queryId: string;
        expectedQuerier: string;
        maybeActualQuerier: string;
      };
      VersionNotifyStarted: {
        destination: string;
        cost: string;
        messageId: string;
      };
      VersionNotifyRequested: {
        destination: string;
        cost: string;
        messageId: string;
      };
      VersionNotifyUnrequested: {
        destination: string;
        cost: string;
        messageId: string;
      };
      FeesPaid: {
        paying: string;
        fees: string;
      };
      AssetsClaimed: {
        _alias: {
          hash_: string;
        };
        hash_: string;
        origin: string;
        assets: string;
      };
      VersionMigrationFinished: {
        version: string;
      };
    };
  };
  /**
   * Lookup45: staging_xcm::v4::traits::Outcome
   **/
  StagingXcmV4TraitsOutcome: {
    _enum: {
      Complete: {
        used: string;
      };
      Incomplete: {
        used: string;
        error: string;
      };
      Error: {
        error: string;
      };
    };
  };
  /**
   * Lookup46: xcm::v3::traits::Error
   **/
  XcmV3TraitsError: {
    _enum: {
      Overflow: string;
      Unimplemented: string;
      UntrustedReserveLocation: string;
      UntrustedTeleportLocation: string;
      LocationFull: string;
      LocationNotInvertible: string;
      BadOrigin: string;
      InvalidLocation: string;
      AssetNotFound: string;
      FailedToTransactAsset: string;
      NotWithdrawable: string;
      LocationCannotHold: string;
      ExceedsMaxMessageSize: string;
      DestinationUnsupported: string;
      Transport: string;
      Unroutable: string;
      UnknownClaim: string;
      FailedToDecode: string;
      MaxWeightInvalid: string;
      NotHoldingFees: string;
      TooExpensive: string;
      Trap: string;
      ExpectationFalse: string;
      PalletNotFound: string;
      NameMismatch: string;
      VersionIncompatible: string;
      HoldingWouldOverflow: string;
      ExportError: string;
      ReanchorFailed: string;
      NoDeal: string;
      FeesNotMet: string;
      LockError: string;
      NoPermission: string;
      Unanchored: string;
      NotDepositable: string;
      UnhandledXcmVersion: string;
      WeightLimitReached: string;
      Barrier: string;
      WeightNotComputable: string;
      ExceedsStackLimit: string;
    };
  };
  /**
   * Lookup47: staging_xcm::v4::location::Location
   **/
  StagingXcmV4Location: {
    parents: string;
    interior: string;
  };
  /**
   * Lookup48: staging_xcm::v4::junctions::Junctions
   **/
  StagingXcmV4Junctions: {
    _enum: {
      Here: string;
      X1: string;
      X2: string;
      X3: string;
      X4: string;
      X5: string;
      X6: string;
      X7: string;
      X8: string;
    };
  };
  /**
   * Lookup50: staging_xcm::v4::junction::Junction
   **/
  StagingXcmV4Junction: {
    _enum: {
      Parachain: string;
      AccountId32: {
        network: string;
        id: string;
      };
      AccountIndex64: {
        network: string;
        index: string;
      };
      AccountKey20: {
        network: string;
        key: string;
      };
      PalletInstance: string;
      GeneralIndex: string;
      GeneralKey: {
        length: string;
        data: string;
      };
      OnlyChild: string;
      Plurality: {
        id: string;
        part: string;
      };
      GlobalConsensus: string;
    };
  };
  /**
   * Lookup53: staging_xcm::v4::junction::NetworkId
   **/
  StagingXcmV4JunctionNetworkId: {
    _enum: {
      ByGenesis: string;
      ByFork: {
        blockNumber: string;
        blockHash: string;
      };
      Polkadot: string;
      Kusama: string;
      Westend: string;
      Rococo: string;
      Wococo: string;
      Ethereum: {
        chainId: string;
      };
      BitcoinCore: string;
      BitcoinCash: string;
      PolkadotBulletin: string;
    };
  };
  /**
   * Lookup56: xcm::v3::junction::BodyId
   **/
  XcmV3JunctionBodyId: {
    _enum: {
      Unit: string;
      Moniker: string;
      Index: string;
      Executive: string;
      Technical: string;
      Legislative: string;
      Judicial: string;
      Defense: string;
      Administration: string;
      Treasury: string;
    };
  };
  /**
   * Lookup57: xcm::v3::junction::BodyPart
   **/
  XcmV3JunctionBodyPart: {
    _enum: {
      Voice: string;
      Members: {
        count: string;
      };
      Fraction: {
        nom: string;
        denom: string;
      };
      AtLeastProportion: {
        nom: string;
        denom: string;
      };
      MoreThanProportion: {
        nom: string;
        denom: string;
      };
    };
  };
  /**
   * Lookup65: staging_xcm::v4::Xcm<Call>
   **/
  StagingXcmV4Xcm: string;
  /**
   * Lookup67: staging_xcm::v4::Instruction<Call>
   **/
  StagingXcmV4Instruction: {
    _enum: {
      WithdrawAsset: string;
      ReserveAssetDeposited: string;
      ReceiveTeleportedAsset: string;
      QueryResponse: {
        queryId: string;
        response: string;
        maxWeight: string;
        querier: string;
      };
      TransferAsset: {
        assets: string;
        beneficiary: string;
      };
      TransferReserveAsset: {
        assets: string;
        dest: string;
        xcm: string;
      };
      Transact: {
        originKind: string;
        requireWeightAtMost: string;
        call: string;
      };
      HrmpNewChannelOpenRequest: {
        sender: string;
        maxMessageSize: string;
        maxCapacity: string;
      };
      HrmpChannelAccepted: {
        recipient: string;
      };
      HrmpChannelClosing: {
        initiator: string;
        sender: string;
        recipient: string;
      };
      ClearOrigin: string;
      DescendOrigin: string;
      ReportError: string;
      DepositAsset: {
        assets: string;
        beneficiary: string;
      };
      DepositReserveAsset: {
        assets: string;
        dest: string;
        xcm: string;
      };
      ExchangeAsset: {
        give: string;
        want: string;
        maximal: string;
      };
      InitiateReserveWithdraw: {
        assets: string;
        reserve: string;
        xcm: string;
      };
      InitiateTeleport: {
        assets: string;
        dest: string;
        xcm: string;
      };
      ReportHolding: {
        responseInfo: string;
        assets: string;
      };
      BuyExecution: {
        fees: string;
        weightLimit: string;
      };
      RefundSurplus: string;
      SetErrorHandler: string;
      SetAppendix: string;
      ClearError: string;
      ClaimAsset: {
        assets: string;
        ticket: string;
      };
      Trap: string;
      SubscribeVersion: {
        queryId: string;
        maxResponseWeight: string;
      };
      UnsubscribeVersion: string;
      BurnAsset: string;
      ExpectAsset: string;
      ExpectOrigin: string;
      ExpectError: string;
      ExpectTransactStatus: string;
      QueryPallet: {
        moduleName: string;
        responseInfo: string;
      };
      ExpectPallet: {
        index: string;
        name: string;
        moduleName: string;
        crateMajor: string;
        minCrateMinor: string;
      };
      ReportTransactStatus: string;
      ClearTransactStatus: string;
      UniversalOrigin: string;
      ExportMessage: {
        network: string;
        destination: string;
        xcm: string;
      };
      LockAsset: {
        asset: string;
        unlocker: string;
      };
      UnlockAsset: {
        asset: string;
        target: string;
      };
      NoteUnlockable: {
        asset: string;
        owner: string;
      };
      RequestUnlock: {
        asset: string;
        locker: string;
      };
      SetFeesMode: {
        jitWithdraw: string;
      };
      SetTopic: string;
      ClearTopic: string;
      AliasOrigin: string;
      UnpaidExecution: {
        weightLimit: string;
        checkOrigin: string;
      };
    };
  };
  /**
   * Lookup68: staging_xcm::v4::asset::Assets
   **/
  StagingXcmV4AssetAssets: string;
  /**
   * Lookup70: staging_xcm::v4::asset::Asset
   **/
  StagingXcmV4Asset: {
    id: string;
    fun: string;
  };
  /**
   * Lookup71: staging_xcm::v4::asset::AssetId
   **/
  StagingXcmV4AssetAssetId: string;
  /**
   * Lookup72: staging_xcm::v4::asset::Fungibility
   **/
  StagingXcmV4AssetFungibility: {
    _enum: {
      Fungible: string;
      NonFungible: string;
    };
  };
  /**
   * Lookup73: staging_xcm::v4::asset::AssetInstance
   **/
  StagingXcmV4AssetAssetInstance: {
    _enum: {
      Undefined: string;
      Index: string;
      Array4: string;
      Array8: string;
      Array16: string;
      Array32: string;
    };
  };
  /**
   * Lookup76: staging_xcm::v4::Response
   **/
  StagingXcmV4Response: {
    _enum: {
      Null: string;
      Assets: string;
      ExecutionResult: string;
      Version: string;
      PalletsInfo: string;
      DispatchResult: string;
    };
  };
  /**
   * Lookup80: staging_xcm::v4::PalletInfo
   **/
  StagingXcmV4PalletInfo: {
    index: string;
    name: string;
    moduleName: string;
    major: string;
    minor: string;
    patch: string;
  };
  /**
   * Lookup83: xcm::v3::MaybeErrorCode
   **/
  XcmV3MaybeErrorCode: {
    _enum: {
      Success: string;
      Error: string;
      TruncatedError: string;
    };
  };
  /**
   * Lookup86: xcm::v3::OriginKind
   **/
  XcmV3OriginKind: {
    _enum: string[];
  };
  /**
   * Lookup87: xcm::double_encoded::DoubleEncoded<T>
   **/
  XcmDoubleEncoded: {
    encoded: string;
  };
  /**
   * Lookup88: staging_xcm::v4::QueryResponseInfo
   **/
  StagingXcmV4QueryResponseInfo: {
    destination: string;
    queryId: string;
    maxWeight: string;
  };
  /**
   * Lookup89: staging_xcm::v4::asset::AssetFilter
   **/
  StagingXcmV4AssetAssetFilter: {
    _enum: {
      Definite: string;
      Wild: string;
    };
  };
  /**
   * Lookup90: staging_xcm::v4::asset::WildAsset
   **/
  StagingXcmV4AssetWildAsset: {
    _enum: {
      All: string;
      AllOf: {
        id: string;
        fun: string;
      };
      AllCounted: string;
      AllOfCounted: {
        id: string;
        fun: string;
        count: string;
      };
    };
  };
  /**
   * Lookup91: staging_xcm::v4::asset::WildFungibility
   **/
  StagingXcmV4AssetWildFungibility: {
    _enum: string[];
  };
  /**
   * Lookup92: xcm::v3::WeightLimit
   **/
  XcmV3WeightLimit: {
    _enum: {
      Unlimited: string;
      Limited: string;
    };
  };
  /**
   * Lookup93: xcm::VersionedAssets
   **/
  XcmVersionedAssets: {
    _enum: {
      __Unused0: string;
      V2: string;
      __Unused2: string;
      V3: string;
      V4: string;
    };
  };
  /**
   * Lookup94: xcm::v2::multiasset::MultiAssets
   **/
  XcmV2MultiassetMultiAssets: string;
  /**
   * Lookup96: xcm::v2::multiasset::MultiAsset
   **/
  XcmV2MultiAsset: {
    id: string;
    fun: string;
  };
  /**
   * Lookup97: xcm::v2::multiasset::AssetId
   **/
  XcmV2MultiassetAssetId: {
    _enum: {
      Concrete: string;
      Abstract: string;
    };
  };
  /**
   * Lookup98: xcm::v2::multilocation::MultiLocation
   **/
  XcmV2MultiLocation: {
    parents: string;
    interior: string;
  };
  /**
   * Lookup99: xcm::v2::multilocation::Junctions
   **/
  XcmV2MultilocationJunctions: {
    _enum: {
      Here: string;
      X1: string;
      X2: string;
      X3: string;
      X4: string;
      X5: string;
      X6: string;
      X7: string;
      X8: string;
    };
  };
  /**
   * Lookup100: xcm::v2::junction::Junction
   **/
  XcmV2Junction: {
    _enum: {
      Parachain: string;
      AccountId32: {
        network: string;
        id: string;
      };
      AccountIndex64: {
        network: string;
        index: string;
      };
      AccountKey20: {
        network: string;
        key: string;
      };
      PalletInstance: string;
      GeneralIndex: string;
      GeneralKey: string;
      OnlyChild: string;
      Plurality: {
        id: string;
        part: string;
      };
    };
  };
  /**
   * Lookup101: xcm::v2::NetworkId
   **/
  XcmV2NetworkId: {
    _enum: {
      Any: string;
      Named: string;
      Polkadot: string;
      Kusama: string;
    };
  };
  /**
   * Lookup103: xcm::v2::BodyId
   **/
  XcmV2BodyId: {
    _enum: {
      Unit: string;
      Named: string;
      Index: string;
      Executive: string;
      Technical: string;
      Legislative: string;
      Judicial: string;
      Defense: string;
      Administration: string;
      Treasury: string;
    };
  };
  /**
   * Lookup104: xcm::v2::BodyPart
   **/
  XcmV2BodyPart: {
    _enum: {
      Voice: string;
      Members: {
        count: string;
      };
      Fraction: {
        nom: string;
        denom: string;
      };
      AtLeastProportion: {
        nom: string;
        denom: string;
      };
      MoreThanProportion: {
        nom: string;
        denom: string;
      };
    };
  };
  /**
   * Lookup105: xcm::v2::multiasset::Fungibility
   **/
  XcmV2MultiassetFungibility: {
    _enum: {
      Fungible: string;
      NonFungible: string;
    };
  };
  /**
   * Lookup106: xcm::v2::multiasset::AssetInstance
   **/
  XcmV2MultiassetAssetInstance: {
    _enum: {
      Undefined: string;
      Index: string;
      Array4: string;
      Array8: string;
      Array16: string;
      Array32: string;
      Blob: string;
    };
  };
  /**
   * Lookup107: xcm::v3::multiasset::MultiAssets
   **/
  XcmV3MultiassetMultiAssets: string;
  /**
   * Lookup109: xcm::v3::multiasset::MultiAsset
   **/
  XcmV3MultiAsset: {
    id: string;
    fun: string;
  };
  /**
   * Lookup110: xcm::v3::multiasset::AssetId
   **/
  XcmV3MultiassetAssetId: {
    _enum: {
      Concrete: string;
      Abstract: string;
    };
  };
  /**
   * Lookup111: staging_xcm::v3::multilocation::MultiLocation
   **/
  StagingXcmV3MultiLocation: {
    parents: string;
    interior: string;
  };
  /**
   * Lookup112: xcm::v3::junctions::Junctions
   **/
  XcmV3Junctions: {
    _enum: {
      Here: string;
      X1: string;
      X2: string;
      X3: string;
      X4: string;
      X5: string;
      X6: string;
      X7: string;
      X8: string;
    };
  };
  /**
   * Lookup113: xcm::v3::junction::Junction
   **/
  XcmV3Junction: {
    _enum: {
      Parachain: string;
      AccountId32: {
        network: string;
        id: string;
      };
      AccountIndex64: {
        network: string;
        index: string;
      };
      AccountKey20: {
        network: string;
        key: string;
      };
      PalletInstance: string;
      GeneralIndex: string;
      GeneralKey: {
        length: string;
        data: string;
      };
      OnlyChild: string;
      Plurality: {
        id: string;
        part: string;
      };
      GlobalConsensus: string;
    };
  };
  /**
   * Lookup115: xcm::v3::junction::NetworkId
   **/
  XcmV3JunctionNetworkId: {
    _enum: {
      ByGenesis: string;
      ByFork: {
        blockNumber: string;
        blockHash: string;
      };
      Polkadot: string;
      Kusama: string;
      Westend: string;
      Rococo: string;
      Wococo: string;
      Ethereum: {
        chainId: string;
      };
      BitcoinCore: string;
      BitcoinCash: string;
      PolkadotBulletin: string;
    };
  };
  /**
   * Lookup116: xcm::v3::multiasset::Fungibility
   **/
  XcmV3MultiassetFungibility: {
    _enum: {
      Fungible: string;
      NonFungible: string;
    };
  };
  /**
   * Lookup117: xcm::v3::multiasset::AssetInstance
   **/
  XcmV3MultiassetAssetInstance: {
    _enum: {
      Undefined: string;
      Index: string;
      Array4: string;
      Array8: string;
      Array16: string;
      Array32: string;
    };
  };
  /**
   * Lookup118: xcm::VersionedLocation
   **/
  XcmVersionedLocation: {
    _enum: {
      __Unused0: string;
      V2: string;
      __Unused2: string;
      V3: string;
      V4: string;
    };
  };
  /**
   * Lookup119: cumulus_pallet_xcm::pallet::Event<T>
   **/
  CumulusPalletXcmEvent: {
    _enum: {
      InvalidFormat: string;
      UnsupportedVersion: string;
      ExecutedDownward: string;
    };
  };
  /**
   * Lookup120: pallet_message_queue::pallet::Event<T>
   **/
  PalletMessageQueueEvent: {
    _enum: {
      ProcessingFailed: {
        id: string;
        origin: string;
        error: string;
      };
      Processed: {
        id: string;
        origin: string;
        weightUsed: string;
        success: string;
      };
      OverweightEnqueued: {
        id: string;
        origin: string;
        pageIndex: string;
        messageIndex: string;
      };
      PageReaped: {
        origin: string;
        index: string;
      };
    };
  };
  /**
   * Lookup121: cumulus_primitives_core::AggregateMessageOrigin
   **/
  CumulusPrimitivesCoreAggregateMessageOrigin: {
    _enum: {
      Here: string;
      Parent: string;
      Sibling: string;
    };
  };
  /**
   * Lookup123: frame_support::traits::messages::ProcessMessageError
   **/
  FrameSupportMessagesProcessMessageError: {
    _enum: {
      BadFormat: string;
      Corrupt: string;
      Unsupported: string;
      Overweight: string;
      Yield: string;
      StackLimitReached: string;
    };
  };
  /**
   * Lookup124: pallet_storage_providers::pallet::Event<T>
   **/
  PalletStorageProvidersEvent: {
    _enum: {
      MspRequestSignUpSuccess: {
        who: string;
        multiaddresses: string;
        capacity: string;
      };
      MspSignUpSuccess: {
        who: string;
        mspId: string;
        multiaddresses: string;
        capacity: string;
        valueProp: string;
      };
      BspRequestSignUpSuccess: {
        who: string;
        multiaddresses: string;
        capacity: string;
      };
      BspSignUpSuccess: {
        who: string;
        bspId: string;
        root: string;
        multiaddresses: string;
        capacity: string;
      };
      SignUpRequestCanceled: {
        who: string;
      };
      MspSignOffSuccess: {
        who: string;
        mspId: string;
      };
      BspSignOffSuccess: {
        who: string;
        bspId: string;
      };
      CapacityChanged: {
        who: string;
        providerId: string;
        oldCapacity: string;
        newCapacity: string;
        nextBlockWhenChangeAllowed: string;
      };
      Slashed: {
        providerId: string;
        amountSlashed: string;
      };
      BucketRootChanged: {
        bucketId: string;
        oldRoot: string;
        newRoot: string;
      };
      MultiAddressAdded: {
        providerId: string;
        newMultiaddress: string;
      };
      MultiAddressRemoved: {
        providerId: string;
        removedMultiaddress: string;
      };
      ValuePropAdded: {
        mspId: string;
        valuePropId: string;
        valueProp: string;
      };
      ValuePropUnavailable: {
        mspId: string;
        valuePropId: string;
      };
    };
  };
  /**
   * Lookup128: pallet_storage_providers::types::ValuePropositionWithId<T>
   **/
  PalletStorageProvidersValuePropositionWithId: {
    id: string;
    valueProp: string;
  };
  /**
   * Lookup129: pallet_storage_providers::types::ValueProposition<T>
   **/
  PalletStorageProvidersValueProposition: {
    pricePerUnitOfDataPerBlock: string;
    commitment: string;
    bucketDataLimit: string;
    available: string;
  };
  /**
   * Lookup131: pallet_storage_providers::types::StorageProviderId<T>
   **/
  PalletStorageProvidersStorageProviderId: {
    _enum: {
      BackupStorageProvider: string;
      MainStorageProvider: string;
    };
  };
  /**
   * Lookup132: pallet_file_system::pallet::Event<T>
   **/
  PalletFileSystemEvent: {
    _enum: {
      NewBucket: {
        who: string;
        mspId: string;
        bucketId: string;
        name: string;
        root: string;
        collectionId: string;
        private: string;
        valuePropId: string;
      };
      BucketDeleted: {
        who: string;
        bucketId: string;
        maybeCollectionId: string;
      };
      MoveBucketRequested: {
        who: string;
        bucketId: string;
        newMspId: string;
      };
      BucketPrivacyUpdated: {
        who: string;
        bucketId: string;
        collectionId: string;
        private: string;
      };
      NewCollectionAndAssociation: {
        who: string;
        bucketId: string;
        collectionId: string;
      };
      NewStorageRequest: {
        _alias: {
          size_: string;
        };
        who: string;
        fileKey: string;
        bucketId: string;
        location: string;
        fingerprint: string;
        size_: string;
        peerIds: string;
      };
      MspAcceptedStorageRequest: {
        fileKey: string;
      };
      AcceptedBspVolunteer: {
        _alias: {
          size_: string;
        };
        bspId: string;
        bucketId: string;
        location: string;
        fingerprint: string;
        multiaddresses: string;
        owner: string;
        size_: string;
      };
      BspConfirmedStoring: {
        who: string;
        bspId: string;
        confirmedFileKeys: string;
        skippedFileKeys: string;
        newRoot: string;
      };
      StorageRequestFulfilled: {
        fileKey: string;
      };
      StorageRequestExpired: {
        fileKey: string;
      };
      StorageRequestRevoked: {
        fileKey: string;
      };
      StorageRequestRejected: {
        fileKey: string;
        reason: string;
      };
      BspRequestedToStopStoring: {
        bspId: string;
        fileKey: string;
        owner: string;
        location: string;
      };
      BspConfirmStoppedStoring: {
        bspId: string;
        fileKey: string;
        newRoot: string;
      };
      PriorityChallengeForFileDeletionQueued: {
        issuer: string;
        fileKey: string;
      };
      SpStopStoringInsolventUser: {
        spId: string;
        fileKey: string;
        owner: string;
        location: string;
        newRoot: string;
      };
      FailedToQueuePriorityChallenge: {
        user: string;
        fileKey: string;
      };
      FileDeletionRequest: {
        user: string;
        fileKey: string;
        bucketId: string;
        mspId: string;
        proofOfInclusion: string;
      };
      ProofSubmittedForPendingFileDeletionRequest: {
        mspId: string;
        user: string;
        fileKey: string;
        bucketId: string;
        proofOfInclusion: string;
      };
      BspChallengeCycleInitialised: {
        who: string;
        bspId: string;
      };
      MoveBucketRequestExpired: {
        mspId: string;
        bucketId: string;
      };
      MoveBucketAccepted: {
        bucketId: string;
        mspId: string;
      };
      MoveBucketRejected: {
        bucketId: string;
        mspId: string;
      };
      MspStoppedStoringBucket: {
        mspId: string;
        owner: string;
        bucketId: string;
      };
      FailedToDecreaseBucketSize: {
        user: string;
        bucketId: string;
        fileKey: string;
        fileSize: string;
        error: string;
      };
    };
  };
  /**
   * Lookup138: pallet_file_system::types::RejectedStorageRequestReason
   **/
  PalletFileSystemRejectedStorageRequestReason: {
    _enum: string[];
  };
  /**
   * Lookup139: pallet_file_system::types::EitherAccountIdOrMspId<T>
   **/
  PalletFileSystemEitherAccountIdOrMspId: {
    _enum: {
      AccountId: string;
      MspId: string;
    };
  };
  /**
   * Lookup140: pallet_proofs_dealer::pallet::Event<T>
   **/
  PalletProofsDealerEvent: {
    _enum: {
      NewChallenge: {
        who: string;
        keyChallenged: string;
      };
      ProofAccepted: {
        provider: string;
        proof: string;
        lastTickProven: string;
      };
      NewChallengeSeed: {
        challengesTicker: string;
        seed: string;
      };
      NewCheckpointChallenge: {
        challengesTicker: string;
        challenges: string;
      };
      SlashableProvider: {
        provider: string;
        nextChallengeDeadline: string;
      };
      NoRecordOfLastSubmittedProof: {
        provider: string;
      };
      NewChallengeCycleInitialised: {
        currentTick: string;
        nextChallengeDeadline: string;
        provider: string;
        maybeProviderAccount: string;
      };
      MutationsApplied: {
        provider: string;
        mutations: string;
        newRoot: string;
      };
      ChallengesTickerSet: {
        paused: string;
      };
    };
  };
  /**
   * Lookup141: pallet_proofs_dealer::types::Proof<T>
   **/
  PalletProofsDealerProof: {
    forestProof: string;
    keyProofs: string;
  };
  /**
   * Lookup142: sp_trie::storage_proof::CompactProof
   **/
  SpTrieStorageProofCompactProof: {
    encodedNodes: string;
  };
  /**
   * Lookup145: pallet_proofs_dealer::types::KeyProof<T>
   **/
  PalletProofsDealerKeyProof: {
    proof: string;
    challengeCount: string;
  };
  /**
   * Lookup146: shp_file_key_verifier::types::FileKeyProof
   **/
  ShpFileKeyVerifierFileKeyProof: {
    fileMetadata: string;
    proof: string;
  };
  /**
   * Lookup147: shp_file_metadata::FileMetadata
   **/
  ShpFileMetadataFileMetadata: {
    owner: string;
    bucketId: string;
    location: string;
    fileSize: string;
    fingerprint: string;
  };
  /**
   * Lookup148: shp_file_metadata::Fingerprint
   **/
  ShpFileMetadataFingerprint: string;
  /**
   * Lookup154: shp_traits::TrieRemoveMutation
   **/
  ShpTraitsTrieRemoveMutation: string;
  /**
   * Lookup158: shp_traits::TrieMutation
   **/
  ShpTraitsTrieMutation: {
    _enum: {
      Add: string;
      Remove: string;
    };
  };
  /**
   * Lookup159: shp_traits::TrieAddMutation
   **/
  ShpTraitsTrieAddMutation: {
    value: string;
  };
  /**
   * Lookup160: pallet_randomness::pallet::Event<T>
   **/
  PalletRandomnessEvent: {
    _enum: {
      NewOneEpochAgoRandomnessAvailable: {
        randomnessSeed: string;
        fromEpoch: string;
        validUntilBlock: string;
      };
    };
  };
  /**
   * Lookup161: pallet_payment_streams::pallet::Event<T>
   **/
  PalletPaymentStreamsEvent: {
    _enum: {
      FixedRatePaymentStreamCreated: {
        userAccount: string;
        providerId: string;
        rate: string;
      };
      FixedRatePaymentStreamUpdated: {
        userAccount: string;
        providerId: string;
        newRate: string;
      };
      FixedRatePaymentStreamDeleted: {
        userAccount: string;
        providerId: string;
      };
      DynamicRatePaymentStreamCreated: {
        userAccount: string;
        providerId: string;
        amountProvided: string;
      };
      DynamicRatePaymentStreamUpdated: {
        userAccount: string;
        providerId: string;
        newAmountProvided: string;
      };
      DynamicRatePaymentStreamDeleted: {
        userAccount: string;
        providerId: string;
      };
      PaymentStreamCharged: {
        userAccount: string;
        providerId: string;
        amount: string;
        lastTickCharged: string;
        chargedAtTick: string;
      };
      UsersCharged: {
        userAccounts: string;
        providerId: string;
        chargedAtTick: string;
      };
      LastChargeableInfoUpdated: {
        providerId: string;
        lastChargeableTick: string;
        lastChargeablePriceIndex: string;
      };
      UserWithoutFunds: {
        who: string;
      };
      UserPaidAllDebts: {
        who: string;
      };
      UserPaidSomeDebts: {
        who: string;
      };
      UserSolvent: {
        who: string;
      };
      InconsistentTickProcessing: {
        lastProcessedTick: string;
        tickToProcess: string;
      };
    };
  };
  /**
   * Lookup163: pallet_bucket_nfts::pallet::Event<T>
   **/
  PalletBucketNftsEvent: {
    _enum: {
      AccessShared: {
        issuer: string;
        recipient: string;
      };
      ItemReadAccessUpdated: {
        admin: string;
        bucket: string;
        itemId: string;
      };
      ItemBurned: {
        account: string;
        bucket: string;
        itemId: string;
      };
    };
  };
  /**
   * Lookup164: pallet_nfts::pallet::Event<T, I>
   **/
  PalletNftsEvent: {
    _enum: {
      Created: {
        collection: string;
        creator: string;
        owner: string;
      };
      ForceCreated: {
        collection: string;
        owner: string;
      };
      Destroyed: {
        collection: string;
      };
      Issued: {
        collection: string;
        item: string;
        owner: string;
      };
      Transferred: {
        collection: string;
        item: string;
        from: string;
        to: string;
      };
      Burned: {
        collection: string;
        item: string;
        owner: string;
      };
      ItemTransferLocked: {
        collection: string;
        item: string;
      };
      ItemTransferUnlocked: {
        collection: string;
        item: string;
      };
      ItemPropertiesLocked: {
        collection: string;
        item: string;
        lockMetadata: string;
        lockAttributes: string;
      };
      CollectionLocked: {
        collection: string;
      };
      OwnerChanged: {
        collection: string;
        newOwner: string;
      };
      TeamChanged: {
        collection: string;
        issuer: string;
        admin: string;
        freezer: string;
      };
      TransferApproved: {
        collection: string;
        item: string;
        owner: string;
        delegate: string;
        deadline: string;
      };
      ApprovalCancelled: {
        collection: string;
        item: string;
        owner: string;
        delegate: string;
      };
      AllApprovalsCancelled: {
        collection: string;
        item: string;
        owner: string;
      };
      CollectionConfigChanged: {
        collection: string;
      };
      CollectionMetadataSet: {
        collection: string;
        data: string;
      };
      CollectionMetadataCleared: {
        collection: string;
      };
      ItemMetadataSet: {
        collection: string;
        item: string;
        data: string;
      };
      ItemMetadataCleared: {
        collection: string;
        item: string;
      };
      Redeposited: {
        collection: string;
        successfulItems: string;
      };
      AttributeSet: {
        collection: string;
        maybeItem: string;
        key: string;
        value: string;
        namespace: string;
      };
      AttributeCleared: {
        collection: string;
        maybeItem: string;
        key: string;
        namespace: string;
      };
      ItemAttributesApprovalAdded: {
        collection: string;
        item: string;
        delegate: string;
      };
      ItemAttributesApprovalRemoved: {
        collection: string;
        item: string;
        delegate: string;
      };
      OwnershipAcceptanceChanged: {
        who: string;
        maybeCollection: string;
      };
      CollectionMaxSupplySet: {
        collection: string;
        maxSupply: string;
      };
      CollectionMintSettingsUpdated: {
        collection: string;
      };
      NextCollectionIdIncremented: {
        nextId: string;
      };
      ItemPriceSet: {
        collection: string;
        item: string;
        price: string;
        whitelistedBuyer: string;
      };
      ItemPriceRemoved: {
        collection: string;
        item: string;
      };
      ItemBought: {
        collection: string;
        item: string;
        price: string;
        seller: string;
        buyer: string;
      };
      TipSent: {
        collection: string;
        item: string;
        sender: string;
        receiver: string;
        amount: string;
      };
      SwapCreated: {
        offeredCollection: string;
        offeredItem: string;
        desiredCollection: string;
        desiredItem: string;
        price: string;
        deadline: string;
      };
      SwapCancelled: {
        offeredCollection: string;
        offeredItem: string;
        desiredCollection: string;
        desiredItem: string;
        price: string;
        deadline: string;
      };
      SwapClaimed: {
        sentCollection: string;
        sentItem: string;
        sentItemOwner: string;
        receivedCollection: string;
        receivedItem: string;
        receivedItemOwner: string;
        price: string;
        deadline: string;
      };
      PreSignedAttributesSet: {
        collection: string;
        item: string;
        namespace: string;
      };
      PalletAttributeSet: {
        collection: string;
        item: string;
        attribute: string;
        value: string;
      };
    };
  };
  /**
   * Lookup168: pallet_nfts::types::AttributeNamespace<sp_core::crypto::AccountId32>
   **/
  PalletNftsAttributeNamespace: {
    _enum: {
      Pallet: string;
      CollectionOwner: string;
      ItemOwner: string;
      Account: string;
    };
  };
  /**
   * Lookup170: pallet_nfts::types::PriceWithDirection<Amount>
   **/
  PalletNftsPriceWithDirection: {
    amount: string;
    direction: string;
  };
  /**
   * Lookup171: pallet_nfts::types::PriceDirection
   **/
  PalletNftsPriceDirection: {
    _enum: string[];
  };
  /**
   * Lookup172: pallet_nfts::types::PalletAttributes<CollectionId>
   **/
  PalletNftsPalletAttributes: {
    _enum: {
      UsedToClaim: string;
      TransferDisabled: string;
    };
  };
  /**
   * Lookup173: pallet_parameters::pallet::Event<T>
   **/
  PalletParametersEvent: {
    _enum: {
      Updated: {
        key: string;
        oldValue: string;
        newValue: string;
      };
    };
  };
  /**
   * Lookup174: storage_hub_runtime::configs::runtime_params::RuntimeParametersKey
   **/
  StorageHubRuntimeConfigsRuntimeParamsRuntimeParametersKey: {
    _enum: {
      RuntimeConfig: string;
    };
  };
  /**
   * Lookup175: storage_hub_runtime::configs::runtime_params::dynamic_params::runtime_config::ParametersKey
   **/
  StorageHubRuntimeConfigsRuntimeParamsDynamicParamsRuntimeConfigParametersKey: {
    _enum: string[];
  };
  /**
   * Lookup176: storage_hub_runtime::configs::runtime_params::dynamic_params::runtime_config::SlashAmountPerMaxFileSize
   **/
  StorageHubRuntimeConfigsRuntimeParamsDynamicParamsRuntimeConfigSlashAmountPerMaxFileSize: string;
  /**
   * Lookup177: storage_hub_runtime::configs::runtime_params::dynamic_params::runtime_config::StakeToChallengePeriod
   **/
  StorageHubRuntimeConfigsRuntimeParamsDynamicParamsRuntimeConfigStakeToChallengePeriod: string;
  /**
   * Lookup178: storage_hub_runtime::configs::runtime_params::dynamic_params::runtime_config::CheckpointChallengePeriod
   **/
  StorageHubRuntimeConfigsRuntimeParamsDynamicParamsRuntimeConfigCheckpointChallengePeriod: string;
  /**
   * Lookup179: storage_hub_runtime::configs::runtime_params::dynamic_params::runtime_config::MinChallengePeriod
   **/
  StorageHubRuntimeConfigsRuntimeParamsDynamicParamsRuntimeConfigMinChallengePeriod: string;
  /**
   * Lookup180: storage_hub_runtime::configs::runtime_params::dynamic_params::runtime_config::SystemUtilisationLowerThresholdPercentage
   **/
  StorageHubRuntimeConfigsRuntimeParamsDynamicParamsRuntimeConfigSystemUtilisationLowerThresholdPercentage: string;
  /**
   * Lookup181: storage_hub_runtime::configs::runtime_params::dynamic_params::runtime_config::SystemUtilisationUpperThresholdPercentage
   **/
  StorageHubRuntimeConfigsRuntimeParamsDynamicParamsRuntimeConfigSystemUtilisationUpperThresholdPercentage: string;
  /**
   * Lookup182: storage_hub_runtime::configs::runtime_params::dynamic_params::runtime_config::MostlyStablePrice
   **/
  StorageHubRuntimeConfigsRuntimeParamsDynamicParamsRuntimeConfigMostlyStablePrice: string;
  /**
   * Lookup183: storage_hub_runtime::configs::runtime_params::dynamic_params::runtime_config::MaxPrice
   **/
  StorageHubRuntimeConfigsRuntimeParamsDynamicParamsRuntimeConfigMaxPrice: string;
  /**
   * Lookup184: storage_hub_runtime::configs::runtime_params::dynamic_params::runtime_config::MinPrice
   **/
  StorageHubRuntimeConfigsRuntimeParamsDynamicParamsRuntimeConfigMinPrice: string;
  /**
   * Lookup185: storage_hub_runtime::configs::runtime_params::dynamic_params::runtime_config::UpperExponentFactor
   **/
  StorageHubRuntimeConfigsRuntimeParamsDynamicParamsRuntimeConfigUpperExponentFactor: string;
  /**
   * Lookup186: storage_hub_runtime::configs::runtime_params::dynamic_params::runtime_config::LowerExponentFactor
   **/
  StorageHubRuntimeConfigsRuntimeParamsDynamicParamsRuntimeConfigLowerExponentFactor: string;
  /**
   * Lookup187: storage_hub_runtime::configs::runtime_params::dynamic_params::runtime_config::ZeroSizeBucketFixedRate
   **/
  StorageHubRuntimeConfigsRuntimeParamsDynamicParamsRuntimeConfigZeroSizeBucketFixedRate: string;
  /**
   * Lookup188: storage_hub_runtime::configs::runtime_params::dynamic_params::runtime_config::IdealUtilisationRate
   **/
  StorageHubRuntimeConfigsRuntimeParamsDynamicParamsRuntimeConfigIdealUtilisationRate: string;
  /**
   * Lookup189: storage_hub_runtime::configs::runtime_params::dynamic_params::runtime_config::DecayRate
   **/
  StorageHubRuntimeConfigsRuntimeParamsDynamicParamsRuntimeConfigDecayRate: string;
  /**
   * Lookup190: storage_hub_runtime::configs::runtime_params::dynamic_params::runtime_config::MinimumTreasuryCut
   **/
  StorageHubRuntimeConfigsRuntimeParamsDynamicParamsRuntimeConfigMinimumTreasuryCut: string;
  /**
   * Lookup191: storage_hub_runtime::configs::runtime_params::dynamic_params::runtime_config::MaximumTreasuryCut
   **/
  StorageHubRuntimeConfigsRuntimeParamsDynamicParamsRuntimeConfigMaximumTreasuryCut: string;
  /**
   * Lookup192: storage_hub_runtime::configs::runtime_params::dynamic_params::runtime_config::BspStopStoringFilePenalty
   **/
  StorageHubRuntimeConfigsRuntimeParamsDynamicParamsRuntimeConfigBspStopStoringFilePenalty: string;
  /**
   * Lookup194: storage_hub_runtime::configs::runtime_params::RuntimeParametersValue
   **/
  StorageHubRuntimeConfigsRuntimeParamsRuntimeParametersValue: {
    _enum: {
      RuntimeConfig: string;
    };
  };
  /**
   * Lookup195: storage_hub_runtime::configs::runtime_params::dynamic_params::runtime_config::ParametersValue
   **/
  StorageHubRuntimeConfigsRuntimeParamsDynamicParamsRuntimeConfigParametersValue: {
    _enum: {
      SlashAmountPerMaxFileSize: string;
      StakeToChallengePeriod: string;
      CheckpointChallengePeriod: string;
      MinChallengePeriod: string;
      SystemUtilisationLowerThresholdPercentage: string;
      SystemUtilisationUpperThresholdPercentage: string;
      MostlyStablePrice: string;
      MaxPrice: string;
      MinPrice: string;
      UpperExponentFactor: string;
      LowerExponentFactor: string;
      ZeroSizeBucketFixedRate: string;
      IdealUtilisationRate: string;
      DecayRate: string;
      MinimumTreasuryCut: string;
      MaximumTreasuryCut: string;
      BspStopStoringFilePenalty: string;
    };
  };
  /**
   * Lookup197: frame_system::Phase
   **/
  FrameSystemPhase: {
    _enum: {
      ApplyExtrinsic: string;
      Finalization: string;
      Initialization: string;
    };
  };
  /**
   * Lookup200: frame_system::LastRuntimeUpgradeInfo
   **/
  FrameSystemLastRuntimeUpgradeInfo: {
    specVersion: string;
    specName: string;
  };
  /**
   * Lookup202: frame_system::CodeUpgradeAuthorization<T>
   **/
  FrameSystemCodeUpgradeAuthorization: {
    codeHash: string;
    checkVersion: string;
  };
  /**
   * Lookup203: frame_system::pallet::Call<T>
   **/
  FrameSystemCall: {
    _enum: {
      remark: {
        remark: string;
      };
      set_heap_pages: {
        pages: string;
      };
      set_code: {
        code: string;
      };
      set_code_without_checks: {
        code: string;
      };
      set_storage: {
        items: string;
      };
      kill_storage: {
        _alias: {
          keys_: string;
        };
        keys_: string;
      };
      kill_prefix: {
        prefix: string;
        subkeys: string;
      };
      remark_with_event: {
        remark: string;
      };
      __Unused8: string;
      authorize_upgrade: {
        codeHash: string;
      };
      authorize_upgrade_without_checks: {
        codeHash: string;
      };
      apply_authorized_upgrade: {
        code: string;
      };
    };
  };
  /**
   * Lookup206: frame_system::limits::BlockWeights
   **/
  FrameSystemLimitsBlockWeights: {
    baseBlock: string;
    maxBlock: string;
    perClass: string;
  };
  /**
   * Lookup207: frame_support::dispatch::PerDispatchClass<frame_system::limits::WeightsPerClass>
   **/
  FrameSupportDispatchPerDispatchClassWeightsPerClass: {
    normal: string;
    operational: string;
    mandatory: string;
  };
  /**
   * Lookup208: frame_system::limits::WeightsPerClass
   **/
  FrameSystemLimitsWeightsPerClass: {
    baseExtrinsic: string;
    maxExtrinsic: string;
    maxTotal: string;
    reserved: string;
  };
  /**
   * Lookup210: frame_system::limits::BlockLength
   **/
  FrameSystemLimitsBlockLength: {
    max: string;
  };
  /**
   * Lookup211: frame_support::dispatch::PerDispatchClass<T>
   **/
  FrameSupportDispatchPerDispatchClassU32: {
    normal: string;
    operational: string;
    mandatory: string;
  };
  /**
   * Lookup212: sp_weights::RuntimeDbWeight
   **/
  SpWeightsRuntimeDbWeight: {
    read: string;
    write: string;
  };
  /**
   * Lookup213: sp_version::RuntimeVersion
   **/
  SpVersionRuntimeVersion: {
    specName: string;
    implName: string;
    authoringVersion: string;
    specVersion: string;
    implVersion: string;
    apis: string;
    transactionVersion: string;
    stateVersion: string;
  };
  /**
   * Lookup218: frame_system::pallet::Error<T>
   **/
  FrameSystemError: {
    _enum: string[];
  };
  /**
   * Lookup220: cumulus_pallet_parachain_system::unincluded_segment::Ancestor<primitive_types::H256>
   **/
  CumulusPalletParachainSystemUnincludedSegmentAncestor: {
    usedBandwidth: string;
    paraHeadHash: string;
    consumedGoAheadSignal: string;
  };
  /**
   * Lookup221: cumulus_pallet_parachain_system::unincluded_segment::UsedBandwidth
   **/
  CumulusPalletParachainSystemUnincludedSegmentUsedBandwidth: {
    umpMsgCount: string;
    umpTotalBytes: string;
    hrmpOutgoing: string;
  };
  /**
   * Lookup223: cumulus_pallet_parachain_system::unincluded_segment::HrmpChannelUpdate
   **/
  CumulusPalletParachainSystemUnincludedSegmentHrmpChannelUpdate: {
    msgCount: string;
    totalBytes: string;
  };
  /**
   * Lookup227: polkadot_primitives::v8::UpgradeGoAhead
   **/
  PolkadotPrimitivesV8UpgradeGoAhead: {
    _enum: string[];
  };
  /**
   * Lookup228: cumulus_pallet_parachain_system::unincluded_segment::SegmentTracker<primitive_types::H256>
   **/
  CumulusPalletParachainSystemUnincludedSegmentSegmentTracker: {
    usedBandwidth: string;
    hrmpWatermark: string;
    consumedGoAheadSignal: string;
  };
  /**
   * Lookup229: polkadot_primitives::v8::PersistedValidationData<primitive_types::H256, N>
   **/
  PolkadotPrimitivesV8PersistedValidationData: {
    parentHead: string;
    relayParentNumber: string;
    relayParentStorageRoot: string;
    maxPovSize: string;
  };
  /**
   * Lookup232: polkadot_primitives::v8::UpgradeRestriction
   **/
  PolkadotPrimitivesV8UpgradeRestriction: {
    _enum: string[];
  };
  /**
   * Lookup233: sp_trie::storage_proof::StorageProof
   **/
  SpTrieStorageProof: {
    trieNodes: string;
  };
  /**
   * Lookup235: cumulus_pallet_parachain_system::relay_state_snapshot::MessagingStateSnapshot
   **/
  CumulusPalletParachainSystemRelayStateSnapshotMessagingStateSnapshot: {
    dmqMqcHead: string;
    relayDispatchQueueRemainingCapacity: string;
    ingressChannels: string;
    egressChannels: string;
  };
  /**
   * Lookup236: cumulus_pallet_parachain_system::relay_state_snapshot::RelayDispatchQueueRemainingCapacity
   **/
  CumulusPalletParachainSystemRelayStateSnapshotRelayDispatchQueueRemainingCapacity: {
    remainingCount: string;
    remainingSize: string;
  };
  /**
   * Lookup239: polkadot_primitives::v8::AbridgedHrmpChannel
   **/
  PolkadotPrimitivesV8AbridgedHrmpChannel: {
    maxCapacity: string;
    maxTotalSize: string;
    maxMessageSize: string;
    msgCount: string;
    totalSize: string;
    mqcHead: string;
  };
  /**
   * Lookup240: polkadot_primitives::v8::AbridgedHostConfiguration
   **/
  PolkadotPrimitivesV8AbridgedHostConfiguration: {
    maxCodeSize: string;
    maxHeadDataSize: string;
    maxUpwardQueueCount: string;
    maxUpwardQueueSize: string;
    maxUpwardMessageSize: string;
    maxUpwardMessageNumPerCandidate: string;
    hrmpMaxMessageNumPerCandidate: string;
    validationUpgradeCooldown: string;
    validationUpgradeDelay: string;
    asyncBackingParams: string;
  };
  /**
   * Lookup241: polkadot_primitives::v8::async_backing::AsyncBackingParams
   **/
  PolkadotPrimitivesV8AsyncBackingAsyncBackingParams: {
    maxCandidateDepth: string;
    allowedAncestryLen: string;
  };
  /**
   * Lookup247: polkadot_core_primitives::OutboundHrmpMessage<polkadot_parachain_primitives::primitives::Id>
   **/
  PolkadotCorePrimitivesOutboundHrmpMessage: {
    recipient: string;
    data: string;
  };
  /**
   * Lookup249: cumulus_pallet_parachain_system::pallet::Call<T>
   **/
  CumulusPalletParachainSystemCall: {
    _enum: {
      set_validation_data: {
        data: string;
      };
      sudo_send_upward_message: {
        message: string;
      };
    };
  };
  /**
   * Lookup250: cumulus_primitives_parachain_inherent::ParachainInherentData
   **/
  CumulusPrimitivesParachainInherentParachainInherentData: {
    validationData: string;
    relayChainState: string;
    downwardMessages: string;
    horizontalMessages: string;
  };
  /**
   * Lookup252: polkadot_core_primitives::InboundDownwardMessage<BlockNumber>
   **/
  PolkadotCorePrimitivesInboundDownwardMessage: {
    sentAt: string;
    msg: string;
  };
  /**
   * Lookup255: polkadot_core_primitives::InboundHrmpMessage<BlockNumber>
   **/
  PolkadotCorePrimitivesInboundHrmpMessage: {
    sentAt: string;
    data: string;
  };
  /**
   * Lookup258: cumulus_pallet_parachain_system::pallet::Error<T>
   **/
  CumulusPalletParachainSystemError: {
    _enum: string[];
  };
  /**
   * Lookup259: pallet_timestamp::pallet::Call<T>
   **/
  PalletTimestampCall: {
    _enum: {
      set: {
        now: string;
      };
    };
  };
  /**
   * Lookup260: staging_parachain_info::pallet::Call<T>
   **/
  StagingParachainInfoCall: string;
  /**
   * Lookup262: pallet_balances::types::BalanceLock<Balance>
   **/
  PalletBalancesBalanceLock: {
    id: string;
    amount: string;
    reasons: string;
  };
  /**
   * Lookup263: pallet_balances::types::Reasons
   **/
  PalletBalancesReasons: {
    _enum: string[];
  };
  /**
   * Lookup266: pallet_balances::types::ReserveData<ReserveIdentifier, Balance>
   **/
  PalletBalancesReserveData: {
    id: string;
    amount: string;
  };
  /**
   * Lookup270: storage_hub_runtime::RuntimeHoldReason
   **/
  StorageHubRuntimeRuntimeHoldReason: {
    _enum: {
      __Unused0: string;
      __Unused1: string;
      __Unused2: string;
      __Unused3: string;
      __Unused4: string;
      __Unused5: string;
      __Unused6: string;
      __Unused7: string;
      __Unused8: string;
      __Unused9: string;
      __Unused10: string;
      __Unused11: string;
      __Unused12: string;
      __Unused13: string;
      __Unused14: string;
      __Unused15: string;
      __Unused16: string;
      __Unused17: string;
      __Unused18: string;
      __Unused19: string;
      __Unused20: string;
      __Unused21: string;
      __Unused22: string;
      __Unused23: string;
      __Unused24: string;
      __Unused25: string;
      __Unused26: string;
      __Unused27: string;
      __Unused28: string;
      __Unused29: string;
      __Unused30: string;
      __Unused31: string;
      __Unused32: string;
      __Unused33: string;
      __Unused34: string;
      __Unused35: string;
      __Unused36: string;
      __Unused37: string;
      __Unused38: string;
      __Unused39: string;
      Providers: string;
      FileSystem: string;
      __Unused42: string;
      __Unused43: string;
      PaymentStreams: string;
    };
  };
  /**
   * Lookup271: pallet_storage_providers::pallet::HoldReason
   **/
  PalletStorageProvidersHoldReason: {
    _enum: string[];
  };
  /**
   * Lookup272: pallet_file_system::pallet::HoldReason
   **/
  PalletFileSystemHoldReason: {
    _enum: string[];
  };
  /**
   * Lookup273: pallet_payment_streams::pallet::HoldReason
   **/
  PalletPaymentStreamsHoldReason: {
    _enum: string[];
  };
  /**
   * Lookup276: frame_support::traits::tokens::misc::IdAmount<Id, Balance>
   **/
  FrameSupportTokensMiscIdAmount: {
    id: string;
    amount: string;
  };
  /**
   * Lookup278: pallet_balances::pallet::Call<T, I>
   **/
  PalletBalancesCall: {
    _enum: {
      transfer_allow_death: {
        dest: string;
        value: string;
      };
      __Unused1: string;
      force_transfer: {
        source: string;
        dest: string;
        value: string;
      };
      transfer_keep_alive: {
        dest: string;
        value: string;
      };
      transfer_all: {
        dest: string;
        keepAlive: string;
      };
      force_unreserve: {
        who: string;
        amount: string;
      };
      upgrade_accounts: {
        who: string;
      };
      __Unused7: string;
      force_set_balance: {
        who: string;
        newFree: string;
      };
      force_adjust_total_issuance: {
        direction: string;
        delta: string;
      };
      burn: {
        value: string;
        keepAlive: string;
      };
    };
  };
  /**
   * Lookup281: pallet_balances::types::AdjustmentDirection
   **/
  PalletBalancesAdjustmentDirection: {
    _enum: string[];
  };
  /**
   * Lookup282: pallet_balances::pallet::Error<T, I>
   **/
  PalletBalancesError: {
    _enum: string[];
  };
  /**
   * Lookup283: pallet_transaction_payment::Releases
   **/
  PalletTransactionPaymentReleases: {
    _enum: string[];
  };
  /**
   * Lookup284: pallet_sudo::pallet::Call<T>
   **/
  PalletSudoCall: {
    _enum: {
      sudo: {
        call: string;
      };
      sudo_unchecked_weight: {
        call: string;
        weight: string;
      };
      set_key: {
        _alias: {
          new_: string;
        };
        new_: string;
      };
      sudo_as: {
        who: string;
        call: string;
      };
      remove_key: string;
    };
  };
  /**
   * Lookup286: pallet_collator_selection::pallet::Call<T>
   **/
  PalletCollatorSelectionCall: {
    _enum: {
      set_invulnerables: {
        _alias: {
          new_: string;
        };
        new_: string;
      };
      set_desired_candidates: {
        max: string;
      };
      set_candidacy_bond: {
        bond: string;
      };
      register_as_candidate: string;
      leave_intent: string;
      add_invulnerable: {
        who: string;
      };
      remove_invulnerable: {
        who: string;
      };
      update_bond: {
        newDeposit: string;
      };
      take_candidate_slot: {
        deposit: string;
        target: string;
      };
    };
  };
  /**
   * Lookup287: pallet_session::pallet::Call<T>
   **/
  PalletSessionCall: {
    _enum: {
      set_keys: {
        _alias: {
          keys_: string;
        };
        keys_: string;
        proof: string;
      };
      purge_keys: string;
    };
  };
  /**
   * Lookup288: storage_hub_runtime::SessionKeys
   **/
  StorageHubRuntimeSessionKeys: {
    aura: string;
  };
  /**
   * Lookup289: sp_consensus_aura::sr25519::app_sr25519::Public
   **/
  SpConsensusAuraSr25519AppSr25519Public: string;
  /**
   * Lookup290: cumulus_pallet_xcmp_queue::pallet::Call<T>
   **/
  CumulusPalletXcmpQueueCall: {
    _enum: {
      __Unused0: string;
      suspend_xcm_execution: string;
      resume_xcm_execution: string;
      update_suspend_threshold: {
        _alias: {
          new_: string;
        };
        new_: string;
      };
      update_drop_threshold: {
        _alias: {
          new_: string;
        };
        new_: string;
      };
      update_resume_threshold: {
        _alias: {
          new_: string;
        };
        new_: string;
      };
    };
  };
  /**
   * Lookup291: pallet_xcm::pallet::Call<T>
   **/
  PalletXcmCall: {
    _enum: {
      send: {
        dest: string;
        message: string;
      };
      teleport_assets: {
        dest: string;
        beneficiary: string;
        assets: string;
        feeAssetItem: string;
      };
      reserve_transfer_assets: {
        dest: string;
        beneficiary: string;
        assets: string;
        feeAssetItem: string;
      };
      execute: {
        message: string;
        maxWeight: string;
      };
      force_xcm_version: {
        location: string;
        version: string;
      };
      force_default_xcm_version: {
        maybeXcmVersion: string;
      };
      force_subscribe_version_notify: {
        location: string;
      };
      force_unsubscribe_version_notify: {
        location: string;
      };
      limited_reserve_transfer_assets: {
        dest: string;
        beneficiary: string;
        assets: string;
        feeAssetItem: string;
        weightLimit: string;
      };
      limited_teleport_assets: {
        dest: string;
        beneficiary: string;
        assets: string;
        feeAssetItem: string;
        weightLimit: string;
      };
      force_suspension: {
        suspended: string;
      };
      transfer_assets: {
        dest: string;
        beneficiary: string;
        assets: string;
        feeAssetItem: string;
        weightLimit: string;
      };
      claim_assets: {
        assets: string;
        beneficiary: string;
      };
      transfer_assets_using_type_and_then: {
        dest: string;
        assets: string;
        assetsTransferType: string;
        remoteFeesId: string;
        feesTransferType: string;
        customXcmOnDest: string;
        weightLimit: string;
      };
    };
  };
  /**
   * Lookup292: xcm::VersionedXcm<RuntimeCall>
   **/
  XcmVersionedXcm: {
    _enum: {
      __Unused0: string;
      __Unused1: string;
      V2: string;
      V3: string;
      V4: string;
    };
  };
  /**
   * Lookup293: xcm::v2::Xcm<RuntimeCall>
   **/
  XcmV2Xcm: string;
  /**
   * Lookup295: xcm::v2::Instruction<RuntimeCall>
   **/
  XcmV2Instruction: {
    _enum: {
      WithdrawAsset: string;
      ReserveAssetDeposited: string;
      ReceiveTeleportedAsset: string;
      QueryResponse: {
        queryId: string;
        response: string;
        maxWeight: string;
      };
      TransferAsset: {
        assets: string;
        beneficiary: string;
      };
      TransferReserveAsset: {
        assets: string;
        dest: string;
        xcm: string;
      };
      Transact: {
        originType: string;
        requireWeightAtMost: string;
        call: string;
      };
      HrmpNewChannelOpenRequest: {
        sender: string;
        maxMessageSize: string;
        maxCapacity: string;
      };
      HrmpChannelAccepted: {
        recipient: string;
      };
      HrmpChannelClosing: {
        initiator: string;
        sender: string;
        recipient: string;
      };
      ClearOrigin: string;
      DescendOrigin: string;
      ReportError: {
        queryId: string;
        dest: string;
        maxResponseWeight: string;
      };
      DepositAsset: {
        assets: string;
        maxAssets: string;
        beneficiary: string;
      };
      DepositReserveAsset: {
        assets: string;
        maxAssets: string;
        dest: string;
        xcm: string;
      };
      ExchangeAsset: {
        give: string;
        receive: string;
      };
      InitiateReserveWithdraw: {
        assets: string;
        reserve: string;
        xcm: string;
      };
      InitiateTeleport: {
        assets: string;
        dest: string;
        xcm: string;
      };
      QueryHolding: {
        queryId: string;
        dest: string;
        assets: string;
        maxResponseWeight: string;
      };
      BuyExecution: {
        fees: string;
        weightLimit: string;
      };
      RefundSurplus: string;
      SetErrorHandler: string;
      SetAppendix: string;
      ClearError: string;
      ClaimAsset: {
        assets: string;
        ticket: string;
      };
      Trap: string;
      SubscribeVersion: {
        queryId: string;
        maxResponseWeight: string;
      };
      UnsubscribeVersion: string;
    };
  };
  /**
   * Lookup296: xcm::v2::Response
   **/
  XcmV2Response: {
    _enum: {
      Null: string;
      Assets: string;
      ExecutionResult: string;
      Version: string;
    };
  };
  /**
   * Lookup299: xcm::v2::traits::Error
   **/
  XcmV2TraitsError: {
    _enum: {
      Overflow: string;
      Unimplemented: string;
      UntrustedReserveLocation: string;
      UntrustedTeleportLocation: string;
      MultiLocationFull: string;
      MultiLocationNotInvertible: string;
      BadOrigin: string;
      InvalidLocation: string;
      AssetNotFound: string;
      FailedToTransactAsset: string;
      NotWithdrawable: string;
      LocationCannotHold: string;
      ExceedsMaxMessageSize: string;
      DestinationUnsupported: string;
      Transport: string;
      Unroutable: string;
      UnknownClaim: string;
      FailedToDecode: string;
      MaxWeightInvalid: string;
      NotHoldingFees: string;
      TooExpensive: string;
      Trap: string;
      UnhandledXcmVersion: string;
      WeightLimitReached: string;
      Barrier: string;
      WeightNotComputable: string;
    };
  };
  /**
   * Lookup300: xcm::v2::OriginKind
   **/
  XcmV2OriginKind: {
    _enum: string[];
  };
  /**
   * Lookup301: xcm::v2::multiasset::MultiAssetFilter
   **/
  XcmV2MultiassetMultiAssetFilter: {
    _enum: {
      Definite: string;
      Wild: string;
    };
  };
  /**
   * Lookup302: xcm::v2::multiasset::WildMultiAsset
   **/
  XcmV2MultiassetWildMultiAsset: {
    _enum: {
      All: string;
      AllOf: {
        id: string;
        fun: string;
      };
    };
  };
  /**
   * Lookup303: xcm::v2::multiasset::WildFungibility
   **/
  XcmV2MultiassetWildFungibility: {
    _enum: string[];
  };
  /**
   * Lookup304: xcm::v2::WeightLimit
   **/
  XcmV2WeightLimit: {
    _enum: {
      Unlimited: string;
      Limited: string;
    };
  };
  /**
   * Lookup305: xcm::v3::Xcm<Call>
   **/
  XcmV3Xcm: string;
  /**
   * Lookup307: xcm::v3::Instruction<Call>
   **/
  XcmV3Instruction: {
    _enum: {
      WithdrawAsset: string;
      ReserveAssetDeposited: string;
      ReceiveTeleportedAsset: string;
      QueryResponse: {
        queryId: string;
        response: string;
        maxWeight: string;
        querier: string;
      };
      TransferAsset: {
        assets: string;
        beneficiary: string;
      };
      TransferReserveAsset: {
        assets: string;
        dest: string;
        xcm: string;
      };
      Transact: {
        originKind: string;
        requireWeightAtMost: string;
        call: string;
      };
      HrmpNewChannelOpenRequest: {
        sender: string;
        maxMessageSize: string;
        maxCapacity: string;
      };
      HrmpChannelAccepted: {
        recipient: string;
      };
      HrmpChannelClosing: {
        initiator: string;
        sender: string;
        recipient: string;
      };
      ClearOrigin: string;
      DescendOrigin: string;
      ReportError: string;
      DepositAsset: {
        assets: string;
        beneficiary: string;
      };
      DepositReserveAsset: {
        assets: string;
        dest: string;
        xcm: string;
      };
      ExchangeAsset: {
        give: string;
        want: string;
        maximal: string;
      };
      InitiateReserveWithdraw: {
        assets: string;
        reserve: string;
        xcm: string;
      };
      InitiateTeleport: {
        assets: string;
        dest: string;
        xcm: string;
      };
      ReportHolding: {
        responseInfo: string;
        assets: string;
      };
      BuyExecution: {
        fees: string;
        weightLimit: string;
      };
      RefundSurplus: string;
      SetErrorHandler: string;
      SetAppendix: string;
      ClearError: string;
      ClaimAsset: {
        assets: string;
        ticket: string;
      };
      Trap: string;
      SubscribeVersion: {
        queryId: string;
        maxResponseWeight: string;
      };
      UnsubscribeVersion: string;
      BurnAsset: string;
      ExpectAsset: string;
      ExpectOrigin: string;
      ExpectError: string;
      ExpectTransactStatus: string;
      QueryPallet: {
        moduleName: string;
        responseInfo: string;
      };
      ExpectPallet: {
        index: string;
        name: string;
        moduleName: string;
        crateMajor: string;
        minCrateMinor: string;
      };
      ReportTransactStatus: string;
      ClearTransactStatus: string;
      UniversalOrigin: string;
      ExportMessage: {
        network: string;
        destination: string;
        xcm: string;
      };
      LockAsset: {
        asset: string;
        unlocker: string;
      };
      UnlockAsset: {
        asset: string;
        target: string;
      };
      NoteUnlockable: {
        asset: string;
        owner: string;
      };
      RequestUnlock: {
        asset: string;
        locker: string;
      };
      SetFeesMode: {
        jitWithdraw: string;
      };
      SetTopic: string;
      ClearTopic: string;
      AliasOrigin: string;
      UnpaidExecution: {
        weightLimit: string;
        checkOrigin: string;
      };
    };
  };
  /**
   * Lookup308: xcm::v3::Response
   **/
  XcmV3Response: {
    _enum: {
      Null: string;
      Assets: string;
      ExecutionResult: string;
      Version: string;
      PalletsInfo: string;
      DispatchResult: string;
    };
  };
  /**
   * Lookup310: xcm::v3::PalletInfo
   **/
  XcmV3PalletInfo: {
    index: string;
    name: string;
    moduleName: string;
    major: string;
    minor: string;
    patch: string;
  };
  /**
   * Lookup314: xcm::v3::QueryResponseInfo
   **/
  XcmV3QueryResponseInfo: {
    destination: string;
    queryId: string;
    maxWeight: string;
  };
  /**
   * Lookup315: xcm::v3::multiasset::MultiAssetFilter
   **/
  XcmV3MultiassetMultiAssetFilter: {
    _enum: {
      Definite: string;
      Wild: string;
    };
  };
  /**
   * Lookup316: xcm::v3::multiasset::WildMultiAsset
   **/
  XcmV3MultiassetWildMultiAsset: {
    _enum: {
      All: string;
      AllOf: {
        id: string;
        fun: string;
      };
      AllCounted: string;
      AllOfCounted: {
        id: string;
        fun: string;
        count: string;
      };
    };
  };
  /**
   * Lookup317: xcm::v3::multiasset::WildFungibility
   **/
  XcmV3MultiassetWildFungibility: {
    _enum: string[];
  };
  /**
   * Lookup329: staging_xcm_executor::traits::asset_transfer::TransferType
   **/
  StagingXcmExecutorAssetTransferTransferType: {
    _enum: {
      Teleport: string;
      LocalReserve: string;
      DestinationReserve: string;
      RemoteReserve: string;
    };
  };
  /**
   * Lookup330: xcm::VersionedAssetId
   **/
  XcmVersionedAssetId: {
    _enum: {
      __Unused0: string;
      __Unused1: string;
      __Unused2: string;
      V3: string;
      V4: string;
    };
  };
  /**
   * Lookup331: cumulus_pallet_xcm::pallet::Call<T>
   **/
  CumulusPalletXcmCall: string;
  /**
   * Lookup332: pallet_message_queue::pallet::Call<T>
   **/
  PalletMessageQueueCall: {
    _enum: {
      reap_page: {
        messageOrigin: string;
        pageIndex: string;
      };
      execute_overweight: {
        messageOrigin: string;
        page: string;
        index: string;
        weightLimit: string;
      };
    };
  };
  /**
   * Lookup333: pallet_storage_providers::pallet::Call<T>
   **/
  PalletStorageProvidersCall: {
    _enum: {
      request_msp_sign_up: {
        capacity: string;
        multiaddresses: string;
        valuePropPricePerUnitOfDataPerBlock: string;
        commitment: string;
        valuePropMaxDataLimit: string;
        paymentAccount: string;
      };
      request_bsp_sign_up: {
        capacity: string;
        multiaddresses: string;
        paymentAccount: string;
      };
      confirm_sign_up: {
        providerAccount: string;
      };
      cancel_sign_up: string;
      msp_sign_off: string;
      bsp_sign_off: string;
      change_capacity: {
        newCapacity: string;
      };
      add_value_prop: {
        pricePerUnitOfDataPerBlock: string;
        commitment: string;
        bucketDataLimit: string;
      };
      make_value_prop_unavailable: {
        valuePropId: string;
      };
      add_multiaddress: {
        newMultiaddress: string;
      };
      remove_multiaddress: {
        multiaddress: string;
      };
      force_msp_sign_up: {
        who: string;
        mspId: string;
        capacity: string;
        multiaddresses: string;
        valuePropPricePerUnitOfDataPerBlock: string;
        commitment: string;
        valuePropMaxDataLimit: string;
        paymentAccount: string;
      };
      force_bsp_sign_up: {
        who: string;
        bspId: string;
        capacity: string;
        multiaddresses: string;
        paymentAccount: string;
        weight: string;
      };
      slash: {
        providerId: string;
      };
    };
  };
  /**
   * Lookup334: pallet_file_system::pallet::Call<T>
   **/
  PalletFileSystemCall: {
    _enum: {
      create_bucket: {
        mspId: string;
        name: string;
        private: string;
        valuePropId: string;
      };
      request_move_bucket: {
        bucketId: string;
        newMspId: string;
      };
      msp_respond_move_bucket_request: {
        bucketId: string;
        response: string;
      };
      update_bucket_privacy: {
        bucketId: string;
        private: string;
      };
      create_and_associate_collection_with_bucket: {
        bucketId: string;
      };
      delete_bucket: {
        bucketId: string;
      };
      issue_storage_request: {
        _alias: {
          size_: string;
        };
        bucketId: string;
        location: string;
        fingerprint: string;
        size_: string;
        mspId: string;
        peerIds: string;
      };
      revoke_storage_request: {
        fileKey: string;
      };
      msp_respond_storage_requests_multiple_buckets: {
        storageRequestMspResponse: string;
      };
      msp_stop_storing_bucket: {
        bucketId: string;
      };
      bsp_volunteer: {
        fileKey: string;
      };
      bsp_confirm_storing: {
        nonInclusionForestProof: string;
        fileKeysAndProofs: string;
      };
      bsp_request_stop_storing: {
        _alias: {
          size_: string;
        };
        fileKey: string;
        bucketId: string;
        location: string;
        owner: string;
        fingerprint: string;
        size_: string;
        canServe: string;
        inclusionForestProof: string;
      };
      bsp_confirm_stop_storing: {
        fileKey: string;
        inclusionForestProof: string;
      };
      stop_storing_for_insolvent_user: {
        _alias: {
          size_: string;
        };
        fileKey: string;
        bucketId: string;
        location: string;
        owner: string;
        fingerprint: string;
        size_: string;
        inclusionForestProof: string;
      };
      delete_file: {
        _alias: {
          size_: string;
        };
        bucketId: string;
        fileKey: string;
        location: string;
        size_: string;
        fingerprint: string;
        maybeInclusionForestProof: string;
      };
      pending_file_deletion_request_submit_proof: {
        user: string;
        fileKey: string;
        bucketId: string;
        forestProof: string;
      };
      set_global_parameters: {
        replicationTarget: string;
        tickRangeToMaximumThreshold: string;
      };
    };
  };
  /**
   * Lookup335: pallet_file_system::types::BucketMoveRequestResponse
   **/
  PalletFileSystemBucketMoveRequestResponse: {
    _enum: string[];
  };
  /**
   * Lookup337: pallet_file_system::types::StorageRequestMspBucketResponse<T>
   **/
  PalletFileSystemStorageRequestMspBucketResponse: {
    bucketId: string;
    accept: string;
    reject: string;
  };
  /**
   * Lookup339: pallet_file_system::types::StorageRequestMspAcceptedFileKeys<T>
   **/
  PalletFileSystemStorageRequestMspAcceptedFileKeys: {
    fileKeysAndProofs: string;
    nonInclusionForestProof: string;
  };
  /**
   * Lookup341: pallet_file_system::types::FileKeyWithProof<T>
   **/
  PalletFileSystemFileKeyWithProof: {
    fileKey: string;
    proof: string;
  };
  /**
   * Lookup344: pallet_file_system::types::RejectedStorageRequest<T>
   **/
  PalletFileSystemRejectedStorageRequest: {
    fileKey: string;
    reason: string;
  };
  /**
   * Lookup351: pallet_proofs_dealer::pallet::Call<T>
   **/
  PalletProofsDealerCall: {
    _enum: {
      challenge: {
        key: string;
      };
      submit_proof: {
        proof: string;
        provider: string;
      };
      force_initialise_challenge_cycle: {
        provider: string;
      };
      set_paused: {
        paused: string;
      };
    };
  };
  /**
   * Lookup352: pallet_randomness::pallet::Call<T>
   **/
  PalletRandomnessCall: {
    _enum: string[];
  };
  /**
   * Lookup353: pallet_payment_streams::pallet::Call<T>
   **/
  PalletPaymentStreamsCall: {
    _enum: {
      create_fixed_rate_payment_stream: {
        providerId: string;
        userAccount: string;
        rate: string;
      };
      update_fixed_rate_payment_stream: {
        providerId: string;
        userAccount: string;
        newRate: string;
      };
      delete_fixed_rate_payment_stream: {
        providerId: string;
        userAccount: string;
      };
      create_dynamic_rate_payment_stream: {
        providerId: string;
        userAccount: string;
        amountProvided: string;
      };
      update_dynamic_rate_payment_stream: {
        providerId: string;
        userAccount: string;
        newAmountProvided: string;
      };
      delete_dynamic_rate_payment_stream: {
        providerId: string;
        userAccount: string;
      };
      charge_payment_streams: {
        userAccount: string;
      };
      charge_multiple_users_payment_streams: {
        userAccounts: string;
      };
      pay_outstanding_debt: {
        amountOfStreamsToPay: string;
      };
      clear_insolvent_flag: string;
    };
  };
  /**
   * Lookup354: pallet_bucket_nfts::pallet::Call<T>
   **/
  PalletBucketNftsCall: {
    _enum: {
      share_access: {
        recipient: string;
        bucket: string;
        itemId: string;
        readAccessRegex: string;
      };
      update_read_access: {
        bucket: string;
        itemId: string;
        readAccessRegex: string;
      };
    };
  };
  /**
   * Lookup356: pallet_nfts::pallet::Call<T, I>
   **/
  PalletNftsCall: {
    _enum: {
      create: {
        admin: string;
        config: string;
      };
      force_create: {
        owner: string;
        config: string;
      };
      destroy: {
        collection: string;
        witness: string;
      };
      mint: {
        collection: string;
        item: string;
        mintTo: string;
        witnessData: string;
      };
      force_mint: {
        collection: string;
        item: string;
        mintTo: string;
        itemConfig: string;
      };
      burn: {
        collection: string;
        item: string;
      };
      transfer: {
        collection: string;
        item: string;
        dest: string;
      };
      redeposit: {
        collection: string;
        items: string;
      };
      lock_item_transfer: {
        collection: string;
        item: string;
      };
      unlock_item_transfer: {
        collection: string;
        item: string;
      };
      lock_collection: {
        collection: string;
        lockSettings: string;
      };
      transfer_ownership: {
        collection: string;
        newOwner: string;
      };
      set_team: {
        collection: string;
        issuer: string;
        admin: string;
        freezer: string;
      };
      force_collection_owner: {
        collection: string;
        owner: string;
      };
      force_collection_config: {
        collection: string;
        config: string;
      };
      approve_transfer: {
        collection: string;
        item: string;
        delegate: string;
        maybeDeadline: string;
      };
      cancel_approval: {
        collection: string;
        item: string;
        delegate: string;
      };
      clear_all_transfer_approvals: {
        collection: string;
        item: string;
      };
      lock_item_properties: {
        collection: string;
        item: string;
        lockMetadata: string;
        lockAttributes: string;
      };
      set_attribute: {
        collection: string;
        maybeItem: string;
        namespace: string;
        key: string;
        value: string;
      };
      force_set_attribute: {
        setAs: string;
        collection: string;
        maybeItem: string;
        namespace: string;
        key: string;
        value: string;
      };
      clear_attribute: {
        collection: string;
        maybeItem: string;
        namespace: string;
        key: string;
      };
      approve_item_attributes: {
        collection: string;
        item: string;
        delegate: string;
      };
      cancel_item_attributes_approval: {
        collection: string;
        item: string;
        delegate: string;
        witness: string;
      };
      set_metadata: {
        collection: string;
        item: string;
        data: string;
      };
      clear_metadata: {
        collection: string;
        item: string;
      };
      set_collection_metadata: {
        collection: string;
        data: string;
      };
      clear_collection_metadata: {
        collection: string;
      };
      set_accept_ownership: {
        maybeCollection: string;
      };
      set_collection_max_supply: {
        collection: string;
        maxSupply: string;
      };
      update_mint_settings: {
        collection: string;
        mintSettings: string;
      };
      set_price: {
        collection: string;
        item: string;
        price: string;
        whitelistedBuyer: string;
      };
      buy_item: {
        collection: string;
        item: string;
        bidPrice: string;
      };
      pay_tips: {
        tips: string;
      };
      create_swap: {
        offeredCollection: string;
        offeredItem: string;
        desiredCollection: string;
        maybeDesiredItem: string;
        maybePrice: string;
        duration: string;
      };
      cancel_swap: {
        offeredCollection: string;
        offeredItem: string;
      };
      claim_swap: {
        sendCollection: string;
        sendItem: string;
        receiveCollection: string;
        receiveItem: string;
        witnessPrice: string;
      };
      mint_pre_signed: {
        mintData: string;
        signature: string;
        signer: string;
      };
      set_attributes_pre_signed: {
        data: string;
        signature: string;
        signer: string;
      };
    };
  };
  /**
   * Lookup357: pallet_nfts::types::CollectionConfig<Price, BlockNumber, CollectionId>
   **/
  PalletNftsCollectionConfig: {
    settings: string;
    maxSupply: string;
    mintSettings: string;
  };
  /**
   * Lookup359: pallet_nfts::types::CollectionSetting
   **/
  PalletNftsCollectionSetting: {
    _enum: string[];
  };
  /**
   * Lookup360: pallet_nfts::types::MintSettings<Price, BlockNumber, CollectionId>
   **/
  PalletNftsMintSettings: {
    mintType: string;
    price: string;
    startBlock: string;
    endBlock: string;
    defaultItemSettings: string;
  };
  /**
   * Lookup361: pallet_nfts::types::MintType<CollectionId>
   **/
  PalletNftsMintType: {
    _enum: {
      Issuer: string;
      Public: string;
      HolderOf: string;
    };
  };
  /**
   * Lookup364: pallet_nfts::types::ItemSetting
   **/
  PalletNftsItemSetting: {
    _enum: string[];
  };
  /**
   * Lookup365: pallet_nfts::types::DestroyWitness
   **/
  PalletNftsDestroyWitness: {
    itemMetadatas: string;
    itemConfigs: string;
    attributes: string;
  };
  /**
   * Lookup367: pallet_nfts::types::MintWitness<ItemId, Balance>
   **/
  PalletNftsMintWitness: {
    ownedItem: string;
    mintPrice: string;
  };
  /**
   * Lookup368: pallet_nfts::types::ItemConfig
   **/
  PalletNftsItemConfig: {
    settings: string;
  };
  /**
   * Lookup370: pallet_nfts::types::CancelAttributesApprovalWitness
   **/
  PalletNftsCancelAttributesApprovalWitness: {
    accountAttributes: string;
  };
  /**
   * Lookup372: pallet_nfts::types::ItemTip<CollectionId, ItemId, sp_core::crypto::AccountId32, Amount>
   **/
  PalletNftsItemTip: {
    collection: string;
    item: string;
    receiver: string;
    amount: string;
  };
  /**
   * Lookup374: pallet_nfts::types::PreSignedMint<CollectionId, ItemId, sp_core::crypto::AccountId32, Deadline, Balance>
   **/
  PalletNftsPreSignedMint: {
    collection: string;
    item: string;
    attributes: string;
    metadata: string;
    onlyAccount: string;
    deadline: string;
    mintPrice: string;
  };
  /**
   * Lookup375: sp_runtime::MultiSignature
   **/
  SpRuntimeMultiSignature: {
    _enum: {
      Ed25519: string;
      Sr25519: string;
      Ecdsa: string;
    };
  };
  /**
   * Lookup378: pallet_nfts::types::PreSignedAttributes<CollectionId, ItemId, sp_core::crypto::AccountId32, Deadline>
   **/
  PalletNftsPreSignedAttributes: {
    collection: string;
    item: string;
    attributes: string;
    namespace: string;
    deadline: string;
  };
  /**
   * Lookup379: pallet_parameters::pallet::Call<T>
   **/
  PalletParametersCall: {
    _enum: {
      set_parameter: {
        keyValue: string;
      };
    };
  };
  /**
   * Lookup380: storage_hub_runtime::configs::runtime_params::RuntimeParameters
   **/
  StorageHubRuntimeConfigsRuntimeParamsRuntimeParameters: {
    _enum: {
      RuntimeConfig: string;
    };
  };
  /**
   * Lookup381: storage_hub_runtime::configs::runtime_params::dynamic_params::runtime_config::Parameters
   **/
  StorageHubRuntimeConfigsRuntimeParamsDynamicParamsRuntimeConfigParameters: {
    _enum: {
      SlashAmountPerMaxFileSize: string;
      StakeToChallengePeriod: string;
      CheckpointChallengePeriod: string;
      MinChallengePeriod: string;
      SystemUtilisationLowerThresholdPercentage: string;
      SystemUtilisationUpperThresholdPercentage: string;
      MostlyStablePrice: string;
      MaxPrice: string;
      MinPrice: string;
      UpperExponentFactor: string;
      LowerExponentFactor: string;
      ZeroSizeBucketFixedRate: string;
      IdealUtilisationRate: string;
      DecayRate: string;
      MinimumTreasuryCut: string;
      MaximumTreasuryCut: string;
      BspStopStoringFilePenalty: string;
    };
  };
  /**
   * Lookup383: pallet_sudo::pallet::Error<T>
   **/
  PalletSudoError: {
    _enum: string[];
  };
  /**
   * Lookup386: pallet_collator_selection::pallet::CandidateInfo<sp_core::crypto::AccountId32, Balance>
   **/
  PalletCollatorSelectionCandidateInfo: {
    who: string;
    deposit: string;
  };
  /**
   * Lookup388: pallet_collator_selection::pallet::Error<T>
   **/
  PalletCollatorSelectionError: {
    _enum: string[];
  };
  /**
   * Lookup392: sp_core::crypto::KeyTypeId
   **/
  SpCoreCryptoKeyTypeId: string;
  /**
   * Lookup393: pallet_session::pallet::Error<T>
   **/
  PalletSessionError: {
    _enum: string[];
  };
  /**
   * Lookup402: cumulus_pallet_xcmp_queue::OutboundChannelDetails
   **/
  CumulusPalletXcmpQueueOutboundChannelDetails: {
    recipient: string;
    state: string;
    signalsExist: string;
    firstIndex: string;
    lastIndex: string;
  };
  /**
   * Lookup403: cumulus_pallet_xcmp_queue::OutboundState
   **/
  CumulusPalletXcmpQueueOutboundState: {
    _enum: string[];
  };
  /**
   * Lookup407: cumulus_pallet_xcmp_queue::QueueConfigData
   **/
  CumulusPalletXcmpQueueQueueConfigData: {
    suspendThreshold: string;
    dropThreshold: string;
    resumeThreshold: string;
  };
  /**
   * Lookup408: cumulus_pallet_xcmp_queue::pallet::Error<T>
   **/
  CumulusPalletXcmpQueueError: {
    _enum: string[];
  };
  /**
   * Lookup409: pallet_xcm::pallet::QueryStatus<BlockNumber>
   **/
  PalletXcmQueryStatus: {
    _enum: {
      Pending: {
        responder: string;
        maybeMatchQuerier: string;
        maybeNotify: string;
        timeout: string;
      };
      VersionNotifier: {
        origin: string;
        isActive: string;
      };
      Ready: {
        response: string;
        at: string;
      };
    };
  };
  /**
   * Lookup413: xcm::VersionedResponse
   **/
  XcmVersionedResponse: {
    _enum: {
      __Unused0: string;
      __Unused1: string;
      V2: string;
      V3: string;
      V4: string;
    };
  };
  /**
   * Lookup419: pallet_xcm::pallet::VersionMigrationStage
   **/
  PalletXcmVersionMigrationStage: {
    _enum: {
      MigrateSupportedVersion: string;
      MigrateVersionNotifiers: string;
      NotifyCurrentTargets: string;
      MigrateAndNotifyOldTargets: string;
    };
  };
  /**
   * Lookup422: pallet_xcm::pallet::RemoteLockedFungibleRecord<ConsumerIdentifier, MaxConsumers>
   **/
  PalletXcmRemoteLockedFungibleRecord: {
    amount: string;
    owner: string;
    locker: string;
    consumers: string;
  };
  /**
   * Lookup429: pallet_xcm::pallet::Error<T>
   **/
  PalletXcmError: {
    _enum: string[];
  };
  /**
   * Lookup430: pallet_message_queue::BookState<cumulus_primitives_core::AggregateMessageOrigin>
   **/
  PalletMessageQueueBookState: {
    _alias: {
      size_: string;
    };
    begin: string;
    end: string;
    count: string;
    readyNeighbours: string;
    messageCount: string;
    size_: string;
  };
  /**
   * Lookup432: pallet_message_queue::Neighbours<cumulus_primitives_core::AggregateMessageOrigin>
   **/
  PalletMessageQueueNeighbours: {
    prev: string;
    next: string;
  };
  /**
   * Lookup434: pallet_message_queue::Page<Size, HeapSize>
   **/
  PalletMessageQueuePage: {
    remaining: string;
    remainingSize: string;
    firstIndex: string;
    first: string;
    last: string;
    heap: string;
  };
  /**
   * Lookup436: pallet_message_queue::pallet::Error<T>
   **/
  PalletMessageQueueError: {
    _enum: string[];
  };
  /**
   * Lookup437: pallet_storage_providers::types::SignUpRequest<T>
   **/
  PalletStorageProvidersSignUpRequest: {
    spSignUpRequest: string;
    at: string;
  };
  /**
   * Lookup438: pallet_storage_providers::types::SignUpRequestSpParams<T>
   **/
  PalletStorageProvidersSignUpRequestSpParams: {
    _enum: {
      BackupStorageProvider: string;
      MainStorageProvider: string;
    };
  };
  /**
   * Lookup439: pallet_storage_providers::types::BackupStorageProvider<T>
   **/
  PalletStorageProvidersBackupStorageProvider: {
    capacity: string;
    capacityUsed: string;
    multiaddresses: string;
    root: string;
    lastCapacityChange: string;
    ownerAccount: string;
    paymentAccount: string;
    reputationWeight: string;
    signUpBlock: string;
  };
  /**
   * Lookup440: pallet_storage_providers::types::MainStorageProviderSignUpRequest<T>
   **/
  PalletStorageProvidersMainStorageProviderSignUpRequest: {
    mspInfo: string;
    valueProp: string;
  };
  /**
   * Lookup441: pallet_storage_providers::types::MainStorageProvider<T>
   **/
  PalletStorageProvidersMainStorageProvider: {
    capacity: string;
    capacityUsed: string;
    multiaddresses: string;
    lastCapacityChange: string;
    ownerAccount: string;
    paymentAccount: string;
    signUpBlock: string;
  };
  /**
   * Lookup442: pallet_storage_providers::types::Bucket<T>
   **/
  PalletStorageProvidersBucket: {
    _alias: {
      size_: string;
    };
    root: string;
    userId: string;
    mspId: string;
    private: string;
    readAccessGroupId: string;
    size_: string;
    valuePropId: string;
  };
  /**
   * Lookup444: pallet_storage_providers::pallet::Error<T>
   **/
  PalletStorageProvidersError: {
    _enum: string[];
  };
  /**
   * Lookup445: pallet_file_system::types::StorageRequestMetadata<T>
   **/
  PalletFileSystemStorageRequestMetadata: {
    _alias: {
      size_: string;
    };
    requestedAt: string;
    owner: string;
    bucketId: string;
    location: string;
    fingerprint: string;
    size_: string;
    msp: string;
    userPeerIds: string;
    bspsRequired: string;
    bspsConfirmed: string;
    bspsVolunteered: string;
  };
  /**
   * Lookup448: pallet_file_system::types::StorageRequestBspsMetadata<T>
   **/
  PalletFileSystemStorageRequestBspsMetadata: {
    confirmed: string;
  };
  /**
<<<<<<< HEAD
   * Lookup457: pallet_file_system::types::MoveBucketRequestMetadata<T>
=======
   * Lookup449: pallet_file_system::types::PendingFileDeletionRequest<T>
   **/
  PalletFileSystemPendingFileDeletionRequest: {
    user: string;
    fileKey: string;
    bucketId: string;
    fileSize: string;
  };
  /**
   * Lookup455: pallet_file_system::types::MoveBucketRequestMetadata<T>
>>>>>>> 86102ffe
   **/
  PalletFileSystemMoveBucketRequestMetadata: {
    requester: string;
  };
  /**
   * Lookup458: pallet_file_system::pallet::Error<T>
   **/
  PalletFileSystemError: {
    _enum: string[];
  };
  /**
   * Lookup464: pallet_proofs_dealer::pallet::Error<T>
   **/
  PalletProofsDealerError: {
    _enum: string[];
  };
  /**
   * Lookup467: pallet_payment_streams::types::FixedRatePaymentStream<T>
   **/
  PalletPaymentStreamsFixedRatePaymentStream: {
    rate: string;
    lastChargedTick: string;
    userDeposit: string;
    outOfFundsTick: string;
  };
  /**
   * Lookup468: pallet_payment_streams::types::DynamicRatePaymentStream<T>
   **/
  PalletPaymentStreamsDynamicRatePaymentStream: {
    amountProvided: string;
    priceIndexWhenLastCharged: string;
    userDeposit: string;
    outOfFundsTick: string;
  };
  /**
   * Lookup469: pallet_payment_streams::types::ProviderLastChargeableInfo<T>
   **/
  PalletPaymentStreamsProviderLastChargeableInfo: {
    lastChargeableTick: string;
    priceIndex: string;
  };
  /**
   * Lookup470: pallet_payment_streams::pallet::Error<T>
   **/
  PalletPaymentStreamsError: {
    _enum: string[];
  };
  /**
   * Lookup471: pallet_bucket_nfts::pallet::Error<T>
   **/
  PalletBucketNftsError: {
    _enum: string[];
  };
  /**
   * Lookup472: pallet_nfts::types::CollectionDetails<sp_core::crypto::AccountId32, DepositBalance>
   **/
  PalletNftsCollectionDetails: {
    owner: string;
    ownerDeposit: string;
    items: string;
    itemMetadatas: string;
    itemConfigs: string;
    attributes: string;
  };
  /**
   * Lookup477: pallet_nfts::types::CollectionRole
   **/
  PalletNftsCollectionRole: {
    _enum: string[];
  };
  /**
   * Lookup478: pallet_nfts::types::ItemDetails<sp_core::crypto::AccountId32, pallet_nfts::types::ItemDeposit<DepositBalance, sp_core::crypto::AccountId32>, bounded_collections::bounded_btree_map::BoundedBTreeMap<sp_core::crypto::AccountId32, Option<T>, S>>
   **/
  PalletNftsItemDetails: {
    owner: string;
    approvals: string;
    deposit: string;
  };
  /**
   * Lookup479: pallet_nfts::types::ItemDeposit<DepositBalance, sp_core::crypto::AccountId32>
   **/
  PalletNftsItemDeposit: {
    account: string;
    amount: string;
  };
  /**
   * Lookup484: pallet_nfts::types::CollectionMetadata<Deposit, StringLimit>
   **/
  PalletNftsCollectionMetadata: {
    deposit: string;
    data: string;
  };
  /**
   * Lookup485: pallet_nfts::types::ItemMetadata<pallet_nfts::types::ItemMetadataDeposit<DepositBalance, sp_core::crypto::AccountId32>, StringLimit>
   **/
  PalletNftsItemMetadata: {
    deposit: string;
    data: string;
  };
  /**
   * Lookup486: pallet_nfts::types::ItemMetadataDeposit<DepositBalance, sp_core::crypto::AccountId32>
   **/
  PalletNftsItemMetadataDeposit: {
    account: string;
    amount: string;
  };
  /**
   * Lookup489: pallet_nfts::types::AttributeDeposit<DepositBalance, sp_core::crypto::AccountId32>
   **/
  PalletNftsAttributeDeposit: {
    account: string;
    amount: string;
  };
  /**
   * Lookup493: pallet_nfts::types::PendingSwap<CollectionId, ItemId, pallet_nfts::types::PriceWithDirection<Amount>, Deadline>
   **/
  PalletNftsPendingSwap: {
    desiredCollection: string;
    desiredItem: string;
    price: string;
    deadline: string;
  };
  /**
   * Lookup495: pallet_nfts::types::PalletFeature
   **/
  PalletNftsPalletFeature: {
    _enum: string[];
  };
  /**
   * Lookup496: pallet_nfts::pallet::Error<T, I>
   **/
  PalletNftsError: {
    _enum: string[];
  };
  /**
   * Lookup499: frame_system::extensions::check_non_zero_sender::CheckNonZeroSender<T>
   **/
  FrameSystemExtensionsCheckNonZeroSender: string;
  /**
   * Lookup500: frame_system::extensions::check_spec_version::CheckSpecVersion<T>
   **/
  FrameSystemExtensionsCheckSpecVersion: string;
  /**
   * Lookup501: frame_system::extensions::check_tx_version::CheckTxVersion<T>
   **/
  FrameSystemExtensionsCheckTxVersion: string;
  /**
   * Lookup502: frame_system::extensions::check_genesis::CheckGenesis<T>
   **/
  FrameSystemExtensionsCheckGenesis: string;
  /**
   * Lookup505: frame_system::extensions::check_nonce::CheckNonce<T>
   **/
  FrameSystemExtensionsCheckNonce: string;
  /**
   * Lookup506: frame_system::extensions::check_weight::CheckWeight<T>
   **/
  FrameSystemExtensionsCheckWeight: string;
  /**
   * Lookup507: pallet_transaction_payment::ChargeTransactionPayment<T>
   **/
  PalletTransactionPaymentChargeTransactionPayment: string;
  /**
   * Lookup508: cumulus_primitives_storage_weight_reclaim::StorageWeightReclaim<T>
   **/
  CumulusPrimitivesStorageWeightReclaimStorageWeightReclaim: string;
  /**
   * Lookup509: frame_metadata_hash_extension::CheckMetadataHash<T>
   **/
  FrameMetadataHashExtensionCheckMetadataHash: {
    mode: string;
  };
  /**
   * Lookup510: frame_metadata_hash_extension::Mode
   **/
  FrameMetadataHashExtensionMode: {
    _enum: string[];
  };
  /**
   * Lookup511: storage_hub_runtime::Runtime
   **/
  StorageHubRuntimeRuntime: string;
};
export default _default;<|MERGE_RESOLUTION|>--- conflicted
+++ resolved
@@ -4158,20 +4158,7 @@
     confirmed: string;
   };
   /**
-<<<<<<< HEAD
    * Lookup457: pallet_file_system::types::MoveBucketRequestMetadata<T>
-=======
-   * Lookup449: pallet_file_system::types::PendingFileDeletionRequest<T>
-   **/
-  PalletFileSystemPendingFileDeletionRequest: {
-    user: string;
-    fileKey: string;
-    bucketId: string;
-    fileSize: string;
-  };
-  /**
-   * Lookup455: pallet_file_system::types::MoveBucketRequestMetadata<T>
->>>>>>> 86102ffe
    **/
   PalletFileSystemMoveBucketRequestMetadata: {
     requester: string;
