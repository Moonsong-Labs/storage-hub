declare const _default: {
  /**
   * Lookup3: frame_system::AccountInfo<Nonce, pallet_balances::types::AccountData<Balance>>
   **/
  FrameSystemAccountInfo: {
    nonce: string;
    consumers: string;
    providers: string;
    sufficients: string;
    data: string;
  };
  /**
   * Lookup5: pallet_balances::types::AccountData<Balance>
   **/
  PalletBalancesAccountData: {
    free: string;
    reserved: string;
    frozen: string;
    flags: string;
  };
  /**
   * Lookup9: frame_support::dispatch::PerDispatchClass<sp_weights::weight_v2::Weight>
   **/
  FrameSupportDispatchPerDispatchClassWeight: {
    normal: string;
    operational: string;
    mandatory: string;
  };
  /**
   * Lookup10: sp_weights::weight_v2::Weight
   **/
  SpWeightsWeightV2Weight: {
    refTime: string;
    proofSize: string;
  };
  /**
   * Lookup15: sp_runtime::generic::digest::Digest
   **/
  SpRuntimeDigest: {
    logs: string;
  };
  /**
   * Lookup17: sp_runtime::generic::digest::DigestItem
   **/
  SpRuntimeDigestDigestItem: {
    _enum: {
      Other: string;
      __Unused1: string;
      __Unused2: string;
      __Unused3: string;
      Consensus: string;
      Seal: string;
      PreRuntime: string;
      __Unused7: string;
      RuntimeEnvironmentUpdated: string;
    };
  };
  /**
   * Lookup20: frame_system::EventRecord<storage_hub_runtime::RuntimeEvent, primitive_types::H256>
   **/
  FrameSystemEventRecord: {
    phase: string;
    event: string;
    topics: string;
  };
  /**
   * Lookup22: frame_system::pallet::Event<T>
   **/
  FrameSystemEvent: {
    _enum: {
      ExtrinsicSuccess: {
        dispatchInfo: string;
      };
      ExtrinsicFailed: {
        dispatchError: string;
        dispatchInfo: string;
      };
      CodeUpdated: string;
      NewAccount: {
        account: string;
      };
      KilledAccount: {
        account: string;
      };
      Remarked: {
        _alias: {
          hash_: string;
        };
        sender: string;
        hash_: string;
      };
      UpgradeAuthorized: {
        codeHash: string;
        checkVersion: string;
      };
    };
  };
  /**
   * Lookup23: frame_support::dispatch::DispatchInfo
   **/
  FrameSupportDispatchDispatchInfo: {
    weight: string;
    class: string;
    paysFee: string;
  };
  /**
   * Lookup24: frame_support::dispatch::DispatchClass
   **/
  FrameSupportDispatchDispatchClass: {
    _enum: string[];
  };
  /**
   * Lookup25: frame_support::dispatch::Pays
   **/
  FrameSupportDispatchPays: {
    _enum: string[];
  };
  /**
   * Lookup26: sp_runtime::DispatchError
   **/
  SpRuntimeDispatchError: {
    _enum: {
      Other: string;
      CannotLookup: string;
      BadOrigin: string;
      Module: string;
      ConsumerRemaining: string;
      NoProviders: string;
      TooManyConsumers: string;
      Token: string;
      Arithmetic: string;
      Transactional: string;
      Exhausted: string;
      Corruption: string;
      Unavailable: string;
      RootNotAllowed: string;
    };
  };
  /**
   * Lookup27: sp_runtime::ModuleError
   **/
  SpRuntimeModuleError: {
    index: string;
    error: string;
  };
  /**
   * Lookup28: sp_runtime::TokenError
   **/
  SpRuntimeTokenError: {
    _enum: string[];
  };
  /**
   * Lookup29: sp_arithmetic::ArithmeticError
   **/
  SpArithmeticArithmeticError: {
    _enum: string[];
  };
  /**
   * Lookup30: sp_runtime::TransactionalError
   **/
  SpRuntimeTransactionalError: {
    _enum: string[];
  };
  /**
   * Lookup31: cumulus_pallet_parachain_system::pallet::Event<T>
   **/
  CumulusPalletParachainSystemEvent: {
    _enum: {
      ValidationFunctionStored: string;
      ValidationFunctionApplied: {
        relayChainBlockNum: string;
      };
      ValidationFunctionDiscarded: string;
      DownwardMessagesReceived: {
        count: string;
      };
      DownwardMessagesProcessed: {
        weightUsed: string;
        dmqHead: string;
      };
      UpwardMessageSent: {
        messageHash: string;
      };
    };
  };
  /**
   * Lookup33: pallet_balances::pallet::Event<T, I>
   **/
  PalletBalancesEvent: {
    _enum: {
      Endowed: {
        account: string;
        freeBalance: string;
      };
      DustLost: {
        account: string;
        amount: string;
      };
      Transfer: {
        from: string;
        to: string;
        amount: string;
      };
      BalanceSet: {
        who: string;
        free: string;
      };
      Reserved: {
        who: string;
        amount: string;
      };
      Unreserved: {
        who: string;
        amount: string;
      };
      ReserveRepatriated: {
        from: string;
        to: string;
        amount: string;
        destinationStatus: string;
      };
      Deposit: {
        who: string;
        amount: string;
      };
      Withdraw: {
        who: string;
        amount: string;
      };
      Slashed: {
        who: string;
        amount: string;
      };
      Minted: {
        who: string;
        amount: string;
      };
      Burned: {
        who: string;
        amount: string;
      };
      Suspended: {
        who: string;
        amount: string;
      };
      Restored: {
        who: string;
        amount: string;
      };
      Upgraded: {
        who: string;
      };
      Issued: {
        amount: string;
      };
      Rescinded: {
        amount: string;
      };
      Locked: {
        who: string;
        amount: string;
      };
      Unlocked: {
        who: string;
        amount: string;
      };
      Frozen: {
        who: string;
        amount: string;
      };
      Thawed: {
        who: string;
        amount: string;
      };
      TotalIssuanceForced: {
        _alias: {
          new_: string;
        };
        old: string;
        new_: string;
      };
    };
  };
  /**
   * Lookup34: frame_support::traits::tokens::misc::BalanceStatus
   **/
  FrameSupportTokensMiscBalanceStatus: {
    _enum: string[];
  };
  /**
   * Lookup35: pallet_transaction_payment::pallet::Event<T>
   **/
  PalletTransactionPaymentEvent: {
    _enum: {
      TransactionFeePaid: {
        who: string;
        actualFee: string;
        tip: string;
      };
    };
  };
  /**
   * Lookup36: pallet_sudo::pallet::Event<T>
   **/
  PalletSudoEvent: {
    _enum: {
      Sudid: {
        sudoResult: string;
      };
      KeyChanged: {
        _alias: {
          new_: string;
        };
        old: string;
        new_: string;
      };
      KeyRemoved: string;
      SudoAsDone: {
        sudoResult: string;
      };
    };
  };
  /**
   * Lookup40: pallet_collator_selection::pallet::Event<T>
   **/
  PalletCollatorSelectionEvent: {
    _enum: {
      NewInvulnerables: {
        invulnerables: string;
      };
      InvulnerableAdded: {
        accountId: string;
      };
      InvulnerableRemoved: {
        accountId: string;
      };
      NewDesiredCandidates: {
        desiredCandidates: string;
      };
      NewCandidacyBond: {
        bondAmount: string;
      };
      CandidateAdded: {
        accountId: string;
        deposit: string;
      };
      CandidateBondUpdated: {
        accountId: string;
        deposit: string;
      };
      CandidateRemoved: {
        accountId: string;
      };
      CandidateReplaced: {
        _alias: {
          new_: string;
        };
        old: string;
        new_: string;
        deposit: string;
      };
      InvalidInvulnerableSkipped: {
        accountId: string;
      };
    };
  };
  /**
   * Lookup42: pallet_session::pallet::Event
   **/
  PalletSessionEvent: {
    _enum: {
      NewSession: {
        sessionIndex: string;
      };
    };
  };
  /**
   * Lookup43: cumulus_pallet_xcmp_queue::pallet::Event<T>
   **/
  CumulusPalletXcmpQueueEvent: {
    _enum: {
      XcmpMessageSent: {
        messageHash: string;
      };
    };
  };
  /**
   * Lookup44: pallet_xcm::pallet::Event<T>
   **/
  PalletXcmEvent: {
    _enum: {
      Attempted: {
        outcome: string;
      };
      Sent: {
        origin: string;
        destination: string;
        message: string;
        messageId: string;
      };
      UnexpectedResponse: {
        origin: string;
        queryId: string;
      };
      ResponseReady: {
        queryId: string;
        response: string;
      };
      Notified: {
        queryId: string;
        palletIndex: string;
        callIndex: string;
      };
      NotifyOverweight: {
        queryId: string;
        palletIndex: string;
        callIndex: string;
        actualWeight: string;
        maxBudgetedWeight: string;
      };
      NotifyDispatchError: {
        queryId: string;
        palletIndex: string;
        callIndex: string;
      };
      NotifyDecodeFailed: {
        queryId: string;
        palletIndex: string;
        callIndex: string;
      };
      InvalidResponder: {
        origin: string;
        queryId: string;
        expectedLocation: string;
      };
      InvalidResponderVersion: {
        origin: string;
        queryId: string;
      };
      ResponseTaken: {
        queryId: string;
      };
      AssetsTrapped: {
        _alias: {
          hash_: string;
        };
        hash_: string;
        origin: string;
        assets: string;
      };
      VersionChangeNotified: {
        destination: string;
        result: string;
        cost: string;
        messageId: string;
      };
      SupportedVersionChanged: {
        location: string;
        version: string;
      };
      NotifyTargetSendFail: {
        location: string;
        queryId: string;
        error: string;
      };
      NotifyTargetMigrationFail: {
        location: string;
        queryId: string;
      };
      InvalidQuerierVersion: {
        origin: string;
        queryId: string;
      };
      InvalidQuerier: {
        origin: string;
        queryId: string;
        expectedQuerier: string;
        maybeActualQuerier: string;
      };
      VersionNotifyStarted: {
        destination: string;
        cost: string;
        messageId: string;
      };
      VersionNotifyRequested: {
        destination: string;
        cost: string;
        messageId: string;
      };
      VersionNotifyUnrequested: {
        destination: string;
        cost: string;
        messageId: string;
      };
      FeesPaid: {
        paying: string;
        fees: string;
      };
      AssetsClaimed: {
        _alias: {
          hash_: string;
        };
        hash_: string;
        origin: string;
        assets: string;
      };
      VersionMigrationFinished: {
        version: string;
      };
    };
  };
  /**
   * Lookup45: staging_xcm::v4::traits::Outcome
   **/
  StagingXcmV4TraitsOutcome: {
    _enum: {
      Complete: {
        used: string;
      };
      Incomplete: {
        used: string;
        error: string;
      };
      Error: {
        error: string;
      };
    };
  };
  /**
   * Lookup46: xcm::v3::traits::Error
   **/
  XcmV3TraitsError: {
    _enum: {
      Overflow: string;
      Unimplemented: string;
      UntrustedReserveLocation: string;
      UntrustedTeleportLocation: string;
      LocationFull: string;
      LocationNotInvertible: string;
      BadOrigin: string;
      InvalidLocation: string;
      AssetNotFound: string;
      FailedToTransactAsset: string;
      NotWithdrawable: string;
      LocationCannotHold: string;
      ExceedsMaxMessageSize: string;
      DestinationUnsupported: string;
      Transport: string;
      Unroutable: string;
      UnknownClaim: string;
      FailedToDecode: string;
      MaxWeightInvalid: string;
      NotHoldingFees: string;
      TooExpensive: string;
      Trap: string;
      ExpectationFalse: string;
      PalletNotFound: string;
      NameMismatch: string;
      VersionIncompatible: string;
      HoldingWouldOverflow: string;
      ExportError: string;
      ReanchorFailed: string;
      NoDeal: string;
      FeesNotMet: string;
      LockError: string;
      NoPermission: string;
      Unanchored: string;
      NotDepositable: string;
      UnhandledXcmVersion: string;
      WeightLimitReached: string;
      Barrier: string;
      WeightNotComputable: string;
      ExceedsStackLimit: string;
    };
  };
  /**
   * Lookup47: staging_xcm::v4::location::Location
   **/
  StagingXcmV4Location: {
    parents: string;
    interior: string;
  };
  /**
   * Lookup48: staging_xcm::v4::junctions::Junctions
   **/
  StagingXcmV4Junctions: {
    _enum: {
      Here: string;
      X1: string;
      X2: string;
      X3: string;
      X4: string;
      X5: string;
      X6: string;
      X7: string;
      X8: string;
    };
  };
  /**
   * Lookup50: staging_xcm::v4::junction::Junction
   **/
  StagingXcmV4Junction: {
    _enum: {
      Parachain: string;
      AccountId32: {
        network: string;
        id: string;
      };
      AccountIndex64: {
        network: string;
        index: string;
      };
      AccountKey20: {
        network: string;
        key: string;
      };
      PalletInstance: string;
      GeneralIndex: string;
      GeneralKey: {
        length: string;
        data: string;
      };
      OnlyChild: string;
      Plurality: {
        id: string;
        part: string;
      };
      GlobalConsensus: string;
    };
  };
  /**
   * Lookup53: staging_xcm::v4::junction::NetworkId
   **/
  StagingXcmV4JunctionNetworkId: {
    _enum: {
      ByGenesis: string;
      ByFork: {
        blockNumber: string;
        blockHash: string;
      };
      Polkadot: string;
      Kusama: string;
      Westend: string;
      Rococo: string;
      Wococo: string;
      Ethereum: {
        chainId: string;
      };
      BitcoinCore: string;
      BitcoinCash: string;
      PolkadotBulletin: string;
    };
  };
  /**
   * Lookup56: xcm::v3::junction::BodyId
   **/
  XcmV3JunctionBodyId: {
    _enum: {
      Unit: string;
      Moniker: string;
      Index: string;
      Executive: string;
      Technical: string;
      Legislative: string;
      Judicial: string;
      Defense: string;
      Administration: string;
      Treasury: string;
    };
  };
  /**
   * Lookup57: xcm::v3::junction::BodyPart
   **/
  XcmV3JunctionBodyPart: {
    _enum: {
      Voice: string;
      Members: {
        count: string;
      };
      Fraction: {
        nom: string;
        denom: string;
      };
      AtLeastProportion: {
        nom: string;
        denom: string;
      };
      MoreThanProportion: {
        nom: string;
        denom: string;
      };
    };
  };
  /**
   * Lookup65: staging_xcm::v4::Xcm<Call>
   **/
  StagingXcmV4Xcm: string;
  /**
   * Lookup67: staging_xcm::v4::Instruction<Call>
   **/
  StagingXcmV4Instruction: {
    _enum: {
      WithdrawAsset: string;
      ReserveAssetDeposited: string;
      ReceiveTeleportedAsset: string;
      QueryResponse: {
        queryId: string;
        response: string;
        maxWeight: string;
        querier: string;
      };
      TransferAsset: {
        assets: string;
        beneficiary: string;
      };
      TransferReserveAsset: {
        assets: string;
        dest: string;
        xcm: string;
      };
      Transact: {
        originKind: string;
        requireWeightAtMost: string;
        call: string;
      };
      HrmpNewChannelOpenRequest: {
        sender: string;
        maxMessageSize: string;
        maxCapacity: string;
      };
      HrmpChannelAccepted: {
        recipient: string;
      };
      HrmpChannelClosing: {
        initiator: string;
        sender: string;
        recipient: string;
      };
      ClearOrigin: string;
      DescendOrigin: string;
      ReportError: string;
      DepositAsset: {
        assets: string;
        beneficiary: string;
      };
      DepositReserveAsset: {
        assets: string;
        dest: string;
        xcm: string;
      };
      ExchangeAsset: {
        give: string;
        want: string;
        maximal: string;
      };
      InitiateReserveWithdraw: {
        assets: string;
        reserve: string;
        xcm: string;
      };
      InitiateTeleport: {
        assets: string;
        dest: string;
        xcm: string;
      };
      ReportHolding: {
        responseInfo: string;
        assets: string;
      };
      BuyExecution: {
        fees: string;
        weightLimit: string;
      };
      RefundSurplus: string;
      SetErrorHandler: string;
      SetAppendix: string;
      ClearError: string;
      ClaimAsset: {
        assets: string;
        ticket: string;
      };
      Trap: string;
      SubscribeVersion: {
        queryId: string;
        maxResponseWeight: string;
      };
      UnsubscribeVersion: string;
      BurnAsset: string;
      ExpectAsset: string;
      ExpectOrigin: string;
      ExpectError: string;
      ExpectTransactStatus: string;
      QueryPallet: {
        moduleName: string;
        responseInfo: string;
      };
      ExpectPallet: {
        index: string;
        name: string;
        moduleName: string;
        crateMajor: string;
        minCrateMinor: string;
      };
      ReportTransactStatus: string;
      ClearTransactStatus: string;
      UniversalOrigin: string;
      ExportMessage: {
        network: string;
        destination: string;
        xcm: string;
      };
      LockAsset: {
        asset: string;
        unlocker: string;
      };
      UnlockAsset: {
        asset: string;
        target: string;
      };
      NoteUnlockable: {
        asset: string;
        owner: string;
      };
      RequestUnlock: {
        asset: string;
        locker: string;
      };
      SetFeesMode: {
        jitWithdraw: string;
      };
      SetTopic: string;
      ClearTopic: string;
      AliasOrigin: string;
      UnpaidExecution: {
        weightLimit: string;
        checkOrigin: string;
      };
    };
  };
  /**
   * Lookup68: staging_xcm::v4::asset::Assets
   **/
  StagingXcmV4AssetAssets: string;
  /**
   * Lookup70: staging_xcm::v4::asset::Asset
   **/
  StagingXcmV4Asset: {
    id: string;
    fun: string;
  };
  /**
   * Lookup71: staging_xcm::v4::asset::AssetId
   **/
  StagingXcmV4AssetAssetId: string;
  /**
   * Lookup72: staging_xcm::v4::asset::Fungibility
   **/
  StagingXcmV4AssetFungibility: {
    _enum: {
      Fungible: string;
      NonFungible: string;
    };
  };
  /**
   * Lookup73: staging_xcm::v4::asset::AssetInstance
   **/
  StagingXcmV4AssetAssetInstance: {
    _enum: {
      Undefined: string;
      Index: string;
      Array4: string;
      Array8: string;
      Array16: string;
      Array32: string;
    };
  };
  /**
   * Lookup76: staging_xcm::v4::Response
   **/
  StagingXcmV4Response: {
    _enum: {
      Null: string;
      Assets: string;
      ExecutionResult: string;
      Version: string;
      PalletsInfo: string;
      DispatchResult: string;
    };
  };
  /**
   * Lookup80: staging_xcm::v4::PalletInfo
   **/
  StagingXcmV4PalletInfo: {
    index: string;
    name: string;
    moduleName: string;
    major: string;
    minor: string;
    patch: string;
  };
  /**
   * Lookup83: xcm::v3::MaybeErrorCode
   **/
  XcmV3MaybeErrorCode: {
    _enum: {
      Success: string;
      Error: string;
      TruncatedError: string;
    };
  };
  /**
   * Lookup86: xcm::v3::OriginKind
   **/
  XcmV3OriginKind: {
    _enum: string[];
  };
  /**
   * Lookup87: xcm::double_encoded::DoubleEncoded<T>
   **/
  XcmDoubleEncoded: {
    encoded: string;
  };
  /**
   * Lookup88: staging_xcm::v4::QueryResponseInfo
   **/
  StagingXcmV4QueryResponseInfo: {
    destination: string;
    queryId: string;
    maxWeight: string;
  };
  /**
   * Lookup89: staging_xcm::v4::asset::AssetFilter
   **/
  StagingXcmV4AssetAssetFilter: {
    _enum: {
      Definite: string;
      Wild: string;
    };
  };
  /**
   * Lookup90: staging_xcm::v4::asset::WildAsset
   **/
  StagingXcmV4AssetWildAsset: {
    _enum: {
      All: string;
      AllOf: {
        id: string;
        fun: string;
      };
      AllCounted: string;
      AllOfCounted: {
        id: string;
        fun: string;
        count: string;
      };
    };
  };
  /**
   * Lookup91: staging_xcm::v4::asset::WildFungibility
   **/
  StagingXcmV4AssetWildFungibility: {
    _enum: string[];
  };
  /**
   * Lookup92: xcm::v3::WeightLimit
   **/
  XcmV3WeightLimit: {
    _enum: {
      Unlimited: string;
      Limited: string;
    };
  };
  /**
   * Lookup93: xcm::VersionedAssets
   **/
  XcmVersionedAssets: {
    _enum: {
      __Unused0: string;
      V2: string;
      __Unused2: string;
      V3: string;
      V4: string;
    };
  };
  /**
   * Lookup94: xcm::v2::multiasset::MultiAssets
   **/
  XcmV2MultiassetMultiAssets: string;
  /**
   * Lookup96: xcm::v2::multiasset::MultiAsset
   **/
  XcmV2MultiAsset: {
    id: string;
    fun: string;
  };
  /**
   * Lookup97: xcm::v2::multiasset::AssetId
   **/
  XcmV2MultiassetAssetId: {
    _enum: {
      Concrete: string;
      Abstract: string;
    };
  };
  /**
   * Lookup98: xcm::v2::multilocation::MultiLocation
   **/
  XcmV2MultiLocation: {
    parents: string;
    interior: string;
  };
  /**
   * Lookup99: xcm::v2::multilocation::Junctions
   **/
  XcmV2MultilocationJunctions: {
    _enum: {
      Here: string;
      X1: string;
      X2: string;
      X3: string;
      X4: string;
      X5: string;
      X6: string;
      X7: string;
      X8: string;
    };
  };
  /**
   * Lookup100: xcm::v2::junction::Junction
   **/
  XcmV2Junction: {
    _enum: {
      Parachain: string;
      AccountId32: {
        network: string;
        id: string;
      };
      AccountIndex64: {
        network: string;
        index: string;
      };
      AccountKey20: {
        network: string;
        key: string;
      };
      PalletInstance: string;
      GeneralIndex: string;
      GeneralKey: string;
      OnlyChild: string;
      Plurality: {
        id: string;
        part: string;
      };
    };
  };
  /**
   * Lookup101: xcm::v2::NetworkId
   **/
  XcmV2NetworkId: {
    _enum: {
      Any: string;
      Named: string;
      Polkadot: string;
      Kusama: string;
    };
  };
  /**
   * Lookup103: xcm::v2::BodyId
   **/
  XcmV2BodyId: {
    _enum: {
      Unit: string;
      Named: string;
      Index: string;
      Executive: string;
      Technical: string;
      Legislative: string;
      Judicial: string;
      Defense: string;
      Administration: string;
      Treasury: string;
    };
  };
  /**
   * Lookup104: xcm::v2::BodyPart
   **/
  XcmV2BodyPart: {
    _enum: {
      Voice: string;
      Members: {
        count: string;
      };
      Fraction: {
        nom: string;
        denom: string;
      };
      AtLeastProportion: {
        nom: string;
        denom: string;
      };
      MoreThanProportion: {
        nom: string;
        denom: string;
      };
    };
  };
  /**
   * Lookup105: xcm::v2::multiasset::Fungibility
   **/
  XcmV2MultiassetFungibility: {
    _enum: {
      Fungible: string;
      NonFungible: string;
    };
  };
  /**
   * Lookup106: xcm::v2::multiasset::AssetInstance
   **/
  XcmV2MultiassetAssetInstance: {
    _enum: {
      Undefined: string;
      Index: string;
      Array4: string;
      Array8: string;
      Array16: string;
      Array32: string;
      Blob: string;
    };
  };
  /**
   * Lookup107: xcm::v3::multiasset::MultiAssets
   **/
  XcmV3MultiassetMultiAssets: string;
  /**
   * Lookup109: xcm::v3::multiasset::MultiAsset
   **/
  XcmV3MultiAsset: {
    id: string;
    fun: string;
  };
  /**
   * Lookup110: xcm::v3::multiasset::AssetId
   **/
  XcmV3MultiassetAssetId: {
    _enum: {
      Concrete: string;
      Abstract: string;
    };
  };
  /**
   * Lookup111: staging_xcm::v3::multilocation::MultiLocation
   **/
  StagingXcmV3MultiLocation: {
    parents: string;
    interior: string;
  };
  /**
   * Lookup112: xcm::v3::junctions::Junctions
   **/
  XcmV3Junctions: {
    _enum: {
      Here: string;
      X1: string;
      X2: string;
      X3: string;
      X4: string;
      X5: string;
      X6: string;
      X7: string;
      X8: string;
    };
  };
  /**
   * Lookup113: xcm::v3::junction::Junction
   **/
  XcmV3Junction: {
    _enum: {
      Parachain: string;
      AccountId32: {
        network: string;
        id: string;
      };
      AccountIndex64: {
        network: string;
        index: string;
      };
      AccountKey20: {
        network: string;
        key: string;
      };
      PalletInstance: string;
      GeneralIndex: string;
      GeneralKey: {
        length: string;
        data: string;
      };
      OnlyChild: string;
      Plurality: {
        id: string;
        part: string;
      };
      GlobalConsensus: string;
    };
  };
  /**
   * Lookup115: xcm::v3::junction::NetworkId
   **/
  XcmV3JunctionNetworkId: {
    _enum: {
      ByGenesis: string;
      ByFork: {
        blockNumber: string;
        blockHash: string;
      };
      Polkadot: string;
      Kusama: string;
      Westend: string;
      Rococo: string;
      Wococo: string;
      Ethereum: {
        chainId: string;
      };
      BitcoinCore: string;
      BitcoinCash: string;
      PolkadotBulletin: string;
    };
  };
  /**
   * Lookup116: xcm::v3::multiasset::Fungibility
   **/
  XcmV3MultiassetFungibility: {
    _enum: {
      Fungible: string;
      NonFungible: string;
    };
  };
  /**
   * Lookup117: xcm::v3::multiasset::AssetInstance
   **/
  XcmV3MultiassetAssetInstance: {
    _enum: {
      Undefined: string;
      Index: string;
      Array4: string;
      Array8: string;
      Array16: string;
      Array32: string;
    };
  };
  /**
   * Lookup118: xcm::VersionedLocation
   **/
  XcmVersionedLocation: {
    _enum: {
      __Unused0: string;
      V2: string;
      __Unused2: string;
      V3: string;
      V4: string;
    };
  };
  /**
   * Lookup119: cumulus_pallet_xcm::pallet::Event<T>
   **/
  CumulusPalletXcmEvent: {
    _enum: {
      InvalidFormat: string;
      UnsupportedVersion: string;
      ExecutedDownward: string;
    };
  };
  /**
   * Lookup120: pallet_message_queue::pallet::Event<T>
   **/
  PalletMessageQueueEvent: {
    _enum: {
      ProcessingFailed: {
        id: string;
        origin: string;
        error: string;
      };
      Processed: {
        id: string;
        origin: string;
        weightUsed: string;
        success: string;
      };
      OverweightEnqueued: {
        id: string;
        origin: string;
        pageIndex: string;
        messageIndex: string;
      };
      PageReaped: {
        origin: string;
        index: string;
      };
    };
  };
  /**
   * Lookup121: cumulus_primitives_core::AggregateMessageOrigin
   **/
  CumulusPrimitivesCoreAggregateMessageOrigin: {
    _enum: {
      Here: string;
      Parent: string;
      Sibling: string;
    };
  };
  /**
   * Lookup123: frame_support::traits::messages::ProcessMessageError
   **/
  FrameSupportMessagesProcessMessageError: {
    _enum: {
      BadFormat: string;
      Corrupt: string;
      Unsupported: string;
      Overweight: string;
      Yield: string;
      StackLimitReached: string;
    };
  };
  /**
   * Lookup124: pallet_storage_providers::pallet::Event<T>
   **/
  PalletStorageProvidersEvent: {
    _enum: {
      MspRequestSignUpSuccess: {
        who: string;
        multiaddresses: string;
        capacity: string;
      };
      MspSignUpSuccess: {
        who: string;
        mspId: string;
        multiaddresses: string;
        capacity: string;
        valueProp: string;
      };
      BspRequestSignUpSuccess: {
        who: string;
        multiaddresses: string;
        capacity: string;
      };
      BspSignUpSuccess: {
        who: string;
        bspId: string;
        root: string;
        multiaddresses: string;
        capacity: string;
      };
      SignUpRequestCanceled: {
        who: string;
      };
      MspSignOffSuccess: {
        who: string;
        mspId: string;
      };
      BspSignOffSuccess: {
        who: string;
        bspId: string;
      };
      CapacityChanged: {
        who: string;
        providerId: string;
        oldCapacity: string;
        newCapacity: string;
        nextBlockWhenChangeAllowed: string;
      };
      Slashed: {
        providerId: string;
        amount: string;
      };
      AwaitingTopUp: {
        providerId: string;
        topUpMetadata: string;
      };
      TopUpFulfilled: {
        providerId: string;
        amount: string;
      };
      ProviderInsolvent: {
        providerId: string;
      };
      BucketRootChanged: {
        bucketId: string;
        oldRoot: string;
        newRoot: string;
      };
      MultiAddressAdded: {
        providerId: string;
        newMultiaddress: string;
      };
      MultiAddressRemoved: {
        providerId: string;
        removedMultiaddress: string;
      };
      ValuePropAdded: {
        mspId: string;
        valuePropId: string;
        valueProp: string;
      };
      ValuePropUnavailable: {
        mspId: string;
        valuePropId: string;
      };
      MspDeleted: {
        providerId: string;
      };
      BspDeleted: {
        providerId: string;
      };
    };
  };
  /**
   * Lookup128: pallet_storage_providers::types::ValuePropositionWithId<T>
   **/
  PalletStorageProvidersValuePropositionWithId: {
    id: string;
    valueProp: string;
  };
  /**
   * Lookup129: pallet_storage_providers::types::ValueProposition<T>
   **/
  PalletStorageProvidersValueProposition: {
    pricePerGigaUnitOfDataPerBlock: string;
    commitment: string;
    bucketDataLimit: string;
    available: string;
  };
  /**
   * Lookup131: pallet_storage_providers::types::StorageProviderId<T>
   **/
  PalletStorageProvidersStorageProviderId: {
    _enum: {
      BackupStorageProvider: string;
      MainStorageProvider: string;
    };
  };
  /**
   * Lookup132: pallet_storage_providers::types::TopUpMetadata<T>
   **/
  PalletStorageProvidersTopUpMetadata: {
    startedAt: string;
    endBlockGracePeriod: string;
  };
  /**
   * Lookup133: pallet_file_system::pallet::Event<T>
   **/
  PalletFileSystemEvent: {
    _enum: {
      NewBucket: {
        who: string;
        mspId: string;
        bucketId: string;
        name: string;
        root: string;
        collectionId: string;
        private: string;
        valuePropId: string;
      };
      BucketDeleted: {
        who: string;
        bucketId: string;
        maybeCollectionId: string;
      };
      MoveBucketRequested: {
        who: string;
        bucketId: string;
        newMspId: string;
      };
      BucketPrivacyUpdated: {
        who: string;
        bucketId: string;
        collectionId: string;
        private: string;
      };
      NewCollectionAndAssociation: {
        who: string;
        bucketId: string;
        collectionId: string;
      };
      NewStorageRequest: {
        _alias: {
          size_: string;
        };
        who: string;
        fileKey: string;
        bucketId: string;
        location: string;
        fingerprint: string;
        size_: string;
        peerIds: string;
        expiresAt: string;
      };
      MspAcceptedStorageRequest: {
        fileKey: string;
      };
      AcceptedBspVolunteer: {
        _alias: {
          size_: string;
        };
        bspId: string;
        bucketId: string;
        location: string;
        fingerprint: string;
        multiaddresses: string;
        owner: string;
        size_: string;
      };
      BspConfirmedStoring: {
        who: string;
        bspId: string;
        confirmedFileKeys: string;
        skippedFileKeys: string;
        newRoot: string;
      };
      StorageRequestFulfilled: {
        fileKey: string;
      };
      StorageRequestExpired: {
        fileKey: string;
      };
      StorageRequestRevoked: {
        fileKey: string;
      };
      StorageRequestRejected: {
        fileKey: string;
        reason: string;
      };
      BspRequestedToStopStoring: {
        bspId: string;
        fileKey: string;
        owner: string;
        location: string;
      };
      BspConfirmStoppedStoring: {
        bspId: string;
        fileKey: string;
        newRoot: string;
      };
      PriorityChallengeForFileDeletionQueued: {
        issuer: string;
        fileKey: string;
      };
      SpStopStoringInsolventUser: {
        spId: string;
        fileKey: string;
        owner: string;
        location: string;
        newRoot: string;
      };
      FailedToQueuePriorityChallenge: {
        fileKey: string;
        error: string;
      };
      FileDeletionRequest: {
        user: string;
        fileKey: string;
        fileSize: string;
        bucketId: string;
        mspId: string;
        proofOfInclusion: string;
      };
      ProofSubmittedForPendingFileDeletionRequest: {
        user: string;
        fileKey: string;
        fileSize: string;
        bucketId: string;
        mspId: string;
        proofOfInclusion: string;
      };
      BspChallengeCycleInitialised: {
        who: string;
        bspId: string;
      };
      MoveBucketRequestExpired: {
        mspId: string;
        bucketId: string;
      };
      MoveBucketAccepted: {
        bucketId: string;
        mspId: string;
      };
      MoveBucketRejected: {
        bucketId: string;
        mspId: string;
      };
      MspStoppedStoringBucket: {
        mspId: string;
        owner: string;
        bucketId: string;
      };
<<<<<<< HEAD
=======
      FailedToDecreaseBucketSize: {
        user: string;
        bucketId: string;
        fileKey: string;
        fileSize: string;
        error: string;
      };
      FailedToGetMspOfBucket: {
        bucketId: string;
        error: string;
      };
      FailedToDecreaseMspUsedCapacity: {
        user: string;
        mspId: string;
        fileKey: string;
        fileSize: string;
        error: string;
      };
>>>>>>> 9c96a05f
      UsedCapacityShouldBeZero: {
        actualUsedCapacity: string;
      };
      FailedToReleaseStorageRequestCreationDeposit: {
        fileKey: string;
        owner: string;
        amountToReturn: string;
        error: string;
      };
    };
  };
  /**
   * Lookup139: pallet_file_system::types::RejectedStorageRequestReason
   **/
  PalletFileSystemRejectedStorageRequestReason: {
    _enum: string[];
  };
  /**
   * Lookup140: pallet_file_system::types::EitherAccountIdOrMspId<T>
   **/
  PalletFileSystemEitherAccountIdOrMspId: {
    _enum: {
      AccountId: string;
      MspId: string;
    };
  };
  /**
   * Lookup141: pallet_proofs_dealer::pallet::Event<T>
   **/
  PalletProofsDealerEvent: {
    _enum: {
      NewChallenge: {
        who: string;
        keyChallenged: string;
      };
      ProofAccepted: {
        providerId: string;
        proof: string;
        lastTickProven: string;
      };
      NewChallengeSeed: {
        challengesTicker: string;
        seed: string;
      };
      NewCheckpointChallenge: {
        challengesTicker: string;
        challenges: string;
      };
      SlashableProvider: {
        provider: string;
        nextChallengeDeadline: string;
      };
      NoRecordOfLastSubmittedProof: {
        provider: string;
      };
      NewChallengeCycleInitialised: {
        currentTick: string;
        nextChallengeDeadline: string;
        provider: string;
        maybeProviderAccount: string;
      };
      MutationsAppliedForProvider: {
        providerId: string;
        mutations: string;
        oldRoot: string;
        newRoot: string;
      };
      MutationsApplied: {
        mutations: string;
        oldRoot: string;
        newRoot: string;
      };
      ChallengesTickerSet: {
        paused: string;
      };
    };
  };
  /**
   * Lookup142: pallet_proofs_dealer::types::Proof<T>
   **/
  PalletProofsDealerProof: {
    forestProof: string;
    keyProofs: string;
  };
  /**
   * Lookup143: sp_trie::storage_proof::CompactProof
   **/
  SpTrieStorageProofCompactProof: {
    encodedNodes: string;
  };
  /**
   * Lookup146: pallet_proofs_dealer::types::KeyProof<T>
   **/
  PalletProofsDealerKeyProof: {
    proof: string;
    challengeCount: string;
  };
  /**
   * Lookup147: shp_file_key_verifier::types::FileKeyProof
   **/
  ShpFileKeyVerifierFileKeyProof: {
    fileMetadata: string;
    proof: string;
  };
  /**
   * Lookup148: shp_file_metadata::FileMetadata
   **/
  ShpFileMetadataFileMetadata: {
    owner: string;
    bucketId: string;
    location: string;
    fileSize: string;
    fingerprint: string;
  };
  /**
   * Lookup149: shp_file_metadata::Fingerprint
   **/
  ShpFileMetadataFingerprint: string;
  /**
   * Lookup153: pallet_proofs_dealer::types::CustomChallenge<T>
   **/
  PalletProofsDealerCustomChallenge: {
    key: string;
    shouldRemoveKey: string;
  };
  /**
   * Lookup157: shp_traits::TrieMutation
   **/
  ShpTraitsTrieMutation: {
    _enum: {
      Add: string;
      Remove: string;
    };
  };
  /**
   * Lookup158: shp_traits::TrieAddMutation
   **/
  ShpTraitsTrieAddMutation: {
    value: string;
  };
  /**
   * Lookup159: shp_traits::TrieRemoveMutation
   **/
  ShpTraitsTrieRemoveMutation: {
    maybeValue: string;
  };
  /**
   * Lookup161: pallet_randomness::pallet::Event<T>
   **/
  PalletRandomnessEvent: {
    _enum: {
      NewOneEpochAgoRandomnessAvailable: {
        randomnessSeed: string;
        fromEpoch: string;
        validUntilBlock: string;
      };
    };
  };
  /**
   * Lookup162: pallet_payment_streams::pallet::Event<T>
   **/
  PalletPaymentStreamsEvent: {
    _enum: {
      FixedRatePaymentStreamCreated: {
        userAccount: string;
        providerId: string;
        rate: string;
      };
      FixedRatePaymentStreamUpdated: {
        userAccount: string;
        providerId: string;
        newRate: string;
      };
      FixedRatePaymentStreamDeleted: {
        userAccount: string;
        providerId: string;
      };
      DynamicRatePaymentStreamCreated: {
        userAccount: string;
        providerId: string;
        amountProvided: string;
      };
      DynamicRatePaymentStreamUpdated: {
        userAccount: string;
        providerId: string;
        newAmountProvided: string;
      };
      DynamicRatePaymentStreamDeleted: {
        userAccount: string;
        providerId: string;
      };
      PaymentStreamCharged: {
        userAccount: string;
        providerId: string;
        amount: string;
        lastTickCharged: string;
        chargedAtTick: string;
      };
      UsersCharged: {
        userAccounts: string;
        providerId: string;
        chargedAtTick: string;
      };
      LastChargeableInfoUpdated: {
        providerId: string;
        lastChargeableTick: string;
        lastChargeablePriceIndex: string;
      };
      UserWithoutFunds: {
        who: string;
      };
      UserPaidAllDebts: {
        who: string;
      };
      UserPaidSomeDebts: {
        who: string;
      };
      UserSolvent: {
        who: string;
      };
      InconsistentTickProcessing: {
        lastProcessedTick: string;
        tickToProcess: string;
      };
    };
  };
  /**
   * Lookup164: pallet_bucket_nfts::pallet::Event<T>
   **/
  PalletBucketNftsEvent: {
    _enum: {
      AccessShared: {
        issuer: string;
        recipient: string;
      };
      ItemReadAccessUpdated: {
        admin: string;
        bucket: string;
        itemId: string;
      };
      ItemBurned: {
        account: string;
        bucket: string;
        itemId: string;
      };
    };
  };
  /**
   * Lookup165: pallet_nfts::pallet::Event<T, I>
   **/
  PalletNftsEvent: {
    _enum: {
      Created: {
        collection: string;
        creator: string;
        owner: string;
      };
      ForceCreated: {
        collection: string;
        owner: string;
      };
      Destroyed: {
        collection: string;
      };
      Issued: {
        collection: string;
        item: string;
        owner: string;
      };
      Transferred: {
        collection: string;
        item: string;
        from: string;
        to: string;
      };
      Burned: {
        collection: string;
        item: string;
        owner: string;
      };
      ItemTransferLocked: {
        collection: string;
        item: string;
      };
      ItemTransferUnlocked: {
        collection: string;
        item: string;
      };
      ItemPropertiesLocked: {
        collection: string;
        item: string;
        lockMetadata: string;
        lockAttributes: string;
      };
      CollectionLocked: {
        collection: string;
      };
      OwnerChanged: {
        collection: string;
        newOwner: string;
      };
      TeamChanged: {
        collection: string;
        issuer: string;
        admin: string;
        freezer: string;
      };
      TransferApproved: {
        collection: string;
        item: string;
        owner: string;
        delegate: string;
        deadline: string;
      };
      ApprovalCancelled: {
        collection: string;
        item: string;
        owner: string;
        delegate: string;
      };
      AllApprovalsCancelled: {
        collection: string;
        item: string;
        owner: string;
      };
      CollectionConfigChanged: {
        collection: string;
      };
      CollectionMetadataSet: {
        collection: string;
        data: string;
      };
      CollectionMetadataCleared: {
        collection: string;
      };
      ItemMetadataSet: {
        collection: string;
        item: string;
        data: string;
      };
      ItemMetadataCleared: {
        collection: string;
        item: string;
      };
      Redeposited: {
        collection: string;
        successfulItems: string;
      };
      AttributeSet: {
        collection: string;
        maybeItem: string;
        key: string;
        value: string;
        namespace: string;
      };
      AttributeCleared: {
        collection: string;
        maybeItem: string;
        key: string;
        namespace: string;
      };
      ItemAttributesApprovalAdded: {
        collection: string;
        item: string;
        delegate: string;
      };
      ItemAttributesApprovalRemoved: {
        collection: string;
        item: string;
        delegate: string;
      };
      OwnershipAcceptanceChanged: {
        who: string;
        maybeCollection: string;
      };
      CollectionMaxSupplySet: {
        collection: string;
        maxSupply: string;
      };
      CollectionMintSettingsUpdated: {
        collection: string;
      };
      NextCollectionIdIncremented: {
        nextId: string;
      };
      ItemPriceSet: {
        collection: string;
        item: string;
        price: string;
        whitelistedBuyer: string;
      };
      ItemPriceRemoved: {
        collection: string;
        item: string;
      };
      ItemBought: {
        collection: string;
        item: string;
        price: string;
        seller: string;
        buyer: string;
      };
      TipSent: {
        collection: string;
        item: string;
        sender: string;
        receiver: string;
        amount: string;
      };
      SwapCreated: {
        offeredCollection: string;
        offeredItem: string;
        desiredCollection: string;
        desiredItem: string;
        price: string;
        deadline: string;
      };
      SwapCancelled: {
        offeredCollection: string;
        offeredItem: string;
        desiredCollection: string;
        desiredItem: string;
        price: string;
        deadline: string;
      };
      SwapClaimed: {
        sentCollection: string;
        sentItem: string;
        sentItemOwner: string;
        receivedCollection: string;
        receivedItem: string;
        receivedItemOwner: string;
        price: string;
        deadline: string;
      };
      PreSignedAttributesSet: {
        collection: string;
        item: string;
        namespace: string;
      };
      PalletAttributeSet: {
        collection: string;
        item: string;
        attribute: string;
        value: string;
      };
    };
  };
  /**
   * Lookup169: pallet_nfts::types::AttributeNamespace<sp_core::crypto::AccountId32>
   **/
  PalletNftsAttributeNamespace: {
    _enum: {
      Pallet: string;
      CollectionOwner: string;
      ItemOwner: string;
      Account: string;
    };
  };
  /**
   * Lookup171: pallet_nfts::types::PriceWithDirection<Amount>
   **/
  PalletNftsPriceWithDirection: {
    amount: string;
    direction: string;
  };
  /**
   * Lookup172: pallet_nfts::types::PriceDirection
   **/
  PalletNftsPriceDirection: {
    _enum: string[];
  };
  /**
   * Lookup173: pallet_nfts::types::PalletAttributes<CollectionId>
   **/
  PalletNftsPalletAttributes: {
    _enum: {
      UsedToClaim: string;
      TransferDisabled: string;
    };
  };
  /**
   * Lookup174: pallet_parameters::pallet::Event<T>
   **/
  PalletParametersEvent: {
    _enum: {
      Updated: {
        key: string;
        oldValue: string;
        newValue: string;
      };
    };
  };
  /**
   * Lookup175: storage_hub_runtime::configs::runtime_params::RuntimeParametersKey
   **/
  StorageHubRuntimeConfigsRuntimeParamsRuntimeParametersKey: {
    _enum: {
      RuntimeConfig: string;
    };
  };
  /**
   * Lookup176: storage_hub_runtime::configs::runtime_params::dynamic_params::runtime_config::ParametersKey
   **/
  StorageHubRuntimeConfigsRuntimeParamsDynamicParamsRuntimeConfigParametersKey: {
    _enum: string[];
  };
  /**
   * Lookup177: storage_hub_runtime::configs::runtime_params::dynamic_params::runtime_config::SlashAmountPerMaxFileSize
   **/
  StorageHubRuntimeConfigsRuntimeParamsDynamicParamsRuntimeConfigSlashAmountPerMaxFileSize: string;
  /**
   * Lookup178: storage_hub_runtime::configs::runtime_params::dynamic_params::runtime_config::StakeToChallengePeriod
   **/
  StorageHubRuntimeConfigsRuntimeParamsDynamicParamsRuntimeConfigStakeToChallengePeriod: string;
  /**
   * Lookup179: storage_hub_runtime::configs::runtime_params::dynamic_params::runtime_config::CheckpointChallengePeriod
   **/
  StorageHubRuntimeConfigsRuntimeParamsDynamicParamsRuntimeConfigCheckpointChallengePeriod: string;
  /**
   * Lookup180: storage_hub_runtime::configs::runtime_params::dynamic_params::runtime_config::MinChallengePeriod
   **/
  StorageHubRuntimeConfigsRuntimeParamsDynamicParamsRuntimeConfigMinChallengePeriod: string;
  /**
   * Lookup181: storage_hub_runtime::configs::runtime_params::dynamic_params::runtime_config::SystemUtilisationLowerThresholdPercentage
   **/
  StorageHubRuntimeConfigsRuntimeParamsDynamicParamsRuntimeConfigSystemUtilisationLowerThresholdPercentage: string;
  /**
   * Lookup182: storage_hub_runtime::configs::runtime_params::dynamic_params::runtime_config::SystemUtilisationUpperThresholdPercentage
   **/
  StorageHubRuntimeConfigsRuntimeParamsDynamicParamsRuntimeConfigSystemUtilisationUpperThresholdPercentage: string;
  /**
   * Lookup183: storage_hub_runtime::configs::runtime_params::dynamic_params::runtime_config::MostlyStablePrice
   **/
  StorageHubRuntimeConfigsRuntimeParamsDynamicParamsRuntimeConfigMostlyStablePrice: string;
  /**
   * Lookup184: storage_hub_runtime::configs::runtime_params::dynamic_params::runtime_config::MaxPrice
   **/
  StorageHubRuntimeConfigsRuntimeParamsDynamicParamsRuntimeConfigMaxPrice: string;
  /**
   * Lookup185: storage_hub_runtime::configs::runtime_params::dynamic_params::runtime_config::MinPrice
   **/
  StorageHubRuntimeConfigsRuntimeParamsDynamicParamsRuntimeConfigMinPrice: string;
  /**
   * Lookup186: storage_hub_runtime::configs::runtime_params::dynamic_params::runtime_config::UpperExponentFactor
   **/
  StorageHubRuntimeConfigsRuntimeParamsDynamicParamsRuntimeConfigUpperExponentFactor: string;
  /**
   * Lookup187: storage_hub_runtime::configs::runtime_params::dynamic_params::runtime_config::LowerExponentFactor
   **/
  StorageHubRuntimeConfigsRuntimeParamsDynamicParamsRuntimeConfigLowerExponentFactor: string;
  /**
   * Lookup188: storage_hub_runtime::configs::runtime_params::dynamic_params::runtime_config::ZeroSizeBucketFixedRate
   **/
  StorageHubRuntimeConfigsRuntimeParamsDynamicParamsRuntimeConfigZeroSizeBucketFixedRate: string;
  /**
   * Lookup189: storage_hub_runtime::configs::runtime_params::dynamic_params::runtime_config::IdealUtilisationRate
   **/
  StorageHubRuntimeConfigsRuntimeParamsDynamicParamsRuntimeConfigIdealUtilisationRate: string;
  /**
   * Lookup190: storage_hub_runtime::configs::runtime_params::dynamic_params::runtime_config::DecayRate
   **/
  StorageHubRuntimeConfigsRuntimeParamsDynamicParamsRuntimeConfigDecayRate: string;
  /**
   * Lookup191: storage_hub_runtime::configs::runtime_params::dynamic_params::runtime_config::MinimumTreasuryCut
   **/
  StorageHubRuntimeConfigsRuntimeParamsDynamicParamsRuntimeConfigMinimumTreasuryCut: string;
  /**
   * Lookup192: storage_hub_runtime::configs::runtime_params::dynamic_params::runtime_config::MaximumTreasuryCut
   **/
  StorageHubRuntimeConfigsRuntimeParamsDynamicParamsRuntimeConfigMaximumTreasuryCut: string;
  /**
   * Lookup193: storage_hub_runtime::configs::runtime_params::dynamic_params::runtime_config::BspStopStoringFilePenalty
   **/
  StorageHubRuntimeConfigsRuntimeParamsDynamicParamsRuntimeConfigBspStopStoringFilePenalty: string;
  /**
   * Lookup194: storage_hub_runtime::configs::runtime_params::dynamic_params::runtime_config::ProviderTopUpTtl
   **/
  StorageHubRuntimeConfigsRuntimeParamsDynamicParamsRuntimeConfigProviderTopUpTtl: string;
  /**
   * Lookup195: storage_hub_runtime::configs::runtime_params::dynamic_params::runtime_config::DefaultReplicationTarget
   **/
  StorageHubRuntimeConfigsRuntimeParamsDynamicParamsRuntimeConfigDefaultReplicationTarget: string;
  /**
   * Lookup196: storage_hub_runtime::configs::runtime_params::dynamic_params::runtime_config::MaxReplicationTarget
   **/
  StorageHubRuntimeConfigsRuntimeParamsDynamicParamsRuntimeConfigMaxReplicationTarget: string;
  /**
   * Lookup197: storage_hub_runtime::configs::runtime_params::dynamic_params::runtime_config::TickRangeToMaximumThreshold
   **/
  StorageHubRuntimeConfigsRuntimeParamsDynamicParamsRuntimeConfigTickRangeToMaximumThreshold: string;
  /**
   * Lookup198: storage_hub_runtime::configs::runtime_params::dynamic_params::runtime_config::StorageRequestTtl
   **/
  StorageHubRuntimeConfigsRuntimeParamsDynamicParamsRuntimeConfigStorageRequestTtl: string;
  /**
   * Lookup199: storage_hub_runtime::configs::runtime_params::dynamic_params::runtime_config::MinWaitForStopStoring
   **/
  StorageHubRuntimeConfigsRuntimeParamsDynamicParamsRuntimeConfigMinWaitForStopStoring: string;
  /**
   * Lookup200: storage_hub_runtime::configs::runtime_params::dynamic_params::runtime_config::MinSeedPeriod
   **/
  StorageHubRuntimeConfigsRuntimeParamsDynamicParamsRuntimeConfigMinSeedPeriod: string;
  /**
   * Lookup201: storage_hub_runtime::configs::runtime_params::dynamic_params::runtime_config::StakeToSeedPeriod
   **/
  StorageHubRuntimeConfigsRuntimeParamsDynamicParamsRuntimeConfigStakeToSeedPeriod: string;
  /**
   * Lookup203: storage_hub_runtime::configs::runtime_params::RuntimeParametersValue
   **/
  StorageHubRuntimeConfigsRuntimeParamsRuntimeParametersValue: {
    _enum: {
      RuntimeConfig: string;
    };
  };
  /**
   * Lookup204: storage_hub_runtime::configs::runtime_params::dynamic_params::runtime_config::ParametersValue
   **/
  StorageHubRuntimeConfigsRuntimeParamsDynamicParamsRuntimeConfigParametersValue: {
    _enum: {
      SlashAmountPerMaxFileSize: string;
      StakeToChallengePeriod: string;
      CheckpointChallengePeriod: string;
      MinChallengePeriod: string;
      SystemUtilisationLowerThresholdPercentage: string;
      SystemUtilisationUpperThresholdPercentage: string;
      MostlyStablePrice: string;
      MaxPrice: string;
      MinPrice: string;
      UpperExponentFactor: string;
      LowerExponentFactor: string;
      ZeroSizeBucketFixedRate: string;
      IdealUtilisationRate: string;
      DecayRate: string;
      MinimumTreasuryCut: string;
      MaximumTreasuryCut: string;
      BspStopStoringFilePenalty: string;
      ProviderTopUpTtl: string;
      DefaultReplicationTarget: string;
      MaxReplicationTarget: string;
      TickRangeToMaximumThreshold: string;
      StorageRequestTtl: string;
      MinWaitForStopStoring: string;
      MinSeedPeriod: string;
      StakeToSeedPeriod: string;
    };
  };
  /**
   * Lookup206: frame_system::Phase
   **/
  FrameSystemPhase: {
    _enum: {
      ApplyExtrinsic: string;
      Finalization: string;
      Initialization: string;
    };
  };
  /**
   * Lookup209: frame_system::LastRuntimeUpgradeInfo
   **/
  FrameSystemLastRuntimeUpgradeInfo: {
    specVersion: string;
    specName: string;
  };
  /**
   * Lookup211: frame_system::CodeUpgradeAuthorization<T>
   **/
  FrameSystemCodeUpgradeAuthorization: {
    codeHash: string;
    checkVersion: string;
  };
  /**
   * Lookup212: frame_system::pallet::Call<T>
   **/
  FrameSystemCall: {
    _enum: {
      remark: {
        remark: string;
      };
      set_heap_pages: {
        pages: string;
      };
      set_code: {
        code: string;
      };
      set_code_without_checks: {
        code: string;
      };
      set_storage: {
        items: string;
      };
      kill_storage: {
        _alias: {
          keys_: string;
        };
        keys_: string;
      };
      kill_prefix: {
        prefix: string;
        subkeys: string;
      };
      remark_with_event: {
        remark: string;
      };
      __Unused8: string;
      authorize_upgrade: {
        codeHash: string;
      };
      authorize_upgrade_without_checks: {
        codeHash: string;
      };
      apply_authorized_upgrade: {
        code: string;
      };
    };
  };
  /**
   * Lookup215: frame_system::limits::BlockWeights
   **/
  FrameSystemLimitsBlockWeights: {
    baseBlock: string;
    maxBlock: string;
    perClass: string;
  };
  /**
   * Lookup216: frame_support::dispatch::PerDispatchClass<frame_system::limits::WeightsPerClass>
   **/
  FrameSupportDispatchPerDispatchClassWeightsPerClass: {
    normal: string;
    operational: string;
    mandatory: string;
  };
  /**
   * Lookup217: frame_system::limits::WeightsPerClass
   **/
  FrameSystemLimitsWeightsPerClass: {
    baseExtrinsic: string;
    maxExtrinsic: string;
    maxTotal: string;
    reserved: string;
  };
  /**
   * Lookup219: frame_system::limits::BlockLength
   **/
  FrameSystemLimitsBlockLength: {
    max: string;
  };
  /**
   * Lookup220: frame_support::dispatch::PerDispatchClass<T>
   **/
  FrameSupportDispatchPerDispatchClassU32: {
    normal: string;
    operational: string;
    mandatory: string;
  };
  /**
   * Lookup221: sp_weights::RuntimeDbWeight
   **/
  SpWeightsRuntimeDbWeight: {
    read: string;
    write: string;
  };
  /**
   * Lookup222: sp_version::RuntimeVersion
   **/
  SpVersionRuntimeVersion: {
    specName: string;
    implName: string;
    authoringVersion: string;
    specVersion: string;
    implVersion: string;
    apis: string;
    transactionVersion: string;
    stateVersion: string;
  };
  /**
   * Lookup227: frame_system::pallet::Error<T>
   **/
  FrameSystemError: {
    _enum: string[];
  };
  /**
   * Lookup229: cumulus_pallet_parachain_system::unincluded_segment::Ancestor<primitive_types::H256>
   **/
  CumulusPalletParachainSystemUnincludedSegmentAncestor: {
    usedBandwidth: string;
    paraHeadHash: string;
    consumedGoAheadSignal: string;
  };
  /**
   * Lookup230: cumulus_pallet_parachain_system::unincluded_segment::UsedBandwidth
   **/
  CumulusPalletParachainSystemUnincludedSegmentUsedBandwidth: {
    umpMsgCount: string;
    umpTotalBytes: string;
    hrmpOutgoing: string;
  };
  /**
   * Lookup232: cumulus_pallet_parachain_system::unincluded_segment::HrmpChannelUpdate
   **/
  CumulusPalletParachainSystemUnincludedSegmentHrmpChannelUpdate: {
    msgCount: string;
    totalBytes: string;
  };
  /**
   * Lookup236: polkadot_primitives::v8::UpgradeGoAhead
   **/
  PolkadotPrimitivesV8UpgradeGoAhead: {
    _enum: string[];
  };
  /**
   * Lookup237: cumulus_pallet_parachain_system::unincluded_segment::SegmentTracker<primitive_types::H256>
   **/
  CumulusPalletParachainSystemUnincludedSegmentSegmentTracker: {
    usedBandwidth: string;
    hrmpWatermark: string;
    consumedGoAheadSignal: string;
  };
  /**
   * Lookup238: polkadot_primitives::v8::PersistedValidationData<primitive_types::H256, N>
   **/
  PolkadotPrimitivesV8PersistedValidationData: {
    parentHead: string;
    relayParentNumber: string;
    relayParentStorageRoot: string;
    maxPovSize: string;
  };
  /**
   * Lookup241: polkadot_primitives::v8::UpgradeRestriction
   **/
  PolkadotPrimitivesV8UpgradeRestriction: {
    _enum: string[];
  };
  /**
   * Lookup242: sp_trie::storage_proof::StorageProof
   **/
  SpTrieStorageProof: {
    trieNodes: string;
  };
  /**
   * Lookup244: cumulus_pallet_parachain_system::relay_state_snapshot::MessagingStateSnapshot
   **/
  CumulusPalletParachainSystemRelayStateSnapshotMessagingStateSnapshot: {
    dmqMqcHead: string;
    relayDispatchQueueRemainingCapacity: string;
    ingressChannels: string;
    egressChannels: string;
  };
  /**
   * Lookup245: cumulus_pallet_parachain_system::relay_state_snapshot::RelayDispatchQueueRemainingCapacity
   **/
  CumulusPalletParachainSystemRelayStateSnapshotRelayDispatchQueueRemainingCapacity: {
    remainingCount: string;
    remainingSize: string;
  };
  /**
   * Lookup248: polkadot_primitives::v8::AbridgedHrmpChannel
   **/
  PolkadotPrimitivesV8AbridgedHrmpChannel: {
    maxCapacity: string;
    maxTotalSize: string;
    maxMessageSize: string;
    msgCount: string;
    totalSize: string;
    mqcHead: string;
  };
  /**
   * Lookup249: polkadot_primitives::v8::AbridgedHostConfiguration
   **/
  PolkadotPrimitivesV8AbridgedHostConfiguration: {
    maxCodeSize: string;
    maxHeadDataSize: string;
    maxUpwardQueueCount: string;
    maxUpwardQueueSize: string;
    maxUpwardMessageSize: string;
    maxUpwardMessageNumPerCandidate: string;
    hrmpMaxMessageNumPerCandidate: string;
    validationUpgradeCooldown: string;
    validationUpgradeDelay: string;
    asyncBackingParams: string;
  };
  /**
   * Lookup250: polkadot_primitives::v8::async_backing::AsyncBackingParams
   **/
  PolkadotPrimitivesV8AsyncBackingAsyncBackingParams: {
    maxCandidateDepth: string;
    allowedAncestryLen: string;
  };
  /**
   * Lookup256: polkadot_core_primitives::OutboundHrmpMessage<polkadot_parachain_primitives::primitives::Id>
   **/
  PolkadotCorePrimitivesOutboundHrmpMessage: {
    recipient: string;
    data: string;
  };
  /**
   * Lookup258: cumulus_pallet_parachain_system::pallet::Call<T>
   **/
  CumulusPalletParachainSystemCall: {
    _enum: {
      set_validation_data: {
        data: string;
      };
      sudo_send_upward_message: {
        message: string;
      };
    };
  };
  /**
   * Lookup259: cumulus_primitives_parachain_inherent::ParachainInherentData
   **/
  CumulusPrimitivesParachainInherentParachainInherentData: {
    validationData: string;
    relayChainState: string;
    downwardMessages: string;
    horizontalMessages: string;
  };
  /**
   * Lookup261: polkadot_core_primitives::InboundDownwardMessage<BlockNumber>
   **/
  PolkadotCorePrimitivesInboundDownwardMessage: {
    sentAt: string;
    msg: string;
  };
  /**
   * Lookup264: polkadot_core_primitives::InboundHrmpMessage<BlockNumber>
   **/
  PolkadotCorePrimitivesInboundHrmpMessage: {
    sentAt: string;
    data: string;
  };
  /**
   * Lookup267: cumulus_pallet_parachain_system::pallet::Error<T>
   **/
  CumulusPalletParachainSystemError: {
    _enum: string[];
  };
  /**
   * Lookup268: pallet_timestamp::pallet::Call<T>
   **/
  PalletTimestampCall: {
    _enum: {
      set: {
        now: string;
      };
    };
  };
  /**
   * Lookup269: staging_parachain_info::pallet::Call<T>
   **/
  StagingParachainInfoCall: string;
  /**
   * Lookup271: pallet_balances::types::BalanceLock<Balance>
   **/
  PalletBalancesBalanceLock: {
    id: string;
    amount: string;
    reasons: string;
  };
  /**
   * Lookup272: pallet_balances::types::Reasons
   **/
  PalletBalancesReasons: {
    _enum: string[];
  };
  /**
   * Lookup275: pallet_balances::types::ReserveData<ReserveIdentifier, Balance>
   **/
  PalletBalancesReserveData: {
    id: string;
    amount: string;
  };
  /**
   * Lookup279: storage_hub_runtime::RuntimeHoldReason
   **/
  StorageHubRuntimeRuntimeHoldReason: {
    _enum: {
      __Unused0: string;
      __Unused1: string;
      __Unused2: string;
      __Unused3: string;
      __Unused4: string;
      __Unused5: string;
      __Unused6: string;
      __Unused7: string;
      __Unused8: string;
      __Unused9: string;
      __Unused10: string;
      __Unused11: string;
      __Unused12: string;
      __Unused13: string;
      __Unused14: string;
      __Unused15: string;
      __Unused16: string;
      __Unused17: string;
      __Unused18: string;
      __Unused19: string;
      __Unused20: string;
      __Unused21: string;
      __Unused22: string;
      __Unused23: string;
      __Unused24: string;
      __Unused25: string;
      __Unused26: string;
      __Unused27: string;
      __Unused28: string;
      __Unused29: string;
      __Unused30: string;
      __Unused31: string;
      __Unused32: string;
      __Unused33: string;
      __Unused34: string;
      __Unused35: string;
      __Unused36: string;
      __Unused37: string;
      __Unused38: string;
      __Unused39: string;
      Providers: string;
      FileSystem: string;
      __Unused42: string;
      __Unused43: string;
      PaymentStreams: string;
    };
  };
  /**
   * Lookup280: pallet_storage_providers::pallet::HoldReason
   **/
  PalletStorageProvidersHoldReason: {
    _enum: string[];
  };
  /**
   * Lookup281: pallet_file_system::pallet::HoldReason
   **/
  PalletFileSystemHoldReason: {
    _enum: string[];
  };
  /**
   * Lookup282: pallet_payment_streams::pallet::HoldReason
   **/
  PalletPaymentStreamsHoldReason: {
    _enum: string[];
  };
  /**
   * Lookup285: frame_support::traits::tokens::misc::IdAmount<Id, Balance>
   **/
  FrameSupportTokensMiscIdAmount: {
    id: string;
    amount: string;
  };
  /**
   * Lookup287: pallet_balances::pallet::Call<T, I>
   **/
  PalletBalancesCall: {
    _enum: {
      transfer_allow_death: {
        dest: string;
        value: string;
      };
      __Unused1: string;
      force_transfer: {
        source: string;
        dest: string;
        value: string;
      };
      transfer_keep_alive: {
        dest: string;
        value: string;
      };
      transfer_all: {
        dest: string;
        keepAlive: string;
      };
      force_unreserve: {
        who: string;
        amount: string;
      };
      upgrade_accounts: {
        who: string;
      };
      __Unused7: string;
      force_set_balance: {
        who: string;
        newFree: string;
      };
      force_adjust_total_issuance: {
        direction: string;
        delta: string;
      };
      burn: {
        value: string;
        keepAlive: string;
      };
    };
  };
  /**
   * Lookup290: pallet_balances::types::AdjustmentDirection
   **/
  PalletBalancesAdjustmentDirection: {
    _enum: string[];
  };
  /**
   * Lookup291: pallet_balances::pallet::Error<T, I>
   **/
  PalletBalancesError: {
    _enum: string[];
  };
  /**
   * Lookup292: pallet_transaction_payment::Releases
   **/
  PalletTransactionPaymentReleases: {
    _enum: string[];
  };
  /**
   * Lookup293: pallet_sudo::pallet::Call<T>
   **/
  PalletSudoCall: {
    _enum: {
      sudo: {
        call: string;
      };
      sudo_unchecked_weight: {
        call: string;
        weight: string;
      };
      set_key: {
        _alias: {
          new_: string;
        };
        new_: string;
      };
      sudo_as: {
        who: string;
        call: string;
      };
      remove_key: string;
    };
  };
  /**
   * Lookup295: pallet_collator_selection::pallet::Call<T>
   **/
  PalletCollatorSelectionCall: {
    _enum: {
      set_invulnerables: {
        _alias: {
          new_: string;
        };
        new_: string;
      };
      set_desired_candidates: {
        max: string;
      };
      set_candidacy_bond: {
        bond: string;
      };
      register_as_candidate: string;
      leave_intent: string;
      add_invulnerable: {
        who: string;
      };
      remove_invulnerable: {
        who: string;
      };
      update_bond: {
        newDeposit: string;
      };
      take_candidate_slot: {
        deposit: string;
        target: string;
      };
    };
  };
  /**
   * Lookup296: pallet_session::pallet::Call<T>
   **/
  PalletSessionCall: {
    _enum: {
      set_keys: {
        _alias: {
          keys_: string;
        };
        keys_: string;
        proof: string;
      };
      purge_keys: string;
    };
  };
  /**
   * Lookup297: storage_hub_runtime::SessionKeys
   **/
  StorageHubRuntimeSessionKeys: {
    aura: string;
  };
  /**
   * Lookup298: sp_consensus_aura::sr25519::app_sr25519::Public
   **/
  SpConsensusAuraSr25519AppSr25519Public: string;
  /**
   * Lookup299: cumulus_pallet_xcmp_queue::pallet::Call<T>
   **/
  CumulusPalletXcmpQueueCall: {
    _enum: {
      __Unused0: string;
      suspend_xcm_execution: string;
      resume_xcm_execution: string;
      update_suspend_threshold: {
        _alias: {
          new_: string;
        };
        new_: string;
      };
      update_drop_threshold: {
        _alias: {
          new_: string;
        };
        new_: string;
      };
      update_resume_threshold: {
        _alias: {
          new_: string;
        };
        new_: string;
      };
    };
  };
  /**
   * Lookup300: pallet_xcm::pallet::Call<T>
   **/
  PalletXcmCall: {
    _enum: {
      send: {
        dest: string;
        message: string;
      };
      teleport_assets: {
        dest: string;
        beneficiary: string;
        assets: string;
        feeAssetItem: string;
      };
      reserve_transfer_assets: {
        dest: string;
        beneficiary: string;
        assets: string;
        feeAssetItem: string;
      };
      execute: {
        message: string;
        maxWeight: string;
      };
      force_xcm_version: {
        location: string;
        version: string;
      };
      force_default_xcm_version: {
        maybeXcmVersion: string;
      };
      force_subscribe_version_notify: {
        location: string;
      };
      force_unsubscribe_version_notify: {
        location: string;
      };
      limited_reserve_transfer_assets: {
        dest: string;
        beneficiary: string;
        assets: string;
        feeAssetItem: string;
        weightLimit: string;
      };
      limited_teleport_assets: {
        dest: string;
        beneficiary: string;
        assets: string;
        feeAssetItem: string;
        weightLimit: string;
      };
      force_suspension: {
        suspended: string;
      };
      transfer_assets: {
        dest: string;
        beneficiary: string;
        assets: string;
        feeAssetItem: string;
        weightLimit: string;
      };
      claim_assets: {
        assets: string;
        beneficiary: string;
      };
      transfer_assets_using_type_and_then: {
        dest: string;
        assets: string;
        assetsTransferType: string;
        remoteFeesId: string;
        feesTransferType: string;
        customXcmOnDest: string;
        weightLimit: string;
      };
    };
  };
  /**
   * Lookup301: xcm::VersionedXcm<RuntimeCall>
   **/
  XcmVersionedXcm: {
    _enum: {
      __Unused0: string;
      __Unused1: string;
      V2: string;
      V3: string;
      V4: string;
    };
  };
  /**
   * Lookup302: xcm::v2::Xcm<RuntimeCall>
   **/
  XcmV2Xcm: string;
  /**
   * Lookup304: xcm::v2::Instruction<RuntimeCall>
   **/
  XcmV2Instruction: {
    _enum: {
      WithdrawAsset: string;
      ReserveAssetDeposited: string;
      ReceiveTeleportedAsset: string;
      QueryResponse: {
        queryId: string;
        response: string;
        maxWeight: string;
      };
      TransferAsset: {
        assets: string;
        beneficiary: string;
      };
      TransferReserveAsset: {
        assets: string;
        dest: string;
        xcm: string;
      };
      Transact: {
        originType: string;
        requireWeightAtMost: string;
        call: string;
      };
      HrmpNewChannelOpenRequest: {
        sender: string;
        maxMessageSize: string;
        maxCapacity: string;
      };
      HrmpChannelAccepted: {
        recipient: string;
      };
      HrmpChannelClosing: {
        initiator: string;
        sender: string;
        recipient: string;
      };
      ClearOrigin: string;
      DescendOrigin: string;
      ReportError: {
        queryId: string;
        dest: string;
        maxResponseWeight: string;
      };
      DepositAsset: {
        assets: string;
        maxAssets: string;
        beneficiary: string;
      };
      DepositReserveAsset: {
        assets: string;
        maxAssets: string;
        dest: string;
        xcm: string;
      };
      ExchangeAsset: {
        give: string;
        receive: string;
      };
      InitiateReserveWithdraw: {
        assets: string;
        reserve: string;
        xcm: string;
      };
      InitiateTeleport: {
        assets: string;
        dest: string;
        xcm: string;
      };
      QueryHolding: {
        queryId: string;
        dest: string;
        assets: string;
        maxResponseWeight: string;
      };
      BuyExecution: {
        fees: string;
        weightLimit: string;
      };
      RefundSurplus: string;
      SetErrorHandler: string;
      SetAppendix: string;
      ClearError: string;
      ClaimAsset: {
        assets: string;
        ticket: string;
      };
      Trap: string;
      SubscribeVersion: {
        queryId: string;
        maxResponseWeight: string;
      };
      UnsubscribeVersion: string;
    };
  };
  /**
   * Lookup305: xcm::v2::Response
   **/
  XcmV2Response: {
    _enum: {
      Null: string;
      Assets: string;
      ExecutionResult: string;
      Version: string;
    };
  };
  /**
   * Lookup308: xcm::v2::traits::Error
   **/
  XcmV2TraitsError: {
    _enum: {
      Overflow: string;
      Unimplemented: string;
      UntrustedReserveLocation: string;
      UntrustedTeleportLocation: string;
      MultiLocationFull: string;
      MultiLocationNotInvertible: string;
      BadOrigin: string;
      InvalidLocation: string;
      AssetNotFound: string;
      FailedToTransactAsset: string;
      NotWithdrawable: string;
      LocationCannotHold: string;
      ExceedsMaxMessageSize: string;
      DestinationUnsupported: string;
      Transport: string;
      Unroutable: string;
      UnknownClaim: string;
      FailedToDecode: string;
      MaxWeightInvalid: string;
      NotHoldingFees: string;
      TooExpensive: string;
      Trap: string;
      UnhandledXcmVersion: string;
      WeightLimitReached: string;
      Barrier: string;
      WeightNotComputable: string;
    };
  };
  /**
   * Lookup309: xcm::v2::OriginKind
   **/
  XcmV2OriginKind: {
    _enum: string[];
  };
  /**
   * Lookup310: xcm::v2::multiasset::MultiAssetFilter
   **/
  XcmV2MultiassetMultiAssetFilter: {
    _enum: {
      Definite: string;
      Wild: string;
    };
  };
  /**
   * Lookup311: xcm::v2::multiasset::WildMultiAsset
   **/
  XcmV2MultiassetWildMultiAsset: {
    _enum: {
      All: string;
      AllOf: {
        id: string;
        fun: string;
      };
    };
  };
  /**
   * Lookup312: xcm::v2::multiasset::WildFungibility
   **/
  XcmV2MultiassetWildFungibility: {
    _enum: string[];
  };
  /**
   * Lookup313: xcm::v2::WeightLimit
   **/
  XcmV2WeightLimit: {
    _enum: {
      Unlimited: string;
      Limited: string;
    };
  };
  /**
   * Lookup314: xcm::v3::Xcm<Call>
   **/
  XcmV3Xcm: string;
  /**
   * Lookup316: xcm::v3::Instruction<Call>
   **/
  XcmV3Instruction: {
    _enum: {
      WithdrawAsset: string;
      ReserveAssetDeposited: string;
      ReceiveTeleportedAsset: string;
      QueryResponse: {
        queryId: string;
        response: string;
        maxWeight: string;
        querier: string;
      };
      TransferAsset: {
        assets: string;
        beneficiary: string;
      };
      TransferReserveAsset: {
        assets: string;
        dest: string;
        xcm: string;
      };
      Transact: {
        originKind: string;
        requireWeightAtMost: string;
        call: string;
      };
      HrmpNewChannelOpenRequest: {
        sender: string;
        maxMessageSize: string;
        maxCapacity: string;
      };
      HrmpChannelAccepted: {
        recipient: string;
      };
      HrmpChannelClosing: {
        initiator: string;
        sender: string;
        recipient: string;
      };
      ClearOrigin: string;
      DescendOrigin: string;
      ReportError: string;
      DepositAsset: {
        assets: string;
        beneficiary: string;
      };
      DepositReserveAsset: {
        assets: string;
        dest: string;
        xcm: string;
      };
      ExchangeAsset: {
        give: string;
        want: string;
        maximal: string;
      };
      InitiateReserveWithdraw: {
        assets: string;
        reserve: string;
        xcm: string;
      };
      InitiateTeleport: {
        assets: string;
        dest: string;
        xcm: string;
      };
      ReportHolding: {
        responseInfo: string;
        assets: string;
      };
      BuyExecution: {
        fees: string;
        weightLimit: string;
      };
      RefundSurplus: string;
      SetErrorHandler: string;
      SetAppendix: string;
      ClearError: string;
      ClaimAsset: {
        assets: string;
        ticket: string;
      };
      Trap: string;
      SubscribeVersion: {
        queryId: string;
        maxResponseWeight: string;
      };
      UnsubscribeVersion: string;
      BurnAsset: string;
      ExpectAsset: string;
      ExpectOrigin: string;
      ExpectError: string;
      ExpectTransactStatus: string;
      QueryPallet: {
        moduleName: string;
        responseInfo: string;
      };
      ExpectPallet: {
        index: string;
        name: string;
        moduleName: string;
        crateMajor: string;
        minCrateMinor: string;
      };
      ReportTransactStatus: string;
      ClearTransactStatus: string;
      UniversalOrigin: string;
      ExportMessage: {
        network: string;
        destination: string;
        xcm: string;
      };
      LockAsset: {
        asset: string;
        unlocker: string;
      };
      UnlockAsset: {
        asset: string;
        target: string;
      };
      NoteUnlockable: {
        asset: string;
        owner: string;
      };
      RequestUnlock: {
        asset: string;
        locker: string;
      };
      SetFeesMode: {
        jitWithdraw: string;
      };
      SetTopic: string;
      ClearTopic: string;
      AliasOrigin: string;
      UnpaidExecution: {
        weightLimit: string;
        checkOrigin: string;
      };
    };
  };
  /**
   * Lookup317: xcm::v3::Response
   **/
  XcmV3Response: {
    _enum: {
      Null: string;
      Assets: string;
      ExecutionResult: string;
      Version: string;
      PalletsInfo: string;
      DispatchResult: string;
    };
  };
  /**
   * Lookup319: xcm::v3::PalletInfo
   **/
  XcmV3PalletInfo: {
    index: string;
    name: string;
    moduleName: string;
    major: string;
    minor: string;
    patch: string;
  };
  /**
   * Lookup323: xcm::v3::QueryResponseInfo
   **/
  XcmV3QueryResponseInfo: {
    destination: string;
    queryId: string;
    maxWeight: string;
  };
  /**
   * Lookup324: xcm::v3::multiasset::MultiAssetFilter
   **/
  XcmV3MultiassetMultiAssetFilter: {
    _enum: {
      Definite: string;
      Wild: string;
    };
  };
  /**
   * Lookup325: xcm::v3::multiasset::WildMultiAsset
   **/
  XcmV3MultiassetWildMultiAsset: {
    _enum: {
      All: string;
      AllOf: {
        id: string;
        fun: string;
      };
      AllCounted: string;
      AllOfCounted: {
        id: string;
        fun: string;
        count: string;
      };
    };
  };
  /**
   * Lookup326: xcm::v3::multiasset::WildFungibility
   **/
  XcmV3MultiassetWildFungibility: {
    _enum: string[];
  };
  /**
   * Lookup338: staging_xcm_executor::traits::asset_transfer::TransferType
   **/
  StagingXcmExecutorAssetTransferTransferType: {
    _enum: {
      Teleport: string;
      LocalReserve: string;
      DestinationReserve: string;
      RemoteReserve: string;
    };
  };
  /**
   * Lookup339: xcm::VersionedAssetId
   **/
  XcmVersionedAssetId: {
    _enum: {
      __Unused0: string;
      __Unused1: string;
      __Unused2: string;
      V3: string;
      V4: string;
    };
  };
  /**
   * Lookup340: cumulus_pallet_xcm::pallet::Call<T>
   **/
  CumulusPalletXcmCall: string;
  /**
   * Lookup341: pallet_message_queue::pallet::Call<T>
   **/
  PalletMessageQueueCall: {
    _enum: {
      reap_page: {
        messageOrigin: string;
        pageIndex: string;
      };
      execute_overweight: {
        messageOrigin: string;
        page: string;
        index: string;
        weightLimit: string;
      };
    };
  };
  /**
   * Lookup342: pallet_storage_providers::pallet::Call<T>
   **/
  PalletStorageProvidersCall: {
    _enum: {
      request_msp_sign_up: {
        capacity: string;
        multiaddresses: string;
        valuePropPricePerGigaUnitOfDataPerBlock: string;
        commitment: string;
        valuePropMaxDataLimit: string;
        paymentAccount: string;
      };
      request_bsp_sign_up: {
        capacity: string;
        multiaddresses: string;
        paymentAccount: string;
      };
      confirm_sign_up: {
        providerAccount: string;
      };
      cancel_sign_up: string;
      msp_sign_off: string;
      bsp_sign_off: string;
      change_capacity: {
        newCapacity: string;
      };
      add_value_prop: {
        pricePerGigaUnitOfDataPerBlock: string;
        commitment: string;
        bucketDataLimit: string;
      };
      make_value_prop_unavailable: {
        valuePropId: string;
      };
      add_multiaddress: {
        newMultiaddress: string;
      };
      remove_multiaddress: {
        multiaddress: string;
      };
      force_msp_sign_up: {
        who: string;
        mspId: string;
        capacity: string;
        multiaddresses: string;
        valuePropPricePerGigaUnitOfDataPerBlock: string;
        commitment: string;
        valuePropMaxDataLimit: string;
        paymentAccount: string;
      };
      force_bsp_sign_up: {
        who: string;
        bspId: string;
        capacity: string;
        multiaddresses: string;
        paymentAccount: string;
        weight: string;
      };
      slash: {
        providerId: string;
      };
      top_up_deposit: string;
      delete_provider: {
        providerId: string;
      };
      stop_all_cycles: string;
    };
  };
  /**
   * Lookup343: pallet_file_system::pallet::Call<T>
   **/
  PalletFileSystemCall: {
    _enum: {
      create_bucket: {
        mspId: string;
        name: string;
        private: string;
        valuePropId: string;
      };
      request_move_bucket: {
        bucketId: string;
        newMspId: string;
      };
      msp_respond_move_bucket_request: {
        bucketId: string;
        response: string;
      };
      update_bucket_privacy: {
        bucketId: string;
        private: string;
      };
      create_and_associate_collection_with_bucket: {
        bucketId: string;
      };
      delete_bucket: {
        bucketId: string;
      };
      issue_storage_request: {
        _alias: {
          size_: string;
        };
        bucketId: string;
        location: string;
        fingerprint: string;
        size_: string;
        mspId: string;
        peerIds: string;
        replicationTarget: string;
      };
      revoke_storage_request: {
        fileKey: string;
      };
      msp_respond_storage_requests_multiple_buckets: {
        storageRequestMspResponse: string;
      };
      msp_stop_storing_bucket: {
        bucketId: string;
      };
      bsp_volunteer: {
        fileKey: string;
      };
      bsp_confirm_storing: {
        nonInclusionForestProof: string;
        fileKeysAndProofs: string;
      };
      bsp_request_stop_storing: {
        _alias: {
          size_: string;
        };
        fileKey: string;
        bucketId: string;
        location: string;
        owner: string;
        fingerprint: string;
        size_: string;
        canServe: string;
        inclusionForestProof: string;
      };
      bsp_confirm_stop_storing: {
        fileKey: string;
        inclusionForestProof: string;
      };
      stop_storing_for_insolvent_user: {
        _alias: {
          size_: string;
        };
        fileKey: string;
        bucketId: string;
        location: string;
        owner: string;
        fingerprint: string;
        size_: string;
        inclusionForestProof: string;
      };
      delete_file: {
        _alias: {
          size_: string;
        };
        bucketId: string;
        fileKey: string;
        location: string;
        size_: string;
        fingerprint: string;
        maybeInclusionForestProof: string;
      };
      pending_file_deletion_request_submit_proof: {
        user: string;
        fileKey: string;
        fileSize: string;
        bucketId: string;
        forestProof: string;
      };
    };
  };
  /**
   * Lookup344: pallet_file_system::types::BucketMoveRequestResponse
   **/
  PalletFileSystemBucketMoveRequestResponse: {
    _enum: string[];
  };
  /**
   * Lookup346: pallet_file_system::types::StorageRequestMspBucketResponse<T>
   **/
  PalletFileSystemStorageRequestMspBucketResponse: {
    bucketId: string;
    accept: string;
    reject: string;
  };
  /**
   * Lookup348: pallet_file_system::types::StorageRequestMspAcceptedFileKeys<T>
   **/
  PalletFileSystemStorageRequestMspAcceptedFileKeys: {
    fileKeysAndProofs: string;
    forestProof: string;
  };
  /**
   * Lookup350: pallet_file_system::types::FileKeyWithProof<T>
   **/
  PalletFileSystemFileKeyWithProof: {
    fileKey: string;
    proof: string;
  };
  /**
   * Lookup352: pallet_file_system::types::RejectedStorageRequest<T>
   **/
  PalletFileSystemRejectedStorageRequest: {
    fileKey: string;
    reason: string;
  };
  /**
<<<<<<< HEAD
   * Lookup353: pallet_proofs_dealer::pallet::Call<T>
=======
   * Lookup355: pallet_proofs_dealer::pallet::Call<T>
>>>>>>> 9c96a05f
   **/
  PalletProofsDealerCall: {
    _enum: {
      challenge: {
        key: string;
      };
      submit_proof: {
        proof: string;
        provider: string;
      };
      force_initialise_challenge_cycle: {
        provider: string;
      };
      set_paused: {
        paused: string;
      };
    };
  };
  /**
<<<<<<< HEAD
   * Lookup354: pallet_randomness::pallet::Call<T>
=======
   * Lookup356: pallet_randomness::pallet::Call<T>
>>>>>>> 9c96a05f
   **/
  PalletRandomnessCall: {
    _enum: string[];
  };
  /**
<<<<<<< HEAD
   * Lookup355: pallet_payment_streams::pallet::Call<T>
=======
   * Lookup357: pallet_payment_streams::pallet::Call<T>
>>>>>>> 9c96a05f
   **/
  PalletPaymentStreamsCall: {
    _enum: {
      create_fixed_rate_payment_stream: {
        providerId: string;
        userAccount: string;
        rate: string;
      };
      update_fixed_rate_payment_stream: {
        providerId: string;
        userAccount: string;
        newRate: string;
      };
      delete_fixed_rate_payment_stream: {
        providerId: string;
        userAccount: string;
      };
      create_dynamic_rate_payment_stream: {
        providerId: string;
        userAccount: string;
        amountProvided: string;
      };
      update_dynamic_rate_payment_stream: {
        providerId: string;
        userAccount: string;
        newAmountProvided: string;
      };
      delete_dynamic_rate_payment_stream: {
        providerId: string;
        userAccount: string;
      };
      charge_payment_streams: {
        userAccount: string;
      };
      charge_multiple_users_payment_streams: {
        userAccounts: string;
      };
      pay_outstanding_debt: {
        providers: string;
      };
      clear_insolvent_flag: string;
    };
  };
  /**
<<<<<<< HEAD
   * Lookup356: pallet_bucket_nfts::pallet::Call<T>
=======
   * Lookup358: pallet_bucket_nfts::pallet::Call<T>
>>>>>>> 9c96a05f
   **/
  PalletBucketNftsCall: {
    _enum: {
      share_access: {
        recipient: string;
        bucket: string;
        itemId: string;
        readAccessRegex: string;
      };
      update_read_access: {
        bucket: string;
        itemId: string;
        readAccessRegex: string;
      };
    };
  };
  /**
<<<<<<< HEAD
   * Lookup358: pallet_nfts::pallet::Call<T, I>
=======
   * Lookup360: pallet_nfts::pallet::Call<T, I>
>>>>>>> 9c96a05f
   **/
  PalletNftsCall: {
    _enum: {
      create: {
        admin: string;
        config: string;
      };
      force_create: {
        owner: string;
        config: string;
      };
      destroy: {
        collection: string;
        witness: string;
      };
      mint: {
        collection: string;
        item: string;
        mintTo: string;
        witnessData: string;
      };
      force_mint: {
        collection: string;
        item: string;
        mintTo: string;
        itemConfig: string;
      };
      burn: {
        collection: string;
        item: string;
      };
      transfer: {
        collection: string;
        item: string;
        dest: string;
      };
      redeposit: {
        collection: string;
        items: string;
      };
      lock_item_transfer: {
        collection: string;
        item: string;
      };
      unlock_item_transfer: {
        collection: string;
        item: string;
      };
      lock_collection: {
        collection: string;
        lockSettings: string;
      };
      transfer_ownership: {
        collection: string;
        newOwner: string;
      };
      set_team: {
        collection: string;
        issuer: string;
        admin: string;
        freezer: string;
      };
      force_collection_owner: {
        collection: string;
        owner: string;
      };
      force_collection_config: {
        collection: string;
        config: string;
      };
      approve_transfer: {
        collection: string;
        item: string;
        delegate: string;
        maybeDeadline: string;
      };
      cancel_approval: {
        collection: string;
        item: string;
        delegate: string;
      };
      clear_all_transfer_approvals: {
        collection: string;
        item: string;
      };
      lock_item_properties: {
        collection: string;
        item: string;
        lockMetadata: string;
        lockAttributes: string;
      };
      set_attribute: {
        collection: string;
        maybeItem: string;
        namespace: string;
        key: string;
        value: string;
      };
      force_set_attribute: {
        setAs: string;
        collection: string;
        maybeItem: string;
        namespace: string;
        key: string;
        value: string;
      };
      clear_attribute: {
        collection: string;
        maybeItem: string;
        namespace: string;
        key: string;
      };
      approve_item_attributes: {
        collection: string;
        item: string;
        delegate: string;
      };
      cancel_item_attributes_approval: {
        collection: string;
        item: string;
        delegate: string;
        witness: string;
      };
      set_metadata: {
        collection: string;
        item: string;
        data: string;
      };
      clear_metadata: {
        collection: string;
        item: string;
      };
      set_collection_metadata: {
        collection: string;
        data: string;
      };
      clear_collection_metadata: {
        collection: string;
      };
      set_accept_ownership: {
        maybeCollection: string;
      };
      set_collection_max_supply: {
        collection: string;
        maxSupply: string;
      };
      update_mint_settings: {
        collection: string;
        mintSettings: string;
      };
      set_price: {
        collection: string;
        item: string;
        price: string;
        whitelistedBuyer: string;
      };
      buy_item: {
        collection: string;
        item: string;
        bidPrice: string;
      };
      pay_tips: {
        tips: string;
      };
      create_swap: {
        offeredCollection: string;
        offeredItem: string;
        desiredCollection: string;
        maybeDesiredItem: string;
        maybePrice: string;
        duration: string;
      };
      cancel_swap: {
        offeredCollection: string;
        offeredItem: string;
      };
      claim_swap: {
        sendCollection: string;
        sendItem: string;
        receiveCollection: string;
        receiveItem: string;
        witnessPrice: string;
      };
      mint_pre_signed: {
        mintData: string;
        signature: string;
        signer: string;
      };
      set_attributes_pre_signed: {
        data: string;
        signature: string;
        signer: string;
      };
    };
  };
  /**
<<<<<<< HEAD
   * Lookup359: pallet_nfts::types::CollectionConfig<Price, BlockNumber, CollectionId>
=======
   * Lookup361: pallet_nfts::types::CollectionConfig<Price, BlockNumber, CollectionId>
>>>>>>> 9c96a05f
   **/
  PalletNftsCollectionConfig: {
    settings: string;
    maxSupply: string;
    mintSettings: string;
  };
  /**
<<<<<<< HEAD
   * Lookup361: pallet_nfts::types::CollectionSetting
=======
   * Lookup363: pallet_nfts::types::CollectionSetting
>>>>>>> 9c96a05f
   **/
  PalletNftsCollectionSetting: {
    _enum: string[];
  };
  /**
<<<<<<< HEAD
   * Lookup362: pallet_nfts::types::MintSettings<Price, BlockNumber, CollectionId>
=======
   * Lookup364: pallet_nfts::types::MintSettings<Price, BlockNumber, CollectionId>
>>>>>>> 9c96a05f
   **/
  PalletNftsMintSettings: {
    mintType: string;
    price: string;
    startBlock: string;
    endBlock: string;
    defaultItemSettings: string;
  };
  /**
<<<<<<< HEAD
   * Lookup363: pallet_nfts::types::MintType<CollectionId>
=======
   * Lookup365: pallet_nfts::types::MintType<CollectionId>
>>>>>>> 9c96a05f
   **/
  PalletNftsMintType: {
    _enum: {
      Issuer: string;
      Public: string;
      HolderOf: string;
    };
  };
  /**
<<<<<<< HEAD
   * Lookup366: pallet_nfts::types::ItemSetting
=======
   * Lookup368: pallet_nfts::types::ItemSetting
>>>>>>> 9c96a05f
   **/
  PalletNftsItemSetting: {
    _enum: string[];
  };
  /**
<<<<<<< HEAD
   * Lookup367: pallet_nfts::types::DestroyWitness
=======
   * Lookup369: pallet_nfts::types::DestroyWitness
>>>>>>> 9c96a05f
   **/
  PalletNftsDestroyWitness: {
    itemMetadatas: string;
    itemConfigs: string;
    attributes: string;
  };
  /**
<<<<<<< HEAD
   * Lookup369: pallet_nfts::types::MintWitness<ItemId, Balance>
=======
   * Lookup371: pallet_nfts::types::MintWitness<ItemId, Balance>
>>>>>>> 9c96a05f
   **/
  PalletNftsMintWitness: {
    ownedItem: string;
    mintPrice: string;
  };
  /**
<<<<<<< HEAD
   * Lookup370: pallet_nfts::types::ItemConfig
=======
   * Lookup372: pallet_nfts::types::ItemConfig
>>>>>>> 9c96a05f
   **/
  PalletNftsItemConfig: {
    settings: string;
  };
  /**
<<<<<<< HEAD
   * Lookup372: pallet_nfts::types::CancelAttributesApprovalWitness
=======
   * Lookup374: pallet_nfts::types::CancelAttributesApprovalWitness
>>>>>>> 9c96a05f
   **/
  PalletNftsCancelAttributesApprovalWitness: {
    accountAttributes: string;
  };
  /**
<<<<<<< HEAD
   * Lookup374: pallet_nfts::types::ItemTip<CollectionId, ItemId, sp_core::crypto::AccountId32, Amount>
=======
   * Lookup376: pallet_nfts::types::ItemTip<CollectionId, ItemId, sp_core::crypto::AccountId32, Amount>
>>>>>>> 9c96a05f
   **/
  PalletNftsItemTip: {
    collection: string;
    item: string;
    receiver: string;
    amount: string;
  };
  /**
<<<<<<< HEAD
   * Lookup376: pallet_nfts::types::PreSignedMint<CollectionId, ItemId, sp_core::crypto::AccountId32, Deadline, Balance>
=======
   * Lookup378: pallet_nfts::types::PreSignedMint<CollectionId, ItemId, sp_core::crypto::AccountId32, Deadline, Balance>
>>>>>>> 9c96a05f
   **/
  PalletNftsPreSignedMint: {
    collection: string;
    item: string;
    attributes: string;
    metadata: string;
    onlyAccount: string;
    deadline: string;
    mintPrice: string;
  };
  /**
<<<<<<< HEAD
   * Lookup377: sp_runtime::MultiSignature
=======
   * Lookup379: sp_runtime::MultiSignature
>>>>>>> 9c96a05f
   **/
  SpRuntimeMultiSignature: {
    _enum: {
      Ed25519: string;
      Sr25519: string;
      Ecdsa: string;
    };
  };
  /**
<<<<<<< HEAD
   * Lookup380: pallet_nfts::types::PreSignedAttributes<CollectionId, ItemId, sp_core::crypto::AccountId32, Deadline>
=======
   * Lookup382: pallet_nfts::types::PreSignedAttributes<CollectionId, ItemId, sp_core::crypto::AccountId32, Deadline>
>>>>>>> 9c96a05f
   **/
  PalletNftsPreSignedAttributes: {
    collection: string;
    item: string;
    attributes: string;
    namespace: string;
    deadline: string;
  };
  /**
<<<<<<< HEAD
   * Lookup381: pallet_parameters::pallet::Call<T>
=======
   * Lookup383: pallet_parameters::pallet::Call<T>
>>>>>>> 9c96a05f
   **/
  PalletParametersCall: {
    _enum: {
      set_parameter: {
        keyValue: string;
      };
    };
  };
  /**
<<<<<<< HEAD
   * Lookup382: storage_hub_runtime::configs::runtime_params::RuntimeParameters
=======
   * Lookup384: storage_hub_runtime::configs::runtime_params::RuntimeParameters
>>>>>>> 9c96a05f
   **/
  StorageHubRuntimeConfigsRuntimeParamsRuntimeParameters: {
    _enum: {
      RuntimeConfig: string;
    };
  };
  /**
<<<<<<< HEAD
   * Lookup383: storage_hub_runtime::configs::runtime_params::dynamic_params::runtime_config::Parameters
=======
   * Lookup385: storage_hub_runtime::configs::runtime_params::dynamic_params::runtime_config::Parameters
>>>>>>> 9c96a05f
   **/
  StorageHubRuntimeConfigsRuntimeParamsDynamicParamsRuntimeConfigParameters: {
    _enum: {
      SlashAmountPerMaxFileSize: string;
      StakeToChallengePeriod: string;
      CheckpointChallengePeriod: string;
      MinChallengePeriod: string;
      SystemUtilisationLowerThresholdPercentage: string;
      SystemUtilisationUpperThresholdPercentage: string;
      MostlyStablePrice: string;
      MaxPrice: string;
      MinPrice: string;
      UpperExponentFactor: string;
      LowerExponentFactor: string;
      ZeroSizeBucketFixedRate: string;
      IdealUtilisationRate: string;
      DecayRate: string;
      MinimumTreasuryCut: string;
      MaximumTreasuryCut: string;
      BspStopStoringFilePenalty: string;
      ProviderTopUpTtl: string;
      DefaultReplicationTarget: string;
      MaxReplicationTarget: string;
      TickRangeToMaximumThreshold: string;
      StorageRequestTtl: string;
      MinWaitForStopStoring: string;
      MinSeedPeriod: string;
      StakeToSeedPeriod: string;
    };
  };
  /**
<<<<<<< HEAD
   * Lookup385: pallet_sudo::pallet::Error<T>
=======
   * Lookup387: pallet_sudo::pallet::Error<T>
>>>>>>> 9c96a05f
   **/
  PalletSudoError: {
    _enum: string[];
  };
  /**
<<<<<<< HEAD
   * Lookup388: pallet_collator_selection::pallet::CandidateInfo<sp_core::crypto::AccountId32, Balance>
=======
   * Lookup390: pallet_collator_selection::pallet::CandidateInfo<sp_core::crypto::AccountId32, Balance>
>>>>>>> 9c96a05f
   **/
  PalletCollatorSelectionCandidateInfo: {
    who: string;
    deposit: string;
  };
  /**
<<<<<<< HEAD
   * Lookup390: pallet_collator_selection::pallet::Error<T>
=======
   * Lookup392: pallet_collator_selection::pallet::Error<T>
>>>>>>> 9c96a05f
   **/
  PalletCollatorSelectionError: {
    _enum: string[];
  };
  /**
<<<<<<< HEAD
   * Lookup394: sp_core::crypto::KeyTypeId
   **/
  SpCoreCryptoKeyTypeId: string;
  /**
   * Lookup395: pallet_session::pallet::Error<T>
=======
   * Lookup396: sp_core::crypto::KeyTypeId
   **/
  SpCoreCryptoKeyTypeId: string;
  /**
   * Lookup397: pallet_session::pallet::Error<T>
>>>>>>> 9c96a05f
   **/
  PalletSessionError: {
    _enum: string[];
  };
  /**
<<<<<<< HEAD
   * Lookup404: cumulus_pallet_xcmp_queue::OutboundChannelDetails
=======
   * Lookup406: cumulus_pallet_xcmp_queue::OutboundChannelDetails
>>>>>>> 9c96a05f
   **/
  CumulusPalletXcmpQueueOutboundChannelDetails: {
    recipient: string;
    state: string;
    signalsExist: string;
    firstIndex: string;
    lastIndex: string;
  };
  /**
<<<<<<< HEAD
   * Lookup405: cumulus_pallet_xcmp_queue::OutboundState
=======
   * Lookup407: cumulus_pallet_xcmp_queue::OutboundState
>>>>>>> 9c96a05f
   **/
  CumulusPalletXcmpQueueOutboundState: {
    _enum: string[];
  };
  /**
<<<<<<< HEAD
   * Lookup409: cumulus_pallet_xcmp_queue::QueueConfigData
=======
   * Lookup411: cumulus_pallet_xcmp_queue::QueueConfigData
>>>>>>> 9c96a05f
   **/
  CumulusPalletXcmpQueueQueueConfigData: {
    suspendThreshold: string;
    dropThreshold: string;
    resumeThreshold: string;
  };
  /**
<<<<<<< HEAD
   * Lookup410: cumulus_pallet_xcmp_queue::pallet::Error<T>
=======
   * Lookup412: cumulus_pallet_xcmp_queue::pallet::Error<T>
>>>>>>> 9c96a05f
   **/
  CumulusPalletXcmpQueueError: {
    _enum: string[];
  };
  /**
<<<<<<< HEAD
   * Lookup411: pallet_xcm::pallet::QueryStatus<BlockNumber>
=======
   * Lookup413: pallet_xcm::pallet::QueryStatus<BlockNumber>
>>>>>>> 9c96a05f
   **/
  PalletXcmQueryStatus: {
    _enum: {
      Pending: {
        responder: string;
        maybeMatchQuerier: string;
        maybeNotify: string;
        timeout: string;
      };
      VersionNotifier: {
        origin: string;
        isActive: string;
      };
      Ready: {
        response: string;
        at: string;
      };
    };
  };
  /**
<<<<<<< HEAD
   * Lookup415: xcm::VersionedResponse
=======
   * Lookup417: xcm::VersionedResponse
>>>>>>> 9c96a05f
   **/
  XcmVersionedResponse: {
    _enum: {
      __Unused0: string;
      __Unused1: string;
      V2: string;
      V3: string;
      V4: string;
    };
  };
  /**
<<<<<<< HEAD
   * Lookup421: pallet_xcm::pallet::VersionMigrationStage
=======
   * Lookup423: pallet_xcm::pallet::VersionMigrationStage
>>>>>>> 9c96a05f
   **/
  PalletXcmVersionMigrationStage: {
    _enum: {
      MigrateSupportedVersion: string;
      MigrateVersionNotifiers: string;
      NotifyCurrentTargets: string;
      MigrateAndNotifyOldTargets: string;
    };
  };
  /**
<<<<<<< HEAD
   * Lookup423: pallet_xcm::pallet::RemoteLockedFungibleRecord<ConsumerIdentifier, MaxConsumers>
=======
   * Lookup425: pallet_xcm::pallet::RemoteLockedFungibleRecord<ConsumerIdentifier, MaxConsumers>
>>>>>>> 9c96a05f
   **/
  PalletXcmRemoteLockedFungibleRecord: {
    amount: string;
    owner: string;
    locker: string;
    consumers: string;
  };
  /**
<<<<<<< HEAD
   * Lookup430: pallet_xcm::pallet::Error<T>
=======
   * Lookup432: pallet_xcm::pallet::Error<T>
>>>>>>> 9c96a05f
   **/
  PalletXcmError: {
    _enum: string[];
  };
  /**
<<<<<<< HEAD
   * Lookup431: pallet_message_queue::BookState<cumulus_primitives_core::AggregateMessageOrigin>
=======
   * Lookup433: pallet_message_queue::BookState<cumulus_primitives_core::AggregateMessageOrigin>
>>>>>>> 9c96a05f
   **/
  PalletMessageQueueBookState: {
    _alias: {
      size_: string;
    };
    begin: string;
    end: string;
    count: string;
    readyNeighbours: string;
    messageCount: string;
    size_: string;
  };
  /**
<<<<<<< HEAD
   * Lookup433: pallet_message_queue::Neighbours<cumulus_primitives_core::AggregateMessageOrigin>
=======
   * Lookup435: pallet_message_queue::Neighbours<cumulus_primitives_core::AggregateMessageOrigin>
>>>>>>> 9c96a05f
   **/
  PalletMessageQueueNeighbours: {
    prev: string;
    next: string;
  };
  /**
<<<<<<< HEAD
   * Lookup435: pallet_message_queue::Page<Size, HeapSize>
=======
   * Lookup437: pallet_message_queue::Page<Size, HeapSize>
>>>>>>> 9c96a05f
   **/
  PalletMessageQueuePage: {
    remaining: string;
    remainingSize: string;
    firstIndex: string;
    first: string;
    last: string;
    heap: string;
  };
  /**
<<<<<<< HEAD
   * Lookup437: pallet_message_queue::pallet::Error<T>
=======
   * Lookup439: pallet_message_queue::pallet::Error<T>
>>>>>>> 9c96a05f
   **/
  PalletMessageQueueError: {
    _enum: string[];
  };
  /**
<<<<<<< HEAD
   * Lookup438: pallet_storage_providers::types::SignUpRequest<T>
=======
   * Lookup440: pallet_storage_providers::types::SignUpRequest<T>
>>>>>>> 9c96a05f
   **/
  PalletStorageProvidersSignUpRequest: {
    spSignUpRequest: string;
    at: string;
  };
  /**
<<<<<<< HEAD
   * Lookup439: pallet_storage_providers::types::SignUpRequestSpParams<T>
=======
   * Lookup441: pallet_storage_providers::types::SignUpRequestSpParams<T>
>>>>>>> 9c96a05f
   **/
  PalletStorageProvidersSignUpRequestSpParams: {
    _enum: {
      BackupStorageProvider: string;
      MainStorageProvider: string;
    };
  };
  /**
<<<<<<< HEAD
   * Lookup440: pallet_storage_providers::types::BackupStorageProvider<T>
=======
   * Lookup442: pallet_storage_providers::types::BackupStorageProvider<T>
>>>>>>> 9c96a05f
   **/
  PalletStorageProvidersBackupStorageProvider: {
    capacity: string;
    capacityUsed: string;
    multiaddresses: string;
    root: string;
    lastCapacityChange: string;
    ownerAccount: string;
    paymentAccount: string;
    reputationWeight: string;
    signUpBlock: string;
  };
  /**
<<<<<<< HEAD
   * Lookup441: pallet_storage_providers::types::MainStorageProviderSignUpRequest<T>
=======
   * Lookup443: pallet_storage_providers::types::MainStorageProviderSignUpRequest<T>
>>>>>>> 9c96a05f
   **/
  PalletStorageProvidersMainStorageProviderSignUpRequest: {
    mspInfo: string;
    valueProp: string;
  };
  /**
<<<<<<< HEAD
   * Lookup442: pallet_storage_providers::types::MainStorageProvider<T>
=======
   * Lookup444: pallet_storage_providers::types::MainStorageProvider<T>
>>>>>>> 9c96a05f
   **/
  PalletStorageProvidersMainStorageProvider: {
    capacity: string;
    capacityUsed: string;
    multiaddresses: string;
    lastCapacityChange: string;
    ownerAccount: string;
    paymentAccount: string;
    signUpBlock: string;
  };
  /**
<<<<<<< HEAD
   * Lookup443: pallet_storage_providers::types::Bucket<T>
=======
   * Lookup445: pallet_storage_providers::types::Bucket<T>
>>>>>>> 9c96a05f
   **/
  PalletStorageProvidersBucket: {
    _alias: {
      size_: string;
    };
    root: string;
    userId: string;
    mspId: string;
    private: string;
    readAccessGroupId: string;
    size_: string;
    valuePropId: string;
  };
  /**
<<<<<<< HEAD
   * Lookup447: pallet_storage_providers::pallet::Error<T>
=======
   * Lookup449: pallet_storage_providers::pallet::Error<T>
>>>>>>> 9c96a05f
   **/
  PalletStorageProvidersError: {
    _enum: string[];
  };
  /**
<<<<<<< HEAD
   * Lookup448: pallet_file_system::types::StorageRequestMetadata<T>
=======
   * Lookup450: pallet_file_system::types::StorageRequestMetadata<T>
>>>>>>> 9c96a05f
   **/
  PalletFileSystemStorageRequestMetadata: {
    _alias: {
      size_: string;
    };
    requestedAt: string;
    expiresAt: string;
    owner: string;
    bucketId: string;
    location: string;
    fingerprint: string;
    size_: string;
    msp: string;
    userPeerIds: string;
    bspsRequired: string;
    bspsConfirmed: string;
    bspsVolunteered: string;
  };
  /**
<<<<<<< HEAD
   * Lookup451: pallet_file_system::types::StorageRequestBspsMetadata<T>
=======
   * Lookup453: pallet_file_system::types::StorageRequestBspsMetadata<T>
>>>>>>> 9c96a05f
   **/
  PalletFileSystemStorageRequestBspsMetadata: {
    confirmed: string;
  };
  /**
   * Lookup456: pallet_file_system::types::PendingFileDeletionRequest<T>
   **/
  PalletFileSystemPendingFileDeletionRequest: {
    user: string;
    fileKey: string;
    bucketId: string;
    fileSize: string;
  };
  /**
<<<<<<< HEAD
   * Lookup458: pallet_file_system::types::PendingStopStoringRequest<T>
=======
   * Lookup461: pallet_file_system::types::PendingStopStoringRequest<T>
>>>>>>> 9c96a05f
   **/
  PalletFileSystemPendingStopStoringRequest: {
    tickWhenRequested: string;
    fileOwner: string;
    fileSize: string;
  };
  /**
<<<<<<< HEAD
   * Lookup459: pallet_file_system::types::MoveBucketRequestMetadata<T>
=======
   * Lookup462: pallet_file_system::types::MoveBucketRequestMetadata<T>
>>>>>>> 9c96a05f
   **/
  PalletFileSystemMoveBucketRequestMetadata: {
    requester: string;
  };
  /**
<<<<<<< HEAD
   * Lookup460: pallet_file_system::pallet::Error<T>
=======
   * Lookup463: pallet_file_system::pallet::Error<T>
>>>>>>> 9c96a05f
   **/
  PalletFileSystemError: {
    _enum: string[];
  };
  /**
<<<<<<< HEAD
   * Lookup462: pallet_proofs_dealer::types::ProofSubmissionRecord<T>
=======
   * Lookup465: pallet_proofs_dealer::types::ProofSubmissionRecord<T>
>>>>>>> 9c96a05f
   **/
  PalletProofsDealerProofSubmissionRecord: {
    lastTickProven: string;
    nextTickToSubmitProofFor: string;
  };
  /**
<<<<<<< HEAD
   * Lookup467: pallet_proofs_dealer::pallet::Error<T>
=======
   * Lookup470: pallet_proofs_dealer::pallet::Error<T>
>>>>>>> 9c96a05f
   **/
  PalletProofsDealerError: {
    _enum: string[];
  };
  /**
<<<<<<< HEAD
   * Lookup470: pallet_payment_streams::types::FixedRatePaymentStream<T>
=======
   * Lookup473: pallet_payment_streams::types::FixedRatePaymentStream<T>
>>>>>>> 9c96a05f
   **/
  PalletPaymentStreamsFixedRatePaymentStream: {
    rate: string;
    lastChargedTick: string;
    userDeposit: string;
    outOfFundsTick: string;
  };
  /**
<<<<<<< HEAD
   * Lookup471: pallet_payment_streams::types::DynamicRatePaymentStream<T>
=======
   * Lookup474: pallet_payment_streams::types::DynamicRatePaymentStream<T>
>>>>>>> 9c96a05f
   **/
  PalletPaymentStreamsDynamicRatePaymentStream: {
    amountProvided: string;
    priceIndexWhenLastCharged: string;
    userDeposit: string;
    outOfFundsTick: string;
  };
  /**
<<<<<<< HEAD
   * Lookup472: pallet_payment_streams::types::ProviderLastChargeableInfo<T>
=======
   * Lookup475: pallet_payment_streams::types::ProviderLastChargeableInfo<T>
>>>>>>> 9c96a05f
   **/
  PalletPaymentStreamsProviderLastChargeableInfo: {
    lastChargeableTick: string;
    priceIndex: string;
  };
  /**
<<<<<<< HEAD
   * Lookup473: pallet_payment_streams::pallet::Error<T>
=======
   * Lookup476: pallet_payment_streams::pallet::Error<T>
>>>>>>> 9c96a05f
   **/
  PalletPaymentStreamsError: {
    _enum: string[];
  };
  /**
<<<<<<< HEAD
   * Lookup474: pallet_bucket_nfts::pallet::Error<T>
=======
   * Lookup477: pallet_bucket_nfts::pallet::Error<T>
>>>>>>> 9c96a05f
   **/
  PalletBucketNftsError: {
    _enum: string[];
  };
  /**
<<<<<<< HEAD
   * Lookup475: pallet_nfts::types::CollectionDetails<sp_core::crypto::AccountId32, DepositBalance>
=======
   * Lookup478: pallet_nfts::types::CollectionDetails<sp_core::crypto::AccountId32, DepositBalance>
>>>>>>> 9c96a05f
   **/
  PalletNftsCollectionDetails: {
    owner: string;
    ownerDeposit: string;
    items: string;
    itemMetadatas: string;
    itemConfigs: string;
    attributes: string;
  };
  /**
<<<<<<< HEAD
   * Lookup480: pallet_nfts::types::CollectionRole
=======
   * Lookup483: pallet_nfts::types::CollectionRole
>>>>>>> 9c96a05f
   **/
  PalletNftsCollectionRole: {
    _enum: string[];
  };
  /**
<<<<<<< HEAD
   * Lookup481: pallet_nfts::types::ItemDetails<sp_core::crypto::AccountId32, pallet_nfts::types::ItemDeposit<DepositBalance, sp_core::crypto::AccountId32>, bounded_collections::bounded_btree_map::BoundedBTreeMap<sp_core::crypto::AccountId32, Option<T>, S>>
=======
   * Lookup484: pallet_nfts::types::ItemDetails<sp_core::crypto::AccountId32, pallet_nfts::types::ItemDeposit<DepositBalance, sp_core::crypto::AccountId32>, bounded_collections::bounded_btree_map::BoundedBTreeMap<sp_core::crypto::AccountId32, Option<T>, S>>
>>>>>>> 9c96a05f
   **/
  PalletNftsItemDetails: {
    owner: string;
    approvals: string;
    deposit: string;
  };
  /**
<<<<<<< HEAD
   * Lookup482: pallet_nfts::types::ItemDeposit<DepositBalance, sp_core::crypto::AccountId32>
=======
   * Lookup485: pallet_nfts::types::ItemDeposit<DepositBalance, sp_core::crypto::AccountId32>
>>>>>>> 9c96a05f
   **/
  PalletNftsItemDeposit: {
    account: string;
    amount: string;
  };
  /**
<<<<<<< HEAD
   * Lookup487: pallet_nfts::types::CollectionMetadata<Deposit, StringLimit>
=======
   * Lookup490: pallet_nfts::types::CollectionMetadata<Deposit, StringLimit>
>>>>>>> 9c96a05f
   **/
  PalletNftsCollectionMetadata: {
    deposit: string;
    data: string;
  };
  /**
<<<<<<< HEAD
   * Lookup488: pallet_nfts::types::ItemMetadata<pallet_nfts::types::ItemMetadataDeposit<DepositBalance, sp_core::crypto::AccountId32>, StringLimit>
=======
   * Lookup491: pallet_nfts::types::ItemMetadata<pallet_nfts::types::ItemMetadataDeposit<DepositBalance, sp_core::crypto::AccountId32>, StringLimit>
>>>>>>> 9c96a05f
   **/
  PalletNftsItemMetadata: {
    deposit: string;
    data: string;
  };
  /**
<<<<<<< HEAD
   * Lookup489: pallet_nfts::types::ItemMetadataDeposit<DepositBalance, sp_core::crypto::AccountId32>
=======
   * Lookup492: pallet_nfts::types::ItemMetadataDeposit<DepositBalance, sp_core::crypto::AccountId32>
>>>>>>> 9c96a05f
   **/
  PalletNftsItemMetadataDeposit: {
    account: string;
    amount: string;
  };
  /**
<<<<<<< HEAD
   * Lookup492: pallet_nfts::types::AttributeDeposit<DepositBalance, sp_core::crypto::AccountId32>
=======
   * Lookup495: pallet_nfts::types::AttributeDeposit<DepositBalance, sp_core::crypto::AccountId32>
>>>>>>> 9c96a05f
   **/
  PalletNftsAttributeDeposit: {
    account: string;
    amount: string;
  };
  /**
<<<<<<< HEAD
   * Lookup496: pallet_nfts::types::PendingSwap<CollectionId, ItemId, pallet_nfts::types::PriceWithDirection<Amount>, Deadline>
=======
   * Lookup499: pallet_nfts::types::PendingSwap<CollectionId, ItemId, pallet_nfts::types::PriceWithDirection<Amount>, Deadline>
>>>>>>> 9c96a05f
   **/
  PalletNftsPendingSwap: {
    desiredCollection: string;
    desiredItem: string;
    price: string;
    deadline: string;
  };
  /**
<<<<<<< HEAD
   * Lookup498: pallet_nfts::types::PalletFeature
=======
   * Lookup501: pallet_nfts::types::PalletFeature
>>>>>>> 9c96a05f
   **/
  PalletNftsPalletFeature: {
    _enum: string[];
  };
  /**
<<<<<<< HEAD
   * Lookup499: pallet_nfts::pallet::Error<T, I>
=======
   * Lookup502: pallet_nfts::pallet::Error<T, I>
>>>>>>> 9c96a05f
   **/
  PalletNftsError: {
    _enum: string[];
  };
  /**
<<<<<<< HEAD
   * Lookup502: frame_system::extensions::check_non_zero_sender::CheckNonZeroSender<T>
   **/
  FrameSystemExtensionsCheckNonZeroSender: string;
  /**
   * Lookup503: frame_system::extensions::check_spec_version::CheckSpecVersion<T>
   **/
  FrameSystemExtensionsCheckSpecVersion: string;
  /**
   * Lookup504: frame_system::extensions::check_tx_version::CheckTxVersion<T>
   **/
  FrameSystemExtensionsCheckTxVersion: string;
  /**
   * Lookup505: frame_system::extensions::check_genesis::CheckGenesis<T>
   **/
  FrameSystemExtensionsCheckGenesis: string;
  /**
   * Lookup508: frame_system::extensions::check_nonce::CheckNonce<T>
   **/
  FrameSystemExtensionsCheckNonce: string;
  /**
   * Lookup509: frame_system::extensions::check_weight::CheckWeight<T>
   **/
  FrameSystemExtensionsCheckWeight: string;
  /**
   * Lookup510: pallet_transaction_payment::ChargeTransactionPayment<T>
   **/
  PalletTransactionPaymentChargeTransactionPayment: string;
  /**
   * Lookup511: cumulus_primitives_storage_weight_reclaim::StorageWeightReclaim<T>
   **/
  CumulusPrimitivesStorageWeightReclaimStorageWeightReclaim: string;
  /**
   * Lookup512: frame_metadata_hash_extension::CheckMetadataHash<T>
=======
   * Lookup505: frame_system::extensions::check_non_zero_sender::CheckNonZeroSender<T>
   **/
  FrameSystemExtensionsCheckNonZeroSender: string;
  /**
   * Lookup506: frame_system::extensions::check_spec_version::CheckSpecVersion<T>
   **/
  FrameSystemExtensionsCheckSpecVersion: string;
  /**
   * Lookup507: frame_system::extensions::check_tx_version::CheckTxVersion<T>
   **/
  FrameSystemExtensionsCheckTxVersion: string;
  /**
   * Lookup508: frame_system::extensions::check_genesis::CheckGenesis<T>
   **/
  FrameSystemExtensionsCheckGenesis: string;
  /**
   * Lookup511: frame_system::extensions::check_nonce::CheckNonce<T>
   **/
  FrameSystemExtensionsCheckNonce: string;
  /**
   * Lookup512: frame_system::extensions::check_weight::CheckWeight<T>
   **/
  FrameSystemExtensionsCheckWeight: string;
  /**
   * Lookup513: pallet_transaction_payment::ChargeTransactionPayment<T>
   **/
  PalletTransactionPaymentChargeTransactionPayment: string;
  /**
   * Lookup514: cumulus_primitives_storage_weight_reclaim::StorageWeightReclaim<T>
   **/
  CumulusPrimitivesStorageWeightReclaimStorageWeightReclaim: string;
  /**
   * Lookup515: frame_metadata_hash_extension::CheckMetadataHash<T>
>>>>>>> 9c96a05f
   **/
  FrameMetadataHashExtensionCheckMetadataHash: {
    mode: string;
  };
  /**
<<<<<<< HEAD
   * Lookup513: frame_metadata_hash_extension::Mode
=======
   * Lookup516: frame_metadata_hash_extension::Mode
>>>>>>> 9c96a05f
   **/
  FrameMetadataHashExtensionMode: {
    _enum: string[];
  };
  /**
<<<<<<< HEAD
   * Lookup514: storage_hub_runtime::Runtime
=======
   * Lookup517: storage_hub_runtime::Runtime
>>>>>>> 9c96a05f
   **/
  StorageHubRuntimeRuntime: string;
};
export default _default;<|MERGE_RESOLUTION|>--- conflicted
+++ resolved
@@ -1591,8 +1591,6 @@
         owner: string;
         bucketId: string;
       };
-<<<<<<< HEAD
-=======
       FailedToDecreaseBucketSize: {
         user: string;
         bucketId: string;
@@ -1611,7 +1609,6 @@
         fileSize: string;
         error: string;
       };
->>>>>>> 9c96a05f
       UsedCapacityShouldBeZero: {
         actualUsedCapacity: string;
       };
@@ -3579,11 +3576,7 @@
     reason: string;
   };
   /**
-<<<<<<< HEAD
-   * Lookup353: pallet_proofs_dealer::pallet::Call<T>
-=======
    * Lookup355: pallet_proofs_dealer::pallet::Call<T>
->>>>>>> 9c96a05f
    **/
   PalletProofsDealerCall: {
     _enum: {
@@ -3603,21 +3596,13 @@
     };
   };
   /**
-<<<<<<< HEAD
-   * Lookup354: pallet_randomness::pallet::Call<T>
-=======
    * Lookup356: pallet_randomness::pallet::Call<T>
->>>>>>> 9c96a05f
    **/
   PalletRandomnessCall: {
     _enum: string[];
   };
   /**
-<<<<<<< HEAD
-   * Lookup355: pallet_payment_streams::pallet::Call<T>
-=======
    * Lookup357: pallet_payment_streams::pallet::Call<T>
->>>>>>> 9c96a05f
    **/
   PalletPaymentStreamsCall: {
     _enum: {
@@ -3662,11 +3647,7 @@
     };
   };
   /**
-<<<<<<< HEAD
-   * Lookup356: pallet_bucket_nfts::pallet::Call<T>
-=======
    * Lookup358: pallet_bucket_nfts::pallet::Call<T>
->>>>>>> 9c96a05f
    **/
   PalletBucketNftsCall: {
     _enum: {
@@ -3684,11 +3665,7 @@
     };
   };
   /**
-<<<<<<< HEAD
-   * Lookup358: pallet_nfts::pallet::Call<T, I>
-=======
    * Lookup360: pallet_nfts::pallet::Call<T, I>
->>>>>>> 9c96a05f
    **/
   PalletNftsCall: {
     _enum: {
@@ -3885,11 +3862,7 @@
     };
   };
   /**
-<<<<<<< HEAD
-   * Lookup359: pallet_nfts::types::CollectionConfig<Price, BlockNumber, CollectionId>
-=======
    * Lookup361: pallet_nfts::types::CollectionConfig<Price, BlockNumber, CollectionId>
->>>>>>> 9c96a05f
    **/
   PalletNftsCollectionConfig: {
     settings: string;
@@ -3897,21 +3870,13 @@
     mintSettings: string;
   };
   /**
-<<<<<<< HEAD
-   * Lookup361: pallet_nfts::types::CollectionSetting
-=======
    * Lookup363: pallet_nfts::types::CollectionSetting
->>>>>>> 9c96a05f
    **/
   PalletNftsCollectionSetting: {
     _enum: string[];
   };
   /**
-<<<<<<< HEAD
-   * Lookup362: pallet_nfts::types::MintSettings<Price, BlockNumber, CollectionId>
-=======
    * Lookup364: pallet_nfts::types::MintSettings<Price, BlockNumber, CollectionId>
->>>>>>> 9c96a05f
    **/
   PalletNftsMintSettings: {
     mintType: string;
@@ -3921,11 +3886,7 @@
     defaultItemSettings: string;
   };
   /**
-<<<<<<< HEAD
-   * Lookup363: pallet_nfts::types::MintType<CollectionId>
-=======
    * Lookup365: pallet_nfts::types::MintType<CollectionId>
->>>>>>> 9c96a05f
    **/
   PalletNftsMintType: {
     _enum: {
@@ -3935,21 +3896,13 @@
     };
   };
   /**
-<<<<<<< HEAD
-   * Lookup366: pallet_nfts::types::ItemSetting
-=======
    * Lookup368: pallet_nfts::types::ItemSetting
->>>>>>> 9c96a05f
    **/
   PalletNftsItemSetting: {
     _enum: string[];
   };
   /**
-<<<<<<< HEAD
-   * Lookup367: pallet_nfts::types::DestroyWitness
-=======
    * Lookup369: pallet_nfts::types::DestroyWitness
->>>>>>> 9c96a05f
    **/
   PalletNftsDestroyWitness: {
     itemMetadatas: string;
@@ -3957,42 +3910,26 @@
     attributes: string;
   };
   /**
-<<<<<<< HEAD
-   * Lookup369: pallet_nfts::types::MintWitness<ItemId, Balance>
-=======
    * Lookup371: pallet_nfts::types::MintWitness<ItemId, Balance>
->>>>>>> 9c96a05f
    **/
   PalletNftsMintWitness: {
     ownedItem: string;
     mintPrice: string;
   };
   /**
-<<<<<<< HEAD
-   * Lookup370: pallet_nfts::types::ItemConfig
-=======
    * Lookup372: pallet_nfts::types::ItemConfig
->>>>>>> 9c96a05f
    **/
   PalletNftsItemConfig: {
     settings: string;
   };
   /**
-<<<<<<< HEAD
-   * Lookup372: pallet_nfts::types::CancelAttributesApprovalWitness
-=======
    * Lookup374: pallet_nfts::types::CancelAttributesApprovalWitness
->>>>>>> 9c96a05f
    **/
   PalletNftsCancelAttributesApprovalWitness: {
     accountAttributes: string;
   };
   /**
-<<<<<<< HEAD
-   * Lookup374: pallet_nfts::types::ItemTip<CollectionId, ItemId, sp_core::crypto::AccountId32, Amount>
-=======
    * Lookup376: pallet_nfts::types::ItemTip<CollectionId, ItemId, sp_core::crypto::AccountId32, Amount>
->>>>>>> 9c96a05f
    **/
   PalletNftsItemTip: {
     collection: string;
@@ -4001,11 +3938,7 @@
     amount: string;
   };
   /**
-<<<<<<< HEAD
-   * Lookup376: pallet_nfts::types::PreSignedMint<CollectionId, ItemId, sp_core::crypto::AccountId32, Deadline, Balance>
-=======
    * Lookup378: pallet_nfts::types::PreSignedMint<CollectionId, ItemId, sp_core::crypto::AccountId32, Deadline, Balance>
->>>>>>> 9c96a05f
    **/
   PalletNftsPreSignedMint: {
     collection: string;
@@ -4017,11 +3950,7 @@
     mintPrice: string;
   };
   /**
-<<<<<<< HEAD
-   * Lookup377: sp_runtime::MultiSignature
-=======
    * Lookup379: sp_runtime::MultiSignature
->>>>>>> 9c96a05f
    **/
   SpRuntimeMultiSignature: {
     _enum: {
@@ -4031,11 +3960,7 @@
     };
   };
   /**
-<<<<<<< HEAD
-   * Lookup380: pallet_nfts::types::PreSignedAttributes<CollectionId, ItemId, sp_core::crypto::AccountId32, Deadline>
-=======
    * Lookup382: pallet_nfts::types::PreSignedAttributes<CollectionId, ItemId, sp_core::crypto::AccountId32, Deadline>
->>>>>>> 9c96a05f
    **/
   PalletNftsPreSignedAttributes: {
     collection: string;
@@ -4045,11 +3970,7 @@
     deadline: string;
   };
   /**
-<<<<<<< HEAD
-   * Lookup381: pallet_parameters::pallet::Call<T>
-=======
    * Lookup383: pallet_parameters::pallet::Call<T>
->>>>>>> 9c96a05f
    **/
   PalletParametersCall: {
     _enum: {
@@ -4059,11 +3980,7 @@
     };
   };
   /**
-<<<<<<< HEAD
-   * Lookup382: storage_hub_runtime::configs::runtime_params::RuntimeParameters
-=======
    * Lookup384: storage_hub_runtime::configs::runtime_params::RuntimeParameters
->>>>>>> 9c96a05f
    **/
   StorageHubRuntimeConfigsRuntimeParamsRuntimeParameters: {
     _enum: {
@@ -4071,11 +3988,7 @@
     };
   };
   /**
-<<<<<<< HEAD
-   * Lookup383: storage_hub_runtime::configs::runtime_params::dynamic_params::runtime_config::Parameters
-=======
    * Lookup385: storage_hub_runtime::configs::runtime_params::dynamic_params::runtime_config::Parameters
->>>>>>> 9c96a05f
    **/
   StorageHubRuntimeConfigsRuntimeParamsDynamicParamsRuntimeConfigParameters: {
     _enum: {
@@ -4107,60 +4020,36 @@
     };
   };
   /**
-<<<<<<< HEAD
-   * Lookup385: pallet_sudo::pallet::Error<T>
-=======
    * Lookup387: pallet_sudo::pallet::Error<T>
->>>>>>> 9c96a05f
    **/
   PalletSudoError: {
     _enum: string[];
   };
   /**
-<<<<<<< HEAD
-   * Lookup388: pallet_collator_selection::pallet::CandidateInfo<sp_core::crypto::AccountId32, Balance>
-=======
    * Lookup390: pallet_collator_selection::pallet::CandidateInfo<sp_core::crypto::AccountId32, Balance>
->>>>>>> 9c96a05f
    **/
   PalletCollatorSelectionCandidateInfo: {
     who: string;
     deposit: string;
   };
   /**
-<<<<<<< HEAD
-   * Lookup390: pallet_collator_selection::pallet::Error<T>
-=======
    * Lookup392: pallet_collator_selection::pallet::Error<T>
->>>>>>> 9c96a05f
    **/
   PalletCollatorSelectionError: {
     _enum: string[];
   };
   /**
-<<<<<<< HEAD
-   * Lookup394: sp_core::crypto::KeyTypeId
+   * Lookup396: sp_core::crypto::KeyTypeId
    **/
   SpCoreCryptoKeyTypeId: string;
   /**
-   * Lookup395: pallet_session::pallet::Error<T>
-=======
-   * Lookup396: sp_core::crypto::KeyTypeId
-   **/
-  SpCoreCryptoKeyTypeId: string;
-  /**
    * Lookup397: pallet_session::pallet::Error<T>
->>>>>>> 9c96a05f
    **/
   PalletSessionError: {
     _enum: string[];
   };
   /**
-<<<<<<< HEAD
-   * Lookup404: cumulus_pallet_xcmp_queue::OutboundChannelDetails
-=======
    * Lookup406: cumulus_pallet_xcmp_queue::OutboundChannelDetails
->>>>>>> 9c96a05f
    **/
   CumulusPalletXcmpQueueOutboundChannelDetails: {
     recipient: string;
@@ -4170,21 +4059,13 @@
     lastIndex: string;
   };
   /**
-<<<<<<< HEAD
-   * Lookup405: cumulus_pallet_xcmp_queue::OutboundState
-=======
    * Lookup407: cumulus_pallet_xcmp_queue::OutboundState
->>>>>>> 9c96a05f
    **/
   CumulusPalletXcmpQueueOutboundState: {
     _enum: string[];
   };
   /**
-<<<<<<< HEAD
-   * Lookup409: cumulus_pallet_xcmp_queue::QueueConfigData
-=======
    * Lookup411: cumulus_pallet_xcmp_queue::QueueConfigData
->>>>>>> 9c96a05f
    **/
   CumulusPalletXcmpQueueQueueConfigData: {
     suspendThreshold: string;
@@ -4192,21 +4073,13 @@
     resumeThreshold: string;
   };
   /**
-<<<<<<< HEAD
-   * Lookup410: cumulus_pallet_xcmp_queue::pallet::Error<T>
-=======
    * Lookup412: cumulus_pallet_xcmp_queue::pallet::Error<T>
->>>>>>> 9c96a05f
    **/
   CumulusPalletXcmpQueueError: {
     _enum: string[];
   };
   /**
-<<<<<<< HEAD
-   * Lookup411: pallet_xcm::pallet::QueryStatus<BlockNumber>
-=======
    * Lookup413: pallet_xcm::pallet::QueryStatus<BlockNumber>
->>>>>>> 9c96a05f
    **/
   PalletXcmQueryStatus: {
     _enum: {
@@ -4227,11 +4100,7 @@
     };
   };
   /**
-<<<<<<< HEAD
-   * Lookup415: xcm::VersionedResponse
-=======
    * Lookup417: xcm::VersionedResponse
->>>>>>> 9c96a05f
    **/
   XcmVersionedResponse: {
     _enum: {
@@ -4243,11 +4112,7 @@
     };
   };
   /**
-<<<<<<< HEAD
-   * Lookup421: pallet_xcm::pallet::VersionMigrationStage
-=======
    * Lookup423: pallet_xcm::pallet::VersionMigrationStage
->>>>>>> 9c96a05f
    **/
   PalletXcmVersionMigrationStage: {
     _enum: {
@@ -4258,11 +4123,7 @@
     };
   };
   /**
-<<<<<<< HEAD
-   * Lookup423: pallet_xcm::pallet::RemoteLockedFungibleRecord<ConsumerIdentifier, MaxConsumers>
-=======
    * Lookup425: pallet_xcm::pallet::RemoteLockedFungibleRecord<ConsumerIdentifier, MaxConsumers>
->>>>>>> 9c96a05f
    **/
   PalletXcmRemoteLockedFungibleRecord: {
     amount: string;
@@ -4271,21 +4132,13 @@
     consumers: string;
   };
   /**
-<<<<<<< HEAD
-   * Lookup430: pallet_xcm::pallet::Error<T>
-=======
    * Lookup432: pallet_xcm::pallet::Error<T>
->>>>>>> 9c96a05f
    **/
   PalletXcmError: {
     _enum: string[];
   };
   /**
-<<<<<<< HEAD
-   * Lookup431: pallet_message_queue::BookState<cumulus_primitives_core::AggregateMessageOrigin>
-=======
    * Lookup433: pallet_message_queue::BookState<cumulus_primitives_core::AggregateMessageOrigin>
->>>>>>> 9c96a05f
    **/
   PalletMessageQueueBookState: {
     _alias: {
@@ -4299,22 +4152,14 @@
     size_: string;
   };
   /**
-<<<<<<< HEAD
-   * Lookup433: pallet_message_queue::Neighbours<cumulus_primitives_core::AggregateMessageOrigin>
-=======
    * Lookup435: pallet_message_queue::Neighbours<cumulus_primitives_core::AggregateMessageOrigin>
->>>>>>> 9c96a05f
    **/
   PalletMessageQueueNeighbours: {
     prev: string;
     next: string;
   };
   /**
-<<<<<<< HEAD
-   * Lookup435: pallet_message_queue::Page<Size, HeapSize>
-=======
    * Lookup437: pallet_message_queue::Page<Size, HeapSize>
->>>>>>> 9c96a05f
    **/
   PalletMessageQueuePage: {
     remaining: string;
@@ -4325,32 +4170,20 @@
     heap: string;
   };
   /**
-<<<<<<< HEAD
-   * Lookup437: pallet_message_queue::pallet::Error<T>
-=======
    * Lookup439: pallet_message_queue::pallet::Error<T>
->>>>>>> 9c96a05f
    **/
   PalletMessageQueueError: {
     _enum: string[];
   };
   /**
-<<<<<<< HEAD
-   * Lookup438: pallet_storage_providers::types::SignUpRequest<T>
-=======
    * Lookup440: pallet_storage_providers::types::SignUpRequest<T>
->>>>>>> 9c96a05f
    **/
   PalletStorageProvidersSignUpRequest: {
     spSignUpRequest: string;
     at: string;
   };
   /**
-<<<<<<< HEAD
-   * Lookup439: pallet_storage_providers::types::SignUpRequestSpParams<T>
-=======
    * Lookup441: pallet_storage_providers::types::SignUpRequestSpParams<T>
->>>>>>> 9c96a05f
    **/
   PalletStorageProvidersSignUpRequestSpParams: {
     _enum: {
@@ -4359,11 +4192,7 @@
     };
   };
   /**
-<<<<<<< HEAD
-   * Lookup440: pallet_storage_providers::types::BackupStorageProvider<T>
-=======
    * Lookup442: pallet_storage_providers::types::BackupStorageProvider<T>
->>>>>>> 9c96a05f
    **/
   PalletStorageProvidersBackupStorageProvider: {
     capacity: string;
@@ -4377,22 +4206,14 @@
     signUpBlock: string;
   };
   /**
-<<<<<<< HEAD
-   * Lookup441: pallet_storage_providers::types::MainStorageProviderSignUpRequest<T>
-=======
    * Lookup443: pallet_storage_providers::types::MainStorageProviderSignUpRequest<T>
->>>>>>> 9c96a05f
    **/
   PalletStorageProvidersMainStorageProviderSignUpRequest: {
     mspInfo: string;
     valueProp: string;
   };
   /**
-<<<<<<< HEAD
-   * Lookup442: pallet_storage_providers::types::MainStorageProvider<T>
-=======
    * Lookup444: pallet_storage_providers::types::MainStorageProvider<T>
->>>>>>> 9c96a05f
    **/
   PalletStorageProvidersMainStorageProvider: {
     capacity: string;
@@ -4404,11 +4225,7 @@
     signUpBlock: string;
   };
   /**
-<<<<<<< HEAD
-   * Lookup443: pallet_storage_providers::types::Bucket<T>
-=======
    * Lookup445: pallet_storage_providers::types::Bucket<T>
->>>>>>> 9c96a05f
    **/
   PalletStorageProvidersBucket: {
     _alias: {
@@ -4423,21 +4240,13 @@
     valuePropId: string;
   };
   /**
-<<<<<<< HEAD
-   * Lookup447: pallet_storage_providers::pallet::Error<T>
-=======
    * Lookup449: pallet_storage_providers::pallet::Error<T>
->>>>>>> 9c96a05f
    **/
   PalletStorageProvidersError: {
     _enum: string[];
   };
   /**
-<<<<<<< HEAD
-   * Lookup448: pallet_file_system::types::StorageRequestMetadata<T>
-=======
    * Lookup450: pallet_file_system::types::StorageRequestMetadata<T>
->>>>>>> 9c96a05f
    **/
   PalletFileSystemStorageRequestMetadata: {
     _alias: {
@@ -4457,11 +4266,7 @@
     bspsVolunteered: string;
   };
   /**
-<<<<<<< HEAD
-   * Lookup451: pallet_file_system::types::StorageRequestBspsMetadata<T>
-=======
    * Lookup453: pallet_file_system::types::StorageRequestBspsMetadata<T>
->>>>>>> 9c96a05f
    **/
   PalletFileSystemStorageRequestBspsMetadata: {
     confirmed: string;
@@ -4476,11 +4281,7 @@
     fileSize: string;
   };
   /**
-<<<<<<< HEAD
-   * Lookup458: pallet_file_system::types::PendingStopStoringRequest<T>
-=======
    * Lookup461: pallet_file_system::types::PendingStopStoringRequest<T>
->>>>>>> 9c96a05f
    **/
   PalletFileSystemPendingStopStoringRequest: {
     tickWhenRequested: string;
@@ -4488,52 +4289,32 @@
     fileSize: string;
   };
   /**
-<<<<<<< HEAD
-   * Lookup459: pallet_file_system::types::MoveBucketRequestMetadata<T>
-=======
    * Lookup462: pallet_file_system::types::MoveBucketRequestMetadata<T>
->>>>>>> 9c96a05f
    **/
   PalletFileSystemMoveBucketRequestMetadata: {
     requester: string;
   };
   /**
-<<<<<<< HEAD
-   * Lookup460: pallet_file_system::pallet::Error<T>
-=======
    * Lookup463: pallet_file_system::pallet::Error<T>
->>>>>>> 9c96a05f
    **/
   PalletFileSystemError: {
     _enum: string[];
   };
   /**
-<<<<<<< HEAD
-   * Lookup462: pallet_proofs_dealer::types::ProofSubmissionRecord<T>
-=======
    * Lookup465: pallet_proofs_dealer::types::ProofSubmissionRecord<T>
->>>>>>> 9c96a05f
    **/
   PalletProofsDealerProofSubmissionRecord: {
     lastTickProven: string;
     nextTickToSubmitProofFor: string;
   };
   /**
-<<<<<<< HEAD
-   * Lookup467: pallet_proofs_dealer::pallet::Error<T>
-=======
    * Lookup470: pallet_proofs_dealer::pallet::Error<T>
->>>>>>> 9c96a05f
    **/
   PalletProofsDealerError: {
     _enum: string[];
   };
   /**
-<<<<<<< HEAD
-   * Lookup470: pallet_payment_streams::types::FixedRatePaymentStream<T>
-=======
    * Lookup473: pallet_payment_streams::types::FixedRatePaymentStream<T>
->>>>>>> 9c96a05f
    **/
   PalletPaymentStreamsFixedRatePaymentStream: {
     rate: string;
@@ -4542,11 +4323,7 @@
     outOfFundsTick: string;
   };
   /**
-<<<<<<< HEAD
-   * Lookup471: pallet_payment_streams::types::DynamicRatePaymentStream<T>
-=======
    * Lookup474: pallet_payment_streams::types::DynamicRatePaymentStream<T>
->>>>>>> 9c96a05f
    **/
   PalletPaymentStreamsDynamicRatePaymentStream: {
     amountProvided: string;
@@ -4555,42 +4332,26 @@
     outOfFundsTick: string;
   };
   /**
-<<<<<<< HEAD
-   * Lookup472: pallet_payment_streams::types::ProviderLastChargeableInfo<T>
-=======
    * Lookup475: pallet_payment_streams::types::ProviderLastChargeableInfo<T>
->>>>>>> 9c96a05f
    **/
   PalletPaymentStreamsProviderLastChargeableInfo: {
     lastChargeableTick: string;
     priceIndex: string;
   };
   /**
-<<<<<<< HEAD
-   * Lookup473: pallet_payment_streams::pallet::Error<T>
-=======
    * Lookup476: pallet_payment_streams::pallet::Error<T>
->>>>>>> 9c96a05f
    **/
   PalletPaymentStreamsError: {
     _enum: string[];
   };
   /**
-<<<<<<< HEAD
-   * Lookup474: pallet_bucket_nfts::pallet::Error<T>
-=======
    * Lookup477: pallet_bucket_nfts::pallet::Error<T>
->>>>>>> 9c96a05f
    **/
   PalletBucketNftsError: {
     _enum: string[];
   };
   /**
-<<<<<<< HEAD
-   * Lookup475: pallet_nfts::types::CollectionDetails<sp_core::crypto::AccountId32, DepositBalance>
-=======
    * Lookup478: pallet_nfts::types::CollectionDetails<sp_core::crypto::AccountId32, DepositBalance>
->>>>>>> 9c96a05f
    **/
   PalletNftsCollectionDetails: {
     owner: string;
@@ -4601,21 +4362,13 @@
     attributes: string;
   };
   /**
-<<<<<<< HEAD
-   * Lookup480: pallet_nfts::types::CollectionRole
-=======
    * Lookup483: pallet_nfts::types::CollectionRole
->>>>>>> 9c96a05f
    **/
   PalletNftsCollectionRole: {
     _enum: string[];
   };
   /**
-<<<<<<< HEAD
-   * Lookup481: pallet_nfts::types::ItemDetails<sp_core::crypto::AccountId32, pallet_nfts::types::ItemDeposit<DepositBalance, sp_core::crypto::AccountId32>, bounded_collections::bounded_btree_map::BoundedBTreeMap<sp_core::crypto::AccountId32, Option<T>, S>>
-=======
    * Lookup484: pallet_nfts::types::ItemDetails<sp_core::crypto::AccountId32, pallet_nfts::types::ItemDeposit<DepositBalance, sp_core::crypto::AccountId32>, bounded_collections::bounded_btree_map::BoundedBTreeMap<sp_core::crypto::AccountId32, Option<T>, S>>
->>>>>>> 9c96a05f
    **/
   PalletNftsItemDetails: {
     owner: string;
@@ -4623,66 +4376,42 @@
     deposit: string;
   };
   /**
-<<<<<<< HEAD
-   * Lookup482: pallet_nfts::types::ItemDeposit<DepositBalance, sp_core::crypto::AccountId32>
-=======
    * Lookup485: pallet_nfts::types::ItemDeposit<DepositBalance, sp_core::crypto::AccountId32>
->>>>>>> 9c96a05f
    **/
   PalletNftsItemDeposit: {
     account: string;
     amount: string;
   };
   /**
-<<<<<<< HEAD
-   * Lookup487: pallet_nfts::types::CollectionMetadata<Deposit, StringLimit>
-=======
    * Lookup490: pallet_nfts::types::CollectionMetadata<Deposit, StringLimit>
->>>>>>> 9c96a05f
    **/
   PalletNftsCollectionMetadata: {
     deposit: string;
     data: string;
   };
   /**
-<<<<<<< HEAD
-   * Lookup488: pallet_nfts::types::ItemMetadata<pallet_nfts::types::ItemMetadataDeposit<DepositBalance, sp_core::crypto::AccountId32>, StringLimit>
-=======
    * Lookup491: pallet_nfts::types::ItemMetadata<pallet_nfts::types::ItemMetadataDeposit<DepositBalance, sp_core::crypto::AccountId32>, StringLimit>
->>>>>>> 9c96a05f
    **/
   PalletNftsItemMetadata: {
     deposit: string;
     data: string;
   };
   /**
-<<<<<<< HEAD
-   * Lookup489: pallet_nfts::types::ItemMetadataDeposit<DepositBalance, sp_core::crypto::AccountId32>
-=======
    * Lookup492: pallet_nfts::types::ItemMetadataDeposit<DepositBalance, sp_core::crypto::AccountId32>
->>>>>>> 9c96a05f
    **/
   PalletNftsItemMetadataDeposit: {
     account: string;
     amount: string;
   };
   /**
-<<<<<<< HEAD
-   * Lookup492: pallet_nfts::types::AttributeDeposit<DepositBalance, sp_core::crypto::AccountId32>
-=======
    * Lookup495: pallet_nfts::types::AttributeDeposit<DepositBalance, sp_core::crypto::AccountId32>
->>>>>>> 9c96a05f
    **/
   PalletNftsAttributeDeposit: {
     account: string;
     amount: string;
   };
   /**
-<<<<<<< HEAD
-   * Lookup496: pallet_nfts::types::PendingSwap<CollectionId, ItemId, pallet_nfts::types::PriceWithDirection<Amount>, Deadline>
-=======
    * Lookup499: pallet_nfts::types::PendingSwap<CollectionId, ItemId, pallet_nfts::types::PriceWithDirection<Amount>, Deadline>
->>>>>>> 9c96a05f
    **/
   PalletNftsPendingSwap: {
     desiredCollection: string;
@@ -4691,115 +4420,63 @@
     deadline: string;
   };
   /**
-<<<<<<< HEAD
-   * Lookup498: pallet_nfts::types::PalletFeature
-=======
    * Lookup501: pallet_nfts::types::PalletFeature
->>>>>>> 9c96a05f
    **/
   PalletNftsPalletFeature: {
     _enum: string[];
   };
   /**
-<<<<<<< HEAD
-   * Lookup499: pallet_nfts::pallet::Error<T, I>
-=======
    * Lookup502: pallet_nfts::pallet::Error<T, I>
->>>>>>> 9c96a05f
    **/
   PalletNftsError: {
     _enum: string[];
   };
   /**
-<<<<<<< HEAD
-   * Lookup502: frame_system::extensions::check_non_zero_sender::CheckNonZeroSender<T>
+   * Lookup505: frame_system::extensions::check_non_zero_sender::CheckNonZeroSender<T>
    **/
   FrameSystemExtensionsCheckNonZeroSender: string;
   /**
-   * Lookup503: frame_system::extensions::check_spec_version::CheckSpecVersion<T>
+   * Lookup506: frame_system::extensions::check_spec_version::CheckSpecVersion<T>
    **/
   FrameSystemExtensionsCheckSpecVersion: string;
   /**
-   * Lookup504: frame_system::extensions::check_tx_version::CheckTxVersion<T>
+   * Lookup507: frame_system::extensions::check_tx_version::CheckTxVersion<T>
    **/
   FrameSystemExtensionsCheckTxVersion: string;
   /**
-   * Lookup505: frame_system::extensions::check_genesis::CheckGenesis<T>
+   * Lookup508: frame_system::extensions::check_genesis::CheckGenesis<T>
    **/
   FrameSystemExtensionsCheckGenesis: string;
   /**
-   * Lookup508: frame_system::extensions::check_nonce::CheckNonce<T>
+   * Lookup511: frame_system::extensions::check_nonce::CheckNonce<T>
    **/
   FrameSystemExtensionsCheckNonce: string;
   /**
-   * Lookup509: frame_system::extensions::check_weight::CheckWeight<T>
+   * Lookup512: frame_system::extensions::check_weight::CheckWeight<T>
    **/
   FrameSystemExtensionsCheckWeight: string;
   /**
-   * Lookup510: pallet_transaction_payment::ChargeTransactionPayment<T>
+   * Lookup513: pallet_transaction_payment::ChargeTransactionPayment<T>
    **/
   PalletTransactionPaymentChargeTransactionPayment: string;
   /**
-   * Lookup511: cumulus_primitives_storage_weight_reclaim::StorageWeightReclaim<T>
+   * Lookup514: cumulus_primitives_storage_weight_reclaim::StorageWeightReclaim<T>
    **/
   CumulusPrimitivesStorageWeightReclaimStorageWeightReclaim: string;
   /**
-   * Lookup512: frame_metadata_hash_extension::CheckMetadataHash<T>
-=======
-   * Lookup505: frame_system::extensions::check_non_zero_sender::CheckNonZeroSender<T>
-   **/
-  FrameSystemExtensionsCheckNonZeroSender: string;
-  /**
-   * Lookup506: frame_system::extensions::check_spec_version::CheckSpecVersion<T>
-   **/
-  FrameSystemExtensionsCheckSpecVersion: string;
-  /**
-   * Lookup507: frame_system::extensions::check_tx_version::CheckTxVersion<T>
-   **/
-  FrameSystemExtensionsCheckTxVersion: string;
-  /**
-   * Lookup508: frame_system::extensions::check_genesis::CheckGenesis<T>
-   **/
-  FrameSystemExtensionsCheckGenesis: string;
-  /**
-   * Lookup511: frame_system::extensions::check_nonce::CheckNonce<T>
-   **/
-  FrameSystemExtensionsCheckNonce: string;
-  /**
-   * Lookup512: frame_system::extensions::check_weight::CheckWeight<T>
-   **/
-  FrameSystemExtensionsCheckWeight: string;
-  /**
-   * Lookup513: pallet_transaction_payment::ChargeTransactionPayment<T>
-   **/
-  PalletTransactionPaymentChargeTransactionPayment: string;
-  /**
-   * Lookup514: cumulus_primitives_storage_weight_reclaim::StorageWeightReclaim<T>
-   **/
-  CumulusPrimitivesStorageWeightReclaimStorageWeightReclaim: string;
-  /**
    * Lookup515: frame_metadata_hash_extension::CheckMetadataHash<T>
->>>>>>> 9c96a05f
    **/
   FrameMetadataHashExtensionCheckMetadataHash: {
     mode: string;
   };
   /**
-<<<<<<< HEAD
-   * Lookup513: frame_metadata_hash_extension::Mode
-=======
    * Lookup516: frame_metadata_hash_extension::Mode
->>>>>>> 9c96a05f
    **/
   FrameMetadataHashExtensionMode: {
     _enum: string[];
   };
   /**
-<<<<<<< HEAD
-   * Lookup514: storage_hub_runtime::Runtime
-=======
    * Lookup517: storage_hub_runtime::Runtime
->>>>>>> 9c96a05f
    **/
   StorageHubRuntimeRuntime: string;
 };
