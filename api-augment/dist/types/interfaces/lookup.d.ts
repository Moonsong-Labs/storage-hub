--- conflicted
+++ resolved
@@ -2080,9 +2080,9 @@
     totalBytes: string;
   };
   /**
-   * Lookup196: polkadot_primitives::v7::UpgradeGoAhead
-   **/
-  PolkadotPrimitivesV7UpgradeGoAhead: {
+   * Lookup196: polkadot_primitives::v6::UpgradeGoAhead
+   **/
+  PolkadotPrimitivesV6UpgradeGoAhead: {
     _enum: string[];
   };
   /**
@@ -2094,18 +2094,18 @@
     consumedGoAheadSignal: string;
   };
   /**
-   * Lookup198: polkadot_primitives::v7::PersistedValidationData<primitive_types::H256, N>
-   **/
-  PolkadotPrimitivesV7PersistedValidationData: {
+   * Lookup198: polkadot_primitives::v6::PersistedValidationData<primitive_types::H256, N>
+   **/
+  PolkadotPrimitivesV6PersistedValidationData: {
     parentHead: string;
     relayParentNumber: string;
     relayParentStorageRoot: string;
     maxPovSize: string;
   };
   /**
-   * Lookup201: polkadot_primitives::v7::UpgradeRestriction
-   **/
-  PolkadotPrimitivesV7UpgradeRestriction: {
+   * Lookup201: polkadot_primitives::v6::UpgradeRestriction
+   **/
+  PolkadotPrimitivesV6UpgradeRestriction: {
     _enum: string[];
   };
   /**
@@ -2131,9 +2131,9 @@
     remainingSize: string;
   };
   /**
-   * Lookup208: polkadot_primitives::v7::AbridgedHrmpChannel
-   **/
-  PolkadotPrimitivesV7AbridgedHrmpChannel: {
+   * Lookup208: polkadot_primitives::v6::AbridgedHrmpChannel
+   **/
+  PolkadotPrimitivesV6AbridgedHrmpChannel: {
     maxCapacity: string;
     maxTotalSize: string;
     maxMessageSize: string;
@@ -2142,9 +2142,9 @@
     mqcHead: string;
   };
   /**
-   * Lookup209: polkadot_primitives::v7::AbridgedHostConfiguration
-   **/
-  PolkadotPrimitivesV7AbridgedHostConfiguration: {
+   * Lookup209: polkadot_primitives::v6::AbridgedHostConfiguration
+   **/
+  PolkadotPrimitivesV6AbridgedHostConfiguration: {
     maxCodeSize: string;
     maxHeadDataSize: string;
     maxUpwardQueueCount: string;
@@ -2157,9 +2157,9 @@
     asyncBackingParams: string;
   };
   /**
-   * Lookup210: polkadot_primitives::v7::async_backing::AsyncBackingParams
-   **/
-  PolkadotPrimitivesV7AsyncBackingAsyncBackingParams: {
+   * Lookup210: polkadot_primitives::v6::async_backing::AsyncBackingParams
+   **/
+  PolkadotPrimitivesV6AsyncBackingAsyncBackingParams: {
     maxCandidateDepth: string;
     allowedAncestryLen: string;
   };
@@ -2469,7 +2469,11 @@
    **/
   SpConsensusAuraSr25519AppSr25519Public: string;
   /**
-   * Lookup258: cumulus_pallet_xcmp_queue::pallet::Call<T>
+   * Lookup258: sp_core::sr25519::Public
+   **/
+  SpCoreSr25519Public: string;
+  /**
+   * Lookup259: cumulus_pallet_xcmp_queue::pallet::Call<T>
    **/
   CumulusPalletXcmpQueueCall: {
     _enum: {
@@ -2497,7 +2501,7 @@
     };
   };
   /**
-   * Lookup259: pallet_xcm::pallet::Call<T>
+   * Lookup260: pallet_xcm::pallet::Call<T>
    **/
   PalletXcmCall: {
     _enum: {
@@ -2562,18 +2566,10 @@
         assets: string;
         beneficiary: string;
       };
-      execute_blob: {
-        encodedMessage: string;
-        maxWeight: string;
-      };
-      send_blob: {
-        dest: string;
-        encodedMessage: string;
-      };
-    };
-  };
-  /**
-   * Lookup260: xcm::VersionedXcm<RuntimeCall>
+    };
+  };
+  /**
+   * Lookup261: xcm::VersionedXcm<RuntimeCall>
    **/
   XcmVersionedXcm: {
     _enum: {
@@ -2585,11 +2581,11 @@
     };
   };
   /**
-   * Lookup261: xcm::v2::Xcm<RuntimeCall>
+   * Lookup262: xcm::v2::Xcm<RuntimeCall>
    **/
   XcmV2Xcm: string;
   /**
-   * Lookup263: xcm::v2::Instruction<RuntimeCall>
+   * Lookup264: xcm::v2::Instruction<RuntimeCall>
    **/
   XcmV2Instruction: {
     _enum: {
@@ -2687,7 +2683,7 @@
     };
   };
   /**
-   * Lookup264: xcm::v2::Response
+   * Lookup265: xcm::v2::Response
    **/
   XcmV2Response: {
     _enum: {
@@ -2698,7 +2694,7 @@
     };
   };
   /**
-   * Lookup267: xcm::v2::traits::Error
+   * Lookup268: xcm::v2::traits::Error
    **/
   XcmV2TraitsError: {
     _enum: {
@@ -2731,7 +2727,7 @@
     };
   };
   /**
-   * Lookup268: xcm::v2::multiasset::MultiAssetFilter
+   * Lookup269: xcm::v2::multiasset::MultiAssetFilter
    **/
   XcmV2MultiassetMultiAssetFilter: {
     _enum: {
@@ -2740,7 +2736,7 @@
     };
   };
   /**
-   * Lookup269: xcm::v2::multiasset::WildMultiAsset
+   * Lookup270: xcm::v2::multiasset::WildMultiAsset
    **/
   XcmV2MultiassetWildMultiAsset: {
     _enum: {
@@ -2752,13 +2748,13 @@
     };
   };
   /**
-   * Lookup270: xcm::v2::multiasset::WildFungibility
+   * Lookup271: xcm::v2::multiasset::WildFungibility
    **/
   XcmV2MultiassetWildFungibility: {
     _enum: string[];
   };
   /**
-   * Lookup271: xcm::v2::WeightLimit
+   * Lookup272: xcm::v2::WeightLimit
    **/
   XcmV2WeightLimit: {
     _enum: {
@@ -2767,11 +2763,11 @@
     };
   };
   /**
-   * Lookup272: xcm::v3::Xcm<Call>
+   * Lookup273: xcm::v3::Xcm<Call>
    **/
   XcmV3Xcm: string;
   /**
-   * Lookup274: xcm::v3::Instruction<Call>
+   * Lookup275: xcm::v3::Instruction<Call>
    **/
   XcmV3Instruction: {
     _enum: {
@@ -2913,7 +2909,7 @@
     };
   };
   /**
-   * Lookup275: xcm::v3::Response
+   * Lookup276: xcm::v3::Response
    **/
   XcmV3Response: {
     _enum: {
@@ -2926,7 +2922,7 @@
     };
   };
   /**
-   * Lookup277: xcm::v3::PalletInfo
+   * Lookup278: xcm::v3::PalletInfo
    **/
   XcmV3PalletInfo: {
     index: string;
@@ -2937,7 +2933,7 @@
     patch: string;
   };
   /**
-   * Lookup281: xcm::v3::QueryResponseInfo
+   * Lookup282: xcm::v3::QueryResponseInfo
    **/
   XcmV3QueryResponseInfo: {
     destination: string;
@@ -2945,7 +2941,7 @@
     maxWeight: string;
   };
   /**
-   * Lookup282: xcm::v3::multiasset::MultiAssetFilter
+   * Lookup283: xcm::v3::multiasset::MultiAssetFilter
    **/
   XcmV3MultiassetMultiAssetFilter: {
     _enum: {
@@ -2954,7 +2950,7 @@
     };
   };
   /**
-   * Lookup283: xcm::v3::multiasset::WildMultiAsset
+   * Lookup284: xcm::v3::multiasset::WildMultiAsset
    **/
   XcmV3MultiassetWildMultiAsset: {
     _enum: {
@@ -2972,7 +2968,7 @@
     };
   };
   /**
-   * Lookup284: xcm::v3::multiasset::WildFungibility
+   * Lookup285: xcm::v3::multiasset::WildFungibility
    **/
   XcmV3MultiassetWildFungibility: {
     _enum: string[];
@@ -3539,7 +3535,19 @@
     };
   };
   /**
-   * Lookup333: pallet_nfts::types::PreSignedAttributes<CollectionId, ItemId, sp_core::crypto::AccountId32, Deadline>
+   * Lookup331: sp_core::ed25519::Signature
+   **/
+  SpCoreEd25519Signature: string;
+  /**
+   * Lookup333: sp_core::sr25519::Signature
+   **/
+  SpCoreSr25519Signature: string;
+  /**
+   * Lookup334: sp_core::ecdsa::Signature
+   **/
+  SpCoreEcdsaSignature: string;
+  /**
+   * Lookup336: pallet_nfts::types::PreSignedAttributes<CollectionId, ItemId, sp_core::crypto::AccountId32, Deadline>
    **/
   PalletNftsPreSignedAttributes: {
     collection: string;
@@ -3549,36 +3557,36 @@
     deadline: string;
   };
   /**
-   * Lookup334: pallet_sudo::pallet::Error<T>
+   * Lookup337: pallet_sudo::pallet::Error<T>
    **/
   PalletSudoError: {
     _enum: string[];
   };
   /**
-   * Lookup337: pallet_collator_selection::pallet::CandidateInfo<sp_core::crypto::AccountId32, Balance>
+   * Lookup340: pallet_collator_selection::pallet::CandidateInfo<sp_core::crypto::AccountId32, Balance>
    **/
   PalletCollatorSelectionCandidateInfo: {
     who: string;
     deposit: string;
   };
   /**
-   * Lookup339: pallet_collator_selection::pallet::Error<T>
+   * Lookup342: pallet_collator_selection::pallet::Error<T>
    **/
   PalletCollatorSelectionError: {
     _enum: string[];
   };
   /**
-   * Lookup343: sp_core::crypto::KeyTypeId
+   * Lookup346: sp_core::crypto::KeyTypeId
    **/
   SpCoreCryptoKeyTypeId: string;
   /**
-   * Lookup344: pallet_session::pallet::Error<T>
+   * Lookup347: pallet_session::pallet::Error<T>
    **/
   PalletSessionError: {
     _enum: string[];
   };
   /**
-   * Lookup353: cumulus_pallet_xcmp_queue::OutboundChannelDetails
+   * Lookup356: cumulus_pallet_xcmp_queue::OutboundChannelDetails
    **/
   CumulusPalletXcmpQueueOutboundChannelDetails: {
     recipient: string;
@@ -3588,13 +3596,13 @@
     lastIndex: string;
   };
   /**
-   * Lookup354: cumulus_pallet_xcmp_queue::OutboundState
+   * Lookup357: cumulus_pallet_xcmp_queue::OutboundState
    **/
   CumulusPalletXcmpQueueOutboundState: {
     _enum: string[];
   };
   /**
-   * Lookup356: cumulus_pallet_xcmp_queue::QueueConfigData
+   * Lookup359: cumulus_pallet_xcmp_queue::QueueConfigData
    **/
   CumulusPalletXcmpQueueQueueConfigData: {
     suspendThreshold: string;
@@ -3602,13 +3610,13 @@
     resumeThreshold: string;
   };
   /**
-   * Lookup357: cumulus_pallet_xcmp_queue::pallet::Error<T>
+   * Lookup360: cumulus_pallet_xcmp_queue::pallet::Error<T>
    **/
   CumulusPalletXcmpQueueError: {
     _enum: string[];
   };
   /**
-   * Lookup358: pallet_xcm::pallet::QueryStatus<BlockNumber>
+   * Lookup361: pallet_xcm::pallet::QueryStatus<BlockNumber>
    **/
   PalletXcmQueryStatus: {
     _enum: {
@@ -3629,7 +3637,7 @@
     };
   };
   /**
-   * Lookup362: xcm::VersionedResponse
+   * Lookup365: xcm::VersionedResponse
    **/
   XcmVersionedResponse: {
     _enum: {
@@ -3641,7 +3649,7 @@
     };
   };
   /**
-   * Lookup368: pallet_xcm::pallet::VersionMigrationStage
+   * Lookup371: pallet_xcm::pallet::VersionMigrationStage
    **/
   PalletXcmVersionMigrationStage: {
     _enum: {
@@ -3652,7 +3660,7 @@
     };
   };
   /**
-   * Lookup371: xcm::VersionedAssetId
+   * Lookup374: xcm::VersionedAssetId
    **/
   XcmVersionedAssetId: {
     _enum: {
@@ -3664,7 +3672,7 @@
     };
   };
   /**
-   * Lookup372: pallet_xcm::pallet::RemoteLockedFungibleRecord<ConsumerIdentifier, MaxConsumers>
+   * Lookup375: pallet_xcm::pallet::RemoteLockedFungibleRecord<ConsumerIdentifier, MaxConsumers>
    **/
   PalletXcmRemoteLockedFungibleRecord: {
     amount: string;
@@ -3673,13 +3681,13 @@
     consumers: string;
   };
   /**
-   * Lookup379: pallet_xcm::pallet::Error<T>
+   * Lookup382: pallet_xcm::pallet::Error<T>
    **/
   PalletXcmError: {
     _enum: string[];
   };
   /**
-   * Lookup380: pallet_message_queue::BookState<cumulus_primitives_core::AggregateMessageOrigin>
+   * Lookup383: pallet_message_queue::BookState<cumulus_primitives_core::AggregateMessageOrigin>
    **/
   PalletMessageQueueBookState: {
     _alias: {
@@ -3693,14 +3701,14 @@
     size_: string;
   };
   /**
-   * Lookup382: pallet_message_queue::Neighbours<cumulus_primitives_core::AggregateMessageOrigin>
+   * Lookup385: pallet_message_queue::Neighbours<cumulus_primitives_core::AggregateMessageOrigin>
    **/
   PalletMessageQueueNeighbours: {
     prev: string;
     next: string;
   };
   /**
-   * Lookup384: pallet_message_queue::Page<Size, HeapSize>
+   * Lookup387: pallet_message_queue::Page<Size, HeapSize>
    **/
   PalletMessageQueuePage: {
     remaining: string;
@@ -3711,13 +3719,13 @@
     heap: string;
   };
   /**
-   * Lookup386: pallet_message_queue::pallet::Error<T>
+   * Lookup389: pallet_message_queue::pallet::Error<T>
    **/
   PalletMessageQueueError: {
     _enum: string[];
   };
   /**
-   * Lookup388: pallet_storage_providers::types::StorageProvider<T>
+   * Lookup391: pallet_storage_providers::types::StorageProvider<T>
    **/
   PalletStorageProvidersStorageProvider: {
     _enum: {
@@ -3726,7 +3734,7 @@
     };
   };
   /**
-   * Lookup389: pallet_storage_providers::types::BackupStorageProvider<T>
+   * Lookup392: pallet_storage_providers::types::BackupStorageProvider<T>
    **/
   PalletStorageProvidersBackupStorageProvider: {
     capacity: string;
@@ -3739,7 +3747,7 @@
     reputationWeight: string;
   };
   /**
-   * Lookup390: pallet_storage_providers::types::MainStorageProvider<T>
+   * Lookup393: pallet_storage_providers::types::MainStorageProvider<T>
    **/
   PalletStorageProvidersMainStorageProvider: {
     buckets: string;
@@ -3752,7 +3760,7 @@
     paymentAccount: string;
   };
   /**
-   * Lookup392: pallet_storage_providers::types::Bucket<T>
+   * Lookup395: pallet_storage_providers::types::Bucket<T>
    **/
   PalletStorageProvidersBucket: {
     _alias: {
@@ -3766,13 +3774,13 @@
     size_: string;
   };
   /**
-   * Lookup395: pallet_storage_providers::pallet::Error<T>
+   * Lookup398: pallet_storage_providers::pallet::Error<T>
    **/
   PalletStorageProvidersError: {
     _enum: string[];
   };
   /**
-   * Lookup396: pallet_file_system::types::StorageRequestMetadata<T>
+   * Lookup399: pallet_file_system::types::StorageRequestMetadata<T>
    **/
   PalletFileSystemStorageRequestMetadata: {
     _alias: {
@@ -3792,39 +3800,31 @@
     bspsVolunteered: string;
   };
   /**
-   * Lookup401: pallet_file_system::types::StorageRequestBspsMetadata<T>
+   * Lookup404: pallet_file_system::types::StorageRequestBspsMetadata<T>
    **/
   PalletFileSystemStorageRequestBspsMetadata: {
     confirmed: string;
   };
   /**
-   * Lookup410: pallet_file_system::types::MoveBucketRequestMetadata<T>
+   * Lookup413: pallet_file_system::types::MoveBucketRequestMetadata<T>
    **/
   PalletFileSystemMoveBucketRequestMetadata: {
     requester: string;
   };
   /**
-   * Lookup411: pallet_file_system::pallet::Error<T>
+   * Lookup414: pallet_file_system::pallet::Error<T>
    **/
   PalletFileSystemError: {
     _enum: string[];
   };
   /**
-<<<<<<< HEAD
-   * Lookup417: pallet_proofs_dealer::pallet::Error<T>
-=======
    * Lookup421: pallet_proofs_dealer::pallet::Error<T>
->>>>>>> e748686d
    **/
   PalletProofsDealerError: {
     _enum: string[];
   };
   /**
-<<<<<<< HEAD
-   * Lookup420: pallet_payment_streams::types::FixedRatePaymentStream<T>
-=======
    * Lookup424: pallet_payment_streams::types::FixedRatePaymentStream<T>
->>>>>>> e748686d
    **/
   PalletPaymentStreamsFixedRatePaymentStream: {
     rate: string;
@@ -3833,11 +3833,7 @@
     outOfFundsTick: string;
   };
   /**
-<<<<<<< HEAD
-   * Lookup421: pallet_payment_streams::types::DynamicRatePaymentStream<T>
-=======
    * Lookup425: pallet_payment_streams::types::DynamicRatePaymentStream<T>
->>>>>>> e748686d
    **/
   PalletPaymentStreamsDynamicRatePaymentStream: {
     amountProvided: string;
@@ -3846,42 +3842,26 @@
     outOfFundsTick: string;
   };
   /**
-<<<<<<< HEAD
-   * Lookup422: pallet_payment_streams::types::ProviderLastChargeableInfo<T>
-=======
    * Lookup426: pallet_payment_streams::types::ProviderLastChargeableInfo<T>
->>>>>>> e748686d
    **/
   PalletPaymentStreamsProviderLastChargeableInfo: {
     lastChargeableTick: string;
     priceIndex: string;
   };
   /**
-<<<<<<< HEAD
-   * Lookup423: pallet_payment_streams::pallet::Error<T>
-=======
    * Lookup427: pallet_payment_streams::pallet::Error<T>
->>>>>>> e748686d
    **/
   PalletPaymentStreamsError: {
     _enum: string[];
   };
   /**
-<<<<<<< HEAD
-   * Lookup424: pallet_bucket_nfts::pallet::Error<T>
-=======
    * Lookup428: pallet_bucket_nfts::pallet::Error<T>
->>>>>>> e748686d
    **/
   PalletBucketNftsError: {
     _enum: string[];
   };
   /**
-<<<<<<< HEAD
-   * Lookup425: pallet_nfts::types::CollectionDetails<sp_core::crypto::AccountId32, DepositBalance>
-=======
    * Lookup429: pallet_nfts::types::CollectionDetails<sp_core::crypto::AccountId32, DepositBalance>
->>>>>>> e748686d
    **/
   PalletNftsCollectionDetails: {
     owner: string;
@@ -3892,21 +3872,13 @@
     attributes: string;
   };
   /**
-<<<<<<< HEAD
-   * Lookup430: pallet_nfts::types::CollectionRole
-=======
    * Lookup434: pallet_nfts::types::CollectionRole
->>>>>>> e748686d
    **/
   PalletNftsCollectionRole: {
     _enum: string[];
   };
   /**
-<<<<<<< HEAD
-   * Lookup431: pallet_nfts::types::ItemDetails<sp_core::crypto::AccountId32, pallet_nfts::types::ItemDeposit<DepositBalance, sp_core::crypto::AccountId32>, bounded_collections::bounded_btree_map::BoundedBTreeMap<sp_core::crypto::AccountId32, Option<T>, S>>
-=======
    * Lookup435: pallet_nfts::types::ItemDetails<sp_core::crypto::AccountId32, pallet_nfts::types::ItemDeposit<DepositBalance, sp_core::crypto::AccountId32>, bounded_collections::bounded_btree_map::BoundedBTreeMap<sp_core::crypto::AccountId32, Option<T>, S>>
->>>>>>> e748686d
    **/
   PalletNftsItemDetails: {
     owner: string;
@@ -3914,66 +3886,42 @@
     deposit: string;
   };
   /**
-<<<<<<< HEAD
-   * Lookup432: pallet_nfts::types::ItemDeposit<DepositBalance, sp_core::crypto::AccountId32>
-=======
    * Lookup436: pallet_nfts::types::ItemDeposit<DepositBalance, sp_core::crypto::AccountId32>
->>>>>>> e748686d
    **/
   PalletNftsItemDeposit: {
     account: string;
     amount: string;
   };
   /**
-<<<<<<< HEAD
-   * Lookup437: pallet_nfts::types::CollectionMetadata<Deposit, StringLimit>
-=======
    * Lookup441: pallet_nfts::types::CollectionMetadata<Deposit, StringLimit>
->>>>>>> e748686d
    **/
   PalletNftsCollectionMetadata: {
     deposit: string;
     data: string;
   };
   /**
-<<<<<<< HEAD
-   * Lookup438: pallet_nfts::types::ItemMetadata<pallet_nfts::types::ItemMetadataDeposit<DepositBalance, sp_core::crypto::AccountId32>, StringLimit>
-=======
    * Lookup442: pallet_nfts::types::ItemMetadata<pallet_nfts::types::ItemMetadataDeposit<DepositBalance, sp_core::crypto::AccountId32>, StringLimit>
->>>>>>> e748686d
    **/
   PalletNftsItemMetadata: {
     deposit: string;
     data: string;
   };
   /**
-<<<<<<< HEAD
-   * Lookup439: pallet_nfts::types::ItemMetadataDeposit<DepositBalance, sp_core::crypto::AccountId32>
-=======
    * Lookup443: pallet_nfts::types::ItemMetadataDeposit<DepositBalance, sp_core::crypto::AccountId32>
->>>>>>> e748686d
    **/
   PalletNftsItemMetadataDeposit: {
     account: string;
     amount: string;
   };
   /**
-<<<<<<< HEAD
-   * Lookup442: pallet_nfts::types::AttributeDeposit<DepositBalance, sp_core::crypto::AccountId32>
-=======
    * Lookup446: pallet_nfts::types::AttributeDeposit<DepositBalance, sp_core::crypto::AccountId32>
->>>>>>> e748686d
    **/
   PalletNftsAttributeDeposit: {
     account: string;
     amount: string;
   };
   /**
-<<<<<<< HEAD
-   * Lookup446: pallet_nfts::types::PendingSwap<CollectionId, ItemId, pallet_nfts::types::PriceWithDirection<Amount>, Deadline>
-=======
    * Lookup450: pallet_nfts::types::PendingSwap<CollectionId, ItemId, pallet_nfts::types::PriceWithDirection<Amount>, Deadline>
->>>>>>> e748686d
    **/
   PalletNftsPendingSwap: {
     desiredCollection: string;
@@ -3982,95 +3930,51 @@
     deadline: string;
   };
   /**
-<<<<<<< HEAD
-   * Lookup448: pallet_nfts::types::PalletFeature
-=======
    * Lookup452: pallet_nfts::types::PalletFeature
->>>>>>> e748686d
    **/
   PalletNftsPalletFeature: {
     _enum: string[];
   };
   /**
-<<<<<<< HEAD
-   * Lookup449: pallet_nfts::pallet::Error<T, I>
-=======
    * Lookup453: pallet_nfts::pallet::Error<T, I>
->>>>>>> e748686d
    **/
   PalletNftsError: {
     _enum: string[];
   };
   /**
-<<<<<<< HEAD
-   * Lookup452: frame_system::extensions::check_non_zero_sender::CheckNonZeroSender<T>
+   * Lookup456: frame_system::extensions::check_non_zero_sender::CheckNonZeroSender<T>
    **/
   FrameSystemExtensionsCheckNonZeroSender: string;
   /**
-   * Lookup453: frame_system::extensions::check_spec_version::CheckSpecVersion<T>
+   * Lookup457: frame_system::extensions::check_spec_version::CheckSpecVersion<T>
    **/
   FrameSystemExtensionsCheckSpecVersion: string;
   /**
-   * Lookup454: frame_system::extensions::check_tx_version::CheckTxVersion<T>
+   * Lookup458: frame_system::extensions::check_tx_version::CheckTxVersion<T>
    **/
   FrameSystemExtensionsCheckTxVersion: string;
   /**
-   * Lookup455: frame_system::extensions::check_genesis::CheckGenesis<T>
+   * Lookup459: frame_system::extensions::check_genesis::CheckGenesis<T>
    **/
   FrameSystemExtensionsCheckGenesis: string;
   /**
-   * Lookup458: frame_system::extensions::check_nonce::CheckNonce<T>
+   * Lookup462: frame_system::extensions::check_nonce::CheckNonce<T>
    **/
   FrameSystemExtensionsCheckNonce: string;
   /**
-   * Lookup459: frame_system::extensions::check_weight::CheckWeight<T>
+   * Lookup463: frame_system::extensions::check_weight::CheckWeight<T>
    **/
   FrameSystemExtensionsCheckWeight: string;
   /**
-   * Lookup460: pallet_transaction_payment::ChargeTransactionPayment<T>
+   * Lookup464: pallet_transaction_payment::ChargeTransactionPayment<T>
    **/
   PalletTransactionPaymentChargeTransactionPayment: string;
   /**
-   * Lookup461: cumulus_primitives_storage_weight_reclaim::StorageWeightReclaim<T>
+   * Lookup465: cumulus_primitives_storage_weight_reclaim::StorageWeightReclaim<T>
    **/
   CumulusPrimitivesStorageWeightReclaimStorageWeightReclaim: string;
   /**
-   * Lookup462: storage_hub_runtime::Runtime
-=======
-   * Lookup456: frame_system::extensions::check_non_zero_sender::CheckNonZeroSender<T>
-   **/
-  FrameSystemExtensionsCheckNonZeroSender: string;
-  /**
-   * Lookup457: frame_system::extensions::check_spec_version::CheckSpecVersion<T>
-   **/
-  FrameSystemExtensionsCheckSpecVersion: string;
-  /**
-   * Lookup458: frame_system::extensions::check_tx_version::CheckTxVersion<T>
-   **/
-  FrameSystemExtensionsCheckTxVersion: string;
-  /**
-   * Lookup459: frame_system::extensions::check_genesis::CheckGenesis<T>
-   **/
-  FrameSystemExtensionsCheckGenesis: string;
-  /**
-   * Lookup462: frame_system::extensions::check_nonce::CheckNonce<T>
-   **/
-  FrameSystemExtensionsCheckNonce: string;
-  /**
-   * Lookup463: frame_system::extensions::check_weight::CheckWeight<T>
-   **/
-  FrameSystemExtensionsCheckWeight: string;
-  /**
-   * Lookup464: pallet_transaction_payment::ChargeTransactionPayment<T>
-   **/
-  PalletTransactionPaymentChargeTransactionPayment: string;
-  /**
-   * Lookup465: cumulus_primitives_storage_weight_reclaim::StorageWeightReclaim<T>
-   **/
-  CumulusPrimitivesStorageWeightReclaimStorageWeightReclaim: string;
-  /**
    * Lookup466: storage_hub_runtime::Runtime
->>>>>>> e748686d
    **/
   StorageHubRuntimeRuntime: string;
 };
