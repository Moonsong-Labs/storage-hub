--- conflicted
+++ resolved
@@ -1378,12 +1378,9 @@
       TopUpFulfilled: {
         providerId: string;
         amount: string;
-<<<<<<< HEAD
       };
       ProviderInsolvent: {
         providerId: string;
-=======
->>>>>>> 5f118420
       };
       BucketRootChanged: {
         bucketId: string;
@@ -1435,11 +1432,7 @@
     };
   };
   /**
-<<<<<<< HEAD
    * Lookup132: pallet_storage_providers::types::TopUpMetadata<T>
-=======
-   * Lookup132: pallet_storage_providers::types::TopUpMetadata
->>>>>>> 5f118420
    **/
   PalletStorageProvidersTopUpMetadata: {
     endBlockGracePeriod: string;
@@ -3391,6 +3384,7 @@
         size_: string;
         mspId: string;
         peerIds: string;
+        replicationTarget: string;
       };
       revoke_storage_request: {
         fileKey: string;
@@ -4152,21 +4146,13 @@
     valuePropId: string;
   };
   /**
-<<<<<<< HEAD
-   * Lookup447: pallet_storage_providers::pallet::Error<T>
-=======
    * Lookup446: pallet_storage_providers::pallet::Error<T>
->>>>>>> 5f118420
    **/
   PalletStorageProvidersError: {
     _enum: string[];
   };
   /**
-<<<<<<< HEAD
-   * Lookup448: pallet_file_system::types::StorageRequestMetadata<T>
-=======
    * Lookup447: pallet_file_system::types::StorageRequestMetadata<T>
->>>>>>> 5f118420
    **/
   PalletFileSystemStorageRequestMetadata: {
     _alias: {
@@ -4185,17 +4171,13 @@
     bspsVolunteered: string;
   };
   /**
-<<<<<<< HEAD
-   * Lookup451: pallet_file_system::types::StorageRequestBspsMetadata<T>
-=======
    * Lookup450: pallet_file_system::types::StorageRequestBspsMetadata<T>
->>>>>>> 5f118420
    **/
   PalletFileSystemStorageRequestBspsMetadata: {
     confirmed: string;
   };
   /**
-   * Lookup453: pallet_file_system::types::PendingFileDeletionRequest<T>
+   * Lookup452: pallet_file_system::types::PendingFileDeletionRequest<T>
    **/
   PalletFileSystemPendingFileDeletionRequest: {
     user: string;
@@ -4204,13 +4186,13 @@
     fileSize: string;
   };
   /**
-   * Lookup459: pallet_file_system::types::MoveBucketRequestMetadata<T>
+   * Lookup458: pallet_file_system::types::MoveBucketRequestMetadata<T>
    **/
   PalletFileSystemMoveBucketRequestMetadata: {
     requester: string;
   };
   /**
-   * Lookup460: pallet_file_system::pallet::Error<T>
+   * Lookup459: pallet_file_system::pallet::Error<T>
    **/
   PalletFileSystemError: {
     _enum: string[];
