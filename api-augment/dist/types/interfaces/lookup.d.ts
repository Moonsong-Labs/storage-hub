declare const _default: {
  /**
   * Lookup3: frame_system::AccountInfo<Nonce, pallet_balances::types::AccountData<Balance>>
   **/
  FrameSystemAccountInfo: {
    nonce: string;
    consumers: string;
    providers: string;
    sufficients: string;
    data: string;
  };
  /**
   * Lookup5: pallet_balances::types::AccountData<Balance>
   **/
  PalletBalancesAccountData: {
    free: string;
    reserved: string;
    frozen: string;
    flags: string;
  };
  /**
   * Lookup9: frame_support::dispatch::PerDispatchClass<sp_weights::weight_v2::Weight>
   **/
  FrameSupportDispatchPerDispatchClassWeight: {
    normal: string;
    operational: string;
    mandatory: string;
  };
  /**
   * Lookup10: sp_weights::weight_v2::Weight
   **/
  SpWeightsWeightV2Weight: {
    refTime: string;
    proofSize: string;
  };
  /**
   * Lookup15: sp_runtime::generic::digest::Digest
   **/
  SpRuntimeDigest: {
    logs: string;
  };
  /**
   * Lookup17: sp_runtime::generic::digest::DigestItem
   **/
  SpRuntimeDigestDigestItem: {
    _enum: {
      Other: string;
      __Unused1: string;
      __Unused2: string;
      __Unused3: string;
      Consensus: string;
      Seal: string;
      PreRuntime: string;
      __Unused7: string;
      RuntimeEnvironmentUpdated: string;
    };
  };
  /**
   * Lookup20: frame_system::EventRecord<storage_hub_runtime::RuntimeEvent, primitive_types::H256>
   **/
  FrameSystemEventRecord: {
    phase: string;
    event: string;
    topics: string;
  };
  /**
   * Lookup22: frame_system::pallet::Event<T>
   **/
  FrameSystemEvent: {
    _enum: {
      ExtrinsicSuccess: {
        dispatchInfo: string;
      };
      ExtrinsicFailed: {
        dispatchError: string;
        dispatchInfo: string;
      };
      CodeUpdated: string;
      NewAccount: {
        account: string;
      };
      KilledAccount: {
        account: string;
      };
      Remarked: {
        _alias: {
          hash_: string;
        };
        sender: string;
        hash_: string;
      };
      UpgradeAuthorized: {
        codeHash: string;
        checkVersion: string;
      };
    };
  };
  /**
   * Lookup23: frame_support::dispatch::DispatchInfo
   **/
  FrameSupportDispatchDispatchInfo: {
    weight: string;
    class: string;
    paysFee: string;
  };
  /**
   * Lookup24: frame_support::dispatch::DispatchClass
   **/
  FrameSupportDispatchDispatchClass: {
    _enum: string[];
  };
  /**
   * Lookup25: frame_support::dispatch::Pays
   **/
  FrameSupportDispatchPays: {
    _enum: string[];
  };
  /**
   * Lookup26: sp_runtime::DispatchError
   **/
  SpRuntimeDispatchError: {
    _enum: {
      Other: string;
      CannotLookup: string;
      BadOrigin: string;
      Module: string;
      ConsumerRemaining: string;
      NoProviders: string;
      TooManyConsumers: string;
      Token: string;
      Arithmetic: string;
      Transactional: string;
      Exhausted: string;
      Corruption: string;
      Unavailable: string;
      RootNotAllowed: string;
    };
  };
  /**
   * Lookup27: sp_runtime::ModuleError
   **/
  SpRuntimeModuleError: {
    index: string;
    error: string;
  };
  /**
   * Lookup28: sp_runtime::TokenError
   **/
  SpRuntimeTokenError: {
    _enum: string[];
  };
  /**
   * Lookup29: sp_arithmetic::ArithmeticError
   **/
  SpArithmeticArithmeticError: {
    _enum: string[];
  };
  /**
   * Lookup30: sp_runtime::TransactionalError
   **/
  SpRuntimeTransactionalError: {
    _enum: string[];
  };
  /**
   * Lookup31: cumulus_pallet_parachain_system::pallet::Event<T>
   **/
  CumulusPalletParachainSystemEvent: {
    _enum: {
      ValidationFunctionStored: string;
      ValidationFunctionApplied: {
        relayChainBlockNum: string;
      };
      ValidationFunctionDiscarded: string;
      DownwardMessagesReceived: {
        count: string;
      };
      DownwardMessagesProcessed: {
        weightUsed: string;
        dmqHead: string;
      };
      UpwardMessageSent: {
        messageHash: string;
      };
    };
  };
  /**
   * Lookup33: pallet_balances::pallet::Event<T, I>
   **/
  PalletBalancesEvent: {
    _enum: {
      Endowed: {
        account: string;
        freeBalance: string;
      };
      DustLost: {
        account: string;
        amount: string;
      };
      Transfer: {
        from: string;
        to: string;
        amount: string;
      };
      BalanceSet: {
        who: string;
        free: string;
      };
      Reserved: {
        who: string;
        amount: string;
      };
      Unreserved: {
        who: string;
        amount: string;
      };
      ReserveRepatriated: {
        from: string;
        to: string;
        amount: string;
        destinationStatus: string;
      };
      Deposit: {
        who: string;
        amount: string;
      };
      Withdraw: {
        who: string;
        amount: string;
      };
      Slashed: {
        who: string;
        amount: string;
      };
      Minted: {
        who: string;
        amount: string;
      };
      Burned: {
        who: string;
        amount: string;
      };
      Suspended: {
        who: string;
        amount: string;
      };
      Restored: {
        who: string;
        amount: string;
      };
      Upgraded: {
        who: string;
      };
      Issued: {
        amount: string;
      };
      Rescinded: {
        amount: string;
      };
      Locked: {
        who: string;
        amount: string;
      };
      Unlocked: {
        who: string;
        amount: string;
      };
      Frozen: {
        who: string;
        amount: string;
      };
      Thawed: {
        who: string;
        amount: string;
      };
      TotalIssuanceForced: {
        _alias: {
          new_: string;
        };
        old: string;
        new_: string;
      };
    };
  };
  /**
   * Lookup34: frame_support::traits::tokens::misc::BalanceStatus
   **/
  FrameSupportTokensMiscBalanceStatus: {
    _enum: string[];
  };
  /**
   * Lookup35: pallet_transaction_payment::pallet::Event<T>
   **/
  PalletTransactionPaymentEvent: {
    _enum: {
      TransactionFeePaid: {
        who: string;
        actualFee: string;
        tip: string;
      };
    };
  };
  /**
   * Lookup36: pallet_sudo::pallet::Event<T>
   **/
  PalletSudoEvent: {
    _enum: {
      Sudid: {
        sudoResult: string;
      };
      KeyChanged: {
        _alias: {
          new_: string;
        };
        old: string;
        new_: string;
      };
      KeyRemoved: string;
      SudoAsDone: {
        sudoResult: string;
      };
    };
  };
  /**
   * Lookup40: pallet_collator_selection::pallet::Event<T>
   **/
  PalletCollatorSelectionEvent: {
    _enum: {
      NewInvulnerables: {
        invulnerables: string;
      };
      InvulnerableAdded: {
        accountId: string;
      };
      InvulnerableRemoved: {
        accountId: string;
      };
      NewDesiredCandidates: {
        desiredCandidates: string;
      };
      NewCandidacyBond: {
        bondAmount: string;
      };
      CandidateAdded: {
        accountId: string;
        deposit: string;
      };
      CandidateBondUpdated: {
        accountId: string;
        deposit: string;
      };
      CandidateRemoved: {
        accountId: string;
      };
      CandidateReplaced: {
        _alias: {
          new_: string;
        };
        old: string;
        new_: string;
        deposit: string;
      };
      InvalidInvulnerableSkipped: {
        accountId: string;
      };
    };
  };
  /**
   * Lookup42: pallet_session::pallet::Event
   **/
  PalletSessionEvent: {
    _enum: {
      NewSession: {
        sessionIndex: string;
      };
    };
  };
  /**
   * Lookup43: cumulus_pallet_xcmp_queue::pallet::Event<T>
   **/
  CumulusPalletXcmpQueueEvent: {
    _enum: {
      XcmpMessageSent: {
        messageHash: string;
      };
    };
  };
  /**
   * Lookup44: pallet_xcm::pallet::Event<T>
   **/
  PalletXcmEvent: {
    _enum: {
      Attempted: {
        outcome: string;
      };
      Sent: {
        origin: string;
        destination: string;
        message: string;
        messageId: string;
      };
      UnexpectedResponse: {
        origin: string;
        queryId: string;
      };
      ResponseReady: {
        queryId: string;
        response: string;
      };
      Notified: {
        queryId: string;
        palletIndex: string;
        callIndex: string;
      };
      NotifyOverweight: {
        queryId: string;
        palletIndex: string;
        callIndex: string;
        actualWeight: string;
        maxBudgetedWeight: string;
      };
      NotifyDispatchError: {
        queryId: string;
        palletIndex: string;
        callIndex: string;
      };
      NotifyDecodeFailed: {
        queryId: string;
        palletIndex: string;
        callIndex: string;
      };
      InvalidResponder: {
        origin: string;
        queryId: string;
        expectedLocation: string;
      };
      InvalidResponderVersion: {
        origin: string;
        queryId: string;
      };
      ResponseTaken: {
        queryId: string;
      };
      AssetsTrapped: {
        _alias: {
          hash_: string;
        };
        hash_: string;
        origin: string;
        assets: string;
      };
      VersionChangeNotified: {
        destination: string;
        result: string;
        cost: string;
        messageId: string;
      };
      SupportedVersionChanged: {
        location: string;
        version: string;
      };
      NotifyTargetSendFail: {
        location: string;
        queryId: string;
        error: string;
      };
      NotifyTargetMigrationFail: {
        location: string;
        queryId: string;
      };
      InvalidQuerierVersion: {
        origin: string;
        queryId: string;
      };
      InvalidQuerier: {
        origin: string;
        queryId: string;
        expectedQuerier: string;
        maybeActualQuerier: string;
      };
      VersionNotifyStarted: {
        destination: string;
        cost: string;
        messageId: string;
      };
      VersionNotifyRequested: {
        destination: string;
        cost: string;
        messageId: string;
      };
      VersionNotifyUnrequested: {
        destination: string;
        cost: string;
        messageId: string;
      };
      FeesPaid: {
        paying: string;
        fees: string;
      };
      AssetsClaimed: {
        _alias: {
          hash_: string;
        };
        hash_: string;
        origin: string;
        assets: string;
      };
      VersionMigrationFinished: {
        version: string;
      };
    };
  };
  /**
   * Lookup45: staging_xcm::v4::traits::Outcome
   **/
  StagingXcmV4TraitsOutcome: {
    _enum: {
      Complete: {
        used: string;
      };
      Incomplete: {
        used: string;
        error: string;
      };
      Error: {
        error: string;
      };
    };
  };
  /**
   * Lookup46: xcm::v3::traits::Error
   **/
  XcmV3TraitsError: {
    _enum: {
      Overflow: string;
      Unimplemented: string;
      UntrustedReserveLocation: string;
      UntrustedTeleportLocation: string;
      LocationFull: string;
      LocationNotInvertible: string;
      BadOrigin: string;
      InvalidLocation: string;
      AssetNotFound: string;
      FailedToTransactAsset: string;
      NotWithdrawable: string;
      LocationCannotHold: string;
      ExceedsMaxMessageSize: string;
      DestinationUnsupported: string;
      Transport: string;
      Unroutable: string;
      UnknownClaim: string;
      FailedToDecode: string;
      MaxWeightInvalid: string;
      NotHoldingFees: string;
      TooExpensive: string;
      Trap: string;
      ExpectationFalse: string;
      PalletNotFound: string;
      NameMismatch: string;
      VersionIncompatible: string;
      HoldingWouldOverflow: string;
      ExportError: string;
      ReanchorFailed: string;
      NoDeal: string;
      FeesNotMet: string;
      LockError: string;
      NoPermission: string;
      Unanchored: string;
      NotDepositable: string;
      UnhandledXcmVersion: string;
      WeightLimitReached: string;
      Barrier: string;
      WeightNotComputable: string;
      ExceedsStackLimit: string;
    };
  };
  /**
   * Lookup47: staging_xcm::v4::location::Location
   **/
  StagingXcmV4Location: {
    parents: string;
    interior: string;
  };
  /**
   * Lookup48: staging_xcm::v4::junctions::Junctions
   **/
  StagingXcmV4Junctions: {
    _enum: {
      Here: string;
      X1: string;
      X2: string;
      X3: string;
      X4: string;
      X5: string;
      X6: string;
      X7: string;
      X8: string;
    };
  };
  /**
   * Lookup50: staging_xcm::v4::junction::Junction
   **/
  StagingXcmV4Junction: {
    _enum: {
      Parachain: string;
      AccountId32: {
        network: string;
        id: string;
      };
      AccountIndex64: {
        network: string;
        index: string;
      };
      AccountKey20: {
        network: string;
        key: string;
      };
      PalletInstance: string;
      GeneralIndex: string;
      GeneralKey: {
        length: string;
        data: string;
      };
      OnlyChild: string;
      Plurality: {
        id: string;
        part: string;
      };
      GlobalConsensus: string;
    };
  };
  /**
   * Lookup53: staging_xcm::v4::junction::NetworkId
   **/
  StagingXcmV4JunctionNetworkId: {
    _enum: {
      ByGenesis: string;
      ByFork: {
        blockNumber: string;
        blockHash: string;
      };
      Polkadot: string;
      Kusama: string;
      Westend: string;
      Rococo: string;
      Wococo: string;
      Ethereum: {
        chainId: string;
      };
      BitcoinCore: string;
      BitcoinCash: string;
      PolkadotBulletin: string;
    };
  };
  /**
   * Lookup56: xcm::v3::junction::BodyId
   **/
  XcmV3JunctionBodyId: {
    _enum: {
      Unit: string;
      Moniker: string;
      Index: string;
      Executive: string;
      Technical: string;
      Legislative: string;
      Judicial: string;
      Defense: string;
      Administration: string;
      Treasury: string;
    };
  };
  /**
   * Lookup57: xcm::v3::junction::BodyPart
   **/
  XcmV3JunctionBodyPart: {
    _enum: {
      Voice: string;
      Members: {
        count: string;
      };
      Fraction: {
        nom: string;
        denom: string;
      };
      AtLeastProportion: {
        nom: string;
        denom: string;
      };
      MoreThanProportion: {
        nom: string;
        denom: string;
      };
    };
  };
  /**
   * Lookup65: staging_xcm::v4::Xcm<Call>
   **/
  StagingXcmV4Xcm: string;
  /**
   * Lookup67: staging_xcm::v4::Instruction<Call>
   **/
  StagingXcmV4Instruction: {
    _enum: {
      WithdrawAsset: string;
      ReserveAssetDeposited: string;
      ReceiveTeleportedAsset: string;
      QueryResponse: {
        queryId: string;
        response: string;
        maxWeight: string;
        querier: string;
      };
      TransferAsset: {
        assets: string;
        beneficiary: string;
      };
      TransferReserveAsset: {
        assets: string;
        dest: string;
        xcm: string;
      };
      Transact: {
        originKind: string;
        requireWeightAtMost: string;
        call: string;
      };
      HrmpNewChannelOpenRequest: {
        sender: string;
        maxMessageSize: string;
        maxCapacity: string;
      };
      HrmpChannelAccepted: {
        recipient: string;
      };
      HrmpChannelClosing: {
        initiator: string;
        sender: string;
        recipient: string;
      };
      ClearOrigin: string;
      DescendOrigin: string;
      ReportError: string;
      DepositAsset: {
        assets: string;
        beneficiary: string;
      };
      DepositReserveAsset: {
        assets: string;
        dest: string;
        xcm: string;
      };
      ExchangeAsset: {
        give: string;
        want: string;
        maximal: string;
      };
      InitiateReserveWithdraw: {
        assets: string;
        reserve: string;
        xcm: string;
      };
      InitiateTeleport: {
        assets: string;
        dest: string;
        xcm: string;
      };
      ReportHolding: {
        responseInfo: string;
        assets: string;
      };
      BuyExecution: {
        fees: string;
        weightLimit: string;
      };
      RefundSurplus: string;
      SetErrorHandler: string;
      SetAppendix: string;
      ClearError: string;
      ClaimAsset: {
        assets: string;
        ticket: string;
      };
      Trap: string;
      SubscribeVersion: {
        queryId: string;
        maxResponseWeight: string;
      };
      UnsubscribeVersion: string;
      BurnAsset: string;
      ExpectAsset: string;
      ExpectOrigin: string;
      ExpectError: string;
      ExpectTransactStatus: string;
      QueryPallet: {
        moduleName: string;
        responseInfo: string;
      };
      ExpectPallet: {
        index: string;
        name: string;
        moduleName: string;
        crateMajor: string;
        minCrateMinor: string;
      };
      ReportTransactStatus: string;
      ClearTransactStatus: string;
      UniversalOrigin: string;
      ExportMessage: {
        network: string;
        destination: string;
        xcm: string;
      };
      LockAsset: {
        asset: string;
        unlocker: string;
      };
      UnlockAsset: {
        asset: string;
        target: string;
      };
      NoteUnlockable: {
        asset: string;
        owner: string;
      };
      RequestUnlock: {
        asset: string;
        locker: string;
      };
      SetFeesMode: {
        jitWithdraw: string;
      };
      SetTopic: string;
      ClearTopic: string;
      AliasOrigin: string;
      UnpaidExecution: {
        weightLimit: string;
        checkOrigin: string;
      };
    };
  };
  /**
   * Lookup68: staging_xcm::v4::asset::Assets
   **/
  StagingXcmV4AssetAssets: string;
  /**
   * Lookup70: staging_xcm::v4::asset::Asset
   **/
  StagingXcmV4Asset: {
    id: string;
    fun: string;
  };
  /**
   * Lookup71: staging_xcm::v4::asset::AssetId
   **/
  StagingXcmV4AssetAssetId: string;
  /**
   * Lookup72: staging_xcm::v4::asset::Fungibility
   **/
  StagingXcmV4AssetFungibility: {
    _enum: {
      Fungible: string;
      NonFungible: string;
    };
  };
  /**
   * Lookup73: staging_xcm::v4::asset::AssetInstance
   **/
  StagingXcmV4AssetAssetInstance: {
    _enum: {
      Undefined: string;
      Index: string;
      Array4: string;
      Array8: string;
      Array16: string;
      Array32: string;
    };
  };
  /**
   * Lookup76: staging_xcm::v4::Response
   **/
  StagingXcmV4Response: {
    _enum: {
      Null: string;
      Assets: string;
      ExecutionResult: string;
      Version: string;
      PalletsInfo: string;
      DispatchResult: string;
    };
  };
  /**
   * Lookup80: staging_xcm::v4::PalletInfo
   **/
  StagingXcmV4PalletInfo: {
    index: string;
    name: string;
    moduleName: string;
    major: string;
    minor: string;
    patch: string;
  };
  /**
   * Lookup83: xcm::v3::MaybeErrorCode
   **/
  XcmV3MaybeErrorCode: {
    _enum: {
      Success: string;
      Error: string;
      TruncatedError: string;
    };
  };
  /**
   * Lookup86: xcm::v3::OriginKind
   **/
  XcmV3OriginKind: {
    _enum: string[];
  };
  /**
   * Lookup87: xcm::double_encoded::DoubleEncoded<T>
   **/
  XcmDoubleEncoded: {
    encoded: string;
  };
  /**
   * Lookup88: staging_xcm::v4::QueryResponseInfo
   **/
  StagingXcmV4QueryResponseInfo: {
    destination: string;
    queryId: string;
    maxWeight: string;
  };
  /**
   * Lookup89: staging_xcm::v4::asset::AssetFilter
   **/
  StagingXcmV4AssetAssetFilter: {
    _enum: {
      Definite: string;
      Wild: string;
    };
  };
  /**
   * Lookup90: staging_xcm::v4::asset::WildAsset
   **/
  StagingXcmV4AssetWildAsset: {
    _enum: {
      All: string;
      AllOf: {
        id: string;
        fun: string;
      };
      AllCounted: string;
      AllOfCounted: {
        id: string;
        fun: string;
        count: string;
      };
    };
  };
  /**
   * Lookup91: staging_xcm::v4::asset::WildFungibility
   **/
  StagingXcmV4AssetWildFungibility: {
    _enum: string[];
  };
  /**
   * Lookup92: xcm::v3::WeightLimit
   **/
  XcmV3WeightLimit: {
    _enum: {
      Unlimited: string;
      Limited: string;
    };
  };
  /**
   * Lookup93: xcm::VersionedAssets
   **/
  XcmVersionedAssets: {
    _enum: {
      __Unused0: string;
      V2: string;
      __Unused2: string;
      V3: string;
      V4: string;
    };
  };
  /**
   * Lookup94: xcm::v2::multiasset::MultiAssets
   **/
  XcmV2MultiassetMultiAssets: string;
  /**
   * Lookup96: xcm::v2::multiasset::MultiAsset
   **/
  XcmV2MultiAsset: {
    id: string;
    fun: string;
  };
  /**
   * Lookup97: xcm::v2::multiasset::AssetId
   **/
  XcmV2MultiassetAssetId: {
    _enum: {
      Concrete: string;
      Abstract: string;
    };
  };
  /**
   * Lookup98: xcm::v2::multilocation::MultiLocation
   **/
  XcmV2MultiLocation: {
    parents: string;
    interior: string;
  };
  /**
   * Lookup99: xcm::v2::multilocation::Junctions
   **/
  XcmV2MultilocationJunctions: {
    _enum: {
      Here: string;
      X1: string;
      X2: string;
      X3: string;
      X4: string;
      X5: string;
      X6: string;
      X7: string;
      X8: string;
    };
  };
  /**
   * Lookup100: xcm::v2::junction::Junction
   **/
  XcmV2Junction: {
    _enum: {
      Parachain: string;
      AccountId32: {
        network: string;
        id: string;
      };
      AccountIndex64: {
        network: string;
        index: string;
      };
      AccountKey20: {
        network: string;
        key: string;
      };
      PalletInstance: string;
      GeneralIndex: string;
      GeneralKey: string;
      OnlyChild: string;
      Plurality: {
        id: string;
        part: string;
      };
    };
  };
  /**
   * Lookup101: xcm::v2::NetworkId
   **/
  XcmV2NetworkId: {
    _enum: {
      Any: string;
      Named: string;
      Polkadot: string;
      Kusama: string;
    };
  };
  /**
   * Lookup103: xcm::v2::BodyId
   **/
  XcmV2BodyId: {
    _enum: {
      Unit: string;
      Named: string;
      Index: string;
      Executive: string;
      Technical: string;
      Legislative: string;
      Judicial: string;
      Defense: string;
      Administration: string;
      Treasury: string;
    };
  };
  /**
   * Lookup104: xcm::v2::BodyPart
   **/
  XcmV2BodyPart: {
    _enum: {
      Voice: string;
      Members: {
        count: string;
      };
      Fraction: {
        nom: string;
        denom: string;
      };
      AtLeastProportion: {
        nom: string;
        denom: string;
      };
      MoreThanProportion: {
        nom: string;
        denom: string;
      };
    };
  };
  /**
   * Lookup105: xcm::v2::multiasset::Fungibility
   **/
  XcmV2MultiassetFungibility: {
    _enum: {
      Fungible: string;
      NonFungible: string;
    };
  };
  /**
   * Lookup106: xcm::v2::multiasset::AssetInstance
   **/
  XcmV2MultiassetAssetInstance: {
    _enum: {
      Undefined: string;
      Index: string;
      Array4: string;
      Array8: string;
      Array16: string;
      Array32: string;
      Blob: string;
    };
  };
  /**
   * Lookup107: xcm::v3::multiasset::MultiAssets
   **/
  XcmV3MultiassetMultiAssets: string;
  /**
   * Lookup109: xcm::v3::multiasset::MultiAsset
   **/
  XcmV3MultiAsset: {
    id: string;
    fun: string;
  };
  /**
   * Lookup110: xcm::v3::multiasset::AssetId
   **/
  XcmV3MultiassetAssetId: {
    _enum: {
      Concrete: string;
      Abstract: string;
    };
  };
  /**
   * Lookup111: staging_xcm::v3::multilocation::MultiLocation
   **/
  StagingXcmV3MultiLocation: {
    parents: string;
    interior: string;
  };
  /**
   * Lookup112: xcm::v3::junctions::Junctions
   **/
  XcmV3Junctions: {
    _enum: {
      Here: string;
      X1: string;
      X2: string;
      X3: string;
      X4: string;
      X5: string;
      X6: string;
      X7: string;
      X8: string;
    };
  };
  /**
   * Lookup113: xcm::v3::junction::Junction
   **/
  XcmV3Junction: {
    _enum: {
      Parachain: string;
      AccountId32: {
        network: string;
        id: string;
      };
      AccountIndex64: {
        network: string;
        index: string;
      };
      AccountKey20: {
        network: string;
        key: string;
      };
      PalletInstance: string;
      GeneralIndex: string;
      GeneralKey: {
        length: string;
        data: string;
      };
      OnlyChild: string;
      Plurality: {
        id: string;
        part: string;
      };
      GlobalConsensus: string;
    };
  };
  /**
   * Lookup115: xcm::v3::junction::NetworkId
   **/
  XcmV3JunctionNetworkId: {
    _enum: {
      ByGenesis: string;
      ByFork: {
        blockNumber: string;
        blockHash: string;
      };
      Polkadot: string;
      Kusama: string;
      Westend: string;
      Rococo: string;
      Wococo: string;
      Ethereum: {
        chainId: string;
      };
      BitcoinCore: string;
      BitcoinCash: string;
      PolkadotBulletin: string;
    };
  };
  /**
   * Lookup116: xcm::v3::multiasset::Fungibility
   **/
  XcmV3MultiassetFungibility: {
    _enum: {
      Fungible: string;
      NonFungible: string;
    };
  };
  /**
   * Lookup117: xcm::v3::multiasset::AssetInstance
   **/
  XcmV3MultiassetAssetInstance: {
    _enum: {
      Undefined: string;
      Index: string;
      Array4: string;
      Array8: string;
      Array16: string;
      Array32: string;
    };
  };
  /**
   * Lookup118: xcm::VersionedLocation
   **/
  XcmVersionedLocation: {
    _enum: {
      __Unused0: string;
      V2: string;
      __Unused2: string;
      V3: string;
      V4: string;
    };
  };
  /**
   * Lookup119: cumulus_pallet_xcm::pallet::Event<T>
   **/
  CumulusPalletXcmEvent: {
    _enum: {
      InvalidFormat: string;
      UnsupportedVersion: string;
      ExecutedDownward: string;
    };
  };
  /**
   * Lookup120: pallet_message_queue::pallet::Event<T>
   **/
  PalletMessageQueueEvent: {
    _enum: {
      ProcessingFailed: {
        id: string;
        origin: string;
        error: string;
      };
      Processed: {
        id: string;
        origin: string;
        weightUsed: string;
        success: string;
      };
      OverweightEnqueued: {
        id: string;
        origin: string;
        pageIndex: string;
        messageIndex: string;
      };
      PageReaped: {
        origin: string;
        index: string;
      };
    };
  };
  /**
   * Lookup121: cumulus_primitives_core::AggregateMessageOrigin
   **/
  CumulusPrimitivesCoreAggregateMessageOrigin: {
    _enum: {
      Here: string;
      Parent: string;
      Sibling: string;
    };
  };
  /**
   * Lookup123: frame_support::traits::messages::ProcessMessageError
   **/
  FrameSupportMessagesProcessMessageError: {
    _enum: {
      BadFormat: string;
      Corrupt: string;
      Unsupported: string;
      Overweight: string;
      Yield: string;
      StackLimitReached: string;
    };
  };
  /**
   * Lookup124: pallet_storage_providers::pallet::Event<T>
   **/
  PalletStorageProvidersEvent: {
    _enum: {
      MspRequestSignUpSuccess: {
        who: string;
        multiaddresses: string;
        capacity: string;
      };
      MspSignUpSuccess: {
        who: string;
        mspId: string;
        multiaddresses: string;
        capacity: string;
        valueProp: string;
      };
      BspRequestSignUpSuccess: {
        who: string;
        multiaddresses: string;
        capacity: string;
      };
      BspSignUpSuccess: {
        who: string;
        bspId: string;
        multiaddresses: string;
        capacity: string;
      };
      SignUpRequestCanceled: {
        who: string;
      };
      MspSignOffSuccess: {
        who: string;
        mspId: string;
      };
      BspSignOffSuccess: {
        who: string;
        bspId: string;
      };
      CapacityChanged: {
        who: string;
        providerId: string;
        oldCapacity: string;
        newCapacity: string;
        nextBlockWhenChangeAllowed: string;
      };
      SlashedAndAwaitingTopUp: {
        providerId: string;
        endBlockGracePeriod: string;
        outstandingSlashAmount: string;
      };
      TopUpFulfilled: {
        providerId: string;
        amount: string;
      };
      BucketRootChanged: {
        bucketId: string;
        oldRoot: string;
        newRoot: string;
      };
      MultiAddressAdded: {
        providerId: string;
        newMultiaddress: string;
      };
      MultiAddressRemoved: {
        providerId: string;
        removedMultiaddress: string;
      };
      ValuePropAdded: {
        mspId: string;
        valuePropId: string;
        valueProp: string;
      };
      ValuePropUnavailable: {
        mspId: string;
        valuePropId: string;
      };
    };
  };
  /**
   * Lookup128: pallet_storage_providers::types::ValuePropositionWithId<T>
   **/
  PalletStorageProvidersValuePropositionWithId: {
    id: string;
    valueProp: string;
  };
  /**
   * Lookup129: pallet_storage_providers::types::ValueProposition<T>
   **/
  PalletStorageProvidersValueProposition: {
    pricePerUnitOfDataPerBlock: string;
    commitment: string;
    bucketDataLimit: string;
    available: string;
  };
  /**
   * Lookup131: pallet_storage_providers::types::StorageProviderId<T>
   **/
  PalletStorageProvidersStorageProviderId: {
    _enum: {
      BackupStorageProvider: string;
      MainStorageProvider: string;
    };
  };
  /**
   * Lookup132: pallet_file_system::pallet::Event<T>
   **/
  PalletFileSystemEvent: {
    _enum: {
      NewBucket: {
        who: string;
        mspId: string;
        bucketId: string;
        name: string;
        collectionId: string;
        private: string;
        valuePropId: string;
      };
      BucketDeleted: {
        who: string;
        bucketId: string;
        maybeCollectionId: string;
      };
      MoveBucketRequested: {
        who: string;
        bucketId: string;
        newMspId: string;
      };
      BucketPrivacyUpdated: {
        who: string;
        bucketId: string;
        collectionId: string;
        private: string;
      };
      NewCollectionAndAssociation: {
        who: string;
        bucketId: string;
        collectionId: string;
      };
      NewStorageRequest: {
        _alias: {
          size_: string;
        };
        who: string;
        fileKey: string;
        bucketId: string;
        location: string;
        fingerprint: string;
        size_: string;
        peerIds: string;
      };
      MspAcceptedStorageRequest: {
        fileKey: string;
      };
      AcceptedBspVolunteer: {
        _alias: {
          size_: string;
        };
        bspId: string;
        bucketId: string;
        location: string;
        fingerprint: string;
        multiaddresses: string;
        owner: string;
        size_: string;
      };
      BspConfirmedStoring: {
        who: string;
        bspId: string;
        fileKeys: string;
        newRoot: string;
      };
      StorageRequestFulfilled: {
        fileKey: string;
      };
      StorageRequestExpired: {
        fileKey: string;
      };
      StorageRequestRevoked: {
        fileKey: string;
      };
      StorageRequestRejected: {
        fileKey: string;
        reason: string;
      };
      BspRequestedToStopStoring: {
        bspId: string;
        fileKey: string;
        owner: string;
        location: string;
      };
      BspConfirmStoppedStoring: {
        bspId: string;
        fileKey: string;
        newRoot: string;
      };
      PriorityChallengeForFileDeletionQueued: {
        issuer: string;
        fileKey: string;
      };
      SpStopStoringInsolventUser: {
        spId: string;
        fileKey: string;
        owner: string;
        location: string;
        newRoot: string;
      };
      FailedToQueuePriorityChallenge: {
        user: string;
        fileKey: string;
      };
      FileDeletionRequest: {
        user: string;
        fileKey: string;
        bucketId: string;
        mspId: string;
        proofOfInclusion: string;
      };
      ProofSubmittedForPendingFileDeletionRequest: {
        mspId: string;
        user: string;
        fileKey: string;
        bucketId: string;
        proofOfInclusion: string;
      };
      BspChallengeCycleInitialised: {
        who: string;
        bspId: string;
      };
      MoveBucketRequestExpired: {
        mspId: string;
        bucketId: string;
      };
      MoveBucketAccepted: {
        bucketId: string;
        mspId: string;
      };
      MoveBucketRejected: {
        bucketId: string;
        mspId: string;
      };
      MspStoppedStoringBucket: {
        mspId: string;
        owner: string;
        bucketId: string;
      };
    };
  };
  /**
   * Lookup138: pallet_file_system::types::RejectedStorageRequestReason
   **/
  PalletFileSystemRejectedStorageRequestReason: {
    _enum: string[];
  };
  /**
   * Lookup139: pallet_file_system::types::EitherAccountIdOrMspId<T>
   **/
  PalletFileSystemEitherAccountIdOrMspId: {
    _enum: {
      AccountId: string;
      MspId: string;
    };
  };
  /**
   * Lookup140: pallet_proofs_dealer::pallet::Event<T>
   **/
  PalletProofsDealerEvent: {
    _enum: {
      NewChallenge: {
        who: string;
        keyChallenged: string;
      };
      ProofAccepted: {
        provider: string;
        proof: string;
        lastTickProven: string;
      };
      NewChallengeSeed: {
        challengesTicker: string;
        seed: string;
      };
      NewCheckpointChallenge: {
        challengesTicker: string;
        challenges: string;
      };
      SlashableProvider: {
        provider: string;
        nextChallengeDeadline: string;
      };
      NoRecordOfLastSubmittedProof: {
        provider: string;
      };
      NewChallengeCycleInitialised: {
        currentTick: string;
        nextChallengeDeadline: string;
        provider: string;
        maybeProviderAccount: string;
      };
      MutationsApplied: {
        provider: string;
        mutations: string;
        newRoot: string;
      };
      ChallengesTickerSet: {
        paused: string;
      };
    };
  };
  /**
   * Lookup141: pallet_proofs_dealer::types::Proof<T>
   **/
  PalletProofsDealerProof: {
    forestProof: string;
    keyProofs: string;
  };
  /**
   * Lookup142: sp_trie::storage_proof::CompactProof
   **/
  SpTrieStorageProofCompactProof: {
    encodedNodes: string;
  };
  /**
   * Lookup145: pallet_proofs_dealer::types::KeyProof<T>
   **/
  PalletProofsDealerKeyProof: {
    proof: string;
    challengeCount: string;
  };
  /**
   * Lookup146: shp_file_key_verifier::types::FileKeyProof
   **/
  ShpFileKeyVerifierFileKeyProof: {
    fileMetadata: string;
    proof: string;
  };
  /**
   * Lookup147: shp_file_metadata::FileMetadata
   **/
  ShpFileMetadataFileMetadata: {
    owner: string;
    bucketId: string;
    location: string;
    fileSize: string;
    fingerprint: string;
  };
  /**
   * Lookup148: shp_file_metadata::Fingerprint
   **/
  ShpFileMetadataFingerprint: string;
  /**
   * Lookup154: shp_traits::TrieRemoveMutation
   **/
  ShpTraitsTrieRemoveMutation: string;
  /**
   * Lookup158: pallet_randomness::pallet::Event<T>
   **/
  PalletRandomnessEvent: {
    _enum: {
      NewOneEpochAgoRandomnessAvailable: {
        randomnessSeed: string;
        fromEpoch: string;
        validUntilBlock: string;
      };
    };
  };
  /**
   * Lookup159: pallet_payment_streams::pallet::Event<T>
   **/
  PalletPaymentStreamsEvent: {
    _enum: {
      FixedRatePaymentStreamCreated: {
        userAccount: string;
        providerId: string;
        rate: string;
      };
      FixedRatePaymentStreamUpdated: {
        userAccount: string;
        providerId: string;
        newRate: string;
      };
      FixedRatePaymentStreamDeleted: {
        userAccount: string;
        providerId: string;
      };
      DynamicRatePaymentStreamCreated: {
        userAccount: string;
        providerId: string;
        amountProvided: string;
      };
      DynamicRatePaymentStreamUpdated: {
        userAccount: string;
        providerId: string;
        newAmountProvided: string;
      };
      DynamicRatePaymentStreamDeleted: {
        userAccount: string;
        providerId: string;
      };
      PaymentStreamCharged: {
        userAccount: string;
        providerId: string;
        amount: string;
        lastTickCharged: string;
        chargedAtTick: string;
      };
      UsersCharged: {
        userAccounts: string;
        providerId: string;
        chargedAtTick: string;
      };
      LastChargeableInfoUpdated: {
        providerId: string;
        lastChargeableTick: string;
        lastChargeablePriceIndex: string;
      };
      UserWithoutFunds: {
        who: string;
      };
      UserPaidDebts: {
        who: string;
      };
      UserSolvent: {
        who: string;
      };
    };
  };
  /**
   * Lookup161: pallet_bucket_nfts::pallet::Event<T>
   **/
  PalletBucketNftsEvent: {
    _enum: {
      AccessShared: {
        issuer: string;
        recipient: string;
      };
      ItemReadAccessUpdated: {
        admin: string;
        bucket: string;
        itemId: string;
      };
      ItemBurned: {
        account: string;
        bucket: string;
        itemId: string;
      };
    };
  };
  /**
   * Lookup162: pallet_nfts::pallet::Event<T, I>
   **/
  PalletNftsEvent: {
    _enum: {
      Created: {
        collection: string;
        creator: string;
        owner: string;
      };
      ForceCreated: {
        collection: string;
        owner: string;
      };
      Destroyed: {
        collection: string;
      };
      Issued: {
        collection: string;
        item: string;
        owner: string;
      };
      Transferred: {
        collection: string;
        item: string;
        from: string;
        to: string;
      };
      Burned: {
        collection: string;
        item: string;
        owner: string;
      };
      ItemTransferLocked: {
        collection: string;
        item: string;
      };
      ItemTransferUnlocked: {
        collection: string;
        item: string;
      };
      ItemPropertiesLocked: {
        collection: string;
        item: string;
        lockMetadata: string;
        lockAttributes: string;
      };
      CollectionLocked: {
        collection: string;
      };
      OwnerChanged: {
        collection: string;
        newOwner: string;
      };
      TeamChanged: {
        collection: string;
        issuer: string;
        admin: string;
        freezer: string;
      };
      TransferApproved: {
        collection: string;
        item: string;
        owner: string;
        delegate: string;
        deadline: string;
      };
      ApprovalCancelled: {
        collection: string;
        item: string;
        owner: string;
        delegate: string;
      };
      AllApprovalsCancelled: {
        collection: string;
        item: string;
        owner: string;
      };
      CollectionConfigChanged: {
        collection: string;
      };
      CollectionMetadataSet: {
        collection: string;
        data: string;
      };
      CollectionMetadataCleared: {
        collection: string;
      };
      ItemMetadataSet: {
        collection: string;
        item: string;
        data: string;
      };
      ItemMetadataCleared: {
        collection: string;
        item: string;
      };
      Redeposited: {
        collection: string;
        successfulItems: string;
      };
      AttributeSet: {
        collection: string;
        maybeItem: string;
        key: string;
        value: string;
        namespace: string;
      };
      AttributeCleared: {
        collection: string;
        maybeItem: string;
        key: string;
        namespace: string;
      };
      ItemAttributesApprovalAdded: {
        collection: string;
        item: string;
        delegate: string;
      };
      ItemAttributesApprovalRemoved: {
        collection: string;
        item: string;
        delegate: string;
      };
      OwnershipAcceptanceChanged: {
        who: string;
        maybeCollection: string;
      };
      CollectionMaxSupplySet: {
        collection: string;
        maxSupply: string;
      };
      CollectionMintSettingsUpdated: {
        collection: string;
      };
      NextCollectionIdIncremented: {
        nextId: string;
      };
      ItemPriceSet: {
        collection: string;
        item: string;
        price: string;
        whitelistedBuyer: string;
      };
      ItemPriceRemoved: {
        collection: string;
        item: string;
      };
      ItemBought: {
        collection: string;
        item: string;
        price: string;
        seller: string;
        buyer: string;
      };
      TipSent: {
        collection: string;
        item: string;
        sender: string;
        receiver: string;
        amount: string;
      };
      SwapCreated: {
        offeredCollection: string;
        offeredItem: string;
        desiredCollection: string;
        desiredItem: string;
        price: string;
        deadline: string;
      };
      SwapCancelled: {
        offeredCollection: string;
        offeredItem: string;
        desiredCollection: string;
        desiredItem: string;
        price: string;
        deadline: string;
      };
      SwapClaimed: {
        sentCollection: string;
        sentItem: string;
        sentItemOwner: string;
        receivedCollection: string;
        receivedItem: string;
        receivedItemOwner: string;
        price: string;
        deadline: string;
      };
      PreSignedAttributesSet: {
        collection: string;
        item: string;
        namespace: string;
      };
      PalletAttributeSet: {
        collection: string;
        item: string;
        attribute: string;
        value: string;
      };
    };
  };
  /**
   * Lookup166: pallet_nfts::types::AttributeNamespace<sp_core::crypto::AccountId32>
   **/
  PalletNftsAttributeNamespace: {
    _enum: {
      Pallet: string;
      CollectionOwner: string;
      ItemOwner: string;
      Account: string;
    };
  };
  /**
   * Lookup168: pallet_nfts::types::PriceWithDirection<Amount>
   **/
  PalletNftsPriceWithDirection: {
    amount: string;
    direction: string;
  };
  /**
   * Lookup169: pallet_nfts::types::PriceDirection
   **/
  PalletNftsPriceDirection: {
    _enum: string[];
  };
  /**
   * Lookup170: pallet_nfts::types::PalletAttributes<CollectionId>
   **/
  PalletNftsPalletAttributes: {
    _enum: {
      UsedToClaim: string;
      TransferDisabled: string;
    };
  };
  /**
   * Lookup171: pallet_parameters::pallet::Event<T>
   **/
  PalletParametersEvent: {
    _enum: {
      Updated: {
        key: string;
        oldValue: string;
        newValue: string;
      };
    };
  };
  /**
   * Lookup172: storage_hub_runtime::configs::runtime_params::RuntimeParametersKey
   **/
  StorageHubRuntimeConfigsRuntimeParamsRuntimeParametersKey: {
    _enum: {
      RuntimeConfig: string;
    };
  };
  /**
   * Lookup173: storage_hub_runtime::configs::runtime_params::dynamic_params::runtime_config::ParametersKey
   **/
  StorageHubRuntimeConfigsRuntimeParamsDynamicParamsRuntimeConfigParametersKey: {
    _enum: string[];
  };
  /**
   * Lookup174: storage_hub_runtime::configs::runtime_params::dynamic_params::runtime_config::SlashAmountPerMaxFileSize
   **/
  StorageHubRuntimeConfigsRuntimeParamsDynamicParamsRuntimeConfigSlashAmountPerMaxFileSize: string;
  /**
   * Lookup175: storage_hub_runtime::configs::runtime_params::dynamic_params::runtime_config::StakeToChallengePeriod
   **/
  StorageHubRuntimeConfigsRuntimeParamsDynamicParamsRuntimeConfigStakeToChallengePeriod: string;
  /**
   * Lookup176: storage_hub_runtime::configs::runtime_params::dynamic_params::runtime_config::CheckpointChallengePeriod
   **/
  StorageHubRuntimeConfigsRuntimeParamsDynamicParamsRuntimeConfigCheckpointChallengePeriod: string;
  /**
   * Lookup177: storage_hub_runtime::configs::runtime_params::dynamic_params::runtime_config::MinChallengePeriod
   **/
  StorageHubRuntimeConfigsRuntimeParamsDynamicParamsRuntimeConfigMinChallengePeriod: string;
  /**
   * Lookup178: storage_hub_runtime::configs::runtime_params::dynamic_params::runtime_config::SystemUtilisationLowerThresholdPercentage
   **/
  StorageHubRuntimeConfigsRuntimeParamsDynamicParamsRuntimeConfigSystemUtilisationLowerThresholdPercentage: string;
  /**
   * Lookup179: storage_hub_runtime::configs::runtime_params::dynamic_params::runtime_config::SystemUtilisationUpperThresholdPercentage
   **/
  StorageHubRuntimeConfigsRuntimeParamsDynamicParamsRuntimeConfigSystemUtilisationUpperThresholdPercentage: string;
  /**
   * Lookup180: storage_hub_runtime::configs::runtime_params::dynamic_params::runtime_config::MostlyStablePrice
   **/
  StorageHubRuntimeConfigsRuntimeParamsDynamicParamsRuntimeConfigMostlyStablePrice: string;
  /**
   * Lookup181: storage_hub_runtime::configs::runtime_params::dynamic_params::runtime_config::MaxPrice
   **/
  StorageHubRuntimeConfigsRuntimeParamsDynamicParamsRuntimeConfigMaxPrice: string;
  /**
   * Lookup182: storage_hub_runtime::configs::runtime_params::dynamic_params::runtime_config::MinPrice
   **/
  StorageHubRuntimeConfigsRuntimeParamsDynamicParamsRuntimeConfigMinPrice: string;
  /**
   * Lookup183: storage_hub_runtime::configs::runtime_params::dynamic_params::runtime_config::UpperExponentFactor
   **/
  StorageHubRuntimeConfigsRuntimeParamsDynamicParamsRuntimeConfigUpperExponentFactor: string;
  /**
   * Lookup184: storage_hub_runtime::configs::runtime_params::dynamic_params::runtime_config::LowerExponentFactor
   **/
  StorageHubRuntimeConfigsRuntimeParamsDynamicParamsRuntimeConfigLowerExponentFactor: string;
  /**
   * Lookup185: storage_hub_runtime::configs::runtime_params::dynamic_params::runtime_config::ZeroSizeBucketFixedRate
   **/
  StorageHubRuntimeConfigsRuntimeParamsDynamicParamsRuntimeConfigZeroSizeBucketFixedRate: string;
  /**
   * Lookup186: storage_hub_runtime::configs::runtime_params::dynamic_params::runtime_config::IdealUtilisationRate
   **/
  StorageHubRuntimeConfigsRuntimeParamsDynamicParamsRuntimeConfigIdealUtilisationRate: string;
  /**
   * Lookup187: storage_hub_runtime::configs::runtime_params::dynamic_params::runtime_config::DecayRate
   **/
  StorageHubRuntimeConfigsRuntimeParamsDynamicParamsRuntimeConfigDecayRate: string;
  /**
   * Lookup188: storage_hub_runtime::configs::runtime_params::dynamic_params::runtime_config::MinimumTreasuryCut
   **/
  StorageHubRuntimeConfigsRuntimeParamsDynamicParamsRuntimeConfigMinimumTreasuryCut: string;
  /**
   * Lookup189: storage_hub_runtime::configs::runtime_params::dynamic_params::runtime_config::MaximumTreasuryCut
   **/
  StorageHubRuntimeConfigsRuntimeParamsDynamicParamsRuntimeConfigMaximumTreasuryCut: string;
  /**
   * Lookup190: storage_hub_runtime::configs::runtime_params::dynamic_params::runtime_config::BspStopStoringFilePenalty
   **/
  StorageHubRuntimeConfigsRuntimeParamsDynamicParamsRuntimeConfigBspStopStoringFilePenalty: string;
  /**
   * Lookup192: storage_hub_runtime::configs::runtime_params::RuntimeParametersValue
   **/
  StorageHubRuntimeConfigsRuntimeParamsRuntimeParametersValue: {
    _enum: {
      RuntimeConfig: string;
    };
  };
  /**
   * Lookup193: storage_hub_runtime::configs::runtime_params::dynamic_params::runtime_config::ParametersValue
   **/
  StorageHubRuntimeConfigsRuntimeParamsDynamicParamsRuntimeConfigParametersValue: {
    _enum: {
      SlashAmountPerMaxFileSize: string;
      StakeToChallengePeriod: string;
      CheckpointChallengePeriod: string;
      MinChallengePeriod: string;
      SystemUtilisationLowerThresholdPercentage: string;
      SystemUtilisationUpperThresholdPercentage: string;
      MostlyStablePrice: string;
      MaxPrice: string;
      MinPrice: string;
      UpperExponentFactor: string;
      LowerExponentFactor: string;
      ZeroSizeBucketFixedRate: string;
      IdealUtilisationRate: string;
      DecayRate: string;
      MinimumTreasuryCut: string;
      MaximumTreasuryCut: string;
      BspStopStoringFilePenalty: string;
    };
  };
  /**
   * Lookup195: frame_system::Phase
   **/
  FrameSystemPhase: {
    _enum: {
      ApplyExtrinsic: string;
      Finalization: string;
      Initialization: string;
    };
  };
  /**
   * Lookup198: frame_system::LastRuntimeUpgradeInfo
   **/
  FrameSystemLastRuntimeUpgradeInfo: {
    specVersion: string;
    specName: string;
  };
  /**
   * Lookup200: frame_system::CodeUpgradeAuthorization<T>
   **/
  FrameSystemCodeUpgradeAuthorization: {
    codeHash: string;
    checkVersion: string;
  };
  /**
   * Lookup201: frame_system::pallet::Call<T>
   **/
  FrameSystemCall: {
    _enum: {
      remark: {
        remark: string;
      };
      set_heap_pages: {
        pages: string;
      };
      set_code: {
        code: string;
      };
      set_code_without_checks: {
        code: string;
      };
      set_storage: {
        items: string;
      };
      kill_storage: {
        _alias: {
          keys_: string;
        };
        keys_: string;
      };
      kill_prefix: {
        prefix: string;
        subkeys: string;
      };
      remark_with_event: {
        remark: string;
      };
      __Unused8: string;
      authorize_upgrade: {
        codeHash: string;
      };
      authorize_upgrade_without_checks: {
        codeHash: string;
      };
      apply_authorized_upgrade: {
        code: string;
      };
    };
  };
  /**
   * Lookup204: frame_system::limits::BlockWeights
   **/
  FrameSystemLimitsBlockWeights: {
    baseBlock: string;
    maxBlock: string;
    perClass: string;
  };
  /**
   * Lookup205: frame_support::dispatch::PerDispatchClass<frame_system::limits::WeightsPerClass>
   **/
  FrameSupportDispatchPerDispatchClassWeightsPerClass: {
    normal: string;
    operational: string;
    mandatory: string;
  };
  /**
   * Lookup206: frame_system::limits::WeightsPerClass
   **/
  FrameSystemLimitsWeightsPerClass: {
    baseExtrinsic: string;
    maxExtrinsic: string;
    maxTotal: string;
    reserved: string;
  };
  /**
   * Lookup208: frame_system::limits::BlockLength
   **/
  FrameSystemLimitsBlockLength: {
    max: string;
  };
  /**
   * Lookup209: frame_support::dispatch::PerDispatchClass<T>
   **/
  FrameSupportDispatchPerDispatchClassU32: {
    normal: string;
    operational: string;
    mandatory: string;
  };
  /**
   * Lookup210: sp_weights::RuntimeDbWeight
   **/
  SpWeightsRuntimeDbWeight: {
    read: string;
    write: string;
  };
  /**
   * Lookup211: sp_version::RuntimeVersion
   **/
  SpVersionRuntimeVersion: {
    specName: string;
    implName: string;
    authoringVersion: string;
    specVersion: string;
    implVersion: string;
    apis: string;
    transactionVersion: string;
    stateVersion: string;
  };
  /**
   * Lookup216: frame_system::pallet::Error<T>
   **/
  FrameSystemError: {
    _enum: string[];
  };
  /**
   * Lookup218: cumulus_pallet_parachain_system::unincluded_segment::Ancestor<primitive_types::H256>
   **/
  CumulusPalletParachainSystemUnincludedSegmentAncestor: {
    usedBandwidth: string;
    paraHeadHash: string;
    consumedGoAheadSignal: string;
  };
  /**
   * Lookup219: cumulus_pallet_parachain_system::unincluded_segment::UsedBandwidth
   **/
  CumulusPalletParachainSystemUnincludedSegmentUsedBandwidth: {
    umpMsgCount: string;
    umpTotalBytes: string;
    hrmpOutgoing: string;
  };
  /**
   * Lookup221: cumulus_pallet_parachain_system::unincluded_segment::HrmpChannelUpdate
   **/
  CumulusPalletParachainSystemUnincludedSegmentHrmpChannelUpdate: {
    msgCount: string;
    totalBytes: string;
  };
  /**
   * Lookup225: polkadot_primitives::v8::UpgradeGoAhead
   **/
  PolkadotPrimitivesV8UpgradeGoAhead: {
    _enum: string[];
  };
  /**
   * Lookup226: cumulus_pallet_parachain_system::unincluded_segment::SegmentTracker<primitive_types::H256>
   **/
  CumulusPalletParachainSystemUnincludedSegmentSegmentTracker: {
    usedBandwidth: string;
    hrmpWatermark: string;
    consumedGoAheadSignal: string;
  };
  /**
   * Lookup227: polkadot_primitives::v8::PersistedValidationData<primitive_types::H256, N>
   **/
  PolkadotPrimitivesV8PersistedValidationData: {
    parentHead: string;
    relayParentNumber: string;
    relayParentStorageRoot: string;
    maxPovSize: string;
  };
  /**
   * Lookup230: polkadot_primitives::v8::UpgradeRestriction
   **/
  PolkadotPrimitivesV8UpgradeRestriction: {
    _enum: string[];
  };
  /**
   * Lookup231: sp_trie::storage_proof::StorageProof
   **/
  SpTrieStorageProof: {
    trieNodes: string;
  };
  /**
   * Lookup233: cumulus_pallet_parachain_system::relay_state_snapshot::MessagingStateSnapshot
   **/
  CumulusPalletParachainSystemRelayStateSnapshotMessagingStateSnapshot: {
    dmqMqcHead: string;
    relayDispatchQueueRemainingCapacity: string;
    ingressChannels: string;
    egressChannels: string;
  };
  /**
   * Lookup234: cumulus_pallet_parachain_system::relay_state_snapshot::RelayDispatchQueueRemainingCapacity
   **/
  CumulusPalletParachainSystemRelayStateSnapshotRelayDispatchQueueRemainingCapacity: {
    remainingCount: string;
    remainingSize: string;
  };
  /**
   * Lookup237: polkadot_primitives::v8::AbridgedHrmpChannel
   **/
  PolkadotPrimitivesV8AbridgedHrmpChannel: {
    maxCapacity: string;
    maxTotalSize: string;
    maxMessageSize: string;
    msgCount: string;
    totalSize: string;
    mqcHead: string;
  };
  /**
   * Lookup238: polkadot_primitives::v8::AbridgedHostConfiguration
   **/
  PolkadotPrimitivesV8AbridgedHostConfiguration: {
    maxCodeSize: string;
    maxHeadDataSize: string;
    maxUpwardQueueCount: string;
    maxUpwardQueueSize: string;
    maxUpwardMessageSize: string;
    maxUpwardMessageNumPerCandidate: string;
    hrmpMaxMessageNumPerCandidate: string;
    validationUpgradeCooldown: string;
    validationUpgradeDelay: string;
    asyncBackingParams: string;
  };
  /**
   * Lookup239: polkadot_primitives::v8::async_backing::AsyncBackingParams
   **/
  PolkadotPrimitivesV8AsyncBackingAsyncBackingParams: {
    maxCandidateDepth: string;
    allowedAncestryLen: string;
  };
  /**
   * Lookup245: polkadot_core_primitives::OutboundHrmpMessage<polkadot_parachain_primitives::primitives::Id>
   **/
  PolkadotCorePrimitivesOutboundHrmpMessage: {
    recipient: string;
    data: string;
  };
  /**
   * Lookup247: cumulus_pallet_parachain_system::pallet::Call<T>
   **/
  CumulusPalletParachainSystemCall: {
    _enum: {
      set_validation_data: {
        data: string;
      };
      sudo_send_upward_message: {
        message: string;
      };
    };
  };
  /**
   * Lookup248: cumulus_primitives_parachain_inherent::ParachainInherentData
   **/
  CumulusPrimitivesParachainInherentParachainInherentData: {
    validationData: string;
    relayChainState: string;
    downwardMessages: string;
    horizontalMessages: string;
  };
  /**
   * Lookup250: polkadot_core_primitives::InboundDownwardMessage<BlockNumber>
   **/
  PolkadotCorePrimitivesInboundDownwardMessage: {
    sentAt: string;
    msg: string;
  };
  /**
   * Lookup253: polkadot_core_primitives::InboundHrmpMessage<BlockNumber>
   **/
  PolkadotCorePrimitivesInboundHrmpMessage: {
    sentAt: string;
    data: string;
  };
  /**
   * Lookup256: cumulus_pallet_parachain_system::pallet::Error<T>
   **/
  CumulusPalletParachainSystemError: {
    _enum: string[];
  };
  /**
   * Lookup257: pallet_timestamp::pallet::Call<T>
   **/
  PalletTimestampCall: {
    _enum: {
      set: {
        now: string;
      };
    };
  };
  /**
   * Lookup258: staging_parachain_info::pallet::Call<T>
   **/
  StagingParachainInfoCall: string;
  /**
   * Lookup260: pallet_balances::types::BalanceLock<Balance>
   **/
  PalletBalancesBalanceLock: {
    id: string;
    amount: string;
    reasons: string;
  };
  /**
   * Lookup261: pallet_balances::types::Reasons
   **/
  PalletBalancesReasons: {
    _enum: string[];
  };
  /**
   * Lookup264: pallet_balances::types::ReserveData<ReserveIdentifier, Balance>
   **/
  PalletBalancesReserveData: {
    id: string;
    amount: string;
  };
  /**
   * Lookup268: storage_hub_runtime::RuntimeHoldReason
   **/
  StorageHubRuntimeRuntimeHoldReason: {
    _enum: {
      __Unused0: string;
      __Unused1: string;
      __Unused2: string;
      __Unused3: string;
      __Unused4: string;
      __Unused5: string;
      __Unused6: string;
      __Unused7: string;
      __Unused8: string;
      __Unused9: string;
      __Unused10: string;
      __Unused11: string;
      __Unused12: string;
      __Unused13: string;
      __Unused14: string;
      __Unused15: string;
      __Unused16: string;
      __Unused17: string;
      __Unused18: string;
      __Unused19: string;
      __Unused20: string;
      __Unused21: string;
      __Unused22: string;
      __Unused23: string;
      __Unused24: string;
      __Unused25: string;
      __Unused26: string;
      __Unused27: string;
      __Unused28: string;
      __Unused29: string;
      __Unused30: string;
      __Unused31: string;
      __Unused32: string;
      __Unused33: string;
      __Unused34: string;
      __Unused35: string;
      __Unused36: string;
      __Unused37: string;
      __Unused38: string;
      __Unused39: string;
      Providers: string;
      FileSystem: string;
      __Unused42: string;
      __Unused43: string;
      PaymentStreams: string;
    };
  };
  /**
   * Lookup269: pallet_storage_providers::pallet::HoldReason
   **/
  PalletStorageProvidersHoldReason: {
    _enum: string[];
  };
  /**
   * Lookup270: pallet_file_system::pallet::HoldReason
   **/
  PalletFileSystemHoldReason: {
    _enum: string[];
  };
  /**
   * Lookup271: pallet_payment_streams::pallet::HoldReason
   **/
  PalletPaymentStreamsHoldReason: {
    _enum: string[];
  };
  /**
   * Lookup274: frame_support::traits::tokens::misc::IdAmount<Id, Balance>
   **/
  FrameSupportTokensMiscIdAmount: {
    id: string;
    amount: string;
  };
  /**
   * Lookup276: pallet_balances::pallet::Call<T, I>
   **/
  PalletBalancesCall: {
    _enum: {
      transfer_allow_death: {
        dest: string;
        value: string;
      };
      __Unused1: string;
      force_transfer: {
        source: string;
        dest: string;
        value: string;
      };
      transfer_keep_alive: {
        dest: string;
        value: string;
      };
      transfer_all: {
        dest: string;
        keepAlive: string;
      };
      force_unreserve: {
        who: string;
        amount: string;
      };
      upgrade_accounts: {
        who: string;
      };
      __Unused7: string;
      force_set_balance: {
        who: string;
        newFree: string;
      };
      force_adjust_total_issuance: {
        direction: string;
        delta: string;
      };
      burn: {
        value: string;
        keepAlive: string;
      };
    };
  };
  /**
   * Lookup279: pallet_balances::types::AdjustmentDirection
   **/
  PalletBalancesAdjustmentDirection: {
    _enum: string[];
  };
  /**
   * Lookup280: pallet_balances::pallet::Error<T, I>
   **/
  PalletBalancesError: {
    _enum: string[];
  };
  /**
   * Lookup281: pallet_transaction_payment::Releases
   **/
  PalletTransactionPaymentReleases: {
    _enum: string[];
  };
  /**
   * Lookup282: pallet_sudo::pallet::Call<T>
   **/
  PalletSudoCall: {
    _enum: {
      sudo: {
        call: string;
      };
      sudo_unchecked_weight: {
        call: string;
        weight: string;
      };
      set_key: {
        _alias: {
          new_: string;
        };
        new_: string;
      };
      sudo_as: {
        who: string;
        call: string;
      };
      remove_key: string;
    };
  };
  /**
   * Lookup284: pallet_collator_selection::pallet::Call<T>
   **/
  PalletCollatorSelectionCall: {
    _enum: {
      set_invulnerables: {
        _alias: {
          new_: string;
        };
        new_: string;
      };
      set_desired_candidates: {
        max: string;
      };
      set_candidacy_bond: {
        bond: string;
      };
      register_as_candidate: string;
      leave_intent: string;
      add_invulnerable: {
        who: string;
      };
      remove_invulnerable: {
        who: string;
      };
      update_bond: {
        newDeposit: string;
      };
      take_candidate_slot: {
        deposit: string;
        target: string;
      };
    };
  };
  /**
   * Lookup285: pallet_session::pallet::Call<T>
   **/
  PalletSessionCall: {
    _enum: {
      set_keys: {
        _alias: {
          keys_: string;
        };
        keys_: string;
        proof: string;
      };
      purge_keys: string;
    };
  };
  /**
   * Lookup286: storage_hub_runtime::SessionKeys
   **/
  StorageHubRuntimeSessionKeys: {
    aura: string;
  };
  /**
   * Lookup287: sp_consensus_aura::sr25519::app_sr25519::Public
   **/
  SpConsensusAuraSr25519AppSr25519Public: string;
  /**
   * Lookup288: cumulus_pallet_xcmp_queue::pallet::Call<T>
   **/
  CumulusPalletXcmpQueueCall: {
    _enum: {
      __Unused0: string;
      suspend_xcm_execution: string;
      resume_xcm_execution: string;
      update_suspend_threshold: {
        _alias: {
          new_: string;
        };
        new_: string;
      };
      update_drop_threshold: {
        _alias: {
          new_: string;
        };
        new_: string;
      };
      update_resume_threshold: {
        _alias: {
          new_: string;
        };
        new_: string;
      };
    };
  };
  /**
   * Lookup289: pallet_xcm::pallet::Call<T>
   **/
  PalletXcmCall: {
    _enum: {
      send: {
        dest: string;
        message: string;
      };
      teleport_assets: {
        dest: string;
        beneficiary: string;
        assets: string;
        feeAssetItem: string;
      };
      reserve_transfer_assets: {
        dest: string;
        beneficiary: string;
        assets: string;
        feeAssetItem: string;
      };
      execute: {
        message: string;
        maxWeight: string;
      };
      force_xcm_version: {
        location: string;
        version: string;
      };
      force_default_xcm_version: {
        maybeXcmVersion: string;
      };
      force_subscribe_version_notify: {
        location: string;
      };
      force_unsubscribe_version_notify: {
        location: string;
      };
      limited_reserve_transfer_assets: {
        dest: string;
        beneficiary: string;
        assets: string;
        feeAssetItem: string;
        weightLimit: string;
      };
      limited_teleport_assets: {
        dest: string;
        beneficiary: string;
        assets: string;
        feeAssetItem: string;
        weightLimit: string;
      };
      force_suspension: {
        suspended: string;
      };
      transfer_assets: {
        dest: string;
        beneficiary: string;
        assets: string;
        feeAssetItem: string;
        weightLimit: string;
      };
      claim_assets: {
        assets: string;
        beneficiary: string;
      };
      transfer_assets_using_type_and_then: {
        dest: string;
        assets: string;
        assetsTransferType: string;
        remoteFeesId: string;
        feesTransferType: string;
        customXcmOnDest: string;
        weightLimit: string;
      };
    };
  };
  /**
   * Lookup290: xcm::VersionedXcm<RuntimeCall>
   **/
  XcmVersionedXcm: {
    _enum: {
      __Unused0: string;
      __Unused1: string;
      V2: string;
      V3: string;
      V4: string;
    };
  };
  /**
   * Lookup291: xcm::v2::Xcm<RuntimeCall>
   **/
  XcmV2Xcm: string;
  /**
   * Lookup293: xcm::v2::Instruction<RuntimeCall>
   **/
  XcmV2Instruction: {
    _enum: {
      WithdrawAsset: string;
      ReserveAssetDeposited: string;
      ReceiveTeleportedAsset: string;
      QueryResponse: {
        queryId: string;
        response: string;
        maxWeight: string;
      };
      TransferAsset: {
        assets: string;
        beneficiary: string;
      };
      TransferReserveAsset: {
        assets: string;
        dest: string;
        xcm: string;
      };
      Transact: {
        originType: string;
        requireWeightAtMost: string;
        call: string;
      };
      HrmpNewChannelOpenRequest: {
        sender: string;
        maxMessageSize: string;
        maxCapacity: string;
      };
      HrmpChannelAccepted: {
        recipient: string;
      };
      HrmpChannelClosing: {
        initiator: string;
        sender: string;
        recipient: string;
      };
      ClearOrigin: string;
      DescendOrigin: string;
      ReportError: {
        queryId: string;
        dest: string;
        maxResponseWeight: string;
      };
      DepositAsset: {
        assets: string;
        maxAssets: string;
        beneficiary: string;
      };
      DepositReserveAsset: {
        assets: string;
        maxAssets: string;
        dest: string;
        xcm: string;
      };
      ExchangeAsset: {
        give: string;
        receive: string;
      };
      InitiateReserveWithdraw: {
        assets: string;
        reserve: string;
        xcm: string;
      };
      InitiateTeleport: {
        assets: string;
        dest: string;
        xcm: string;
      };
      QueryHolding: {
        queryId: string;
        dest: string;
        assets: string;
        maxResponseWeight: string;
      };
      BuyExecution: {
        fees: string;
        weightLimit: string;
      };
      RefundSurplus: string;
      SetErrorHandler: string;
      SetAppendix: string;
      ClearError: string;
      ClaimAsset: {
        assets: string;
        ticket: string;
      };
      Trap: string;
      SubscribeVersion: {
        queryId: string;
        maxResponseWeight: string;
      };
      UnsubscribeVersion: string;
    };
  };
  /**
   * Lookup294: xcm::v2::Response
   **/
  XcmV2Response: {
    _enum: {
      Null: string;
      Assets: string;
      ExecutionResult: string;
      Version: string;
    };
  };
  /**
   * Lookup297: xcm::v2::traits::Error
   **/
  XcmV2TraitsError: {
    _enum: {
      Overflow: string;
      Unimplemented: string;
      UntrustedReserveLocation: string;
      UntrustedTeleportLocation: string;
      MultiLocationFull: string;
      MultiLocationNotInvertible: string;
      BadOrigin: string;
      InvalidLocation: string;
      AssetNotFound: string;
      FailedToTransactAsset: string;
      NotWithdrawable: string;
      LocationCannotHold: string;
      ExceedsMaxMessageSize: string;
      DestinationUnsupported: string;
      Transport: string;
      Unroutable: string;
      UnknownClaim: string;
      FailedToDecode: string;
      MaxWeightInvalid: string;
      NotHoldingFees: string;
      TooExpensive: string;
      Trap: string;
      UnhandledXcmVersion: string;
      WeightLimitReached: string;
      Barrier: string;
      WeightNotComputable: string;
    };
  };
  /**
   * Lookup298: xcm::v2::OriginKind
   **/
  XcmV2OriginKind: {
    _enum: string[];
  };
  /**
   * Lookup299: xcm::v2::multiasset::MultiAssetFilter
   **/
  XcmV2MultiassetMultiAssetFilter: {
    _enum: {
      Definite: string;
      Wild: string;
    };
  };
  /**
   * Lookup300: xcm::v2::multiasset::WildMultiAsset
   **/
  XcmV2MultiassetWildMultiAsset: {
    _enum: {
      All: string;
      AllOf: {
        id: string;
        fun: string;
      };
    };
  };
  /**
   * Lookup301: xcm::v2::multiasset::WildFungibility
   **/
  XcmV2MultiassetWildFungibility: {
    _enum: string[];
  };
  /**
   * Lookup302: xcm::v2::WeightLimit
   **/
  XcmV2WeightLimit: {
    _enum: {
      Unlimited: string;
      Limited: string;
    };
  };
  /**
   * Lookup303: xcm::v3::Xcm<Call>
   **/
  XcmV3Xcm: string;
  /**
   * Lookup305: xcm::v3::Instruction<Call>
   **/
  XcmV3Instruction: {
    _enum: {
      WithdrawAsset: string;
      ReserveAssetDeposited: string;
      ReceiveTeleportedAsset: string;
      QueryResponse: {
        queryId: string;
        response: string;
        maxWeight: string;
        querier: string;
      };
      TransferAsset: {
        assets: string;
        beneficiary: string;
      };
      TransferReserveAsset: {
        assets: string;
        dest: string;
        xcm: string;
      };
      Transact: {
        originKind: string;
        requireWeightAtMost: string;
        call: string;
      };
      HrmpNewChannelOpenRequest: {
        sender: string;
        maxMessageSize: string;
        maxCapacity: string;
      };
      HrmpChannelAccepted: {
        recipient: string;
      };
      HrmpChannelClosing: {
        initiator: string;
        sender: string;
        recipient: string;
      };
      ClearOrigin: string;
      DescendOrigin: string;
      ReportError: string;
      DepositAsset: {
        assets: string;
        beneficiary: string;
      };
      DepositReserveAsset: {
        assets: string;
        dest: string;
        xcm: string;
      };
      ExchangeAsset: {
        give: string;
        want: string;
        maximal: string;
      };
      InitiateReserveWithdraw: {
        assets: string;
        reserve: string;
        xcm: string;
      };
      InitiateTeleport: {
        assets: string;
        dest: string;
        xcm: string;
      };
      ReportHolding: {
        responseInfo: string;
        assets: string;
      };
      BuyExecution: {
        fees: string;
        weightLimit: string;
      };
      RefundSurplus: string;
      SetErrorHandler: string;
      SetAppendix: string;
      ClearError: string;
      ClaimAsset: {
        assets: string;
        ticket: string;
      };
      Trap: string;
      SubscribeVersion: {
        queryId: string;
        maxResponseWeight: string;
      };
      UnsubscribeVersion: string;
      BurnAsset: string;
      ExpectAsset: string;
      ExpectOrigin: string;
      ExpectError: string;
      ExpectTransactStatus: string;
      QueryPallet: {
        moduleName: string;
        responseInfo: string;
      };
      ExpectPallet: {
        index: string;
        name: string;
        moduleName: string;
        crateMajor: string;
        minCrateMinor: string;
      };
      ReportTransactStatus: string;
      ClearTransactStatus: string;
      UniversalOrigin: string;
      ExportMessage: {
        network: string;
        destination: string;
        xcm: string;
      };
      LockAsset: {
        asset: string;
        unlocker: string;
      };
      UnlockAsset: {
        asset: string;
        target: string;
      };
      NoteUnlockable: {
        asset: string;
        owner: string;
      };
      RequestUnlock: {
        asset: string;
        locker: string;
      };
      SetFeesMode: {
        jitWithdraw: string;
      };
      SetTopic: string;
      ClearTopic: string;
      AliasOrigin: string;
      UnpaidExecution: {
        weightLimit: string;
        checkOrigin: string;
      };
    };
  };
  /**
   * Lookup306: xcm::v3::Response
   **/
  XcmV3Response: {
    _enum: {
      Null: string;
      Assets: string;
      ExecutionResult: string;
      Version: string;
      PalletsInfo: string;
      DispatchResult: string;
    };
  };
  /**
   * Lookup308: xcm::v3::PalletInfo
   **/
  XcmV3PalletInfo: {
    index: string;
    name: string;
    moduleName: string;
    major: string;
    minor: string;
    patch: string;
  };
  /**
   * Lookup312: xcm::v3::QueryResponseInfo
   **/
  XcmV3QueryResponseInfo: {
    destination: string;
    queryId: string;
    maxWeight: string;
  };
  /**
   * Lookup313: xcm::v3::multiasset::MultiAssetFilter
   **/
  XcmV3MultiassetMultiAssetFilter: {
    _enum: {
      Definite: string;
      Wild: string;
    };
  };
  /**
   * Lookup314: xcm::v3::multiasset::WildMultiAsset
   **/
  XcmV3MultiassetWildMultiAsset: {
    _enum: {
      All: string;
      AllOf: {
        id: string;
        fun: string;
      };
      AllCounted: string;
      AllOfCounted: {
        id: string;
        fun: string;
        count: string;
      };
    };
  };
  /**
   * Lookup315: xcm::v3::multiasset::WildFungibility
   **/
  XcmV3MultiassetWildFungibility: {
    _enum: string[];
  };
  /**
   * Lookup327: staging_xcm_executor::traits::asset_transfer::TransferType
   **/
  StagingXcmExecutorAssetTransferTransferType: {
    _enum: {
      Teleport: string;
      LocalReserve: string;
      DestinationReserve: string;
      RemoteReserve: string;
    };
  };
  /**
   * Lookup328: xcm::VersionedAssetId
   **/
  XcmVersionedAssetId: {
    _enum: {
      __Unused0: string;
      __Unused1: string;
      __Unused2: string;
      V3: string;
      V4: string;
    };
  };
  /**
   * Lookup329: cumulus_pallet_xcm::pallet::Call<T>
   **/
  CumulusPalletXcmCall: string;
  /**
   * Lookup330: pallet_message_queue::pallet::Call<T>
   **/
  PalletMessageQueueCall: {
    _enum: {
      reap_page: {
        messageOrigin: string;
        pageIndex: string;
      };
      execute_overweight: {
        messageOrigin: string;
        page: string;
        index: string;
        weightLimit: string;
      };
    };
  };
  /**
   * Lookup331: pallet_storage_providers::pallet::Call<T>
   **/
  PalletStorageProvidersCall: {
    _enum: {
      request_msp_sign_up: {
        capacity: string;
        multiaddresses: string;
        valuePropPricePerUnitOfDataPerBlock: string;
        commitment: string;
        valuePropMaxDataLimit: string;
        paymentAccount: string;
      };
      request_bsp_sign_up: {
        capacity: string;
        multiaddresses: string;
        paymentAccount: string;
      };
      confirm_sign_up: {
        providerAccount: string;
      };
      cancel_sign_up: string;
      msp_sign_off: string;
      bsp_sign_off: string;
      change_capacity: {
        newCapacity: string;
      };
      add_value_prop: {
        pricePerUnitOfDataPerBlock: string;
        commitment: string;
        bucketDataLimit: string;
      };
      make_value_prop_unavailable: {
        valuePropId: string;
      };
      add_multiaddress: {
        newMultiaddress: string;
      };
      remove_multiaddress: {
        multiaddress: string;
      };
      force_msp_sign_up: {
        who: string;
        mspId: string;
        capacity: string;
        multiaddresses: string;
        valuePropPricePerUnitOfDataPerBlock: string;
        commitment: string;
        valuePropMaxDataLimit: string;
        paymentAccount: string;
      };
      force_bsp_sign_up: {
        who: string;
        bspId: string;
        capacity: string;
        multiaddresses: string;
        paymentAccount: string;
        weight: string;
      };
      slash: {
        providerId: string;
      };
      top_up_deposit: string;
    };
  };
  /**
   * Lookup332: pallet_file_system::pallet::Call<T>
   **/
  PalletFileSystemCall: {
    _enum: {
      create_bucket: {
        mspId: string;
        name: string;
        private: string;
        valuePropId: string;
      };
      request_move_bucket: {
        bucketId: string;
        newMspId: string;
      };
      msp_respond_move_bucket_request: {
        bucketId: string;
        response: string;
      };
      update_bucket_privacy: {
        bucketId: string;
        private: string;
      };
      create_and_associate_collection_with_bucket: {
        bucketId: string;
      };
      delete_bucket: {
        bucketId: string;
      };
      issue_storage_request: {
        _alias: {
          size_: string;
        };
        bucketId: string;
        location: string;
        fingerprint: string;
        size_: string;
        mspId: string;
        peerIds: string;
      };
      revoke_storage_request: {
        fileKey: string;
      };
      msp_respond_storage_requests_multiple_buckets: {
        storageRequestMspResponse: string;
      };
      msp_stop_storing_bucket: {
        bucketId: string;
      };
      bsp_volunteer: {
        fileKey: string;
      };
      bsp_confirm_storing: {
        nonInclusionForestProof: string;
        fileKeysAndProofs: string;
      };
      bsp_request_stop_storing: {
        _alias: {
          size_: string;
        };
        fileKey: string;
        bucketId: string;
        location: string;
        owner: string;
        fingerprint: string;
        size_: string;
        canServe: string;
        inclusionForestProof: string;
      };
      bsp_confirm_stop_storing: {
        fileKey: string;
        inclusionForestProof: string;
      };
      stop_storing_for_insolvent_user: {
        _alias: {
          size_: string;
        };
        fileKey: string;
        bucketId: string;
        location: string;
        owner: string;
        fingerprint: string;
        size_: string;
        inclusionForestProof: string;
      };
      delete_file: {
        _alias: {
          size_: string;
        };
        bucketId: string;
        fileKey: string;
        location: string;
        size_: string;
        fingerprint: string;
        maybeInclusionForestProof: string;
      };
      pending_file_deletion_request_submit_proof: {
        user: string;
        fileKey: string;
        bucketId: string;
        forestProof: string;
      };
      set_global_parameters: {
        replicationTarget: string;
        tickRangeToMaximumThreshold: string;
      };
    };
  };
  /**
   * Lookup333: pallet_file_system::types::BucketMoveRequestResponse
   **/
  PalletFileSystemBucketMoveRequestResponse: {
    _enum: string[];
  };
  /**
   * Lookup335: pallet_file_system::types::StorageRequestMspBucketResponse<T>
   **/
  PalletFileSystemStorageRequestMspBucketResponse: {
    bucketId: string;
    accept: string;
    reject: string;
  };
  /**
   * Lookup337: pallet_file_system::types::StorageRequestMspAcceptedFileKeys<T>
   **/
  PalletFileSystemStorageRequestMspAcceptedFileKeys: {
    fileKeysAndProofs: string;
    nonInclusionForestProof: string;
  };
  /**
   * Lookup339: pallet_file_system::types::FileKeyWithProof<T>
   **/
  PalletFileSystemFileKeyWithProof: {
    fileKey: string;
    proof: string;
  };
  /**
   * Lookup342: pallet_file_system::types::RejectedStorageRequest<T>
   **/
  PalletFileSystemRejectedStorageRequest: {
    fileKey: string;
    reason: string;
  };
  /**
   * Lookup349: pallet_proofs_dealer::pallet::Call<T>
   **/
  PalletProofsDealerCall: {
    _enum: {
      challenge: {
        key: string;
      };
      submit_proof: {
        proof: string;
        provider: string;
      };
      force_initialise_challenge_cycle: {
        provider: string;
      };
      set_paused: {
        paused: string;
      };
    };
  };
  /**
   * Lookup350: pallet_randomness::pallet::Call<T>
   **/
  PalletRandomnessCall: {
    _enum: string[];
  };
  /**
   * Lookup351: pallet_payment_streams::pallet::Call<T>
   **/
  PalletPaymentStreamsCall: {
    _enum: {
      create_fixed_rate_payment_stream: {
        providerId: string;
        userAccount: string;
        rate: string;
      };
      update_fixed_rate_payment_stream: {
        providerId: string;
        userAccount: string;
        newRate: string;
      };
      delete_fixed_rate_payment_stream: {
        providerId: string;
        userAccount: string;
      };
      create_dynamic_rate_payment_stream: {
        providerId: string;
        userAccount: string;
        amountProvided: string;
      };
      update_dynamic_rate_payment_stream: {
        providerId: string;
        userAccount: string;
        newAmountProvided: string;
      };
      delete_dynamic_rate_payment_stream: {
        providerId: string;
        userAccount: string;
      };
      charge_payment_streams: {
        userAccount: string;
      };
      charge_multiple_users_payment_streams: {
        userAccounts: string;
      };
      pay_outstanding_debt: string;
      clear_insolvent_flag: string;
    };
  };
  /**
   * Lookup352: pallet_bucket_nfts::pallet::Call<T>
   **/
  PalletBucketNftsCall: {
    _enum: {
      share_access: {
        recipient: string;
        bucket: string;
        itemId: string;
        readAccessRegex: string;
      };
      update_read_access: {
        bucket: string;
        itemId: string;
        readAccessRegex: string;
      };
    };
  };
  /**
   * Lookup354: pallet_nfts::pallet::Call<T, I>
   **/
  PalletNftsCall: {
    _enum: {
      create: {
        admin: string;
        config: string;
      };
      force_create: {
        owner: string;
        config: string;
      };
      destroy: {
        collection: string;
        witness: string;
      };
      mint: {
        collection: string;
        item: string;
        mintTo: string;
        witnessData: string;
      };
      force_mint: {
        collection: string;
        item: string;
        mintTo: string;
        itemConfig: string;
      };
      burn: {
        collection: string;
        item: string;
      };
      transfer: {
        collection: string;
        item: string;
        dest: string;
      };
      redeposit: {
        collection: string;
        items: string;
      };
      lock_item_transfer: {
        collection: string;
        item: string;
      };
      unlock_item_transfer: {
        collection: string;
        item: string;
      };
      lock_collection: {
        collection: string;
        lockSettings: string;
      };
      transfer_ownership: {
        collection: string;
        newOwner: string;
      };
      set_team: {
        collection: string;
        issuer: string;
        admin: string;
        freezer: string;
      };
      force_collection_owner: {
        collection: string;
        owner: string;
      };
      force_collection_config: {
        collection: string;
        config: string;
      };
      approve_transfer: {
        collection: string;
        item: string;
        delegate: string;
        maybeDeadline: string;
      };
      cancel_approval: {
        collection: string;
        item: string;
        delegate: string;
      };
      clear_all_transfer_approvals: {
        collection: string;
        item: string;
      };
      lock_item_properties: {
        collection: string;
        item: string;
        lockMetadata: string;
        lockAttributes: string;
      };
      set_attribute: {
        collection: string;
        maybeItem: string;
        namespace: string;
        key: string;
        value: string;
      };
      force_set_attribute: {
        setAs: string;
        collection: string;
        maybeItem: string;
        namespace: string;
        key: string;
        value: string;
      };
      clear_attribute: {
        collection: string;
        maybeItem: string;
        namespace: string;
        key: string;
      };
      approve_item_attributes: {
        collection: string;
        item: string;
        delegate: string;
      };
      cancel_item_attributes_approval: {
        collection: string;
        item: string;
        delegate: string;
        witness: string;
      };
      set_metadata: {
        collection: string;
        item: string;
        data: string;
      };
      clear_metadata: {
        collection: string;
        item: string;
      };
      set_collection_metadata: {
        collection: string;
        data: string;
      };
      clear_collection_metadata: {
        collection: string;
      };
      set_accept_ownership: {
        maybeCollection: string;
      };
      set_collection_max_supply: {
        collection: string;
        maxSupply: string;
      };
      update_mint_settings: {
        collection: string;
        mintSettings: string;
      };
      set_price: {
        collection: string;
        item: string;
        price: string;
        whitelistedBuyer: string;
      };
      buy_item: {
        collection: string;
        item: string;
        bidPrice: string;
      };
      pay_tips: {
        tips: string;
      };
      create_swap: {
        offeredCollection: string;
        offeredItem: string;
        desiredCollection: string;
        maybeDesiredItem: string;
        maybePrice: string;
        duration: string;
      };
      cancel_swap: {
        offeredCollection: string;
        offeredItem: string;
      };
      claim_swap: {
        sendCollection: string;
        sendItem: string;
        receiveCollection: string;
        receiveItem: string;
        witnessPrice: string;
      };
      mint_pre_signed: {
        mintData: string;
        signature: string;
        signer: string;
      };
      set_attributes_pre_signed: {
        data: string;
        signature: string;
        signer: string;
      };
    };
  };
  /**
   * Lookup355: pallet_nfts::types::CollectionConfig<Price, BlockNumber, CollectionId>
   **/
  PalletNftsCollectionConfig: {
    settings: string;
    maxSupply: string;
    mintSettings: string;
  };
  /**
   * Lookup357: pallet_nfts::types::CollectionSetting
   **/
  PalletNftsCollectionSetting: {
    _enum: string[];
  };
  /**
   * Lookup358: pallet_nfts::types::MintSettings<Price, BlockNumber, CollectionId>
   **/
  PalletNftsMintSettings: {
    mintType: string;
    price: string;
    startBlock: string;
    endBlock: string;
    defaultItemSettings: string;
  };
  /**
   * Lookup359: pallet_nfts::types::MintType<CollectionId>
   **/
  PalletNftsMintType: {
    _enum: {
      Issuer: string;
      Public: string;
      HolderOf: string;
    };
  };
  /**
   * Lookup362: pallet_nfts::types::ItemSetting
   **/
  PalletNftsItemSetting: {
    _enum: string[];
  };
  /**
   * Lookup363: pallet_nfts::types::DestroyWitness
   **/
  PalletNftsDestroyWitness: {
    itemMetadatas: string;
    itemConfigs: string;
    attributes: string;
  };
  /**
   * Lookup365: pallet_nfts::types::MintWitness<ItemId, Balance>
   **/
  PalletNftsMintWitness: {
    ownedItem: string;
    mintPrice: string;
  };
  /**
   * Lookup366: pallet_nfts::types::ItemConfig
   **/
  PalletNftsItemConfig: {
    settings: string;
  };
  /**
   * Lookup368: pallet_nfts::types::CancelAttributesApprovalWitness
   **/
  PalletNftsCancelAttributesApprovalWitness: {
    accountAttributes: string;
  };
  /**
   * Lookup370: pallet_nfts::types::ItemTip<CollectionId, ItemId, sp_core::crypto::AccountId32, Amount>
   **/
  PalletNftsItemTip: {
    collection: string;
    item: string;
    receiver: string;
    amount: string;
  };
  /**
   * Lookup372: pallet_nfts::types::PreSignedMint<CollectionId, ItemId, sp_core::crypto::AccountId32, Deadline, Balance>
   **/
  PalletNftsPreSignedMint: {
    collection: string;
    item: string;
    attributes: string;
    metadata: string;
    onlyAccount: string;
    deadline: string;
    mintPrice: string;
  };
  /**
   * Lookup373: sp_runtime::MultiSignature
   **/
  SpRuntimeMultiSignature: {
    _enum: {
      Ed25519: string;
      Sr25519: string;
      Ecdsa: string;
    };
  };
  /**
   * Lookup376: pallet_nfts::types::PreSignedAttributes<CollectionId, ItemId, sp_core::crypto::AccountId32, Deadline>
   **/
  PalletNftsPreSignedAttributes: {
    collection: string;
    item: string;
    attributes: string;
    namespace: string;
    deadline: string;
  };
  /**
   * Lookup377: pallet_parameters::pallet::Call<T>
   **/
  PalletParametersCall: {
    _enum: {
      set_parameter: {
        keyValue: string;
      };
    };
  };
  /**
   * Lookup378: storage_hub_runtime::configs::runtime_params::RuntimeParameters
   **/
  StorageHubRuntimeConfigsRuntimeParamsRuntimeParameters: {
    _enum: {
      RuntimeConfig: string;
    };
  };
  /**
   * Lookup379: storage_hub_runtime::configs::runtime_params::dynamic_params::runtime_config::Parameters
   **/
  StorageHubRuntimeConfigsRuntimeParamsDynamicParamsRuntimeConfigParameters: {
    _enum: {
      SlashAmountPerMaxFileSize: string;
      StakeToChallengePeriod: string;
      CheckpointChallengePeriod: string;
      MinChallengePeriod: string;
      SystemUtilisationLowerThresholdPercentage: string;
      SystemUtilisationUpperThresholdPercentage: string;
      MostlyStablePrice: string;
      MaxPrice: string;
      MinPrice: string;
      UpperExponentFactor: string;
      LowerExponentFactor: string;
      ZeroSizeBucketFixedRate: string;
      IdealUtilisationRate: string;
      DecayRate: string;
      MinimumTreasuryCut: string;
      MaximumTreasuryCut: string;
      BspStopStoringFilePenalty: string;
    };
  };
  /**
   * Lookup381: pallet_sudo::pallet::Error<T>
   **/
  PalletSudoError: {
    _enum: string[];
  };
  /**
   * Lookup384: pallet_collator_selection::pallet::CandidateInfo<sp_core::crypto::AccountId32, Balance>
   **/
  PalletCollatorSelectionCandidateInfo: {
    who: string;
    deposit: string;
  };
  /**
   * Lookup386: pallet_collator_selection::pallet::Error<T>
   **/
  PalletCollatorSelectionError: {
    _enum: string[];
  };
  /**
   * Lookup390: sp_core::crypto::KeyTypeId
   **/
  SpCoreCryptoKeyTypeId: string;
  /**
   * Lookup391: pallet_session::pallet::Error<T>
   **/
  PalletSessionError: {
    _enum: string[];
  };
  /**
   * Lookup400: cumulus_pallet_xcmp_queue::OutboundChannelDetails
   **/
  CumulusPalletXcmpQueueOutboundChannelDetails: {
    recipient: string;
    state: string;
    signalsExist: string;
    firstIndex: string;
    lastIndex: string;
  };
  /**
   * Lookup401: cumulus_pallet_xcmp_queue::OutboundState
   **/
  CumulusPalletXcmpQueueOutboundState: {
    _enum: string[];
  };
  /**
   * Lookup405: cumulus_pallet_xcmp_queue::QueueConfigData
   **/
  CumulusPalletXcmpQueueQueueConfigData: {
    suspendThreshold: string;
    dropThreshold: string;
    resumeThreshold: string;
  };
  /**
   * Lookup406: cumulus_pallet_xcmp_queue::pallet::Error<T>
   **/
  CumulusPalletXcmpQueueError: {
    _enum: string[];
  };
  /**
   * Lookup407: pallet_xcm::pallet::QueryStatus<BlockNumber>
   **/
  PalletXcmQueryStatus: {
    _enum: {
      Pending: {
        responder: string;
        maybeMatchQuerier: string;
        maybeNotify: string;
        timeout: string;
      };
      VersionNotifier: {
        origin: string;
        isActive: string;
      };
      Ready: {
        response: string;
        at: string;
      };
    };
  };
  /**
   * Lookup411: xcm::VersionedResponse
   **/
  XcmVersionedResponse: {
    _enum: {
      __Unused0: string;
      __Unused1: string;
      V2: string;
      V3: string;
      V4: string;
    };
  };
  /**
   * Lookup417: pallet_xcm::pallet::VersionMigrationStage
   **/
  PalletXcmVersionMigrationStage: {
    _enum: {
      MigrateSupportedVersion: string;
      MigrateVersionNotifiers: string;
      NotifyCurrentTargets: string;
      MigrateAndNotifyOldTargets: string;
    };
  };
  /**
   * Lookup420: pallet_xcm::pallet::RemoteLockedFungibleRecord<ConsumerIdentifier, MaxConsumers>
   **/
  PalletXcmRemoteLockedFungibleRecord: {
    amount: string;
    owner: string;
    locker: string;
    consumers: string;
  };
  /**
   * Lookup427: pallet_xcm::pallet::Error<T>
   **/
  PalletXcmError: {
    _enum: string[];
  };
  /**
   * Lookup428: pallet_message_queue::BookState<cumulus_primitives_core::AggregateMessageOrigin>
   **/
  PalletMessageQueueBookState: {
    _alias: {
      size_: string;
    };
    begin: string;
    end: string;
    count: string;
    readyNeighbours: string;
    messageCount: string;
    size_: string;
  };
  /**
   * Lookup430: pallet_message_queue::Neighbours<cumulus_primitives_core::AggregateMessageOrigin>
   **/
  PalletMessageQueueNeighbours: {
    prev: string;
    next: string;
  };
  /**
   * Lookup432: pallet_message_queue::Page<Size, HeapSize>
   **/
  PalletMessageQueuePage: {
    remaining: string;
    remainingSize: string;
    firstIndex: string;
    first: string;
    last: string;
    heap: string;
  };
  /**
   * Lookup434: pallet_message_queue::pallet::Error<T>
   **/
  PalletMessageQueueError: {
    _enum: string[];
  };
  /**
   * Lookup435: pallet_storage_providers::types::SignUpRequest<T>
   **/
  PalletStorageProvidersSignUpRequest: {
    spSignUpRequest: string;
    at: string;
  };
  /**
   * Lookup436: pallet_storage_providers::types::SignUpRequestSpParams<T>
   **/
  PalletStorageProvidersSignUpRequestSpParams: {
    _enum: {
      BackupStorageProvider: string;
      MainStorageProvider: string;
    };
  };
  /**
   * Lookup437: pallet_storage_providers::types::BackupStorageProvider<T>
   **/
  PalletStorageProvidersBackupStorageProvider: {
    capacity: string;
    capacityUsed: string;
    multiaddresses: string;
    root: string;
    lastCapacityChange: string;
    ownerAccount: string;
    paymentAccount: string;
    reputationWeight: string;
    signUpBlock: string;
  };
  /**
   * Lookup438: pallet_storage_providers::types::MainStorageProviderSignUpRequest<T>
   **/
  PalletStorageProvidersMainStorageProviderSignUpRequest: {
    mspInfo: string;
    valueProp: string;
  };
  /**
   * Lookup439: pallet_storage_providers::types::MainStorageProvider<T>
   **/
  PalletStorageProvidersMainStorageProvider: {
    capacity: string;
    capacityUsed: string;
    multiaddresses: string;
    lastCapacityChange: string;
    ownerAccount: string;
    paymentAccount: string;
    signUpBlock: string;
  };
  /**
   * Lookup440: pallet_storage_providers::types::Bucket<T>
   **/
  PalletStorageProvidersBucket: {
    _alias: {
      size_: string;
    };
    root: string;
    userId: string;
    mspId: string;
    private: string;
    readAccessGroupId: string;
    size_: string;
    valuePropId: string;
  };
  /**
<<<<<<< HEAD
   * Lookup452: pallet_storage_providers::types::TopUpMetadata<T>
   **/
  PalletStorageProvidersTopUpMetadata: {
    endBlockGracePeriod: string;
    slashedAmount: string;
  };
  /**
   * Lookup453: pallet_storage_providers::pallet::Error<T>
=======
   * Lookup442: pallet_storage_providers::pallet::Error<T>
>>>>>>> 77e28d21
   **/
  PalletStorageProvidersError: {
    _enum: string[];
  };
  /**
<<<<<<< HEAD
   * Lookup454: pallet_file_system::types::StorageRequestMetadata<T>
=======
   * Lookup443: pallet_file_system::types::StorageRequestMetadata<T>
>>>>>>> 77e28d21
   **/
  PalletFileSystemStorageRequestMetadata: {
    _alias: {
      size_: string;
    };
    requestedAt: string;
    owner: string;
    bucketId: string;
    location: string;
    fingerprint: string;
    size_: string;
    msp: string;
    userPeerIds: string;
    bspsRequired: string;
    bspsConfirmed: string;
    bspsVolunteered: string;
  };
  /**
<<<<<<< HEAD
   * Lookup457: pallet_file_system::types::StorageRequestBspsMetadata<T>
=======
   * Lookup446: pallet_file_system::types::StorageRequestBspsMetadata<T>
>>>>>>> 77e28d21
   **/
  PalletFileSystemStorageRequestBspsMetadata: {
    confirmed: string;
  };
  /**
<<<<<<< HEAD
   * Lookup466: pallet_file_system::types::MoveBucketRequestMetadata<T>
=======
   * Lookup455: pallet_file_system::types::MoveBucketRequestMetadata<T>
>>>>>>> 77e28d21
   **/
  PalletFileSystemMoveBucketRequestMetadata: {
    requester: string;
  };
  /**
<<<<<<< HEAD
   * Lookup467: pallet_file_system::pallet::Error<T>
=======
   * Lookup456: pallet_file_system::pallet::Error<T>
>>>>>>> 77e28d21
   **/
  PalletFileSystemError: {
    _enum: string[];
  };
  /**
<<<<<<< HEAD
   * Lookup472: pallet_proofs_dealer::pallet::Error<T>
=======
   * Lookup462: pallet_proofs_dealer::pallet::Error<T>
>>>>>>> 77e28d21
   **/
  PalletProofsDealerError: {
    _enum: string[];
  };
  /**
<<<<<<< HEAD
   * Lookup475: pallet_payment_streams::types::FixedRatePaymentStream<T>
=======
   * Lookup465: pallet_payment_streams::types::FixedRatePaymentStream<T>
>>>>>>> 77e28d21
   **/
  PalletPaymentStreamsFixedRatePaymentStream: {
    rate: string;
    lastChargedTick: string;
    userDeposit: string;
    outOfFundsTick: string;
  };
  /**
<<<<<<< HEAD
   * Lookup476: pallet_payment_streams::types::DynamicRatePaymentStream<T>
=======
   * Lookup466: pallet_payment_streams::types::DynamicRatePaymentStream<T>
>>>>>>> 77e28d21
   **/
  PalletPaymentStreamsDynamicRatePaymentStream: {
    amountProvided: string;
    priceIndexWhenLastCharged: string;
    userDeposit: string;
    outOfFundsTick: string;
  };
  /**
<<<<<<< HEAD
   * Lookup477: pallet_payment_streams::types::ProviderLastChargeableInfo<T>
=======
   * Lookup467: pallet_payment_streams::types::ProviderLastChargeableInfo<T>
>>>>>>> 77e28d21
   **/
  PalletPaymentStreamsProviderLastChargeableInfo: {
    lastChargeableTick: string;
    priceIndex: string;
  };
  /**
<<<<<<< HEAD
   * Lookup478: pallet_payment_streams::pallet::Error<T>
=======
   * Lookup468: pallet_payment_streams::pallet::Error<T>
>>>>>>> 77e28d21
   **/
  PalletPaymentStreamsError: {
    _enum: string[];
  };
  /**
<<<<<<< HEAD
   * Lookup479: pallet_bucket_nfts::pallet::Error<T>
=======
   * Lookup469: pallet_bucket_nfts::pallet::Error<T>
>>>>>>> 77e28d21
   **/
  PalletBucketNftsError: {
    _enum: string[];
  };
  /**
<<<<<<< HEAD
   * Lookup480: pallet_nfts::types::CollectionDetails<sp_core::crypto::AccountId32, DepositBalance>
=======
   * Lookup470: pallet_nfts::types::CollectionDetails<sp_core::crypto::AccountId32, DepositBalance>
>>>>>>> 77e28d21
   **/
  PalletNftsCollectionDetails: {
    owner: string;
    ownerDeposit: string;
    items: string;
    itemMetadatas: string;
    itemConfigs: string;
    attributes: string;
  };
  /**
<<<<<<< HEAD
   * Lookup485: pallet_nfts::types::CollectionRole
=======
   * Lookup475: pallet_nfts::types::CollectionRole
>>>>>>> 77e28d21
   **/
  PalletNftsCollectionRole: {
    _enum: string[];
  };
  /**
<<<<<<< HEAD
   * Lookup486: pallet_nfts::types::ItemDetails<sp_core::crypto::AccountId32, pallet_nfts::types::ItemDeposit<DepositBalance, sp_core::crypto::AccountId32>, bounded_collections::bounded_btree_map::BoundedBTreeMap<sp_core::crypto::AccountId32, Option<T>, S>>
=======
   * Lookup476: pallet_nfts::types::ItemDetails<sp_core::crypto::AccountId32, pallet_nfts::types::ItemDeposit<DepositBalance, sp_core::crypto::AccountId32>, bounded_collections::bounded_btree_map::BoundedBTreeMap<sp_core::crypto::AccountId32, Option<T>, S>>
>>>>>>> 77e28d21
   **/
  PalletNftsItemDetails: {
    owner: string;
    approvals: string;
    deposit: string;
  };
  /**
<<<<<<< HEAD
   * Lookup487: pallet_nfts::types::ItemDeposit<DepositBalance, sp_core::crypto::AccountId32>
=======
   * Lookup477: pallet_nfts::types::ItemDeposit<DepositBalance, sp_core::crypto::AccountId32>
>>>>>>> 77e28d21
   **/
  PalletNftsItemDeposit: {
    account: string;
    amount: string;
  };
  /**
<<<<<<< HEAD
   * Lookup492: pallet_nfts::types::CollectionMetadata<Deposit, StringLimit>
=======
   * Lookup482: pallet_nfts::types::CollectionMetadata<Deposit, StringLimit>
>>>>>>> 77e28d21
   **/
  PalletNftsCollectionMetadata: {
    deposit: string;
    data: string;
  };
  /**
<<<<<<< HEAD
   * Lookup493: pallet_nfts::types::ItemMetadata<pallet_nfts::types::ItemMetadataDeposit<DepositBalance, sp_core::crypto::AccountId32>, StringLimit>
=======
   * Lookup483: pallet_nfts::types::ItemMetadata<pallet_nfts::types::ItemMetadataDeposit<DepositBalance, sp_core::crypto::AccountId32>, StringLimit>
>>>>>>> 77e28d21
   **/
  PalletNftsItemMetadata: {
    deposit: string;
    data: string;
  };
  /**
<<<<<<< HEAD
   * Lookup494: pallet_nfts::types::ItemMetadataDeposit<DepositBalance, sp_core::crypto::AccountId32>
=======
   * Lookup484: pallet_nfts::types::ItemMetadataDeposit<DepositBalance, sp_core::crypto::AccountId32>
>>>>>>> 77e28d21
   **/
  PalletNftsItemMetadataDeposit: {
    account: string;
    amount: string;
  };
  /**
<<<<<<< HEAD
   * Lookup497: pallet_nfts::types::AttributeDeposit<DepositBalance, sp_core::crypto::AccountId32>
=======
   * Lookup487: pallet_nfts::types::AttributeDeposit<DepositBalance, sp_core::crypto::AccountId32>
>>>>>>> 77e28d21
   **/
  PalletNftsAttributeDeposit: {
    account: string;
    amount: string;
  };
  /**
<<<<<<< HEAD
   * Lookup501: pallet_nfts::types::PendingSwap<CollectionId, ItemId, pallet_nfts::types::PriceWithDirection<Amount>, Deadline>
=======
   * Lookup491: pallet_nfts::types::PendingSwap<CollectionId, ItemId, pallet_nfts::types::PriceWithDirection<Amount>, Deadline>
>>>>>>> 77e28d21
   **/
  PalletNftsPendingSwap: {
    desiredCollection: string;
    desiredItem: string;
    price: string;
    deadline: string;
  };
  /**
<<<<<<< HEAD
   * Lookup503: pallet_nfts::types::PalletFeature
=======
   * Lookup493: pallet_nfts::types::PalletFeature
>>>>>>> 77e28d21
   **/
  PalletNftsPalletFeature: {
    _enum: string[];
  };
  /**
<<<<<<< HEAD
   * Lookup504: pallet_nfts::pallet::Error<T, I>
=======
   * Lookup494: pallet_nfts::pallet::Error<T, I>
>>>>>>> 77e28d21
   **/
  PalletNftsError: {
    _enum: string[];
  };
  /**
<<<<<<< HEAD
   * Lookup507: frame_system::extensions::check_non_zero_sender::CheckNonZeroSender<T>
   **/
  FrameSystemExtensionsCheckNonZeroSender: string;
  /**
   * Lookup508: frame_system::extensions::check_spec_version::CheckSpecVersion<T>
   **/
  FrameSystemExtensionsCheckSpecVersion: string;
  /**
   * Lookup509: frame_system::extensions::check_tx_version::CheckTxVersion<T>
   **/
  FrameSystemExtensionsCheckTxVersion: string;
  /**
   * Lookup510: frame_system::extensions::check_genesis::CheckGenesis<T>
   **/
  FrameSystemExtensionsCheckGenesis: string;
  /**
   * Lookup513: frame_system::extensions::check_nonce::CheckNonce<T>
   **/
  FrameSystemExtensionsCheckNonce: string;
  /**
   * Lookup514: frame_system::extensions::check_weight::CheckWeight<T>
   **/
  FrameSystemExtensionsCheckWeight: string;
  /**
   * Lookup515: pallet_transaction_payment::ChargeTransactionPayment<T>
   **/
  PalletTransactionPaymentChargeTransactionPayment: string;
  /**
   * Lookup516: cumulus_primitives_storage_weight_reclaim::StorageWeightReclaim<T>
   **/
  CumulusPrimitivesStorageWeightReclaimStorageWeightReclaim: string;
  /**
   * Lookup517: frame_metadata_hash_extension::CheckMetadataHash<T>
=======
   * Lookup497: frame_system::extensions::check_non_zero_sender::CheckNonZeroSender<T>
   **/
  FrameSystemExtensionsCheckNonZeroSender: string;
  /**
   * Lookup498: frame_system::extensions::check_spec_version::CheckSpecVersion<T>
   **/
  FrameSystemExtensionsCheckSpecVersion: string;
  /**
   * Lookup499: frame_system::extensions::check_tx_version::CheckTxVersion<T>
   **/
  FrameSystemExtensionsCheckTxVersion: string;
  /**
   * Lookup500: frame_system::extensions::check_genesis::CheckGenesis<T>
   **/
  FrameSystemExtensionsCheckGenesis: string;
  /**
   * Lookup503: frame_system::extensions::check_nonce::CheckNonce<T>
   **/
  FrameSystemExtensionsCheckNonce: string;
  /**
   * Lookup504: frame_system::extensions::check_weight::CheckWeight<T>
   **/
  FrameSystemExtensionsCheckWeight: string;
  /**
   * Lookup505: pallet_transaction_payment::ChargeTransactionPayment<T>
   **/
  PalletTransactionPaymentChargeTransactionPayment: string;
  /**
   * Lookup506: cumulus_primitives_storage_weight_reclaim::StorageWeightReclaim<T>
   **/
  CumulusPrimitivesStorageWeightReclaimStorageWeightReclaim: string;
  /**
   * Lookup507: frame_metadata_hash_extension::CheckMetadataHash<T>
>>>>>>> 77e28d21
   **/
  FrameMetadataHashExtensionCheckMetadataHash: {
    mode: string;
  };
  /**
<<<<<<< HEAD
   * Lookup518: frame_metadata_hash_extension::Mode
=======
   * Lookup508: frame_metadata_hash_extension::Mode
>>>>>>> 77e28d21
   **/
  FrameMetadataHashExtensionMode: {
    _enum: string[];
  };
  /**
<<<<<<< HEAD
   * Lookup519: storage_hub_runtime::Runtime
=======
   * Lookup509: storage_hub_runtime::Runtime
>>>>>>> 77e28d21
   **/
  StorageHubRuntimeRuntime: string;
};
export default _default;<|MERGE_RESOLUTION|>--- conflicted
+++ resolved
@@ -4099,28 +4099,13 @@
     valuePropId: string;
   };
   /**
-<<<<<<< HEAD
-   * Lookup452: pallet_storage_providers::types::TopUpMetadata<T>
-   **/
-  PalletStorageProvidersTopUpMetadata: {
-    endBlockGracePeriod: string;
-    slashedAmount: string;
-  };
-  /**
-   * Lookup453: pallet_storage_providers::pallet::Error<T>
-=======
    * Lookup442: pallet_storage_providers::pallet::Error<T>
->>>>>>> 77e28d21
    **/
   PalletStorageProvidersError: {
     _enum: string[];
   };
   /**
-<<<<<<< HEAD
-   * Lookup454: pallet_file_system::types::StorageRequestMetadata<T>
-=======
    * Lookup443: pallet_file_system::types::StorageRequestMetadata<T>
->>>>>>> 77e28d21
    **/
   PalletFileSystemStorageRequestMetadata: {
     _alias: {
@@ -4139,51 +4124,31 @@
     bspsVolunteered: string;
   };
   /**
-<<<<<<< HEAD
-   * Lookup457: pallet_file_system::types::StorageRequestBspsMetadata<T>
-=======
    * Lookup446: pallet_file_system::types::StorageRequestBspsMetadata<T>
->>>>>>> 77e28d21
    **/
   PalletFileSystemStorageRequestBspsMetadata: {
     confirmed: string;
   };
   /**
-<<<<<<< HEAD
-   * Lookup466: pallet_file_system::types::MoveBucketRequestMetadata<T>
-=======
    * Lookup455: pallet_file_system::types::MoveBucketRequestMetadata<T>
->>>>>>> 77e28d21
    **/
   PalletFileSystemMoveBucketRequestMetadata: {
     requester: string;
   };
   /**
-<<<<<<< HEAD
-   * Lookup467: pallet_file_system::pallet::Error<T>
-=======
    * Lookup456: pallet_file_system::pallet::Error<T>
->>>>>>> 77e28d21
    **/
   PalletFileSystemError: {
     _enum: string[];
   };
   /**
-<<<<<<< HEAD
-   * Lookup472: pallet_proofs_dealer::pallet::Error<T>
-=======
    * Lookup462: pallet_proofs_dealer::pallet::Error<T>
->>>>>>> 77e28d21
    **/
   PalletProofsDealerError: {
     _enum: string[];
   };
   /**
-<<<<<<< HEAD
-   * Lookup475: pallet_payment_streams::types::FixedRatePaymentStream<T>
-=======
    * Lookup465: pallet_payment_streams::types::FixedRatePaymentStream<T>
->>>>>>> 77e28d21
    **/
   PalletPaymentStreamsFixedRatePaymentStream: {
     rate: string;
@@ -4192,11 +4157,7 @@
     outOfFundsTick: string;
   };
   /**
-<<<<<<< HEAD
-   * Lookup476: pallet_payment_streams::types::DynamicRatePaymentStream<T>
-=======
    * Lookup466: pallet_payment_streams::types::DynamicRatePaymentStream<T>
->>>>>>> 77e28d21
    **/
   PalletPaymentStreamsDynamicRatePaymentStream: {
     amountProvided: string;
@@ -4205,42 +4166,26 @@
     outOfFundsTick: string;
   };
   /**
-<<<<<<< HEAD
-   * Lookup477: pallet_payment_streams::types::ProviderLastChargeableInfo<T>
-=======
    * Lookup467: pallet_payment_streams::types::ProviderLastChargeableInfo<T>
->>>>>>> 77e28d21
    **/
   PalletPaymentStreamsProviderLastChargeableInfo: {
     lastChargeableTick: string;
     priceIndex: string;
   };
   /**
-<<<<<<< HEAD
-   * Lookup478: pallet_payment_streams::pallet::Error<T>
-=======
    * Lookup468: pallet_payment_streams::pallet::Error<T>
->>>>>>> 77e28d21
    **/
   PalletPaymentStreamsError: {
     _enum: string[];
   };
   /**
-<<<<<<< HEAD
-   * Lookup479: pallet_bucket_nfts::pallet::Error<T>
-=======
    * Lookup469: pallet_bucket_nfts::pallet::Error<T>
->>>>>>> 77e28d21
    **/
   PalletBucketNftsError: {
     _enum: string[];
   };
   /**
-<<<<<<< HEAD
-   * Lookup480: pallet_nfts::types::CollectionDetails<sp_core::crypto::AccountId32, DepositBalance>
-=======
    * Lookup470: pallet_nfts::types::CollectionDetails<sp_core::crypto::AccountId32, DepositBalance>
->>>>>>> 77e28d21
    **/
   PalletNftsCollectionDetails: {
     owner: string;
@@ -4251,21 +4196,13 @@
     attributes: string;
   };
   /**
-<<<<<<< HEAD
-   * Lookup485: pallet_nfts::types::CollectionRole
-=======
    * Lookup475: pallet_nfts::types::CollectionRole
->>>>>>> 77e28d21
    **/
   PalletNftsCollectionRole: {
     _enum: string[];
   };
   /**
-<<<<<<< HEAD
-   * Lookup486: pallet_nfts::types::ItemDetails<sp_core::crypto::AccountId32, pallet_nfts::types::ItemDeposit<DepositBalance, sp_core::crypto::AccountId32>, bounded_collections::bounded_btree_map::BoundedBTreeMap<sp_core::crypto::AccountId32, Option<T>, S>>
-=======
    * Lookup476: pallet_nfts::types::ItemDetails<sp_core::crypto::AccountId32, pallet_nfts::types::ItemDeposit<DepositBalance, sp_core::crypto::AccountId32>, bounded_collections::bounded_btree_map::BoundedBTreeMap<sp_core::crypto::AccountId32, Option<T>, S>>
->>>>>>> 77e28d21
    **/
   PalletNftsItemDetails: {
     owner: string;
@@ -4273,66 +4210,42 @@
     deposit: string;
   };
   /**
-<<<<<<< HEAD
-   * Lookup487: pallet_nfts::types::ItemDeposit<DepositBalance, sp_core::crypto::AccountId32>
-=======
    * Lookup477: pallet_nfts::types::ItemDeposit<DepositBalance, sp_core::crypto::AccountId32>
->>>>>>> 77e28d21
    **/
   PalletNftsItemDeposit: {
     account: string;
     amount: string;
   };
   /**
-<<<<<<< HEAD
-   * Lookup492: pallet_nfts::types::CollectionMetadata<Deposit, StringLimit>
-=======
    * Lookup482: pallet_nfts::types::CollectionMetadata<Deposit, StringLimit>
->>>>>>> 77e28d21
    **/
   PalletNftsCollectionMetadata: {
     deposit: string;
     data: string;
   };
   /**
-<<<<<<< HEAD
-   * Lookup493: pallet_nfts::types::ItemMetadata<pallet_nfts::types::ItemMetadataDeposit<DepositBalance, sp_core::crypto::AccountId32>, StringLimit>
-=======
    * Lookup483: pallet_nfts::types::ItemMetadata<pallet_nfts::types::ItemMetadataDeposit<DepositBalance, sp_core::crypto::AccountId32>, StringLimit>
->>>>>>> 77e28d21
    **/
   PalletNftsItemMetadata: {
     deposit: string;
     data: string;
   };
   /**
-<<<<<<< HEAD
-   * Lookup494: pallet_nfts::types::ItemMetadataDeposit<DepositBalance, sp_core::crypto::AccountId32>
-=======
    * Lookup484: pallet_nfts::types::ItemMetadataDeposit<DepositBalance, sp_core::crypto::AccountId32>
->>>>>>> 77e28d21
    **/
   PalletNftsItemMetadataDeposit: {
     account: string;
     amount: string;
   };
   /**
-<<<<<<< HEAD
-   * Lookup497: pallet_nfts::types::AttributeDeposit<DepositBalance, sp_core::crypto::AccountId32>
-=======
    * Lookup487: pallet_nfts::types::AttributeDeposit<DepositBalance, sp_core::crypto::AccountId32>
->>>>>>> 77e28d21
    **/
   PalletNftsAttributeDeposit: {
     account: string;
     amount: string;
   };
   /**
-<<<<<<< HEAD
-   * Lookup501: pallet_nfts::types::PendingSwap<CollectionId, ItemId, pallet_nfts::types::PriceWithDirection<Amount>, Deadline>
-=======
    * Lookup491: pallet_nfts::types::PendingSwap<CollectionId, ItemId, pallet_nfts::types::PriceWithDirection<Amount>, Deadline>
->>>>>>> 77e28d21
    **/
   PalletNftsPendingSwap: {
     desiredCollection: string;
@@ -4341,115 +4254,63 @@
     deadline: string;
   };
   /**
-<<<<<<< HEAD
-   * Lookup503: pallet_nfts::types::PalletFeature
-=======
    * Lookup493: pallet_nfts::types::PalletFeature
->>>>>>> 77e28d21
    **/
   PalletNftsPalletFeature: {
     _enum: string[];
   };
   /**
-<<<<<<< HEAD
-   * Lookup504: pallet_nfts::pallet::Error<T, I>
-=======
    * Lookup494: pallet_nfts::pallet::Error<T, I>
->>>>>>> 77e28d21
    **/
   PalletNftsError: {
     _enum: string[];
   };
   /**
-<<<<<<< HEAD
-   * Lookup507: frame_system::extensions::check_non_zero_sender::CheckNonZeroSender<T>
+   * Lookup497: frame_system::extensions::check_non_zero_sender::CheckNonZeroSender<T>
    **/
   FrameSystemExtensionsCheckNonZeroSender: string;
   /**
-   * Lookup508: frame_system::extensions::check_spec_version::CheckSpecVersion<T>
+   * Lookup498: frame_system::extensions::check_spec_version::CheckSpecVersion<T>
    **/
   FrameSystemExtensionsCheckSpecVersion: string;
   /**
-   * Lookup509: frame_system::extensions::check_tx_version::CheckTxVersion<T>
+   * Lookup499: frame_system::extensions::check_tx_version::CheckTxVersion<T>
    **/
   FrameSystemExtensionsCheckTxVersion: string;
   /**
-   * Lookup510: frame_system::extensions::check_genesis::CheckGenesis<T>
+   * Lookup500: frame_system::extensions::check_genesis::CheckGenesis<T>
    **/
   FrameSystemExtensionsCheckGenesis: string;
   /**
-   * Lookup513: frame_system::extensions::check_nonce::CheckNonce<T>
+   * Lookup503: frame_system::extensions::check_nonce::CheckNonce<T>
    **/
   FrameSystemExtensionsCheckNonce: string;
   /**
-   * Lookup514: frame_system::extensions::check_weight::CheckWeight<T>
+   * Lookup504: frame_system::extensions::check_weight::CheckWeight<T>
    **/
   FrameSystemExtensionsCheckWeight: string;
   /**
-   * Lookup515: pallet_transaction_payment::ChargeTransactionPayment<T>
+   * Lookup505: pallet_transaction_payment::ChargeTransactionPayment<T>
    **/
   PalletTransactionPaymentChargeTransactionPayment: string;
   /**
-   * Lookup516: cumulus_primitives_storage_weight_reclaim::StorageWeightReclaim<T>
+   * Lookup506: cumulus_primitives_storage_weight_reclaim::StorageWeightReclaim<T>
    **/
   CumulusPrimitivesStorageWeightReclaimStorageWeightReclaim: string;
   /**
-   * Lookup517: frame_metadata_hash_extension::CheckMetadataHash<T>
-=======
-   * Lookup497: frame_system::extensions::check_non_zero_sender::CheckNonZeroSender<T>
-   **/
-  FrameSystemExtensionsCheckNonZeroSender: string;
-  /**
-   * Lookup498: frame_system::extensions::check_spec_version::CheckSpecVersion<T>
-   **/
-  FrameSystemExtensionsCheckSpecVersion: string;
-  /**
-   * Lookup499: frame_system::extensions::check_tx_version::CheckTxVersion<T>
-   **/
-  FrameSystemExtensionsCheckTxVersion: string;
-  /**
-   * Lookup500: frame_system::extensions::check_genesis::CheckGenesis<T>
-   **/
-  FrameSystemExtensionsCheckGenesis: string;
-  /**
-   * Lookup503: frame_system::extensions::check_nonce::CheckNonce<T>
-   **/
-  FrameSystemExtensionsCheckNonce: string;
-  /**
-   * Lookup504: frame_system::extensions::check_weight::CheckWeight<T>
-   **/
-  FrameSystemExtensionsCheckWeight: string;
-  /**
-   * Lookup505: pallet_transaction_payment::ChargeTransactionPayment<T>
-   **/
-  PalletTransactionPaymentChargeTransactionPayment: string;
-  /**
-   * Lookup506: cumulus_primitives_storage_weight_reclaim::StorageWeightReclaim<T>
-   **/
-  CumulusPrimitivesStorageWeightReclaimStorageWeightReclaim: string;
-  /**
    * Lookup507: frame_metadata_hash_extension::CheckMetadataHash<T>
->>>>>>> 77e28d21
    **/
   FrameMetadataHashExtensionCheckMetadataHash: {
     mode: string;
   };
   /**
-<<<<<<< HEAD
-   * Lookup518: frame_metadata_hash_extension::Mode
-=======
    * Lookup508: frame_metadata_hash_extension::Mode
->>>>>>> 77e28d21
    **/
   FrameMetadataHashExtensionMode: {
     _enum: string[];
   };
   /**
-<<<<<<< HEAD
-   * Lookup519: storage_hub_runtime::Runtime
-=======
    * Lookup509: storage_hub_runtime::Runtime
->>>>>>> 77e28d21
    **/
   StorageHubRuntimeRuntime: string;
 };
