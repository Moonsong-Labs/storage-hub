declare const _default: {
  /**
   * Lookup3: frame_system::AccountInfo<Nonce, pallet_balances::types::AccountData<Balance>>
   **/
  FrameSystemAccountInfo: {
    nonce: string;
    consumers: string;
    providers: string;
    sufficients: string;
    data: string;
  };
  /**
   * Lookup5: pallet_balances::types::AccountData<Balance>
   **/
  PalletBalancesAccountData: {
    free: string;
    reserved: string;
    frozen: string;
    flags: string;
  };
  /**
   * Lookup9: frame_support::dispatch::PerDispatchClass<sp_weights::weight_v2::Weight>
   **/
  FrameSupportDispatchPerDispatchClassWeight: {
    normal: string;
    operational: string;
    mandatory: string;
  };
  /**
   * Lookup10: sp_weights::weight_v2::Weight
   **/
  SpWeightsWeightV2Weight: {
    refTime: string;
    proofSize: string;
  };
  /**
   * Lookup15: sp_runtime::generic::digest::Digest
   **/
  SpRuntimeDigest: {
    logs: string;
  };
  /**
   * Lookup17: sp_runtime::generic::digest::DigestItem
   **/
  SpRuntimeDigestDigestItem: {
    _enum: {
      Other: string;
      __Unused1: string;
      __Unused2: string;
      __Unused3: string;
      Consensus: string;
      Seal: string;
      PreRuntime: string;
      __Unused7: string;
      RuntimeEnvironmentUpdated: string;
    };
  };
  /**
   * Lookup20: frame_system::EventRecord<storage_hub_runtime::RuntimeEvent, primitive_types::H256>
   **/
  FrameSystemEventRecord: {
    phase: string;
    event: string;
    topics: string;
  };
  /**
   * Lookup22: frame_system::pallet::Event<T>
   **/
  FrameSystemEvent: {
    _enum: {
      ExtrinsicSuccess: {
        dispatchInfo: string;
      };
      ExtrinsicFailed: {
        dispatchError: string;
        dispatchInfo: string;
      };
      CodeUpdated: string;
      NewAccount: {
        account: string;
      };
      KilledAccount: {
        account: string;
      };
      Remarked: {
        _alias: {
          hash_: string;
        };
        sender: string;
        hash_: string;
      };
      UpgradeAuthorized: {
        codeHash: string;
        checkVersion: string;
      };
    };
  };
  /**
   * Lookup23: frame_support::dispatch::DispatchInfo
   **/
  FrameSupportDispatchDispatchInfo: {
    weight: string;
    class: string;
    paysFee: string;
  };
  /**
   * Lookup24: frame_support::dispatch::DispatchClass
   **/
  FrameSupportDispatchDispatchClass: {
    _enum: string[];
  };
  /**
   * Lookup25: frame_support::dispatch::Pays
   **/
  FrameSupportDispatchPays: {
    _enum: string[];
  };
  /**
   * Lookup26: sp_runtime::DispatchError
   **/
  SpRuntimeDispatchError: {
    _enum: {
      Other: string;
      CannotLookup: string;
      BadOrigin: string;
      Module: string;
      ConsumerRemaining: string;
      NoProviders: string;
      TooManyConsumers: string;
      Token: string;
      Arithmetic: string;
      Transactional: string;
      Exhausted: string;
      Corruption: string;
      Unavailable: string;
      RootNotAllowed: string;
    };
  };
  /**
   * Lookup27: sp_runtime::ModuleError
   **/
  SpRuntimeModuleError: {
    index: string;
    error: string;
  };
  /**
   * Lookup28: sp_runtime::TokenError
   **/
  SpRuntimeTokenError: {
    _enum: string[];
  };
  /**
   * Lookup29: sp_arithmetic::ArithmeticError
   **/
  SpArithmeticArithmeticError: {
    _enum: string[];
  };
  /**
   * Lookup30: sp_runtime::TransactionalError
   **/
  SpRuntimeTransactionalError: {
    _enum: string[];
  };
  /**
   * Lookup31: cumulus_pallet_parachain_system::pallet::Event<T>
   **/
  CumulusPalletParachainSystemEvent: {
    _enum: {
      ValidationFunctionStored: string;
      ValidationFunctionApplied: {
        relayChainBlockNum: string;
      };
      ValidationFunctionDiscarded: string;
      DownwardMessagesReceived: {
        count: string;
      };
      DownwardMessagesProcessed: {
        weightUsed: string;
        dmqHead: string;
      };
      UpwardMessageSent: {
        messageHash: string;
      };
    };
  };
  /**
   * Lookup33: pallet_balances::pallet::Event<T, I>
   **/
  PalletBalancesEvent: {
    _enum: {
      Endowed: {
        account: string;
        freeBalance: string;
      };
      DustLost: {
        account: string;
        amount: string;
      };
      Transfer: {
        from: string;
        to: string;
        amount: string;
      };
      BalanceSet: {
        who: string;
        free: string;
      };
      Reserved: {
        who: string;
        amount: string;
      };
      Unreserved: {
        who: string;
        amount: string;
      };
      ReserveRepatriated: {
        from: string;
        to: string;
        amount: string;
        destinationStatus: string;
      };
      Deposit: {
        who: string;
        amount: string;
      };
      Withdraw: {
        who: string;
        amount: string;
      };
      Slashed: {
        who: string;
        amount: string;
      };
      Minted: {
        who: string;
        amount: string;
      };
      Burned: {
        who: string;
        amount: string;
      };
      Suspended: {
        who: string;
        amount: string;
      };
      Restored: {
        who: string;
        amount: string;
      };
      Upgraded: {
        who: string;
      };
      Issued: {
        amount: string;
      };
      Rescinded: {
        amount: string;
      };
      Locked: {
        who: string;
        amount: string;
      };
      Unlocked: {
        who: string;
        amount: string;
      };
      Frozen: {
        who: string;
        amount: string;
      };
      Thawed: {
        who: string;
        amount: string;
      };
      TotalIssuanceForced: {
        _alias: {
          new_: string;
        };
        old: string;
        new_: string;
      };
    };
  };
  /**
   * Lookup34: frame_support::traits::tokens::misc::BalanceStatus
   **/
  FrameSupportTokensMiscBalanceStatus: {
    _enum: string[];
  };
  /**
   * Lookup35: pallet_transaction_payment::pallet::Event<T>
   **/
  PalletTransactionPaymentEvent: {
    _enum: {
      TransactionFeePaid: {
        who: string;
        actualFee: string;
        tip: string;
      };
    };
  };
  /**
   * Lookup36: pallet_sudo::pallet::Event<T>
   **/
  PalletSudoEvent: {
    _enum: {
      Sudid: {
        sudoResult: string;
      };
      KeyChanged: {
        _alias: {
          new_: string;
        };
        old: string;
        new_: string;
      };
      KeyRemoved: string;
      SudoAsDone: {
        sudoResult: string;
      };
    };
  };
  /**
   * Lookup40: pallet_collator_selection::pallet::Event<T>
   **/
  PalletCollatorSelectionEvent: {
    _enum: {
      NewInvulnerables: {
        invulnerables: string;
      };
      InvulnerableAdded: {
        accountId: string;
      };
      InvulnerableRemoved: {
        accountId: string;
      };
      NewDesiredCandidates: {
        desiredCandidates: string;
      };
      NewCandidacyBond: {
        bondAmount: string;
      };
      CandidateAdded: {
        accountId: string;
        deposit: string;
      };
      CandidateBondUpdated: {
        accountId: string;
        deposit: string;
      };
      CandidateRemoved: {
        accountId: string;
      };
      CandidateReplaced: {
        _alias: {
          new_: string;
        };
        old: string;
        new_: string;
        deposit: string;
      };
      InvalidInvulnerableSkipped: {
        accountId: string;
      };
    };
  };
  /**
   * Lookup42: pallet_session::pallet::Event
   **/
  PalletSessionEvent: {
    _enum: {
      NewSession: {
        sessionIndex: string;
      };
    };
  };
  /**
   * Lookup43: cumulus_pallet_xcmp_queue::pallet::Event<T>
   **/
  CumulusPalletXcmpQueueEvent: {
    _enum: {
      XcmpMessageSent: {
        messageHash: string;
      };
    };
  };
  /**
   * Lookup44: pallet_xcm::pallet::Event<T>
   **/
  PalletXcmEvent: {
    _enum: {
      Attempted: {
        outcome: string;
      };
      Sent: {
        origin: string;
        destination: string;
        message: string;
        messageId: string;
      };
      UnexpectedResponse: {
        origin: string;
        queryId: string;
      };
      ResponseReady: {
        queryId: string;
        response: string;
      };
      Notified: {
        queryId: string;
        palletIndex: string;
        callIndex: string;
      };
      NotifyOverweight: {
        queryId: string;
        palletIndex: string;
        callIndex: string;
        actualWeight: string;
        maxBudgetedWeight: string;
      };
      NotifyDispatchError: {
        queryId: string;
        palletIndex: string;
        callIndex: string;
      };
      NotifyDecodeFailed: {
        queryId: string;
        palletIndex: string;
        callIndex: string;
      };
      InvalidResponder: {
        origin: string;
        queryId: string;
        expectedLocation: string;
      };
      InvalidResponderVersion: {
        origin: string;
        queryId: string;
      };
      ResponseTaken: {
        queryId: string;
      };
      AssetsTrapped: {
        _alias: {
          hash_: string;
        };
        hash_: string;
        origin: string;
        assets: string;
      };
      VersionChangeNotified: {
        destination: string;
        result: string;
        cost: string;
        messageId: string;
      };
      SupportedVersionChanged: {
        location: string;
        version: string;
      };
      NotifyTargetSendFail: {
        location: string;
        queryId: string;
        error: string;
      };
      NotifyTargetMigrationFail: {
        location: string;
        queryId: string;
      };
      InvalidQuerierVersion: {
        origin: string;
        queryId: string;
      };
      InvalidQuerier: {
        origin: string;
        queryId: string;
        expectedQuerier: string;
        maybeActualQuerier: string;
      };
      VersionNotifyStarted: {
        destination: string;
        cost: string;
        messageId: string;
      };
      VersionNotifyRequested: {
        destination: string;
        cost: string;
        messageId: string;
      };
      VersionNotifyUnrequested: {
        destination: string;
        cost: string;
        messageId: string;
      };
      FeesPaid: {
        paying: string;
        fees: string;
      };
      AssetsClaimed: {
        _alias: {
          hash_: string;
        };
        hash_: string;
        origin: string;
        assets: string;
      };
      VersionMigrationFinished: {
        version: string;
      };
    };
  };
  /**
   * Lookup45: staging_xcm::v4::traits::Outcome
   **/
  StagingXcmV4TraitsOutcome: {
    _enum: {
      Complete: {
        used: string;
      };
      Incomplete: {
        used: string;
        error: string;
      };
      Error: {
        error: string;
      };
    };
  };
  /**
   * Lookup46: xcm::v3::traits::Error
   **/
  XcmV3TraitsError: {
    _enum: {
      Overflow: string;
      Unimplemented: string;
      UntrustedReserveLocation: string;
      UntrustedTeleportLocation: string;
      LocationFull: string;
      LocationNotInvertible: string;
      BadOrigin: string;
      InvalidLocation: string;
      AssetNotFound: string;
      FailedToTransactAsset: string;
      NotWithdrawable: string;
      LocationCannotHold: string;
      ExceedsMaxMessageSize: string;
      DestinationUnsupported: string;
      Transport: string;
      Unroutable: string;
      UnknownClaim: string;
      FailedToDecode: string;
      MaxWeightInvalid: string;
      NotHoldingFees: string;
      TooExpensive: string;
      Trap: string;
      ExpectationFalse: string;
      PalletNotFound: string;
      NameMismatch: string;
      VersionIncompatible: string;
      HoldingWouldOverflow: string;
      ExportError: string;
      ReanchorFailed: string;
      NoDeal: string;
      FeesNotMet: string;
      LockError: string;
      NoPermission: string;
      Unanchored: string;
      NotDepositable: string;
      UnhandledXcmVersion: string;
      WeightLimitReached: string;
      Barrier: string;
      WeightNotComputable: string;
      ExceedsStackLimit: string;
    };
  };
  /**
   * Lookup47: staging_xcm::v4::location::Location
   **/
  StagingXcmV4Location: {
    parents: string;
    interior: string;
  };
  /**
   * Lookup48: staging_xcm::v4::junctions::Junctions
   **/
  StagingXcmV4Junctions: {
    _enum: {
      Here: string;
      X1: string;
      X2: string;
      X3: string;
      X4: string;
      X5: string;
      X6: string;
      X7: string;
      X8: string;
    };
  };
  /**
   * Lookup50: staging_xcm::v4::junction::Junction
   **/
  StagingXcmV4Junction: {
    _enum: {
      Parachain: string;
      AccountId32: {
        network: string;
        id: string;
      };
      AccountIndex64: {
        network: string;
        index: string;
      };
      AccountKey20: {
        network: string;
        key: string;
      };
      PalletInstance: string;
      GeneralIndex: string;
      GeneralKey: {
        length: string;
        data: string;
      };
      OnlyChild: string;
      Plurality: {
        id: string;
        part: string;
      };
      GlobalConsensus: string;
    };
  };
  /**
   * Lookup53: staging_xcm::v4::junction::NetworkId
   **/
  StagingXcmV4JunctionNetworkId: {
    _enum: {
      ByGenesis: string;
      ByFork: {
        blockNumber: string;
        blockHash: string;
      };
      Polkadot: string;
      Kusama: string;
      Westend: string;
      Rococo: string;
      Wococo: string;
      Ethereum: {
        chainId: string;
      };
      BitcoinCore: string;
      BitcoinCash: string;
      PolkadotBulletin: string;
    };
  };
  /**
   * Lookup56: xcm::v3::junction::BodyId
   **/
  XcmV3JunctionBodyId: {
    _enum: {
      Unit: string;
      Moniker: string;
      Index: string;
      Executive: string;
      Technical: string;
      Legislative: string;
      Judicial: string;
      Defense: string;
      Administration: string;
      Treasury: string;
    };
  };
  /**
   * Lookup57: xcm::v3::junction::BodyPart
   **/
  XcmV3JunctionBodyPart: {
    _enum: {
      Voice: string;
      Members: {
        count: string;
      };
      Fraction: {
        nom: string;
        denom: string;
      };
      AtLeastProportion: {
        nom: string;
        denom: string;
      };
      MoreThanProportion: {
        nom: string;
        denom: string;
      };
    };
  };
  /**
   * Lookup65: staging_xcm::v4::Xcm<Call>
   **/
  StagingXcmV4Xcm: string;
  /**
   * Lookup67: staging_xcm::v4::Instruction<Call>
   **/
  StagingXcmV4Instruction: {
    _enum: {
      WithdrawAsset: string;
      ReserveAssetDeposited: string;
      ReceiveTeleportedAsset: string;
      QueryResponse: {
        queryId: string;
        response: string;
        maxWeight: string;
        querier: string;
      };
      TransferAsset: {
        assets: string;
        beneficiary: string;
      };
      TransferReserveAsset: {
        assets: string;
        dest: string;
        xcm: string;
      };
      Transact: {
        originKind: string;
        requireWeightAtMost: string;
        call: string;
      };
      HrmpNewChannelOpenRequest: {
        sender: string;
        maxMessageSize: string;
        maxCapacity: string;
      };
      HrmpChannelAccepted: {
        recipient: string;
      };
      HrmpChannelClosing: {
        initiator: string;
        sender: string;
        recipient: string;
      };
      ClearOrigin: string;
      DescendOrigin: string;
      ReportError: string;
      DepositAsset: {
        assets: string;
        beneficiary: string;
      };
      DepositReserveAsset: {
        assets: string;
        dest: string;
        xcm: string;
      };
      ExchangeAsset: {
        give: string;
        want: string;
        maximal: string;
      };
      InitiateReserveWithdraw: {
        assets: string;
        reserve: string;
        xcm: string;
      };
      InitiateTeleport: {
        assets: string;
        dest: string;
        xcm: string;
      };
      ReportHolding: {
        responseInfo: string;
        assets: string;
      };
      BuyExecution: {
        fees: string;
        weightLimit: string;
      };
      RefundSurplus: string;
      SetErrorHandler: string;
      SetAppendix: string;
      ClearError: string;
      ClaimAsset: {
        assets: string;
        ticket: string;
      };
      Trap: string;
      SubscribeVersion: {
        queryId: string;
        maxResponseWeight: string;
      };
      UnsubscribeVersion: string;
      BurnAsset: string;
      ExpectAsset: string;
      ExpectOrigin: string;
      ExpectError: string;
      ExpectTransactStatus: string;
      QueryPallet: {
        moduleName: string;
        responseInfo: string;
      };
      ExpectPallet: {
        index: string;
        name: string;
        moduleName: string;
        crateMajor: string;
        minCrateMinor: string;
      };
      ReportTransactStatus: string;
      ClearTransactStatus: string;
      UniversalOrigin: string;
      ExportMessage: {
        network: string;
        destination: string;
        xcm: string;
      };
      LockAsset: {
        asset: string;
        unlocker: string;
      };
      UnlockAsset: {
        asset: string;
        target: string;
      };
      NoteUnlockable: {
        asset: string;
        owner: string;
      };
      RequestUnlock: {
        asset: string;
        locker: string;
      };
      SetFeesMode: {
        jitWithdraw: string;
      };
      SetTopic: string;
      ClearTopic: string;
      AliasOrigin: string;
      UnpaidExecution: {
        weightLimit: string;
        checkOrigin: string;
      };
    };
  };
  /**
   * Lookup68: staging_xcm::v4::asset::Assets
   **/
  StagingXcmV4AssetAssets: string;
  /**
   * Lookup70: staging_xcm::v4::asset::Asset
   **/
  StagingXcmV4Asset: {
    id: string;
    fun: string;
  };
  /**
   * Lookup71: staging_xcm::v4::asset::AssetId
   **/
  StagingXcmV4AssetAssetId: string;
  /**
   * Lookup72: staging_xcm::v4::asset::Fungibility
   **/
  StagingXcmV4AssetFungibility: {
    _enum: {
      Fungible: string;
      NonFungible: string;
    };
  };
  /**
   * Lookup73: staging_xcm::v4::asset::AssetInstance
   **/
  StagingXcmV4AssetAssetInstance: {
    _enum: {
      Undefined: string;
      Index: string;
      Array4: string;
      Array8: string;
      Array16: string;
      Array32: string;
    };
  };
  /**
   * Lookup76: staging_xcm::v4::Response
   **/
  StagingXcmV4Response: {
    _enum: {
      Null: string;
      Assets: string;
      ExecutionResult: string;
      Version: string;
      PalletsInfo: string;
      DispatchResult: string;
    };
  };
  /**
   * Lookup80: staging_xcm::v4::PalletInfo
   **/
  StagingXcmV4PalletInfo: {
    index: string;
    name: string;
    moduleName: string;
    major: string;
    minor: string;
    patch: string;
  };
  /**
   * Lookup83: xcm::v3::MaybeErrorCode
   **/
  XcmV3MaybeErrorCode: {
    _enum: {
      Success: string;
      Error: string;
      TruncatedError: string;
    };
  };
  /**
   * Lookup86: xcm::v2::OriginKind
   **/
  XcmV2OriginKind: {
    _enum: string[];
  };
  /**
   * Lookup87: xcm::double_encoded::DoubleEncoded<T>
   **/
  XcmDoubleEncoded: {
    encoded: string;
  };
  /**
   * Lookup88: staging_xcm::v4::QueryResponseInfo
   **/
  StagingXcmV4QueryResponseInfo: {
    destination: string;
    queryId: string;
    maxWeight: string;
  };
  /**
   * Lookup89: staging_xcm::v4::asset::AssetFilter
   **/
  StagingXcmV4AssetAssetFilter: {
    _enum: {
      Definite: string;
      Wild: string;
    };
  };
  /**
   * Lookup90: staging_xcm::v4::asset::WildAsset
   **/
  StagingXcmV4AssetWildAsset: {
    _enum: {
      All: string;
      AllOf: {
        id: string;
        fun: string;
      };
      AllCounted: string;
      AllOfCounted: {
        id: string;
        fun: string;
        count: string;
      };
    };
  };
  /**
   * Lookup91: staging_xcm::v4::asset::WildFungibility
   **/
  StagingXcmV4AssetWildFungibility: {
    _enum: string[];
  };
  /**
   * Lookup92: xcm::v3::WeightLimit
   **/
  XcmV3WeightLimit: {
    _enum: {
      Unlimited: string;
      Limited: string;
    };
  };
  /**
   * Lookup93: xcm::VersionedAssets
   **/
  XcmVersionedAssets: {
    _enum: {
      __Unused0: string;
      V2: string;
      __Unused2: string;
      V3: string;
      V4: string;
    };
  };
  /**
   * Lookup94: xcm::v2::multiasset::MultiAssets
   **/
  XcmV2MultiassetMultiAssets: string;
  /**
   * Lookup96: xcm::v2::multiasset::MultiAsset
   **/
  XcmV2MultiAsset: {
    id: string;
    fun: string;
  };
  /**
   * Lookup97: xcm::v2::multiasset::AssetId
   **/
  XcmV2MultiassetAssetId: {
    _enum: {
      Concrete: string;
      Abstract: string;
    };
  };
  /**
   * Lookup98: xcm::v2::multilocation::MultiLocation
   **/
  XcmV2MultiLocation: {
    parents: string;
    interior: string;
  };
  /**
   * Lookup99: xcm::v2::multilocation::Junctions
   **/
  XcmV2MultilocationJunctions: {
    _enum: {
      Here: string;
      X1: string;
      X2: string;
      X3: string;
      X4: string;
      X5: string;
      X6: string;
      X7: string;
      X8: string;
    };
  };
  /**
   * Lookup100: xcm::v2::junction::Junction
   **/
  XcmV2Junction: {
    _enum: {
      Parachain: string;
      AccountId32: {
        network: string;
        id: string;
      };
      AccountIndex64: {
        network: string;
        index: string;
      };
      AccountKey20: {
        network: string;
        key: string;
      };
      PalletInstance: string;
      GeneralIndex: string;
      GeneralKey: string;
      OnlyChild: string;
      Plurality: {
        id: string;
        part: string;
      };
    };
  };
  /**
   * Lookup101: xcm::v2::NetworkId
   **/
  XcmV2NetworkId: {
    _enum: {
      Any: string;
      Named: string;
      Polkadot: string;
      Kusama: string;
    };
  };
  /**
   * Lookup103: xcm::v2::BodyId
   **/
  XcmV2BodyId: {
    _enum: {
      Unit: string;
      Named: string;
      Index: string;
      Executive: string;
      Technical: string;
      Legislative: string;
      Judicial: string;
      Defense: string;
      Administration: string;
      Treasury: string;
    };
  };
  /**
   * Lookup104: xcm::v2::BodyPart
   **/
  XcmV2BodyPart: {
    _enum: {
      Voice: string;
      Members: {
        count: string;
      };
      Fraction: {
        nom: string;
        denom: string;
      };
      AtLeastProportion: {
        nom: string;
        denom: string;
      };
      MoreThanProportion: {
        nom: string;
        denom: string;
      };
    };
  };
  /**
   * Lookup105: xcm::v2::multiasset::Fungibility
   **/
  XcmV2MultiassetFungibility: {
    _enum: {
      Fungible: string;
      NonFungible: string;
    };
  };
  /**
   * Lookup106: xcm::v2::multiasset::AssetInstance
   **/
  XcmV2MultiassetAssetInstance: {
    _enum: {
      Undefined: string;
      Index: string;
      Array4: string;
      Array8: string;
      Array16: string;
      Array32: string;
      Blob: string;
    };
  };
  /**
   * Lookup107: xcm::v3::multiasset::MultiAssets
   **/
  XcmV3MultiassetMultiAssets: string;
  /**
   * Lookup109: xcm::v3::multiasset::MultiAsset
   **/
  XcmV3MultiAsset: {
    id: string;
    fun: string;
  };
  /**
   * Lookup110: xcm::v3::multiasset::AssetId
   **/
  XcmV3MultiassetAssetId: {
    _enum: {
      Concrete: string;
      Abstract: string;
    };
  };
  /**
   * Lookup111: staging_xcm::v3::multilocation::MultiLocation
   **/
  StagingXcmV3MultiLocation: {
    parents: string;
    interior: string;
  };
  /**
   * Lookup112: xcm::v3::junctions::Junctions
   **/
  XcmV3Junctions: {
    _enum: {
      Here: string;
      X1: string;
      X2: string;
      X3: string;
      X4: string;
      X5: string;
      X6: string;
      X7: string;
      X8: string;
    };
  };
  /**
   * Lookup113: xcm::v3::junction::Junction
   **/
  XcmV3Junction: {
    _enum: {
      Parachain: string;
      AccountId32: {
        network: string;
        id: string;
      };
      AccountIndex64: {
        network: string;
        index: string;
      };
      AccountKey20: {
        network: string;
        key: string;
      };
      PalletInstance: string;
      GeneralIndex: string;
      GeneralKey: {
        length: string;
        data: string;
      };
      OnlyChild: string;
      Plurality: {
        id: string;
        part: string;
      };
      GlobalConsensus: string;
    };
  };
  /**
   * Lookup115: xcm::v3::junction::NetworkId
   **/
  XcmV3JunctionNetworkId: {
    _enum: {
      ByGenesis: string;
      ByFork: {
        blockNumber: string;
        blockHash: string;
      };
      Polkadot: string;
      Kusama: string;
      Westend: string;
      Rococo: string;
      Wococo: string;
      Ethereum: {
        chainId: string;
      };
      BitcoinCore: string;
      BitcoinCash: string;
      PolkadotBulletin: string;
    };
  };
  /**
   * Lookup116: xcm::v3::multiasset::Fungibility
   **/
  XcmV3MultiassetFungibility: {
    _enum: {
      Fungible: string;
      NonFungible: string;
    };
  };
  /**
   * Lookup117: xcm::v3::multiasset::AssetInstance
   **/
  XcmV3MultiassetAssetInstance: {
    _enum: {
      Undefined: string;
      Index: string;
      Array4: string;
      Array8: string;
      Array16: string;
      Array32: string;
    };
  };
  /**
   * Lookup118: xcm::VersionedLocation
   **/
  XcmVersionedLocation: {
    _enum: {
      __Unused0: string;
      V2: string;
      __Unused2: string;
      V3: string;
      V4: string;
    };
  };
  /**
   * Lookup119: cumulus_pallet_xcm::pallet::Event<T>
   **/
  CumulusPalletXcmEvent: {
    _enum: {
      InvalidFormat: string;
      UnsupportedVersion: string;
      ExecutedDownward: string;
    };
  };
  /**
   * Lookup120: pallet_message_queue::pallet::Event<T>
   **/
  PalletMessageQueueEvent: {
    _enum: {
      ProcessingFailed: {
        id: string;
        origin: string;
        error: string;
      };
      Processed: {
        id: string;
        origin: string;
        weightUsed: string;
        success: string;
      };
      OverweightEnqueued: {
        id: string;
        origin: string;
        pageIndex: string;
        messageIndex: string;
      };
      PageReaped: {
        origin: string;
        index: string;
      };
    };
  };
  /**
   * Lookup121: cumulus_primitives_core::AggregateMessageOrigin
   **/
  CumulusPrimitivesCoreAggregateMessageOrigin: {
    _enum: {
      Here: string;
      Parent: string;
      Sibling: string;
    };
  };
  /**
   * Lookup123: frame_support::traits::messages::ProcessMessageError
   **/
  FrameSupportMessagesProcessMessageError: {
    _enum: {
      BadFormat: string;
      Corrupt: string;
      Unsupported: string;
      Overweight: string;
      Yield: string;
    };
  };
  /**
   * Lookup124: pallet_storage_providers::pallet::Event<T>
   **/
  PalletStorageProvidersEvent: {
    _enum: {
      MspRequestSignUpSuccess: {
        who: string;
        multiaddresses: string;
        capacity: string;
        valueProp: string;
      };
      MspSignUpSuccess: {
        who: string;
        multiaddresses: string;
        capacity: string;
        valueProp: string;
      };
      BspRequestSignUpSuccess: {
        who: string;
        multiaddresses: string;
        capacity: string;
      };
      BspSignUpSuccess: {
        who: string;
        multiaddresses: string;
        capacity: string;
      };
      SignUpRequestCanceled: {
        who: string;
      };
      MspSignOffSuccess: {
        who: string;
      };
      BspSignOffSuccess: {
        who: string;
      };
      CapacityChanged: {
        who: string;
        oldCapacity: string;
        newCapacity: string;
        nextBlockWhenChangeAllowed: string;
      };
      Slashed: {
        providerId: string;
        amountSlashed: string;
      };
    };
  };
  /**
   * Lookup128: pallet_storage_providers::types::ValueProposition<T>
   **/
  PalletStorageProvidersValueProposition: {
    identifier: string;
    dataLimit: string;
    protocols: string;
  };
  /**
   * Lookup130: pallet_file_system::pallet::Event<T>
   **/
  PalletFileSystemEvent: {
    _enum: {
      NewBucket: {
        who: string;
        mspId: string;
        bucketId: string;
        name: string;
        collectionId: string;
        private: string;
      };
      MoveBucketRequested: {
        who: string;
        bucketId: string;
        newMspId: string;
      };
      BucketPrivacyUpdated: {
        who: string;
        bucketId: string;
        collectionId: string;
        private: string;
      };
      NewCollectionAndAssociation: {
        who: string;
        bucketId: string;
        collectionId: string;
      };
      NewStorageRequest: {
        _alias: {
          size_: string;
        };
        who: string;
        fileKey: string;
        bucketId: string;
        location: string;
        fingerprint: string;
        size_: string;
        peerIds: string;
      };
      MspAcceptedStoring: {
        fileKey: string;
        mspId: string;
        bucketId: string;
        owner: string;
        newBucketRoot: string;
      };
      AcceptedBspVolunteer: {
        _alias: {
          size_: string;
        };
        bspId: string;
        bucketId: string;
        location: string;
        fingerprint: string;
        multiaddresses: string;
        owner: string;
        size_: string;
      };
      BspConfirmedStoring: {
        who: string;
        bspId: string;
        fileKeys: string;
        newRoot: string;
      };
      StorageRequestFulfilled: {
        fileKey: string;
      };
      StorageRequestExpired: {
        fileKey: string;
      };
      StorageRequestRevoked: {
        fileKey: string;
      };
      BspRequestedToStopStoring: {
        bspId: string;
        fileKey: string;
        owner: string;
        location: string;
      };
      BspConfirmStoppedStoring: {
        bspId: string;
        fileKey: string;
        newRoot: string;
      };
      PriorityChallengeForFileDeletionQueued: {
        user: string;
        fileKey: string;
      };
      SpStopStoringInsolventUser: {
        spId: string;
        fileKey: string;
        owner: string;
        location: string;
        newRoot: string;
      };
      FailedToQueuePriorityChallenge: {
        user: string;
        fileKey: string;
      };
      FileDeletionRequest: {
        user: string;
        fileKey: string;
        bucketId: string;
        mspId: string;
        proofOfInclusion: string;
      };
      ProofSubmittedForPendingFileDeletionRequest: {
        mspId: string;
        user: string;
        fileKey: string;
        bucketId: string;
        proofOfInclusion: string;
      };
      BspChallengeCycleInitialised: {
        who: string;
        bspId: string;
      };
      MoveBucketRequestExpired: {
        mspId: string;
        bucketId: string;
      };
      MoveBucketAccepted: {
        bucketId: string;
        mspId: string;
      };
      MoveBucketRejected: {
        bucketId: string;
        mspId: string;
      };
      DataServerRegisteredForMoveBucket: {
        bspId: string;
        bucketId: string;
      };
    };
  };
  /**
   * Lookup135: pallet_proofs_dealer::pallet::Event<T>
   **/
  PalletProofsDealerEvent: {
    _enum: {
      NewChallenge: {
        who: string;
        keyChallenged: string;
      };
      ProofAccepted: {
        provider: string;
        proof: string;
      };
      NewChallengeSeed: {
        challengesTicker: string;
        seed: string;
      };
      NewCheckpointChallenge: {
        challengesTicker: string;
        challenges: string;
      };
      SlashableProvider: {
        provider: string;
        nextChallengeDeadline: string;
      };
      NoRecordOfLastSubmittedProof: {
        provider: string;
      };
      NewChallengeCycleInitialised: {
        currentTick: string;
        nextChallengeDeadline: string;
        provider: string;
        maybeProviderAccount: string;
      };
      MutationsApplied: {
        provider: string;
        mutations: string;
        newRoot: string;
      };
      ChallengesTickerSet: {
        paused: string;
      };
    };
  };
  /**
   * Lookup136: pallet_proofs_dealer::types::Proof<T>
   **/
  PalletProofsDealerProof: {
    forestProof: string;
    keyProofs: string;
  };
  /**
   * Lookup137: sp_trie::storage_proof::CompactProof
   **/
  SpTrieStorageProofCompactProof: {
    encodedNodes: string;
  };
  /**
   * Lookup140: pallet_proofs_dealer::types::KeyProof<T>
   **/
  PalletProofsDealerKeyProof: {
    proof: string;
    challengeCount: string;
  };
  /**
   * Lookup141: shp_file_key_verifier::types::FileKeyProof
   **/
  ShpFileKeyVerifierFileKeyProof: {
    fileMetadata: string;
    proof: string;
  };
  /**
   * Lookup142: shp_file_metadata::FileMetadata
   **/
  ShpFileMetadataFileMetadata: {
    owner: string;
    bucketId: string;
    location: string;
    fileSize: string;
    fingerprint: string;
  };
  /**
   * Lookup143: shp_file_metadata::Fingerprint
   **/
  ShpFileMetadataFingerprint: string;
  /**
   * Lookup149: shp_traits::TrieRemoveMutation
   **/
  ShpTraitsTrieRemoveMutation: string;
  /**
   * Lookup153: pallet_randomness::pallet::Event<T>
   **/
  PalletRandomnessEvent: {
    _enum: {
      NewOneEpochAgoRandomnessAvailable: {
        randomnessSeed: string;
        fromEpoch: string;
        validUntilBlock: string;
      };
    };
  };
  /**
   * Lookup154: pallet_payment_streams::pallet::Event<T>
   **/
  PalletPaymentStreamsEvent: {
    _enum: {
      FixedRatePaymentStreamCreated: {
        userAccount: string;
        providerId: string;
        rate: string;
      };
      FixedRatePaymentStreamUpdated: {
        userAccount: string;
        providerId: string;
        newRate: string;
      };
      FixedRatePaymentStreamDeleted: {
        userAccount: string;
        providerId: string;
      };
      DynamicRatePaymentStreamCreated: {
        userAccount: string;
        providerId: string;
        amountProvided: string;
      };
      DynamicRatePaymentStreamUpdated: {
        userAccount: string;
        providerId: string;
        newAmountProvided: string;
      };
      DynamicRatePaymentStreamDeleted: {
        userAccount: string;
        providerId: string;
      };
      PaymentStreamCharged: {
        userAccount: string;
        providerId: string;
        amount: string;
      };
      LastChargeableInfoUpdated: {
        providerId: string;
        lastChargeableTick: string;
        lastChargeablePriceIndex: string;
      };
      UserWithoutFunds: {
        who: string;
      };
      UserPaidDebts: {
        who: string;
      };
      UserSolvent: {
        who: string;
      };
    };
  };
  /**
   * Lookup155: pallet_bucket_nfts::pallet::Event<T>
   **/
  PalletBucketNftsEvent: {
    _enum: {
      AccessShared: {
        issuer: string;
        recipient: string;
      };
      ItemReadAccessUpdated: {
        admin: string;
        bucket: string;
        itemId: string;
      };
      ItemBurned: {
        account: string;
        bucket: string;
        itemId: string;
      };
    };
  };
  /**
   * Lookup156: pallet_nfts::pallet::Event<T, I>
   **/
  PalletNftsEvent: {
    _enum: {
      Created: {
        collection: string;
        creator: string;
        owner: string;
      };
      ForceCreated: {
        collection: string;
        owner: string;
      };
      Destroyed: {
        collection: string;
      };
      Issued: {
        collection: string;
        item: string;
        owner: string;
      };
      Transferred: {
        collection: string;
        item: string;
        from: string;
        to: string;
      };
      Burned: {
        collection: string;
        item: string;
        owner: string;
      };
      ItemTransferLocked: {
        collection: string;
        item: string;
      };
      ItemTransferUnlocked: {
        collection: string;
        item: string;
      };
      ItemPropertiesLocked: {
        collection: string;
        item: string;
        lockMetadata: string;
        lockAttributes: string;
      };
      CollectionLocked: {
        collection: string;
      };
      OwnerChanged: {
        collection: string;
        newOwner: string;
      };
      TeamChanged: {
        collection: string;
        issuer: string;
        admin: string;
        freezer: string;
      };
      TransferApproved: {
        collection: string;
        item: string;
        owner: string;
        delegate: string;
        deadline: string;
      };
      ApprovalCancelled: {
        collection: string;
        item: string;
        owner: string;
        delegate: string;
      };
      AllApprovalsCancelled: {
        collection: string;
        item: string;
        owner: string;
      };
      CollectionConfigChanged: {
        collection: string;
      };
      CollectionMetadataSet: {
        collection: string;
        data: string;
      };
      CollectionMetadataCleared: {
        collection: string;
      };
      ItemMetadataSet: {
        collection: string;
        item: string;
        data: string;
      };
      ItemMetadataCleared: {
        collection: string;
        item: string;
      };
      Redeposited: {
        collection: string;
        successfulItems: string;
      };
      AttributeSet: {
        collection: string;
        maybeItem: string;
        key: string;
        value: string;
        namespace: string;
      };
      AttributeCleared: {
        collection: string;
        maybeItem: string;
        key: string;
        namespace: string;
      };
      ItemAttributesApprovalAdded: {
        collection: string;
        item: string;
        delegate: string;
      };
      ItemAttributesApprovalRemoved: {
        collection: string;
        item: string;
        delegate: string;
      };
      OwnershipAcceptanceChanged: {
        who: string;
        maybeCollection: string;
      };
      CollectionMaxSupplySet: {
        collection: string;
        maxSupply: string;
      };
      CollectionMintSettingsUpdated: {
        collection: string;
      };
      NextCollectionIdIncremented: {
        nextId: string;
      };
      ItemPriceSet: {
        collection: string;
        item: string;
        price: string;
        whitelistedBuyer: string;
      };
      ItemPriceRemoved: {
        collection: string;
        item: string;
      };
      ItemBought: {
        collection: string;
        item: string;
        price: string;
        seller: string;
        buyer: string;
      };
      TipSent: {
        collection: string;
        item: string;
        sender: string;
        receiver: string;
        amount: string;
      };
      SwapCreated: {
        offeredCollection: string;
        offeredItem: string;
        desiredCollection: string;
        desiredItem: string;
        price: string;
        deadline: string;
      };
      SwapCancelled: {
        offeredCollection: string;
        offeredItem: string;
        desiredCollection: string;
        desiredItem: string;
        price: string;
        deadline: string;
      };
      SwapClaimed: {
        sentCollection: string;
        sentItem: string;
        sentItemOwner: string;
        receivedCollection: string;
        receivedItem: string;
        receivedItemOwner: string;
        price: string;
        deadline: string;
      };
      PreSignedAttributesSet: {
        collection: string;
        item: string;
        namespace: string;
      };
      PalletAttributeSet: {
        collection: string;
        item: string;
        attribute: string;
        value: string;
      };
    };
  };
  /**
   * Lookup160: pallet_nfts::types::AttributeNamespace<sp_core::crypto::AccountId32>
   **/
  PalletNftsAttributeNamespace: {
    _enum: {
      Pallet: string;
      CollectionOwner: string;
      ItemOwner: string;
      Account: string;
    };
  };
  /**
   * Lookup162: pallet_nfts::types::PriceWithDirection<Amount>
   **/
  PalletNftsPriceWithDirection: {
    amount: string;
    direction: string;
  };
  /**
   * Lookup163: pallet_nfts::types::PriceDirection
   **/
  PalletNftsPriceDirection: {
    _enum: string[];
  };
  /**
   * Lookup164: pallet_nfts::types::PalletAttributes<CollectionId>
   **/
  PalletNftsPalletAttributes: {
    _enum: {
      UsedToClaim: string;
      TransferDisabled: string;
    };
  };
  /**
   * Lookup165: pallet_parameters::pallet::Event<T>
   **/
  PalletParametersEvent: {
    _enum: {
      Updated: {
        key: string;
        oldValue: string;
        newValue: string;
      };
    };
  };
  /**
   * Lookup166: storage_hub_runtime::configs::runtime_params::RuntimeParametersKey
   **/
  StorageHubRuntimeConfigsRuntimeParamsRuntimeParametersKey: {
    _enum: {
      RuntimeConfig: string;
    };
  };
  /**
   * Lookup167: storage_hub_runtime::configs::runtime_params::dynamic_params::runtime_config::ParametersKey
   **/
  StorageHubRuntimeConfigsRuntimeParamsDynamicParamsRuntimeConfigParametersKey: {
    _enum: string[];
  };
  /**
   * Lookup168: storage_hub_runtime::configs::runtime_params::dynamic_params::runtime_config::SlashAmountPerMaxFileSize
   **/
  StorageHubRuntimeConfigsRuntimeParamsDynamicParamsRuntimeConfigSlashAmountPerMaxFileSize: string;
  /**
   * Lookup169: storage_hub_runtime::configs::runtime_params::dynamic_params::runtime_config::StakeToChallengePeriod
   **/
  StorageHubRuntimeConfigsRuntimeParamsDynamicParamsRuntimeConfigStakeToChallengePeriod: string;
  /**
   * Lookup171: storage_hub_runtime::configs::runtime_params::RuntimeParametersValue
   **/
  StorageHubRuntimeConfigsRuntimeParamsRuntimeParametersValue: {
    _enum: {
      RuntimeConfig: string;
    };
  };
  /**
   * Lookup172: storage_hub_runtime::configs::runtime_params::dynamic_params::runtime_config::ParametersValue
   **/
  StorageHubRuntimeConfigsRuntimeParamsDynamicParamsRuntimeConfigParametersValue: {
    _enum: {
      SlashAmountPerMaxFileSize: string;
      StakeToChallengePeriod: string;
    };
  };
  /**
   * Lookup173: frame_system::Phase
   **/
  FrameSystemPhase: {
    _enum: {
      ApplyExtrinsic: string;
      Finalization: string;
      Initialization: string;
    };
  };
  /**
   * Lookup176: frame_system::LastRuntimeUpgradeInfo
   **/
  FrameSystemLastRuntimeUpgradeInfo: {
    specVersion: string;
    specName: string;
  };
  /**
   * Lookup178: frame_system::CodeUpgradeAuthorization<T>
   **/
  FrameSystemCodeUpgradeAuthorization: {
    codeHash: string;
    checkVersion: string;
  };
  /**
   * Lookup179: frame_system::pallet::Call<T>
   **/
  FrameSystemCall: {
    _enum: {
      remark: {
        remark: string;
      };
      set_heap_pages: {
        pages: string;
      };
      set_code: {
        code: string;
      };
      set_code_without_checks: {
        code: string;
      };
      set_storage: {
        items: string;
      };
      kill_storage: {
        _alias: {
          keys_: string;
        };
        keys_: string;
      };
      kill_prefix: {
        prefix: string;
        subkeys: string;
      };
      remark_with_event: {
        remark: string;
      };
      __Unused8: string;
      authorize_upgrade: {
        codeHash: string;
      };
      authorize_upgrade_without_checks: {
        codeHash: string;
      };
      apply_authorized_upgrade: {
        code: string;
      };
    };
  };
  /**
   * Lookup182: frame_system::limits::BlockWeights
   **/
  FrameSystemLimitsBlockWeights: {
    baseBlock: string;
    maxBlock: string;
    perClass: string;
  };
  /**
   * Lookup183: frame_support::dispatch::PerDispatchClass<frame_system::limits::WeightsPerClass>
   **/
  FrameSupportDispatchPerDispatchClassWeightsPerClass: {
    normal: string;
    operational: string;
    mandatory: string;
  };
  /**
   * Lookup184: frame_system::limits::WeightsPerClass
   **/
  FrameSystemLimitsWeightsPerClass: {
    baseExtrinsic: string;
    maxExtrinsic: string;
    maxTotal: string;
    reserved: string;
  };
  /**
   * Lookup186: frame_system::limits::BlockLength
   **/
  FrameSystemLimitsBlockLength: {
    max: string;
  };
  /**
   * Lookup187: frame_support::dispatch::PerDispatchClass<T>
   **/
  FrameSupportDispatchPerDispatchClassU32: {
    normal: string;
    operational: string;
    mandatory: string;
  };
  /**
   * Lookup188: sp_weights::RuntimeDbWeight
   **/
  SpWeightsRuntimeDbWeight: {
    read: string;
    write: string;
  };
  /**
   * Lookup189: sp_version::RuntimeVersion
   **/
  SpVersionRuntimeVersion: {
    specName: string;
    implName: string;
    authoringVersion: string;
    specVersion: string;
    implVersion: string;
    apis: string;
    transactionVersion: string;
    stateVersion: string;
  };
  /**
   * Lookup194: frame_system::pallet::Error<T>
   **/
  FrameSystemError: {
    _enum: string[];
  };
  /**
   * Lookup196: cumulus_pallet_parachain_system::unincluded_segment::Ancestor<primitive_types::H256>
   **/
  CumulusPalletParachainSystemUnincludedSegmentAncestor: {
    usedBandwidth: string;
    paraHeadHash: string;
    consumedGoAheadSignal: string;
  };
  /**
   * Lookup197: cumulus_pallet_parachain_system::unincluded_segment::UsedBandwidth
   **/
  CumulusPalletParachainSystemUnincludedSegmentUsedBandwidth: {
    umpMsgCount: string;
    umpTotalBytes: string;
    hrmpOutgoing: string;
  };
  /**
   * Lookup199: cumulus_pallet_parachain_system::unincluded_segment::HrmpChannelUpdate
   **/
  CumulusPalletParachainSystemUnincludedSegmentHrmpChannelUpdate: {
    msgCount: string;
    totalBytes: string;
  };
  /**
   * Lookup204: polkadot_primitives::v6::UpgradeGoAhead
   **/
  PolkadotPrimitivesV6UpgradeGoAhead: {
    _enum: string[];
  };
  /**
   * Lookup205: cumulus_pallet_parachain_system::unincluded_segment::SegmentTracker<primitive_types::H256>
   **/
  CumulusPalletParachainSystemUnincludedSegmentSegmentTracker: {
    usedBandwidth: string;
    hrmpWatermark: string;
    consumedGoAheadSignal: string;
  };
  /**
   * Lookup206: polkadot_primitives::v6::PersistedValidationData<primitive_types::H256, N>
   **/
  PolkadotPrimitivesV6PersistedValidationData: {
    parentHead: string;
    relayParentNumber: string;
    relayParentStorageRoot: string;
    maxPovSize: string;
  };
  /**
   * Lookup209: polkadot_primitives::v6::UpgradeRestriction
   **/
  PolkadotPrimitivesV6UpgradeRestriction: {
    _enum: string[];
  };
  /**
   * Lookup210: sp_trie::storage_proof::StorageProof
   **/
  SpTrieStorageProof: {
    trieNodes: string;
  };
  /**
   * Lookup212: cumulus_pallet_parachain_system::relay_state_snapshot::MessagingStateSnapshot
   **/
  CumulusPalletParachainSystemRelayStateSnapshotMessagingStateSnapshot: {
    dmqMqcHead: string;
    relayDispatchQueueRemainingCapacity: string;
    ingressChannels: string;
    egressChannels: string;
  };
  /**
   * Lookup213: cumulus_pallet_parachain_system::relay_state_snapshot::RelayDispatchQueueRemainingCapacity
   **/
  CumulusPalletParachainSystemRelayStateSnapshotRelayDispatchQueueRemainingCapacity: {
    remainingCount: string;
    remainingSize: string;
  };
  /**
   * Lookup216: polkadot_primitives::v6::AbridgedHrmpChannel
   **/
  PolkadotPrimitivesV6AbridgedHrmpChannel: {
    maxCapacity: string;
    maxTotalSize: string;
    maxMessageSize: string;
    msgCount: string;
    totalSize: string;
    mqcHead: string;
  };
  /**
   * Lookup217: polkadot_primitives::v6::AbridgedHostConfiguration
   **/
  PolkadotPrimitivesV6AbridgedHostConfiguration: {
    maxCodeSize: string;
    maxHeadDataSize: string;
    maxUpwardQueueCount: string;
    maxUpwardQueueSize: string;
    maxUpwardMessageSize: string;
    maxUpwardMessageNumPerCandidate: string;
    hrmpMaxMessageNumPerCandidate: string;
    validationUpgradeCooldown: string;
    validationUpgradeDelay: string;
    asyncBackingParams: string;
  };
  /**
   * Lookup218: polkadot_primitives::v6::async_backing::AsyncBackingParams
   **/
  PolkadotPrimitivesV6AsyncBackingAsyncBackingParams: {
    maxCandidateDepth: string;
    allowedAncestryLen: string;
  };
  /**
   * Lookup224: polkadot_core_primitives::OutboundHrmpMessage<polkadot_parachain_primitives::primitives::Id>
   **/
  PolkadotCorePrimitivesOutboundHrmpMessage: {
    recipient: string;
    data: string;
  };
  /**
   * Lookup226: cumulus_pallet_parachain_system::pallet::Call<T>
   **/
  CumulusPalletParachainSystemCall: {
    _enum: {
      set_validation_data: {
        data: string;
      };
      sudo_send_upward_message: {
        message: string;
      };
      authorize_upgrade: {
        codeHash: string;
        checkVersion: string;
      };
      enact_authorized_upgrade: {
        code: string;
      };
    };
  };
  /**
   * Lookup227: cumulus_primitives_parachain_inherent::ParachainInherentData
   **/
  CumulusPrimitivesParachainInherentParachainInherentData: {
    validationData: string;
    relayChainState: string;
    downwardMessages: string;
    horizontalMessages: string;
  };
  /**
   * Lookup229: polkadot_core_primitives::InboundDownwardMessage<BlockNumber>
   **/
  PolkadotCorePrimitivesInboundDownwardMessage: {
    sentAt: string;
    msg: string;
  };
  /**
   * Lookup232: polkadot_core_primitives::InboundHrmpMessage<BlockNumber>
   **/
  PolkadotCorePrimitivesInboundHrmpMessage: {
    sentAt: string;
    data: string;
  };
  /**
   * Lookup235: cumulus_pallet_parachain_system::pallet::Error<T>
   **/
  CumulusPalletParachainSystemError: {
    _enum: string[];
  };
  /**
   * Lookup236: pallet_timestamp::pallet::Call<T>
   **/
  PalletTimestampCall: {
    _enum: {
      set: {
        now: string;
      };
    };
  };
  /**
   * Lookup237: staging_parachain_info::pallet::Call<T>
   **/
  StagingParachainInfoCall: string;
  /**
   * Lookup239: pallet_balances::types::BalanceLock<Balance>
   **/
  PalletBalancesBalanceLock: {
    id: string;
    amount: string;
    reasons: string;
  };
  /**
   * Lookup240: pallet_balances::types::Reasons
   **/
  PalletBalancesReasons: {
    _enum: string[];
  };
  /**
   * Lookup243: pallet_balances::types::ReserveData<ReserveIdentifier, Balance>
   **/
  PalletBalancesReserveData: {
    id: string;
    amount: string;
  };
  /**
   * Lookup247: storage_hub_runtime::RuntimeHoldReason
   **/
  StorageHubRuntimeRuntimeHoldReason: {
    _enum: {
      __Unused0: string;
      __Unused1: string;
      __Unused2: string;
      __Unused3: string;
      __Unused4: string;
      __Unused5: string;
      __Unused6: string;
      __Unused7: string;
      __Unused8: string;
      __Unused9: string;
      __Unused10: string;
      __Unused11: string;
      __Unused12: string;
      __Unused13: string;
      __Unused14: string;
      __Unused15: string;
      __Unused16: string;
      __Unused17: string;
      __Unused18: string;
      __Unused19: string;
      __Unused20: string;
      __Unused21: string;
      __Unused22: string;
      __Unused23: string;
      __Unused24: string;
      __Unused25: string;
      __Unused26: string;
      __Unused27: string;
      __Unused28: string;
      __Unused29: string;
      __Unused30: string;
      __Unused31: string;
      __Unused32: string;
      __Unused33: string;
      __Unused34: string;
      __Unused35: string;
      __Unused36: string;
      __Unused37: string;
      __Unused38: string;
      __Unused39: string;
      Providers: string;
      __Unused41: string;
      __Unused42: string;
      __Unused43: string;
      PaymentStreams: string;
    };
  };
  /**
   * Lookup248: pallet_storage_providers::pallet::HoldReason
   **/
  PalletStorageProvidersHoldReason: {
    _enum: string[];
  };
  /**
   * Lookup249: pallet_payment_streams::pallet::HoldReason
   **/
  PalletPaymentStreamsHoldReason: {
    _enum: string[];
  };
  /**
   * Lookup252: pallet_balances::types::IdAmount<Id, Balance>
   **/
  PalletBalancesIdAmount: {
    id: string;
    amount: string;
  };
  /**
   * Lookup254: pallet_balances::pallet::Call<T, I>
   **/
  PalletBalancesCall: {
    _enum: {
      transfer_allow_death: {
        dest: string;
        value: string;
      };
      __Unused1: string;
      force_transfer: {
        source: string;
        dest: string;
        value: string;
      };
      transfer_keep_alive: {
        dest: string;
        value: string;
      };
      transfer_all: {
        dest: string;
        keepAlive: string;
      };
      force_unreserve: {
        who: string;
        amount: string;
      };
      upgrade_accounts: {
        who: string;
      };
      __Unused7: string;
      force_set_balance: {
        who: string;
        newFree: string;
      };
      force_adjust_total_issuance: {
        direction: string;
        delta: string;
      };
    };
  };
  /**
   * Lookup257: pallet_balances::types::AdjustmentDirection
   **/
  PalletBalancesAdjustmentDirection: {
    _enum: string[];
  };
  /**
   * Lookup258: pallet_balances::pallet::Error<T, I>
   **/
  PalletBalancesError: {
    _enum: string[];
  };
  /**
   * Lookup259: pallet_transaction_payment::Releases
   **/
  PalletTransactionPaymentReleases: {
    _enum: string[];
  };
  /**
   * Lookup260: pallet_sudo::pallet::Call<T>
   **/
  PalletSudoCall: {
    _enum: {
      sudo: {
        call: string;
      };
      sudo_unchecked_weight: {
        call: string;
        weight: string;
      };
      set_key: {
        _alias: {
          new_: string;
        };
        new_: string;
      };
      sudo_as: {
        who: string;
        call: string;
      };
      remove_key: string;
    };
  };
  /**
   * Lookup262: pallet_collator_selection::pallet::Call<T>
   **/
  PalletCollatorSelectionCall: {
    _enum: {
      set_invulnerables: {
        _alias: {
          new_: string;
        };
        new_: string;
      };
      set_desired_candidates: {
        max: string;
      };
      set_candidacy_bond: {
        bond: string;
      };
      register_as_candidate: string;
      leave_intent: string;
      add_invulnerable: {
        who: string;
      };
      remove_invulnerable: {
        who: string;
      };
      update_bond: {
        newDeposit: string;
      };
      take_candidate_slot: {
        deposit: string;
        target: string;
      };
    };
  };
  /**
   * Lookup263: pallet_session::pallet::Call<T>
   **/
  PalletSessionCall: {
    _enum: {
      set_keys: {
        _alias: {
          keys_: string;
        };
        keys_: string;
        proof: string;
      };
      purge_keys: string;
    };
  };
  /**
   * Lookup264: storage_hub_runtime::SessionKeys
   **/
  StorageHubRuntimeSessionKeys: {
    aura: string;
  };
  /**
   * Lookup265: sp_consensus_aura::sr25519::app_sr25519::Public
   **/
  SpConsensusAuraSr25519AppSr25519Public: string;
  /**
   * Lookup266: sp_core::sr25519::Public
   **/
  SpCoreSr25519Public: string;
  /**
   * Lookup267: cumulus_pallet_xcmp_queue::pallet::Call<T>
   **/
  CumulusPalletXcmpQueueCall: {
    _enum: {
      __Unused0: string;
      suspend_xcm_execution: string;
      resume_xcm_execution: string;
      update_suspend_threshold: {
        _alias: {
          new_: string;
        };
        new_: string;
      };
      update_drop_threshold: {
        _alias: {
          new_: string;
        };
        new_: string;
      };
      update_resume_threshold: {
        _alias: {
          new_: string;
        };
        new_: string;
      };
    };
  };
  /**
   * Lookup268: pallet_xcm::pallet::Call<T>
   **/
  PalletXcmCall: {
    _enum: {
      send: {
        dest: string;
        message: string;
      };
      teleport_assets: {
        dest: string;
        beneficiary: string;
        assets: string;
        feeAssetItem: string;
      };
      reserve_transfer_assets: {
        dest: string;
        beneficiary: string;
        assets: string;
        feeAssetItem: string;
      };
      execute: {
        message: string;
        maxWeight: string;
      };
      force_xcm_version: {
        location: string;
        version: string;
      };
      force_default_xcm_version: {
        maybeXcmVersion: string;
      };
      force_subscribe_version_notify: {
        location: string;
      };
      force_unsubscribe_version_notify: {
        location: string;
      };
      limited_reserve_transfer_assets: {
        dest: string;
        beneficiary: string;
        assets: string;
        feeAssetItem: string;
        weightLimit: string;
      };
      limited_teleport_assets: {
        dest: string;
        beneficiary: string;
        assets: string;
        feeAssetItem: string;
        weightLimit: string;
      };
      force_suspension: {
        suspended: string;
      };
      transfer_assets: {
        dest: string;
        beneficiary: string;
        assets: string;
        feeAssetItem: string;
        weightLimit: string;
      };
      claim_assets: {
        assets: string;
        beneficiary: string;
      };
    };
  };
  /**
   * Lookup269: xcm::VersionedXcm<RuntimeCall>
   **/
  XcmVersionedXcm: {
    _enum: {
      __Unused0: string;
      __Unused1: string;
      V2: string;
      V3: string;
      V4: string;
    };
  };
  /**
   * Lookup270: xcm::v2::Xcm<RuntimeCall>
   **/
  XcmV2Xcm: string;
  /**
   * Lookup272: xcm::v2::Instruction<RuntimeCall>
   **/
  XcmV2Instruction: {
    _enum: {
      WithdrawAsset: string;
      ReserveAssetDeposited: string;
      ReceiveTeleportedAsset: string;
      QueryResponse: {
        queryId: string;
        response: string;
        maxWeight: string;
      };
      TransferAsset: {
        assets: string;
        beneficiary: string;
      };
      TransferReserveAsset: {
        assets: string;
        dest: string;
        xcm: string;
      };
      Transact: {
        originType: string;
        requireWeightAtMost: string;
        call: string;
      };
      HrmpNewChannelOpenRequest: {
        sender: string;
        maxMessageSize: string;
        maxCapacity: string;
      };
      HrmpChannelAccepted: {
        recipient: string;
      };
      HrmpChannelClosing: {
        initiator: string;
        sender: string;
        recipient: string;
      };
      ClearOrigin: string;
      DescendOrigin: string;
      ReportError: {
        queryId: string;
        dest: string;
        maxResponseWeight: string;
      };
      DepositAsset: {
        assets: string;
        maxAssets: string;
        beneficiary: string;
      };
      DepositReserveAsset: {
        assets: string;
        maxAssets: string;
        dest: string;
        xcm: string;
      };
      ExchangeAsset: {
        give: string;
        receive: string;
      };
      InitiateReserveWithdraw: {
        assets: string;
        reserve: string;
        xcm: string;
      };
      InitiateTeleport: {
        assets: string;
        dest: string;
        xcm: string;
      };
      QueryHolding: {
        queryId: string;
        dest: string;
        assets: string;
        maxResponseWeight: string;
      };
      BuyExecution: {
        fees: string;
        weightLimit: string;
      };
      RefundSurplus: string;
      SetErrorHandler: string;
      SetAppendix: string;
      ClearError: string;
      ClaimAsset: {
        assets: string;
        ticket: string;
      };
      Trap: string;
      SubscribeVersion: {
        queryId: string;
        maxResponseWeight: string;
      };
      UnsubscribeVersion: string;
    };
  };
  /**
   * Lookup273: xcm::v2::Response
   **/
  XcmV2Response: {
    _enum: {
      Null: string;
      Assets: string;
      ExecutionResult: string;
      Version: string;
    };
  };
  /**
   * Lookup276: xcm::v2::traits::Error
   **/
  XcmV2TraitsError: {
    _enum: {
      Overflow: string;
      Unimplemented: string;
      UntrustedReserveLocation: string;
      UntrustedTeleportLocation: string;
      MultiLocationFull: string;
      MultiLocationNotInvertible: string;
      BadOrigin: string;
      InvalidLocation: string;
      AssetNotFound: string;
      FailedToTransactAsset: string;
      NotWithdrawable: string;
      LocationCannotHold: string;
      ExceedsMaxMessageSize: string;
      DestinationUnsupported: string;
      Transport: string;
      Unroutable: string;
      UnknownClaim: string;
      FailedToDecode: string;
      MaxWeightInvalid: string;
      NotHoldingFees: string;
      TooExpensive: string;
      Trap: string;
      UnhandledXcmVersion: string;
      WeightLimitReached: string;
      Barrier: string;
      WeightNotComputable: string;
    };
  };
  /**
   * Lookup277: xcm::v2::multiasset::MultiAssetFilter
   **/
  XcmV2MultiassetMultiAssetFilter: {
    _enum: {
      Definite: string;
      Wild: string;
    };
  };
  /**
   * Lookup278: xcm::v2::multiasset::WildMultiAsset
   **/
  XcmV2MultiassetWildMultiAsset: {
    _enum: {
      All: string;
      AllOf: {
        id: string;
        fun: string;
      };
    };
  };
  /**
   * Lookup279: xcm::v2::multiasset::WildFungibility
   **/
  XcmV2MultiassetWildFungibility: {
    _enum: string[];
  };
  /**
   * Lookup280: xcm::v2::WeightLimit
   **/
  XcmV2WeightLimit: {
    _enum: {
      Unlimited: string;
      Limited: string;
    };
  };
  /**
   * Lookup281: xcm::v3::Xcm<Call>
   **/
  XcmV3Xcm: string;
  /**
   * Lookup283: xcm::v3::Instruction<Call>
   **/
  XcmV3Instruction: {
    _enum: {
      WithdrawAsset: string;
      ReserveAssetDeposited: string;
      ReceiveTeleportedAsset: string;
      QueryResponse: {
        queryId: string;
        response: string;
        maxWeight: string;
        querier: string;
      };
      TransferAsset: {
        assets: string;
        beneficiary: string;
      };
      TransferReserveAsset: {
        assets: string;
        dest: string;
        xcm: string;
      };
      Transact: {
        originKind: string;
        requireWeightAtMost: string;
        call: string;
      };
      HrmpNewChannelOpenRequest: {
        sender: string;
        maxMessageSize: string;
        maxCapacity: string;
      };
      HrmpChannelAccepted: {
        recipient: string;
      };
      HrmpChannelClosing: {
        initiator: string;
        sender: string;
        recipient: string;
      };
      ClearOrigin: string;
      DescendOrigin: string;
      ReportError: string;
      DepositAsset: {
        assets: string;
        beneficiary: string;
      };
      DepositReserveAsset: {
        assets: string;
        dest: string;
        xcm: string;
      };
      ExchangeAsset: {
        give: string;
        want: string;
        maximal: string;
      };
      InitiateReserveWithdraw: {
        assets: string;
        reserve: string;
        xcm: string;
      };
      InitiateTeleport: {
        assets: string;
        dest: string;
        xcm: string;
      };
      ReportHolding: {
        responseInfo: string;
        assets: string;
      };
      BuyExecution: {
        fees: string;
        weightLimit: string;
      };
      RefundSurplus: string;
      SetErrorHandler: string;
      SetAppendix: string;
      ClearError: string;
      ClaimAsset: {
        assets: string;
        ticket: string;
      };
      Trap: string;
      SubscribeVersion: {
        queryId: string;
        maxResponseWeight: string;
      };
      UnsubscribeVersion: string;
      BurnAsset: string;
      ExpectAsset: string;
      ExpectOrigin: string;
      ExpectError: string;
      ExpectTransactStatus: string;
      QueryPallet: {
        moduleName: string;
        responseInfo: string;
      };
      ExpectPallet: {
        index: string;
        name: string;
        moduleName: string;
        crateMajor: string;
        minCrateMinor: string;
      };
      ReportTransactStatus: string;
      ClearTransactStatus: string;
      UniversalOrigin: string;
      ExportMessage: {
        network: string;
        destination: string;
        xcm: string;
      };
      LockAsset: {
        asset: string;
        unlocker: string;
      };
      UnlockAsset: {
        asset: string;
        target: string;
      };
      NoteUnlockable: {
        asset: string;
        owner: string;
      };
      RequestUnlock: {
        asset: string;
        locker: string;
      };
      SetFeesMode: {
        jitWithdraw: string;
      };
      SetTopic: string;
      ClearTopic: string;
      AliasOrigin: string;
      UnpaidExecution: {
        weightLimit: string;
        checkOrigin: string;
      };
    };
  };
  /**
   * Lookup284: xcm::v3::Response
   **/
  XcmV3Response: {
    _enum: {
      Null: string;
      Assets: string;
      ExecutionResult: string;
      Version: string;
      PalletsInfo: string;
      DispatchResult: string;
    };
  };
  /**
   * Lookup286: xcm::v3::PalletInfo
   **/
  XcmV3PalletInfo: {
    index: string;
    name: string;
    moduleName: string;
    major: string;
    minor: string;
    patch: string;
  };
  /**
   * Lookup290: xcm::v3::QueryResponseInfo
   **/
  XcmV3QueryResponseInfo: {
    destination: string;
    queryId: string;
    maxWeight: string;
  };
  /**
   * Lookup291: xcm::v3::multiasset::MultiAssetFilter
   **/
  XcmV3MultiassetMultiAssetFilter: {
    _enum: {
      Definite: string;
      Wild: string;
    };
  };
  /**
   * Lookup292: xcm::v3::multiasset::WildMultiAsset
   **/
  XcmV3MultiassetWildMultiAsset: {
    _enum: {
      All: string;
      AllOf: {
        id: string;
        fun: string;
      };
      AllCounted: string;
      AllOfCounted: {
        id: string;
        fun: string;
        count: string;
      };
    };
  };
  /**
   * Lookup293: xcm::v3::multiasset::WildFungibility
   **/
  XcmV3MultiassetWildFungibility: {
    _enum: string[];
  };
  /**
   * Lookup305: cumulus_pallet_xcm::pallet::Call<T>
   **/
  CumulusPalletXcmCall: string;
  /**
   * Lookup306: pallet_message_queue::pallet::Call<T>
   **/
  PalletMessageQueueCall: {
    _enum: {
      reap_page: {
        messageOrigin: string;
        pageIndex: string;
      };
      execute_overweight: {
        messageOrigin: string;
        page: string;
        index: string;
        weightLimit: string;
      };
    };
  };
  /**
   * Lookup307: pallet_storage_providers::pallet::Call<T>
   **/
  PalletStorageProvidersCall: {
    _enum: {
      request_msp_sign_up: {
        capacity: string;
        multiaddresses: string;
        valueProp: string;
        paymentAccount: string;
      };
      request_bsp_sign_up: {
        capacity: string;
        multiaddresses: string;
        paymentAccount: string;
      };
      confirm_sign_up: {
        providerAccount: string;
      };
      cancel_sign_up: string;
      msp_sign_off: string;
      bsp_sign_off: string;
      change_capacity: {
        newCapacity: string;
      };
      add_value_prop: {
        newValueProp: string;
      };
      force_msp_sign_up: {
        who: string;
        mspId: string;
        capacity: string;
        multiaddresses: string;
        valueProp: string;
        paymentAccount: string;
      };
      force_bsp_sign_up: {
        who: string;
        bspId: string;
        capacity: string;
        multiaddresses: string;
        paymentAccount: string;
        weight: string;
      };
      slash: {
        providerId: string;
      };
    };
  };
  /**
   * Lookup308: pallet_file_system::pallet::Call<T>
   **/
  PalletFileSystemCall: {
    _enum: {
      create_bucket: {
        mspId: string;
        name: string;
        private: string;
      };
      request_move_bucket: {
        bucketId: string;
        newMspId: string;
      };
      msp_respond_move_bucket_request: {
        bucketId: string;
        response: string;
      };
      update_bucket_privacy: {
        bucketId: string;
        private: string;
      };
      create_and_associate_collection_with_bucket: {
        bucketId: string;
      };
      issue_storage_request: {
        _alias: {
          size_: string;
        };
        bucketId: string;
        location: string;
        fingerprint: string;
        size_: string;
        mspId: string;
        peerIds: string;
      };
      revoke_storage_request: {
        fileKey: string;
      };
      bsp_add_data_server_for_move_bucket_request: {
        bucketId: string;
      };
      msp_accept_storage_request: {
        fileKey: string;
        fileProof: string;
        nonInclusionForestProof: string;
      };
      bsp_volunteer: {
        fileKey: string;
      };
      bsp_confirm_storing: {
        nonInclusionForestProof: string;
        fileKeysAndProofs: string;
      };
      bsp_request_stop_storing: {
        _alias: {
          size_: string;
        };
        fileKey: string;
        bucketId: string;
        location: string;
        owner: string;
        fingerprint: string;
        size_: string;
        canServe: string;
        inclusionForestProof: string;
      };
      bsp_confirm_stop_storing: {
        fileKey: string;
        inclusionForestProof: string;
      };
      stop_storing_for_insolvent_user: {
        _alias: {
          size_: string;
        };
        fileKey: string;
        bucketId: string;
        location: string;
        owner: string;
        fingerprint: string;
        size_: string;
        inclusionForestProof: string;
      };
      delete_file: {
        _alias: {
          size_: string;
        };
        bucketId: string;
        fileKey: string;
        location: string;
        size_: string;
        fingerprint: string;
        maybeInclusionForestProof: string;
      };
      pending_file_deletion_request_submit_proof: {
        user: string;
        fileKey: string;
        bucketId: string;
        forestProof: string;
      };
      set_global_parameters: {
        replicationTarget: string;
        tickRangeToMaximumThreshold: string;
      };
    };
  };
  /**
   * Lookup309: pallet_file_system::types::BucketMoveRequestResponse
   **/
  PalletFileSystemBucketMoveRequestResponse: {
    _enum: string[];
  };
  /**
   * Lookup314: pallet_proofs_dealer::pallet::Call<T>
   **/
  PalletProofsDealerCall: {
    _enum: {
      challenge: {
        key: string;
      };
      submit_proof: {
        proof: string;
        provider: string;
      };
      force_initialise_challenge_cycle: {
        provider: string;
      };
      set_paused: {
        paused: string;
      };
    };
  };
  /**
   * Lookup315: pallet_randomness::pallet::Call<T>
   **/
  PalletRandomnessCall: {
    _enum: string[];
  };
  /**
   * Lookup316: pallet_payment_streams::pallet::Call<T>
   **/
  PalletPaymentStreamsCall: {
    _enum: {
      create_fixed_rate_payment_stream: {
        providerId: string;
        userAccount: string;
        rate: string;
      };
      update_fixed_rate_payment_stream: {
        providerId: string;
        userAccount: string;
        newRate: string;
      };
      delete_fixed_rate_payment_stream: {
        providerId: string;
        userAccount: string;
      };
      create_dynamic_rate_payment_stream: {
        providerId: string;
        userAccount: string;
        amountProvided: string;
      };
      update_dynamic_rate_payment_stream: {
        providerId: string;
        userAccount: string;
        newAmountProvided: string;
      };
      delete_dynamic_rate_payment_stream: {
        providerId: string;
        userAccount: string;
      };
      charge_payment_streams: {
        userAccount: string;
      };
      pay_outstanding_debt: string;
      clear_insolvent_flag: string;
    };
  };
  /**
   * Lookup317: pallet_bucket_nfts::pallet::Call<T>
   **/
  PalletBucketNftsCall: {
    _enum: {
      share_access: {
        recipient: string;
        bucket: string;
        itemId: string;
        readAccessRegex: string;
      };
      update_read_access: {
        bucket: string;
        itemId: string;
        readAccessRegex: string;
      };
    };
  };
  /**
   * Lookup319: pallet_nfts::pallet::Call<T, I>
   **/
  PalletNftsCall: {
    _enum: {
      create: {
        admin: string;
        config: string;
      };
      force_create: {
        owner: string;
        config: string;
      };
      destroy: {
        collection: string;
        witness: string;
      };
      mint: {
        collection: string;
        item: string;
        mintTo: string;
        witnessData: string;
      };
      force_mint: {
        collection: string;
        item: string;
        mintTo: string;
        itemConfig: string;
      };
      burn: {
        collection: string;
        item: string;
      };
      transfer: {
        collection: string;
        item: string;
        dest: string;
      };
      redeposit: {
        collection: string;
        items: string;
      };
      lock_item_transfer: {
        collection: string;
        item: string;
      };
      unlock_item_transfer: {
        collection: string;
        item: string;
      };
      lock_collection: {
        collection: string;
        lockSettings: string;
      };
      transfer_ownership: {
        collection: string;
        newOwner: string;
      };
      set_team: {
        collection: string;
        issuer: string;
        admin: string;
        freezer: string;
      };
      force_collection_owner: {
        collection: string;
        owner: string;
      };
      force_collection_config: {
        collection: string;
        config: string;
      };
      approve_transfer: {
        collection: string;
        item: string;
        delegate: string;
        maybeDeadline: string;
      };
      cancel_approval: {
        collection: string;
        item: string;
        delegate: string;
      };
      clear_all_transfer_approvals: {
        collection: string;
        item: string;
      };
      lock_item_properties: {
        collection: string;
        item: string;
        lockMetadata: string;
        lockAttributes: string;
      };
      set_attribute: {
        collection: string;
        maybeItem: string;
        namespace: string;
        key: string;
        value: string;
      };
      force_set_attribute: {
        setAs: string;
        collection: string;
        maybeItem: string;
        namespace: string;
        key: string;
        value: string;
      };
      clear_attribute: {
        collection: string;
        maybeItem: string;
        namespace: string;
        key: string;
      };
      approve_item_attributes: {
        collection: string;
        item: string;
        delegate: string;
      };
      cancel_item_attributes_approval: {
        collection: string;
        item: string;
        delegate: string;
        witness: string;
      };
      set_metadata: {
        collection: string;
        item: string;
        data: string;
      };
      clear_metadata: {
        collection: string;
        item: string;
      };
      set_collection_metadata: {
        collection: string;
        data: string;
      };
      clear_collection_metadata: {
        collection: string;
      };
      set_accept_ownership: {
        maybeCollection: string;
      };
      set_collection_max_supply: {
        collection: string;
        maxSupply: string;
      };
      update_mint_settings: {
        collection: string;
        mintSettings: string;
      };
      set_price: {
        collection: string;
        item: string;
        price: string;
        whitelistedBuyer: string;
      };
      buy_item: {
        collection: string;
        item: string;
        bidPrice: string;
      };
      pay_tips: {
        tips: string;
      };
      create_swap: {
        offeredCollection: string;
        offeredItem: string;
        desiredCollection: string;
        maybeDesiredItem: string;
        maybePrice: string;
        duration: string;
      };
      cancel_swap: {
        offeredCollection: string;
        offeredItem: string;
      };
      claim_swap: {
        sendCollection: string;
        sendItem: string;
        receiveCollection: string;
        receiveItem: string;
        witnessPrice: string;
      };
      mint_pre_signed: {
        mintData: string;
        signature: string;
        signer: string;
      };
      set_attributes_pre_signed: {
        data: string;
        signature: string;
        signer: string;
      };
    };
  };
  /**
   * Lookup320: pallet_nfts::types::CollectionConfig<Price, BlockNumber, CollectionId>
   **/
  PalletNftsCollectionConfig: {
    settings: string;
    maxSupply: string;
    mintSettings: string;
  };
  /**
   * Lookup322: pallet_nfts::types::CollectionSetting
   **/
  PalletNftsCollectionSetting: {
    _enum: string[];
  };
  /**
   * Lookup323: pallet_nfts::types::MintSettings<Price, BlockNumber, CollectionId>
   **/
  PalletNftsMintSettings: {
    mintType: string;
    price: string;
    startBlock: string;
    endBlock: string;
    defaultItemSettings: string;
  };
  /**
   * Lookup324: pallet_nfts::types::MintType<CollectionId>
   **/
  PalletNftsMintType: {
    _enum: {
      Issuer: string;
      Public: string;
      HolderOf: string;
    };
  };
  /**
   * Lookup327: pallet_nfts::types::ItemSetting
   **/
  PalletNftsItemSetting: {
    _enum: string[];
  };
  /**
   * Lookup328: pallet_nfts::types::DestroyWitness
   **/
  PalletNftsDestroyWitness: {
    itemMetadatas: string;
    itemConfigs: string;
    attributes: string;
  };
  /**
   * Lookup330: pallet_nfts::types::MintWitness<ItemId, Balance>
   **/
  PalletNftsMintWitness: {
    ownedItem: string;
    mintPrice: string;
  };
  /**
   * Lookup331: pallet_nfts::types::ItemConfig
   **/
  PalletNftsItemConfig: {
    settings: string;
  };
  /**
   * Lookup333: pallet_nfts::types::CancelAttributesApprovalWitness
   **/
  PalletNftsCancelAttributesApprovalWitness: {
    accountAttributes: string;
  };
  /**
   * Lookup335: pallet_nfts::types::ItemTip<CollectionId, ItemId, sp_core::crypto::AccountId32, Amount>
   **/
  PalletNftsItemTip: {
    collection: string;
    item: string;
    receiver: string;
    amount: string;
  };
  /**
   * Lookup337: pallet_nfts::types::PreSignedMint<CollectionId, ItemId, sp_core::crypto::AccountId32, Deadline, Balance>
   **/
  PalletNftsPreSignedMint: {
    collection: string;
    item: string;
    attributes: string;
    metadata: string;
    onlyAccount: string;
    deadline: string;
    mintPrice: string;
  };
  /**
   * Lookup338: sp_runtime::MultiSignature
   **/
  SpRuntimeMultiSignature: {
    _enum: {
      Ed25519: string;
      Sr25519: string;
      Ecdsa: string;
    };
  };
  /**
   * Lookup339: sp_core::ed25519::Signature
   **/
  SpCoreEd25519Signature: string;
  /**
   * Lookup341: sp_core::sr25519::Signature
   **/
  SpCoreSr25519Signature: string;
  /**
   * Lookup342: sp_core::ecdsa::Signature
   **/
  SpCoreEcdsaSignature: string;
  /**
   * Lookup344: pallet_nfts::types::PreSignedAttributes<CollectionId, ItemId, sp_core::crypto::AccountId32, Deadline>
   **/
  PalletNftsPreSignedAttributes: {
    collection: string;
    item: string;
    attributes: string;
    namespace: string;
    deadline: string;
  };
  /**
   * Lookup345: pallet_parameters::pallet::Call<T>
   **/
  PalletParametersCall: {
    _enum: {
      set_parameter: {
        keyValue: string;
      };
    };
  };
  /**
   * Lookup346: storage_hub_runtime::configs::runtime_params::RuntimeParameters
   **/
  StorageHubRuntimeConfigsRuntimeParamsRuntimeParameters: {
    _enum: {
      RuntimeConfig: string;
    };
  };
  /**
   * Lookup347: storage_hub_runtime::configs::runtime_params::dynamic_params::runtime_config::Parameters
   **/
  StorageHubRuntimeConfigsRuntimeParamsDynamicParamsRuntimeConfigParameters: {
    _enum: {
      SlashAmountPerMaxFileSize: string;
      StakeToChallengePeriod: string;
    };
  };
  /**
   * Lookup348: pallet_sudo::pallet::Error<T>
   **/
  PalletSudoError: {
    _enum: string[];
  };
  /**
   * Lookup351: pallet_collator_selection::pallet::CandidateInfo<sp_core::crypto::AccountId32, Balance>
   **/
  PalletCollatorSelectionCandidateInfo: {
    who: string;
    deposit: string;
  };
  /**
   * Lookup353: pallet_collator_selection::pallet::Error<T>
   **/
  PalletCollatorSelectionError: {
    _enum: string[];
  };
  /**
   * Lookup357: sp_core::crypto::KeyTypeId
   **/
  SpCoreCryptoKeyTypeId: string;
  /**
   * Lookup358: pallet_session::pallet::Error<T>
   **/
  PalletSessionError: {
    _enum: string[];
  };
  /**
   * Lookup367: cumulus_pallet_xcmp_queue::OutboundChannelDetails
   **/
  CumulusPalletXcmpQueueOutboundChannelDetails: {
    recipient: string;
    state: string;
    signalsExist: string;
    firstIndex: string;
    lastIndex: string;
  };
  /**
   * Lookup368: cumulus_pallet_xcmp_queue::OutboundState
   **/
  CumulusPalletXcmpQueueOutboundState: {
    _enum: string[];
  };
  /**
   * Lookup370: cumulus_pallet_xcmp_queue::QueueConfigData
   **/
  CumulusPalletXcmpQueueQueueConfigData: {
    suspendThreshold: string;
    dropThreshold: string;
    resumeThreshold: string;
  };
  /**
   * Lookup371: cumulus_pallet_xcmp_queue::pallet::Error<T>
   **/
  CumulusPalletXcmpQueueError: {
    _enum: string[];
  };
  /**
   * Lookup372: pallet_xcm::pallet::QueryStatus<BlockNumber>
   **/
  PalletXcmQueryStatus: {
    _enum: {
      Pending: {
        responder: string;
        maybeMatchQuerier: string;
        maybeNotify: string;
        timeout: string;
      };
      VersionNotifier: {
        origin: string;
        isActive: string;
      };
      Ready: {
        response: string;
        at: string;
      };
    };
  };
  /**
   * Lookup376: xcm::VersionedResponse
   **/
  XcmVersionedResponse: {
    _enum: {
      __Unused0: string;
      __Unused1: string;
      V2: string;
      V3: string;
      V4: string;
    };
  };
  /**
   * Lookup382: pallet_xcm::pallet::VersionMigrationStage
   **/
  PalletXcmVersionMigrationStage: {
    _enum: {
      MigrateSupportedVersion: string;
      MigrateVersionNotifiers: string;
      NotifyCurrentTargets: string;
      MigrateAndNotifyOldTargets: string;
    };
  };
  /**
   * Lookup385: xcm::VersionedAssetId
   **/
  XcmVersionedAssetId: {
    _enum: {
      __Unused0: string;
      __Unused1: string;
      __Unused2: string;
      V3: string;
      V4: string;
    };
  };
  /**
   * Lookup386: pallet_xcm::pallet::RemoteLockedFungibleRecord<ConsumerIdentifier, MaxConsumers>
   **/
  PalletXcmRemoteLockedFungibleRecord: {
    amount: string;
    owner: string;
    locker: string;
    consumers: string;
  };
  /**
   * Lookup393: pallet_xcm::pallet::Error<T>
   **/
  PalletXcmError: {
    _enum: string[];
  };
  /**
   * Lookup394: pallet_message_queue::BookState<cumulus_primitives_core::AggregateMessageOrigin>
   **/
  PalletMessageQueueBookState: {
    _alias: {
      size_: string;
    };
    begin: string;
    end: string;
    count: string;
    readyNeighbours: string;
    messageCount: string;
    size_: string;
  };
  /**
   * Lookup396: pallet_message_queue::Neighbours<cumulus_primitives_core::AggregateMessageOrigin>
   **/
  PalletMessageQueueNeighbours: {
    prev: string;
    next: string;
  };
  /**
   * Lookup398: pallet_message_queue::Page<Size, HeapSize>
   **/
  PalletMessageQueuePage: {
    remaining: string;
    remainingSize: string;
    firstIndex: string;
    first: string;
    last: string;
    heap: string;
  };
  /**
   * Lookup400: pallet_message_queue::pallet::Error<T>
   **/
  PalletMessageQueueError: {
    _enum: string[];
  };
  /**
   * Lookup402: pallet_storage_providers::types::StorageProvider<T>
   **/
  PalletStorageProvidersStorageProvider: {
    _enum: {
      BackupStorageProvider: string;
      MainStorageProvider: string;
    };
  };
  /**
   * Lookup403: pallet_storage_providers::types::BackupStorageProvider<T>
   **/
  PalletStorageProvidersBackupStorageProvider: {
    capacity: string;
    capacityUsed: string;
    multiaddresses: string;
    root: string;
    lastCapacityChange: string;
    ownerAccount: string;
    paymentAccount: string;
    reputationWeight: string;
  };
  /**
   * Lookup404: pallet_storage_providers::types::MainStorageProvider<T>
   **/
  PalletStorageProvidersMainStorageProvider: {
    buckets: string;
    capacity: string;
    capacityUsed: string;
    multiaddresses: string;
    valueProp: string;
    lastCapacityChange: string;
    ownerAccount: string;
    paymentAccount: string;
  };
  /**
   * Lookup406: pallet_storage_providers::types::Bucket<T>
   **/
  PalletStorageProvidersBucket: {
    _alias: {
      size_: string;
    };
    root: string;
    userId: string;
    mspId: string;
    private: string;
    readAccessGroupId: string;
    size_: string;
  };
  /**
   * Lookup409: pallet_storage_providers::pallet::Error<T>
   **/
  PalletStorageProvidersError: {
    _enum: string[];
  };
  /**
   * Lookup410: pallet_file_system::types::StorageRequestMetadata<T>
   **/
  PalletFileSystemStorageRequestMetadata: {
    _alias: {
      size_: string;
    };
    requestedAt: string;
    owner: string;
    bucketId: string;
    location: string;
    fingerprint: string;
    size_: string;
    msp: string;
    userPeerIds: string;
    dataServerSps: string;
    bspsRequired: string;
    bspsConfirmed: string;
    bspsVolunteered: string;
  };
  /**
   * Lookup415: pallet_file_system::types::StorageRequestBspsMetadata<T>
   **/
  PalletFileSystemStorageRequestBspsMetadata: {
    confirmed: string;
  };
  /**
   * Lookup424: pallet_file_system::types::MoveBucketRequestMetadata<T>
   **/
  PalletFileSystemMoveBucketRequestMetadata: {
    requester: string;
  };
  /**
   * Lookup425: pallet_file_system::pallet::Error<T>
   **/
  PalletFileSystemError: {
    _enum: string[];
  };
  /**
<<<<<<< HEAD
   * Lookup431: pallet_proofs_dealer::pallet::Error<T>
=======
   * Lookup421: pallet_proofs_dealer::pallet::Error<T>
>>>>>>> e748686d
   **/
  PalletProofsDealerError: {
    _enum: string[];
  };
  /**
<<<<<<< HEAD
   * Lookup434: pallet_payment_streams::types::FixedRatePaymentStream<T>
=======
   * Lookup424: pallet_payment_streams::types::FixedRatePaymentStream<T>
>>>>>>> e748686d
   **/
  PalletPaymentStreamsFixedRatePaymentStream: {
    rate: string;
    lastChargedTick: string;
    userDeposit: string;
    outOfFundsTick: string;
  };
  /**
<<<<<<< HEAD
   * Lookup435: pallet_payment_streams::types::DynamicRatePaymentStream<T>
=======
   * Lookup425: pallet_payment_streams::types::DynamicRatePaymentStream<T>
>>>>>>> e748686d
   **/
  PalletPaymentStreamsDynamicRatePaymentStream: {
    amountProvided: string;
    priceIndexWhenLastCharged: string;
    userDeposit: string;
    outOfFundsTick: string;
  };
  /**
<<<<<<< HEAD
   * Lookup436: pallet_payment_streams::types::ProviderLastChargeableInfo<T>
=======
   * Lookup426: pallet_payment_streams::types::ProviderLastChargeableInfo<T>
>>>>>>> e748686d
   **/
  PalletPaymentStreamsProviderLastChargeableInfo: {
    lastChargeableTick: string;
    priceIndex: string;
  };
  /**
<<<<<<< HEAD
   * Lookup437: pallet_payment_streams::pallet::Error<T>
=======
   * Lookup427: pallet_payment_streams::pallet::Error<T>
>>>>>>> e748686d
   **/
  PalletPaymentStreamsError: {
    _enum: string[];
  };
  /**
<<<<<<< HEAD
   * Lookup438: pallet_bucket_nfts::pallet::Error<T>
=======
   * Lookup428: pallet_bucket_nfts::pallet::Error<T>
>>>>>>> e748686d
   **/
  PalletBucketNftsError: {
    _enum: string[];
  };
  /**
<<<<<<< HEAD
   * Lookup439: pallet_nfts::types::CollectionDetails<sp_core::crypto::AccountId32, DepositBalance>
=======
   * Lookup429: pallet_nfts::types::CollectionDetails<sp_core::crypto::AccountId32, DepositBalance>
>>>>>>> e748686d
   **/
  PalletNftsCollectionDetails: {
    owner: string;
    ownerDeposit: string;
    items: string;
    itemMetadatas: string;
    itemConfigs: string;
    attributes: string;
  };
  /**
<<<<<<< HEAD
   * Lookup444: pallet_nfts::types::CollectionRole
=======
   * Lookup434: pallet_nfts::types::CollectionRole
>>>>>>> e748686d
   **/
  PalletNftsCollectionRole: {
    _enum: string[];
  };
  /**
<<<<<<< HEAD
   * Lookup445: pallet_nfts::types::ItemDetails<sp_core::crypto::AccountId32, pallet_nfts::types::ItemDeposit<DepositBalance, sp_core::crypto::AccountId32>, bounded_collections::bounded_btree_map::BoundedBTreeMap<sp_core::crypto::AccountId32, Option<T>, S>>
=======
   * Lookup435: pallet_nfts::types::ItemDetails<sp_core::crypto::AccountId32, pallet_nfts::types::ItemDeposit<DepositBalance, sp_core::crypto::AccountId32>, bounded_collections::bounded_btree_map::BoundedBTreeMap<sp_core::crypto::AccountId32, Option<T>, S>>
>>>>>>> e748686d
   **/
  PalletNftsItemDetails: {
    owner: string;
    approvals: string;
    deposit: string;
  };
  /**
<<<<<<< HEAD
   * Lookup446: pallet_nfts::types::ItemDeposit<DepositBalance, sp_core::crypto::AccountId32>
=======
   * Lookup436: pallet_nfts::types::ItemDeposit<DepositBalance, sp_core::crypto::AccountId32>
>>>>>>> e748686d
   **/
  PalletNftsItemDeposit: {
    account: string;
    amount: string;
  };
  /**
<<<<<<< HEAD
   * Lookup451: pallet_nfts::types::CollectionMetadata<Deposit, StringLimit>
=======
   * Lookup441: pallet_nfts::types::CollectionMetadata<Deposit, StringLimit>
>>>>>>> e748686d
   **/
  PalletNftsCollectionMetadata: {
    deposit: string;
    data: string;
  };
  /**
<<<<<<< HEAD
   * Lookup452: pallet_nfts::types::ItemMetadata<pallet_nfts::types::ItemMetadataDeposit<DepositBalance, sp_core::crypto::AccountId32>, StringLimit>
=======
   * Lookup442: pallet_nfts::types::ItemMetadata<pallet_nfts::types::ItemMetadataDeposit<DepositBalance, sp_core::crypto::AccountId32>, StringLimit>
>>>>>>> e748686d
   **/
  PalletNftsItemMetadata: {
    deposit: string;
    data: string;
  };
  /**
<<<<<<< HEAD
   * Lookup453: pallet_nfts::types::ItemMetadataDeposit<DepositBalance, sp_core::crypto::AccountId32>
=======
   * Lookup443: pallet_nfts::types::ItemMetadataDeposit<DepositBalance, sp_core::crypto::AccountId32>
>>>>>>> e748686d
   **/
  PalletNftsItemMetadataDeposit: {
    account: string;
    amount: string;
  };
  /**
<<<<<<< HEAD
   * Lookup456: pallet_nfts::types::AttributeDeposit<DepositBalance, sp_core::crypto::AccountId32>
=======
   * Lookup446: pallet_nfts::types::AttributeDeposit<DepositBalance, sp_core::crypto::AccountId32>
>>>>>>> e748686d
   **/
  PalletNftsAttributeDeposit: {
    account: string;
    amount: string;
  };
  /**
<<<<<<< HEAD
   * Lookup460: pallet_nfts::types::PendingSwap<CollectionId, ItemId, pallet_nfts::types::PriceWithDirection<Amount>, Deadline>
=======
   * Lookup450: pallet_nfts::types::PendingSwap<CollectionId, ItemId, pallet_nfts::types::PriceWithDirection<Amount>, Deadline>
>>>>>>> e748686d
   **/
  PalletNftsPendingSwap: {
    desiredCollection: string;
    desiredItem: string;
    price: string;
    deadline: string;
  };
  /**
<<<<<<< HEAD
   * Lookup462: pallet_nfts::types::PalletFeature
=======
   * Lookup452: pallet_nfts::types::PalletFeature
>>>>>>> e748686d
   **/
  PalletNftsPalletFeature: {
    _enum: string[];
  };
  /**
<<<<<<< HEAD
   * Lookup463: pallet_nfts::pallet::Error<T, I>
=======
   * Lookup453: pallet_nfts::pallet::Error<T, I>
>>>>>>> e748686d
   **/
  PalletNftsError: {
    _enum: string[];
  };
  /**
<<<<<<< HEAD
   * Lookup466: frame_system::extensions::check_non_zero_sender::CheckNonZeroSender<T>
   **/
  FrameSystemExtensionsCheckNonZeroSender: string;
  /**
   * Lookup467: frame_system::extensions::check_spec_version::CheckSpecVersion<T>
   **/
  FrameSystemExtensionsCheckSpecVersion: string;
  /**
   * Lookup468: frame_system::extensions::check_tx_version::CheckTxVersion<T>
   **/
  FrameSystemExtensionsCheckTxVersion: string;
  /**
   * Lookup469: frame_system::extensions::check_genesis::CheckGenesis<T>
   **/
  FrameSystemExtensionsCheckGenesis: string;
  /**
   * Lookup472: frame_system::extensions::check_nonce::CheckNonce<T>
   **/
  FrameSystemExtensionsCheckNonce: string;
  /**
   * Lookup473: frame_system::extensions::check_weight::CheckWeight<T>
   **/
  FrameSystemExtensionsCheckWeight: string;
  /**
   * Lookup474: pallet_transaction_payment::ChargeTransactionPayment<T>
   **/
  PalletTransactionPaymentChargeTransactionPayment: string;
  /**
   * Lookup475: cumulus_primitives_storage_weight_reclaim::StorageWeightReclaim<T>
   **/
  CumulusPrimitivesStorageWeightReclaimStorageWeightReclaim: string;
  /**
   * Lookup476: storage_hub_runtime::Runtime
=======
   * Lookup456: frame_system::extensions::check_non_zero_sender::CheckNonZeroSender<T>
   **/
  FrameSystemExtensionsCheckNonZeroSender: string;
  /**
   * Lookup457: frame_system::extensions::check_spec_version::CheckSpecVersion<T>
   **/
  FrameSystemExtensionsCheckSpecVersion: string;
  /**
   * Lookup458: frame_system::extensions::check_tx_version::CheckTxVersion<T>
   **/
  FrameSystemExtensionsCheckTxVersion: string;
  /**
   * Lookup459: frame_system::extensions::check_genesis::CheckGenesis<T>
   **/
  FrameSystemExtensionsCheckGenesis: string;
  /**
   * Lookup462: frame_system::extensions::check_nonce::CheckNonce<T>
   **/
  FrameSystemExtensionsCheckNonce: string;
  /**
   * Lookup463: frame_system::extensions::check_weight::CheckWeight<T>
   **/
  FrameSystemExtensionsCheckWeight: string;
  /**
   * Lookup464: pallet_transaction_payment::ChargeTransactionPayment<T>
   **/
  PalletTransactionPaymentChargeTransactionPayment: string;
  /**
   * Lookup465: cumulus_primitives_storage_weight_reclaim::StorageWeightReclaim<T>
   **/
  CumulusPrimitivesStorageWeightReclaimStorageWeightReclaim: string;
  /**
   * Lookup466: storage_hub_runtime::Runtime
>>>>>>> e748686d
   **/
  StorageHubRuntimeRuntime: string;
};
export default _default;<|MERGE_RESOLUTION|>--- conflicted
+++ resolved
@@ -3896,21 +3896,13 @@
     _enum: string[];
   };
   /**
-<<<<<<< HEAD
    * Lookup431: pallet_proofs_dealer::pallet::Error<T>
-=======
-   * Lookup421: pallet_proofs_dealer::pallet::Error<T>
->>>>>>> e748686d
    **/
   PalletProofsDealerError: {
     _enum: string[];
   };
   /**
-<<<<<<< HEAD
    * Lookup434: pallet_payment_streams::types::FixedRatePaymentStream<T>
-=======
-   * Lookup424: pallet_payment_streams::types::FixedRatePaymentStream<T>
->>>>>>> e748686d
    **/
   PalletPaymentStreamsFixedRatePaymentStream: {
     rate: string;
@@ -3919,11 +3911,7 @@
     outOfFundsTick: string;
   };
   /**
-<<<<<<< HEAD
    * Lookup435: pallet_payment_streams::types::DynamicRatePaymentStream<T>
-=======
-   * Lookup425: pallet_payment_streams::types::DynamicRatePaymentStream<T>
->>>>>>> e748686d
    **/
   PalletPaymentStreamsDynamicRatePaymentStream: {
     amountProvided: string;
@@ -3932,42 +3920,26 @@
     outOfFundsTick: string;
   };
   /**
-<<<<<<< HEAD
    * Lookup436: pallet_payment_streams::types::ProviderLastChargeableInfo<T>
-=======
-   * Lookup426: pallet_payment_streams::types::ProviderLastChargeableInfo<T>
->>>>>>> e748686d
    **/
   PalletPaymentStreamsProviderLastChargeableInfo: {
     lastChargeableTick: string;
     priceIndex: string;
   };
   /**
-<<<<<<< HEAD
    * Lookup437: pallet_payment_streams::pallet::Error<T>
-=======
-   * Lookup427: pallet_payment_streams::pallet::Error<T>
->>>>>>> e748686d
    **/
   PalletPaymentStreamsError: {
     _enum: string[];
   };
   /**
-<<<<<<< HEAD
    * Lookup438: pallet_bucket_nfts::pallet::Error<T>
-=======
-   * Lookup428: pallet_bucket_nfts::pallet::Error<T>
->>>>>>> e748686d
    **/
   PalletBucketNftsError: {
     _enum: string[];
   };
   /**
-<<<<<<< HEAD
    * Lookup439: pallet_nfts::types::CollectionDetails<sp_core::crypto::AccountId32, DepositBalance>
-=======
-   * Lookup429: pallet_nfts::types::CollectionDetails<sp_core::crypto::AccountId32, DepositBalance>
->>>>>>> e748686d
    **/
   PalletNftsCollectionDetails: {
     owner: string;
@@ -3978,21 +3950,13 @@
     attributes: string;
   };
   /**
-<<<<<<< HEAD
    * Lookup444: pallet_nfts::types::CollectionRole
-=======
-   * Lookup434: pallet_nfts::types::CollectionRole
->>>>>>> e748686d
    **/
   PalletNftsCollectionRole: {
     _enum: string[];
   };
   /**
-<<<<<<< HEAD
    * Lookup445: pallet_nfts::types::ItemDetails<sp_core::crypto::AccountId32, pallet_nfts::types::ItemDeposit<DepositBalance, sp_core::crypto::AccountId32>, bounded_collections::bounded_btree_map::BoundedBTreeMap<sp_core::crypto::AccountId32, Option<T>, S>>
-=======
-   * Lookup435: pallet_nfts::types::ItemDetails<sp_core::crypto::AccountId32, pallet_nfts::types::ItemDeposit<DepositBalance, sp_core::crypto::AccountId32>, bounded_collections::bounded_btree_map::BoundedBTreeMap<sp_core::crypto::AccountId32, Option<T>, S>>
->>>>>>> e748686d
    **/
   PalletNftsItemDetails: {
     owner: string;
@@ -4000,66 +3964,42 @@
     deposit: string;
   };
   /**
-<<<<<<< HEAD
    * Lookup446: pallet_nfts::types::ItemDeposit<DepositBalance, sp_core::crypto::AccountId32>
-=======
-   * Lookup436: pallet_nfts::types::ItemDeposit<DepositBalance, sp_core::crypto::AccountId32>
->>>>>>> e748686d
    **/
   PalletNftsItemDeposit: {
     account: string;
     amount: string;
   };
   /**
-<<<<<<< HEAD
    * Lookup451: pallet_nfts::types::CollectionMetadata<Deposit, StringLimit>
-=======
-   * Lookup441: pallet_nfts::types::CollectionMetadata<Deposit, StringLimit>
->>>>>>> e748686d
    **/
   PalletNftsCollectionMetadata: {
     deposit: string;
     data: string;
   };
   /**
-<<<<<<< HEAD
    * Lookup452: pallet_nfts::types::ItemMetadata<pallet_nfts::types::ItemMetadataDeposit<DepositBalance, sp_core::crypto::AccountId32>, StringLimit>
-=======
-   * Lookup442: pallet_nfts::types::ItemMetadata<pallet_nfts::types::ItemMetadataDeposit<DepositBalance, sp_core::crypto::AccountId32>, StringLimit>
->>>>>>> e748686d
    **/
   PalletNftsItemMetadata: {
     deposit: string;
     data: string;
   };
   /**
-<<<<<<< HEAD
    * Lookup453: pallet_nfts::types::ItemMetadataDeposit<DepositBalance, sp_core::crypto::AccountId32>
-=======
-   * Lookup443: pallet_nfts::types::ItemMetadataDeposit<DepositBalance, sp_core::crypto::AccountId32>
->>>>>>> e748686d
    **/
   PalletNftsItemMetadataDeposit: {
     account: string;
     amount: string;
   };
   /**
-<<<<<<< HEAD
    * Lookup456: pallet_nfts::types::AttributeDeposit<DepositBalance, sp_core::crypto::AccountId32>
-=======
-   * Lookup446: pallet_nfts::types::AttributeDeposit<DepositBalance, sp_core::crypto::AccountId32>
->>>>>>> e748686d
    **/
   PalletNftsAttributeDeposit: {
     account: string;
     amount: string;
   };
   /**
-<<<<<<< HEAD
    * Lookup460: pallet_nfts::types::PendingSwap<CollectionId, ItemId, pallet_nfts::types::PriceWithDirection<Amount>, Deadline>
-=======
-   * Lookup450: pallet_nfts::types::PendingSwap<CollectionId, ItemId, pallet_nfts::types::PriceWithDirection<Amount>, Deadline>
->>>>>>> e748686d
    **/
   PalletNftsPendingSwap: {
     desiredCollection: string;
@@ -4068,27 +4008,18 @@
     deadline: string;
   };
   /**
-<<<<<<< HEAD
    * Lookup462: pallet_nfts::types::PalletFeature
-=======
-   * Lookup452: pallet_nfts::types::PalletFeature
->>>>>>> e748686d
    **/
   PalletNftsPalletFeature: {
     _enum: string[];
   };
   /**
-<<<<<<< HEAD
    * Lookup463: pallet_nfts::pallet::Error<T, I>
-=======
-   * Lookup453: pallet_nfts::pallet::Error<T, I>
->>>>>>> e748686d
    **/
   PalletNftsError: {
     _enum: string[];
   };
   /**
-<<<<<<< HEAD
    * Lookup466: frame_system::extensions::check_non_zero_sender::CheckNonZeroSender<T>
    **/
   FrameSystemExtensionsCheckNonZeroSender: string;
@@ -4122,41 +4053,6 @@
   CumulusPrimitivesStorageWeightReclaimStorageWeightReclaim: string;
   /**
    * Lookup476: storage_hub_runtime::Runtime
-=======
-   * Lookup456: frame_system::extensions::check_non_zero_sender::CheckNonZeroSender<T>
-   **/
-  FrameSystemExtensionsCheckNonZeroSender: string;
-  /**
-   * Lookup457: frame_system::extensions::check_spec_version::CheckSpecVersion<T>
-   **/
-  FrameSystemExtensionsCheckSpecVersion: string;
-  /**
-   * Lookup458: frame_system::extensions::check_tx_version::CheckTxVersion<T>
-   **/
-  FrameSystemExtensionsCheckTxVersion: string;
-  /**
-   * Lookup459: frame_system::extensions::check_genesis::CheckGenesis<T>
-   **/
-  FrameSystemExtensionsCheckGenesis: string;
-  /**
-   * Lookup462: frame_system::extensions::check_nonce::CheckNonce<T>
-   **/
-  FrameSystemExtensionsCheckNonce: string;
-  /**
-   * Lookup463: frame_system::extensions::check_weight::CheckWeight<T>
-   **/
-  FrameSystemExtensionsCheckWeight: string;
-  /**
-   * Lookup464: pallet_transaction_payment::ChargeTransactionPayment<T>
-   **/
-  PalletTransactionPaymentChargeTransactionPayment: string;
-  /**
-   * Lookup465: cumulus_primitives_storage_weight_reclaim::StorageWeightReclaim<T>
-   **/
-  CumulusPrimitivesStorageWeightReclaimStorageWeightReclaim: string;
-  /**
-   * Lookup466: storage_hub_runtime::Runtime
->>>>>>> e748686d
    **/
   StorageHubRuntimeRuntime: string;
 };
