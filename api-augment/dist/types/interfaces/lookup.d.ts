declare const _default: {
  /**
   * Lookup3: frame_system::AccountInfo<Nonce, pallet_balances::types::AccountData<Balance>>
   **/
  FrameSystemAccountInfo: {
    nonce: string;
    consumers: string;
    providers: string;
    sufficients: string;
    data: string;
  };
  /**
   * Lookup5: pallet_balances::types::AccountData<Balance>
   **/
  PalletBalancesAccountData: {
    free: string;
    reserved: string;
    frozen: string;
    flags: string;
  };
  /**
   * Lookup9: frame_support::dispatch::PerDispatchClass<sp_weights::weight_v2::Weight>
   **/
  FrameSupportDispatchPerDispatchClassWeight: {
    normal: string;
    operational: string;
    mandatory: string;
  };
  /**
   * Lookup10: sp_weights::weight_v2::Weight
   **/
  SpWeightsWeightV2Weight: {
    refTime: string;
    proofSize: string;
  };
  /**
   * Lookup15: sp_runtime::generic::digest::Digest
   **/
  SpRuntimeDigest: {
    logs: string;
  };
  /**
   * Lookup17: sp_runtime::generic::digest::DigestItem
   **/
  SpRuntimeDigestDigestItem: {
    _enum: {
      Other: string;
      __Unused1: string;
      __Unused2: string;
      __Unused3: string;
      Consensus: string;
      Seal: string;
      PreRuntime: string;
      __Unused7: string;
      RuntimeEnvironmentUpdated: string;
    };
  };
  /**
   * Lookup20: frame_system::EventRecord<storage_hub_runtime::RuntimeEvent, primitive_types::H256>
   **/
  FrameSystemEventRecord: {
    phase: string;
    event: string;
    topics: string;
  };
  /**
   * Lookup22: frame_system::pallet::Event<T>
   **/
  FrameSystemEvent: {
    _enum: {
      ExtrinsicSuccess: {
        dispatchInfo: string;
      };
      ExtrinsicFailed: {
        dispatchError: string;
        dispatchInfo: string;
      };
      CodeUpdated: string;
      NewAccount: {
        account: string;
      };
      KilledAccount: {
        account: string;
      };
      Remarked: {
        _alias: {
          hash_: string;
        };
        sender: string;
        hash_: string;
      };
      UpgradeAuthorized: {
        codeHash: string;
        checkVersion: string;
      };
    };
  };
  /**
   * Lookup23: frame_support::dispatch::DispatchInfo
   **/
  FrameSupportDispatchDispatchInfo: {
    weight: string;
    class: string;
    paysFee: string;
  };
  /**
   * Lookup24: frame_support::dispatch::DispatchClass
   **/
  FrameSupportDispatchDispatchClass: {
    _enum: string[];
  };
  /**
   * Lookup25: frame_support::dispatch::Pays
   **/
  FrameSupportDispatchPays: {
    _enum: string[];
  };
  /**
   * Lookup26: sp_runtime::DispatchError
   **/
  SpRuntimeDispatchError: {
    _enum: {
      Other: string;
      CannotLookup: string;
      BadOrigin: string;
      Module: string;
      ConsumerRemaining: string;
      NoProviders: string;
      TooManyConsumers: string;
      Token: string;
      Arithmetic: string;
      Transactional: string;
      Exhausted: string;
      Corruption: string;
      Unavailable: string;
      RootNotAllowed: string;
    };
  };
  /**
   * Lookup27: sp_runtime::ModuleError
   **/
  SpRuntimeModuleError: {
    index: string;
    error: string;
  };
  /**
   * Lookup28: sp_runtime::TokenError
   **/
  SpRuntimeTokenError: {
    _enum: string[];
  };
  /**
   * Lookup29: sp_arithmetic::ArithmeticError
   **/
  SpArithmeticArithmeticError: {
    _enum: string[];
  };
  /**
   * Lookup30: sp_runtime::TransactionalError
   **/
  SpRuntimeTransactionalError: {
    _enum: string[];
  };
  /**
   * Lookup31: cumulus_pallet_parachain_system::pallet::Event<T>
   **/
  CumulusPalletParachainSystemEvent: {
    _enum: {
      ValidationFunctionStored: string;
      ValidationFunctionApplied: {
        relayChainBlockNum: string;
      };
      ValidationFunctionDiscarded: string;
      DownwardMessagesReceived: {
        count: string;
      };
      DownwardMessagesProcessed: {
        weightUsed: string;
        dmqHead: string;
      };
      UpwardMessageSent: {
        messageHash: string;
      };
    };
  };
  /**
   * Lookup33: pallet_balances::pallet::Event<T, I>
   **/
  PalletBalancesEvent: {
    _enum: {
      Endowed: {
        account: string;
        freeBalance: string;
      };
      DustLost: {
        account: string;
        amount: string;
      };
      Transfer: {
        from: string;
        to: string;
        amount: string;
      };
      BalanceSet: {
        who: string;
        free: string;
      };
      Reserved: {
        who: string;
        amount: string;
      };
      Unreserved: {
        who: string;
        amount: string;
      };
      ReserveRepatriated: {
        from: string;
        to: string;
        amount: string;
        destinationStatus: string;
      };
      Deposit: {
        who: string;
        amount: string;
      };
      Withdraw: {
        who: string;
        amount: string;
      };
      Slashed: {
        who: string;
        amount: string;
      };
      Minted: {
        who: string;
        amount: string;
      };
      Burned: {
        who: string;
        amount: string;
      };
      Suspended: {
        who: string;
        amount: string;
      };
      Restored: {
        who: string;
        amount: string;
      };
      Upgraded: {
        who: string;
      };
      Issued: {
        amount: string;
      };
      Rescinded: {
        amount: string;
      };
      Locked: {
        who: string;
        amount: string;
      };
      Unlocked: {
        who: string;
        amount: string;
      };
      Frozen: {
        who: string;
        amount: string;
      };
      Thawed: {
        who: string;
        amount: string;
      };
      TotalIssuanceForced: {
        _alias: {
          new_: string;
        };
        old: string;
        new_: string;
      };
    };
  };
  /**
   * Lookup34: frame_support::traits::tokens::misc::BalanceStatus
   **/
  FrameSupportTokensMiscBalanceStatus: {
    _enum: string[];
  };
  /**
   * Lookup35: pallet_transaction_payment::pallet::Event<T>
   **/
  PalletTransactionPaymentEvent: {
    _enum: {
      TransactionFeePaid: {
        who: string;
        actualFee: string;
        tip: string;
      };
    };
  };
  /**
   * Lookup36: pallet_sudo::pallet::Event<T>
   **/
  PalletSudoEvent: {
    _enum: {
      Sudid: {
        sudoResult: string;
      };
      KeyChanged: {
        _alias: {
          new_: string;
        };
        old: string;
        new_: string;
      };
      KeyRemoved: string;
      SudoAsDone: {
        sudoResult: string;
      };
    };
  };
  /**
   * Lookup40: pallet_collator_selection::pallet::Event<T>
   **/
  PalletCollatorSelectionEvent: {
    _enum: {
      NewInvulnerables: {
        invulnerables: string;
      };
      InvulnerableAdded: {
        accountId: string;
      };
      InvulnerableRemoved: {
        accountId: string;
      };
      NewDesiredCandidates: {
        desiredCandidates: string;
      };
      NewCandidacyBond: {
        bondAmount: string;
      };
      CandidateAdded: {
        accountId: string;
        deposit: string;
      };
      CandidateBondUpdated: {
        accountId: string;
        deposit: string;
      };
      CandidateRemoved: {
        accountId: string;
      };
      CandidateReplaced: {
        _alias: {
          new_: string;
        };
        old: string;
        new_: string;
        deposit: string;
      };
      InvalidInvulnerableSkipped: {
        accountId: string;
      };
    };
  };
  /**
   * Lookup42: pallet_session::pallet::Event
   **/
  PalletSessionEvent: {
    _enum: {
      NewSession: {
        sessionIndex: string;
      };
    };
  };
  /**
   * Lookup43: cumulus_pallet_xcmp_queue::pallet::Event<T>
   **/
  CumulusPalletXcmpQueueEvent: {
    _enum: {
      XcmpMessageSent: {
        messageHash: string;
      };
    };
  };
  /**
   * Lookup44: pallet_xcm::pallet::Event<T>
   **/
  PalletXcmEvent: {
    _enum: {
      Attempted: {
        outcome: string;
      };
      Sent: {
        origin: string;
        destination: string;
        message: string;
        messageId: string;
      };
      UnexpectedResponse: {
        origin: string;
        queryId: string;
      };
      ResponseReady: {
        queryId: string;
        response: string;
      };
      Notified: {
        queryId: string;
        palletIndex: string;
        callIndex: string;
      };
      NotifyOverweight: {
        queryId: string;
        palletIndex: string;
        callIndex: string;
        actualWeight: string;
        maxBudgetedWeight: string;
      };
      NotifyDispatchError: {
        queryId: string;
        palletIndex: string;
        callIndex: string;
      };
      NotifyDecodeFailed: {
        queryId: string;
        palletIndex: string;
        callIndex: string;
      };
      InvalidResponder: {
        origin: string;
        queryId: string;
        expectedLocation: string;
      };
      InvalidResponderVersion: {
        origin: string;
        queryId: string;
      };
      ResponseTaken: {
        queryId: string;
      };
      AssetsTrapped: {
        _alias: {
          hash_: string;
        };
        hash_: string;
        origin: string;
        assets: string;
      };
      VersionChangeNotified: {
        destination: string;
        result: string;
        cost: string;
        messageId: string;
      };
      SupportedVersionChanged: {
        location: string;
        version: string;
      };
      NotifyTargetSendFail: {
        location: string;
        queryId: string;
        error: string;
      };
      NotifyTargetMigrationFail: {
        location: string;
        queryId: string;
      };
      InvalidQuerierVersion: {
        origin: string;
        queryId: string;
      };
      InvalidQuerier: {
        origin: string;
        queryId: string;
        expectedQuerier: string;
        maybeActualQuerier: string;
      };
      VersionNotifyStarted: {
        destination: string;
        cost: string;
        messageId: string;
      };
      VersionNotifyRequested: {
        destination: string;
        cost: string;
        messageId: string;
      };
      VersionNotifyUnrequested: {
        destination: string;
        cost: string;
        messageId: string;
      };
      FeesPaid: {
        paying: string;
        fees: string;
      };
      AssetsClaimed: {
        _alias: {
          hash_: string;
        };
        hash_: string;
        origin: string;
        assets: string;
      };
      VersionMigrationFinished: {
        version: string;
      };
    };
  };
  /**
   * Lookup45: staging_xcm::v4::traits::Outcome
   **/
  StagingXcmV4TraitsOutcome: {
    _enum: {
      Complete: {
        used: string;
      };
      Incomplete: {
        used: string;
        error: string;
      };
      Error: {
        error: string;
      };
    };
  };
  /**
   * Lookup46: xcm::v3::traits::Error
   **/
  XcmV3TraitsError: {
    _enum: {
      Overflow: string;
      Unimplemented: string;
      UntrustedReserveLocation: string;
      UntrustedTeleportLocation: string;
      LocationFull: string;
      LocationNotInvertible: string;
      BadOrigin: string;
      InvalidLocation: string;
      AssetNotFound: string;
      FailedToTransactAsset: string;
      NotWithdrawable: string;
      LocationCannotHold: string;
      ExceedsMaxMessageSize: string;
      DestinationUnsupported: string;
      Transport: string;
      Unroutable: string;
      UnknownClaim: string;
      FailedToDecode: string;
      MaxWeightInvalid: string;
      NotHoldingFees: string;
      TooExpensive: string;
      Trap: string;
      ExpectationFalse: string;
      PalletNotFound: string;
      NameMismatch: string;
      VersionIncompatible: string;
      HoldingWouldOverflow: string;
      ExportError: string;
      ReanchorFailed: string;
      NoDeal: string;
      FeesNotMet: string;
      LockError: string;
      NoPermission: string;
      Unanchored: string;
      NotDepositable: string;
      UnhandledXcmVersion: string;
      WeightLimitReached: string;
      Barrier: string;
      WeightNotComputable: string;
      ExceedsStackLimit: string;
    };
  };
  /**
   * Lookup47: staging_xcm::v4::location::Location
   **/
  StagingXcmV4Location: {
    parents: string;
    interior: string;
  };
  /**
   * Lookup48: staging_xcm::v4::junctions::Junctions
   **/
  StagingXcmV4Junctions: {
    _enum: {
      Here: string;
      X1: string;
      X2: string;
      X3: string;
      X4: string;
      X5: string;
      X6: string;
      X7: string;
      X8: string;
    };
  };
  /**
   * Lookup50: staging_xcm::v4::junction::Junction
   **/
  StagingXcmV4Junction: {
    _enum: {
      Parachain: string;
      AccountId32: {
        network: string;
        id: string;
      };
      AccountIndex64: {
        network: string;
        index: string;
      };
      AccountKey20: {
        network: string;
        key: string;
      };
      PalletInstance: string;
      GeneralIndex: string;
      GeneralKey: {
        length: string;
        data: string;
      };
      OnlyChild: string;
      Plurality: {
        id: string;
        part: string;
      };
      GlobalConsensus: string;
    };
  };
  /**
   * Lookup53: staging_xcm::v4::junction::NetworkId
   **/
  StagingXcmV4JunctionNetworkId: {
    _enum: {
      ByGenesis: string;
      ByFork: {
        blockNumber: string;
        blockHash: string;
      };
      Polkadot: string;
      Kusama: string;
      Westend: string;
      Rococo: string;
      Wococo: string;
      Ethereum: {
        chainId: string;
      };
      BitcoinCore: string;
      BitcoinCash: string;
      PolkadotBulletin: string;
    };
  };
  /**
   * Lookup56: xcm::v3::junction::BodyId
   **/
  XcmV3JunctionBodyId: {
    _enum: {
      Unit: string;
      Moniker: string;
      Index: string;
      Executive: string;
      Technical: string;
      Legislative: string;
      Judicial: string;
      Defense: string;
      Administration: string;
      Treasury: string;
    };
  };
  /**
   * Lookup57: xcm::v3::junction::BodyPart
   **/
  XcmV3JunctionBodyPart: {
    _enum: {
      Voice: string;
      Members: {
        count: string;
      };
      Fraction: {
        nom: string;
        denom: string;
      };
      AtLeastProportion: {
        nom: string;
        denom: string;
      };
      MoreThanProportion: {
        nom: string;
        denom: string;
      };
    };
  };
  /**
   * Lookup65: staging_xcm::v4::Xcm<Call>
   **/
  StagingXcmV4Xcm: string;
  /**
   * Lookup67: staging_xcm::v4::Instruction<Call>
   **/
  StagingXcmV4Instruction: {
    _enum: {
      WithdrawAsset: string;
      ReserveAssetDeposited: string;
      ReceiveTeleportedAsset: string;
      QueryResponse: {
        queryId: string;
        response: string;
        maxWeight: string;
        querier: string;
      };
      TransferAsset: {
        assets: string;
        beneficiary: string;
      };
      TransferReserveAsset: {
        assets: string;
        dest: string;
        xcm: string;
      };
      Transact: {
        originKind: string;
        requireWeightAtMost: string;
        call: string;
      };
      HrmpNewChannelOpenRequest: {
        sender: string;
        maxMessageSize: string;
        maxCapacity: string;
      };
      HrmpChannelAccepted: {
        recipient: string;
      };
      HrmpChannelClosing: {
        initiator: string;
        sender: string;
        recipient: string;
      };
      ClearOrigin: string;
      DescendOrigin: string;
      ReportError: string;
      DepositAsset: {
        assets: string;
        beneficiary: string;
      };
      DepositReserveAsset: {
        assets: string;
        dest: string;
        xcm: string;
      };
      ExchangeAsset: {
        give: string;
        want: string;
        maximal: string;
      };
      InitiateReserveWithdraw: {
        assets: string;
        reserve: string;
        xcm: string;
      };
      InitiateTeleport: {
        assets: string;
        dest: string;
        xcm: string;
      };
      ReportHolding: {
        responseInfo: string;
        assets: string;
      };
      BuyExecution: {
        fees: string;
        weightLimit: string;
      };
      RefundSurplus: string;
      SetErrorHandler: string;
      SetAppendix: string;
      ClearError: string;
      ClaimAsset: {
        assets: string;
        ticket: string;
      };
      Trap: string;
      SubscribeVersion: {
        queryId: string;
        maxResponseWeight: string;
      };
      UnsubscribeVersion: string;
      BurnAsset: string;
      ExpectAsset: string;
      ExpectOrigin: string;
      ExpectError: string;
      ExpectTransactStatus: string;
      QueryPallet: {
        moduleName: string;
        responseInfo: string;
      };
      ExpectPallet: {
        index: string;
        name: string;
        moduleName: string;
        crateMajor: string;
        minCrateMinor: string;
      };
      ReportTransactStatus: string;
      ClearTransactStatus: string;
      UniversalOrigin: string;
      ExportMessage: {
        network: string;
        destination: string;
        xcm: string;
      };
      LockAsset: {
        asset: string;
        unlocker: string;
      };
      UnlockAsset: {
        asset: string;
        target: string;
      };
      NoteUnlockable: {
        asset: string;
        owner: string;
      };
      RequestUnlock: {
        asset: string;
        locker: string;
      };
      SetFeesMode: {
        jitWithdraw: string;
      };
      SetTopic: string;
      ClearTopic: string;
      AliasOrigin: string;
      UnpaidExecution: {
        weightLimit: string;
        checkOrigin: string;
      };
    };
  };
  /**
   * Lookup68: staging_xcm::v4::asset::Assets
   **/
  StagingXcmV4AssetAssets: string;
  /**
   * Lookup70: staging_xcm::v4::asset::Asset
   **/
  StagingXcmV4Asset: {
    id: string;
    fun: string;
  };
  /**
   * Lookup71: staging_xcm::v4::asset::AssetId
   **/
  StagingXcmV4AssetAssetId: string;
  /**
   * Lookup72: staging_xcm::v4::asset::Fungibility
   **/
  StagingXcmV4AssetFungibility: {
    _enum: {
      Fungible: string;
      NonFungible: string;
    };
  };
  /**
   * Lookup73: staging_xcm::v4::asset::AssetInstance
   **/
  StagingXcmV4AssetAssetInstance: {
    _enum: {
      Undefined: string;
      Index: string;
      Array4: string;
      Array8: string;
      Array16: string;
      Array32: string;
    };
  };
  /**
   * Lookup76: staging_xcm::v4::Response
   **/
  StagingXcmV4Response: {
    _enum: {
      Null: string;
      Assets: string;
      ExecutionResult: string;
      Version: string;
      PalletsInfo: string;
      DispatchResult: string;
    };
  };
  /**
   * Lookup80: staging_xcm::v4::PalletInfo
   **/
  StagingXcmV4PalletInfo: {
    index: string;
    name: string;
    moduleName: string;
    major: string;
    minor: string;
    patch: string;
  };
  /**
   * Lookup83: xcm::v3::MaybeErrorCode
   **/
  XcmV3MaybeErrorCode: {
    _enum: {
      Success: string;
      Error: string;
      TruncatedError: string;
    };
  };
  /**
   * Lookup86: xcm::v3::OriginKind
   **/
  XcmV3OriginKind: {
    _enum: string[];
  };
  /**
   * Lookup87: xcm::double_encoded::DoubleEncoded<T>
   **/
  XcmDoubleEncoded: {
    encoded: string;
  };
  /**
   * Lookup88: staging_xcm::v4::QueryResponseInfo
   **/
  StagingXcmV4QueryResponseInfo: {
    destination: string;
    queryId: string;
    maxWeight: string;
  };
  /**
   * Lookup89: staging_xcm::v4::asset::AssetFilter
   **/
  StagingXcmV4AssetAssetFilter: {
    _enum: {
      Definite: string;
      Wild: string;
    };
  };
  /**
   * Lookup90: staging_xcm::v4::asset::WildAsset
   **/
  StagingXcmV4AssetWildAsset: {
    _enum: {
      All: string;
      AllOf: {
        id: string;
        fun: string;
      };
      AllCounted: string;
      AllOfCounted: {
        id: string;
        fun: string;
        count: string;
      };
    };
  };
  /**
   * Lookup91: staging_xcm::v4::asset::WildFungibility
   **/
  StagingXcmV4AssetWildFungibility: {
    _enum: string[];
  };
  /**
   * Lookup92: xcm::v3::WeightLimit
   **/
  XcmV3WeightLimit: {
    _enum: {
      Unlimited: string;
      Limited: string;
    };
  };
  /**
   * Lookup93: xcm::VersionedAssets
   **/
  XcmVersionedAssets: {
    _enum: {
      __Unused0: string;
      V2: string;
      __Unused2: string;
      V3: string;
      V4: string;
    };
  };
  /**
   * Lookup94: xcm::v2::multiasset::MultiAssets
   **/
  XcmV2MultiassetMultiAssets: string;
  /**
   * Lookup96: xcm::v2::multiasset::MultiAsset
   **/
  XcmV2MultiAsset: {
    id: string;
    fun: string;
  };
  /**
   * Lookup97: xcm::v2::multiasset::AssetId
   **/
  XcmV2MultiassetAssetId: {
    _enum: {
      Concrete: string;
      Abstract: string;
    };
  };
  /**
   * Lookup98: xcm::v2::multilocation::MultiLocation
   **/
  XcmV2MultiLocation: {
    parents: string;
    interior: string;
  };
  /**
   * Lookup99: xcm::v2::multilocation::Junctions
   **/
  XcmV2MultilocationJunctions: {
    _enum: {
      Here: string;
      X1: string;
      X2: string;
      X3: string;
      X4: string;
      X5: string;
      X6: string;
      X7: string;
      X8: string;
    };
  };
  /**
   * Lookup100: xcm::v2::junction::Junction
   **/
  XcmV2Junction: {
    _enum: {
      Parachain: string;
      AccountId32: {
        network: string;
        id: string;
      };
      AccountIndex64: {
        network: string;
        index: string;
      };
      AccountKey20: {
        network: string;
        key: string;
      };
      PalletInstance: string;
      GeneralIndex: string;
      GeneralKey: string;
      OnlyChild: string;
      Plurality: {
        id: string;
        part: string;
      };
    };
  };
  /**
   * Lookup101: xcm::v2::NetworkId
   **/
  XcmV2NetworkId: {
    _enum: {
      Any: string;
      Named: string;
      Polkadot: string;
      Kusama: string;
    };
  };
  /**
   * Lookup103: xcm::v2::BodyId
   **/
  XcmV2BodyId: {
    _enum: {
      Unit: string;
      Named: string;
      Index: string;
      Executive: string;
      Technical: string;
      Legislative: string;
      Judicial: string;
      Defense: string;
      Administration: string;
      Treasury: string;
    };
  };
  /**
   * Lookup104: xcm::v2::BodyPart
   **/
  XcmV2BodyPart: {
    _enum: {
      Voice: string;
      Members: {
        count: string;
      };
      Fraction: {
        nom: string;
        denom: string;
      };
      AtLeastProportion: {
        nom: string;
        denom: string;
      };
      MoreThanProportion: {
        nom: string;
        denom: string;
      };
    };
  };
  /**
   * Lookup105: xcm::v2::multiasset::Fungibility
   **/
  XcmV2MultiassetFungibility: {
    _enum: {
      Fungible: string;
      NonFungible: string;
    };
  };
  /**
   * Lookup106: xcm::v2::multiasset::AssetInstance
   **/
  XcmV2MultiassetAssetInstance: {
    _enum: {
      Undefined: string;
      Index: string;
      Array4: string;
      Array8: string;
      Array16: string;
      Array32: string;
      Blob: string;
    };
  };
  /**
   * Lookup107: xcm::v3::multiasset::MultiAssets
   **/
  XcmV3MultiassetMultiAssets: string;
  /**
   * Lookup109: xcm::v3::multiasset::MultiAsset
   **/
  XcmV3MultiAsset: {
    id: string;
    fun: string;
  };
  /**
   * Lookup110: xcm::v3::multiasset::AssetId
   **/
  XcmV3MultiassetAssetId: {
    _enum: {
      Concrete: string;
      Abstract: string;
    };
  };
  /**
   * Lookup111: staging_xcm::v3::multilocation::MultiLocation
   **/
  StagingXcmV3MultiLocation: {
    parents: string;
    interior: string;
  };
  /**
   * Lookup112: xcm::v3::junctions::Junctions
   **/
  XcmV3Junctions: {
    _enum: {
      Here: string;
      X1: string;
      X2: string;
      X3: string;
      X4: string;
      X5: string;
      X6: string;
      X7: string;
      X8: string;
    };
  };
  /**
   * Lookup113: xcm::v3::junction::Junction
   **/
  XcmV3Junction: {
    _enum: {
      Parachain: string;
      AccountId32: {
        network: string;
        id: string;
      };
      AccountIndex64: {
        network: string;
        index: string;
      };
      AccountKey20: {
        network: string;
        key: string;
      };
      PalletInstance: string;
      GeneralIndex: string;
      GeneralKey: {
        length: string;
        data: string;
      };
      OnlyChild: string;
      Plurality: {
        id: string;
        part: string;
      };
      GlobalConsensus: string;
    };
  };
  /**
   * Lookup115: xcm::v3::junction::NetworkId
   **/
  XcmV3JunctionNetworkId: {
    _enum: {
      ByGenesis: string;
      ByFork: {
        blockNumber: string;
        blockHash: string;
      };
      Polkadot: string;
      Kusama: string;
      Westend: string;
      Rococo: string;
      Wococo: string;
      Ethereum: {
        chainId: string;
      };
      BitcoinCore: string;
      BitcoinCash: string;
      PolkadotBulletin: string;
    };
  };
  /**
   * Lookup116: xcm::v3::multiasset::Fungibility
   **/
  XcmV3MultiassetFungibility: {
    _enum: {
      Fungible: string;
      NonFungible: string;
    };
  };
  /**
   * Lookup117: xcm::v3::multiasset::AssetInstance
   **/
  XcmV3MultiassetAssetInstance: {
    _enum: {
      Undefined: string;
      Index: string;
      Array4: string;
      Array8: string;
      Array16: string;
      Array32: string;
    };
  };
  /**
   * Lookup118: xcm::VersionedLocation
   **/
  XcmVersionedLocation: {
    _enum: {
      __Unused0: string;
      V2: string;
      __Unused2: string;
      V3: string;
      V4: string;
    };
  };
  /**
   * Lookup119: cumulus_pallet_xcm::pallet::Event<T>
   **/
  CumulusPalletXcmEvent: {
    _enum: {
      InvalidFormat: string;
      UnsupportedVersion: string;
      ExecutedDownward: string;
    };
  };
  /**
   * Lookup120: pallet_message_queue::pallet::Event<T>
   **/
  PalletMessageQueueEvent: {
    _enum: {
      ProcessingFailed: {
        id: string;
        origin: string;
        error: string;
      };
      Processed: {
        id: string;
        origin: string;
        weightUsed: string;
        success: string;
      };
      OverweightEnqueued: {
        id: string;
        origin: string;
        pageIndex: string;
        messageIndex: string;
      };
      PageReaped: {
        origin: string;
        index: string;
      };
    };
  };
  /**
   * Lookup121: cumulus_primitives_core::AggregateMessageOrigin
   **/
  CumulusPrimitivesCoreAggregateMessageOrigin: {
    _enum: {
      Here: string;
      Parent: string;
      Sibling: string;
    };
  };
  /**
   * Lookup123: frame_support::traits::messages::ProcessMessageError
   **/
  FrameSupportMessagesProcessMessageError: {
    _enum: {
      BadFormat: string;
      Corrupt: string;
      Unsupported: string;
      Overweight: string;
      Yield: string;
      StackLimitReached: string;
    };
  };
  /**
   * Lookup124: pallet_storage_providers::pallet::Event<T>
   **/
  PalletStorageProvidersEvent: {
    _enum: {
      MspRequestSignUpSuccess: {
        who: string;
        multiaddresses: string;
        capacity: string;
      };
      MspSignUpSuccess: {
        who: string;
        mspId: string;
        multiaddresses: string;
        capacity: string;
        valueProp: string;
      };
      BspRequestSignUpSuccess: {
        who: string;
        multiaddresses: string;
        capacity: string;
      };
      BspSignUpSuccess: {
        who: string;
        bspId: string;
        multiaddresses: string;
        capacity: string;
      };
      SignUpRequestCanceled: {
        who: string;
      };
      MspSignOffSuccess: {
        who: string;
        mspId: string;
      };
      BspSignOffSuccess: {
        who: string;
        bspId: string;
      };
      CapacityChanged: {
        who: string;
        providerId: string;
        oldCapacity: string;
        newCapacity: string;
        nextBlockWhenChangeAllowed: string;
      };
      Slashed: {
        providerId: string;
        amountSlashed: string;
      };
      ValuePropAdded: {
        mspId: string;
        valuePropId: string;
        valueProp: string;
      };
      ValuePropUnavailable: {
        mspId: string;
        valuePropId: string;
      };
    };
  };
  /**
   * Lookup128: pallet_storage_providers::types::ValuePropositionWithId<T>
   **/
  PalletStorageProvidersValuePropositionWithId: {
    id: string;
    valueProp: string;
  };
  /**
   * Lookup129: pallet_storage_providers::types::ValueProposition<T>
   **/
  PalletStorageProvidersValueProposition: {
    pricePerUnitOfDataPerBlock: string;
    commitment: string;
    bucketDataLimit: string;
    available: string;
  };
  /**
   * Lookup131: pallet_storage_providers::types::StorageProviderId<T>
   **/
  PalletStorageProvidersStorageProviderId: {
    _enum: {
      BackupStorageProvider: string;
      MainStorageProvider: string;
    };
  };
  /**
   * Lookup132: pallet_file_system::pallet::Event<T>
   **/
  PalletFileSystemEvent: {
    _enum: {
      NewBucket: {
        who: string;
        mspId: string;
        bucketId: string;
        name: string;
        collectionId: string;
        private: string;
        valuePropId: string;
      };
      MoveBucketRequested: {
        who: string;
        bucketId: string;
        newMspId: string;
      };
      BucketPrivacyUpdated: {
        who: string;
        bucketId: string;
        collectionId: string;
        private: string;
      };
      NewCollectionAndAssociation: {
        who: string;
        bucketId: string;
        collectionId: string;
      };
      NewStorageRequest: {
        _alias: {
          size_: string;
        };
        who: string;
        fileKey: string;
        bucketId: string;
        location: string;
        fingerprint: string;
        size_: string;
        peerIds: string;
      };
      MspRespondedToStorageRequests: {
        results: string;
      };
      AcceptedBspVolunteer: {
        _alias: {
          size_: string;
        };
        bspId: string;
        bucketId: string;
        location: string;
        fingerprint: string;
        multiaddresses: string;
        owner: string;
        size_: string;
      };
      BspConfirmedStoring: {
        who: string;
        bspId: string;
        fileKeys: string;
        newRoot: string;
      };
      StorageRequestFulfilled: {
        fileKey: string;
      };
      StorageRequestExpired: {
        fileKey: string;
      };
      StorageRequestRevoked: {
        fileKey: string;
      };
      BspRequestedToStopStoring: {
        bspId: string;
        fileKey: string;
        owner: string;
        location: string;
      };
      BspConfirmStoppedStoring: {
        bspId: string;
        fileKey: string;
        newRoot: string;
      };
      PriorityChallengeForFileDeletionQueued: {
        issuer: string;
        fileKey: string;
      };
      SpStopStoringInsolventUser: {
        spId: string;
        fileKey: string;
        owner: string;
        location: string;
        newRoot: string;
      };
      FailedToQueuePriorityChallenge: {
        user: string;
        fileKey: string;
      };
      FileDeletionRequest: {
        user: string;
        fileKey: string;
        bucketId: string;
        mspId: string;
        proofOfInclusion: string;
      };
      ProofSubmittedForPendingFileDeletionRequest: {
        mspId: string;
        user: string;
        fileKey: string;
        bucketId: string;
        proofOfInclusion: string;
      };
      BspChallengeCycleInitialised: {
        who: string;
        bspId: string;
      };
      MoveBucketRequestExpired: {
        mspId: string;
        bucketId: string;
      };
      MoveBucketAccepted: {
        bucketId: string;
        mspId: string;
      };
      MoveBucketRejected: {
        bucketId: string;
        mspId: string;
      };
      DataServerRegisteredForMoveBucket: {
        bspId: string;
        bucketId: string;
      };
    };
  };
  /**
   * Lookup135: pallet_file_system::types::MspRespondStorageRequestsResult<T>
   **/
  PalletFileSystemMspRespondStorageRequestsResult: {
    mspId: string;
    responses: string;
  };
  /**
   * Lookup137: pallet_file_system::types::BatchResponses<T>
   **/
  PalletFileSystemBatchResponses: {
    _enum: {
      Accepted: string;
      Rejected: string;
      Failed: string;
    };
  };
  /**
   * Lookup138: pallet_file_system::types::MspAcceptedBatchStorageRequests<T>
   **/
  PalletFileSystemMspAcceptedBatchStorageRequests: {
    fileKeys: string;
    bucketId: string;
    newBucketRoot: string;
    owner: string;
  };
  /**
   * Lookup141: pallet_file_system::types::MspRejectedBatchStorageRequests<T>
   **/
  PalletFileSystemMspRejectedBatchStorageRequests: {
    fileKeys: string;
    bucketId: string;
    owner: string;
  };
  /**
   * Lookup144: pallet_file_system::types::RejectedStorageRequestReason
   **/
  PalletFileSystemRejectedStorageRequestReason: {
    _enum: string[];
  };
  /**
   * Lookup146: pallet_file_system::types::MspFailedBatchStorageRequests<T>
   **/
  PalletFileSystemMspFailedBatchStorageRequests: {
    fileKeys: string;
    bucketId: string;
    owner: string;
  };
  /**
   * Lookup151: pallet_file_system::types::EitherAccountIdOrMspId<T>
   **/
  PalletFileSystemEitherAccountIdOrMspId: {
    _enum: {
      AccountId: string;
      MspId: string;
    };
  };
  /**
   * Lookup152: pallet_proofs_dealer::pallet::Event<T>
   **/
  PalletProofsDealerEvent: {
    _enum: {
      NewChallenge: {
        who: string;
        keyChallenged: string;
      };
      ProofAccepted: {
        provider: string;
        proof: string;
        lastTickProven: string;
      };
      NewChallengeSeed: {
        challengesTicker: string;
        seed: string;
      };
      NewCheckpointChallenge: {
        challengesTicker: string;
        challenges: string;
      };
      SlashableProvider: {
        provider: string;
        nextChallengeDeadline: string;
      };
      NoRecordOfLastSubmittedProof: {
        provider: string;
      };
      NewChallengeCycleInitialised: {
        currentTick: string;
        nextChallengeDeadline: string;
        provider: string;
        maybeProviderAccount: string;
      };
      MutationsApplied: {
        provider: string;
        mutations: string;
        newRoot: string;
      };
      ChallengesTickerSet: {
        paused: string;
      };
    };
  };
  /**
   * Lookup153: pallet_proofs_dealer::types::Proof<T>
   **/
  PalletProofsDealerProof: {
    forestProof: string;
    keyProofs: string;
  };
  /**
   * Lookup154: sp_trie::storage_proof::CompactProof
   **/
  SpTrieStorageProofCompactProof: {
    encodedNodes: string;
  };
  /**
   * Lookup157: pallet_proofs_dealer::types::KeyProof<T>
   **/
  PalletProofsDealerKeyProof: {
    proof: string;
    challengeCount: string;
  };
  /**
   * Lookup158: shp_file_key_verifier::types::FileKeyProof
   **/
  ShpFileKeyVerifierFileKeyProof: {
    fileMetadata: string;
    proof: string;
  };
  /**
   * Lookup159: shp_file_metadata::FileMetadata
   **/
  ShpFileMetadataFileMetadata: {
    owner: string;
    bucketId: string;
    location: string;
    fileSize: string;
    fingerprint: string;
  };
  /**
   * Lookup160: shp_file_metadata::Fingerprint
   **/
  ShpFileMetadataFingerprint: string;
  /**
   * Lookup166: shp_traits::TrieRemoveMutation
   **/
  ShpTraitsTrieRemoveMutation: string;
  /**
   * Lookup170: pallet_randomness::pallet::Event<T>
   **/
  PalletRandomnessEvent: {
    _enum: {
      NewOneEpochAgoRandomnessAvailable: {
        randomnessSeed: string;
        fromEpoch: string;
        validUntilBlock: string;
      };
    };
  };
  /**
   * Lookup171: pallet_payment_streams::pallet::Event<T>
   **/
  PalletPaymentStreamsEvent: {
    _enum: {
      FixedRatePaymentStreamCreated: {
        userAccount: string;
        providerId: string;
        rate: string;
      };
      FixedRatePaymentStreamUpdated: {
        userAccount: string;
        providerId: string;
        newRate: string;
      };
      FixedRatePaymentStreamDeleted: {
        userAccount: string;
        providerId: string;
      };
      DynamicRatePaymentStreamCreated: {
        userAccount: string;
        providerId: string;
        amountProvided: string;
      };
      DynamicRatePaymentStreamUpdated: {
        userAccount: string;
        providerId: string;
        newAmountProvided: string;
      };
      DynamicRatePaymentStreamDeleted: {
        userAccount: string;
        providerId: string;
      };
      PaymentStreamCharged: {
        userAccount: string;
        providerId: string;
        amount: string;
        lastTickCharged: string;
        chargedAtTick: string;
      };
      UsersCharged: {
        userAccounts: string;
        providerId: string;
        chargedAtTick: string;
      };
      LastChargeableInfoUpdated: {
        providerId: string;
        lastChargeableTick: string;
        lastChargeablePriceIndex: string;
      };
      UserWithoutFunds: {
        who: string;
      };
      UserPaidDebts: {
        who: string;
      };
      UserSolvent: {
        who: string;
      };
    };
  };
  /**
   * Lookup173: pallet_bucket_nfts::pallet::Event<T>
   **/
  PalletBucketNftsEvent: {
    _enum: {
      AccessShared: {
        issuer: string;
        recipient: string;
      };
      ItemReadAccessUpdated: {
        admin: string;
        bucket: string;
        itemId: string;
      };
      ItemBurned: {
        account: string;
        bucket: string;
        itemId: string;
      };
    };
  };
  /**
   * Lookup174: pallet_nfts::pallet::Event<T, I>
   **/
  PalletNftsEvent: {
    _enum: {
      Created: {
        collection: string;
        creator: string;
        owner: string;
      };
      ForceCreated: {
        collection: string;
        owner: string;
      };
      Destroyed: {
        collection: string;
      };
      Issued: {
        collection: string;
        item: string;
        owner: string;
      };
      Transferred: {
        collection: string;
        item: string;
        from: string;
        to: string;
      };
      Burned: {
        collection: string;
        item: string;
        owner: string;
      };
      ItemTransferLocked: {
        collection: string;
        item: string;
      };
      ItemTransferUnlocked: {
        collection: string;
        item: string;
      };
      ItemPropertiesLocked: {
        collection: string;
        item: string;
        lockMetadata: string;
        lockAttributes: string;
      };
      CollectionLocked: {
        collection: string;
      };
      OwnerChanged: {
        collection: string;
        newOwner: string;
      };
      TeamChanged: {
        collection: string;
        issuer: string;
        admin: string;
        freezer: string;
      };
      TransferApproved: {
        collection: string;
        item: string;
        owner: string;
        delegate: string;
        deadline: string;
      };
      ApprovalCancelled: {
        collection: string;
        item: string;
        owner: string;
        delegate: string;
      };
      AllApprovalsCancelled: {
        collection: string;
        item: string;
        owner: string;
      };
      CollectionConfigChanged: {
        collection: string;
      };
      CollectionMetadataSet: {
        collection: string;
        data: string;
      };
      CollectionMetadataCleared: {
        collection: string;
      };
      ItemMetadataSet: {
        collection: string;
        item: string;
        data: string;
      };
      ItemMetadataCleared: {
        collection: string;
        item: string;
      };
      Redeposited: {
        collection: string;
        successfulItems: string;
      };
      AttributeSet: {
        collection: string;
        maybeItem: string;
        key: string;
        value: string;
        namespace: string;
      };
      AttributeCleared: {
        collection: string;
        maybeItem: string;
        key: string;
        namespace: string;
      };
      ItemAttributesApprovalAdded: {
        collection: string;
        item: string;
        delegate: string;
      };
      ItemAttributesApprovalRemoved: {
        collection: string;
        item: string;
        delegate: string;
      };
      OwnershipAcceptanceChanged: {
        who: string;
        maybeCollection: string;
      };
      CollectionMaxSupplySet: {
        collection: string;
        maxSupply: string;
      };
      CollectionMintSettingsUpdated: {
        collection: string;
      };
      NextCollectionIdIncremented: {
        nextId: string;
      };
      ItemPriceSet: {
        collection: string;
        item: string;
        price: string;
        whitelistedBuyer: string;
      };
      ItemPriceRemoved: {
        collection: string;
        item: string;
      };
      ItemBought: {
        collection: string;
        item: string;
        price: string;
        seller: string;
        buyer: string;
      };
      TipSent: {
        collection: string;
        item: string;
        sender: string;
        receiver: string;
        amount: string;
      };
      SwapCreated: {
        offeredCollection: string;
        offeredItem: string;
        desiredCollection: string;
        desiredItem: string;
        price: string;
        deadline: string;
      };
      SwapCancelled: {
        offeredCollection: string;
        offeredItem: string;
        desiredCollection: string;
        desiredItem: string;
        price: string;
        deadline: string;
      };
      SwapClaimed: {
        sentCollection: string;
        sentItem: string;
        sentItemOwner: string;
        receivedCollection: string;
        receivedItem: string;
        receivedItemOwner: string;
        price: string;
        deadline: string;
      };
      PreSignedAttributesSet: {
        collection: string;
        item: string;
        namespace: string;
      };
      PalletAttributeSet: {
        collection: string;
        item: string;
        attribute: string;
        value: string;
      };
    };
  };
  /**
   * Lookup178: pallet_nfts::types::AttributeNamespace<sp_core::crypto::AccountId32>
   **/
  PalletNftsAttributeNamespace: {
    _enum: {
      Pallet: string;
      CollectionOwner: string;
      ItemOwner: string;
      Account: string;
    };
  };
  /**
   * Lookup180: pallet_nfts::types::PriceWithDirection<Amount>
   **/
  PalletNftsPriceWithDirection: {
    amount: string;
    direction: string;
  };
  /**
   * Lookup181: pallet_nfts::types::PriceDirection
   **/
  PalletNftsPriceDirection: {
    _enum: string[];
  };
  /**
   * Lookup182: pallet_nfts::types::PalletAttributes<CollectionId>
   **/
  PalletNftsPalletAttributes: {
    _enum: {
      UsedToClaim: string;
      TransferDisabled: string;
    };
  };
  /**
   * Lookup183: pallet_parameters::pallet::Event<T>
   **/
  PalletParametersEvent: {
    _enum: {
      Updated: {
        key: string;
        oldValue: string;
        newValue: string;
      };
    };
  };
  /**
   * Lookup184: storage_hub_runtime::configs::runtime_params::RuntimeParametersKey
   **/
  StorageHubRuntimeConfigsRuntimeParamsRuntimeParametersKey: {
    _enum: {
      RuntimeConfig: string;
    };
  };
  /**
   * Lookup185: storage_hub_runtime::configs::runtime_params::dynamic_params::runtime_config::ParametersKey
   **/
  StorageHubRuntimeConfigsRuntimeParamsDynamicParamsRuntimeConfigParametersKey: {
    _enum: string[];
  };
  /**
   * Lookup186: storage_hub_runtime::configs::runtime_params::dynamic_params::runtime_config::SlashAmountPerMaxFileSize
   **/
  StorageHubRuntimeConfigsRuntimeParamsDynamicParamsRuntimeConfigSlashAmountPerMaxFileSize: string;
  /**
   * Lookup187: storage_hub_runtime::configs::runtime_params::dynamic_params::runtime_config::StakeToChallengePeriod
   **/
  StorageHubRuntimeConfigsRuntimeParamsDynamicParamsRuntimeConfigStakeToChallengePeriod: string;
  /**
   * Lookup188: storage_hub_runtime::configs::runtime_params::dynamic_params::runtime_config::CheckpointChallengePeriod
   **/
  StorageHubRuntimeConfigsRuntimeParamsDynamicParamsRuntimeConfigCheckpointChallengePeriod: string;
  /**
   * Lookup189: storage_hub_runtime::configs::runtime_params::dynamic_params::runtime_config::MinChallengePeriod
   **/
  StorageHubRuntimeConfigsRuntimeParamsDynamicParamsRuntimeConfigMinChallengePeriod: string;
  /**
   * Lookup190: storage_hub_runtime::configs::runtime_params::dynamic_params::runtime_config::SystemUtilisationLowerThresholdPercentage
   **/
  StorageHubRuntimeConfigsRuntimeParamsDynamicParamsRuntimeConfigSystemUtilisationLowerThresholdPercentage: string;
  /**
   * Lookup191: storage_hub_runtime::configs::runtime_params::dynamic_params::runtime_config::SystemUtilisationUpperThresholdPercentage
   **/
  StorageHubRuntimeConfigsRuntimeParamsDynamicParamsRuntimeConfigSystemUtilisationUpperThresholdPercentage: string;
  /**
   * Lookup192: storage_hub_runtime::configs::runtime_params::dynamic_params::runtime_config::MostlyStablePrice
   **/
  StorageHubRuntimeConfigsRuntimeParamsDynamicParamsRuntimeConfigMostlyStablePrice: string;
  /**
   * Lookup193: storage_hub_runtime::configs::runtime_params::dynamic_params::runtime_config::MaxPrice
   **/
  StorageHubRuntimeConfigsRuntimeParamsDynamicParamsRuntimeConfigMaxPrice: string;
  /**
   * Lookup194: storage_hub_runtime::configs::runtime_params::dynamic_params::runtime_config::MinPrice
   **/
  StorageHubRuntimeConfigsRuntimeParamsDynamicParamsRuntimeConfigMinPrice: string;
  /**
   * Lookup195: storage_hub_runtime::configs::runtime_params::dynamic_params::runtime_config::UpperExponentFactor
   **/
  StorageHubRuntimeConfigsRuntimeParamsDynamicParamsRuntimeConfigUpperExponentFactor: string;
  /**
   * Lookup196: storage_hub_runtime::configs::runtime_params::dynamic_params::runtime_config::LowerExponentFactor
   **/
  StorageHubRuntimeConfigsRuntimeParamsDynamicParamsRuntimeConfigLowerExponentFactor: string;
  /**
   * Lookup198: storage_hub_runtime::configs::runtime_params::RuntimeParametersValue
   **/
  StorageHubRuntimeConfigsRuntimeParamsRuntimeParametersValue: {
    _enum: {
      RuntimeConfig: string;
    };
  };
  /**
   * Lookup199: storage_hub_runtime::configs::runtime_params::dynamic_params::runtime_config::ParametersValue
   **/
  StorageHubRuntimeConfigsRuntimeParamsDynamicParamsRuntimeConfigParametersValue: {
    _enum: {
      SlashAmountPerMaxFileSize: string;
      StakeToChallengePeriod: string;
      CheckpointChallengePeriod: string;
      MinChallengePeriod: string;
      SystemUtilisationLowerThresholdPercentage: string;
      SystemUtilisationUpperThresholdPercentage: string;
      MostlyStablePrice: string;
      MaxPrice: string;
      MinPrice: string;
      UpperExponentFactor: string;
      LowerExponentFactor: string;
    };
  };
  /**
   * Lookup201: frame_system::Phase
   **/
  FrameSystemPhase: {
    _enum: {
      ApplyExtrinsic: string;
      Finalization: string;
      Initialization: string;
    };
  };
  /**
   * Lookup204: frame_system::LastRuntimeUpgradeInfo
   **/
  FrameSystemLastRuntimeUpgradeInfo: {
    specVersion: string;
    specName: string;
  };
  /**
   * Lookup206: frame_system::CodeUpgradeAuthorization<T>
   **/
  FrameSystemCodeUpgradeAuthorization: {
    codeHash: string;
    checkVersion: string;
  };
  /**
   * Lookup207: frame_system::pallet::Call<T>
   **/
  FrameSystemCall: {
    _enum: {
      remark: {
        remark: string;
      };
      set_heap_pages: {
        pages: string;
      };
      set_code: {
        code: string;
      };
      set_code_without_checks: {
        code: string;
      };
      set_storage: {
        items: string;
      };
      kill_storage: {
        _alias: {
          keys_: string;
        };
        keys_: string;
      };
      kill_prefix: {
        prefix: string;
        subkeys: string;
      };
      remark_with_event: {
        remark: string;
      };
      __Unused8: string;
      authorize_upgrade: {
        codeHash: string;
      };
      authorize_upgrade_without_checks: {
        codeHash: string;
      };
      apply_authorized_upgrade: {
        code: string;
      };
    };
  };
  /**
   * Lookup210: frame_system::limits::BlockWeights
   **/
  FrameSystemLimitsBlockWeights: {
    baseBlock: string;
    maxBlock: string;
    perClass: string;
  };
  /**
   * Lookup211: frame_support::dispatch::PerDispatchClass<frame_system::limits::WeightsPerClass>
   **/
  FrameSupportDispatchPerDispatchClassWeightsPerClass: {
    normal: string;
    operational: string;
    mandatory: string;
  };
  /**
   * Lookup212: frame_system::limits::WeightsPerClass
   **/
  FrameSystemLimitsWeightsPerClass: {
    baseExtrinsic: string;
    maxExtrinsic: string;
    maxTotal: string;
    reserved: string;
  };
  /**
   * Lookup214: frame_system::limits::BlockLength
   **/
  FrameSystemLimitsBlockLength: {
    max: string;
  };
  /**
   * Lookup215: frame_support::dispatch::PerDispatchClass<T>
   **/
  FrameSupportDispatchPerDispatchClassU32: {
    normal: string;
    operational: string;
    mandatory: string;
  };
  /**
   * Lookup216: sp_weights::RuntimeDbWeight
   **/
  SpWeightsRuntimeDbWeight: {
    read: string;
    write: string;
  };
  /**
   * Lookup217: sp_version::RuntimeVersion
   **/
  SpVersionRuntimeVersion: {
    specName: string;
    implName: string;
    authoringVersion: string;
    specVersion: string;
    implVersion: string;
    apis: string;
    transactionVersion: string;
    stateVersion: string;
  };
  /**
   * Lookup222: frame_system::pallet::Error<T>
   **/
  FrameSystemError: {
    _enum: string[];
  };
  /**
   * Lookup224: cumulus_pallet_parachain_system::unincluded_segment::Ancestor<primitive_types::H256>
   **/
  CumulusPalletParachainSystemUnincludedSegmentAncestor: {
    usedBandwidth: string;
    paraHeadHash: string;
    consumedGoAheadSignal: string;
  };
  /**
   * Lookup225: cumulus_pallet_parachain_system::unincluded_segment::UsedBandwidth
   **/
  CumulusPalletParachainSystemUnincludedSegmentUsedBandwidth: {
    umpMsgCount: string;
    umpTotalBytes: string;
    hrmpOutgoing: string;
  };
  /**
   * Lookup227: cumulus_pallet_parachain_system::unincluded_segment::HrmpChannelUpdate
   **/
  CumulusPalletParachainSystemUnincludedSegmentHrmpChannelUpdate: {
    msgCount: string;
    totalBytes: string;
  };
  /**
   * Lookup232: polkadot_primitives::v8::UpgradeGoAhead
   **/
  PolkadotPrimitivesV8UpgradeGoAhead: {
    _enum: string[];
  };
  /**
   * Lookup233: cumulus_pallet_parachain_system::unincluded_segment::SegmentTracker<primitive_types::H256>
   **/
  CumulusPalletParachainSystemUnincludedSegmentSegmentTracker: {
    usedBandwidth: string;
    hrmpWatermark: string;
    consumedGoAheadSignal: string;
  };
  /**
   * Lookup234: polkadot_primitives::v8::PersistedValidationData<primitive_types::H256, N>
   **/
  PolkadotPrimitivesV8PersistedValidationData: {
    parentHead: string;
    relayParentNumber: string;
    relayParentStorageRoot: string;
    maxPovSize: string;
  };
  /**
   * Lookup237: polkadot_primitives::v8::UpgradeRestriction
   **/
  PolkadotPrimitivesV8UpgradeRestriction: {
    _enum: string[];
  };
  /**
   * Lookup238: sp_trie::storage_proof::StorageProof
   **/
  SpTrieStorageProof: {
    trieNodes: string;
  };
  /**
   * Lookup240: cumulus_pallet_parachain_system::relay_state_snapshot::MessagingStateSnapshot
   **/
  CumulusPalletParachainSystemRelayStateSnapshotMessagingStateSnapshot: {
    dmqMqcHead: string;
    relayDispatchQueueRemainingCapacity: string;
    ingressChannels: string;
    egressChannels: string;
  };
  /**
   * Lookup241: cumulus_pallet_parachain_system::relay_state_snapshot::RelayDispatchQueueRemainingCapacity
   **/
  CumulusPalletParachainSystemRelayStateSnapshotRelayDispatchQueueRemainingCapacity: {
    remainingCount: string;
    remainingSize: string;
  };
  /**
   * Lookup244: polkadot_primitives::v8::AbridgedHrmpChannel
   **/
  PolkadotPrimitivesV8AbridgedHrmpChannel: {
    maxCapacity: string;
    maxTotalSize: string;
    maxMessageSize: string;
    msgCount: string;
    totalSize: string;
    mqcHead: string;
  };
  /**
   * Lookup245: polkadot_primitives::v8::AbridgedHostConfiguration
   **/
  PolkadotPrimitivesV8AbridgedHostConfiguration: {
    maxCodeSize: string;
    maxHeadDataSize: string;
    maxUpwardQueueCount: string;
    maxUpwardQueueSize: string;
    maxUpwardMessageSize: string;
    maxUpwardMessageNumPerCandidate: string;
    hrmpMaxMessageNumPerCandidate: string;
    validationUpgradeCooldown: string;
    validationUpgradeDelay: string;
    asyncBackingParams: string;
  };
  /**
   * Lookup246: polkadot_primitives::v8::async_backing::AsyncBackingParams
   **/
  PolkadotPrimitivesV8AsyncBackingAsyncBackingParams: {
    maxCandidateDepth: string;
    allowedAncestryLen: string;
  };
  /**
   * Lookup252: polkadot_core_primitives::OutboundHrmpMessage<polkadot_parachain_primitives::primitives::Id>
   **/
  PolkadotCorePrimitivesOutboundHrmpMessage: {
    recipient: string;
    data: string;
  };
  /**
   * Lookup254: cumulus_pallet_parachain_system::pallet::Call<T>
   **/
  CumulusPalletParachainSystemCall: {
    _enum: {
      set_validation_data: {
        data: string;
      };
      sudo_send_upward_message: {
        message: string;
      };
    };
  };
  /**
   * Lookup255: cumulus_primitives_parachain_inherent::ParachainInherentData
   **/
  CumulusPrimitivesParachainInherentParachainInherentData: {
    validationData: string;
    relayChainState: string;
    downwardMessages: string;
    horizontalMessages: string;
  };
  /**
   * Lookup257: polkadot_core_primitives::InboundDownwardMessage<BlockNumber>
   **/
  PolkadotCorePrimitivesInboundDownwardMessage: {
    sentAt: string;
    msg: string;
  };
  /**
   * Lookup260: polkadot_core_primitives::InboundHrmpMessage<BlockNumber>
   **/
  PolkadotCorePrimitivesInboundHrmpMessage: {
    sentAt: string;
    data: string;
  };
  /**
   * Lookup263: cumulus_pallet_parachain_system::pallet::Error<T>
   **/
  CumulusPalletParachainSystemError: {
    _enum: string[];
  };
  /**
   * Lookup264: pallet_timestamp::pallet::Call<T>
   **/
  PalletTimestampCall: {
    _enum: {
      set: {
        now: string;
      };
    };
  };
  /**
   * Lookup265: staging_parachain_info::pallet::Call<T>
   **/
  StagingParachainInfoCall: string;
  /**
   * Lookup267: pallet_balances::types::BalanceLock<Balance>
   **/
  PalletBalancesBalanceLock: {
    id: string;
    amount: string;
    reasons: string;
  };
  /**
   * Lookup268: pallet_balances::types::Reasons
   **/
  PalletBalancesReasons: {
    _enum: string[];
  };
  /**
   * Lookup271: pallet_balances::types::ReserveData<ReserveIdentifier, Balance>
   **/
  PalletBalancesReserveData: {
    id: string;
    amount: string;
  };
  /**
   * Lookup275: storage_hub_runtime::RuntimeHoldReason
   **/
  StorageHubRuntimeRuntimeHoldReason: {
    _enum: {
      __Unused0: string;
      __Unused1: string;
      __Unused2: string;
      __Unused3: string;
      __Unused4: string;
      __Unused5: string;
      __Unused6: string;
      __Unused7: string;
      __Unused8: string;
      __Unused9: string;
      __Unused10: string;
      __Unused11: string;
      __Unused12: string;
      __Unused13: string;
      __Unused14: string;
      __Unused15: string;
      __Unused16: string;
      __Unused17: string;
      __Unused18: string;
      __Unused19: string;
      __Unused20: string;
      __Unused21: string;
      __Unused22: string;
      __Unused23: string;
      __Unused24: string;
      __Unused25: string;
      __Unused26: string;
      __Unused27: string;
      __Unused28: string;
      __Unused29: string;
      __Unused30: string;
      __Unused31: string;
      __Unused32: string;
      __Unused33: string;
      __Unused34: string;
      __Unused35: string;
      __Unused36: string;
      __Unused37: string;
      __Unused38: string;
      __Unused39: string;
      Providers: string;
      FileSystem: string;
      __Unused42: string;
      __Unused43: string;
      PaymentStreams: string;
    };
  };
  /**
   * Lookup276: pallet_storage_providers::pallet::HoldReason
   **/
  PalletStorageProvidersHoldReason: {
    _enum: string[];
  };
  /**
<<<<<<< HEAD
   * Lookup276: pallet_file_system::pallet::HoldReason
   **/
  PalletFileSystemHoldReason: {
    _enum: string[];
  };
  /**
=======
>>>>>>> 6be2d6b7
   * Lookup277: pallet_payment_streams::pallet::HoldReason
   **/
  PalletPaymentStreamsHoldReason: {
    _enum: string[];
  };
  /**
   * Lookup280: frame_support::traits::tokens::misc::IdAmount<Id, Balance>
   **/
  FrameSupportTokensMiscIdAmount: {
    id: string;
    amount: string;
  };
  /**
   * Lookup282: pallet_balances::pallet::Call<T, I>
   **/
  PalletBalancesCall: {
    _enum: {
      transfer_allow_death: {
        dest: string;
        value: string;
      };
      __Unused1: string;
      force_transfer: {
        source: string;
        dest: string;
        value: string;
      };
      transfer_keep_alive: {
        dest: string;
        value: string;
      };
      transfer_all: {
        dest: string;
        keepAlive: string;
      };
      force_unreserve: {
        who: string;
        amount: string;
      };
      upgrade_accounts: {
        who: string;
      };
      __Unused7: string;
      force_set_balance: {
        who: string;
        newFree: string;
      };
      force_adjust_total_issuance: {
        direction: string;
        delta: string;
      };
      burn: {
        value: string;
        keepAlive: string;
      };
    };
  };
  /**
   * Lookup285: pallet_balances::types::AdjustmentDirection
   **/
  PalletBalancesAdjustmentDirection: {
    _enum: string[];
  };
  /**
   * Lookup286: pallet_balances::pallet::Error<T, I>
   **/
  PalletBalancesError: {
    _enum: string[];
  };
  /**
   * Lookup287: pallet_transaction_payment::Releases
   **/
  PalletTransactionPaymentReleases: {
    _enum: string[];
  };
  /**
   * Lookup288: pallet_sudo::pallet::Call<T>
   **/
  PalletSudoCall: {
    _enum: {
      sudo: {
        call: string;
      };
      sudo_unchecked_weight: {
        call: string;
        weight: string;
      };
      set_key: {
        _alias: {
          new_: string;
        };
        new_: string;
      };
      sudo_as: {
        who: string;
        call: string;
      };
      remove_key: string;
    };
  };
  /**
   * Lookup290: pallet_collator_selection::pallet::Call<T>
   **/
  PalletCollatorSelectionCall: {
    _enum: {
      set_invulnerables: {
        _alias: {
          new_: string;
        };
        new_: string;
      };
      set_desired_candidates: {
        max: string;
      };
      set_candidacy_bond: {
        bond: string;
      };
      register_as_candidate: string;
      leave_intent: string;
      add_invulnerable: {
        who: string;
      };
      remove_invulnerable: {
        who: string;
      };
      update_bond: {
        newDeposit: string;
      };
      take_candidate_slot: {
        deposit: string;
        target: string;
      };
    };
  };
  /**
   * Lookup291: pallet_session::pallet::Call<T>
   **/
  PalletSessionCall: {
    _enum: {
      set_keys: {
        _alias: {
          keys_: string;
        };
        keys_: string;
        proof: string;
      };
      purge_keys: string;
    };
  };
  /**
   * Lookup292: storage_hub_runtime::SessionKeys
   **/
  StorageHubRuntimeSessionKeys: {
    aura: string;
  };
  /**
   * Lookup293: sp_consensus_aura::sr25519::app_sr25519::Public
   **/
  SpConsensusAuraSr25519AppSr25519Public: string;
  /**
   * Lookup294: cumulus_pallet_xcmp_queue::pallet::Call<T>
   **/
  CumulusPalletXcmpQueueCall: {
    _enum: {
      __Unused0: string;
      suspend_xcm_execution: string;
      resume_xcm_execution: string;
      update_suspend_threshold: {
        _alias: {
          new_: string;
        };
        new_: string;
      };
      update_drop_threshold: {
        _alias: {
          new_: string;
        };
        new_: string;
      };
      update_resume_threshold: {
        _alias: {
          new_: string;
        };
        new_: string;
      };
    };
  };
  /**
   * Lookup295: pallet_xcm::pallet::Call<T>
   **/
  PalletXcmCall: {
    _enum: {
      send: {
        dest: string;
        message: string;
      };
      teleport_assets: {
        dest: string;
        beneficiary: string;
        assets: string;
        feeAssetItem: string;
      };
      reserve_transfer_assets: {
        dest: string;
        beneficiary: string;
        assets: string;
        feeAssetItem: string;
      };
      execute: {
        message: string;
        maxWeight: string;
      };
      force_xcm_version: {
        location: string;
        version: string;
      };
      force_default_xcm_version: {
        maybeXcmVersion: string;
      };
      force_subscribe_version_notify: {
        location: string;
      };
      force_unsubscribe_version_notify: {
        location: string;
      };
      limited_reserve_transfer_assets: {
        dest: string;
        beneficiary: string;
        assets: string;
        feeAssetItem: string;
        weightLimit: string;
      };
      limited_teleport_assets: {
        dest: string;
        beneficiary: string;
        assets: string;
        feeAssetItem: string;
        weightLimit: string;
      };
      force_suspension: {
        suspended: string;
      };
      transfer_assets: {
        dest: string;
        beneficiary: string;
        assets: string;
        feeAssetItem: string;
        weightLimit: string;
      };
      claim_assets: {
        assets: string;
        beneficiary: string;
      };
      transfer_assets_using_type_and_then: {
        dest: string;
        assets: string;
        assetsTransferType: string;
        remoteFeesId: string;
        feesTransferType: string;
        customXcmOnDest: string;
        weightLimit: string;
      };
    };
  };
  /**
   * Lookup296: xcm::VersionedXcm<RuntimeCall>
   **/
  XcmVersionedXcm: {
    _enum: {
      __Unused0: string;
      __Unused1: string;
      V2: string;
      V3: string;
      V4: string;
    };
  };
  /**
   * Lookup297: xcm::v2::Xcm<RuntimeCall>
   **/
  XcmV2Xcm: string;
  /**
   * Lookup299: xcm::v2::Instruction<RuntimeCall>
   **/
  XcmV2Instruction: {
    _enum: {
      WithdrawAsset: string;
      ReserveAssetDeposited: string;
      ReceiveTeleportedAsset: string;
      QueryResponse: {
        queryId: string;
        response: string;
        maxWeight: string;
      };
      TransferAsset: {
        assets: string;
        beneficiary: string;
      };
      TransferReserveAsset: {
        assets: string;
        dest: string;
        xcm: string;
      };
      Transact: {
        originType: string;
        requireWeightAtMost: string;
        call: string;
      };
      HrmpNewChannelOpenRequest: {
        sender: string;
        maxMessageSize: string;
        maxCapacity: string;
      };
      HrmpChannelAccepted: {
        recipient: string;
      };
      HrmpChannelClosing: {
        initiator: string;
        sender: string;
        recipient: string;
      };
      ClearOrigin: string;
      DescendOrigin: string;
      ReportError: {
        queryId: string;
        dest: string;
        maxResponseWeight: string;
      };
      DepositAsset: {
        assets: string;
        maxAssets: string;
        beneficiary: string;
      };
      DepositReserveAsset: {
        assets: string;
        maxAssets: string;
        dest: string;
        xcm: string;
      };
      ExchangeAsset: {
        give: string;
        receive: string;
      };
      InitiateReserveWithdraw: {
        assets: string;
        reserve: string;
        xcm: string;
      };
      InitiateTeleport: {
        assets: string;
        dest: string;
        xcm: string;
      };
      QueryHolding: {
        queryId: string;
        dest: string;
        assets: string;
        maxResponseWeight: string;
      };
      BuyExecution: {
        fees: string;
        weightLimit: string;
      };
      RefundSurplus: string;
      SetErrorHandler: string;
      SetAppendix: string;
      ClearError: string;
      ClaimAsset: {
        assets: string;
        ticket: string;
      };
      Trap: string;
      SubscribeVersion: {
        queryId: string;
        maxResponseWeight: string;
      };
      UnsubscribeVersion: string;
    };
  };
  /**
   * Lookup300: xcm::v2::Response
   **/
  XcmV2Response: {
    _enum: {
      Null: string;
      Assets: string;
      ExecutionResult: string;
      Version: string;
    };
  };
  /**
   * Lookup303: xcm::v2::traits::Error
   **/
  XcmV2TraitsError: {
    _enum: {
      Overflow: string;
      Unimplemented: string;
      UntrustedReserveLocation: string;
      UntrustedTeleportLocation: string;
      MultiLocationFull: string;
      MultiLocationNotInvertible: string;
      BadOrigin: string;
      InvalidLocation: string;
      AssetNotFound: string;
      FailedToTransactAsset: string;
      NotWithdrawable: string;
      LocationCannotHold: string;
      ExceedsMaxMessageSize: string;
      DestinationUnsupported: string;
      Transport: string;
      Unroutable: string;
      UnknownClaim: string;
      FailedToDecode: string;
      MaxWeightInvalid: string;
      NotHoldingFees: string;
      TooExpensive: string;
      Trap: string;
      UnhandledXcmVersion: string;
      WeightLimitReached: string;
      Barrier: string;
      WeightNotComputable: string;
    };
  };
  /**
   * Lookup304: xcm::v2::OriginKind
   **/
  XcmV2OriginKind: {
    _enum: string[];
  };
  /**
   * Lookup305: xcm::v2::multiasset::MultiAssetFilter
   **/
  XcmV2MultiassetMultiAssetFilter: {
    _enum: {
      Definite: string;
      Wild: string;
    };
  };
  /**
   * Lookup306: xcm::v2::multiasset::WildMultiAsset
   **/
  XcmV2MultiassetWildMultiAsset: {
    _enum: {
      All: string;
      AllOf: {
        id: string;
        fun: string;
      };
    };
  };
  /**
   * Lookup307: xcm::v2::multiasset::WildFungibility
   **/
  XcmV2MultiassetWildFungibility: {
    _enum: string[];
  };
  /**
   * Lookup308: xcm::v2::WeightLimit
   **/
  XcmV2WeightLimit: {
    _enum: {
      Unlimited: string;
      Limited: string;
    };
  };
  /**
   * Lookup309: xcm::v3::Xcm<Call>
   **/
  XcmV3Xcm: string;
  /**
   * Lookup311: xcm::v3::Instruction<Call>
   **/
  XcmV3Instruction: {
    _enum: {
      WithdrawAsset: string;
      ReserveAssetDeposited: string;
      ReceiveTeleportedAsset: string;
      QueryResponse: {
        queryId: string;
        response: string;
        maxWeight: string;
        querier: string;
      };
      TransferAsset: {
        assets: string;
        beneficiary: string;
      };
      TransferReserveAsset: {
        assets: string;
        dest: string;
        xcm: string;
      };
      Transact: {
        originKind: string;
        requireWeightAtMost: string;
        call: string;
      };
      HrmpNewChannelOpenRequest: {
        sender: string;
        maxMessageSize: string;
        maxCapacity: string;
      };
      HrmpChannelAccepted: {
        recipient: string;
      };
      HrmpChannelClosing: {
        initiator: string;
        sender: string;
        recipient: string;
      };
      ClearOrigin: string;
      DescendOrigin: string;
      ReportError: string;
      DepositAsset: {
        assets: string;
        beneficiary: string;
      };
      DepositReserveAsset: {
        assets: string;
        dest: string;
        xcm: string;
      };
      ExchangeAsset: {
        give: string;
        want: string;
        maximal: string;
      };
      InitiateReserveWithdraw: {
        assets: string;
        reserve: string;
        xcm: string;
      };
      InitiateTeleport: {
        assets: string;
        dest: string;
        xcm: string;
      };
      ReportHolding: {
        responseInfo: string;
        assets: string;
      };
      BuyExecution: {
        fees: string;
        weightLimit: string;
      };
      RefundSurplus: string;
      SetErrorHandler: string;
      SetAppendix: string;
      ClearError: string;
      ClaimAsset: {
        assets: string;
        ticket: string;
      };
      Trap: string;
      SubscribeVersion: {
        queryId: string;
        maxResponseWeight: string;
      };
      UnsubscribeVersion: string;
      BurnAsset: string;
      ExpectAsset: string;
      ExpectOrigin: string;
      ExpectError: string;
      ExpectTransactStatus: string;
      QueryPallet: {
        moduleName: string;
        responseInfo: string;
      };
      ExpectPallet: {
        index: string;
        name: string;
        moduleName: string;
        crateMajor: string;
        minCrateMinor: string;
      };
      ReportTransactStatus: string;
      ClearTransactStatus: string;
      UniversalOrigin: string;
      ExportMessage: {
        network: string;
        destination: string;
        xcm: string;
      };
      LockAsset: {
        asset: string;
        unlocker: string;
      };
      UnlockAsset: {
        asset: string;
        target: string;
      };
      NoteUnlockable: {
        asset: string;
        owner: string;
      };
      RequestUnlock: {
        asset: string;
        locker: string;
      };
      SetFeesMode: {
        jitWithdraw: string;
      };
      SetTopic: string;
      ClearTopic: string;
      AliasOrigin: string;
      UnpaidExecution: {
        weightLimit: string;
        checkOrigin: string;
      };
    };
  };
  /**
   * Lookup312: xcm::v3::Response
   **/
  XcmV3Response: {
    _enum: {
      Null: string;
      Assets: string;
      ExecutionResult: string;
      Version: string;
      PalletsInfo: string;
      DispatchResult: string;
    };
  };
  /**
   * Lookup314: xcm::v3::PalletInfo
   **/
  XcmV3PalletInfo: {
    index: string;
    name: string;
    moduleName: string;
    major: string;
    minor: string;
    patch: string;
  };
  /**
   * Lookup318: xcm::v3::QueryResponseInfo
   **/
  XcmV3QueryResponseInfo: {
    destination: string;
    queryId: string;
    maxWeight: string;
  };
  /**
   * Lookup319: xcm::v3::multiasset::MultiAssetFilter
   **/
  XcmV3MultiassetMultiAssetFilter: {
    _enum: {
      Definite: string;
      Wild: string;
    };
  };
  /**
   * Lookup320: xcm::v3::multiasset::WildMultiAsset
   **/
  XcmV3MultiassetWildMultiAsset: {
    _enum: {
      All: string;
      AllOf: {
        id: string;
        fun: string;
      };
      AllCounted: string;
      AllOfCounted: {
        id: string;
        fun: string;
        count: string;
      };
    };
  };
  /**
   * Lookup321: xcm::v3::multiasset::WildFungibility
   **/
  XcmV3MultiassetWildFungibility: {
    _enum: string[];
  };
  /**
   * Lookup333: staging_xcm_executor::traits::asset_transfer::TransferType
   **/
  StagingXcmExecutorAssetTransferTransferType: {
    _enum: {
      Teleport: string;
      LocalReserve: string;
      DestinationReserve: string;
      RemoteReserve: string;
    };
  };
  /**
   * Lookup334: xcm::VersionedAssetId
   **/
  XcmVersionedAssetId: {
    _enum: {
      __Unused0: string;
      __Unused1: string;
      __Unused2: string;
      V3: string;
      V4: string;
    };
  };
  /**
   * Lookup335: cumulus_pallet_xcm::pallet::Call<T>
   **/
  CumulusPalletXcmCall: string;
  /**
   * Lookup336: pallet_message_queue::pallet::Call<T>
   **/
  PalletMessageQueueCall: {
    _enum: {
      reap_page: {
        messageOrigin: string;
        pageIndex: string;
      };
      execute_overweight: {
        messageOrigin: string;
        page: string;
        index: string;
        weightLimit: string;
      };
    };
  };
  /**
   * Lookup337: pallet_storage_providers::pallet::Call<T>
   **/
  PalletStorageProvidersCall: {
    _enum: {
      request_msp_sign_up: {
        capacity: string;
        multiaddresses: string;
        valuePropPricePerUnitOfDataPerBlock: string;
        commitment: string;
        valuePropMaxDataLimit: string;
        paymentAccount: string;
      };
      request_bsp_sign_up: {
        capacity: string;
        multiaddresses: string;
        paymentAccount: string;
      };
      confirm_sign_up: {
        providerAccount: string;
      };
      cancel_sign_up: string;
      msp_sign_off: string;
      bsp_sign_off: string;
      change_capacity: {
        newCapacity: string;
      };
      add_value_prop: {
        pricePerUnitOfDataPerBlock: string;
        commitment: string;
        bucketDataLimit: string;
      };
      make_value_prop_unavailable: {
        valuePropId: string;
      };
      force_msp_sign_up: {
        who: string;
        mspId: string;
        capacity: string;
        multiaddresses: string;
        valuePropPricePerUnitOfDataPerBlock: string;
        commitment: string;
        valuePropMaxDataLimit: string;
        paymentAccount: string;
      };
      force_bsp_sign_up: {
        who: string;
        bspId: string;
        capacity: string;
        multiaddresses: string;
        paymentAccount: string;
        weight: string;
      };
      slash: {
        providerId: string;
      };
    };
  };
  /**
   * Lookup338: pallet_file_system::pallet::Call<T>
   **/
  PalletFileSystemCall: {
    _enum: {
      create_bucket: {
        mspId: string;
        name: string;
        private: string;
        valuePropId: string;
      };
      request_move_bucket: {
        bucketId: string;
        newMspId: string;
      };
      msp_respond_move_bucket_request: {
        bucketId: string;
        response: string;
      };
      update_bucket_privacy: {
        bucketId: string;
        private: string;
      };
      create_and_associate_collection_with_bucket: {
        bucketId: string;
      };
      issue_storage_request: {
        _alias: {
          size_: string;
        };
        bucketId: string;
        location: string;
        fingerprint: string;
        size_: string;
        mspId: string;
        peerIds: string;
      };
      revoke_storage_request: {
        fileKey: string;
      };
      bsp_add_data_server_for_move_bucket_request: {
        bucketId: string;
      };
      msp_respond_storage_requests_multiple_buckets: {
        fileKeyResponsesInput: string;
      };
      bsp_volunteer: {
        fileKey: string;
      };
      bsp_confirm_storing: {
        nonInclusionForestProof: string;
        fileKeysAndProofs: string;
      };
      bsp_request_stop_storing: {
        _alias: {
          size_: string;
        };
        fileKey: string;
        bucketId: string;
        location: string;
        owner: string;
        fingerprint: string;
        size_: string;
        canServe: string;
        inclusionForestProof: string;
      };
      bsp_confirm_stop_storing: {
        fileKey: string;
        inclusionForestProof: string;
      };
      stop_storing_for_insolvent_user: {
        _alias: {
          size_: string;
        };
        fileKey: string;
        bucketId: string;
        location: string;
        owner: string;
        fingerprint: string;
        size_: string;
        inclusionForestProof: string;
      };
      delete_file: {
        _alias: {
          size_: string;
        };
        bucketId: string;
        fileKey: string;
        location: string;
        size_: string;
        fingerprint: string;
        maybeInclusionForestProof: string;
      };
      pending_file_deletion_request_submit_proof: {
        user: string;
        fileKey: string;
        bucketId: string;
        forestProof: string;
      };
      set_global_parameters: {
        replicationTarget: string;
        tickRangeToMaximumThreshold: string;
      };
    };
  };
  /**
   * Lookup339: pallet_file_system::types::BucketMoveRequestResponse
   **/
  PalletFileSystemBucketMoveRequestResponse: {
    _enum: string[];
  };
  /**
   * Lookup342: pallet_file_system::types::MspStorageRequestResponse<T>
   **/
  PalletFileSystemMspStorageRequestResponse: {
    accept: string;
    reject: string;
  };
  /**
   * Lookup344: pallet_file_system::types::AcceptedStorageRequestParameters<T>
   **/
  PalletFileSystemAcceptedStorageRequestParameters: {
    fileKeysAndProofs: string;
    nonInclusionForestProof: string;
  };
  /**
   * Lookup351: pallet_proofs_dealer::pallet::Call<T>
   **/
  PalletProofsDealerCall: {
    _enum: {
      challenge: {
        key: string;
      };
      submit_proof: {
        proof: string;
        provider: string;
      };
      force_initialise_challenge_cycle: {
        provider: string;
      };
      set_paused: {
        paused: string;
      };
    };
  };
  /**
   * Lookup352: pallet_randomness::pallet::Call<T>
   **/
  PalletRandomnessCall: {
    _enum: string[];
  };
  /**
   * Lookup353: pallet_payment_streams::pallet::Call<T>
   **/
  PalletPaymentStreamsCall: {
    _enum: {
      create_fixed_rate_payment_stream: {
        providerId: string;
        userAccount: string;
        rate: string;
      };
      update_fixed_rate_payment_stream: {
        providerId: string;
        userAccount: string;
        newRate: string;
      };
      delete_fixed_rate_payment_stream: {
        providerId: string;
        userAccount: string;
      };
      create_dynamic_rate_payment_stream: {
        providerId: string;
        userAccount: string;
        amountProvided: string;
      };
      update_dynamic_rate_payment_stream: {
        providerId: string;
        userAccount: string;
        newAmountProvided: string;
      };
      delete_dynamic_rate_payment_stream: {
        providerId: string;
        userAccount: string;
      };
      charge_payment_streams: {
        userAccount: string;
      };
      charge_multiple_users_payment_streams: {
        userAccounts: string;
      };
      pay_outstanding_debt: string;
      clear_insolvent_flag: string;
    };
  };
  /**
   * Lookup354: pallet_bucket_nfts::pallet::Call<T>
   **/
  PalletBucketNftsCall: {
    _enum: {
      share_access: {
        recipient: string;
        bucket: string;
        itemId: string;
        readAccessRegex: string;
      };
      update_read_access: {
        bucket: string;
        itemId: string;
        readAccessRegex: string;
      };
    };
  };
  /**
   * Lookup356: pallet_nfts::pallet::Call<T, I>
   **/
  PalletNftsCall: {
    _enum: {
      create: {
        admin: string;
        config: string;
      };
      force_create: {
        owner: string;
        config: string;
      };
      destroy: {
        collection: string;
        witness: string;
      };
      mint: {
        collection: string;
        item: string;
        mintTo: string;
        witnessData: string;
      };
      force_mint: {
        collection: string;
        item: string;
        mintTo: string;
        itemConfig: string;
      };
      burn: {
        collection: string;
        item: string;
      };
      transfer: {
        collection: string;
        item: string;
        dest: string;
      };
      redeposit: {
        collection: string;
        items: string;
      };
      lock_item_transfer: {
        collection: string;
        item: string;
      };
      unlock_item_transfer: {
        collection: string;
        item: string;
      };
      lock_collection: {
        collection: string;
        lockSettings: string;
      };
      transfer_ownership: {
        collection: string;
        newOwner: string;
      };
      set_team: {
        collection: string;
        issuer: string;
        admin: string;
        freezer: string;
      };
      force_collection_owner: {
        collection: string;
        owner: string;
      };
      force_collection_config: {
        collection: string;
        config: string;
      };
      approve_transfer: {
        collection: string;
        item: string;
        delegate: string;
        maybeDeadline: string;
      };
      cancel_approval: {
        collection: string;
        item: string;
        delegate: string;
      };
      clear_all_transfer_approvals: {
        collection: string;
        item: string;
      };
      lock_item_properties: {
        collection: string;
        item: string;
        lockMetadata: string;
        lockAttributes: string;
      };
      set_attribute: {
        collection: string;
        maybeItem: string;
        namespace: string;
        key: string;
        value: string;
      };
      force_set_attribute: {
        setAs: string;
        collection: string;
        maybeItem: string;
        namespace: string;
        key: string;
        value: string;
      };
      clear_attribute: {
        collection: string;
        maybeItem: string;
        namespace: string;
        key: string;
      };
      approve_item_attributes: {
        collection: string;
        item: string;
        delegate: string;
      };
      cancel_item_attributes_approval: {
        collection: string;
        item: string;
        delegate: string;
        witness: string;
      };
      set_metadata: {
        collection: string;
        item: string;
        data: string;
      };
      clear_metadata: {
        collection: string;
        item: string;
      };
      set_collection_metadata: {
        collection: string;
        data: string;
      };
      clear_collection_metadata: {
        collection: string;
      };
      set_accept_ownership: {
        maybeCollection: string;
      };
      set_collection_max_supply: {
        collection: string;
        maxSupply: string;
      };
      update_mint_settings: {
        collection: string;
        mintSettings: string;
      };
      set_price: {
        collection: string;
        item: string;
        price: string;
        whitelistedBuyer: string;
      };
      buy_item: {
        collection: string;
        item: string;
        bidPrice: string;
      };
      pay_tips: {
        tips: string;
      };
      create_swap: {
        offeredCollection: string;
        offeredItem: string;
        desiredCollection: string;
        maybeDesiredItem: string;
        maybePrice: string;
        duration: string;
      };
      cancel_swap: {
        offeredCollection: string;
        offeredItem: string;
      };
      claim_swap: {
        sendCollection: string;
        sendItem: string;
        receiveCollection: string;
        receiveItem: string;
        witnessPrice: string;
      };
      mint_pre_signed: {
        mintData: string;
        signature: string;
        signer: string;
      };
      set_attributes_pre_signed: {
        data: string;
        signature: string;
        signer: string;
      };
    };
  };
  /**
   * Lookup357: pallet_nfts::types::CollectionConfig<Price, BlockNumber, CollectionId>
   **/
  PalletNftsCollectionConfig: {
    settings: string;
    maxSupply: string;
    mintSettings: string;
  };
  /**
   * Lookup359: pallet_nfts::types::CollectionSetting
   **/
  PalletNftsCollectionSetting: {
    _enum: string[];
  };
  /**
   * Lookup360: pallet_nfts::types::MintSettings<Price, BlockNumber, CollectionId>
   **/
  PalletNftsMintSettings: {
    mintType: string;
    price: string;
    startBlock: string;
    endBlock: string;
    defaultItemSettings: string;
  };
  /**
   * Lookup361: pallet_nfts::types::MintType<CollectionId>
   **/
  PalletNftsMintType: {
    _enum: {
      Issuer: string;
      Public: string;
      HolderOf: string;
    };
  };
  /**
   * Lookup364: pallet_nfts::types::ItemSetting
   **/
  PalletNftsItemSetting: {
    _enum: string[];
  };
  /**
   * Lookup365: pallet_nfts::types::DestroyWitness
   **/
  PalletNftsDestroyWitness: {
    itemMetadatas: string;
    itemConfigs: string;
    attributes: string;
  };
  /**
   * Lookup367: pallet_nfts::types::MintWitness<ItemId, Balance>
   **/
  PalletNftsMintWitness: {
    ownedItem: string;
    mintPrice: string;
  };
  /**
   * Lookup368: pallet_nfts::types::ItemConfig
   **/
  PalletNftsItemConfig: {
    settings: string;
  };
  /**
   * Lookup370: pallet_nfts::types::CancelAttributesApprovalWitness
   **/
  PalletNftsCancelAttributesApprovalWitness: {
    accountAttributes: string;
  };
  /**
   * Lookup372: pallet_nfts::types::ItemTip<CollectionId, ItemId, sp_core::crypto::AccountId32, Amount>
   **/
  PalletNftsItemTip: {
    collection: string;
    item: string;
    receiver: string;
    amount: string;
  };
  /**
   * Lookup374: pallet_nfts::types::PreSignedMint<CollectionId, ItemId, sp_core::crypto::AccountId32, Deadline, Balance>
   **/
  PalletNftsPreSignedMint: {
    collection: string;
    item: string;
    attributes: string;
    metadata: string;
    onlyAccount: string;
    deadline: string;
    mintPrice: string;
  };
  /**
   * Lookup375: sp_runtime::MultiSignature
   **/
  SpRuntimeMultiSignature: {
    _enum: {
      Ed25519: string;
      Sr25519: string;
      Ecdsa: string;
    };
  };
  /**
   * Lookup378: pallet_nfts::types::PreSignedAttributes<CollectionId, ItemId, sp_core::crypto::AccountId32, Deadline>
   **/
  PalletNftsPreSignedAttributes: {
    collection: string;
    item: string;
    attributes: string;
    namespace: string;
    deadline: string;
  };
  /**
   * Lookup379: pallet_parameters::pallet::Call<T>
   **/
  PalletParametersCall: {
    _enum: {
      set_parameter: {
        keyValue: string;
      };
    };
  };
  /**
   * Lookup380: storage_hub_runtime::configs::runtime_params::RuntimeParameters
   **/
  StorageHubRuntimeConfigsRuntimeParamsRuntimeParameters: {
    _enum: {
      RuntimeConfig: string;
    };
  };
  /**
   * Lookup381: storage_hub_runtime::configs::runtime_params::dynamic_params::runtime_config::Parameters
   **/
  StorageHubRuntimeConfigsRuntimeParamsDynamicParamsRuntimeConfigParameters: {
    _enum: {
      SlashAmountPerMaxFileSize: string;
      StakeToChallengePeriod: string;
      CheckpointChallengePeriod: string;
      MinChallengePeriod: string;
      SystemUtilisationLowerThresholdPercentage: string;
      SystemUtilisationUpperThresholdPercentage: string;
      MostlyStablePrice: string;
      MaxPrice: string;
      MinPrice: string;
      UpperExponentFactor: string;
      LowerExponentFactor: string;
    };
  };
  /**
   * Lookup383: pallet_sudo::pallet::Error<T>
   **/
  PalletSudoError: {
    _enum: string[];
  };
  /**
   * Lookup386: pallet_collator_selection::pallet::CandidateInfo<sp_core::crypto::AccountId32, Balance>
   **/
  PalletCollatorSelectionCandidateInfo: {
    who: string;
    deposit: string;
  };
  /**
   * Lookup388: pallet_collator_selection::pallet::Error<T>
   **/
  PalletCollatorSelectionError: {
    _enum: string[];
  };
  /**
   * Lookup392: sp_core::crypto::KeyTypeId
   **/
  SpCoreCryptoKeyTypeId: string;
  /**
   * Lookup393: pallet_session::pallet::Error<T>
   **/
  PalletSessionError: {
    _enum: string[];
  };
  /**
   * Lookup402: cumulus_pallet_xcmp_queue::OutboundChannelDetails
   **/
  CumulusPalletXcmpQueueOutboundChannelDetails: {
    recipient: string;
    state: string;
    signalsExist: string;
    firstIndex: string;
    lastIndex: string;
  };
  /**
   * Lookup403: cumulus_pallet_xcmp_queue::OutboundState
   **/
  CumulusPalletXcmpQueueOutboundState: {
    _enum: string[];
  };
  /**
   * Lookup407: cumulus_pallet_xcmp_queue::QueueConfigData
   **/
  CumulusPalletXcmpQueueQueueConfigData: {
    suspendThreshold: string;
    dropThreshold: string;
    resumeThreshold: string;
  };
  /**
   * Lookup408: cumulus_pallet_xcmp_queue::pallet::Error<T>
   **/
  CumulusPalletXcmpQueueError: {
    _enum: string[];
  };
  /**
   * Lookup409: pallet_xcm::pallet::QueryStatus<BlockNumber>
   **/
  PalletXcmQueryStatus: {
    _enum: {
      Pending: {
        responder: string;
        maybeMatchQuerier: string;
        maybeNotify: string;
        timeout: string;
      };
      VersionNotifier: {
        origin: string;
        isActive: string;
      };
      Ready: {
        response: string;
        at: string;
      };
    };
  };
  /**
   * Lookup413: xcm::VersionedResponse
   **/
  XcmVersionedResponse: {
    _enum: {
      __Unused0: string;
      __Unused1: string;
      V2: string;
      V3: string;
      V4: string;
    };
  };
  /**
   * Lookup419: pallet_xcm::pallet::VersionMigrationStage
   **/
  PalletXcmVersionMigrationStage: {
    _enum: {
      MigrateSupportedVersion: string;
      MigrateVersionNotifiers: string;
      NotifyCurrentTargets: string;
      MigrateAndNotifyOldTargets: string;
    };
  };
  /**
   * Lookup422: pallet_xcm::pallet::RemoteLockedFungibleRecord<ConsumerIdentifier, MaxConsumers>
   **/
  PalletXcmRemoteLockedFungibleRecord: {
    amount: string;
    owner: string;
    locker: string;
    consumers: string;
  };
  /**
   * Lookup429: pallet_xcm::pallet::Error<T>
   **/
  PalletXcmError: {
    _enum: string[];
  };
  /**
   * Lookup430: pallet_message_queue::BookState<cumulus_primitives_core::AggregateMessageOrigin>
   **/
  PalletMessageQueueBookState: {
    _alias: {
      size_: string;
    };
    begin: string;
    end: string;
    count: string;
    readyNeighbours: string;
    messageCount: string;
    size_: string;
  };
  /**
   * Lookup432: pallet_message_queue::Neighbours<cumulus_primitives_core::AggregateMessageOrigin>
   **/
  PalletMessageQueueNeighbours: {
    prev: string;
    next: string;
  };
  /**
   * Lookup434: pallet_message_queue::Page<Size, HeapSize>
   **/
  PalletMessageQueuePage: {
    remaining: string;
    remainingSize: string;
    firstIndex: string;
    first: string;
    last: string;
    heap: string;
  };
  /**
   * Lookup436: pallet_message_queue::pallet::Error<T>
   **/
  PalletMessageQueueError: {
    _enum: string[];
  };
  /**
<<<<<<< HEAD
   * Lookup438: pallet_storage_providers::types::StorageProvider<T>
=======
   * Lookup437: pallet_storage_providers::types::SignUpRequest<T>
   **/
  PalletStorageProvidersSignUpRequest: {
    spSignUpRequest: string;
    at: string;
  };
  /**
   * Lookup438: pallet_storage_providers::types::SignUpRequestSpParams<T>
>>>>>>> 6be2d6b7
   **/
  PalletStorageProvidersSignUpRequestSpParams: {
    _enum: {
      BackupStorageProvider: string;
      MainStorageProvider: string;
    };
  };
  /**
   * Lookup439: pallet_storage_providers::types::BackupStorageProvider<T>
   **/
  PalletStorageProvidersBackupStorageProvider: {
    capacity: string;
    capacityUsed: string;
    multiaddresses: string;
    root: string;
    lastCapacityChange: string;
    ownerAccount: string;
    paymentAccount: string;
    reputationWeight: string;
    signUpBlock: string;
  };
  /**
<<<<<<< HEAD
   * Lookup440: pallet_storage_providers::types::MainStorageProvider<T>
=======
   * Lookup440: pallet_storage_providers::types::MainStorageProviderSignUpRequest<T>
   **/
  PalletStorageProvidersMainStorageProviderSignUpRequest: {
    mspInfo: string;
    valueProp: string;
  };
  /**
   * Lookup441: pallet_storage_providers::types::MainStorageProvider<T>
>>>>>>> 6be2d6b7
   **/
  PalletStorageProvidersMainStorageProvider: {
    buckets: string;
    capacity: string;
    capacityUsed: string;
    multiaddresses: string;
    lastCapacityChange: string;
    ownerAccount: string;
    paymentAccount: string;
    signUpBlock: string;
  };
  /**
<<<<<<< HEAD
   * Lookup442: pallet_storage_providers::types::Bucket<T>
=======
   * Lookup443: pallet_storage_providers::types::Bucket<T>
>>>>>>> 6be2d6b7
   **/
  PalletStorageProvidersBucket: {
    _alias: {
      size_: string;
    };
    root: string;
    userId: string;
    mspId: string;
    private: string;
    readAccessGroupId: string;
    size_: string;
    valuePropId: string;
  };
  /**
<<<<<<< HEAD
   * Lookup445: pallet_storage_providers::pallet::Error<T>
=======
   * Lookup447: pallet_storage_providers::pallet::Error<T>
>>>>>>> 6be2d6b7
   **/
  PalletStorageProvidersError: {
    _enum: string[];
  };
  /**
<<<<<<< HEAD
   * Lookup446: pallet_file_system::types::StorageRequestMetadata<T>
=======
   * Lookup448: pallet_file_system::types::StorageRequestMetadata<T>
>>>>>>> 6be2d6b7
   **/
  PalletFileSystemStorageRequestMetadata: {
    _alias: {
      size_: string;
    };
    requestedAt: string;
    owner: string;
    bucketId: string;
    location: string;
    fingerprint: string;
    size_: string;
    msp: string;
    userPeerIds: string;
    dataServerSps: string;
    bspsRequired: string;
    bspsConfirmed: string;
    bspsVolunteered: string;
  };
  /**
<<<<<<< HEAD
   * Lookup451: pallet_file_system::types::StorageRequestBspsMetadata<T>
=======
   * Lookup452: pallet_file_system::types::StorageRequestBspsMetadata<T>
>>>>>>> 6be2d6b7
   **/
  PalletFileSystemStorageRequestBspsMetadata: {
    confirmed: string;
  };
  /**
<<<<<<< HEAD
   * Lookup460: pallet_file_system::types::MoveBucketRequestMetadata<T>
=======
   * Lookup461: pallet_file_system::types::MoveBucketRequestMetadata<T>
>>>>>>> 6be2d6b7
   **/
  PalletFileSystemMoveBucketRequestMetadata: {
    requester: string;
  };
  /**
<<<<<<< HEAD
   * Lookup461: pallet_file_system::pallet::Error<T>
=======
   * Lookup462: pallet_file_system::pallet::Error<T>
>>>>>>> 6be2d6b7
   **/
  PalletFileSystemError: {
    _enum: string[];
  };
  /**
<<<<<<< HEAD
   * Lookup467: pallet_proofs_dealer::pallet::Error<T>
=======
   * Lookup468: pallet_proofs_dealer::pallet::Error<T>
>>>>>>> 6be2d6b7
   **/
  PalletProofsDealerError: {
    _enum: string[];
  };
  /**
<<<<<<< HEAD
   * Lookup470: pallet_payment_streams::types::FixedRatePaymentStream<T>
=======
   * Lookup471: pallet_payment_streams::types::FixedRatePaymentStream<T>
>>>>>>> 6be2d6b7
   **/
  PalletPaymentStreamsFixedRatePaymentStream: {
    rate: string;
    lastChargedTick: string;
    userDeposit: string;
    outOfFundsTick: string;
  };
  /**
<<<<<<< HEAD
   * Lookup471: pallet_payment_streams::types::DynamicRatePaymentStream<T>
=======
   * Lookup472: pallet_payment_streams::types::DynamicRatePaymentStream<T>
>>>>>>> 6be2d6b7
   **/
  PalletPaymentStreamsDynamicRatePaymentStream: {
    amountProvided: string;
    priceIndexWhenLastCharged: string;
    userDeposit: string;
    outOfFundsTick: string;
  };
  /**
<<<<<<< HEAD
   * Lookup472: pallet_payment_streams::types::ProviderLastChargeableInfo<T>
=======
   * Lookup473: pallet_payment_streams::types::ProviderLastChargeableInfo<T>
>>>>>>> 6be2d6b7
   **/
  PalletPaymentStreamsProviderLastChargeableInfo: {
    lastChargeableTick: string;
    priceIndex: string;
  };
  /**
<<<<<<< HEAD
   * Lookup473: pallet_payment_streams::pallet::Error<T>
=======
   * Lookup474: pallet_payment_streams::pallet::Error<T>
>>>>>>> 6be2d6b7
   **/
  PalletPaymentStreamsError: {
    _enum: string[];
  };
  /**
<<<<<<< HEAD
   * Lookup474: pallet_bucket_nfts::pallet::Error<T>
=======
   * Lookup475: pallet_bucket_nfts::pallet::Error<T>
>>>>>>> 6be2d6b7
   **/
  PalletBucketNftsError: {
    _enum: string[];
  };
  /**
<<<<<<< HEAD
   * Lookup475: pallet_nfts::types::CollectionDetails<sp_core::crypto::AccountId32, DepositBalance>
=======
   * Lookup476: pallet_nfts::types::CollectionDetails<sp_core::crypto::AccountId32, DepositBalance>
>>>>>>> 6be2d6b7
   **/
  PalletNftsCollectionDetails: {
    owner: string;
    ownerDeposit: string;
    items: string;
    itemMetadatas: string;
    itemConfigs: string;
    attributes: string;
  };
  /**
<<<<<<< HEAD
   * Lookup480: pallet_nfts::types::CollectionRole
=======
   * Lookup481: pallet_nfts::types::CollectionRole
>>>>>>> 6be2d6b7
   **/
  PalletNftsCollectionRole: {
    _enum: string[];
  };
  /**
<<<<<<< HEAD
   * Lookup481: pallet_nfts::types::ItemDetails<sp_core::crypto::AccountId32, pallet_nfts::types::ItemDeposit<DepositBalance, sp_core::crypto::AccountId32>, bounded_collections::bounded_btree_map::BoundedBTreeMap<sp_core::crypto::AccountId32, Option<T>, S>>
=======
   * Lookup482: pallet_nfts::types::ItemDetails<sp_core::crypto::AccountId32, pallet_nfts::types::ItemDeposit<DepositBalance, sp_core::crypto::AccountId32>, bounded_collections::bounded_btree_map::BoundedBTreeMap<sp_core::crypto::AccountId32, Option<T>, S>>
>>>>>>> 6be2d6b7
   **/
  PalletNftsItemDetails: {
    owner: string;
    approvals: string;
    deposit: string;
  };
  /**
<<<<<<< HEAD
   * Lookup482: pallet_nfts::types::ItemDeposit<DepositBalance, sp_core::crypto::AccountId32>
=======
   * Lookup483: pallet_nfts::types::ItemDeposit<DepositBalance, sp_core::crypto::AccountId32>
>>>>>>> 6be2d6b7
   **/
  PalletNftsItemDeposit: {
    account: string;
    amount: string;
  };
  /**
<<<<<<< HEAD
   * Lookup487: pallet_nfts::types::CollectionMetadata<Deposit, StringLimit>
=======
   * Lookup488: pallet_nfts::types::CollectionMetadata<Deposit, StringLimit>
>>>>>>> 6be2d6b7
   **/
  PalletNftsCollectionMetadata: {
    deposit: string;
    data: string;
  };
  /**
<<<<<<< HEAD
   * Lookup488: pallet_nfts::types::ItemMetadata<pallet_nfts::types::ItemMetadataDeposit<DepositBalance, sp_core::crypto::AccountId32>, StringLimit>
=======
   * Lookup489: pallet_nfts::types::ItemMetadata<pallet_nfts::types::ItemMetadataDeposit<DepositBalance, sp_core::crypto::AccountId32>, StringLimit>
>>>>>>> 6be2d6b7
   **/
  PalletNftsItemMetadata: {
    deposit: string;
    data: string;
  };
  /**
<<<<<<< HEAD
   * Lookup489: pallet_nfts::types::ItemMetadataDeposit<DepositBalance, sp_core::crypto::AccountId32>
=======
   * Lookup490: pallet_nfts::types::ItemMetadataDeposit<DepositBalance, sp_core::crypto::AccountId32>
>>>>>>> 6be2d6b7
   **/
  PalletNftsItemMetadataDeposit: {
    account: string;
    amount: string;
  };
  /**
<<<<<<< HEAD
   * Lookup492: pallet_nfts::types::AttributeDeposit<DepositBalance, sp_core::crypto::AccountId32>
=======
   * Lookup493: pallet_nfts::types::AttributeDeposit<DepositBalance, sp_core::crypto::AccountId32>
>>>>>>> 6be2d6b7
   **/
  PalletNftsAttributeDeposit: {
    account: string;
    amount: string;
  };
  /**
<<<<<<< HEAD
   * Lookup496: pallet_nfts::types::PendingSwap<CollectionId, ItemId, pallet_nfts::types::PriceWithDirection<Amount>, Deadline>
=======
   * Lookup497: pallet_nfts::types::PendingSwap<CollectionId, ItemId, pallet_nfts::types::PriceWithDirection<Amount>, Deadline>
>>>>>>> 6be2d6b7
   **/
  PalletNftsPendingSwap: {
    desiredCollection: string;
    desiredItem: string;
    price: string;
    deadline: string;
  };
  /**
<<<<<<< HEAD
   * Lookup498: pallet_nfts::types::PalletFeature
=======
   * Lookup499: pallet_nfts::types::PalletFeature
>>>>>>> 6be2d6b7
   **/
  PalletNftsPalletFeature: {
    _enum: string[];
  };
  /**
<<<<<<< HEAD
   * Lookup499: pallet_nfts::pallet::Error<T, I>
=======
   * Lookup500: pallet_nfts::pallet::Error<T, I>
>>>>>>> 6be2d6b7
   **/
  PalletNftsError: {
    _enum: string[];
  };
  /**
<<<<<<< HEAD
   * Lookup502: frame_system::extensions::check_non_zero_sender::CheckNonZeroSender<T>
   **/
  FrameSystemExtensionsCheckNonZeroSender: string;
  /**
   * Lookup503: frame_system::extensions::check_spec_version::CheckSpecVersion<T>
   **/
  FrameSystemExtensionsCheckSpecVersion: string;
  /**
   * Lookup504: frame_system::extensions::check_tx_version::CheckTxVersion<T>
   **/
  FrameSystemExtensionsCheckTxVersion: string;
  /**
   * Lookup505: frame_system::extensions::check_genesis::CheckGenesis<T>
   **/
  FrameSystemExtensionsCheckGenesis: string;
  /**
   * Lookup508: frame_system::extensions::check_nonce::CheckNonce<T>
   **/
  FrameSystemExtensionsCheckNonce: string;
  /**
   * Lookup509: frame_system::extensions::check_weight::CheckWeight<T>
   **/
  FrameSystemExtensionsCheckWeight: string;
  /**
   * Lookup510: pallet_transaction_payment::ChargeTransactionPayment<T>
   **/
  PalletTransactionPaymentChargeTransactionPayment: string;
  /**
   * Lookup511: cumulus_primitives_storage_weight_reclaim::StorageWeightReclaim<T>
   **/
  CumulusPrimitivesStorageWeightReclaimStorageWeightReclaim: string;
  /**
   * Lookup512: frame_metadata_hash_extension::CheckMetadataHash<T>
=======
   * Lookup503: frame_system::extensions::check_non_zero_sender::CheckNonZeroSender<T>
   **/
  FrameSystemExtensionsCheckNonZeroSender: string;
  /**
   * Lookup504: frame_system::extensions::check_spec_version::CheckSpecVersion<T>
   **/
  FrameSystemExtensionsCheckSpecVersion: string;
  /**
   * Lookup505: frame_system::extensions::check_tx_version::CheckTxVersion<T>
   **/
  FrameSystemExtensionsCheckTxVersion: string;
  /**
   * Lookup506: frame_system::extensions::check_genesis::CheckGenesis<T>
   **/
  FrameSystemExtensionsCheckGenesis: string;
  /**
   * Lookup509: frame_system::extensions::check_nonce::CheckNonce<T>
   **/
  FrameSystemExtensionsCheckNonce: string;
  /**
   * Lookup510: frame_system::extensions::check_weight::CheckWeight<T>
   **/
  FrameSystemExtensionsCheckWeight: string;
  /**
   * Lookup511: pallet_transaction_payment::ChargeTransactionPayment<T>
   **/
  PalletTransactionPaymentChargeTransactionPayment: string;
  /**
   * Lookup512: cumulus_primitives_storage_weight_reclaim::StorageWeightReclaim<T>
   **/
  CumulusPrimitivesStorageWeightReclaimStorageWeightReclaim: string;
  /**
   * Lookup513: frame_metadata_hash_extension::CheckMetadataHash<T>
>>>>>>> 6be2d6b7
   **/
  FrameMetadataHashExtensionCheckMetadataHash: {
    mode: string;
  };
  /**
<<<<<<< HEAD
   * Lookup513: frame_metadata_hash_extension::Mode
=======
   * Lookup514: frame_metadata_hash_extension::Mode
>>>>>>> 6be2d6b7
   **/
  FrameMetadataHashExtensionMode: {
    _enum: string[];
  };
  /**
<<<<<<< HEAD
   * Lookup514: storage_hub_runtime::Runtime
=======
   * Lookup515: storage_hub_runtime::Runtime
>>>>>>> 6be2d6b7
   **/
  StorageHubRuntimeRuntime: string;
};
export default _default;<|MERGE_RESOLUTION|>--- conflicted
+++ resolved
@@ -2482,7 +2482,7 @@
       __Unused38: string;
       __Unused39: string;
       Providers: string;
-      FileSystem: string;
+      __Unused41: string;
       __Unused42: string;
       __Unused43: string;
       PaymentStreams: string;
@@ -2495,15 +2495,6 @@
     _enum: string[];
   };
   /**
-<<<<<<< HEAD
-   * Lookup276: pallet_file_system::pallet::HoldReason
-   **/
-  PalletFileSystemHoldReason: {
-    _enum: string[];
-  };
-  /**
-=======
->>>>>>> 6be2d6b7
    * Lookup277: pallet_payment_streams::pallet::HoldReason
    **/
   PalletPaymentStreamsHoldReason: {
@@ -3991,9 +3982,6 @@
     _enum: string[];
   };
   /**
-<<<<<<< HEAD
-   * Lookup438: pallet_storage_providers::types::StorageProvider<T>
-=======
    * Lookup437: pallet_storage_providers::types::SignUpRequest<T>
    **/
   PalletStorageProvidersSignUpRequest: {
@@ -4002,7 +3990,6 @@
   };
   /**
    * Lookup438: pallet_storage_providers::types::SignUpRequestSpParams<T>
->>>>>>> 6be2d6b7
    **/
   PalletStorageProvidersSignUpRequestSpParams: {
     _enum: {
@@ -4025,9 +4012,6 @@
     signUpBlock: string;
   };
   /**
-<<<<<<< HEAD
-   * Lookup440: pallet_storage_providers::types::MainStorageProvider<T>
-=======
    * Lookup440: pallet_storage_providers::types::MainStorageProviderSignUpRequest<T>
    **/
   PalletStorageProvidersMainStorageProviderSignUpRequest: {
@@ -4036,7 +4020,6 @@
   };
   /**
    * Lookup441: pallet_storage_providers::types::MainStorageProvider<T>
->>>>>>> 6be2d6b7
    **/
   PalletStorageProvidersMainStorageProvider: {
     buckets: string;
@@ -4049,11 +4032,7 @@
     signUpBlock: string;
   };
   /**
-<<<<<<< HEAD
-   * Lookup442: pallet_storage_providers::types::Bucket<T>
-=======
    * Lookup443: pallet_storage_providers::types::Bucket<T>
->>>>>>> 6be2d6b7
    **/
   PalletStorageProvidersBucket: {
     _alias: {
@@ -4068,21 +4047,13 @@
     valuePropId: string;
   };
   /**
-<<<<<<< HEAD
-   * Lookup445: pallet_storage_providers::pallet::Error<T>
-=======
    * Lookup447: pallet_storage_providers::pallet::Error<T>
->>>>>>> 6be2d6b7
    **/
   PalletStorageProvidersError: {
     _enum: string[];
   };
   /**
-<<<<<<< HEAD
-   * Lookup446: pallet_file_system::types::StorageRequestMetadata<T>
-=======
    * Lookup448: pallet_file_system::types::StorageRequestMetadata<T>
->>>>>>> 6be2d6b7
    **/
   PalletFileSystemStorageRequestMetadata: {
     _alias: {
@@ -4102,51 +4073,31 @@
     bspsVolunteered: string;
   };
   /**
-<<<<<<< HEAD
-   * Lookup451: pallet_file_system::types::StorageRequestBspsMetadata<T>
-=======
    * Lookup452: pallet_file_system::types::StorageRequestBspsMetadata<T>
->>>>>>> 6be2d6b7
    **/
   PalletFileSystemStorageRequestBspsMetadata: {
     confirmed: string;
   };
   /**
-<<<<<<< HEAD
-   * Lookup460: pallet_file_system::types::MoveBucketRequestMetadata<T>
-=======
    * Lookup461: pallet_file_system::types::MoveBucketRequestMetadata<T>
->>>>>>> 6be2d6b7
    **/
   PalletFileSystemMoveBucketRequestMetadata: {
     requester: string;
   };
   /**
-<<<<<<< HEAD
-   * Lookup461: pallet_file_system::pallet::Error<T>
-=======
    * Lookup462: pallet_file_system::pallet::Error<T>
->>>>>>> 6be2d6b7
    **/
   PalletFileSystemError: {
     _enum: string[];
   };
   /**
-<<<<<<< HEAD
-   * Lookup467: pallet_proofs_dealer::pallet::Error<T>
-=======
    * Lookup468: pallet_proofs_dealer::pallet::Error<T>
->>>>>>> 6be2d6b7
    **/
   PalletProofsDealerError: {
     _enum: string[];
   };
   /**
-<<<<<<< HEAD
-   * Lookup470: pallet_payment_streams::types::FixedRatePaymentStream<T>
-=======
    * Lookup471: pallet_payment_streams::types::FixedRatePaymentStream<T>
->>>>>>> 6be2d6b7
    **/
   PalletPaymentStreamsFixedRatePaymentStream: {
     rate: string;
@@ -4155,11 +4106,7 @@
     outOfFundsTick: string;
   };
   /**
-<<<<<<< HEAD
-   * Lookup471: pallet_payment_streams::types::DynamicRatePaymentStream<T>
-=======
    * Lookup472: pallet_payment_streams::types::DynamicRatePaymentStream<T>
->>>>>>> 6be2d6b7
    **/
   PalletPaymentStreamsDynamicRatePaymentStream: {
     amountProvided: string;
@@ -4168,42 +4115,26 @@
     outOfFundsTick: string;
   };
   /**
-<<<<<<< HEAD
-   * Lookup472: pallet_payment_streams::types::ProviderLastChargeableInfo<T>
-=======
    * Lookup473: pallet_payment_streams::types::ProviderLastChargeableInfo<T>
->>>>>>> 6be2d6b7
    **/
   PalletPaymentStreamsProviderLastChargeableInfo: {
     lastChargeableTick: string;
     priceIndex: string;
   };
   /**
-<<<<<<< HEAD
-   * Lookup473: pallet_payment_streams::pallet::Error<T>
-=======
    * Lookup474: pallet_payment_streams::pallet::Error<T>
->>>>>>> 6be2d6b7
    **/
   PalletPaymentStreamsError: {
     _enum: string[];
   };
   /**
-<<<<<<< HEAD
-   * Lookup474: pallet_bucket_nfts::pallet::Error<T>
-=======
    * Lookup475: pallet_bucket_nfts::pallet::Error<T>
->>>>>>> 6be2d6b7
    **/
   PalletBucketNftsError: {
     _enum: string[];
   };
   /**
-<<<<<<< HEAD
-   * Lookup475: pallet_nfts::types::CollectionDetails<sp_core::crypto::AccountId32, DepositBalance>
-=======
    * Lookup476: pallet_nfts::types::CollectionDetails<sp_core::crypto::AccountId32, DepositBalance>
->>>>>>> 6be2d6b7
    **/
   PalletNftsCollectionDetails: {
     owner: string;
@@ -4214,21 +4145,13 @@
     attributes: string;
   };
   /**
-<<<<<<< HEAD
-   * Lookup480: pallet_nfts::types::CollectionRole
-=======
    * Lookup481: pallet_nfts::types::CollectionRole
->>>>>>> 6be2d6b7
    **/
   PalletNftsCollectionRole: {
     _enum: string[];
   };
   /**
-<<<<<<< HEAD
-   * Lookup481: pallet_nfts::types::ItemDetails<sp_core::crypto::AccountId32, pallet_nfts::types::ItemDeposit<DepositBalance, sp_core::crypto::AccountId32>, bounded_collections::bounded_btree_map::BoundedBTreeMap<sp_core::crypto::AccountId32, Option<T>, S>>
-=======
    * Lookup482: pallet_nfts::types::ItemDetails<sp_core::crypto::AccountId32, pallet_nfts::types::ItemDeposit<DepositBalance, sp_core::crypto::AccountId32>, bounded_collections::bounded_btree_map::BoundedBTreeMap<sp_core::crypto::AccountId32, Option<T>, S>>
->>>>>>> 6be2d6b7
    **/
   PalletNftsItemDetails: {
     owner: string;
@@ -4236,66 +4159,42 @@
     deposit: string;
   };
   /**
-<<<<<<< HEAD
-   * Lookup482: pallet_nfts::types::ItemDeposit<DepositBalance, sp_core::crypto::AccountId32>
-=======
    * Lookup483: pallet_nfts::types::ItemDeposit<DepositBalance, sp_core::crypto::AccountId32>
->>>>>>> 6be2d6b7
    **/
   PalletNftsItemDeposit: {
     account: string;
     amount: string;
   };
   /**
-<<<<<<< HEAD
-   * Lookup487: pallet_nfts::types::CollectionMetadata<Deposit, StringLimit>
-=======
    * Lookup488: pallet_nfts::types::CollectionMetadata<Deposit, StringLimit>
->>>>>>> 6be2d6b7
    **/
   PalletNftsCollectionMetadata: {
     deposit: string;
     data: string;
   };
   /**
-<<<<<<< HEAD
-   * Lookup488: pallet_nfts::types::ItemMetadata<pallet_nfts::types::ItemMetadataDeposit<DepositBalance, sp_core::crypto::AccountId32>, StringLimit>
-=======
    * Lookup489: pallet_nfts::types::ItemMetadata<pallet_nfts::types::ItemMetadataDeposit<DepositBalance, sp_core::crypto::AccountId32>, StringLimit>
->>>>>>> 6be2d6b7
    **/
   PalletNftsItemMetadata: {
     deposit: string;
     data: string;
   };
   /**
-<<<<<<< HEAD
-   * Lookup489: pallet_nfts::types::ItemMetadataDeposit<DepositBalance, sp_core::crypto::AccountId32>
-=======
    * Lookup490: pallet_nfts::types::ItemMetadataDeposit<DepositBalance, sp_core::crypto::AccountId32>
->>>>>>> 6be2d6b7
    **/
   PalletNftsItemMetadataDeposit: {
     account: string;
     amount: string;
   };
   /**
-<<<<<<< HEAD
-   * Lookup492: pallet_nfts::types::AttributeDeposit<DepositBalance, sp_core::crypto::AccountId32>
-=======
    * Lookup493: pallet_nfts::types::AttributeDeposit<DepositBalance, sp_core::crypto::AccountId32>
->>>>>>> 6be2d6b7
    **/
   PalletNftsAttributeDeposit: {
     account: string;
     amount: string;
   };
   /**
-<<<<<<< HEAD
-   * Lookup496: pallet_nfts::types::PendingSwap<CollectionId, ItemId, pallet_nfts::types::PriceWithDirection<Amount>, Deadline>
-=======
    * Lookup497: pallet_nfts::types::PendingSwap<CollectionId, ItemId, pallet_nfts::types::PriceWithDirection<Amount>, Deadline>
->>>>>>> 6be2d6b7
    **/
   PalletNftsPendingSwap: {
     desiredCollection: string;
@@ -4304,115 +4203,63 @@
     deadline: string;
   };
   /**
-<<<<<<< HEAD
-   * Lookup498: pallet_nfts::types::PalletFeature
-=======
    * Lookup499: pallet_nfts::types::PalletFeature
->>>>>>> 6be2d6b7
    **/
   PalletNftsPalletFeature: {
     _enum: string[];
   };
   /**
-<<<<<<< HEAD
-   * Lookup499: pallet_nfts::pallet::Error<T, I>
-=======
    * Lookup500: pallet_nfts::pallet::Error<T, I>
->>>>>>> 6be2d6b7
    **/
   PalletNftsError: {
     _enum: string[];
   };
   /**
-<<<<<<< HEAD
-   * Lookup502: frame_system::extensions::check_non_zero_sender::CheckNonZeroSender<T>
+   * Lookup503: frame_system::extensions::check_non_zero_sender::CheckNonZeroSender<T>
    **/
   FrameSystemExtensionsCheckNonZeroSender: string;
   /**
-   * Lookup503: frame_system::extensions::check_spec_version::CheckSpecVersion<T>
+   * Lookup504: frame_system::extensions::check_spec_version::CheckSpecVersion<T>
    **/
   FrameSystemExtensionsCheckSpecVersion: string;
   /**
-   * Lookup504: frame_system::extensions::check_tx_version::CheckTxVersion<T>
+   * Lookup505: frame_system::extensions::check_tx_version::CheckTxVersion<T>
    **/
   FrameSystemExtensionsCheckTxVersion: string;
   /**
-   * Lookup505: frame_system::extensions::check_genesis::CheckGenesis<T>
+   * Lookup506: frame_system::extensions::check_genesis::CheckGenesis<T>
    **/
   FrameSystemExtensionsCheckGenesis: string;
   /**
-   * Lookup508: frame_system::extensions::check_nonce::CheckNonce<T>
+   * Lookup509: frame_system::extensions::check_nonce::CheckNonce<T>
    **/
   FrameSystemExtensionsCheckNonce: string;
   /**
-   * Lookup509: frame_system::extensions::check_weight::CheckWeight<T>
+   * Lookup510: frame_system::extensions::check_weight::CheckWeight<T>
    **/
   FrameSystemExtensionsCheckWeight: string;
   /**
-   * Lookup510: pallet_transaction_payment::ChargeTransactionPayment<T>
+   * Lookup511: pallet_transaction_payment::ChargeTransactionPayment<T>
    **/
   PalletTransactionPaymentChargeTransactionPayment: string;
   /**
-   * Lookup511: cumulus_primitives_storage_weight_reclaim::StorageWeightReclaim<T>
+   * Lookup512: cumulus_primitives_storage_weight_reclaim::StorageWeightReclaim<T>
    **/
   CumulusPrimitivesStorageWeightReclaimStorageWeightReclaim: string;
   /**
-   * Lookup512: frame_metadata_hash_extension::CheckMetadataHash<T>
-=======
-   * Lookup503: frame_system::extensions::check_non_zero_sender::CheckNonZeroSender<T>
-   **/
-  FrameSystemExtensionsCheckNonZeroSender: string;
-  /**
-   * Lookup504: frame_system::extensions::check_spec_version::CheckSpecVersion<T>
-   **/
-  FrameSystemExtensionsCheckSpecVersion: string;
-  /**
-   * Lookup505: frame_system::extensions::check_tx_version::CheckTxVersion<T>
-   **/
-  FrameSystemExtensionsCheckTxVersion: string;
-  /**
-   * Lookup506: frame_system::extensions::check_genesis::CheckGenesis<T>
-   **/
-  FrameSystemExtensionsCheckGenesis: string;
-  /**
-   * Lookup509: frame_system::extensions::check_nonce::CheckNonce<T>
-   **/
-  FrameSystemExtensionsCheckNonce: string;
-  /**
-   * Lookup510: frame_system::extensions::check_weight::CheckWeight<T>
-   **/
-  FrameSystemExtensionsCheckWeight: string;
-  /**
-   * Lookup511: pallet_transaction_payment::ChargeTransactionPayment<T>
-   **/
-  PalletTransactionPaymentChargeTransactionPayment: string;
-  /**
-   * Lookup512: cumulus_primitives_storage_weight_reclaim::StorageWeightReclaim<T>
-   **/
-  CumulusPrimitivesStorageWeightReclaimStorageWeightReclaim: string;
-  /**
    * Lookup513: frame_metadata_hash_extension::CheckMetadataHash<T>
->>>>>>> 6be2d6b7
    **/
   FrameMetadataHashExtensionCheckMetadataHash: {
     mode: string;
   };
   /**
-<<<<<<< HEAD
-   * Lookup513: frame_metadata_hash_extension::Mode
-=======
    * Lookup514: frame_metadata_hash_extension::Mode
->>>>>>> 6be2d6b7
    **/
   FrameMetadataHashExtensionMode: {
     _enum: string[];
   };
   /**
-<<<<<<< HEAD
-   * Lookup514: storage_hub_runtime::Runtime
-=======
    * Lookup515: storage_hub_runtime::Runtime
->>>>>>> 6be2d6b7
    **/
   StorageHubRuntimeRuntime: string;
 };
