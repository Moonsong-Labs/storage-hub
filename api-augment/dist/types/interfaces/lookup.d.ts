declare const _default: {
  /**
   * Lookup3: frame_system::AccountInfo<Nonce, pallet_balances::types::AccountData<Balance>>
   **/
  FrameSystemAccountInfo: {
    nonce: string;
    consumers: string;
    providers: string;
    sufficients: string;
    data: string;
  };
  /**
   * Lookup5: pallet_balances::types::AccountData<Balance>
   **/
  PalletBalancesAccountData: {
    free: string;
    reserved: string;
    frozen: string;
    flags: string;
  };
  /**
   * Lookup9: frame_support::dispatch::PerDispatchClass<sp_weights::weight_v2::Weight>
   **/
  FrameSupportDispatchPerDispatchClassWeight: {
    normal: string;
    operational: string;
    mandatory: string;
  };
  /**
   * Lookup10: sp_weights::weight_v2::Weight
   **/
  SpWeightsWeightV2Weight: {
    refTime: string;
    proofSize: string;
  };
  /**
   * Lookup15: sp_runtime::generic::digest::Digest
   **/
  SpRuntimeDigest: {
    logs: string;
  };
  /**
   * Lookup17: sp_runtime::generic::digest::DigestItem
   **/
  SpRuntimeDigestDigestItem: {
    _enum: {
      Other: string;
      __Unused1: string;
      __Unused2: string;
      __Unused3: string;
      Consensus: string;
      Seal: string;
      PreRuntime: string;
      __Unused7: string;
      RuntimeEnvironmentUpdated: string;
    };
  };
  /**
   * Lookup20: frame_system::EventRecord<storage_hub_runtime::RuntimeEvent, primitive_types::H256>
   **/
  FrameSystemEventRecord: {
    phase: string;
    event: string;
    topics: string;
  };
  /**
   * Lookup22: frame_system::pallet::Event<T>
   **/
  FrameSystemEvent: {
    _enum: {
      ExtrinsicSuccess: {
        dispatchInfo: string;
      };
      ExtrinsicFailed: {
        dispatchError: string;
        dispatchInfo: string;
      };
      CodeUpdated: string;
      NewAccount: {
        account: string;
      };
      KilledAccount: {
        account: string;
      };
      Remarked: {
        _alias: {
          hash_: string;
        };
        sender: string;
        hash_: string;
      };
      UpgradeAuthorized: {
        codeHash: string;
        checkVersion: string;
      };
    };
  };
  /**
   * Lookup23: frame_support::dispatch::DispatchInfo
   **/
  FrameSupportDispatchDispatchInfo: {
    weight: string;
    class: string;
    paysFee: string;
  };
  /**
   * Lookup24: frame_support::dispatch::DispatchClass
   **/
  FrameSupportDispatchDispatchClass: {
    _enum: string[];
  };
  /**
   * Lookup25: frame_support::dispatch::Pays
   **/
  FrameSupportDispatchPays: {
    _enum: string[];
  };
  /**
   * Lookup26: sp_runtime::DispatchError
   **/
  SpRuntimeDispatchError: {
    _enum: {
      Other: string;
      CannotLookup: string;
      BadOrigin: string;
      Module: string;
      ConsumerRemaining: string;
      NoProviders: string;
      TooManyConsumers: string;
      Token: string;
      Arithmetic: string;
      Transactional: string;
      Exhausted: string;
      Corruption: string;
      Unavailable: string;
      RootNotAllowed: string;
    };
  };
  /**
   * Lookup27: sp_runtime::ModuleError
   **/
  SpRuntimeModuleError: {
    index: string;
    error: string;
  };
  /**
   * Lookup28: sp_runtime::TokenError
   **/
  SpRuntimeTokenError: {
    _enum: string[];
  };
  /**
   * Lookup29: sp_arithmetic::ArithmeticError
   **/
  SpArithmeticArithmeticError: {
    _enum: string[];
  };
  /**
   * Lookup30: sp_runtime::TransactionalError
   **/
  SpRuntimeTransactionalError: {
    _enum: string[];
  };
  /**
   * Lookup31: cumulus_pallet_parachain_system::pallet::Event<T>
   **/
  CumulusPalletParachainSystemEvent: {
    _enum: {
      ValidationFunctionStored: string;
      ValidationFunctionApplied: {
        relayChainBlockNum: string;
      };
      ValidationFunctionDiscarded: string;
      DownwardMessagesReceived: {
        count: string;
      };
      DownwardMessagesProcessed: {
        weightUsed: string;
        dmqHead: string;
      };
      UpwardMessageSent: {
        messageHash: string;
      };
    };
  };
  /**
   * Lookup33: pallet_balances::pallet::Event<T, I>
   **/
  PalletBalancesEvent: {
    _enum: {
      Endowed: {
        account: string;
        freeBalance: string;
      };
      DustLost: {
        account: string;
        amount: string;
      };
      Transfer: {
        from: string;
        to: string;
        amount: string;
      };
      BalanceSet: {
        who: string;
        free: string;
      };
      Reserved: {
        who: string;
        amount: string;
      };
      Unreserved: {
        who: string;
        amount: string;
      };
      ReserveRepatriated: {
        from: string;
        to: string;
        amount: string;
        destinationStatus: string;
      };
      Deposit: {
        who: string;
        amount: string;
      };
      Withdraw: {
        who: string;
        amount: string;
      };
      Slashed: {
        who: string;
        amount: string;
      };
      Minted: {
        who: string;
        amount: string;
      };
      Burned: {
        who: string;
        amount: string;
      };
      Suspended: {
        who: string;
        amount: string;
      };
      Restored: {
        who: string;
        amount: string;
      };
      Upgraded: {
        who: string;
      };
      Issued: {
        amount: string;
      };
      Rescinded: {
        amount: string;
      };
      Locked: {
        who: string;
        amount: string;
      };
      Unlocked: {
        who: string;
        amount: string;
      };
      Frozen: {
        who: string;
        amount: string;
      };
      Thawed: {
        who: string;
        amount: string;
      };
      TotalIssuanceForced: {
        _alias: {
          new_: string;
        };
        old: string;
        new_: string;
      };
    };
  };
  /**
   * Lookup34: frame_support::traits::tokens::misc::BalanceStatus
   **/
  FrameSupportTokensMiscBalanceStatus: {
    _enum: string[];
  };
  /**
   * Lookup35: pallet_transaction_payment::pallet::Event<T>
   **/
  PalletTransactionPaymentEvent: {
    _enum: {
      TransactionFeePaid: {
        who: string;
        actualFee: string;
        tip: string;
      };
    };
  };
  /**
   * Lookup36: pallet_sudo::pallet::Event<T>
   **/
  PalletSudoEvent: {
    _enum: {
      Sudid: {
        sudoResult: string;
      };
      KeyChanged: {
        _alias: {
          new_: string;
        };
        old: string;
        new_: string;
      };
      KeyRemoved: string;
      SudoAsDone: {
        sudoResult: string;
      };
    };
  };
  /**
   * Lookup40: pallet_collator_selection::pallet::Event<T>
   **/
  PalletCollatorSelectionEvent: {
    _enum: {
      NewInvulnerables: {
        invulnerables: string;
      };
      InvulnerableAdded: {
        accountId: string;
      };
      InvulnerableRemoved: {
        accountId: string;
      };
      NewDesiredCandidates: {
        desiredCandidates: string;
      };
      NewCandidacyBond: {
        bondAmount: string;
      };
      CandidateAdded: {
        accountId: string;
        deposit: string;
      };
      CandidateBondUpdated: {
        accountId: string;
        deposit: string;
      };
      CandidateRemoved: {
        accountId: string;
      };
      CandidateReplaced: {
        _alias: {
          new_: string;
        };
        old: string;
        new_: string;
        deposit: string;
      };
      InvalidInvulnerableSkipped: {
        accountId: string;
      };
    };
  };
  /**
   * Lookup42: pallet_session::pallet::Event
   **/
  PalletSessionEvent: {
    _enum: {
      NewSession: {
        sessionIndex: string;
      };
    };
  };
  /**
   * Lookup43: cumulus_pallet_xcmp_queue::pallet::Event<T>
   **/
  CumulusPalletXcmpQueueEvent: {
    _enum: {
      XcmpMessageSent: {
        messageHash: string;
      };
    };
  };
  /**
   * Lookup44: pallet_xcm::pallet::Event<T>
   **/
  PalletXcmEvent: {
    _enum: {
      Attempted: {
        outcome: string;
      };
      Sent: {
        origin: string;
        destination: string;
        message: string;
        messageId: string;
      };
      UnexpectedResponse: {
        origin: string;
        queryId: string;
      };
      ResponseReady: {
        queryId: string;
        response: string;
      };
      Notified: {
        queryId: string;
        palletIndex: string;
        callIndex: string;
      };
      NotifyOverweight: {
        queryId: string;
        palletIndex: string;
        callIndex: string;
        actualWeight: string;
        maxBudgetedWeight: string;
      };
      NotifyDispatchError: {
        queryId: string;
        palletIndex: string;
        callIndex: string;
      };
      NotifyDecodeFailed: {
        queryId: string;
        palletIndex: string;
        callIndex: string;
      };
      InvalidResponder: {
        origin: string;
        queryId: string;
        expectedLocation: string;
      };
      InvalidResponderVersion: {
        origin: string;
        queryId: string;
      };
      ResponseTaken: {
        queryId: string;
      };
      AssetsTrapped: {
        _alias: {
          hash_: string;
        };
        hash_: string;
        origin: string;
        assets: string;
      };
      VersionChangeNotified: {
        destination: string;
        result: string;
        cost: string;
        messageId: string;
      };
      SupportedVersionChanged: {
        location: string;
        version: string;
      };
      NotifyTargetSendFail: {
        location: string;
        queryId: string;
        error: string;
      };
      NotifyTargetMigrationFail: {
        location: string;
        queryId: string;
      };
      InvalidQuerierVersion: {
        origin: string;
        queryId: string;
      };
      InvalidQuerier: {
        origin: string;
        queryId: string;
        expectedQuerier: string;
        maybeActualQuerier: string;
      };
      VersionNotifyStarted: {
        destination: string;
        cost: string;
        messageId: string;
      };
      VersionNotifyRequested: {
        destination: string;
        cost: string;
        messageId: string;
      };
      VersionNotifyUnrequested: {
        destination: string;
        cost: string;
        messageId: string;
      };
      FeesPaid: {
        paying: string;
        fees: string;
      };
      AssetsClaimed: {
        _alias: {
          hash_: string;
        };
        hash_: string;
        origin: string;
        assets: string;
      };
      VersionMigrationFinished: {
        version: string;
      };
    };
  };
  /**
   * Lookup45: staging_xcm::v4::traits::Outcome
   **/
  StagingXcmV4TraitsOutcome: {
    _enum: {
      Complete: {
        used: string;
      };
      Incomplete: {
        used: string;
        error: string;
      };
      Error: {
        error: string;
      };
    };
  };
  /**
   * Lookup46: xcm::v3::traits::Error
   **/
  XcmV3TraitsError: {
    _enum: {
      Overflow: string;
      Unimplemented: string;
      UntrustedReserveLocation: string;
      UntrustedTeleportLocation: string;
      LocationFull: string;
      LocationNotInvertible: string;
      BadOrigin: string;
      InvalidLocation: string;
      AssetNotFound: string;
      FailedToTransactAsset: string;
      NotWithdrawable: string;
      LocationCannotHold: string;
      ExceedsMaxMessageSize: string;
      DestinationUnsupported: string;
      Transport: string;
      Unroutable: string;
      UnknownClaim: string;
      FailedToDecode: string;
      MaxWeightInvalid: string;
      NotHoldingFees: string;
      TooExpensive: string;
      Trap: string;
      ExpectationFalse: string;
      PalletNotFound: string;
      NameMismatch: string;
      VersionIncompatible: string;
      HoldingWouldOverflow: string;
      ExportError: string;
      ReanchorFailed: string;
      NoDeal: string;
      FeesNotMet: string;
      LockError: string;
      NoPermission: string;
      Unanchored: string;
      NotDepositable: string;
      UnhandledXcmVersion: string;
      WeightLimitReached: string;
      Barrier: string;
      WeightNotComputable: string;
      ExceedsStackLimit: string;
    };
  };
  /**
   * Lookup47: staging_xcm::v4::location::Location
   **/
  StagingXcmV4Location: {
    parents: string;
    interior: string;
  };
  /**
   * Lookup48: staging_xcm::v4::junctions::Junctions
   **/
  StagingXcmV4Junctions: {
    _enum: {
      Here: string;
      X1: string;
      X2: string;
      X3: string;
      X4: string;
      X5: string;
      X6: string;
      X7: string;
      X8: string;
    };
  };
  /**
   * Lookup50: staging_xcm::v4::junction::Junction
   **/
  StagingXcmV4Junction: {
    _enum: {
      Parachain: string;
      AccountId32: {
        network: string;
        id: string;
      };
      AccountIndex64: {
        network: string;
        index: string;
      };
      AccountKey20: {
        network: string;
        key: string;
      };
      PalletInstance: string;
      GeneralIndex: string;
      GeneralKey: {
        length: string;
        data: string;
      };
      OnlyChild: string;
      Plurality: {
        id: string;
        part: string;
      };
      GlobalConsensus: string;
    };
  };
  /**
   * Lookup53: staging_xcm::v4::junction::NetworkId
   **/
  StagingXcmV4JunctionNetworkId: {
    _enum: {
      ByGenesis: string;
      ByFork: {
        blockNumber: string;
        blockHash: string;
      };
      Polkadot: string;
      Kusama: string;
      Westend: string;
      Rococo: string;
      Wococo: string;
      Ethereum: {
        chainId: string;
      };
      BitcoinCore: string;
      BitcoinCash: string;
      PolkadotBulletin: string;
    };
  };
  /**
   * Lookup56: xcm::v3::junction::BodyId
   **/
  XcmV3JunctionBodyId: {
    _enum: {
      Unit: string;
      Moniker: string;
      Index: string;
      Executive: string;
      Technical: string;
      Legislative: string;
      Judicial: string;
      Defense: string;
      Administration: string;
      Treasury: string;
    };
  };
  /**
   * Lookup57: xcm::v3::junction::BodyPart
   **/
  XcmV3JunctionBodyPart: {
    _enum: {
      Voice: string;
      Members: {
        count: string;
      };
      Fraction: {
        nom: string;
        denom: string;
      };
      AtLeastProportion: {
        nom: string;
        denom: string;
      };
      MoreThanProportion: {
        nom: string;
        denom: string;
      };
    };
  };
  /**
   * Lookup65: staging_xcm::v4::Xcm<Call>
   **/
  StagingXcmV4Xcm: string;
  /**
   * Lookup67: staging_xcm::v4::Instruction<Call>
   **/
  StagingXcmV4Instruction: {
    _enum: {
      WithdrawAsset: string;
      ReserveAssetDeposited: string;
      ReceiveTeleportedAsset: string;
      QueryResponse: {
        queryId: string;
        response: string;
        maxWeight: string;
        querier: string;
      };
      TransferAsset: {
        assets: string;
        beneficiary: string;
      };
      TransferReserveAsset: {
        assets: string;
        dest: string;
        xcm: string;
      };
      Transact: {
        originKind: string;
        requireWeightAtMost: string;
        call: string;
      };
      HrmpNewChannelOpenRequest: {
        sender: string;
        maxMessageSize: string;
        maxCapacity: string;
      };
      HrmpChannelAccepted: {
        recipient: string;
      };
      HrmpChannelClosing: {
        initiator: string;
        sender: string;
        recipient: string;
      };
      ClearOrigin: string;
      DescendOrigin: string;
      ReportError: string;
      DepositAsset: {
        assets: string;
        beneficiary: string;
      };
      DepositReserveAsset: {
        assets: string;
        dest: string;
        xcm: string;
      };
      ExchangeAsset: {
        give: string;
        want: string;
        maximal: string;
      };
      InitiateReserveWithdraw: {
        assets: string;
        reserve: string;
        xcm: string;
      };
      InitiateTeleport: {
        assets: string;
        dest: string;
        xcm: string;
      };
      ReportHolding: {
        responseInfo: string;
        assets: string;
      };
      BuyExecution: {
        fees: string;
        weightLimit: string;
      };
      RefundSurplus: string;
      SetErrorHandler: string;
      SetAppendix: string;
      ClearError: string;
      ClaimAsset: {
        assets: string;
        ticket: string;
      };
      Trap: string;
      SubscribeVersion: {
        queryId: string;
        maxResponseWeight: string;
      };
      UnsubscribeVersion: string;
      BurnAsset: string;
      ExpectAsset: string;
      ExpectOrigin: string;
      ExpectError: string;
      ExpectTransactStatus: string;
      QueryPallet: {
        moduleName: string;
        responseInfo: string;
      };
      ExpectPallet: {
        index: string;
        name: string;
        moduleName: string;
        crateMajor: string;
        minCrateMinor: string;
      };
      ReportTransactStatus: string;
      ClearTransactStatus: string;
      UniversalOrigin: string;
      ExportMessage: {
        network: string;
        destination: string;
        xcm: string;
      };
      LockAsset: {
        asset: string;
        unlocker: string;
      };
      UnlockAsset: {
        asset: string;
        target: string;
      };
      NoteUnlockable: {
        asset: string;
        owner: string;
      };
      RequestUnlock: {
        asset: string;
        locker: string;
      };
      SetFeesMode: {
        jitWithdraw: string;
      };
      SetTopic: string;
      ClearTopic: string;
      AliasOrigin: string;
      UnpaidExecution: {
        weightLimit: string;
        checkOrigin: string;
      };
    };
  };
  /**
   * Lookup68: staging_xcm::v4::asset::Assets
   **/
  StagingXcmV4AssetAssets: string;
  /**
   * Lookup70: staging_xcm::v4::asset::Asset
   **/
  StagingXcmV4Asset: {
    id: string;
    fun: string;
  };
  /**
   * Lookup71: staging_xcm::v4::asset::AssetId
   **/
  StagingXcmV4AssetAssetId: string;
  /**
   * Lookup72: staging_xcm::v4::asset::Fungibility
   **/
  StagingXcmV4AssetFungibility: {
    _enum: {
      Fungible: string;
      NonFungible: string;
    };
  };
  /**
   * Lookup73: staging_xcm::v4::asset::AssetInstance
   **/
  StagingXcmV4AssetAssetInstance: {
    _enum: {
      Undefined: string;
      Index: string;
      Array4: string;
      Array8: string;
      Array16: string;
      Array32: string;
    };
  };
  /**
   * Lookup76: staging_xcm::v4::Response
   **/
  StagingXcmV4Response: {
    _enum: {
      Null: string;
      Assets: string;
      ExecutionResult: string;
      Version: string;
      PalletsInfo: string;
      DispatchResult: string;
    };
  };
  /**
   * Lookup80: staging_xcm::v4::PalletInfo
   **/
  StagingXcmV4PalletInfo: {
    index: string;
    name: string;
    moduleName: string;
    major: string;
    minor: string;
    patch: string;
  };
  /**
   * Lookup83: xcm::v3::MaybeErrorCode
   **/
  XcmV3MaybeErrorCode: {
    _enum: {
      Success: string;
      Error: string;
      TruncatedError: string;
    };
  };
  /**
   * Lookup86: xcm::v3::OriginKind
   **/
  XcmV3OriginKind: {
    _enum: string[];
  };
  /**
   * Lookup87: xcm::double_encoded::DoubleEncoded<T>
   **/
  XcmDoubleEncoded: {
    encoded: string;
  };
  /**
   * Lookup88: staging_xcm::v4::QueryResponseInfo
   **/
  StagingXcmV4QueryResponseInfo: {
    destination: string;
    queryId: string;
    maxWeight: string;
  };
  /**
   * Lookup89: staging_xcm::v4::asset::AssetFilter
   **/
  StagingXcmV4AssetAssetFilter: {
    _enum: {
      Definite: string;
      Wild: string;
    };
  };
  /**
   * Lookup90: staging_xcm::v4::asset::WildAsset
   **/
  StagingXcmV4AssetWildAsset: {
    _enum: {
      All: string;
      AllOf: {
        id: string;
        fun: string;
      };
      AllCounted: string;
      AllOfCounted: {
        id: string;
        fun: string;
        count: string;
      };
    };
  };
  /**
   * Lookup91: staging_xcm::v4::asset::WildFungibility
   **/
  StagingXcmV4AssetWildFungibility: {
    _enum: string[];
  };
  /**
   * Lookup92: xcm::v3::WeightLimit
   **/
  XcmV3WeightLimit: {
    _enum: {
      Unlimited: string;
      Limited: string;
    };
  };
  /**
   * Lookup93: xcm::VersionedAssets
   **/
  XcmVersionedAssets: {
    _enum: {
      __Unused0: string;
      V2: string;
      __Unused2: string;
      V3: string;
      V4: string;
    };
  };
  /**
   * Lookup94: xcm::v2::multiasset::MultiAssets
   **/
  XcmV2MultiassetMultiAssets: string;
  /**
   * Lookup96: xcm::v2::multiasset::MultiAsset
   **/
  XcmV2MultiAsset: {
    id: string;
    fun: string;
  };
  /**
   * Lookup97: xcm::v2::multiasset::AssetId
   **/
  XcmV2MultiassetAssetId: {
    _enum: {
      Concrete: string;
      Abstract: string;
    };
  };
  /**
   * Lookup98: xcm::v2::multilocation::MultiLocation
   **/
  XcmV2MultiLocation: {
    parents: string;
    interior: string;
  };
  /**
   * Lookup99: xcm::v2::multilocation::Junctions
   **/
  XcmV2MultilocationJunctions: {
    _enum: {
      Here: string;
      X1: string;
      X2: string;
      X3: string;
      X4: string;
      X5: string;
      X6: string;
      X7: string;
      X8: string;
    };
  };
  /**
   * Lookup100: xcm::v2::junction::Junction
   **/
  XcmV2Junction: {
    _enum: {
      Parachain: string;
      AccountId32: {
        network: string;
        id: string;
      };
      AccountIndex64: {
        network: string;
        index: string;
      };
      AccountKey20: {
        network: string;
        key: string;
      };
      PalletInstance: string;
      GeneralIndex: string;
      GeneralKey: string;
      OnlyChild: string;
      Plurality: {
        id: string;
        part: string;
      };
    };
  };
  /**
   * Lookup101: xcm::v2::NetworkId
   **/
  XcmV2NetworkId: {
    _enum: {
      Any: string;
      Named: string;
      Polkadot: string;
      Kusama: string;
    };
  };
  /**
   * Lookup103: xcm::v2::BodyId
   **/
  XcmV2BodyId: {
    _enum: {
      Unit: string;
      Named: string;
      Index: string;
      Executive: string;
      Technical: string;
      Legislative: string;
      Judicial: string;
      Defense: string;
      Administration: string;
      Treasury: string;
    };
  };
  /**
   * Lookup104: xcm::v2::BodyPart
   **/
  XcmV2BodyPart: {
    _enum: {
      Voice: string;
      Members: {
        count: string;
      };
      Fraction: {
        nom: string;
        denom: string;
      };
      AtLeastProportion: {
        nom: string;
        denom: string;
      };
      MoreThanProportion: {
        nom: string;
        denom: string;
      };
    };
  };
  /**
   * Lookup105: xcm::v2::multiasset::Fungibility
   **/
  XcmV2MultiassetFungibility: {
    _enum: {
      Fungible: string;
      NonFungible: string;
    };
  };
  /**
   * Lookup106: xcm::v2::multiasset::AssetInstance
   **/
  XcmV2MultiassetAssetInstance: {
    _enum: {
      Undefined: string;
      Index: string;
      Array4: string;
      Array8: string;
      Array16: string;
      Array32: string;
      Blob: string;
    };
  };
  /**
   * Lookup107: xcm::v3::multiasset::MultiAssets
   **/
  XcmV3MultiassetMultiAssets: string;
  /**
   * Lookup109: xcm::v3::multiasset::MultiAsset
   **/
  XcmV3MultiAsset: {
    id: string;
    fun: string;
  };
  /**
   * Lookup110: xcm::v3::multiasset::AssetId
   **/
  XcmV3MultiassetAssetId: {
    _enum: {
      Concrete: string;
      Abstract: string;
    };
  };
  /**
   * Lookup111: staging_xcm::v3::multilocation::MultiLocation
   **/
  StagingXcmV3MultiLocation: {
    parents: string;
    interior: string;
  };
  /**
   * Lookup112: xcm::v3::junctions::Junctions
   **/
  XcmV3Junctions: {
    _enum: {
      Here: string;
      X1: string;
      X2: string;
      X3: string;
      X4: string;
      X5: string;
      X6: string;
      X7: string;
      X8: string;
    };
  };
  /**
   * Lookup113: xcm::v3::junction::Junction
   **/
  XcmV3Junction: {
    _enum: {
      Parachain: string;
      AccountId32: {
        network: string;
        id: string;
      };
      AccountIndex64: {
        network: string;
        index: string;
      };
      AccountKey20: {
        network: string;
        key: string;
      };
      PalletInstance: string;
      GeneralIndex: string;
      GeneralKey: {
        length: string;
        data: string;
      };
      OnlyChild: string;
      Plurality: {
        id: string;
        part: string;
      };
      GlobalConsensus: string;
    };
  };
  /**
   * Lookup115: xcm::v3::junction::NetworkId
   **/
  XcmV3JunctionNetworkId: {
    _enum: {
      ByGenesis: string;
      ByFork: {
        blockNumber: string;
        blockHash: string;
      };
      Polkadot: string;
      Kusama: string;
      Westend: string;
      Rococo: string;
      Wococo: string;
      Ethereum: {
        chainId: string;
      };
      BitcoinCore: string;
      BitcoinCash: string;
      PolkadotBulletin: string;
    };
  };
  /**
   * Lookup116: xcm::v3::multiasset::Fungibility
   **/
  XcmV3MultiassetFungibility: {
    _enum: {
      Fungible: string;
      NonFungible: string;
    };
  };
  /**
   * Lookup117: xcm::v3::multiasset::AssetInstance
   **/
  XcmV3MultiassetAssetInstance: {
    _enum: {
      Undefined: string;
      Index: string;
      Array4: string;
      Array8: string;
      Array16: string;
      Array32: string;
    };
  };
  /**
   * Lookup118: xcm::VersionedLocation
   **/
  XcmVersionedLocation: {
    _enum: {
      __Unused0: string;
      V2: string;
      __Unused2: string;
      V3: string;
      V4: string;
    };
  };
  /**
   * Lookup119: cumulus_pallet_xcm::pallet::Event<T>
   **/
  CumulusPalletXcmEvent: {
    _enum: {
      InvalidFormat: string;
      UnsupportedVersion: string;
      ExecutedDownward: string;
    };
  };
  /**
   * Lookup120: pallet_message_queue::pallet::Event<T>
   **/
  PalletMessageQueueEvent: {
    _enum: {
      ProcessingFailed: {
        id: string;
        origin: string;
        error: string;
      };
      Processed: {
        id: string;
        origin: string;
        weightUsed: string;
        success: string;
      };
      OverweightEnqueued: {
        id: string;
        origin: string;
        pageIndex: string;
        messageIndex: string;
      };
      PageReaped: {
        origin: string;
        index: string;
      };
    };
  };
  /**
   * Lookup121: cumulus_primitives_core::AggregateMessageOrigin
   **/
  CumulusPrimitivesCoreAggregateMessageOrigin: {
    _enum: {
      Here: string;
      Parent: string;
      Sibling: string;
    };
  };
  /**
   * Lookup123: frame_support::traits::messages::ProcessMessageError
   **/
  FrameSupportMessagesProcessMessageError: {
    _enum: {
      BadFormat: string;
      Corrupt: string;
      Unsupported: string;
      Overweight: string;
      Yield: string;
      StackLimitReached: string;
    };
  };
  /**
   * Lookup124: pallet_storage_providers::pallet::Event<T>
   **/
  PalletStorageProvidersEvent: {
    _enum: {
      MspRequestSignUpSuccess: {
        who: string;
        multiaddresses: string;
        capacity: string;
      };
      MspSignUpSuccess: {
        who: string;
        mspId: string;
        multiaddresses: string;
        capacity: string;
        valueProp: string;
      };
      BspRequestSignUpSuccess: {
        who: string;
        multiaddresses: string;
        capacity: string;
      };
      BspSignUpSuccess: {
        who: string;
        bspId: string;
        multiaddresses: string;
        capacity: string;
      };
      SignUpRequestCanceled: {
        who: string;
      };
      MspSignOffSuccess: {
        who: string;
        mspId: string;
      };
      BspSignOffSuccess: {
        who: string;
        bspId: string;
      };
      CapacityChanged: {
        who: string;
        providerId: string;
        oldCapacity: string;
        newCapacity: string;
        nextBlockWhenChangeAllowed: string;
      };
      Slashed: {
        providerId: string;
        amountSlashed: string;
      };
      MultiAddressAdded: {
        providerId: string;
        newMultiaddress: string;
      };
      MultiAddressRemoved: {
        providerId: string;
        removedMultiaddress: string;
      };
      ValuePropAdded: {
        mspId: string;
        valuePropId: string;
        valueProp: string;
      };
      ValuePropUnavailable: {
        mspId: string;
        valuePropId: string;
      };
    };
  };
  /**
   * Lookup128: pallet_storage_providers::types::ValuePropositionWithId<T>
   **/
  PalletStorageProvidersValuePropositionWithId: {
    id: string;
    valueProp: string;
  };
  /**
   * Lookup129: pallet_storage_providers::types::ValueProposition<T>
   **/
  PalletStorageProvidersValueProposition: {
    pricePerUnitOfDataPerBlock: string;
    commitment: string;
    bucketDataLimit: string;
    available: string;
  };
  /**
   * Lookup131: pallet_storage_providers::types::StorageProviderId<T>
   **/
  PalletStorageProvidersStorageProviderId: {
    _enum: {
      BackupStorageProvider: string;
      MainStorageProvider: string;
    };
  };
  /**
   * Lookup132: pallet_file_system::pallet::Event<T>
   **/
  PalletFileSystemEvent: {
    _enum: {
      NewBucket: {
        who: string;
        mspId: string;
        bucketId: string;
        name: string;
        collectionId: string;
        private: string;
        valuePropId: string;
      };
      BucketDeleted: {
        who: string;
        bucketId: string;
        maybeCollectionId: string;
      };
      MoveBucketRequested: {
        who: string;
        bucketId: string;
        newMspId: string;
      };
      BucketPrivacyUpdated: {
        who: string;
        bucketId: string;
        collectionId: string;
        private: string;
      };
      NewCollectionAndAssociation: {
        who: string;
        bucketId: string;
        collectionId: string;
      };
      NewStorageRequest: {
        _alias: {
          size_: string;
        };
        who: string;
        fileKey: string;
        bucketId: string;
        location: string;
        fingerprint: string;
        size_: string;
        peerIds: string;
      };
      MspRespondedToStorageRequests: {
        results: string;
      };
      AcceptedBspVolunteer: {
        _alias: {
          size_: string;
        };
        bspId: string;
        bucketId: string;
        location: string;
        fingerprint: string;
        multiaddresses: string;
        owner: string;
        size_: string;
      };
      BspConfirmedStoring: {
        who: string;
        bspId: string;
        fileKeys: string;
        newRoot: string;
      };
      StorageRequestFulfilled: {
        fileKey: string;
      };
      StorageRequestExpired: {
        fileKey: string;
      };
      StorageRequestRevoked: {
        fileKey: string;
      };
      BspRequestedToStopStoring: {
        bspId: string;
        fileKey: string;
        owner: string;
        location: string;
      };
      BspConfirmStoppedStoring: {
        bspId: string;
        fileKey: string;
        newRoot: string;
      };
      PriorityChallengeForFileDeletionQueued: {
        issuer: string;
        fileKey: string;
      };
      SpStopStoringInsolventUser: {
        spId: string;
        fileKey: string;
        owner: string;
        location: string;
        newRoot: string;
      };
      FailedToQueuePriorityChallenge: {
        user: string;
        fileKey: string;
      };
      FileDeletionRequest: {
        user: string;
        fileKey: string;
        bucketId: string;
        mspId: string;
        proofOfInclusion: string;
      };
      ProofSubmittedForPendingFileDeletionRequest: {
        mspId: string;
        user: string;
        fileKey: string;
        bucketId: string;
        proofOfInclusion: string;
      };
      BspChallengeCycleInitialised: {
        who: string;
        bspId: string;
      };
      MoveBucketRequestExpired: {
        mspId: string;
        bucketId: string;
      };
      MoveBucketAccepted: {
        bucketId: string;
        mspId: string;
      };
      MoveBucketRejected: {
        bucketId: string;
        mspId: string;
      };
      DataServerRegisteredForMoveBucket: {
        bspId: string;
        bucketId: string;
      };
      MspStoppedStoringBucket: {
        mspId: string;
        owner: string;
        bucketId: string;
      };
    };
  };
  /**
   * Lookup135: pallet_file_system::types::MspRespondStorageRequestsResult<T>
   **/
  PalletFileSystemMspRespondStorageRequestsResult: {
    mspId: string;
    responses: string;
  };
  /**
   * Lookup137: pallet_file_system::types::BatchResponses<T>
   **/
  PalletFileSystemBatchResponses: {
    _enum: {
      Accepted: string;
      Rejected: string;
      Failed: string;
    };
  };
  /**
   * Lookup138: pallet_file_system::types::MspAcceptedBatchStorageRequests<T>
   **/
  PalletFileSystemMspAcceptedBatchStorageRequests: {
    fileKeys: string;
    bucketId: string;
    newBucketRoot: string;
    owner: string;
  };
  /**
   * Lookup141: pallet_file_system::types::MspRejectedBatchStorageRequests<T>
   **/
  PalletFileSystemMspRejectedBatchStorageRequests: {
    fileKeys: string;
    bucketId: string;
    owner: string;
  };
  /**
   * Lookup144: pallet_file_system::types::RejectedStorageRequestReason
   **/
  PalletFileSystemRejectedStorageRequestReason: {
    _enum: string[];
  };
  /**
   * Lookup146: pallet_file_system::types::MspFailedBatchStorageRequests<T>
   **/
  PalletFileSystemMspFailedBatchStorageRequests: {
    fileKeys: string;
    bucketId: string;
    owner: string;
  };
  /**
   * Lookup151: pallet_file_system::types::EitherAccountIdOrMspId<T>
   **/
  PalletFileSystemEitherAccountIdOrMspId: {
    _enum: {
      AccountId: string;
      MspId: string;
    };
  };
  /**
   * Lookup152: pallet_proofs_dealer::pallet::Event<T>
   **/
  PalletProofsDealerEvent: {
    _enum: {
      NewChallenge: {
        who: string;
        keyChallenged: string;
      };
      ProofAccepted: {
        provider: string;
        proof: string;
        lastTickProven: string;
      };
      NewChallengeSeed: {
        challengesTicker: string;
        seed: string;
      };
      NewCheckpointChallenge: {
        challengesTicker: string;
        challenges: string;
      };
      SlashableProvider: {
        provider: string;
        nextChallengeDeadline: string;
      };
      NoRecordOfLastSubmittedProof: {
        provider: string;
      };
      NewChallengeCycleInitialised: {
        currentTick: string;
        nextChallengeDeadline: string;
        provider: string;
        maybeProviderAccount: string;
      };
      MutationsApplied: {
        provider: string;
        mutations: string;
        newRoot: string;
      };
      ChallengesTickerSet: {
        paused: string;
      };
    };
  };
  /**
   * Lookup153: pallet_proofs_dealer::types::Proof<T>
   **/
  PalletProofsDealerProof: {
    forestProof: string;
    keyProofs: string;
  };
  /**
   * Lookup154: sp_trie::storage_proof::CompactProof
   **/
  SpTrieStorageProofCompactProof: {
    encodedNodes: string;
  };
  /**
   * Lookup157: pallet_proofs_dealer::types::KeyProof<T>
   **/
  PalletProofsDealerKeyProof: {
    proof: string;
    challengeCount: string;
  };
  /**
   * Lookup158: shp_file_key_verifier::types::FileKeyProof
   **/
  ShpFileKeyVerifierFileKeyProof: {
    fileMetadata: string;
    proof: string;
  };
  /**
   * Lookup159: shp_file_metadata::FileMetadata
   **/
  ShpFileMetadataFileMetadata: {
    owner: string;
    bucketId: string;
    location: string;
    fileSize: string;
    fingerprint: string;
  };
  /**
   * Lookup160: shp_file_metadata::Fingerprint
   **/
  ShpFileMetadataFingerprint: string;
  /**
   * Lookup166: shp_traits::TrieRemoveMutation
   **/
  ShpTraitsTrieRemoveMutation: string;
  /**
   * Lookup170: pallet_randomness::pallet::Event<T>
   **/
  PalletRandomnessEvent: {
    _enum: {
      NewOneEpochAgoRandomnessAvailable: {
        randomnessSeed: string;
        fromEpoch: string;
        validUntilBlock: string;
      };
    };
  };
  /**
   * Lookup171: pallet_payment_streams::pallet::Event<T>
   **/
  PalletPaymentStreamsEvent: {
    _enum: {
      FixedRatePaymentStreamCreated: {
        userAccount: string;
        providerId: string;
        rate: string;
      };
      FixedRatePaymentStreamUpdated: {
        userAccount: string;
        providerId: string;
        newRate: string;
      };
      FixedRatePaymentStreamDeleted: {
        userAccount: string;
        providerId: string;
      };
      DynamicRatePaymentStreamCreated: {
        userAccount: string;
        providerId: string;
        amountProvided: string;
      };
      DynamicRatePaymentStreamUpdated: {
        userAccount: string;
        providerId: string;
        newAmountProvided: string;
      };
      DynamicRatePaymentStreamDeleted: {
        userAccount: string;
        providerId: string;
      };
      PaymentStreamCharged: {
        userAccount: string;
        providerId: string;
        amount: string;
        lastTickCharged: string;
        chargedAtTick: string;
      };
      UsersCharged: {
        userAccounts: string;
        providerId: string;
        chargedAtTick: string;
      };
      LastChargeableInfoUpdated: {
        providerId: string;
        lastChargeableTick: string;
        lastChargeablePriceIndex: string;
      };
      UserWithoutFunds: {
        who: string;
      };
      UserPaidDebts: {
        who: string;
      };
      UserSolvent: {
        who: string;
      };
    };
  };
  /**
   * Lookup173: pallet_bucket_nfts::pallet::Event<T>
   **/
  PalletBucketNftsEvent: {
    _enum: {
      AccessShared: {
        issuer: string;
        recipient: string;
      };
      ItemReadAccessUpdated: {
        admin: string;
        bucket: string;
        itemId: string;
      };
      ItemBurned: {
        account: string;
        bucket: string;
        itemId: string;
      };
    };
  };
  /**
   * Lookup174: pallet_nfts::pallet::Event<T, I>
   **/
  PalletNftsEvent: {
    _enum: {
      Created: {
        collection: string;
        creator: string;
        owner: string;
      };
      ForceCreated: {
        collection: string;
        owner: string;
      };
      Destroyed: {
        collection: string;
      };
      Issued: {
        collection: string;
        item: string;
        owner: string;
      };
      Transferred: {
        collection: string;
        item: string;
        from: string;
        to: string;
      };
      Burned: {
        collection: string;
        item: string;
        owner: string;
      };
      ItemTransferLocked: {
        collection: string;
        item: string;
      };
      ItemTransferUnlocked: {
        collection: string;
        item: string;
      };
      ItemPropertiesLocked: {
        collection: string;
        item: string;
        lockMetadata: string;
        lockAttributes: string;
      };
      CollectionLocked: {
        collection: string;
      };
      OwnerChanged: {
        collection: string;
        newOwner: string;
      };
      TeamChanged: {
        collection: string;
        issuer: string;
        admin: string;
        freezer: string;
      };
      TransferApproved: {
        collection: string;
        item: string;
        owner: string;
        delegate: string;
        deadline: string;
      };
      ApprovalCancelled: {
        collection: string;
        item: string;
        owner: string;
        delegate: string;
      };
      AllApprovalsCancelled: {
        collection: string;
        item: string;
        owner: string;
      };
      CollectionConfigChanged: {
        collection: string;
      };
      CollectionMetadataSet: {
        collection: string;
        data: string;
      };
      CollectionMetadataCleared: {
        collection: string;
      };
      ItemMetadataSet: {
        collection: string;
        item: string;
        data: string;
      };
      ItemMetadataCleared: {
        collection: string;
        item: string;
      };
      Redeposited: {
        collection: string;
        successfulItems: string;
      };
      AttributeSet: {
        collection: string;
        maybeItem: string;
        key: string;
        value: string;
        namespace: string;
      };
      AttributeCleared: {
        collection: string;
        maybeItem: string;
        key: string;
        namespace: string;
      };
      ItemAttributesApprovalAdded: {
        collection: string;
        item: string;
        delegate: string;
      };
      ItemAttributesApprovalRemoved: {
        collection: string;
        item: string;
        delegate: string;
      };
      OwnershipAcceptanceChanged: {
        who: string;
        maybeCollection: string;
      };
      CollectionMaxSupplySet: {
        collection: string;
        maxSupply: string;
      };
      CollectionMintSettingsUpdated: {
        collection: string;
      };
      NextCollectionIdIncremented: {
        nextId: string;
      };
      ItemPriceSet: {
        collection: string;
        item: string;
        price: string;
        whitelistedBuyer: string;
      };
      ItemPriceRemoved: {
        collection: string;
        item: string;
      };
      ItemBought: {
        collection: string;
        item: string;
        price: string;
        seller: string;
        buyer: string;
      };
      TipSent: {
        collection: string;
        item: string;
        sender: string;
        receiver: string;
        amount: string;
      };
      SwapCreated: {
        offeredCollection: string;
        offeredItem: string;
        desiredCollection: string;
        desiredItem: string;
        price: string;
        deadline: string;
      };
      SwapCancelled: {
        offeredCollection: string;
        offeredItem: string;
        desiredCollection: string;
        desiredItem: string;
        price: string;
        deadline: string;
      };
      SwapClaimed: {
        sentCollection: string;
        sentItem: string;
        sentItemOwner: string;
        receivedCollection: string;
        receivedItem: string;
        receivedItemOwner: string;
        price: string;
        deadline: string;
      };
      PreSignedAttributesSet: {
        collection: string;
        item: string;
        namespace: string;
      };
      PalletAttributeSet: {
        collection: string;
        item: string;
        attribute: string;
        value: string;
      };
    };
  };
  /**
   * Lookup178: pallet_nfts::types::AttributeNamespace<sp_core::crypto::AccountId32>
   **/
  PalletNftsAttributeNamespace: {
    _enum: {
      Pallet: string;
      CollectionOwner: string;
      ItemOwner: string;
      Account: string;
    };
  };
  /**
   * Lookup180: pallet_nfts::types::PriceWithDirection<Amount>
   **/
  PalletNftsPriceWithDirection: {
    amount: string;
    direction: string;
  };
  /**
   * Lookup181: pallet_nfts::types::PriceDirection
   **/
  PalletNftsPriceDirection: {
    _enum: string[];
  };
  /**
   * Lookup182: pallet_nfts::types::PalletAttributes<CollectionId>
   **/
  PalletNftsPalletAttributes: {
    _enum: {
      UsedToClaim: string;
      TransferDisabled: string;
    };
  };
  /**
   * Lookup183: pallet_parameters::pallet::Event<T>
   **/
  PalletParametersEvent: {
    _enum: {
      Updated: {
        key: string;
        oldValue: string;
        newValue: string;
      };
    };
  };
  /**
   * Lookup184: storage_hub_runtime::configs::runtime_params::RuntimeParametersKey
   **/
  StorageHubRuntimeConfigsRuntimeParamsRuntimeParametersKey: {
    _enum: {
      RuntimeConfig: string;
    };
  };
  /**
   * Lookup185: storage_hub_runtime::configs::runtime_params::dynamic_params::runtime_config::ParametersKey
   **/
  StorageHubRuntimeConfigsRuntimeParamsDynamicParamsRuntimeConfigParametersKey: {
    _enum: string[];
  };
  /**
   * Lookup186: storage_hub_runtime::configs::runtime_params::dynamic_params::runtime_config::SlashAmountPerMaxFileSize
   **/
  StorageHubRuntimeConfigsRuntimeParamsDynamicParamsRuntimeConfigSlashAmountPerMaxFileSize: string;
  /**
   * Lookup187: storage_hub_runtime::configs::runtime_params::dynamic_params::runtime_config::StakeToChallengePeriod
   **/
  StorageHubRuntimeConfigsRuntimeParamsDynamicParamsRuntimeConfigStakeToChallengePeriod: string;
  /**
   * Lookup188: storage_hub_runtime::configs::runtime_params::dynamic_params::runtime_config::CheckpointChallengePeriod
   **/
  StorageHubRuntimeConfigsRuntimeParamsDynamicParamsRuntimeConfigCheckpointChallengePeriod: string;
  /**
   * Lookup189: storage_hub_runtime::configs::runtime_params::dynamic_params::runtime_config::MinChallengePeriod
   **/
  StorageHubRuntimeConfigsRuntimeParamsDynamicParamsRuntimeConfigMinChallengePeriod: string;
  /**
   * Lookup190: storage_hub_runtime::configs::runtime_params::dynamic_params::runtime_config::SystemUtilisationLowerThresholdPercentage
   **/
  StorageHubRuntimeConfigsRuntimeParamsDynamicParamsRuntimeConfigSystemUtilisationLowerThresholdPercentage: string;
  /**
   * Lookup191: storage_hub_runtime::configs::runtime_params::dynamic_params::runtime_config::SystemUtilisationUpperThresholdPercentage
   **/
  StorageHubRuntimeConfigsRuntimeParamsDynamicParamsRuntimeConfigSystemUtilisationUpperThresholdPercentage: string;
  /**
   * Lookup192: storage_hub_runtime::configs::runtime_params::dynamic_params::runtime_config::MostlyStablePrice
   **/
  StorageHubRuntimeConfigsRuntimeParamsDynamicParamsRuntimeConfigMostlyStablePrice: string;
  /**
   * Lookup193: storage_hub_runtime::configs::runtime_params::dynamic_params::runtime_config::MaxPrice
   **/
  StorageHubRuntimeConfigsRuntimeParamsDynamicParamsRuntimeConfigMaxPrice: string;
  /**
   * Lookup194: storage_hub_runtime::configs::runtime_params::dynamic_params::runtime_config::MinPrice
   **/
  StorageHubRuntimeConfigsRuntimeParamsDynamicParamsRuntimeConfigMinPrice: string;
  /**
   * Lookup195: storage_hub_runtime::configs::runtime_params::dynamic_params::runtime_config::UpperExponentFactor
   **/
  StorageHubRuntimeConfigsRuntimeParamsDynamicParamsRuntimeConfigUpperExponentFactor: string;
  /**
   * Lookup196: storage_hub_runtime::configs::runtime_params::dynamic_params::runtime_config::LowerExponentFactor
   **/
  StorageHubRuntimeConfigsRuntimeParamsDynamicParamsRuntimeConfigLowerExponentFactor: string;
  /**
   * Lookup197: storage_hub_runtime::configs::runtime_params::dynamic_params::runtime_config::ZeroSizeBucketFixedRate
   **/
  StorageHubRuntimeConfigsRuntimeParamsDynamicParamsRuntimeConfigZeroSizeBucketFixedRate: string;
  /**
   * Lookup198: storage_hub_runtime::configs::runtime_params::dynamic_params::runtime_config::IdealUtilisationRate
   **/
  StorageHubRuntimeConfigsRuntimeParamsDynamicParamsRuntimeConfigIdealUtilisationRate: string;
  /**
   * Lookup199: storage_hub_runtime::configs::runtime_params::dynamic_params::runtime_config::DecayRate
   **/
  StorageHubRuntimeConfigsRuntimeParamsDynamicParamsRuntimeConfigDecayRate: string;
  /**
   * Lookup200: storage_hub_runtime::configs::runtime_params::dynamic_params::runtime_config::MinimumTreasuryCut
   **/
  StorageHubRuntimeConfigsRuntimeParamsDynamicParamsRuntimeConfigMinimumTreasuryCut: string;
  /**
   * Lookup201: storage_hub_runtime::configs::runtime_params::dynamic_params::runtime_config::MaximumTreasuryCut
   **/
  StorageHubRuntimeConfigsRuntimeParamsDynamicParamsRuntimeConfigMaximumTreasuryCut: string;
  /**
<<<<<<< HEAD
=======
   * Lookup201: storage_hub_runtime::configs::runtime_params::dynamic_params::runtime_config::BspStopStoringFilePenalty
   **/
  StorageHubRuntimeConfigsRuntimeParamsDynamicParamsRuntimeConfigBspStopStoringFilePenalty: string;
  /**
>>>>>>> 5c11888c
   * Lookup203: storage_hub_runtime::configs::runtime_params::RuntimeParametersValue
   **/
  StorageHubRuntimeConfigsRuntimeParamsRuntimeParametersValue: {
    _enum: {
      RuntimeConfig: string;
    };
  };
  /**
   * Lookup204: storage_hub_runtime::configs::runtime_params::dynamic_params::runtime_config::ParametersValue
   **/
  StorageHubRuntimeConfigsRuntimeParamsDynamicParamsRuntimeConfigParametersValue: {
    _enum: {
      SlashAmountPerMaxFileSize: string;
      StakeToChallengePeriod: string;
      CheckpointChallengePeriod: string;
      MinChallengePeriod: string;
      SystemUtilisationLowerThresholdPercentage: string;
      SystemUtilisationUpperThresholdPercentage: string;
      MostlyStablePrice: string;
      MaxPrice: string;
      MinPrice: string;
      UpperExponentFactor: string;
      LowerExponentFactor: string;
      ZeroSizeBucketFixedRate: string;
      IdealUtilisationRate: string;
      DecayRate: string;
      MinimumTreasuryCut: string;
      MaximumTreasuryCut: string;
      BspStopStoringFilePenalty: string;
    };
  };
  /**
   * Lookup206: frame_system::Phase
   **/
  FrameSystemPhase: {
    _enum: {
      ApplyExtrinsic: string;
      Finalization: string;
      Initialization: string;
    };
  };
  /**
   * Lookup209: frame_system::LastRuntimeUpgradeInfo
   **/
  FrameSystemLastRuntimeUpgradeInfo: {
    specVersion: string;
    specName: string;
  };
  /**
   * Lookup211: frame_system::CodeUpgradeAuthorization<T>
   **/
  FrameSystemCodeUpgradeAuthorization: {
    codeHash: string;
    checkVersion: string;
  };
  /**
   * Lookup212: frame_system::pallet::Call<T>
   **/
  FrameSystemCall: {
    _enum: {
      remark: {
        remark: string;
      };
      set_heap_pages: {
        pages: string;
      };
      set_code: {
        code: string;
      };
      set_code_without_checks: {
        code: string;
      };
      set_storage: {
        items: string;
      };
      kill_storage: {
        _alias: {
          keys_: string;
        };
        keys_: string;
      };
      kill_prefix: {
        prefix: string;
        subkeys: string;
      };
      remark_with_event: {
        remark: string;
      };
      __Unused8: string;
      authorize_upgrade: {
        codeHash: string;
      };
      authorize_upgrade_without_checks: {
        codeHash: string;
      };
      apply_authorized_upgrade: {
        code: string;
      };
    };
  };
  /**
   * Lookup215: frame_system::limits::BlockWeights
   **/
  FrameSystemLimitsBlockWeights: {
    baseBlock: string;
    maxBlock: string;
    perClass: string;
  };
  /**
   * Lookup216: frame_support::dispatch::PerDispatchClass<frame_system::limits::WeightsPerClass>
   **/
  FrameSupportDispatchPerDispatchClassWeightsPerClass: {
    normal: string;
    operational: string;
    mandatory: string;
  };
  /**
   * Lookup217: frame_system::limits::WeightsPerClass
   **/
  FrameSystemLimitsWeightsPerClass: {
    baseExtrinsic: string;
    maxExtrinsic: string;
    maxTotal: string;
    reserved: string;
  };
  /**
   * Lookup219: frame_system::limits::BlockLength
   **/
  FrameSystemLimitsBlockLength: {
    max: string;
  };
  /**
   * Lookup220: frame_support::dispatch::PerDispatchClass<T>
   **/
  FrameSupportDispatchPerDispatchClassU32: {
    normal: string;
    operational: string;
    mandatory: string;
  };
  /**
   * Lookup221: sp_weights::RuntimeDbWeight
   **/
  SpWeightsRuntimeDbWeight: {
    read: string;
    write: string;
  };
  /**
   * Lookup222: sp_version::RuntimeVersion
   **/
  SpVersionRuntimeVersion: {
    specName: string;
    implName: string;
    authoringVersion: string;
    specVersion: string;
    implVersion: string;
    apis: string;
    transactionVersion: string;
    stateVersion: string;
  };
  /**
   * Lookup227: frame_system::pallet::Error<T>
   **/
  FrameSystemError: {
    _enum: string[];
  };
  /**
   * Lookup229: cumulus_pallet_parachain_system::unincluded_segment::Ancestor<primitive_types::H256>
   **/
  CumulusPalletParachainSystemUnincludedSegmentAncestor: {
    usedBandwidth: string;
    paraHeadHash: string;
    consumedGoAheadSignal: string;
  };
  /**
   * Lookup230: cumulus_pallet_parachain_system::unincluded_segment::UsedBandwidth
   **/
  CumulusPalletParachainSystemUnincludedSegmentUsedBandwidth: {
    umpMsgCount: string;
    umpTotalBytes: string;
    hrmpOutgoing: string;
  };
  /**
   * Lookup232: cumulus_pallet_parachain_system::unincluded_segment::HrmpChannelUpdate
   **/
  CumulusPalletParachainSystemUnincludedSegmentHrmpChannelUpdate: {
    msgCount: string;
    totalBytes: string;
  };
  /**
   * Lookup237: polkadot_primitives::v8::UpgradeGoAhead
   **/
  PolkadotPrimitivesV8UpgradeGoAhead: {
    _enum: string[];
  };
  /**
   * Lookup238: cumulus_pallet_parachain_system::unincluded_segment::SegmentTracker<primitive_types::H256>
   **/
  CumulusPalletParachainSystemUnincludedSegmentSegmentTracker: {
    usedBandwidth: string;
    hrmpWatermark: string;
    consumedGoAheadSignal: string;
  };
  /**
   * Lookup239: polkadot_primitives::v8::PersistedValidationData<primitive_types::H256, N>
   **/
  PolkadotPrimitivesV8PersistedValidationData: {
    parentHead: string;
    relayParentNumber: string;
    relayParentStorageRoot: string;
    maxPovSize: string;
  };
  /**
   * Lookup242: polkadot_primitives::v8::UpgradeRestriction
   **/
  PolkadotPrimitivesV8UpgradeRestriction: {
    _enum: string[];
  };
  /**
   * Lookup243: sp_trie::storage_proof::StorageProof
   **/
  SpTrieStorageProof: {
    trieNodes: string;
  };
  /**
   * Lookup245: cumulus_pallet_parachain_system::relay_state_snapshot::MessagingStateSnapshot
   **/
  CumulusPalletParachainSystemRelayStateSnapshotMessagingStateSnapshot: {
    dmqMqcHead: string;
    relayDispatchQueueRemainingCapacity: string;
    ingressChannels: string;
    egressChannels: string;
  };
  /**
   * Lookup246: cumulus_pallet_parachain_system::relay_state_snapshot::RelayDispatchQueueRemainingCapacity
   **/
  CumulusPalletParachainSystemRelayStateSnapshotRelayDispatchQueueRemainingCapacity: {
    remainingCount: string;
    remainingSize: string;
  };
  /**
   * Lookup249: polkadot_primitives::v8::AbridgedHrmpChannel
   **/
  PolkadotPrimitivesV8AbridgedHrmpChannel: {
    maxCapacity: string;
    maxTotalSize: string;
    maxMessageSize: string;
    msgCount: string;
    totalSize: string;
    mqcHead: string;
  };
  /**
   * Lookup250: polkadot_primitives::v8::AbridgedHostConfiguration
   **/
  PolkadotPrimitivesV8AbridgedHostConfiguration: {
    maxCodeSize: string;
    maxHeadDataSize: string;
    maxUpwardQueueCount: string;
    maxUpwardQueueSize: string;
    maxUpwardMessageSize: string;
    maxUpwardMessageNumPerCandidate: string;
    hrmpMaxMessageNumPerCandidate: string;
    validationUpgradeCooldown: string;
    validationUpgradeDelay: string;
    asyncBackingParams: string;
  };
  /**
   * Lookup251: polkadot_primitives::v8::async_backing::AsyncBackingParams
   **/
  PolkadotPrimitivesV8AsyncBackingAsyncBackingParams: {
    maxCandidateDepth: string;
    allowedAncestryLen: string;
  };
  /**
   * Lookup257: polkadot_core_primitives::OutboundHrmpMessage<polkadot_parachain_primitives::primitives::Id>
   **/
  PolkadotCorePrimitivesOutboundHrmpMessage: {
    recipient: string;
    data: string;
  };
  /**
   * Lookup259: cumulus_pallet_parachain_system::pallet::Call<T>
   **/
  CumulusPalletParachainSystemCall: {
    _enum: {
      set_validation_data: {
        data: string;
      };
      sudo_send_upward_message: {
        message: string;
      };
    };
  };
  /**
   * Lookup260: cumulus_primitives_parachain_inherent::ParachainInherentData
   **/
  CumulusPrimitivesParachainInherentParachainInherentData: {
    validationData: string;
    relayChainState: string;
    downwardMessages: string;
    horizontalMessages: string;
  };
  /**
   * Lookup262: polkadot_core_primitives::InboundDownwardMessage<BlockNumber>
   **/
  PolkadotCorePrimitivesInboundDownwardMessage: {
    sentAt: string;
    msg: string;
  };
  /**
   * Lookup265: polkadot_core_primitives::InboundHrmpMessage<BlockNumber>
   **/
  PolkadotCorePrimitivesInboundHrmpMessage: {
    sentAt: string;
    data: string;
  };
  /**
   * Lookup268: cumulus_pallet_parachain_system::pallet::Error<T>
   **/
  CumulusPalletParachainSystemError: {
    _enum: string[];
  };
  /**
   * Lookup269: pallet_timestamp::pallet::Call<T>
   **/
  PalletTimestampCall: {
    _enum: {
      set: {
        now: string;
      };
    };
  };
  /**
   * Lookup270: staging_parachain_info::pallet::Call<T>
   **/
  StagingParachainInfoCall: string;
  /**
   * Lookup272: pallet_balances::types::BalanceLock<Balance>
   **/
  PalletBalancesBalanceLock: {
    id: string;
    amount: string;
    reasons: string;
  };
  /**
   * Lookup273: pallet_balances::types::Reasons
   **/
  PalletBalancesReasons: {
    _enum: string[];
  };
  /**
   * Lookup276: pallet_balances::types::ReserveData<ReserveIdentifier, Balance>
   **/
  PalletBalancesReserveData: {
    id: string;
    amount: string;
  };
  /**
   * Lookup280: storage_hub_runtime::RuntimeHoldReason
   **/
  StorageHubRuntimeRuntimeHoldReason: {
    _enum: {
      __Unused0: string;
      __Unused1: string;
      __Unused2: string;
      __Unused3: string;
      __Unused4: string;
      __Unused5: string;
      __Unused6: string;
      __Unused7: string;
      __Unused8: string;
      __Unused9: string;
      __Unused10: string;
      __Unused11: string;
      __Unused12: string;
      __Unused13: string;
      __Unused14: string;
      __Unused15: string;
      __Unused16: string;
      __Unused17: string;
      __Unused18: string;
      __Unused19: string;
      __Unused20: string;
      __Unused21: string;
      __Unused22: string;
      __Unused23: string;
      __Unused24: string;
      __Unused25: string;
      __Unused26: string;
      __Unused27: string;
      __Unused28: string;
      __Unused29: string;
      __Unused30: string;
      __Unused31: string;
      __Unused32: string;
      __Unused33: string;
      __Unused34: string;
      __Unused35: string;
      __Unused36: string;
      __Unused37: string;
      __Unused38: string;
      __Unused39: string;
      Providers: string;
      FileSystem: string;
      __Unused42: string;
      __Unused43: string;
      PaymentStreams: string;
    };
  };
  /**
   * Lookup281: pallet_storage_providers::pallet::HoldReason
   **/
  PalletStorageProvidersHoldReason: {
    _enum: string[];
  };
  /**
   * Lookup282: pallet_file_system::pallet::HoldReason
   **/
  PalletFileSystemHoldReason: {
    _enum: string[];
  };
  /**
   * Lookup283: pallet_payment_streams::pallet::HoldReason
   **/
  PalletPaymentStreamsHoldReason: {
    _enum: string[];
  };
  /**
   * Lookup286: frame_support::traits::tokens::misc::IdAmount<Id, Balance>
   **/
  FrameSupportTokensMiscIdAmount: {
    id: string;
    amount: string;
  };
  /**
   * Lookup288: pallet_balances::pallet::Call<T, I>
   **/
  PalletBalancesCall: {
    _enum: {
      transfer_allow_death: {
        dest: string;
        value: string;
      };
      __Unused1: string;
      force_transfer: {
        source: string;
        dest: string;
        value: string;
      };
      transfer_keep_alive: {
        dest: string;
        value: string;
      };
      transfer_all: {
        dest: string;
        keepAlive: string;
      };
      force_unreserve: {
        who: string;
        amount: string;
      };
      upgrade_accounts: {
        who: string;
      };
      __Unused7: string;
      force_set_balance: {
        who: string;
        newFree: string;
      };
      force_adjust_total_issuance: {
        direction: string;
        delta: string;
      };
      burn: {
        value: string;
        keepAlive: string;
      };
    };
  };
  /**
   * Lookup291: pallet_balances::types::AdjustmentDirection
   **/
  PalletBalancesAdjustmentDirection: {
    _enum: string[];
  };
  /**
   * Lookup292: pallet_balances::pallet::Error<T, I>
   **/
  PalletBalancesError: {
    _enum: string[];
  };
  /**
   * Lookup293: pallet_transaction_payment::Releases
   **/
  PalletTransactionPaymentReleases: {
    _enum: string[];
  };
  /**
   * Lookup294: pallet_sudo::pallet::Call<T>
   **/
  PalletSudoCall: {
    _enum: {
      sudo: {
        call: string;
      };
      sudo_unchecked_weight: {
        call: string;
        weight: string;
      };
      set_key: {
        _alias: {
          new_: string;
        };
        new_: string;
      };
      sudo_as: {
        who: string;
        call: string;
      };
      remove_key: string;
    };
  };
  /**
   * Lookup296: pallet_collator_selection::pallet::Call<T>
   **/
  PalletCollatorSelectionCall: {
    _enum: {
      set_invulnerables: {
        _alias: {
          new_: string;
        };
        new_: string;
      };
      set_desired_candidates: {
        max: string;
      };
      set_candidacy_bond: {
        bond: string;
      };
      register_as_candidate: string;
      leave_intent: string;
      add_invulnerable: {
        who: string;
      };
      remove_invulnerable: {
        who: string;
      };
      update_bond: {
        newDeposit: string;
      };
      take_candidate_slot: {
        deposit: string;
        target: string;
      };
    };
  };
  /**
   * Lookup297: pallet_session::pallet::Call<T>
   **/
  PalletSessionCall: {
    _enum: {
      set_keys: {
        _alias: {
          keys_: string;
        };
        keys_: string;
        proof: string;
      };
      purge_keys: string;
    };
  };
  /**
   * Lookup298: storage_hub_runtime::SessionKeys
   **/
  StorageHubRuntimeSessionKeys: {
    aura: string;
  };
  /**
   * Lookup299: sp_consensus_aura::sr25519::app_sr25519::Public
   **/
  SpConsensusAuraSr25519AppSr25519Public: string;
  /**
   * Lookup300: cumulus_pallet_xcmp_queue::pallet::Call<T>
   **/
  CumulusPalletXcmpQueueCall: {
    _enum: {
      __Unused0: string;
      suspend_xcm_execution: string;
      resume_xcm_execution: string;
      update_suspend_threshold: {
        _alias: {
          new_: string;
        };
        new_: string;
      };
      update_drop_threshold: {
        _alias: {
          new_: string;
        };
        new_: string;
      };
      update_resume_threshold: {
        _alias: {
          new_: string;
        };
        new_: string;
      };
    };
  };
  /**
   * Lookup301: pallet_xcm::pallet::Call<T>
   **/
  PalletXcmCall: {
    _enum: {
      send: {
        dest: string;
        message: string;
      };
      teleport_assets: {
        dest: string;
        beneficiary: string;
        assets: string;
        feeAssetItem: string;
      };
      reserve_transfer_assets: {
        dest: string;
        beneficiary: string;
        assets: string;
        feeAssetItem: string;
      };
      execute: {
        message: string;
        maxWeight: string;
      };
      force_xcm_version: {
        location: string;
        version: string;
      };
      force_default_xcm_version: {
        maybeXcmVersion: string;
      };
      force_subscribe_version_notify: {
        location: string;
      };
      force_unsubscribe_version_notify: {
        location: string;
      };
      limited_reserve_transfer_assets: {
        dest: string;
        beneficiary: string;
        assets: string;
        feeAssetItem: string;
        weightLimit: string;
      };
      limited_teleport_assets: {
        dest: string;
        beneficiary: string;
        assets: string;
        feeAssetItem: string;
        weightLimit: string;
      };
      force_suspension: {
        suspended: string;
      };
      transfer_assets: {
        dest: string;
        beneficiary: string;
        assets: string;
        feeAssetItem: string;
        weightLimit: string;
      };
      claim_assets: {
        assets: string;
        beneficiary: string;
      };
      transfer_assets_using_type_and_then: {
        dest: string;
        assets: string;
        assetsTransferType: string;
        remoteFeesId: string;
        feesTransferType: string;
        customXcmOnDest: string;
        weightLimit: string;
      };
    };
  };
  /**
   * Lookup302: xcm::VersionedXcm<RuntimeCall>
   **/
  XcmVersionedXcm: {
    _enum: {
      __Unused0: string;
      __Unused1: string;
      V2: string;
      V3: string;
      V4: string;
    };
  };
  /**
   * Lookup303: xcm::v2::Xcm<RuntimeCall>
   **/
  XcmV2Xcm: string;
  /**
   * Lookup305: xcm::v2::Instruction<RuntimeCall>
   **/
  XcmV2Instruction: {
    _enum: {
      WithdrawAsset: string;
      ReserveAssetDeposited: string;
      ReceiveTeleportedAsset: string;
      QueryResponse: {
        queryId: string;
        response: string;
        maxWeight: string;
      };
      TransferAsset: {
        assets: string;
        beneficiary: string;
      };
      TransferReserveAsset: {
        assets: string;
        dest: string;
        xcm: string;
      };
      Transact: {
        originType: string;
        requireWeightAtMost: string;
        call: string;
      };
      HrmpNewChannelOpenRequest: {
        sender: string;
        maxMessageSize: string;
        maxCapacity: string;
      };
      HrmpChannelAccepted: {
        recipient: string;
      };
      HrmpChannelClosing: {
        initiator: string;
        sender: string;
        recipient: string;
      };
      ClearOrigin: string;
      DescendOrigin: string;
      ReportError: {
        queryId: string;
        dest: string;
        maxResponseWeight: string;
      };
      DepositAsset: {
        assets: string;
        maxAssets: string;
        beneficiary: string;
      };
      DepositReserveAsset: {
        assets: string;
        maxAssets: string;
        dest: string;
        xcm: string;
      };
      ExchangeAsset: {
        give: string;
        receive: string;
      };
      InitiateReserveWithdraw: {
        assets: string;
        reserve: string;
        xcm: string;
      };
      InitiateTeleport: {
        assets: string;
        dest: string;
        xcm: string;
      };
      QueryHolding: {
        queryId: string;
        dest: string;
        assets: string;
        maxResponseWeight: string;
      };
      BuyExecution: {
        fees: string;
        weightLimit: string;
      };
      RefundSurplus: string;
      SetErrorHandler: string;
      SetAppendix: string;
      ClearError: string;
      ClaimAsset: {
        assets: string;
        ticket: string;
      };
      Trap: string;
      SubscribeVersion: {
        queryId: string;
        maxResponseWeight: string;
      };
      UnsubscribeVersion: string;
    };
  };
  /**
   * Lookup306: xcm::v2::Response
   **/
  XcmV2Response: {
    _enum: {
      Null: string;
      Assets: string;
      ExecutionResult: string;
      Version: string;
    };
  };
  /**
   * Lookup309: xcm::v2::traits::Error
   **/
  XcmV2TraitsError: {
    _enum: {
      Overflow: string;
      Unimplemented: string;
      UntrustedReserveLocation: string;
      UntrustedTeleportLocation: string;
      MultiLocationFull: string;
      MultiLocationNotInvertible: string;
      BadOrigin: string;
      InvalidLocation: string;
      AssetNotFound: string;
      FailedToTransactAsset: string;
      NotWithdrawable: string;
      LocationCannotHold: string;
      ExceedsMaxMessageSize: string;
      DestinationUnsupported: string;
      Transport: string;
      Unroutable: string;
      UnknownClaim: string;
      FailedToDecode: string;
      MaxWeightInvalid: string;
      NotHoldingFees: string;
      TooExpensive: string;
      Trap: string;
      UnhandledXcmVersion: string;
      WeightLimitReached: string;
      Barrier: string;
      WeightNotComputable: string;
    };
  };
  /**
   * Lookup310: xcm::v2::OriginKind
   **/
  XcmV2OriginKind: {
    _enum: string[];
  };
  /**
   * Lookup311: xcm::v2::multiasset::MultiAssetFilter
   **/
  XcmV2MultiassetMultiAssetFilter: {
    _enum: {
      Definite: string;
      Wild: string;
    };
  };
  /**
   * Lookup312: xcm::v2::multiasset::WildMultiAsset
   **/
  XcmV2MultiassetWildMultiAsset: {
    _enum: {
      All: string;
      AllOf: {
        id: string;
        fun: string;
      };
    };
  };
  /**
   * Lookup313: xcm::v2::multiasset::WildFungibility
   **/
  XcmV2MultiassetWildFungibility: {
    _enum: string[];
  };
  /**
   * Lookup314: xcm::v2::WeightLimit
   **/
  XcmV2WeightLimit: {
    _enum: {
      Unlimited: string;
      Limited: string;
    };
  };
  /**
   * Lookup315: xcm::v3::Xcm<Call>
   **/
  XcmV3Xcm: string;
  /**
   * Lookup317: xcm::v3::Instruction<Call>
   **/
  XcmV3Instruction: {
    _enum: {
      WithdrawAsset: string;
      ReserveAssetDeposited: string;
      ReceiveTeleportedAsset: string;
      QueryResponse: {
        queryId: string;
        response: string;
        maxWeight: string;
        querier: string;
      };
      TransferAsset: {
        assets: string;
        beneficiary: string;
      };
      TransferReserveAsset: {
        assets: string;
        dest: string;
        xcm: string;
      };
      Transact: {
        originKind: string;
        requireWeightAtMost: string;
        call: string;
      };
      HrmpNewChannelOpenRequest: {
        sender: string;
        maxMessageSize: string;
        maxCapacity: string;
      };
      HrmpChannelAccepted: {
        recipient: string;
      };
      HrmpChannelClosing: {
        initiator: string;
        sender: string;
        recipient: string;
      };
      ClearOrigin: string;
      DescendOrigin: string;
      ReportError: string;
      DepositAsset: {
        assets: string;
        beneficiary: string;
      };
      DepositReserveAsset: {
        assets: string;
        dest: string;
        xcm: string;
      };
      ExchangeAsset: {
        give: string;
        want: string;
        maximal: string;
      };
      InitiateReserveWithdraw: {
        assets: string;
        reserve: string;
        xcm: string;
      };
      InitiateTeleport: {
        assets: string;
        dest: string;
        xcm: string;
      };
      ReportHolding: {
        responseInfo: string;
        assets: string;
      };
      BuyExecution: {
        fees: string;
        weightLimit: string;
      };
      RefundSurplus: string;
      SetErrorHandler: string;
      SetAppendix: string;
      ClearError: string;
      ClaimAsset: {
        assets: string;
        ticket: string;
      };
      Trap: string;
      SubscribeVersion: {
        queryId: string;
        maxResponseWeight: string;
      };
      UnsubscribeVersion: string;
      BurnAsset: string;
      ExpectAsset: string;
      ExpectOrigin: string;
      ExpectError: string;
      ExpectTransactStatus: string;
      QueryPallet: {
        moduleName: string;
        responseInfo: string;
      };
      ExpectPallet: {
        index: string;
        name: string;
        moduleName: string;
        crateMajor: string;
        minCrateMinor: string;
      };
      ReportTransactStatus: string;
      ClearTransactStatus: string;
      UniversalOrigin: string;
      ExportMessage: {
        network: string;
        destination: string;
        xcm: string;
      };
      LockAsset: {
        asset: string;
        unlocker: string;
      };
      UnlockAsset: {
        asset: string;
        target: string;
      };
      NoteUnlockable: {
        asset: string;
        owner: string;
      };
      RequestUnlock: {
        asset: string;
        locker: string;
      };
      SetFeesMode: {
        jitWithdraw: string;
      };
      SetTopic: string;
      ClearTopic: string;
      AliasOrigin: string;
      UnpaidExecution: {
        weightLimit: string;
        checkOrigin: string;
      };
    };
  };
  /**
   * Lookup318: xcm::v3::Response
   **/
  XcmV3Response: {
    _enum: {
      Null: string;
      Assets: string;
      ExecutionResult: string;
      Version: string;
      PalletsInfo: string;
      DispatchResult: string;
    };
  };
  /**
   * Lookup320: xcm::v3::PalletInfo
   **/
  XcmV3PalletInfo: {
    index: string;
    name: string;
    moduleName: string;
    major: string;
    minor: string;
    patch: string;
  };
  /**
   * Lookup324: xcm::v3::QueryResponseInfo
   **/
  XcmV3QueryResponseInfo: {
    destination: string;
    queryId: string;
    maxWeight: string;
  };
  /**
   * Lookup325: xcm::v3::multiasset::MultiAssetFilter
   **/
  XcmV3MultiassetMultiAssetFilter: {
    _enum: {
      Definite: string;
      Wild: string;
    };
  };
  /**
   * Lookup326: xcm::v3::multiasset::WildMultiAsset
   **/
  XcmV3MultiassetWildMultiAsset: {
    _enum: {
      All: string;
      AllOf: {
        id: string;
        fun: string;
      };
      AllCounted: string;
      AllOfCounted: {
        id: string;
        fun: string;
        count: string;
      };
    };
  };
  /**
   * Lookup327: xcm::v3::multiasset::WildFungibility
   **/
  XcmV3MultiassetWildFungibility: {
    _enum: string[];
  };
  /**
   * Lookup339: staging_xcm_executor::traits::asset_transfer::TransferType
   **/
  StagingXcmExecutorAssetTransferTransferType: {
    _enum: {
      Teleport: string;
      LocalReserve: string;
      DestinationReserve: string;
      RemoteReserve: string;
    };
  };
  /**
   * Lookup340: xcm::VersionedAssetId
   **/
  XcmVersionedAssetId: {
    _enum: {
      __Unused0: string;
      __Unused1: string;
      __Unused2: string;
      V3: string;
      V4: string;
    };
  };
  /**
   * Lookup341: cumulus_pallet_xcm::pallet::Call<T>
   **/
  CumulusPalletXcmCall: string;
  /**
   * Lookup342: pallet_message_queue::pallet::Call<T>
   **/
  PalletMessageQueueCall: {
    _enum: {
      reap_page: {
        messageOrigin: string;
        pageIndex: string;
      };
      execute_overweight: {
        messageOrigin: string;
        page: string;
        index: string;
        weightLimit: string;
      };
    };
  };
  /**
   * Lookup343: pallet_storage_providers::pallet::Call<T>
   **/
  PalletStorageProvidersCall: {
    _enum: {
      request_msp_sign_up: {
        capacity: string;
        multiaddresses: string;
        valuePropPricePerUnitOfDataPerBlock: string;
        commitment: string;
        valuePropMaxDataLimit: string;
        paymentAccount: string;
      };
      request_bsp_sign_up: {
        capacity: string;
        multiaddresses: string;
        paymentAccount: string;
      };
      confirm_sign_up: {
        providerAccount: string;
      };
      cancel_sign_up: string;
      msp_sign_off: string;
      bsp_sign_off: string;
      change_capacity: {
        newCapacity: string;
      };
      add_value_prop: {
        pricePerUnitOfDataPerBlock: string;
        commitment: string;
        bucketDataLimit: string;
      };
      make_value_prop_unavailable: {
        valuePropId: string;
      };
      add_multiaddress: {
        newMultiaddress: string;
      };
      remove_multiaddress: {
        multiaddress: string;
      };
      force_msp_sign_up: {
        who: string;
        mspId: string;
        capacity: string;
        multiaddresses: string;
        valuePropPricePerUnitOfDataPerBlock: string;
        commitment: string;
        valuePropMaxDataLimit: string;
        paymentAccount: string;
      };
      force_bsp_sign_up: {
        who: string;
        bspId: string;
        capacity: string;
        multiaddresses: string;
        paymentAccount: string;
        weight: string;
      };
      slash: {
        providerId: string;
      };
    };
  };
  /**
   * Lookup344: pallet_file_system::pallet::Call<T>
   **/
  PalletFileSystemCall: {
    _enum: {
      create_bucket: {
        mspId: string;
        name: string;
        private: string;
        valuePropId: string;
      };
      request_move_bucket: {
        bucketId: string;
        newMspId: string;
      };
      msp_respond_move_bucket_request: {
        bucketId: string;
        response: string;
      };
      update_bucket_privacy: {
        bucketId: string;
        private: string;
      };
      create_and_associate_collection_with_bucket: {
        bucketId: string;
      };
      delete_bucket: {
        bucketId: string;
      };
      issue_storage_request: {
        _alias: {
          size_: string;
        };
        bucketId: string;
        location: string;
        fingerprint: string;
        size_: string;
        mspId: string;
        peerIds: string;
      };
      revoke_storage_request: {
        fileKey: string;
      };
      msp_respond_storage_requests_multiple_buckets: {
        fileKeyResponsesInput: string;
      };
      msp_stop_storing_bucket: {
        bucketId: string;
      };
      bsp_volunteer: {
        fileKey: string;
      };
      bsp_confirm_storing: {
        nonInclusionForestProof: string;
        fileKeysAndProofs: string;
      };
      bsp_request_stop_storing: {
        _alias: {
          size_: string;
        };
        fileKey: string;
        bucketId: string;
        location: string;
        owner: string;
        fingerprint: string;
        size_: string;
        canServe: string;
        inclusionForestProof: string;
      };
      bsp_confirm_stop_storing: {
        fileKey: string;
        inclusionForestProof: string;
      };
      stop_storing_for_insolvent_user: {
        _alias: {
          size_: string;
        };
        fileKey: string;
        bucketId: string;
        location: string;
        owner: string;
        fingerprint: string;
        size_: string;
        inclusionForestProof: string;
      };
      delete_file: {
        _alias: {
          size_: string;
        };
        bucketId: string;
        fileKey: string;
        location: string;
        size_: string;
        fingerprint: string;
        maybeInclusionForestProof: string;
      };
      pending_file_deletion_request_submit_proof: {
        user: string;
        fileKey: string;
        bucketId: string;
        forestProof: string;
      };
      set_global_parameters: {
        replicationTarget: string;
        tickRangeToMaximumThreshold: string;
      };
    };
  };
  /**
   * Lookup345: pallet_file_system::types::BucketMoveRequestResponse
   **/
  PalletFileSystemBucketMoveRequestResponse: {
    _enum: string[];
  };
  /**
   * Lookup348: pallet_file_system::types::MspStorageRequestResponse<T>
   **/
  PalletFileSystemMspStorageRequestResponse: {
    accept: string;
    reject: string;
  };
  /**
   * Lookup350: pallet_file_system::types::AcceptedStorageRequestParameters<T>
   **/
  PalletFileSystemAcceptedStorageRequestParameters: {
    fileKeysAndProofs: string;
    nonInclusionForestProof: string;
  };
  /**
   * Lookup357: pallet_proofs_dealer::pallet::Call<T>
   **/
  PalletProofsDealerCall: {
    _enum: {
      challenge: {
        key: string;
      };
      submit_proof: {
        proof: string;
        provider: string;
      };
      force_initialise_challenge_cycle: {
        provider: string;
      };
      set_paused: {
        paused: string;
      };
    };
  };
  /**
   * Lookup358: pallet_randomness::pallet::Call<T>
   **/
  PalletRandomnessCall: {
    _enum: string[];
  };
  /**
   * Lookup359: pallet_payment_streams::pallet::Call<T>
   **/
  PalletPaymentStreamsCall: {
    _enum: {
      create_fixed_rate_payment_stream: {
        providerId: string;
        userAccount: string;
        rate: string;
      };
      update_fixed_rate_payment_stream: {
        providerId: string;
        userAccount: string;
        newRate: string;
      };
      delete_fixed_rate_payment_stream: {
        providerId: string;
        userAccount: string;
      };
      create_dynamic_rate_payment_stream: {
        providerId: string;
        userAccount: string;
        amountProvided: string;
      };
      update_dynamic_rate_payment_stream: {
        providerId: string;
        userAccount: string;
        newAmountProvided: string;
      };
      delete_dynamic_rate_payment_stream: {
        providerId: string;
        userAccount: string;
      };
      charge_payment_streams: {
        userAccount: string;
      };
      charge_multiple_users_payment_streams: {
        userAccounts: string;
      };
      pay_outstanding_debt: string;
      clear_insolvent_flag: string;
    };
  };
  /**
   * Lookup360: pallet_bucket_nfts::pallet::Call<T>
   **/
  PalletBucketNftsCall: {
    _enum: {
      share_access: {
        recipient: string;
        bucket: string;
        itemId: string;
        readAccessRegex: string;
      };
      update_read_access: {
        bucket: string;
        itemId: string;
        readAccessRegex: string;
      };
    };
  };
  /**
   * Lookup362: pallet_nfts::pallet::Call<T, I>
   **/
  PalletNftsCall: {
    _enum: {
      create: {
        admin: string;
        config: string;
      };
      force_create: {
        owner: string;
        config: string;
      };
      destroy: {
        collection: string;
        witness: string;
      };
      mint: {
        collection: string;
        item: string;
        mintTo: string;
        witnessData: string;
      };
      force_mint: {
        collection: string;
        item: string;
        mintTo: string;
        itemConfig: string;
      };
      burn: {
        collection: string;
        item: string;
      };
      transfer: {
        collection: string;
        item: string;
        dest: string;
      };
      redeposit: {
        collection: string;
        items: string;
      };
      lock_item_transfer: {
        collection: string;
        item: string;
      };
      unlock_item_transfer: {
        collection: string;
        item: string;
      };
      lock_collection: {
        collection: string;
        lockSettings: string;
      };
      transfer_ownership: {
        collection: string;
        newOwner: string;
      };
      set_team: {
        collection: string;
        issuer: string;
        admin: string;
        freezer: string;
      };
      force_collection_owner: {
        collection: string;
        owner: string;
      };
      force_collection_config: {
        collection: string;
        config: string;
      };
      approve_transfer: {
        collection: string;
        item: string;
        delegate: string;
        maybeDeadline: string;
      };
      cancel_approval: {
        collection: string;
        item: string;
        delegate: string;
      };
      clear_all_transfer_approvals: {
        collection: string;
        item: string;
      };
      lock_item_properties: {
        collection: string;
        item: string;
        lockMetadata: string;
        lockAttributes: string;
      };
      set_attribute: {
        collection: string;
        maybeItem: string;
        namespace: string;
        key: string;
        value: string;
      };
      force_set_attribute: {
        setAs: string;
        collection: string;
        maybeItem: string;
        namespace: string;
        key: string;
        value: string;
      };
      clear_attribute: {
        collection: string;
        maybeItem: string;
        namespace: string;
        key: string;
      };
      approve_item_attributes: {
        collection: string;
        item: string;
        delegate: string;
      };
      cancel_item_attributes_approval: {
        collection: string;
        item: string;
        delegate: string;
        witness: string;
      };
      set_metadata: {
        collection: string;
        item: string;
        data: string;
      };
      clear_metadata: {
        collection: string;
        item: string;
      };
      set_collection_metadata: {
        collection: string;
        data: string;
      };
      clear_collection_metadata: {
        collection: string;
      };
      set_accept_ownership: {
        maybeCollection: string;
      };
      set_collection_max_supply: {
        collection: string;
        maxSupply: string;
      };
      update_mint_settings: {
        collection: string;
        mintSettings: string;
      };
      set_price: {
        collection: string;
        item: string;
        price: string;
        whitelistedBuyer: string;
      };
      buy_item: {
        collection: string;
        item: string;
        bidPrice: string;
      };
      pay_tips: {
        tips: string;
      };
      create_swap: {
        offeredCollection: string;
        offeredItem: string;
        desiredCollection: string;
        maybeDesiredItem: string;
        maybePrice: string;
        duration: string;
      };
      cancel_swap: {
        offeredCollection: string;
        offeredItem: string;
      };
      claim_swap: {
        sendCollection: string;
        sendItem: string;
        receiveCollection: string;
        receiveItem: string;
        witnessPrice: string;
      };
      mint_pre_signed: {
        mintData: string;
        signature: string;
        signer: string;
      };
      set_attributes_pre_signed: {
        data: string;
        signature: string;
        signer: string;
      };
    };
  };
  /**
   * Lookup363: pallet_nfts::types::CollectionConfig<Price, BlockNumber, CollectionId>
   **/
  PalletNftsCollectionConfig: {
    settings: string;
    maxSupply: string;
    mintSettings: string;
  };
  /**
   * Lookup365: pallet_nfts::types::CollectionSetting
   **/
  PalletNftsCollectionSetting: {
    _enum: string[];
  };
  /**
   * Lookup366: pallet_nfts::types::MintSettings<Price, BlockNumber, CollectionId>
   **/
  PalletNftsMintSettings: {
    mintType: string;
    price: string;
    startBlock: string;
    endBlock: string;
    defaultItemSettings: string;
  };
  /**
   * Lookup367: pallet_nfts::types::MintType<CollectionId>
   **/
  PalletNftsMintType: {
    _enum: {
      Issuer: string;
      Public: string;
      HolderOf: string;
    };
  };
  /**
   * Lookup370: pallet_nfts::types::ItemSetting
   **/
  PalletNftsItemSetting: {
    _enum: string[];
  };
  /**
   * Lookup371: pallet_nfts::types::DestroyWitness
   **/
  PalletNftsDestroyWitness: {
    itemMetadatas: string;
    itemConfigs: string;
    attributes: string;
  };
  /**
   * Lookup373: pallet_nfts::types::MintWitness<ItemId, Balance>
   **/
  PalletNftsMintWitness: {
    ownedItem: string;
    mintPrice: string;
  };
  /**
   * Lookup374: pallet_nfts::types::ItemConfig
   **/
  PalletNftsItemConfig: {
    settings: string;
  };
  /**
   * Lookup376: pallet_nfts::types::CancelAttributesApprovalWitness
   **/
  PalletNftsCancelAttributesApprovalWitness: {
    accountAttributes: string;
  };
  /**
   * Lookup378: pallet_nfts::types::ItemTip<CollectionId, ItemId, sp_core::crypto::AccountId32, Amount>
   **/
  PalletNftsItemTip: {
    collection: string;
    item: string;
    receiver: string;
    amount: string;
  };
  /**
   * Lookup380: pallet_nfts::types::PreSignedMint<CollectionId, ItemId, sp_core::crypto::AccountId32, Deadline, Balance>
   **/
  PalletNftsPreSignedMint: {
    collection: string;
    item: string;
    attributes: string;
    metadata: string;
    onlyAccount: string;
    deadline: string;
    mintPrice: string;
  };
  /**
   * Lookup381: sp_runtime::MultiSignature
   **/
  SpRuntimeMultiSignature: {
    _enum: {
      Ed25519: string;
      Sr25519: string;
      Ecdsa: string;
    };
  };
  /**
   * Lookup384: pallet_nfts::types::PreSignedAttributes<CollectionId, ItemId, sp_core::crypto::AccountId32, Deadline>
   **/
  PalletNftsPreSignedAttributes: {
    collection: string;
    item: string;
    attributes: string;
    namespace: string;
    deadline: string;
  };
  /**
   * Lookup385: pallet_parameters::pallet::Call<T>
   **/
  PalletParametersCall: {
    _enum: {
      set_parameter: {
        keyValue: string;
      };
    };
  };
  /**
   * Lookup386: storage_hub_runtime::configs::runtime_params::RuntimeParameters
   **/
  StorageHubRuntimeConfigsRuntimeParamsRuntimeParameters: {
    _enum: {
      RuntimeConfig: string;
    };
  };
  /**
   * Lookup387: storage_hub_runtime::configs::runtime_params::dynamic_params::runtime_config::Parameters
   **/
  StorageHubRuntimeConfigsRuntimeParamsDynamicParamsRuntimeConfigParameters: {
    _enum: {
      SlashAmountPerMaxFileSize: string;
      StakeToChallengePeriod: string;
      CheckpointChallengePeriod: string;
      MinChallengePeriod: string;
      SystemUtilisationLowerThresholdPercentage: string;
      SystemUtilisationUpperThresholdPercentage: string;
      MostlyStablePrice: string;
      MaxPrice: string;
      MinPrice: string;
      UpperExponentFactor: string;
      LowerExponentFactor: string;
      ZeroSizeBucketFixedRate: string;
      IdealUtilisationRate: string;
      DecayRate: string;
      MinimumTreasuryCut: string;
      MaximumTreasuryCut: string;
      BspStopStoringFilePenalty: string;
    };
  };
  /**
   * Lookup389: pallet_sudo::pallet::Error<T>
   **/
  PalletSudoError: {
    _enum: string[];
  };
  /**
   * Lookup392: pallet_collator_selection::pallet::CandidateInfo<sp_core::crypto::AccountId32, Balance>
   **/
  PalletCollatorSelectionCandidateInfo: {
    who: string;
    deposit: string;
  };
  /**
   * Lookup394: pallet_collator_selection::pallet::Error<T>
   **/
  PalletCollatorSelectionError: {
    _enum: string[];
  };
  /**
   * Lookup398: sp_core::crypto::KeyTypeId
   **/
  SpCoreCryptoKeyTypeId: string;
  /**
   * Lookup399: pallet_session::pallet::Error<T>
   **/
  PalletSessionError: {
    _enum: string[];
  };
  /**
   * Lookup408: cumulus_pallet_xcmp_queue::OutboundChannelDetails
   **/
  CumulusPalletXcmpQueueOutboundChannelDetails: {
    recipient: string;
    state: string;
    signalsExist: string;
    firstIndex: string;
    lastIndex: string;
  };
  /**
   * Lookup409: cumulus_pallet_xcmp_queue::OutboundState
   **/
  CumulusPalletXcmpQueueOutboundState: {
    _enum: string[];
  };
  /**
   * Lookup413: cumulus_pallet_xcmp_queue::QueueConfigData
   **/
  CumulusPalletXcmpQueueQueueConfigData: {
    suspendThreshold: string;
    dropThreshold: string;
    resumeThreshold: string;
  };
  /**
   * Lookup414: cumulus_pallet_xcmp_queue::pallet::Error<T>
   **/
  CumulusPalletXcmpQueueError: {
    _enum: string[];
  };
  /**
   * Lookup415: pallet_xcm::pallet::QueryStatus<BlockNumber>
   **/
  PalletXcmQueryStatus: {
    _enum: {
      Pending: {
        responder: string;
        maybeMatchQuerier: string;
        maybeNotify: string;
        timeout: string;
      };
      VersionNotifier: {
        origin: string;
        isActive: string;
      };
      Ready: {
        response: string;
        at: string;
      };
    };
  };
  /**
   * Lookup419: xcm::VersionedResponse
   **/
  XcmVersionedResponse: {
    _enum: {
      __Unused0: string;
      __Unused1: string;
      V2: string;
      V3: string;
      V4: string;
    };
  };
  /**
   * Lookup425: pallet_xcm::pallet::VersionMigrationStage
   **/
  PalletXcmVersionMigrationStage: {
    _enum: {
      MigrateSupportedVersion: string;
      MigrateVersionNotifiers: string;
      NotifyCurrentTargets: string;
      MigrateAndNotifyOldTargets: string;
    };
  };
  /**
   * Lookup428: pallet_xcm::pallet::RemoteLockedFungibleRecord<ConsumerIdentifier, MaxConsumers>
   **/
  PalletXcmRemoteLockedFungibleRecord: {
    amount: string;
    owner: string;
    locker: string;
    consumers: string;
  };
  /**
   * Lookup435: pallet_xcm::pallet::Error<T>
   **/
  PalletXcmError: {
    _enum: string[];
  };
  /**
   * Lookup436: pallet_message_queue::BookState<cumulus_primitives_core::AggregateMessageOrigin>
   **/
  PalletMessageQueueBookState: {
    _alias: {
      size_: string;
    };
    begin: string;
    end: string;
    count: string;
    readyNeighbours: string;
    messageCount: string;
    size_: string;
  };
  /**
   * Lookup438: pallet_message_queue::Neighbours<cumulus_primitives_core::AggregateMessageOrigin>
   **/
  PalletMessageQueueNeighbours: {
    prev: string;
    next: string;
  };
  /**
   * Lookup440: pallet_message_queue::Page<Size, HeapSize>
   **/
  PalletMessageQueuePage: {
    remaining: string;
    remainingSize: string;
    firstIndex: string;
    first: string;
    last: string;
    heap: string;
  };
  /**
   * Lookup442: pallet_message_queue::pallet::Error<T>
   **/
  PalletMessageQueueError: {
    _enum: string[];
  };
  /**
   * Lookup443: pallet_storage_providers::types::SignUpRequest<T>
   **/
  PalletStorageProvidersSignUpRequest: {
    spSignUpRequest: string;
    at: string;
  };
  /**
   * Lookup444: pallet_storage_providers::types::SignUpRequestSpParams<T>
   **/
  PalletStorageProvidersSignUpRequestSpParams: {
    _enum: {
      BackupStorageProvider: string;
      MainStorageProvider: string;
    };
  };
  /**
   * Lookup445: pallet_storage_providers::types::BackupStorageProvider<T>
   **/
  PalletStorageProvidersBackupStorageProvider: {
    capacity: string;
    capacityUsed: string;
    multiaddresses: string;
    root: string;
    lastCapacityChange: string;
    ownerAccount: string;
    paymentAccount: string;
    reputationWeight: string;
    signUpBlock: string;
  };
  /**
   * Lookup446: pallet_storage_providers::types::MainStorageProviderSignUpRequest<T>
   **/
  PalletStorageProvidersMainStorageProviderSignUpRequest: {
    mspInfo: string;
    valueProp: string;
  };
  /**
   * Lookup447: pallet_storage_providers::types::MainStorageProvider<T>
   **/
  PalletStorageProvidersMainStorageProvider: {
    capacity: string;
    capacityUsed: string;
    multiaddresses: string;
    lastCapacityChange: string;
    ownerAccount: string;
    paymentAccount: string;
    signUpBlock: string;
  };
  /**
   * Lookup449: pallet_storage_providers::types::Bucket<T>
   **/
  PalletStorageProvidersBucket: {
    _alias: {
      size_: string;
    };
    root: string;
    userId: string;
    mspId: string;
    private: string;
    readAccessGroupId: string;
    size_: string;
    valuePropId: string;
  };
  /**
<<<<<<< HEAD
   * Lookup450: pallet_storage_providers::pallet::Error<T>
=======
   * Lookup453: pallet_storage_providers::pallet::Error<T>
>>>>>>> 5c11888c
   **/
  PalletStorageProvidersError: {
    _enum: string[];
  };
  /**
<<<<<<< HEAD
   * Lookup451: pallet_file_system::types::StorageRequestMetadata<T>
=======
   * Lookup454: pallet_file_system::types::StorageRequestMetadata<T>
>>>>>>> 5c11888c
   **/
  PalletFileSystemStorageRequestMetadata: {
    _alias: {
      size_: string;
    };
    requestedAt: string;
    owner: string;
    bucketId: string;
    location: string;
    fingerprint: string;
    size_: string;
    msp: string;
    userPeerIds: string;
    bspsRequired: string;
    bspsConfirmed: string;
    bspsVolunteered: string;
  };
  /**
<<<<<<< HEAD
   * Lookup454: pallet_file_system::types::StorageRequestBspsMetadata<T>
=======
   * Lookup457: pallet_file_system::types::StorageRequestBspsMetadata<T>
>>>>>>> 5c11888c
   **/
  PalletFileSystemStorageRequestBspsMetadata: {
    confirmed: string;
  };
  /**
<<<<<<< HEAD
   * Lookup463: pallet_file_system::types::MoveBucketRequestMetadata<T>
=======
   * Lookup466: pallet_file_system::types::MoveBucketRequestMetadata<T>
>>>>>>> 5c11888c
   **/
  PalletFileSystemMoveBucketRequestMetadata: {
    requester: string;
  };
  /**
<<<<<<< HEAD
   * Lookup464: pallet_file_system::pallet::Error<T>
=======
   * Lookup467: pallet_file_system::pallet::Error<T>
>>>>>>> 5c11888c
   **/
  PalletFileSystemError: {
    _enum: string[];
  };
  /**
<<<<<<< HEAD
   * Lookup470: pallet_proofs_dealer::pallet::Error<T>
=======
   * Lookup473: pallet_proofs_dealer::pallet::Error<T>
>>>>>>> 5c11888c
   **/
  PalletProofsDealerError: {
    _enum: string[];
  };
  /**
<<<<<<< HEAD
   * Lookup473: pallet_payment_streams::types::FixedRatePaymentStream<T>
=======
   * Lookup476: pallet_payment_streams::types::FixedRatePaymentStream<T>
>>>>>>> 5c11888c
   **/
  PalletPaymentStreamsFixedRatePaymentStream: {
    rate: string;
    lastChargedTick: string;
    userDeposit: string;
    outOfFundsTick: string;
  };
  /**
<<<<<<< HEAD
   * Lookup474: pallet_payment_streams::types::DynamicRatePaymentStream<T>
=======
   * Lookup477: pallet_payment_streams::types::DynamicRatePaymentStream<T>
>>>>>>> 5c11888c
   **/
  PalletPaymentStreamsDynamicRatePaymentStream: {
    amountProvided: string;
    priceIndexWhenLastCharged: string;
    userDeposit: string;
    outOfFundsTick: string;
  };
  /**
<<<<<<< HEAD
   * Lookup475: pallet_payment_streams::types::ProviderLastChargeableInfo<T>
=======
   * Lookup478: pallet_payment_streams::types::ProviderLastChargeableInfo<T>
>>>>>>> 5c11888c
   **/
  PalletPaymentStreamsProviderLastChargeableInfo: {
    lastChargeableTick: string;
    priceIndex: string;
  };
  /**
<<<<<<< HEAD
   * Lookup476: pallet_payment_streams::pallet::Error<T>
=======
   * Lookup479: pallet_payment_streams::pallet::Error<T>
>>>>>>> 5c11888c
   **/
  PalletPaymentStreamsError: {
    _enum: string[];
  };
  /**
<<<<<<< HEAD
   * Lookup477: pallet_bucket_nfts::pallet::Error<T>
=======
   * Lookup480: pallet_bucket_nfts::pallet::Error<T>
>>>>>>> 5c11888c
   **/
  PalletBucketNftsError: {
    _enum: string[];
  };
  /**
<<<<<<< HEAD
   * Lookup478: pallet_nfts::types::CollectionDetails<sp_core::crypto::AccountId32, DepositBalance>
=======
   * Lookup481: pallet_nfts::types::CollectionDetails<sp_core::crypto::AccountId32, DepositBalance>
>>>>>>> 5c11888c
   **/
  PalletNftsCollectionDetails: {
    owner: string;
    ownerDeposit: string;
    items: string;
    itemMetadatas: string;
    itemConfigs: string;
    attributes: string;
  };
  /**
<<<<<<< HEAD
   * Lookup483: pallet_nfts::types::CollectionRole
=======
   * Lookup486: pallet_nfts::types::CollectionRole
>>>>>>> 5c11888c
   **/
  PalletNftsCollectionRole: {
    _enum: string[];
  };
  /**
<<<<<<< HEAD
   * Lookup484: pallet_nfts::types::ItemDetails<sp_core::crypto::AccountId32, pallet_nfts::types::ItemDeposit<DepositBalance, sp_core::crypto::AccountId32>, bounded_collections::bounded_btree_map::BoundedBTreeMap<sp_core::crypto::AccountId32, Option<T>, S>>
=======
   * Lookup487: pallet_nfts::types::ItemDetails<sp_core::crypto::AccountId32, pallet_nfts::types::ItemDeposit<DepositBalance, sp_core::crypto::AccountId32>, bounded_collections::bounded_btree_map::BoundedBTreeMap<sp_core::crypto::AccountId32, Option<T>, S>>
>>>>>>> 5c11888c
   **/
  PalletNftsItemDetails: {
    owner: string;
    approvals: string;
    deposit: string;
  };
  /**
<<<<<<< HEAD
   * Lookup485: pallet_nfts::types::ItemDeposit<DepositBalance, sp_core::crypto::AccountId32>
=======
   * Lookup488: pallet_nfts::types::ItemDeposit<DepositBalance, sp_core::crypto::AccountId32>
>>>>>>> 5c11888c
   **/
  PalletNftsItemDeposit: {
    account: string;
    amount: string;
  };
  /**
<<<<<<< HEAD
   * Lookup490: pallet_nfts::types::CollectionMetadata<Deposit, StringLimit>
=======
   * Lookup493: pallet_nfts::types::CollectionMetadata<Deposit, StringLimit>
>>>>>>> 5c11888c
   **/
  PalletNftsCollectionMetadata: {
    deposit: string;
    data: string;
  };
  /**
<<<<<<< HEAD
   * Lookup491: pallet_nfts::types::ItemMetadata<pallet_nfts::types::ItemMetadataDeposit<DepositBalance, sp_core::crypto::AccountId32>, StringLimit>
=======
   * Lookup494: pallet_nfts::types::ItemMetadata<pallet_nfts::types::ItemMetadataDeposit<DepositBalance, sp_core::crypto::AccountId32>, StringLimit>
>>>>>>> 5c11888c
   **/
  PalletNftsItemMetadata: {
    deposit: string;
    data: string;
  };
  /**
<<<<<<< HEAD
   * Lookup492: pallet_nfts::types::ItemMetadataDeposit<DepositBalance, sp_core::crypto::AccountId32>
=======
   * Lookup495: pallet_nfts::types::ItemMetadataDeposit<DepositBalance, sp_core::crypto::AccountId32>
>>>>>>> 5c11888c
   **/
  PalletNftsItemMetadataDeposit: {
    account: string;
    amount: string;
  };
  /**
<<<<<<< HEAD
   * Lookup495: pallet_nfts::types::AttributeDeposit<DepositBalance, sp_core::crypto::AccountId32>
=======
   * Lookup498: pallet_nfts::types::AttributeDeposit<DepositBalance, sp_core::crypto::AccountId32>
>>>>>>> 5c11888c
   **/
  PalletNftsAttributeDeposit: {
    account: string;
    amount: string;
  };
  /**
<<<<<<< HEAD
   * Lookup499: pallet_nfts::types::PendingSwap<CollectionId, ItemId, pallet_nfts::types::PriceWithDirection<Amount>, Deadline>
=======
   * Lookup502: pallet_nfts::types::PendingSwap<CollectionId, ItemId, pallet_nfts::types::PriceWithDirection<Amount>, Deadline>
>>>>>>> 5c11888c
   **/
  PalletNftsPendingSwap: {
    desiredCollection: string;
    desiredItem: string;
    price: string;
    deadline: string;
  };
  /**
<<<<<<< HEAD
   * Lookup501: pallet_nfts::types::PalletFeature
=======
   * Lookup504: pallet_nfts::types::PalletFeature
>>>>>>> 5c11888c
   **/
  PalletNftsPalletFeature: {
    _enum: string[];
  };
  /**
<<<<<<< HEAD
   * Lookup502: pallet_nfts::pallet::Error<T, I>
=======
   * Lookup505: pallet_nfts::pallet::Error<T, I>
>>>>>>> 5c11888c
   **/
  PalletNftsError: {
    _enum: string[];
  };
  /**
<<<<<<< HEAD
   * Lookup505: frame_system::extensions::check_non_zero_sender::CheckNonZeroSender<T>
   **/
  FrameSystemExtensionsCheckNonZeroSender: string;
  /**
   * Lookup506: frame_system::extensions::check_spec_version::CheckSpecVersion<T>
   **/
  FrameSystemExtensionsCheckSpecVersion: string;
  /**
   * Lookup507: frame_system::extensions::check_tx_version::CheckTxVersion<T>
   **/
  FrameSystemExtensionsCheckTxVersion: string;
  /**
   * Lookup508: frame_system::extensions::check_genesis::CheckGenesis<T>
   **/
  FrameSystemExtensionsCheckGenesis: string;
  /**
   * Lookup511: frame_system::extensions::check_nonce::CheckNonce<T>
   **/
  FrameSystemExtensionsCheckNonce: string;
  /**
   * Lookup512: frame_system::extensions::check_weight::CheckWeight<T>
   **/
  FrameSystemExtensionsCheckWeight: string;
  /**
   * Lookup513: pallet_transaction_payment::ChargeTransactionPayment<T>
   **/
  PalletTransactionPaymentChargeTransactionPayment: string;
  /**
   * Lookup514: cumulus_primitives_storage_weight_reclaim::StorageWeightReclaim<T>
   **/
  CumulusPrimitivesStorageWeightReclaimStorageWeightReclaim: string;
  /**
   * Lookup515: frame_metadata_hash_extension::CheckMetadataHash<T>
=======
   * Lookup508: frame_system::extensions::check_non_zero_sender::CheckNonZeroSender<T>
   **/
  FrameSystemExtensionsCheckNonZeroSender: string;
  /**
   * Lookup509: frame_system::extensions::check_spec_version::CheckSpecVersion<T>
   **/
  FrameSystemExtensionsCheckSpecVersion: string;
  /**
   * Lookup510: frame_system::extensions::check_tx_version::CheckTxVersion<T>
   **/
  FrameSystemExtensionsCheckTxVersion: string;
  /**
   * Lookup511: frame_system::extensions::check_genesis::CheckGenesis<T>
   **/
  FrameSystemExtensionsCheckGenesis: string;
  /**
   * Lookup514: frame_system::extensions::check_nonce::CheckNonce<T>
   **/
  FrameSystemExtensionsCheckNonce: string;
  /**
   * Lookup515: frame_system::extensions::check_weight::CheckWeight<T>
   **/
  FrameSystemExtensionsCheckWeight: string;
  /**
   * Lookup516: pallet_transaction_payment::ChargeTransactionPayment<T>
   **/
  PalletTransactionPaymentChargeTransactionPayment: string;
  /**
   * Lookup517: cumulus_primitives_storage_weight_reclaim::StorageWeightReclaim<T>
   **/
  CumulusPrimitivesStorageWeightReclaimStorageWeightReclaim: string;
  /**
   * Lookup518: frame_metadata_hash_extension::CheckMetadataHash<T>
>>>>>>> 5c11888c
   **/
  FrameMetadataHashExtensionCheckMetadataHash: {
    mode: string;
  };
  /**
<<<<<<< HEAD
   * Lookup516: frame_metadata_hash_extension::Mode
=======
   * Lookup519: frame_metadata_hash_extension::Mode
>>>>>>> 5c11888c
   **/
  FrameMetadataHashExtensionMode: {
    _enum: string[];
  };
  /**
<<<<<<< HEAD
   * Lookup517: storage_hub_runtime::Runtime
=======
   * Lookup520: storage_hub_runtime::Runtime
>>>>>>> 5c11888c
   **/
  StorageHubRuntimeRuntime: string;
};
export default _default;<|MERGE_RESOLUTION|>--- conflicted
+++ resolved
@@ -2124,13 +2124,10 @@
    **/
   StorageHubRuntimeConfigsRuntimeParamsDynamicParamsRuntimeConfigMaximumTreasuryCut: string;
   /**
-<<<<<<< HEAD
-=======
    * Lookup201: storage_hub_runtime::configs::runtime_params::dynamic_params::runtime_config::BspStopStoringFilePenalty
    **/
   StorageHubRuntimeConfigsRuntimeParamsDynamicParamsRuntimeConfigBspStopStoringFilePenalty: string;
   /**
->>>>>>> 5c11888c
    * Lookup203: storage_hub_runtime::configs::runtime_params::RuntimeParametersValue
    **/
   StorageHubRuntimeConfigsRuntimeParamsRuntimeParametersValue: {
@@ -4118,21 +4115,13 @@
     valuePropId: string;
   };
   /**
-<<<<<<< HEAD
-   * Lookup450: pallet_storage_providers::pallet::Error<T>
-=======
    * Lookup453: pallet_storage_providers::pallet::Error<T>
->>>>>>> 5c11888c
    **/
   PalletStorageProvidersError: {
     _enum: string[];
   };
   /**
-<<<<<<< HEAD
-   * Lookup451: pallet_file_system::types::StorageRequestMetadata<T>
-=======
    * Lookup454: pallet_file_system::types::StorageRequestMetadata<T>
->>>>>>> 5c11888c
    **/
   PalletFileSystemStorageRequestMetadata: {
     _alias: {
@@ -4151,51 +4140,31 @@
     bspsVolunteered: string;
   };
   /**
-<<<<<<< HEAD
-   * Lookup454: pallet_file_system::types::StorageRequestBspsMetadata<T>
-=======
    * Lookup457: pallet_file_system::types::StorageRequestBspsMetadata<T>
->>>>>>> 5c11888c
    **/
   PalletFileSystemStorageRequestBspsMetadata: {
     confirmed: string;
   };
   /**
-<<<<<<< HEAD
-   * Lookup463: pallet_file_system::types::MoveBucketRequestMetadata<T>
-=======
    * Lookup466: pallet_file_system::types::MoveBucketRequestMetadata<T>
->>>>>>> 5c11888c
    **/
   PalletFileSystemMoveBucketRequestMetadata: {
     requester: string;
   };
   /**
-<<<<<<< HEAD
-   * Lookup464: pallet_file_system::pallet::Error<T>
-=======
    * Lookup467: pallet_file_system::pallet::Error<T>
->>>>>>> 5c11888c
    **/
   PalletFileSystemError: {
     _enum: string[];
   };
   /**
-<<<<<<< HEAD
-   * Lookup470: pallet_proofs_dealer::pallet::Error<T>
-=======
    * Lookup473: pallet_proofs_dealer::pallet::Error<T>
->>>>>>> 5c11888c
    **/
   PalletProofsDealerError: {
     _enum: string[];
   };
   /**
-<<<<<<< HEAD
-   * Lookup473: pallet_payment_streams::types::FixedRatePaymentStream<T>
-=======
    * Lookup476: pallet_payment_streams::types::FixedRatePaymentStream<T>
->>>>>>> 5c11888c
    **/
   PalletPaymentStreamsFixedRatePaymentStream: {
     rate: string;
@@ -4204,11 +4173,7 @@
     outOfFundsTick: string;
   };
   /**
-<<<<<<< HEAD
-   * Lookup474: pallet_payment_streams::types::DynamicRatePaymentStream<T>
-=======
    * Lookup477: pallet_payment_streams::types::DynamicRatePaymentStream<T>
->>>>>>> 5c11888c
    **/
   PalletPaymentStreamsDynamicRatePaymentStream: {
     amountProvided: string;
@@ -4217,42 +4182,26 @@
     outOfFundsTick: string;
   };
   /**
-<<<<<<< HEAD
-   * Lookup475: pallet_payment_streams::types::ProviderLastChargeableInfo<T>
-=======
    * Lookup478: pallet_payment_streams::types::ProviderLastChargeableInfo<T>
->>>>>>> 5c11888c
    **/
   PalletPaymentStreamsProviderLastChargeableInfo: {
     lastChargeableTick: string;
     priceIndex: string;
   };
   /**
-<<<<<<< HEAD
-   * Lookup476: pallet_payment_streams::pallet::Error<T>
-=======
    * Lookup479: pallet_payment_streams::pallet::Error<T>
->>>>>>> 5c11888c
    **/
   PalletPaymentStreamsError: {
     _enum: string[];
   };
   /**
-<<<<<<< HEAD
-   * Lookup477: pallet_bucket_nfts::pallet::Error<T>
-=======
    * Lookup480: pallet_bucket_nfts::pallet::Error<T>
->>>>>>> 5c11888c
    **/
   PalletBucketNftsError: {
     _enum: string[];
   };
   /**
-<<<<<<< HEAD
-   * Lookup478: pallet_nfts::types::CollectionDetails<sp_core::crypto::AccountId32, DepositBalance>
-=======
    * Lookup481: pallet_nfts::types::CollectionDetails<sp_core::crypto::AccountId32, DepositBalance>
->>>>>>> 5c11888c
    **/
   PalletNftsCollectionDetails: {
     owner: string;
@@ -4263,21 +4212,13 @@
     attributes: string;
   };
   /**
-<<<<<<< HEAD
-   * Lookup483: pallet_nfts::types::CollectionRole
-=======
    * Lookup486: pallet_nfts::types::CollectionRole
->>>>>>> 5c11888c
    **/
   PalletNftsCollectionRole: {
     _enum: string[];
   };
   /**
-<<<<<<< HEAD
-   * Lookup484: pallet_nfts::types::ItemDetails<sp_core::crypto::AccountId32, pallet_nfts::types::ItemDeposit<DepositBalance, sp_core::crypto::AccountId32>, bounded_collections::bounded_btree_map::BoundedBTreeMap<sp_core::crypto::AccountId32, Option<T>, S>>
-=======
    * Lookup487: pallet_nfts::types::ItemDetails<sp_core::crypto::AccountId32, pallet_nfts::types::ItemDeposit<DepositBalance, sp_core::crypto::AccountId32>, bounded_collections::bounded_btree_map::BoundedBTreeMap<sp_core::crypto::AccountId32, Option<T>, S>>
->>>>>>> 5c11888c
    **/
   PalletNftsItemDetails: {
     owner: string;
@@ -4285,66 +4226,42 @@
     deposit: string;
   };
   /**
-<<<<<<< HEAD
-   * Lookup485: pallet_nfts::types::ItemDeposit<DepositBalance, sp_core::crypto::AccountId32>
-=======
    * Lookup488: pallet_nfts::types::ItemDeposit<DepositBalance, sp_core::crypto::AccountId32>
->>>>>>> 5c11888c
    **/
   PalletNftsItemDeposit: {
     account: string;
     amount: string;
   };
   /**
-<<<<<<< HEAD
-   * Lookup490: pallet_nfts::types::CollectionMetadata<Deposit, StringLimit>
-=======
    * Lookup493: pallet_nfts::types::CollectionMetadata<Deposit, StringLimit>
->>>>>>> 5c11888c
    **/
   PalletNftsCollectionMetadata: {
     deposit: string;
     data: string;
   };
   /**
-<<<<<<< HEAD
-   * Lookup491: pallet_nfts::types::ItemMetadata<pallet_nfts::types::ItemMetadataDeposit<DepositBalance, sp_core::crypto::AccountId32>, StringLimit>
-=======
    * Lookup494: pallet_nfts::types::ItemMetadata<pallet_nfts::types::ItemMetadataDeposit<DepositBalance, sp_core::crypto::AccountId32>, StringLimit>
->>>>>>> 5c11888c
    **/
   PalletNftsItemMetadata: {
     deposit: string;
     data: string;
   };
   /**
-<<<<<<< HEAD
-   * Lookup492: pallet_nfts::types::ItemMetadataDeposit<DepositBalance, sp_core::crypto::AccountId32>
-=======
    * Lookup495: pallet_nfts::types::ItemMetadataDeposit<DepositBalance, sp_core::crypto::AccountId32>
->>>>>>> 5c11888c
    **/
   PalletNftsItemMetadataDeposit: {
     account: string;
     amount: string;
   };
   /**
-<<<<<<< HEAD
-   * Lookup495: pallet_nfts::types::AttributeDeposit<DepositBalance, sp_core::crypto::AccountId32>
-=======
    * Lookup498: pallet_nfts::types::AttributeDeposit<DepositBalance, sp_core::crypto::AccountId32>
->>>>>>> 5c11888c
    **/
   PalletNftsAttributeDeposit: {
     account: string;
     amount: string;
   };
   /**
-<<<<<<< HEAD
-   * Lookup499: pallet_nfts::types::PendingSwap<CollectionId, ItemId, pallet_nfts::types::PriceWithDirection<Amount>, Deadline>
-=======
    * Lookup502: pallet_nfts::types::PendingSwap<CollectionId, ItemId, pallet_nfts::types::PriceWithDirection<Amount>, Deadline>
->>>>>>> 5c11888c
    **/
   PalletNftsPendingSwap: {
     desiredCollection: string;
@@ -4353,115 +4270,63 @@
     deadline: string;
   };
   /**
-<<<<<<< HEAD
-   * Lookup501: pallet_nfts::types::PalletFeature
-=======
    * Lookup504: pallet_nfts::types::PalletFeature
->>>>>>> 5c11888c
    **/
   PalletNftsPalletFeature: {
     _enum: string[];
   };
   /**
-<<<<<<< HEAD
-   * Lookup502: pallet_nfts::pallet::Error<T, I>
-=======
    * Lookup505: pallet_nfts::pallet::Error<T, I>
->>>>>>> 5c11888c
    **/
   PalletNftsError: {
     _enum: string[];
   };
   /**
-<<<<<<< HEAD
-   * Lookup505: frame_system::extensions::check_non_zero_sender::CheckNonZeroSender<T>
+   * Lookup508: frame_system::extensions::check_non_zero_sender::CheckNonZeroSender<T>
    **/
   FrameSystemExtensionsCheckNonZeroSender: string;
   /**
-   * Lookup506: frame_system::extensions::check_spec_version::CheckSpecVersion<T>
+   * Lookup509: frame_system::extensions::check_spec_version::CheckSpecVersion<T>
    **/
   FrameSystemExtensionsCheckSpecVersion: string;
   /**
-   * Lookup507: frame_system::extensions::check_tx_version::CheckTxVersion<T>
+   * Lookup510: frame_system::extensions::check_tx_version::CheckTxVersion<T>
    **/
   FrameSystemExtensionsCheckTxVersion: string;
   /**
-   * Lookup508: frame_system::extensions::check_genesis::CheckGenesis<T>
+   * Lookup511: frame_system::extensions::check_genesis::CheckGenesis<T>
    **/
   FrameSystemExtensionsCheckGenesis: string;
   /**
-   * Lookup511: frame_system::extensions::check_nonce::CheckNonce<T>
+   * Lookup514: frame_system::extensions::check_nonce::CheckNonce<T>
    **/
   FrameSystemExtensionsCheckNonce: string;
   /**
-   * Lookup512: frame_system::extensions::check_weight::CheckWeight<T>
+   * Lookup515: frame_system::extensions::check_weight::CheckWeight<T>
    **/
   FrameSystemExtensionsCheckWeight: string;
   /**
-   * Lookup513: pallet_transaction_payment::ChargeTransactionPayment<T>
+   * Lookup516: pallet_transaction_payment::ChargeTransactionPayment<T>
    **/
   PalletTransactionPaymentChargeTransactionPayment: string;
   /**
-   * Lookup514: cumulus_primitives_storage_weight_reclaim::StorageWeightReclaim<T>
+   * Lookup517: cumulus_primitives_storage_weight_reclaim::StorageWeightReclaim<T>
    **/
   CumulusPrimitivesStorageWeightReclaimStorageWeightReclaim: string;
   /**
-   * Lookup515: frame_metadata_hash_extension::CheckMetadataHash<T>
-=======
-   * Lookup508: frame_system::extensions::check_non_zero_sender::CheckNonZeroSender<T>
-   **/
-  FrameSystemExtensionsCheckNonZeroSender: string;
-  /**
-   * Lookup509: frame_system::extensions::check_spec_version::CheckSpecVersion<T>
-   **/
-  FrameSystemExtensionsCheckSpecVersion: string;
-  /**
-   * Lookup510: frame_system::extensions::check_tx_version::CheckTxVersion<T>
-   **/
-  FrameSystemExtensionsCheckTxVersion: string;
-  /**
-   * Lookup511: frame_system::extensions::check_genesis::CheckGenesis<T>
-   **/
-  FrameSystemExtensionsCheckGenesis: string;
-  /**
-   * Lookup514: frame_system::extensions::check_nonce::CheckNonce<T>
-   **/
-  FrameSystemExtensionsCheckNonce: string;
-  /**
-   * Lookup515: frame_system::extensions::check_weight::CheckWeight<T>
-   **/
-  FrameSystemExtensionsCheckWeight: string;
-  /**
-   * Lookup516: pallet_transaction_payment::ChargeTransactionPayment<T>
-   **/
-  PalletTransactionPaymentChargeTransactionPayment: string;
-  /**
-   * Lookup517: cumulus_primitives_storage_weight_reclaim::StorageWeightReclaim<T>
-   **/
-  CumulusPrimitivesStorageWeightReclaimStorageWeightReclaim: string;
-  /**
    * Lookup518: frame_metadata_hash_extension::CheckMetadataHash<T>
->>>>>>> 5c11888c
    **/
   FrameMetadataHashExtensionCheckMetadataHash: {
     mode: string;
   };
   /**
-<<<<<<< HEAD
-   * Lookup516: frame_metadata_hash_extension::Mode
-=======
    * Lookup519: frame_metadata_hash_extension::Mode
->>>>>>> 5c11888c
    **/
   FrameMetadataHashExtensionMode: {
     _enum: string[];
   };
   /**
-<<<<<<< HEAD
-   * Lookup517: storage_hub_runtime::Runtime
-=======
    * Lookup520: storage_hub_runtime::Runtime
->>>>>>> 5c11888c
    **/
   StorageHubRuntimeRuntime: string;
 };
