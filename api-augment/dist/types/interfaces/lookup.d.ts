--- conflicted
+++ resolved
@@ -1595,21 +1595,8 @@
         fileSize: string;
         error: string;
       };
-<<<<<<< HEAD
-      FailedToGetMspOfBucket: {
-        bucketId: string;
-        error: string;
-      };
-      FailedToDecreaseMspUsedCapacity: {
-        user: string;
-        mspId: string;
-        fileKey: string;
-        fileSize: string;
-        error: string;
-=======
       UsedCapacityShouldBeZero: {
         actualUsedCapacity: string;
->>>>>>> cace3f04
       };
     };
   };
@@ -3546,7 +3533,7 @@
     reason: string;
   };
   /**
-   * Lookup353: pallet_proofs_dealer::pallet::Call<T>
+   * Lookup356: pallet_proofs_dealer::pallet::Call<T>
    **/
   PalletProofsDealerCall: {
     _enum: {
@@ -3566,13 +3553,13 @@
     };
   };
   /**
-   * Lookup354: pallet_randomness::pallet::Call<T>
+   * Lookup357: pallet_randomness::pallet::Call<T>
    **/
   PalletRandomnessCall: {
     _enum: string[];
   };
   /**
-   * Lookup355: pallet_payment_streams::pallet::Call<T>
+   * Lookup358: pallet_payment_streams::pallet::Call<T>
    **/
   PalletPaymentStreamsCall: {
     _enum: {
@@ -3617,7 +3604,7 @@
     };
   };
   /**
-   * Lookup356: pallet_bucket_nfts::pallet::Call<T>
+   * Lookup359: pallet_bucket_nfts::pallet::Call<T>
    **/
   PalletBucketNftsCall: {
     _enum: {
@@ -3635,7 +3622,7 @@
     };
   };
   /**
-   * Lookup358: pallet_nfts::pallet::Call<T, I>
+   * Lookup361: pallet_nfts::pallet::Call<T, I>
    **/
   PalletNftsCall: {
     _enum: {
@@ -3832,7 +3819,7 @@
     };
   };
   /**
-   * Lookup359: pallet_nfts::types::CollectionConfig<Price, BlockNumber, CollectionId>
+   * Lookup362: pallet_nfts::types::CollectionConfig<Price, BlockNumber, CollectionId>
    **/
   PalletNftsCollectionConfig: {
     settings: string;
@@ -3840,13 +3827,13 @@
     mintSettings: string;
   };
   /**
-   * Lookup361: pallet_nfts::types::CollectionSetting
+   * Lookup364: pallet_nfts::types::CollectionSetting
    **/
   PalletNftsCollectionSetting: {
     _enum: string[];
   };
   /**
-   * Lookup362: pallet_nfts::types::MintSettings<Price, BlockNumber, CollectionId>
+   * Lookup365: pallet_nfts::types::MintSettings<Price, BlockNumber, CollectionId>
    **/
   PalletNftsMintSettings: {
     mintType: string;
@@ -3856,7 +3843,7 @@
     defaultItemSettings: string;
   };
   /**
-   * Lookup363: pallet_nfts::types::MintType<CollectionId>
+   * Lookup366: pallet_nfts::types::MintType<CollectionId>
    **/
   PalletNftsMintType: {
     _enum: {
@@ -3866,13 +3853,13 @@
     };
   };
   /**
-   * Lookup366: pallet_nfts::types::ItemSetting
+   * Lookup369: pallet_nfts::types::ItemSetting
    **/
   PalletNftsItemSetting: {
     _enum: string[];
   };
   /**
-   * Lookup367: pallet_nfts::types::DestroyWitness
+   * Lookup370: pallet_nfts::types::DestroyWitness
    **/
   PalletNftsDestroyWitness: {
     itemMetadatas: string;
@@ -3880,26 +3867,26 @@
     attributes: string;
   };
   /**
-   * Lookup369: pallet_nfts::types::MintWitness<ItemId, Balance>
+   * Lookup372: pallet_nfts::types::MintWitness<ItemId, Balance>
    **/
   PalletNftsMintWitness: {
     ownedItem: string;
     mintPrice: string;
   };
   /**
-   * Lookup370: pallet_nfts::types::ItemConfig
+   * Lookup373: pallet_nfts::types::ItemConfig
    **/
   PalletNftsItemConfig: {
     settings: string;
   };
   /**
-   * Lookup372: pallet_nfts::types::CancelAttributesApprovalWitness
+   * Lookup375: pallet_nfts::types::CancelAttributesApprovalWitness
    **/
   PalletNftsCancelAttributesApprovalWitness: {
     accountAttributes: string;
   };
   /**
-   * Lookup374: pallet_nfts::types::ItemTip<CollectionId, ItemId, sp_core::crypto::AccountId32, Amount>
+   * Lookup377: pallet_nfts::types::ItemTip<CollectionId, ItemId, sp_core::crypto::AccountId32, Amount>
    **/
   PalletNftsItemTip: {
     collection: string;
@@ -3908,7 +3895,7 @@
     amount: string;
   };
   /**
-   * Lookup376: pallet_nfts::types::PreSignedMint<CollectionId, ItemId, sp_core::crypto::AccountId32, Deadline, Balance>
+   * Lookup379: pallet_nfts::types::PreSignedMint<CollectionId, ItemId, sp_core::crypto::AccountId32, Deadline, Balance>
    **/
   PalletNftsPreSignedMint: {
     collection: string;
@@ -3920,7 +3907,7 @@
     mintPrice: string;
   };
   /**
-   * Lookup377: sp_runtime::MultiSignature
+   * Lookup380: sp_runtime::MultiSignature
    **/
   SpRuntimeMultiSignature: {
     _enum: {
@@ -3930,7 +3917,7 @@
     };
   };
   /**
-   * Lookup380: pallet_nfts::types::PreSignedAttributes<CollectionId, ItemId, sp_core::crypto::AccountId32, Deadline>
+   * Lookup383: pallet_nfts::types::PreSignedAttributes<CollectionId, ItemId, sp_core::crypto::AccountId32, Deadline>
    **/
   PalletNftsPreSignedAttributes: {
     collection: string;
@@ -3940,7 +3927,7 @@
     deadline: string;
   };
   /**
-   * Lookup381: pallet_parameters::pallet::Call<T>
+   * Lookup384: pallet_parameters::pallet::Call<T>
    **/
   PalletParametersCall: {
     _enum: {
@@ -3950,7 +3937,7 @@
     };
   };
   /**
-   * Lookup382: storage_hub_runtime::configs::runtime_params::RuntimeParameters
+   * Lookup385: storage_hub_runtime::configs::runtime_params::RuntimeParameters
    **/
   StorageHubRuntimeConfigsRuntimeParamsRuntimeParameters: {
     _enum: {
@@ -3958,7 +3945,7 @@
     };
   };
   /**
-   * Lookup383: storage_hub_runtime::configs::runtime_params::dynamic_params::runtime_config::Parameters
+   * Lookup386: storage_hub_runtime::configs::runtime_params::dynamic_params::runtime_config::Parameters
    **/
   StorageHubRuntimeConfigsRuntimeParamsDynamicParamsRuntimeConfigParameters: {
     _enum: {
@@ -3986,36 +3973,36 @@
     };
   };
   /**
-   * Lookup385: pallet_sudo::pallet::Error<T>
+   * Lookup388: pallet_sudo::pallet::Error<T>
    **/
   PalletSudoError: {
     _enum: string[];
   };
   /**
-   * Lookup388: pallet_collator_selection::pallet::CandidateInfo<sp_core::crypto::AccountId32, Balance>
+   * Lookup391: pallet_collator_selection::pallet::CandidateInfo<sp_core::crypto::AccountId32, Balance>
    **/
   PalletCollatorSelectionCandidateInfo: {
     who: string;
     deposit: string;
   };
   /**
-   * Lookup390: pallet_collator_selection::pallet::Error<T>
+   * Lookup393: pallet_collator_selection::pallet::Error<T>
    **/
   PalletCollatorSelectionError: {
     _enum: string[];
   };
   /**
-   * Lookup394: sp_core::crypto::KeyTypeId
+   * Lookup397: sp_core::crypto::KeyTypeId
    **/
   SpCoreCryptoKeyTypeId: string;
   /**
-   * Lookup395: pallet_session::pallet::Error<T>
+   * Lookup398: pallet_session::pallet::Error<T>
    **/
   PalletSessionError: {
     _enum: string[];
   };
   /**
-   * Lookup404: cumulus_pallet_xcmp_queue::OutboundChannelDetails
+   * Lookup407: cumulus_pallet_xcmp_queue::OutboundChannelDetails
    **/
   CumulusPalletXcmpQueueOutboundChannelDetails: {
     recipient: string;
@@ -4025,13 +4012,13 @@
     lastIndex: string;
   };
   /**
-   * Lookup405: cumulus_pallet_xcmp_queue::OutboundState
+   * Lookup408: cumulus_pallet_xcmp_queue::OutboundState
    **/
   CumulusPalletXcmpQueueOutboundState: {
     _enum: string[];
   };
   /**
-   * Lookup409: cumulus_pallet_xcmp_queue::QueueConfigData
+   * Lookup412: cumulus_pallet_xcmp_queue::QueueConfigData
    **/
   CumulusPalletXcmpQueueQueueConfigData: {
     suspendThreshold: string;
@@ -4039,13 +4026,13 @@
     resumeThreshold: string;
   };
   /**
-   * Lookup410: cumulus_pallet_xcmp_queue::pallet::Error<T>
+   * Lookup413: cumulus_pallet_xcmp_queue::pallet::Error<T>
    **/
   CumulusPalletXcmpQueueError: {
     _enum: string[];
   };
   /**
-   * Lookup411: pallet_xcm::pallet::QueryStatus<BlockNumber>
+   * Lookup414: pallet_xcm::pallet::QueryStatus<BlockNumber>
    **/
   PalletXcmQueryStatus: {
     _enum: {
@@ -4066,7 +4053,7 @@
     };
   };
   /**
-   * Lookup415: xcm::VersionedResponse
+   * Lookup418: xcm::VersionedResponse
    **/
   XcmVersionedResponse: {
     _enum: {
@@ -4078,7 +4065,7 @@
     };
   };
   /**
-   * Lookup421: pallet_xcm::pallet::VersionMigrationStage
+   * Lookup424: pallet_xcm::pallet::VersionMigrationStage
    **/
   PalletXcmVersionMigrationStage: {
     _enum: {
@@ -4089,11 +4076,7 @@
     };
   };
   /**
-<<<<<<< HEAD
-   * Lookup424: pallet_xcm::pallet::RemoteLockedFungibleRecord<ConsumerIdentifier, MaxConsumers>
-=======
    * Lookup426: pallet_xcm::pallet::RemoteLockedFungibleRecord<ConsumerIdentifier, MaxConsumers>
->>>>>>> cace3f04
    **/
   PalletXcmRemoteLockedFungibleRecord: {
     amount: string;
@@ -4102,21 +4085,13 @@
     consumers: string;
   };
   /**
-<<<<<<< HEAD
-   * Lookup431: pallet_xcm::pallet::Error<T>
-=======
    * Lookup433: pallet_xcm::pallet::Error<T>
->>>>>>> cace3f04
    **/
   PalletXcmError: {
     _enum: string[];
   };
   /**
-<<<<<<< HEAD
-   * Lookup432: pallet_message_queue::BookState<cumulus_primitives_core::AggregateMessageOrigin>
-=======
    * Lookup434: pallet_message_queue::BookState<cumulus_primitives_core::AggregateMessageOrigin>
->>>>>>> cace3f04
    **/
   PalletMessageQueueBookState: {
     _alias: {
@@ -4130,22 +4105,14 @@
     size_: string;
   };
   /**
-<<<<<<< HEAD
-   * Lookup434: pallet_message_queue::Neighbours<cumulus_primitives_core::AggregateMessageOrigin>
-=======
    * Lookup436: pallet_message_queue::Neighbours<cumulus_primitives_core::AggregateMessageOrigin>
->>>>>>> cace3f04
    **/
   PalletMessageQueueNeighbours: {
     prev: string;
     next: string;
   };
   /**
-<<<<<<< HEAD
-   * Lookup436: pallet_message_queue::Page<Size, HeapSize>
-=======
    * Lookup438: pallet_message_queue::Page<Size, HeapSize>
->>>>>>> cace3f04
    **/
   PalletMessageQueuePage: {
     remaining: string;
@@ -4156,32 +4123,20 @@
     heap: string;
   };
   /**
-<<<<<<< HEAD
-   * Lookup438: pallet_message_queue::pallet::Error<T>
-=======
    * Lookup440: pallet_message_queue::pallet::Error<T>
->>>>>>> cace3f04
    **/
   PalletMessageQueueError: {
     _enum: string[];
   };
   /**
-<<<<<<< HEAD
-   * Lookup439: pallet_storage_providers::types::SignUpRequest<T>
-=======
    * Lookup441: pallet_storage_providers::types::SignUpRequest<T>
->>>>>>> cace3f04
    **/
   PalletStorageProvidersSignUpRequest: {
     spSignUpRequest: string;
     at: string;
   };
   /**
-<<<<<<< HEAD
-   * Lookup440: pallet_storage_providers::types::SignUpRequestSpParams<T>
-=======
    * Lookup442: pallet_storage_providers::types::SignUpRequestSpParams<T>
->>>>>>> cace3f04
    **/
   PalletStorageProvidersSignUpRequestSpParams: {
     _enum: {
@@ -4190,11 +4145,7 @@
     };
   };
   /**
-<<<<<<< HEAD
-   * Lookup441: pallet_storage_providers::types::BackupStorageProvider<T>
-=======
    * Lookup443: pallet_storage_providers::types::BackupStorageProvider<T>
->>>>>>> cace3f04
    **/
   PalletStorageProvidersBackupStorageProvider: {
     capacity: string;
@@ -4208,22 +4159,14 @@
     signUpBlock: string;
   };
   /**
-<<<<<<< HEAD
-   * Lookup442: pallet_storage_providers::types::MainStorageProviderSignUpRequest<T>
-=======
    * Lookup444: pallet_storage_providers::types::MainStorageProviderSignUpRequest<T>
->>>>>>> cace3f04
    **/
   PalletStorageProvidersMainStorageProviderSignUpRequest: {
     mspInfo: string;
     valueProp: string;
   };
   /**
-<<<<<<< HEAD
-   * Lookup443: pallet_storage_providers::types::MainStorageProvider<T>
-=======
    * Lookup445: pallet_storage_providers::types::MainStorageProvider<T>
->>>>>>> cace3f04
    **/
   PalletStorageProvidersMainStorageProvider: {
     capacity: string;
@@ -4235,11 +4178,7 @@
     signUpBlock: string;
   };
   /**
-<<<<<<< HEAD
-   * Lookup444: pallet_storage_providers::types::Bucket<T>
-=======
    * Lookup446: pallet_storage_providers::types::Bucket<T>
->>>>>>> cace3f04
    **/
   PalletStorageProvidersBucket: {
     _alias: {
@@ -4254,21 +4193,13 @@
     valuePropId: string;
   };
   /**
-<<<<<<< HEAD
-   * Lookup448: pallet_storage_providers::pallet::Error<T>
-=======
    * Lookup450: pallet_storage_providers::pallet::Error<T>
->>>>>>> cace3f04
    **/
   PalletStorageProvidersError: {
     _enum: string[];
   };
   /**
-<<<<<<< HEAD
-   * Lookup449: pallet_file_system::types::StorageRequestMetadata<T>
-=======
    * Lookup451: pallet_file_system::types::StorageRequestMetadata<T>
->>>>>>> cace3f04
    **/
   PalletFileSystemStorageRequestMetadata: {
     _alias: {
@@ -4287,21 +4218,13 @@
     bspsVolunteered: string;
   };
   /**
-<<<<<<< HEAD
-   * Lookup452: pallet_file_system::types::StorageRequestBspsMetadata<T>
-=======
    * Lookup454: pallet_file_system::types::StorageRequestBspsMetadata<T>
->>>>>>> cace3f04
    **/
   PalletFileSystemStorageRequestBspsMetadata: {
     confirmed: string;
   };
   /**
-<<<<<<< HEAD
-   * Lookup455: pallet_file_system::types::PendingFileDeletionRequest<T>
-=======
    * Lookup457: pallet_file_system::types::PendingFileDeletionRequest<T>
->>>>>>> cace3f04
    **/
   PalletFileSystemPendingFileDeletionRequest: {
     user: string;
@@ -4310,11 +4233,7 @@
     fileSize: string;
   };
   /**
-<<<<<<< HEAD
-   * Lookup460: pallet_file_system::types::PendingStopStoringRequest<T>
-=======
    * Lookup462: pallet_file_system::types::PendingStopStoringRequest<T>
->>>>>>> cace3f04
    **/
   PalletFileSystemPendingStopStoringRequest: {
     tickWhenRequested: string;
@@ -4322,52 +4241,32 @@
     fileSize: string;
   };
   /**
-<<<<<<< HEAD
-   * Lookup461: pallet_file_system::types::MoveBucketRequestMetadata<T>
-=======
    * Lookup463: pallet_file_system::types::MoveBucketRequestMetadata<T>
->>>>>>> cace3f04
    **/
   PalletFileSystemMoveBucketRequestMetadata: {
     requester: string;
   };
   /**
-<<<<<<< HEAD
-   * Lookup462: pallet_file_system::pallet::Error<T>
-=======
    * Lookup464: pallet_file_system::pallet::Error<T>
->>>>>>> cace3f04
    **/
   PalletFileSystemError: {
     _enum: string[];
   };
   /**
-<<<<<<< HEAD
-   * Lookup464: pallet_proofs_dealer::types::ProofSubmissionRecord<T>
-=======
    * Lookup466: pallet_proofs_dealer::types::ProofSubmissionRecord<T>
->>>>>>> cace3f04
    **/
   PalletProofsDealerProofSubmissionRecord: {
     lastTickProven: string;
     nextTickToSubmitProofFor: string;
   };
   /**
-<<<<<<< HEAD
-   * Lookup469: pallet_proofs_dealer::pallet::Error<T>
-=======
    * Lookup471: pallet_proofs_dealer::pallet::Error<T>
->>>>>>> cace3f04
    **/
   PalletProofsDealerError: {
     _enum: string[];
   };
   /**
-<<<<<<< HEAD
-   * Lookup472: pallet_payment_streams::types::FixedRatePaymentStream<T>
-=======
    * Lookup474: pallet_payment_streams::types::FixedRatePaymentStream<T>
->>>>>>> cace3f04
    **/
   PalletPaymentStreamsFixedRatePaymentStream: {
     rate: string;
@@ -4376,11 +4275,7 @@
     outOfFundsTick: string;
   };
   /**
-<<<<<<< HEAD
-   * Lookup473: pallet_payment_streams::types::DynamicRatePaymentStream<T>
-=======
    * Lookup475: pallet_payment_streams::types::DynamicRatePaymentStream<T>
->>>>>>> cace3f04
    **/
   PalletPaymentStreamsDynamicRatePaymentStream: {
     amountProvided: string;
@@ -4389,42 +4284,26 @@
     outOfFundsTick: string;
   };
   /**
-<<<<<<< HEAD
-   * Lookup474: pallet_payment_streams::types::ProviderLastChargeableInfo<T>
-=======
    * Lookup476: pallet_payment_streams::types::ProviderLastChargeableInfo<T>
->>>>>>> cace3f04
    **/
   PalletPaymentStreamsProviderLastChargeableInfo: {
     lastChargeableTick: string;
     priceIndex: string;
   };
   /**
-<<<<<<< HEAD
-   * Lookup475: pallet_payment_streams::pallet::Error<T>
-=======
    * Lookup477: pallet_payment_streams::pallet::Error<T>
->>>>>>> cace3f04
    **/
   PalletPaymentStreamsError: {
     _enum: string[];
   };
   /**
-<<<<<<< HEAD
-   * Lookup476: pallet_bucket_nfts::pallet::Error<T>
-=======
    * Lookup478: pallet_bucket_nfts::pallet::Error<T>
->>>>>>> cace3f04
    **/
   PalletBucketNftsError: {
     _enum: string[];
   };
   /**
-<<<<<<< HEAD
-   * Lookup477: pallet_nfts::types::CollectionDetails<sp_core::crypto::AccountId32, DepositBalance>
-=======
    * Lookup479: pallet_nfts::types::CollectionDetails<sp_core::crypto::AccountId32, DepositBalance>
->>>>>>> cace3f04
    **/
   PalletNftsCollectionDetails: {
     owner: string;
@@ -4435,21 +4314,13 @@
     attributes: string;
   };
   /**
-<<<<<<< HEAD
-   * Lookup482: pallet_nfts::types::CollectionRole
-=======
    * Lookup484: pallet_nfts::types::CollectionRole
->>>>>>> cace3f04
    **/
   PalletNftsCollectionRole: {
     _enum: string[];
   };
   /**
-<<<<<<< HEAD
-   * Lookup483: pallet_nfts::types::ItemDetails<sp_core::crypto::AccountId32, pallet_nfts::types::ItemDeposit<DepositBalance, sp_core::crypto::AccountId32>, bounded_collections::bounded_btree_map::BoundedBTreeMap<sp_core::crypto::AccountId32, Option<T>, S>>
-=======
    * Lookup485: pallet_nfts::types::ItemDetails<sp_core::crypto::AccountId32, pallet_nfts::types::ItemDeposit<DepositBalance, sp_core::crypto::AccountId32>, bounded_collections::bounded_btree_map::BoundedBTreeMap<sp_core::crypto::AccountId32, Option<T>, S>>
->>>>>>> cace3f04
    **/
   PalletNftsItemDetails: {
     owner: string;
@@ -4457,66 +4328,42 @@
     deposit: string;
   };
   /**
-<<<<<<< HEAD
-   * Lookup484: pallet_nfts::types::ItemDeposit<DepositBalance, sp_core::crypto::AccountId32>
-=======
    * Lookup486: pallet_nfts::types::ItemDeposit<DepositBalance, sp_core::crypto::AccountId32>
->>>>>>> cace3f04
    **/
   PalletNftsItemDeposit: {
     account: string;
     amount: string;
   };
   /**
-<<<<<<< HEAD
-   * Lookup489: pallet_nfts::types::CollectionMetadata<Deposit, StringLimit>
-=======
    * Lookup491: pallet_nfts::types::CollectionMetadata<Deposit, StringLimit>
->>>>>>> cace3f04
    **/
   PalletNftsCollectionMetadata: {
     deposit: string;
     data: string;
   };
   /**
-<<<<<<< HEAD
-   * Lookup490: pallet_nfts::types::ItemMetadata<pallet_nfts::types::ItemMetadataDeposit<DepositBalance, sp_core::crypto::AccountId32>, StringLimit>
-=======
    * Lookup492: pallet_nfts::types::ItemMetadata<pallet_nfts::types::ItemMetadataDeposit<DepositBalance, sp_core::crypto::AccountId32>, StringLimit>
->>>>>>> cace3f04
    **/
   PalletNftsItemMetadata: {
     deposit: string;
     data: string;
   };
   /**
-<<<<<<< HEAD
-   * Lookup491: pallet_nfts::types::ItemMetadataDeposit<DepositBalance, sp_core::crypto::AccountId32>
-=======
    * Lookup493: pallet_nfts::types::ItemMetadataDeposit<DepositBalance, sp_core::crypto::AccountId32>
->>>>>>> cace3f04
    **/
   PalletNftsItemMetadataDeposit: {
     account: string;
     amount: string;
   };
   /**
-<<<<<<< HEAD
-   * Lookup494: pallet_nfts::types::AttributeDeposit<DepositBalance, sp_core::crypto::AccountId32>
-=======
    * Lookup496: pallet_nfts::types::AttributeDeposit<DepositBalance, sp_core::crypto::AccountId32>
->>>>>>> cace3f04
    **/
   PalletNftsAttributeDeposit: {
     account: string;
     amount: string;
   };
   /**
-<<<<<<< HEAD
-   * Lookup498: pallet_nfts::types::PendingSwap<CollectionId, ItemId, pallet_nfts::types::PriceWithDirection<Amount>, Deadline>
-=======
    * Lookup500: pallet_nfts::types::PendingSwap<CollectionId, ItemId, pallet_nfts::types::PriceWithDirection<Amount>, Deadline>
->>>>>>> cace3f04
    **/
   PalletNftsPendingSwap: {
     desiredCollection: string;
@@ -4525,115 +4372,63 @@
     deadline: string;
   };
   /**
-<<<<<<< HEAD
-   * Lookup500: pallet_nfts::types::PalletFeature
-=======
    * Lookup502: pallet_nfts::types::PalletFeature
->>>>>>> cace3f04
    **/
   PalletNftsPalletFeature: {
     _enum: string[];
   };
   /**
-<<<<<<< HEAD
-   * Lookup501: pallet_nfts::pallet::Error<T, I>
-=======
    * Lookup503: pallet_nfts::pallet::Error<T, I>
->>>>>>> cace3f04
    **/
   PalletNftsError: {
     _enum: string[];
   };
   /**
-<<<<<<< HEAD
-   * Lookup504: frame_system::extensions::check_non_zero_sender::CheckNonZeroSender<T>
+   * Lookup506: frame_system::extensions::check_non_zero_sender::CheckNonZeroSender<T>
    **/
   FrameSystemExtensionsCheckNonZeroSender: string;
   /**
-   * Lookup505: frame_system::extensions::check_spec_version::CheckSpecVersion<T>
+   * Lookup507: frame_system::extensions::check_spec_version::CheckSpecVersion<T>
    **/
   FrameSystemExtensionsCheckSpecVersion: string;
   /**
-   * Lookup506: frame_system::extensions::check_tx_version::CheckTxVersion<T>
+   * Lookup508: frame_system::extensions::check_tx_version::CheckTxVersion<T>
    **/
   FrameSystemExtensionsCheckTxVersion: string;
   /**
-   * Lookup507: frame_system::extensions::check_genesis::CheckGenesis<T>
+   * Lookup509: frame_system::extensions::check_genesis::CheckGenesis<T>
    **/
   FrameSystemExtensionsCheckGenesis: string;
   /**
-   * Lookup510: frame_system::extensions::check_nonce::CheckNonce<T>
+   * Lookup512: frame_system::extensions::check_nonce::CheckNonce<T>
    **/
   FrameSystemExtensionsCheckNonce: string;
   /**
-   * Lookup511: frame_system::extensions::check_weight::CheckWeight<T>
+   * Lookup513: frame_system::extensions::check_weight::CheckWeight<T>
    **/
   FrameSystemExtensionsCheckWeight: string;
   /**
-   * Lookup512: pallet_transaction_payment::ChargeTransactionPayment<T>
+   * Lookup514: pallet_transaction_payment::ChargeTransactionPayment<T>
    **/
   PalletTransactionPaymentChargeTransactionPayment: string;
   /**
-   * Lookup513: cumulus_primitives_storage_weight_reclaim::StorageWeightReclaim<T>
+   * Lookup515: cumulus_primitives_storage_weight_reclaim::StorageWeightReclaim<T>
    **/
   CumulusPrimitivesStorageWeightReclaimStorageWeightReclaim: string;
   /**
-   * Lookup514: frame_metadata_hash_extension::CheckMetadataHash<T>
-=======
-   * Lookup506: frame_system::extensions::check_non_zero_sender::CheckNonZeroSender<T>
-   **/
-  FrameSystemExtensionsCheckNonZeroSender: string;
-  /**
-   * Lookup507: frame_system::extensions::check_spec_version::CheckSpecVersion<T>
-   **/
-  FrameSystemExtensionsCheckSpecVersion: string;
-  /**
-   * Lookup508: frame_system::extensions::check_tx_version::CheckTxVersion<T>
-   **/
-  FrameSystemExtensionsCheckTxVersion: string;
-  /**
-   * Lookup509: frame_system::extensions::check_genesis::CheckGenesis<T>
-   **/
-  FrameSystemExtensionsCheckGenesis: string;
-  /**
-   * Lookup512: frame_system::extensions::check_nonce::CheckNonce<T>
-   **/
-  FrameSystemExtensionsCheckNonce: string;
-  /**
-   * Lookup513: frame_system::extensions::check_weight::CheckWeight<T>
-   **/
-  FrameSystemExtensionsCheckWeight: string;
-  /**
-   * Lookup514: pallet_transaction_payment::ChargeTransactionPayment<T>
-   **/
-  PalletTransactionPaymentChargeTransactionPayment: string;
-  /**
-   * Lookup515: cumulus_primitives_storage_weight_reclaim::StorageWeightReclaim<T>
-   **/
-  CumulusPrimitivesStorageWeightReclaimStorageWeightReclaim: string;
-  /**
    * Lookup516: frame_metadata_hash_extension::CheckMetadataHash<T>
->>>>>>> cace3f04
    **/
   FrameMetadataHashExtensionCheckMetadataHash: {
     mode: string;
   };
   /**
-<<<<<<< HEAD
-   * Lookup515: frame_metadata_hash_extension::Mode
-=======
    * Lookup517: frame_metadata_hash_extension::Mode
->>>>>>> cace3f04
    **/
   FrameMetadataHashExtensionMode: {
     _enum: string[];
   };
   /**
-<<<<<<< HEAD
-   * Lookup516: storage_hub_runtime::Runtime
-=======
    * Lookup518: storage_hub_runtime::Runtime
->>>>>>> cace3f04
    **/
   StorageHubRuntimeRuntime: string;
 };
