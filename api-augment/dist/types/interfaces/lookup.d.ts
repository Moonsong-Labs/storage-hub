--- conflicted
+++ resolved
@@ -3818,21 +3818,13 @@
     _enum: string[];
   };
   /**
-<<<<<<< HEAD
    * Lookup417: pallet_proofs_dealer::pallet::Error<T>
-=======
-   * Lookup419: pallet_proofs_dealer::pallet::Error<T>
->>>>>>> 837e35cb
    **/
   PalletProofsDealerError: {
     _enum: string[];
   };
   /**
-<<<<<<< HEAD
    * Lookup420: pallet_payment_streams::types::FixedRatePaymentStream<T>
-=======
-   * Lookup422: pallet_payment_streams::types::FixedRatePaymentStream<T>
->>>>>>> 837e35cb
    **/
   PalletPaymentStreamsFixedRatePaymentStream: {
     rate: string;
@@ -3841,11 +3833,7 @@
     outOfFundsTick: string;
   };
   /**
-<<<<<<< HEAD
    * Lookup421: pallet_payment_streams::types::DynamicRatePaymentStream<T>
-=======
-   * Lookup423: pallet_payment_streams::types::DynamicRatePaymentStream<T>
->>>>>>> 837e35cb
    **/
   PalletPaymentStreamsDynamicRatePaymentStream: {
     amountProvided: string;
@@ -3854,42 +3842,26 @@
     outOfFundsTick: string;
   };
   /**
-<<<<<<< HEAD
    * Lookup422: pallet_payment_streams::types::ProviderLastChargeableInfo<T>
-=======
-   * Lookup424: pallet_payment_streams::types::ProviderLastChargeableInfo<T>
->>>>>>> 837e35cb
    **/
   PalletPaymentStreamsProviderLastChargeableInfo: {
     lastChargeableTick: string;
     priceIndex: string;
   };
   /**
-<<<<<<< HEAD
    * Lookup423: pallet_payment_streams::pallet::Error<T>
-=======
-   * Lookup425: pallet_payment_streams::pallet::Error<T>
->>>>>>> 837e35cb
    **/
   PalletPaymentStreamsError: {
     _enum: string[];
   };
   /**
-<<<<<<< HEAD
    * Lookup424: pallet_bucket_nfts::pallet::Error<T>
-=======
-   * Lookup426: pallet_bucket_nfts::pallet::Error<T>
->>>>>>> 837e35cb
    **/
   PalletBucketNftsError: {
     _enum: string[];
   };
   /**
-<<<<<<< HEAD
    * Lookup425: pallet_nfts::types::CollectionDetails<sp_core::crypto::AccountId32, DepositBalance>
-=======
-   * Lookup427: pallet_nfts::types::CollectionDetails<sp_core::crypto::AccountId32, DepositBalance>
->>>>>>> 837e35cb
    **/
   PalletNftsCollectionDetails: {
     owner: string;
@@ -3900,21 +3872,13 @@
     attributes: string;
   };
   /**
-<<<<<<< HEAD
    * Lookup430: pallet_nfts::types::CollectionRole
-=======
-   * Lookup432: pallet_nfts::types::CollectionRole
->>>>>>> 837e35cb
    **/
   PalletNftsCollectionRole: {
     _enum: string[];
   };
   /**
-<<<<<<< HEAD
    * Lookup431: pallet_nfts::types::ItemDetails<sp_core::crypto::AccountId32, pallet_nfts::types::ItemDeposit<DepositBalance, sp_core::crypto::AccountId32>, bounded_collections::bounded_btree_map::BoundedBTreeMap<sp_core::crypto::AccountId32, Option<T>, S>>
-=======
-   * Lookup433: pallet_nfts::types::ItemDetails<sp_core::crypto::AccountId32, pallet_nfts::types::ItemDeposit<DepositBalance, sp_core::crypto::AccountId32>, bounded_collections::bounded_btree_map::BoundedBTreeMap<sp_core::crypto::AccountId32, Option<T>, S>>
->>>>>>> 837e35cb
    **/
   PalletNftsItemDetails: {
     owner: string;
@@ -3922,66 +3886,42 @@
     deposit: string;
   };
   /**
-<<<<<<< HEAD
    * Lookup432: pallet_nfts::types::ItemDeposit<DepositBalance, sp_core::crypto::AccountId32>
-=======
-   * Lookup434: pallet_nfts::types::ItemDeposit<DepositBalance, sp_core::crypto::AccountId32>
->>>>>>> 837e35cb
    **/
   PalletNftsItemDeposit: {
     account: string;
     amount: string;
   };
   /**
-<<<<<<< HEAD
    * Lookup437: pallet_nfts::types::CollectionMetadata<Deposit, StringLimit>
-=======
-   * Lookup439: pallet_nfts::types::CollectionMetadata<Deposit, StringLimit>
->>>>>>> 837e35cb
    **/
   PalletNftsCollectionMetadata: {
     deposit: string;
     data: string;
   };
   /**
-<<<<<<< HEAD
    * Lookup438: pallet_nfts::types::ItemMetadata<pallet_nfts::types::ItemMetadataDeposit<DepositBalance, sp_core::crypto::AccountId32>, StringLimit>
-=======
-   * Lookup440: pallet_nfts::types::ItemMetadata<pallet_nfts::types::ItemMetadataDeposit<DepositBalance, sp_core::crypto::AccountId32>, StringLimit>
->>>>>>> 837e35cb
    **/
   PalletNftsItemMetadata: {
     deposit: string;
     data: string;
   };
   /**
-<<<<<<< HEAD
    * Lookup439: pallet_nfts::types::ItemMetadataDeposit<DepositBalance, sp_core::crypto::AccountId32>
-=======
-   * Lookup441: pallet_nfts::types::ItemMetadataDeposit<DepositBalance, sp_core::crypto::AccountId32>
->>>>>>> 837e35cb
    **/
   PalletNftsItemMetadataDeposit: {
     account: string;
     amount: string;
   };
   /**
-<<<<<<< HEAD
    * Lookup442: pallet_nfts::types::AttributeDeposit<DepositBalance, sp_core::crypto::AccountId32>
-=======
-   * Lookup444: pallet_nfts::types::AttributeDeposit<DepositBalance, sp_core::crypto::AccountId32>
->>>>>>> 837e35cb
    **/
   PalletNftsAttributeDeposit: {
     account: string;
     amount: string;
   };
   /**
-<<<<<<< HEAD
    * Lookup446: pallet_nfts::types::PendingSwap<CollectionId, ItemId, pallet_nfts::types::PriceWithDirection<Amount>, Deadline>
-=======
-   * Lookup448: pallet_nfts::types::PendingSwap<CollectionId, ItemId, pallet_nfts::types::PriceWithDirection<Amount>, Deadline>
->>>>>>> 837e35cb
    **/
   PalletNftsPendingSwap: {
     desiredCollection: string;
@@ -3990,27 +3930,18 @@
     deadline: string;
   };
   /**
-<<<<<<< HEAD
    * Lookup448: pallet_nfts::types::PalletFeature
-=======
-   * Lookup450: pallet_nfts::types::PalletFeature
->>>>>>> 837e35cb
    **/
   PalletNftsPalletFeature: {
     _enum: string[];
   };
   /**
-<<<<<<< HEAD
    * Lookup449: pallet_nfts::pallet::Error<T, I>
-=======
-   * Lookup451: pallet_nfts::pallet::Error<T, I>
->>>>>>> 837e35cb
    **/
   PalletNftsError: {
     _enum: string[];
   };
   /**
-<<<<<<< HEAD
    * Lookup452: frame_system::extensions::check_non_zero_sender::CheckNonZeroSender<T>
    **/
   FrameSystemExtensionsCheckNonZeroSender: string;
@@ -4044,41 +3975,6 @@
   CumulusPrimitivesStorageWeightReclaimStorageWeightReclaim: string;
   /**
    * Lookup462: storage_hub_runtime::Runtime
-=======
-   * Lookup454: frame_system::extensions::check_non_zero_sender::CheckNonZeroSender<T>
-   **/
-  FrameSystemExtensionsCheckNonZeroSender: string;
-  /**
-   * Lookup455: frame_system::extensions::check_spec_version::CheckSpecVersion<T>
-   **/
-  FrameSystemExtensionsCheckSpecVersion: string;
-  /**
-   * Lookup456: frame_system::extensions::check_tx_version::CheckTxVersion<T>
-   **/
-  FrameSystemExtensionsCheckTxVersion: string;
-  /**
-   * Lookup457: frame_system::extensions::check_genesis::CheckGenesis<T>
-   **/
-  FrameSystemExtensionsCheckGenesis: string;
-  /**
-   * Lookup460: frame_system::extensions::check_nonce::CheckNonce<T>
-   **/
-  FrameSystemExtensionsCheckNonce: string;
-  /**
-   * Lookup461: frame_system::extensions::check_weight::CheckWeight<T>
-   **/
-  FrameSystemExtensionsCheckWeight: string;
-  /**
-   * Lookup462: pallet_transaction_payment::ChargeTransactionPayment<T>
-   **/
-  PalletTransactionPaymentChargeTransactionPayment: string;
-  /**
-   * Lookup463: cumulus_primitives_storage_weight_reclaim::StorageWeightReclaim<T>
-   **/
-  CumulusPrimitivesStorageWeightReclaimStorageWeightReclaim: string;
-  /**
-   * Lookup464: storage_hub_runtime::Runtime
->>>>>>> 837e35cb
    **/
   StorageHubRuntimeRuntime: string;
 };
