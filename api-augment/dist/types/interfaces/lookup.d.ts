declare const _default: {
  /**
   * Lookup3: frame_system::AccountInfo<Nonce, pallet_balances::types::AccountData<Balance>>
   **/
  FrameSystemAccountInfo: {
    nonce: string;
    consumers: string;
    providers: string;
    sufficients: string;
    data: string;
  };
  /**
   * Lookup5: pallet_balances::types::AccountData<Balance>
   **/
  PalletBalancesAccountData: {
    free: string;
    reserved: string;
    frozen: string;
    flags: string;
  };
  /**
   * Lookup9: frame_support::dispatch::PerDispatchClass<sp_weights::weight_v2::Weight>
   **/
  FrameSupportDispatchPerDispatchClassWeight: {
    normal: string;
    operational: string;
    mandatory: string;
  };
  /**
   * Lookup10: sp_weights::weight_v2::Weight
   **/
  SpWeightsWeightV2Weight: {
    refTime: string;
    proofSize: string;
  };
  /**
   * Lookup15: sp_runtime::generic::digest::Digest
   **/
  SpRuntimeDigest: {
    logs: string;
  };
  /**
   * Lookup17: sp_runtime::generic::digest::DigestItem
   **/
  SpRuntimeDigestDigestItem: {
    _enum: {
      Other: string;
      __Unused1: string;
      __Unused2: string;
      __Unused3: string;
      Consensus: string;
      Seal: string;
      PreRuntime: string;
      __Unused7: string;
      RuntimeEnvironmentUpdated: string;
    };
  };
  /**
   * Lookup20: frame_system::EventRecord<storage_hub_runtime::RuntimeEvent, primitive_types::H256>
   **/
  FrameSystemEventRecord: {
    phase: string;
    event: string;
    topics: string;
  };
  /**
   * Lookup22: frame_system::pallet::Event<T>
   **/
  FrameSystemEvent: {
    _enum: {
      ExtrinsicSuccess: {
        dispatchInfo: string;
      };
      ExtrinsicFailed: {
        dispatchError: string;
        dispatchInfo: string;
      };
      CodeUpdated: string;
      NewAccount: {
        account: string;
      };
      KilledAccount: {
        account: string;
      };
      Remarked: {
        _alias: {
          hash_: string;
        };
        sender: string;
        hash_: string;
      };
      UpgradeAuthorized: {
        codeHash: string;
        checkVersion: string;
      };
    };
  };
  /**
   * Lookup23: frame_support::dispatch::DispatchInfo
   **/
  FrameSupportDispatchDispatchInfo: {
    weight: string;
    class: string;
    paysFee: string;
  };
  /**
   * Lookup24: frame_support::dispatch::DispatchClass
   **/
  FrameSupportDispatchDispatchClass: {
    _enum: string[];
  };
  /**
   * Lookup25: frame_support::dispatch::Pays
   **/
  FrameSupportDispatchPays: {
    _enum: string[];
  };
  /**
   * Lookup26: sp_runtime::DispatchError
   **/
  SpRuntimeDispatchError: {
    _enum: {
      Other: string;
      CannotLookup: string;
      BadOrigin: string;
      Module: string;
      ConsumerRemaining: string;
      NoProviders: string;
      TooManyConsumers: string;
      Token: string;
      Arithmetic: string;
      Transactional: string;
      Exhausted: string;
      Corruption: string;
      Unavailable: string;
      RootNotAllowed: string;
    };
  };
  /**
   * Lookup27: sp_runtime::ModuleError
   **/
  SpRuntimeModuleError: {
    index: string;
    error: string;
  };
  /**
   * Lookup28: sp_runtime::TokenError
   **/
  SpRuntimeTokenError: {
    _enum: string[];
  };
  /**
   * Lookup29: sp_arithmetic::ArithmeticError
   **/
  SpArithmeticArithmeticError: {
    _enum: string[];
  };
  /**
   * Lookup30: sp_runtime::TransactionalError
   **/
  SpRuntimeTransactionalError: {
    _enum: string[];
  };
  /**
   * Lookup31: cumulus_pallet_parachain_system::pallet::Event<T>
   **/
  CumulusPalletParachainSystemEvent: {
    _enum: {
      ValidationFunctionStored: string;
      ValidationFunctionApplied: {
        relayChainBlockNum: string;
      };
      ValidationFunctionDiscarded: string;
      DownwardMessagesReceived: {
        count: string;
      };
      DownwardMessagesProcessed: {
        weightUsed: string;
        dmqHead: string;
      };
      UpwardMessageSent: {
        messageHash: string;
      };
    };
  };
  /**
   * Lookup33: pallet_balances::pallet::Event<T, I>
   **/
  PalletBalancesEvent: {
    _enum: {
      Endowed: {
        account: string;
        freeBalance: string;
      };
      DustLost: {
        account: string;
        amount: string;
      };
      Transfer: {
        from: string;
        to: string;
        amount: string;
      };
      BalanceSet: {
        who: string;
        free: string;
      };
      Reserved: {
        who: string;
        amount: string;
      };
      Unreserved: {
        who: string;
        amount: string;
      };
      ReserveRepatriated: {
        from: string;
        to: string;
        amount: string;
        destinationStatus: string;
      };
      Deposit: {
        who: string;
        amount: string;
      };
      Withdraw: {
        who: string;
        amount: string;
      };
      Slashed: {
        who: string;
        amount: string;
      };
      Minted: {
        who: string;
        amount: string;
      };
      Burned: {
        who: string;
        amount: string;
      };
      Suspended: {
        who: string;
        amount: string;
      };
      Restored: {
        who: string;
        amount: string;
      };
      Upgraded: {
        who: string;
      };
      Issued: {
        amount: string;
      };
      Rescinded: {
        amount: string;
      };
      Locked: {
        who: string;
        amount: string;
      };
      Unlocked: {
        who: string;
        amount: string;
      };
      Frozen: {
        who: string;
        amount: string;
      };
      Thawed: {
        who: string;
        amount: string;
      };
      TotalIssuanceForced: {
        _alias: {
          new_: string;
        };
        old: string;
        new_: string;
      };
    };
  };
  /**
   * Lookup34: frame_support::traits::tokens::misc::BalanceStatus
   **/
  FrameSupportTokensMiscBalanceStatus: {
    _enum: string[];
  };
  /**
   * Lookup35: pallet_transaction_payment::pallet::Event<T>
   **/
  PalletTransactionPaymentEvent: {
    _enum: {
      TransactionFeePaid: {
        who: string;
        actualFee: string;
        tip: string;
      };
    };
  };
  /**
   * Lookup36: pallet_sudo::pallet::Event<T>
   **/
  PalletSudoEvent: {
    _enum: {
      Sudid: {
        sudoResult: string;
      };
      KeyChanged: {
        _alias: {
          new_: string;
        };
        old: string;
        new_: string;
      };
      KeyRemoved: string;
      SudoAsDone: {
        sudoResult: string;
      };
    };
  };
  /**
   * Lookup40: pallet_collator_selection::pallet::Event<T>
   **/
  PalletCollatorSelectionEvent: {
    _enum: {
      NewInvulnerables: {
        invulnerables: string;
      };
      InvulnerableAdded: {
        accountId: string;
      };
      InvulnerableRemoved: {
        accountId: string;
      };
      NewDesiredCandidates: {
        desiredCandidates: string;
      };
      NewCandidacyBond: {
        bondAmount: string;
      };
      CandidateAdded: {
        accountId: string;
        deposit: string;
      };
      CandidateBondUpdated: {
        accountId: string;
        deposit: string;
      };
      CandidateRemoved: {
        accountId: string;
      };
      CandidateReplaced: {
        _alias: {
          new_: string;
        };
        old: string;
        new_: string;
        deposit: string;
      };
      InvalidInvulnerableSkipped: {
        accountId: string;
      };
    };
  };
  /**
   * Lookup42: pallet_session::pallet::Event
   **/
  PalletSessionEvent: {
    _enum: {
      NewSession: {
        sessionIndex: string;
      };
    };
  };
  /**
   * Lookup43: cumulus_pallet_xcmp_queue::pallet::Event<T>
   **/
  CumulusPalletXcmpQueueEvent: {
    _enum: {
      XcmpMessageSent: {
        messageHash: string;
      };
    };
  };
  /**
   * Lookup44: pallet_xcm::pallet::Event<T>
   **/
  PalletXcmEvent: {
    _enum: {
      Attempted: {
        outcome: string;
      };
      Sent: {
        origin: string;
        destination: string;
        message: string;
        messageId: string;
      };
      UnexpectedResponse: {
        origin: string;
        queryId: string;
      };
      ResponseReady: {
        queryId: string;
        response: string;
      };
      Notified: {
        queryId: string;
        palletIndex: string;
        callIndex: string;
      };
      NotifyOverweight: {
        queryId: string;
        palletIndex: string;
        callIndex: string;
        actualWeight: string;
        maxBudgetedWeight: string;
      };
      NotifyDispatchError: {
        queryId: string;
        palletIndex: string;
        callIndex: string;
      };
      NotifyDecodeFailed: {
        queryId: string;
        palletIndex: string;
        callIndex: string;
      };
      InvalidResponder: {
        origin: string;
        queryId: string;
        expectedLocation: string;
      };
      InvalidResponderVersion: {
        origin: string;
        queryId: string;
      };
      ResponseTaken: {
        queryId: string;
      };
      AssetsTrapped: {
        _alias: {
          hash_: string;
        };
        hash_: string;
        origin: string;
        assets: string;
      };
      VersionChangeNotified: {
        destination: string;
        result: string;
        cost: string;
        messageId: string;
      };
      SupportedVersionChanged: {
        location: string;
        version: string;
      };
      NotifyTargetSendFail: {
        location: string;
        queryId: string;
        error: string;
      };
      NotifyTargetMigrationFail: {
        location: string;
        queryId: string;
      };
      InvalidQuerierVersion: {
        origin: string;
        queryId: string;
      };
      InvalidQuerier: {
        origin: string;
        queryId: string;
        expectedQuerier: string;
        maybeActualQuerier: string;
      };
      VersionNotifyStarted: {
        destination: string;
        cost: string;
        messageId: string;
      };
      VersionNotifyRequested: {
        destination: string;
        cost: string;
        messageId: string;
      };
      VersionNotifyUnrequested: {
        destination: string;
        cost: string;
        messageId: string;
      };
      FeesPaid: {
        paying: string;
        fees: string;
      };
      AssetsClaimed: {
        _alias: {
          hash_: string;
        };
        hash_: string;
        origin: string;
        assets: string;
      };
      VersionMigrationFinished: {
        version: string;
      };
    };
  };
  /**
   * Lookup45: staging_xcm::v4::traits::Outcome
   **/
  StagingXcmV4TraitsOutcome: {
    _enum: {
      Complete: {
        used: string;
      };
      Incomplete: {
        used: string;
        error: string;
      };
      Error: {
        error: string;
      };
    };
  };
  /**
   * Lookup46: xcm::v3::traits::Error
   **/
  XcmV3TraitsError: {
    _enum: {
      Overflow: string;
      Unimplemented: string;
      UntrustedReserveLocation: string;
      UntrustedTeleportLocation: string;
      LocationFull: string;
      LocationNotInvertible: string;
      BadOrigin: string;
      InvalidLocation: string;
      AssetNotFound: string;
      FailedToTransactAsset: string;
      NotWithdrawable: string;
      LocationCannotHold: string;
      ExceedsMaxMessageSize: string;
      DestinationUnsupported: string;
      Transport: string;
      Unroutable: string;
      UnknownClaim: string;
      FailedToDecode: string;
      MaxWeightInvalid: string;
      NotHoldingFees: string;
      TooExpensive: string;
      Trap: string;
      ExpectationFalse: string;
      PalletNotFound: string;
      NameMismatch: string;
      VersionIncompatible: string;
      HoldingWouldOverflow: string;
      ExportError: string;
      ReanchorFailed: string;
      NoDeal: string;
      FeesNotMet: string;
      LockError: string;
      NoPermission: string;
      Unanchored: string;
      NotDepositable: string;
      UnhandledXcmVersion: string;
      WeightLimitReached: string;
      Barrier: string;
      WeightNotComputable: string;
      ExceedsStackLimit: string;
    };
  };
  /**
   * Lookup47: staging_xcm::v4::location::Location
   **/
  StagingXcmV4Location: {
    parents: string;
    interior: string;
  };
  /**
   * Lookup48: staging_xcm::v4::junctions::Junctions
   **/
  StagingXcmV4Junctions: {
    _enum: {
      Here: string;
      X1: string;
      X2: string;
      X3: string;
      X4: string;
      X5: string;
      X6: string;
      X7: string;
      X8: string;
    };
  };
  /**
   * Lookup50: staging_xcm::v4::junction::Junction
   **/
  StagingXcmV4Junction: {
    _enum: {
      Parachain: string;
      AccountId32: {
        network: string;
        id: string;
      };
      AccountIndex64: {
        network: string;
        index: string;
      };
      AccountKey20: {
        network: string;
        key: string;
      };
      PalletInstance: string;
      GeneralIndex: string;
      GeneralKey: {
        length: string;
        data: string;
      };
      OnlyChild: string;
      Plurality: {
        id: string;
        part: string;
      };
      GlobalConsensus: string;
    };
  };
  /**
   * Lookup53: staging_xcm::v4::junction::NetworkId
   **/
  StagingXcmV4JunctionNetworkId: {
    _enum: {
      ByGenesis: string;
      ByFork: {
        blockNumber: string;
        blockHash: string;
      };
      Polkadot: string;
      Kusama: string;
      Westend: string;
      Rococo: string;
      Wococo: string;
      Ethereum: {
        chainId: string;
      };
      BitcoinCore: string;
      BitcoinCash: string;
      PolkadotBulletin: string;
    };
  };
  /**
   * Lookup56: xcm::v3::junction::BodyId
   **/
  XcmV3JunctionBodyId: {
    _enum: {
      Unit: string;
      Moniker: string;
      Index: string;
      Executive: string;
      Technical: string;
      Legislative: string;
      Judicial: string;
      Defense: string;
      Administration: string;
      Treasury: string;
    };
  };
  /**
   * Lookup57: xcm::v3::junction::BodyPart
   **/
  XcmV3JunctionBodyPart: {
    _enum: {
      Voice: string;
      Members: {
        count: string;
      };
      Fraction: {
        nom: string;
        denom: string;
      };
      AtLeastProportion: {
        nom: string;
        denom: string;
      };
      MoreThanProportion: {
        nom: string;
        denom: string;
      };
    };
  };
  /**
   * Lookup65: staging_xcm::v4::Xcm<Call>
   **/
  StagingXcmV4Xcm: string;
  /**
   * Lookup67: staging_xcm::v4::Instruction<Call>
   **/
  StagingXcmV4Instruction: {
    _enum: {
      WithdrawAsset: string;
      ReserveAssetDeposited: string;
      ReceiveTeleportedAsset: string;
      QueryResponse: {
        queryId: string;
        response: string;
        maxWeight: string;
        querier: string;
      };
      TransferAsset: {
        assets: string;
        beneficiary: string;
      };
      TransferReserveAsset: {
        assets: string;
        dest: string;
        xcm: string;
      };
      Transact: {
        originKind: string;
        requireWeightAtMost: string;
        call: string;
      };
      HrmpNewChannelOpenRequest: {
        sender: string;
        maxMessageSize: string;
        maxCapacity: string;
      };
      HrmpChannelAccepted: {
        recipient: string;
      };
      HrmpChannelClosing: {
        initiator: string;
        sender: string;
        recipient: string;
      };
      ClearOrigin: string;
      DescendOrigin: string;
      ReportError: string;
      DepositAsset: {
        assets: string;
        beneficiary: string;
      };
      DepositReserveAsset: {
        assets: string;
        dest: string;
        xcm: string;
      };
      ExchangeAsset: {
        give: string;
        want: string;
        maximal: string;
      };
      InitiateReserveWithdraw: {
        assets: string;
        reserve: string;
        xcm: string;
      };
      InitiateTeleport: {
        assets: string;
        dest: string;
        xcm: string;
      };
      ReportHolding: {
        responseInfo: string;
        assets: string;
      };
      BuyExecution: {
        fees: string;
        weightLimit: string;
      };
      RefundSurplus: string;
      SetErrorHandler: string;
      SetAppendix: string;
      ClearError: string;
      ClaimAsset: {
        assets: string;
        ticket: string;
      };
      Trap: string;
      SubscribeVersion: {
        queryId: string;
        maxResponseWeight: string;
      };
      UnsubscribeVersion: string;
      BurnAsset: string;
      ExpectAsset: string;
      ExpectOrigin: string;
      ExpectError: string;
      ExpectTransactStatus: string;
      QueryPallet: {
        moduleName: string;
        responseInfo: string;
      };
      ExpectPallet: {
        index: string;
        name: string;
        moduleName: string;
        crateMajor: string;
        minCrateMinor: string;
      };
      ReportTransactStatus: string;
      ClearTransactStatus: string;
      UniversalOrigin: string;
      ExportMessage: {
        network: string;
        destination: string;
        xcm: string;
      };
      LockAsset: {
        asset: string;
        unlocker: string;
      };
      UnlockAsset: {
        asset: string;
        target: string;
      };
      NoteUnlockable: {
        asset: string;
        owner: string;
      };
      RequestUnlock: {
        asset: string;
        locker: string;
      };
      SetFeesMode: {
        jitWithdraw: string;
      };
      SetTopic: string;
      ClearTopic: string;
      AliasOrigin: string;
      UnpaidExecution: {
        weightLimit: string;
        checkOrigin: string;
      };
    };
  };
  /**
   * Lookup68: staging_xcm::v4::asset::Assets
   **/
  StagingXcmV4AssetAssets: string;
  /**
   * Lookup70: staging_xcm::v4::asset::Asset
   **/
  StagingXcmV4Asset: {
    id: string;
    fun: string;
  };
  /**
   * Lookup71: staging_xcm::v4::asset::AssetId
   **/
  StagingXcmV4AssetAssetId: string;
  /**
   * Lookup72: staging_xcm::v4::asset::Fungibility
   **/
  StagingXcmV4AssetFungibility: {
    _enum: {
      Fungible: string;
      NonFungible: string;
    };
  };
  /**
   * Lookup73: staging_xcm::v4::asset::AssetInstance
   **/
  StagingXcmV4AssetAssetInstance: {
    _enum: {
      Undefined: string;
      Index: string;
      Array4: string;
      Array8: string;
      Array16: string;
      Array32: string;
    };
  };
  /**
   * Lookup76: staging_xcm::v4::Response
   **/
  StagingXcmV4Response: {
    _enum: {
      Null: string;
      Assets: string;
      ExecutionResult: string;
      Version: string;
      PalletsInfo: string;
      DispatchResult: string;
    };
  };
  /**
   * Lookup80: staging_xcm::v4::PalletInfo
   **/
  StagingXcmV4PalletInfo: {
    index: string;
    name: string;
    moduleName: string;
    major: string;
    minor: string;
    patch: string;
  };
  /**
   * Lookup83: xcm::v3::MaybeErrorCode
   **/
  XcmV3MaybeErrorCode: {
    _enum: {
      Success: string;
      Error: string;
      TruncatedError: string;
    };
  };
  /**
   * Lookup86: xcm::v2::OriginKind
   **/
  XcmV2OriginKind: {
    _enum: string[];
  };
  /**
   * Lookup87: xcm::double_encoded::DoubleEncoded<T>
   **/
  XcmDoubleEncoded: {
    encoded: string;
  };
  /**
   * Lookup88: staging_xcm::v4::QueryResponseInfo
   **/
  StagingXcmV4QueryResponseInfo: {
    destination: string;
    queryId: string;
    maxWeight: string;
  };
  /**
   * Lookup89: staging_xcm::v4::asset::AssetFilter
   **/
  StagingXcmV4AssetAssetFilter: {
    _enum: {
      Definite: string;
      Wild: string;
    };
  };
  /**
   * Lookup90: staging_xcm::v4::asset::WildAsset
   **/
  StagingXcmV4AssetWildAsset: {
    _enum: {
      All: string;
      AllOf: {
        id: string;
        fun: string;
      };
      AllCounted: string;
      AllOfCounted: {
        id: string;
        fun: string;
<<<<<<< HEAD
    };
    /**
     * Lookup110: xcm::v3::multiasset::AssetId
     **/
    XcmV3MultiassetAssetId: {
        _enum: {
            Concrete: string;
            Abstract: string;
        };
    };
    /**
     * Lookup111: staging_xcm::v3::multilocation::MultiLocation
     **/
    StagingXcmV3MultiLocation: {
        parents: string;
        interior: string;
    };
    /**
     * Lookup112: xcm::v3::junctions::Junctions
     **/
    XcmV3Junctions: {
        _enum: {
            Here: string;
            X1: string;
            X2: string;
            X3: string;
            X4: string;
            X5: string;
            X6: string;
            X7: string;
            X8: string;
        };
    };
    /**
     * Lookup113: xcm::v3::junction::Junction
     **/
    XcmV3Junction: {
        _enum: {
            Parachain: string;
            AccountId32: {
                network: string;
                id: string;
            };
            AccountIndex64: {
                network: string;
                index: string;
            };
            AccountKey20: {
                network: string;
                key: string;
            };
            PalletInstance: string;
            GeneralIndex: string;
            GeneralKey: {
                length: string;
                data: string;
            };
            OnlyChild: string;
            Plurality: {
                id: string;
                part: string;
            };
            GlobalConsensus: string;
        };
    };
    /**
     * Lookup115: xcm::v3::junction::NetworkId
     **/
    XcmV3JunctionNetworkId: {
        _enum: {
            ByGenesis: string;
            ByFork: {
                blockNumber: string;
                blockHash: string;
            };
            Polkadot: string;
            Kusama: string;
            Westend: string;
            Rococo: string;
            Wococo: string;
            Ethereum: {
                chainId: string;
            };
            BitcoinCore: string;
            BitcoinCash: string;
            PolkadotBulletin: string;
        };
    };
    /**
     * Lookup116: xcm::v3::multiasset::Fungibility
     **/
    XcmV3MultiassetFungibility: {
        _enum: {
            Fungible: string;
            NonFungible: string;
        };
    };
    /**
     * Lookup117: xcm::v3::multiasset::AssetInstance
     **/
    XcmV3MultiassetAssetInstance: {
        _enum: {
            Undefined: string;
            Index: string;
            Array4: string;
            Array8: string;
            Array16: string;
            Array32: string;
        };
    };
    /**
     * Lookup118: xcm::VersionedLocation
     **/
    XcmVersionedLocation: {
        _enum: {
            __Unused0: string;
            V2: string;
            __Unused2: string;
            V3: string;
            V4: string;
        };
    };
    /**
     * Lookup119: cumulus_pallet_xcm::pallet::Event<T>
     **/
    CumulusPalletXcmEvent: {
        _enum: {
            InvalidFormat: string;
            UnsupportedVersion: string;
            ExecutedDownward: string;
        };
    };
    /**
     * Lookup120: pallet_message_queue::pallet::Event<T>
     **/
    PalletMessageQueueEvent: {
        _enum: {
            ProcessingFailed: {
                id: string;
                origin: string;
                error: string;
            };
            Processed: {
                id: string;
                origin: string;
                weightUsed: string;
                success: string;
            };
            OverweightEnqueued: {
                id: string;
                origin: string;
                pageIndex: string;
                messageIndex: string;
            };
            PageReaped: {
                origin: string;
                index: string;
            };
        };
    };
    /**
     * Lookup121: cumulus_primitives_core::AggregateMessageOrigin
     **/
    CumulusPrimitivesCoreAggregateMessageOrigin: {
        _enum: {
            Here: string;
            Parent: string;
            Sibling: string;
        };
    };
    /**
     * Lookup123: frame_support::traits::messages::ProcessMessageError
     **/
    FrameSupportMessagesProcessMessageError: {
        _enum: {
            BadFormat: string;
            Corrupt: string;
            Unsupported: string;
            Overweight: string;
            Yield: string;
        };
    };
    /**
     * Lookup124: pallet_storage_providers::pallet::Event<T>
     **/
    PalletStorageProvidersEvent: {
        _enum: {
            MspRequestSignUpSuccess: {
                who: string;
                multiaddresses: string;
                capacity: string;
                valueProp: string;
            };
            MspSignUpSuccess: {
                who: string;
                multiaddresses: string;
                capacity: string;
                valueProp: string;
            };
            BspRequestSignUpSuccess: {
                who: string;
                multiaddresses: string;
                capacity: string;
            };
            BspSignUpSuccess: {
                who: string;
                multiaddresses: string;
                capacity: string;
            };
            SignUpRequestCanceled: {
                who: string;
            };
            MspSignOffSuccess: {
                who: string;
            };
            BspSignOffSuccess: {
                who: string;
            };
            CapacityChanged: {
                who: string;
                oldCapacity: string;
                newCapacity: string;
                nextBlockWhenChangeAllowed: string;
            };
            Slashed: {
                providerId: string;
                amountSlashed: string;
            };
        };
    };
    /**
     * Lookup128: pallet_storage_providers::types::ValueProposition<T>
     **/
    PalletStorageProvidersValueProposition: {
        identifier: string;
        dataLimit: string;
        protocols: string;
    };
    /**
     * Lookup130: pallet_file_system::pallet::Event<T>
     **/
    PalletFileSystemEvent: {
        _enum: {
            NewBucket: {
                who: string;
                mspId: string;
                bucketId: string;
                name: string;
                collectionId: string;
                private: string;
            };
            BucketPrivacyUpdated: {
                who: string;
                bucketId: string;
                collectionId: string;
                private: string;
            };
            NewCollectionAndAssociation: {
                who: string;
                bucketId: string;
                collectionId: string;
            };
            NewStorageRequest: {
                _alias: {
                    size_: string;
                };
                who: string;
                fileKey: string;
                bucketId: string;
                location: string;
                fingerprint: string;
                size_: string;
                peerIds: string;
            };
            AcceptedBspVolunteer: {
                _alias: {
                    size_: string;
                };
                bspId: string;
                bucketId: string;
                location: string;
                fingerprint: string;
                multiaddresses: string;
                owner: string;
                size_: string;
            };
            BspConfirmedStoring: {
                who: string;
                bspId: string;
                fileKeys: string;
                newRoot: string;
            };
            StorageRequestFulfilled: {
                fileKey: string;
            };
            StorageRequestExpired: {
                fileKey: string;
            };
            StorageRequestRevoked: {
                fileKey: string;
            };
            BspRequestedToStopStoring: {
                bspId: string;
                fileKey: string;
                owner: string;
                location: string;
            };
            BspConfirmStoppedStoring: {
                bspId: string;
                fileKey: string;
                newRoot: string;
            };
            FailedToQueuePriorityChallenge: {
                user: string;
                fileKey: string;
            };
            FileDeletionRequest: {
                user: string;
                fileKey: string;
                bucketId: string;
                mspId: string;
                proofOfInclusion: string;
            };
            ProofSubmittedForPendingFileDeletionRequest: {
                mspId: string;
                user: string;
                fileKey: string;
                bucketId: string;
                proofOfInclusion: string;
            };
            BspChallengeCycleInitialised: {
                who: string;
                bspId: string;
            };
        };
    };
    /**
     * Lookup135: pallet_proofs_dealer::pallet::Event<T>
     **/
    PalletProofsDealerEvent: {
        _enum: {
            NewChallenge: {
                who: string;
                keyChallenged: string;
            };
            ProofAccepted: {
                provider: string;
                proof: string;
            };
            NewChallengeSeed: {
                challengesTicker: string;
                seed: string;
            };
            NewCheckpointChallenge: {
                challengesTicker: string;
                challenges: string;
            };
            SlashableProvider: {
                provider: string;
                nextChallengeDeadline: string;
            };
            NewChallengeCycleInitialised: {
                currentTick: string;
                nextChallengeDeadline: string;
                provider: string;
                maybeProviderAccount: string;
            };
        };
    };
    /**
     * Lookup136: pallet_proofs_dealer::types::Proof<T>
     **/
    PalletProofsDealerProof: {
        forestProof: string;
        keyProofs: string;
    };
    /**
     * Lookup137: sp_trie::storage_proof::CompactProof
     **/
    SpTrieStorageProofCompactProof: {
        encodedNodes: string;
    };
    /**
     * Lookup140: pallet_proofs_dealer::types::KeyProof<T>
     **/
    PalletProofsDealerKeyProof: {
        proof: string;
        challengeCount: string;
    };
    /**
     * Lookup141: shp_file_key_verifier::types::FileKeyProof
     **/
    ShpFileKeyVerifierFileKeyProof: {
        fileMetadata: string;
        proof: string;
    };
    /**
     * Lookup142: shp_file_metadata::FileMetadata
     **/
    ShpFileMetadataFileMetadata: {
        owner: string;
        bucketId: string;
        location: string;
        fileSize: string;
        fingerprint: string;
    };
    /**
     * Lookup143: shp_file_metadata::Fingerprint
     **/
    ShpFileMetadataFingerprint: string;
    /**
     * Lookup149: shp_traits::TrieRemoveMutation
     **/
    ShpTraitsTrieRemoveMutation: string;
    /**
     * Lookup151: pallet_randomness::pallet::Event<T>
     **/
    PalletRandomnessEvent: {
        _enum: {
            NewOneEpochAgoRandomnessAvailable: {
                randomnessSeed: string;
                fromEpoch: string;
                validUntilBlock: string;
            };
        };
    };
    /**
     * Lookup152: pallet_payment_streams::pallet::Event<T>
     **/
    PalletPaymentStreamsEvent: {
        _enum: {
            FixedRatePaymentStreamCreated: {
                userAccount: string;
                providerId: string;
                rate: string;
            };
            FixedRatePaymentStreamUpdated: {
                userAccount: string;
                providerId: string;
                newRate: string;
            };
            FixedRatePaymentStreamDeleted: {
                userAccount: string;
                providerId: string;
            };
            DynamicRatePaymentStreamCreated: {
                userAccount: string;
                providerId: string;
                amountProvided: string;
            };
            DynamicRatePaymentStreamUpdated: {
                userAccount: string;
                providerId: string;
                newAmountProvided: string;
            };
            DynamicRatePaymentStreamDeleted: {
                userAccount: string;
                providerId: string;
            };
            PaymentStreamCharged: {
                userAccount: string;
                providerId: string;
                amount: string;
            };
            LastChargeableInfoUpdated: {
                providerId: string;
                lastChargeableTick: string;
                lastChargeablePriceIndex: string;
            };
            UserWithoutFunds: {
                who: string;
            };
        };
    };
    /**
     * Lookup153: pallet_bucket_nfts::pallet::Event<T>
     **/
    PalletBucketNftsEvent: {
        _enum: {
            AccessShared: {
                issuer: string;
                recipient: string;
            };
            ItemReadAccessUpdated: {
                admin: string;
                bucket: string;
                itemId: string;
            };
            ItemBurned: {
                account: string;
                bucket: string;
                itemId: string;
            };
        };
    };
    /**
     * Lookup154: pallet_nfts::pallet::Event<T, I>
     **/
    PalletNftsEvent: {
        _enum: {
            Created: {
                collection: string;
                creator: string;
                owner: string;
            };
            ForceCreated: {
                collection: string;
                owner: string;
            };
            Destroyed: {
                collection: string;
            };
            Issued: {
                collection: string;
                item: string;
                owner: string;
            };
            Transferred: {
                collection: string;
                item: string;
                from: string;
                to: string;
            };
            Burned: {
                collection: string;
                item: string;
                owner: string;
            };
            ItemTransferLocked: {
                collection: string;
                item: string;
            };
            ItemTransferUnlocked: {
                collection: string;
                item: string;
            };
            ItemPropertiesLocked: {
                collection: string;
                item: string;
                lockMetadata: string;
                lockAttributes: string;
            };
            CollectionLocked: {
                collection: string;
            };
            OwnerChanged: {
                collection: string;
                newOwner: string;
            };
            TeamChanged: {
                collection: string;
                issuer: string;
                admin: string;
                freezer: string;
            };
            TransferApproved: {
                collection: string;
                item: string;
                owner: string;
                delegate: string;
                deadline: string;
            };
            ApprovalCancelled: {
                collection: string;
                item: string;
                owner: string;
                delegate: string;
            };
            AllApprovalsCancelled: {
                collection: string;
                item: string;
                owner: string;
            };
            CollectionConfigChanged: {
                collection: string;
            };
            CollectionMetadataSet: {
                collection: string;
                data: string;
            };
            CollectionMetadataCleared: {
                collection: string;
            };
            ItemMetadataSet: {
                collection: string;
                item: string;
                data: string;
            };
            ItemMetadataCleared: {
                collection: string;
                item: string;
            };
            Redeposited: {
                collection: string;
                successfulItems: string;
            };
            AttributeSet: {
                collection: string;
                maybeItem: string;
                key: string;
                value: string;
                namespace: string;
            };
            AttributeCleared: {
                collection: string;
                maybeItem: string;
                key: string;
                namespace: string;
            };
            ItemAttributesApprovalAdded: {
                collection: string;
                item: string;
                delegate: string;
            };
            ItemAttributesApprovalRemoved: {
                collection: string;
                item: string;
                delegate: string;
            };
            OwnershipAcceptanceChanged: {
                who: string;
                maybeCollection: string;
            };
            CollectionMaxSupplySet: {
                collection: string;
                maxSupply: string;
            };
            CollectionMintSettingsUpdated: {
                collection: string;
            };
            NextCollectionIdIncremented: {
                nextId: string;
            };
            ItemPriceSet: {
                collection: string;
                item: string;
                price: string;
                whitelistedBuyer: string;
            };
            ItemPriceRemoved: {
                collection: string;
                item: string;
            };
            ItemBought: {
                collection: string;
                item: string;
                price: string;
                seller: string;
                buyer: string;
            };
            TipSent: {
                collection: string;
                item: string;
                sender: string;
                receiver: string;
                amount: string;
            };
            SwapCreated: {
                offeredCollection: string;
                offeredItem: string;
                desiredCollection: string;
                desiredItem: string;
                price: string;
                deadline: string;
            };
            SwapCancelled: {
                offeredCollection: string;
                offeredItem: string;
                desiredCollection: string;
                desiredItem: string;
                price: string;
                deadline: string;
            };
            SwapClaimed: {
                sentCollection: string;
                sentItem: string;
                sentItemOwner: string;
                receivedCollection: string;
                receivedItem: string;
                receivedItemOwner: string;
                price: string;
                deadline: string;
            };
            PreSignedAttributesSet: {
                collection: string;
                item: string;
                namespace: string;
            };
            PalletAttributeSet: {
                collection: string;
                item: string;
                attribute: string;
                value: string;
            };
        };
    };
    /**
     * Lookup158: pallet_nfts::types::AttributeNamespace<sp_core::crypto::AccountId32>
     **/
    PalletNftsAttributeNamespace: {
        _enum: {
            Pallet: string;
            CollectionOwner: string;
            ItemOwner: string;
            Account: string;
        };
    };
    /**
     * Lookup160: pallet_nfts::types::PriceWithDirection<Amount>
     **/
    PalletNftsPriceWithDirection: {
        amount: string;
        direction: string;
    };
    /**
     * Lookup161: pallet_nfts::types::PriceDirection
     **/
    PalletNftsPriceDirection: {
        _enum: string[];
    };
    /**
     * Lookup162: pallet_nfts::types::PalletAttributes<CollectionId>
     **/
    PalletNftsPalletAttributes: {
        _enum: {
            UsedToClaim: string;
            TransferDisabled: string;
        };
    };
    /**
     * Lookup163: frame_system::Phase
     **/
    FrameSystemPhase: {
        _enum: {
            ApplyExtrinsic: string;
            Finalization: string;
            Initialization: string;
        };
    };
    /**
     * Lookup166: frame_system::LastRuntimeUpgradeInfo
     **/
    FrameSystemLastRuntimeUpgradeInfo: {
        specVersion: string;
        specName: string;
    };
    /**
     * Lookup168: frame_system::CodeUpgradeAuthorization<T>
     **/
    FrameSystemCodeUpgradeAuthorization: {
        codeHash: string;
        checkVersion: string;
    };
    /**
     * Lookup169: frame_system::pallet::Call<T>
     **/
    FrameSystemCall: {
        _enum: {
            remark: {
                remark: string;
            };
            set_heap_pages: {
                pages: string;
            };
            set_code: {
                code: string;
            };
            set_code_without_checks: {
                code: string;
            };
            set_storage: {
                items: string;
            };
            kill_storage: {
                _alias: {
                    keys_: string;
                };
                keys_: string;
            };
            kill_prefix: {
                prefix: string;
                subkeys: string;
            };
            remark_with_event: {
                remark: string;
            };
            __Unused8: string;
            authorize_upgrade: {
                codeHash: string;
            };
            authorize_upgrade_without_checks: {
                codeHash: string;
            };
            apply_authorized_upgrade: {
                code: string;
            };
        };
    };
    /**
     * Lookup172: frame_system::limits::BlockWeights
     **/
    FrameSystemLimitsBlockWeights: {
        baseBlock: string;
        maxBlock: string;
        perClass: string;
    };
    /**
     * Lookup173: frame_support::dispatch::PerDispatchClass<frame_system::limits::WeightsPerClass>
     **/
    FrameSupportDispatchPerDispatchClassWeightsPerClass: {
        normal: string;
        operational: string;
        mandatory: string;
    };
    /**
     * Lookup174: frame_system::limits::WeightsPerClass
     **/
    FrameSystemLimitsWeightsPerClass: {
        baseExtrinsic: string;
        maxExtrinsic: string;
        maxTotal: string;
        reserved: string;
    };
    /**
     * Lookup176: frame_system::limits::BlockLength
     **/
    FrameSystemLimitsBlockLength: {
        max: string;
    };
    /**
     * Lookup177: frame_support::dispatch::PerDispatchClass<T>
     **/
    FrameSupportDispatchPerDispatchClassU32: {
        normal: string;
        operational: string;
        mandatory: string;
    };
    /**
     * Lookup178: sp_weights::RuntimeDbWeight
     **/
    SpWeightsRuntimeDbWeight: {
        read: string;
        write: string;
    };
    /**
     * Lookup179: sp_version::RuntimeVersion
     **/
    SpVersionRuntimeVersion: {
        specName: string;
        implName: string;
        authoringVersion: string;
        specVersion: string;
        implVersion: string;
        apis: string;
        transactionVersion: string;
        stateVersion: string;
    };
    /**
     * Lookup184: frame_system::pallet::Error<T>
     **/
    FrameSystemError: {
        _enum: string[];
    };
    /**
     * Lookup186: cumulus_pallet_parachain_system::unincluded_segment::Ancestor<primitive_types::H256>
     **/
    CumulusPalletParachainSystemUnincludedSegmentAncestor: {
        usedBandwidth: string;
        paraHeadHash: string;
        consumedGoAheadSignal: string;
    };
    /**
     * Lookup187: cumulus_pallet_parachain_system::unincluded_segment::UsedBandwidth
     **/
    CumulusPalletParachainSystemUnincludedSegmentUsedBandwidth: {
        umpMsgCount: string;
        umpTotalBytes: string;
        hrmpOutgoing: string;
    };
    /**
     * Lookup189: cumulus_pallet_parachain_system::unincluded_segment::HrmpChannelUpdate
     **/
    CumulusPalletParachainSystemUnincludedSegmentHrmpChannelUpdate: {
        msgCount: string;
        totalBytes: string;
    };
    /**
     * Lookup194: polkadot_primitives::v6::UpgradeGoAhead
     **/
    PolkadotPrimitivesV6UpgradeGoAhead: {
        _enum: string[];
    };
    /**
     * Lookup195: cumulus_pallet_parachain_system::unincluded_segment::SegmentTracker<primitive_types::H256>
     **/
    CumulusPalletParachainSystemUnincludedSegmentSegmentTracker: {
        usedBandwidth: string;
        hrmpWatermark: string;
        consumedGoAheadSignal: string;
    };
    /**
     * Lookup196: polkadot_primitives::v6::PersistedValidationData<primitive_types::H256, N>
     **/
    PolkadotPrimitivesV6PersistedValidationData: {
        parentHead: string;
        relayParentNumber: string;
        relayParentStorageRoot: string;
        maxPovSize: string;
    };
    /**
     * Lookup199: polkadot_primitives::v6::UpgradeRestriction
     **/
    PolkadotPrimitivesV6UpgradeRestriction: {
        _enum: string[];
    };
    /**
     * Lookup200: sp_trie::storage_proof::StorageProof
     **/
    SpTrieStorageProof: {
        trieNodes: string;
    };
    /**
     * Lookup202: cumulus_pallet_parachain_system::relay_state_snapshot::MessagingStateSnapshot
     **/
    CumulusPalletParachainSystemRelayStateSnapshotMessagingStateSnapshot: {
        dmqMqcHead: string;
        relayDispatchQueueRemainingCapacity: string;
        ingressChannels: string;
        egressChannels: string;
    };
    /**
     * Lookup203: cumulus_pallet_parachain_system::relay_state_snapshot::RelayDispatchQueueRemainingCapacity
     **/
    CumulusPalletParachainSystemRelayStateSnapshotRelayDispatchQueueRemainingCapacity: {
        remainingCount: string;
        remainingSize: string;
    };
    /**
     * Lookup206: polkadot_primitives::v6::AbridgedHrmpChannel
     **/
    PolkadotPrimitivesV6AbridgedHrmpChannel: {
        maxCapacity: string;
        maxTotalSize: string;
        maxMessageSize: string;
        msgCount: string;
        totalSize: string;
        mqcHead: string;
    };
    /**
     * Lookup207: polkadot_primitives::v6::AbridgedHostConfiguration
     **/
    PolkadotPrimitivesV6AbridgedHostConfiguration: {
        maxCodeSize: string;
        maxHeadDataSize: string;
        maxUpwardQueueCount: string;
        maxUpwardQueueSize: string;
        maxUpwardMessageSize: string;
        maxUpwardMessageNumPerCandidate: string;
        hrmpMaxMessageNumPerCandidate: string;
        validationUpgradeCooldown: string;
        validationUpgradeDelay: string;
        asyncBackingParams: string;
    };
    /**
     * Lookup208: polkadot_primitives::v6::async_backing::AsyncBackingParams
     **/
    PolkadotPrimitivesV6AsyncBackingAsyncBackingParams: {
        maxCandidateDepth: string;
        allowedAncestryLen: string;
    };
    /**
     * Lookup214: polkadot_core_primitives::OutboundHrmpMessage<polkadot_parachain_primitives::primitives::Id>
     **/
    PolkadotCorePrimitivesOutboundHrmpMessage: {
        recipient: string;
        data: string;
    };
    /**
     * Lookup216: cumulus_pallet_parachain_system::pallet::Call<T>
     **/
    CumulusPalletParachainSystemCall: {
        _enum: {
            set_validation_data: {
                data: string;
            };
            sudo_send_upward_message: {
                message: string;
            };
            authorize_upgrade: {
                codeHash: string;
                checkVersion: string;
            };
            enact_authorized_upgrade: {
                code: string;
            };
        };
    };
    /**
     * Lookup217: cumulus_primitives_parachain_inherent::ParachainInherentData
     **/
    CumulusPrimitivesParachainInherentParachainInherentData: {
        validationData: string;
        relayChainState: string;
        downwardMessages: string;
        horizontalMessages: string;
    };
    /**
     * Lookup219: polkadot_core_primitives::InboundDownwardMessage<BlockNumber>
     **/
    PolkadotCorePrimitivesInboundDownwardMessage: {
        sentAt: string;
        msg: string;
    };
    /**
     * Lookup222: polkadot_core_primitives::InboundHrmpMessage<BlockNumber>
     **/
    PolkadotCorePrimitivesInboundHrmpMessage: {
        sentAt: string;
=======
        count: string;
      };
    };
  };
  /**
   * Lookup91: staging_xcm::v4::asset::WildFungibility
   **/
  StagingXcmV4AssetWildFungibility: {
    _enum: string[];
  };
  /**
   * Lookup92: xcm::v3::WeightLimit
   **/
  XcmV3WeightLimit: {
    _enum: {
      Unlimited: string;
      Limited: string;
    };
  };
  /**
   * Lookup93: xcm::VersionedAssets
   **/
  XcmVersionedAssets: {
    _enum: {
      __Unused0: string;
      V2: string;
      __Unused2: string;
      V3: string;
      V4: string;
    };
  };
  /**
   * Lookup94: xcm::v2::multiasset::MultiAssets
   **/
  XcmV2MultiassetMultiAssets: string;
  /**
   * Lookup96: xcm::v2::multiasset::MultiAsset
   **/
  XcmV2MultiAsset: {
    id: string;
    fun: string;
  };
  /**
   * Lookup97: xcm::v2::multiasset::AssetId
   **/
  XcmV2MultiassetAssetId: {
    _enum: {
      Concrete: string;
      Abstract: string;
    };
  };
  /**
   * Lookup98: xcm::v2::multilocation::MultiLocation
   **/
  XcmV2MultiLocation: {
    parents: string;
    interior: string;
  };
  /**
   * Lookup99: xcm::v2::multilocation::Junctions
   **/
  XcmV2MultilocationJunctions: {
    _enum: {
      Here: string;
      X1: string;
      X2: string;
      X3: string;
      X4: string;
      X5: string;
      X6: string;
      X7: string;
      X8: string;
    };
  };
  /**
   * Lookup100: xcm::v2::junction::Junction
   **/
  XcmV2Junction: {
    _enum: {
      Parachain: string;
      AccountId32: {
        network: string;
        id: string;
      };
      AccountIndex64: {
        network: string;
        index: string;
      };
      AccountKey20: {
        network: string;
        key: string;
      };
      PalletInstance: string;
      GeneralIndex: string;
      GeneralKey: string;
      OnlyChild: string;
      Plurality: {
        id: string;
        part: string;
      };
    };
  };
  /**
   * Lookup101: xcm::v2::NetworkId
   **/
  XcmV2NetworkId: {
    _enum: {
      Any: string;
      Named: string;
      Polkadot: string;
      Kusama: string;
    };
  };
  /**
   * Lookup103: xcm::v2::BodyId
   **/
  XcmV2BodyId: {
    _enum: {
      Unit: string;
      Named: string;
      Index: string;
      Executive: string;
      Technical: string;
      Legislative: string;
      Judicial: string;
      Defense: string;
      Administration: string;
      Treasury: string;
    };
  };
  /**
   * Lookup104: xcm::v2::BodyPart
   **/
  XcmV2BodyPart: {
    _enum: {
      Voice: string;
      Members: {
        count: string;
      };
      Fraction: {
        nom: string;
        denom: string;
      };
      AtLeastProportion: {
        nom: string;
        denom: string;
      };
      MoreThanProportion: {
        nom: string;
        denom: string;
      };
    };
  };
  /**
   * Lookup105: xcm::v2::multiasset::Fungibility
   **/
  XcmV2MultiassetFungibility: {
    _enum: {
      Fungible: string;
      NonFungible: string;
    };
  };
  /**
   * Lookup106: xcm::v2::multiasset::AssetInstance
   **/
  XcmV2MultiassetAssetInstance: {
    _enum: {
      Undefined: string;
      Index: string;
      Array4: string;
      Array8: string;
      Array16: string;
      Array32: string;
      Blob: string;
    };
  };
  /**
   * Lookup107: xcm::v3::multiasset::MultiAssets
   **/
  XcmV3MultiassetMultiAssets: string;
  /**
   * Lookup109: xcm::v3::multiasset::MultiAsset
   **/
  XcmV3MultiAsset: {
    id: string;
    fun: string;
  };
  /**
   * Lookup110: xcm::v3::multiasset::AssetId
   **/
  XcmV3MultiassetAssetId: {
    _enum: {
      Concrete: string;
      Abstract: string;
    };
  };
  /**
   * Lookup111: staging_xcm::v3::multilocation::MultiLocation
   **/
  StagingXcmV3MultiLocation: {
    parents: string;
    interior: string;
  };
  /**
   * Lookup112: xcm::v3::junctions::Junctions
   **/
  XcmV3Junctions: {
    _enum: {
      Here: string;
      X1: string;
      X2: string;
      X3: string;
      X4: string;
      X5: string;
      X6: string;
      X7: string;
      X8: string;
    };
  };
  /**
   * Lookup113: xcm::v3::junction::Junction
   **/
  XcmV3Junction: {
    _enum: {
      Parachain: string;
      AccountId32: {
        network: string;
        id: string;
      };
      AccountIndex64: {
        network: string;
        index: string;
      };
      AccountKey20: {
        network: string;
        key: string;
      };
      PalletInstance: string;
      GeneralIndex: string;
      GeneralKey: {
        length: string;
>>>>>>> aefa85a9
        data: string;
      };
      OnlyChild: string;
      Plurality: {
        id: string;
        part: string;
      };
      GlobalConsensus: string;
    };
  };
  /**
   * Lookup115: xcm::v3::junction::NetworkId
   **/
  XcmV3JunctionNetworkId: {
    _enum: {
      ByGenesis: string;
      ByFork: {
        blockNumber: string;
        blockHash: string;
      };
      Polkadot: string;
      Kusama: string;
      Westend: string;
      Rococo: string;
      Wococo: string;
      Ethereum: {
        chainId: string;
      };
      BitcoinCore: string;
      BitcoinCash: string;
      PolkadotBulletin: string;
    };
  };
  /**
   * Lookup116: xcm::v3::multiasset::Fungibility
   **/
  XcmV3MultiassetFungibility: {
    _enum: {
      Fungible: string;
      NonFungible: string;
    };
  };
  /**
   * Lookup117: xcm::v3::multiasset::AssetInstance
   **/
  XcmV3MultiassetAssetInstance: {
    _enum: {
      Undefined: string;
      Index: string;
      Array4: string;
      Array8: string;
      Array16: string;
      Array32: string;
    };
  };
  /**
   * Lookup118: xcm::VersionedLocation
   **/
  XcmVersionedLocation: {
    _enum: {
      __Unused0: string;
      V2: string;
      __Unused2: string;
      V3: string;
      V4: string;
    };
  };
  /**
   * Lookup119: cumulus_pallet_xcm::pallet::Event<T>
   **/
  CumulusPalletXcmEvent: {
    _enum: {
      InvalidFormat: string;
      UnsupportedVersion: string;
      ExecutedDownward: string;
    };
  };
  /**
   * Lookup120: pallet_message_queue::pallet::Event<T>
   **/
  PalletMessageQueueEvent: {
    _enum: {
      ProcessingFailed: {
        id: string;
        origin: string;
        error: string;
      };
      Processed: {
        id: string;
        origin: string;
        weightUsed: string;
        success: string;
      };
      OverweightEnqueued: {
        id: string;
        origin: string;
        pageIndex: string;
        messageIndex: string;
      };
      PageReaped: {
        origin: string;
        index: string;
      };
    };
  };
  /**
   * Lookup121: cumulus_primitives_core::AggregateMessageOrigin
   **/
  CumulusPrimitivesCoreAggregateMessageOrigin: {
    _enum: {
      Here: string;
      Parent: string;
      Sibling: string;
    };
  };
  /**
   * Lookup123: frame_support::traits::messages::ProcessMessageError
   **/
  FrameSupportMessagesProcessMessageError: {
    _enum: {
      BadFormat: string;
      Corrupt: string;
      Unsupported: string;
      Overweight: string;
      Yield: string;
    };
  };
  /**
   * Lookup124: pallet_storage_providers::pallet::Event<T>
   **/
  PalletStorageProvidersEvent: {
    _enum: {
      MspRequestSignUpSuccess: {
        who: string;
        multiaddresses: string;
        capacity: string;
        valueProp: string;
      };
      MspSignUpSuccess: {
        who: string;
        multiaddresses: string;
        capacity: string;
        valueProp: string;
      };
      BspRequestSignUpSuccess: {
        who: string;
        multiaddresses: string;
        capacity: string;
      };
      BspSignUpSuccess: {
        who: string;
        multiaddresses: string;
        capacity: string;
      };
      SignUpRequestCanceled: {
        who: string;
      };
      MspSignOffSuccess: {
        who: string;
      };
      BspSignOffSuccess: {
        who: string;
      };
      CapacityChanged: {
        who: string;
        oldCapacity: string;
        newCapacity: string;
        nextBlockWhenChangeAllowed: string;
      };
      Slashed: {
        providerId: string;
        amountSlashed: string;
      };
    };
  };
  /**
   * Lookup128: pallet_storage_providers::types::ValueProposition<T>
   **/
  PalletStorageProvidersValueProposition: {
    identifier: string;
    dataLimit: string;
    protocols: string;
  };
  /**
   * Lookup130: pallet_file_system::pallet::Event<T>
   **/
  PalletFileSystemEvent: {
    _enum: {
      NewBucket: {
        who: string;
        mspId: string;
        bucketId: string;
        name: string;
<<<<<<< HEAD
        moduleName: string;
        major: string;
        minor: string;
        patch: string;
    };
    /**
     * Lookup280: xcm::v3::QueryResponseInfo
     **/
    XcmV3QueryResponseInfo: {
        destination: string;
        queryId: string;
        maxWeight: string;
    };
    /**
     * Lookup281: xcm::v3::multiasset::MultiAssetFilter
     **/
    XcmV3MultiassetMultiAssetFilter: {
        _enum: {
            Definite: string;
            Wild: string;
        };
    };
    /**
     * Lookup282: xcm::v3::multiasset::WildMultiAsset
     **/
    XcmV3MultiassetWildMultiAsset: {
        _enum: {
            All: string;
            AllOf: {
                id: string;
                fun: string;
            };
            AllCounted: string;
            AllOfCounted: {
                id: string;
                fun: string;
                count: string;
            };
        };
    };
    /**
     * Lookup283: xcm::v3::multiasset::WildFungibility
     **/
    XcmV3MultiassetWildFungibility: {
        _enum: string[];
    };
    /**
     * Lookup295: cumulus_pallet_xcm::pallet::Call<T>
     **/
    CumulusPalletXcmCall: string;
    /**
     * Lookup296: pallet_message_queue::pallet::Call<T>
     **/
    PalletMessageQueueCall: {
        _enum: {
            reap_page: {
                messageOrigin: string;
                pageIndex: string;
            };
            execute_overweight: {
                messageOrigin: string;
                page: string;
                index: string;
                weightLimit: string;
            };
        };
    };
    /**
     * Lookup297: pallet_storage_providers::pallet::Call<T>
     **/
    PalletStorageProvidersCall: {
        _enum: {
            request_msp_sign_up: {
                capacity: string;
                multiaddresses: string;
                valueProp: string;
                paymentAccount: string;
            };
            request_bsp_sign_up: {
                capacity: string;
                multiaddresses: string;
                paymentAccount: string;
            };
            confirm_sign_up: {
                providerAccount: string;
            };
            cancel_sign_up: string;
            msp_sign_off: string;
            bsp_sign_off: string;
            change_capacity: {
                newCapacity: string;
            };
            add_value_prop: {
                newValueProp: string;
            };
            force_msp_sign_up: {
                who: string;
                mspId: string;
                capacity: string;
                multiaddresses: string;
                valueProp: string;
                paymentAccount: string;
            };
            force_bsp_sign_up: {
                who: string;
                bspId: string;
                capacity: string;
                multiaddresses: string;
                paymentAccount: string;
            };
            slash: {
                providerId: string;
            };
        };
    };
    /**
     * Lookup298: pallet_file_system::pallet::Call<T>
     **/
    PalletFileSystemCall: {
        _enum: {
            create_bucket: {
                mspId: string;
                name: string;
                private: string;
            };
            update_bucket_privacy: {
                bucketId: string;
                private: string;
            };
            create_and_associate_collection_with_bucket: {
                bucketId: string;
            };
            issue_storage_request: {
                _alias: {
                    size_: string;
                };
                bucketId: string;
                location: string;
                fingerprint: string;
                size_: string;
                mspId: string;
                peerIds: string;
            };
            revoke_storage_request: {
                fileKey: string;
            };
            bsp_volunteer: {
                fileKey: string;
            };
            bsp_confirm_storing: {
                nonInclusionForestProof: string;
                fileKeysAndProofs: string;
            };
            bsp_request_stop_storing: {
                _alias: {
                    size_: string;
                };
                fileKey: string;
                bucketId: string;
                location: string;
                owner: string;
                fingerprint: string;
                size_: string;
                canServe: string;
                inclusionForestProof: string;
            };
            bsp_confirm_stop_storing: {
                fileKey: string;
                inclusionForestProof: string;
            };
            delete_file: {
                _alias: {
                    size_: string;
                };
                bucketId: string;
                fileKey: string;
                location: string;
                size_: string;
                fingerprint: string;
                maybeInclusionForestProof: string;
            };
            pending_file_deletion_request_submit_proof: {
                user: string;
                fileKey: string;
                bucketId: string;
                forestProof: string;
            };
            set_global_parameters: {
                replicationTarget: string;
                maximumThreshold: string;
                blockRangeToMaximumThreshold: string;
            };
        };
    };
    /**
     * Lookup303: pallet_proofs_dealer::pallet::Call<T>
     **/
    PalletProofsDealerCall: {
        _enum: {
            challenge: {
                key: string;
            };
            submit_proof: {
                proof: string;
                provider: string;
            };
            force_initialise_challenge_cycle: {
                provider: string;
            };
        };
    };
    /**
     * Lookup304: pallet_randomness::pallet::Call<T>
     **/
    PalletRandomnessCall: {
        _enum: string[];
    };
    /**
     * Lookup305: pallet_payment_streams::pallet::Call<T>
     **/
    PalletPaymentStreamsCall: {
        _enum: {
            create_fixed_rate_payment_stream: {
                providerId: string;
                userAccount: string;
                rate: string;
            };
            update_fixed_rate_payment_stream: {
                providerId: string;
                userAccount: string;
                newRate: string;
            };
            delete_fixed_rate_payment_stream: {
                providerId: string;
                userAccount: string;
            };
            create_dynamic_rate_payment_stream: {
                providerId: string;
                userAccount: string;
                amountProvided: string;
                currentPrice: string;
                currentAccumulatedPriceIndex: string;
            };
            update_dynamic_rate_payment_stream: {
                providerId: string;
                userAccount: string;
                newAmountProvided: string;
                currentPrice: string;
            };
            delete_dynamic_rate_payment_stream: {
                providerId: string;
                userAccount: string;
            };
            charge_payment_streams: {
                userAccount: string;
            };
        };
    };
    /**
     * Lookup306: pallet_bucket_nfts::pallet::Call<T>
     **/
    PalletBucketNftsCall: {
        _enum: {
            share_access: {
                recipient: string;
                bucket: string;
                itemId: string;
                readAccessRegex: string;
            };
            update_read_access: {
                bucket: string;
                itemId: string;
                readAccessRegex: string;
            };
=======
        collectionId: string;
        private: string;
      };
      BucketPrivacyUpdated: {
        who: string;
        bucketId: string;
        collectionId: string;
        private: string;
      };
      NewCollectionAndAssociation: {
        who: string;
        bucketId: string;
        collectionId: string;
      };
      NewStorageRequest: {
        _alias: {
          size_: string;
>>>>>>> aefa85a9
        };
        who: string;
        fileKey: string;
        bucketId: string;
        location: string;
        fingerprint: string;
        size_: string;
        peerIds: string;
      };
      AcceptedBspVolunteer: {
        _alias: {
          size_: string;
        };
        bspId: string;
        bucketId: string;
        location: string;
        fingerprint: string;
        multiaddresses: string;
        owner: string;
        size_: string;
      };
      BspConfirmedStoring: {
        who: string;
        bspId: string;
        fileKeys: string;
        newRoot: string;
      };
      StorageRequestExpired: {
        fileKey: string;
      };
      StorageRequestRevoked: {
        fileKey: string;
      };
      BspRequestedToStopStoring: {
        bspId: string;
        fileKey: string;
        owner: string;
        location: string;
      };
      BspConfirmStoppedStoring: {
        bspId: string;
        fileKey: string;
        newRoot: string;
      };
      FailedToQueuePriorityChallenge: {
        user: string;
        fileKey: string;
      };
      FileDeletionRequest: {
        user: string;
        fileKey: string;
        bucketId: string;
        mspId: string;
        proofOfInclusion: string;
      };
      ProofSubmittedForPendingFileDeletionRequest: {
        mspId: string;
        user: string;
        fileKey: string;
        bucketId: string;
        proofOfInclusion: string;
      };
      BspChallengeCycleInitialised: {
        who: string;
        bspId: string;
      };
    };
  };
  /**
   * Lookup135: pallet_proofs_dealer::pallet::Event<T>
   **/
  PalletProofsDealerEvent: {
    _enum: {
      NewChallenge: {
        who: string;
        keyChallenged: string;
      };
      ProofAccepted: {
        provider: string;
        proof: string;
      };
      NewChallengeSeed: {
        challengesTicker: string;
        seed: string;
      };
      NewCheckpointChallenge: {
        challengesTicker: string;
        challenges: string;
      };
      SlashableProvider: {
        provider: string;
        nextChallengeDeadline: string;
      };
      NewChallengeCycleInitialised: {
        currentTick: string;
        nextChallengeDeadline: string;
        provider: string;
        maybeProviderAccount: string;
      };
    };
  };
  /**
   * Lookup136: pallet_proofs_dealer::types::Proof<T>
   **/
  PalletProofsDealerProof: {
    forestProof: string;
    keyProofs: string;
  };
  /**
   * Lookup137: sp_trie::storage_proof::CompactProof
   **/
  SpTrieStorageProofCompactProof: {
    encodedNodes: string;
  };
  /**
   * Lookup140: pallet_proofs_dealer::types::KeyProof<T>
   **/
  PalletProofsDealerKeyProof: {
    proof: string;
    challengeCount: string;
  };
  /**
   * Lookup141: shp_file_key_verifier::types::FileKeyProof
   **/
  ShpFileKeyVerifierFileKeyProof: {
    fileMetadata: string;
    proof: string;
  };
  /**
   * Lookup142: shp_file_metadata::FileMetadata
   **/
  ShpFileMetadataFileMetadata: {
    owner: string;
    bucketId: string;
    location: string;
    fileSize: string;
    fingerprint: string;
  };
  /**
   * Lookup143: shp_file_metadata::Fingerprint
   **/
  ShpFileMetadataFingerprint: string;
  /**
   * Lookup149: shp_traits::TrieRemoveMutation
   **/
  ShpTraitsTrieRemoveMutation: string;
  /**
   * Lookup151: pallet_randomness::pallet::Event<T>
   **/
  PalletRandomnessEvent: {
    _enum: {
      NewOneEpochAgoRandomnessAvailable: {
        randomnessSeed: string;
        fromEpoch: string;
        validUntilBlock: string;
      };
    };
  };
  /**
   * Lookup152: pallet_payment_streams::pallet::Event<T>
   **/
  PalletPaymentStreamsEvent: {
    _enum: {
      FixedRatePaymentStreamCreated: {
        userAccount: string;
        providerId: string;
        rate: string;
      };
      FixedRatePaymentStreamUpdated: {
        userAccount: string;
        providerId: string;
        newRate: string;
      };
      FixedRatePaymentStreamDeleted: {
        userAccount: string;
        providerId: string;
      };
      DynamicRatePaymentStreamCreated: {
        userAccount: string;
        providerId: string;
        amountProvided: string;
      };
      DynamicRatePaymentStreamUpdated: {
        userAccount: string;
        providerId: string;
        newAmountProvided: string;
      };
      DynamicRatePaymentStreamDeleted: {
        userAccount: string;
        providerId: string;
      };
      PaymentStreamCharged: {
        userAccount: string;
        providerId: string;
        amount: string;
      };
      LastChargeableInfoUpdated: {
        providerId: string;
        lastChargeableTick: string;
        lastChargeablePriceIndex: string;
      };
      UserWithoutFunds: {
        who: string;
      };
    };
  };
  /**
   * Lookup153: pallet_bucket_nfts::pallet::Event<T>
   **/
  PalletBucketNftsEvent: {
    _enum: {
      AccessShared: {
        issuer: string;
        recipient: string;
      };
      ItemReadAccessUpdated: {
        admin: string;
        bucket: string;
        itemId: string;
      };
      ItemBurned: {
        account: string;
        bucket: string;
        itemId: string;
      };
    };
  };
  /**
   * Lookup154: pallet_nfts::pallet::Event<T, I>
   **/
  PalletNftsEvent: {
    _enum: {
      Created: {
        collection: string;
        creator: string;
        owner: string;
      };
      ForceCreated: {
        collection: string;
        owner: string;
      };
      Destroyed: {
        collection: string;
      };
      Issued: {
        collection: string;
        item: string;
        owner: string;
      };
      Transferred: {
        collection: string;
        item: string;
        from: string;
        to: string;
      };
      Burned: {
        collection: string;
        item: string;
        owner: string;
      };
      ItemTransferLocked: {
        collection: string;
        item: string;
      };
      ItemTransferUnlocked: {
        collection: string;
        item: string;
      };
      ItemPropertiesLocked: {
        collection: string;
        item: string;
        lockMetadata: string;
        lockAttributes: string;
      };
      CollectionLocked: {
        collection: string;
      };
      OwnerChanged: {
        collection: string;
        newOwner: string;
      };
      TeamChanged: {
        collection: string;
        issuer: string;
        admin: string;
        freezer: string;
      };
      TransferApproved: {
        collection: string;
        item: string;
        owner: string;
        delegate: string;
        deadline: string;
      };
      ApprovalCancelled: {
        collection: string;
        item: string;
        owner: string;
        delegate: string;
      };
      AllApprovalsCancelled: {
        collection: string;
        item: string;
        owner: string;
      };
      CollectionConfigChanged: {
        collection: string;
      };
      CollectionMetadataSet: {
        collection: string;
        data: string;
      };
      CollectionMetadataCleared: {
        collection: string;
      };
      ItemMetadataSet: {
        collection: string;
        item: string;
        data: string;
      };
      ItemMetadataCleared: {
        collection: string;
        item: string;
      };
      Redeposited: {
        collection: string;
        successfulItems: string;
      };
      AttributeSet: {
        collection: string;
        maybeItem: string;
        key: string;
        value: string;
        namespace: string;
      };
      AttributeCleared: {
        collection: string;
        maybeItem: string;
        key: string;
        namespace: string;
      };
      ItemAttributesApprovalAdded: {
        collection: string;
        item: string;
        delegate: string;
      };
      ItemAttributesApprovalRemoved: {
        collection: string;
        item: string;
        delegate: string;
      };
      OwnershipAcceptanceChanged: {
        who: string;
        maybeCollection: string;
      };
      CollectionMaxSupplySet: {
        collection: string;
        maxSupply: string;
      };
      CollectionMintSettingsUpdated: {
        collection: string;
      };
      NextCollectionIdIncremented: {
        nextId: string;
      };
      ItemPriceSet: {
        collection: string;
        item: string;
        price: string;
        whitelistedBuyer: string;
      };
      ItemPriceRemoved: {
        collection: string;
        item: string;
      };
      ItemBought: {
        collection: string;
        item: string;
        price: string;
        seller: string;
        buyer: string;
      };
      TipSent: {
        collection: string;
        item: string;
        sender: string;
        receiver: string;
        amount: string;
      };
      SwapCreated: {
        offeredCollection: string;
        offeredItem: string;
        desiredCollection: string;
        desiredItem: string;
        price: string;
        deadline: string;
      };
      SwapCancelled: {
        offeredCollection: string;
        offeredItem: string;
        desiredCollection: string;
        desiredItem: string;
        price: string;
        deadline: string;
      };
      SwapClaimed: {
        sentCollection: string;
        sentItem: string;
        sentItemOwner: string;
        receivedCollection: string;
        receivedItem: string;
        receivedItemOwner: string;
        price: string;
        deadline: string;
      };
      PreSignedAttributesSet: {
        collection: string;
        item: string;
        namespace: string;
      };
      PalletAttributeSet: {
        collection: string;
        item: string;
        attribute: string;
        value: string;
      };
    };
  };
  /**
   * Lookup158: pallet_nfts::types::AttributeNamespace<sp_core::crypto::AccountId32>
   **/
  PalletNftsAttributeNamespace: {
    _enum: {
      Pallet: string;
      CollectionOwner: string;
      ItemOwner: string;
      Account: string;
    };
  };
  /**
   * Lookup160: pallet_nfts::types::PriceWithDirection<Amount>
   **/
  PalletNftsPriceWithDirection: {
    amount: string;
    direction: string;
  };
  /**
   * Lookup161: pallet_nfts::types::PriceDirection
   **/
  PalletNftsPriceDirection: {
    _enum: string[];
  };
  /**
   * Lookup162: pallet_nfts::types::PalletAttributes<CollectionId>
   **/
  PalletNftsPalletAttributes: {
    _enum: {
      UsedToClaim: string;
      TransferDisabled: string;
    };
  };
  /**
   * Lookup163: frame_system::Phase
   **/
  FrameSystemPhase: {
    _enum: {
      ApplyExtrinsic: string;
      Finalization: string;
      Initialization: string;
    };
  };
  /**
   * Lookup166: frame_system::LastRuntimeUpgradeInfo
   **/
  FrameSystemLastRuntimeUpgradeInfo: {
    specVersion: string;
    specName: string;
  };
  /**
   * Lookup168: frame_system::CodeUpgradeAuthorization<T>
   **/
  FrameSystemCodeUpgradeAuthorization: {
    codeHash: string;
    checkVersion: string;
  };
  /**
   * Lookup169: frame_system::pallet::Call<T>
   **/
  FrameSystemCall: {
    _enum: {
      remark: {
        remark: string;
      };
      set_heap_pages: {
        pages: string;
      };
      set_code: {
        code: string;
      };
      set_code_without_checks: {
        code: string;
      };
      set_storage: {
        items: string;
      };
      kill_storage: {
        _alias: {
          keys_: string;
        };
        keys_: string;
      };
      kill_prefix: {
        prefix: string;
        subkeys: string;
      };
      remark_with_event: {
        remark: string;
      };
      __Unused8: string;
      authorize_upgrade: {
        codeHash: string;
      };
      authorize_upgrade_without_checks: {
        codeHash: string;
      };
      apply_authorized_upgrade: {
        code: string;
      };
    };
  };
  /**
   * Lookup172: frame_system::limits::BlockWeights
   **/
  FrameSystemLimitsBlockWeights: {
    baseBlock: string;
    maxBlock: string;
    perClass: string;
  };
  /**
   * Lookup173: frame_support::dispatch::PerDispatchClass<frame_system::limits::WeightsPerClass>
   **/
  FrameSupportDispatchPerDispatchClassWeightsPerClass: {
    normal: string;
    operational: string;
    mandatory: string;
  };
  /**
   * Lookup174: frame_system::limits::WeightsPerClass
   **/
  FrameSystemLimitsWeightsPerClass: {
    baseExtrinsic: string;
    maxExtrinsic: string;
    maxTotal: string;
    reserved: string;
  };
  /**
   * Lookup176: frame_system::limits::BlockLength
   **/
  FrameSystemLimitsBlockLength: {
    max: string;
  };
  /**
   * Lookup177: frame_support::dispatch::PerDispatchClass<T>
   **/
  FrameSupportDispatchPerDispatchClassU32: {
    normal: string;
    operational: string;
    mandatory: string;
  };
  /**
   * Lookup178: sp_weights::RuntimeDbWeight
   **/
  SpWeightsRuntimeDbWeight: {
    read: string;
    write: string;
  };
  /**
   * Lookup179: sp_version::RuntimeVersion
   **/
  SpVersionRuntimeVersion: {
    specName: string;
    implName: string;
    authoringVersion: string;
    specVersion: string;
    implVersion: string;
    apis: string;
    transactionVersion: string;
    stateVersion: string;
  };
  /**
   * Lookup184: frame_system::pallet::Error<T>
   **/
  FrameSystemError: {
    _enum: string[];
  };
  /**
   * Lookup186: cumulus_pallet_parachain_system::unincluded_segment::Ancestor<primitive_types::H256>
   **/
  CumulusPalletParachainSystemUnincludedSegmentAncestor: {
    usedBandwidth: string;
    paraHeadHash: string;
    consumedGoAheadSignal: string;
  };
  /**
   * Lookup187: cumulus_pallet_parachain_system::unincluded_segment::UsedBandwidth
   **/
  CumulusPalletParachainSystemUnincludedSegmentUsedBandwidth: {
    umpMsgCount: string;
    umpTotalBytes: string;
    hrmpOutgoing: string;
  };
  /**
   * Lookup189: cumulus_pallet_parachain_system::unincluded_segment::HrmpChannelUpdate
   **/
  CumulusPalletParachainSystemUnincludedSegmentHrmpChannelUpdate: {
    msgCount: string;
    totalBytes: string;
  };
  /**
   * Lookup194: polkadot_primitives::v6::UpgradeGoAhead
   **/
  PolkadotPrimitivesV6UpgradeGoAhead: {
    _enum: string[];
  };
  /**
   * Lookup195: cumulus_pallet_parachain_system::unincluded_segment::SegmentTracker<primitive_types::H256>
   **/
  CumulusPalletParachainSystemUnincludedSegmentSegmentTracker: {
    usedBandwidth: string;
    hrmpWatermark: string;
    consumedGoAheadSignal: string;
  };
  /**
   * Lookup196: polkadot_primitives::v6::PersistedValidationData<primitive_types::H256, N>
   **/
  PolkadotPrimitivesV6PersistedValidationData: {
    parentHead: string;
    relayParentNumber: string;
    relayParentStorageRoot: string;
    maxPovSize: string;
  };
  /**
   * Lookup199: polkadot_primitives::v6::UpgradeRestriction
   **/
  PolkadotPrimitivesV6UpgradeRestriction: {
    _enum: string[];
  };
  /**
   * Lookup200: sp_trie::storage_proof::StorageProof
   **/
  SpTrieStorageProof: {
    trieNodes: string;
  };
  /**
   * Lookup202: cumulus_pallet_parachain_system::relay_state_snapshot::MessagingStateSnapshot
   **/
  CumulusPalletParachainSystemRelayStateSnapshotMessagingStateSnapshot: {
    dmqMqcHead: string;
    relayDispatchQueueRemainingCapacity: string;
    ingressChannels: string;
    egressChannels: string;
  };
  /**
   * Lookup203: cumulus_pallet_parachain_system::relay_state_snapshot::RelayDispatchQueueRemainingCapacity
   **/
  CumulusPalletParachainSystemRelayStateSnapshotRelayDispatchQueueRemainingCapacity: {
    remainingCount: string;
    remainingSize: string;
  };
  /**
   * Lookup206: polkadot_primitives::v6::AbridgedHrmpChannel
   **/
  PolkadotPrimitivesV6AbridgedHrmpChannel: {
    maxCapacity: string;
    maxTotalSize: string;
    maxMessageSize: string;
    msgCount: string;
    totalSize: string;
    mqcHead: string;
  };
  /**
   * Lookup207: polkadot_primitives::v6::AbridgedHostConfiguration
   **/
  PolkadotPrimitivesV6AbridgedHostConfiguration: {
    maxCodeSize: string;
    maxHeadDataSize: string;
    maxUpwardQueueCount: string;
    maxUpwardQueueSize: string;
    maxUpwardMessageSize: string;
    maxUpwardMessageNumPerCandidate: string;
    hrmpMaxMessageNumPerCandidate: string;
    validationUpgradeCooldown: string;
    validationUpgradeDelay: string;
    asyncBackingParams: string;
  };
  /**
   * Lookup208: polkadot_primitives::v6::async_backing::AsyncBackingParams
   **/
  PolkadotPrimitivesV6AsyncBackingAsyncBackingParams: {
    maxCandidateDepth: string;
    allowedAncestryLen: string;
  };
  /**
   * Lookup214: polkadot_core_primitives::OutboundHrmpMessage<polkadot_parachain_primitives::primitives::Id>
   **/
  PolkadotCorePrimitivesOutboundHrmpMessage: {
    recipient: string;
    data: string;
  };
  /**
   * Lookup216: cumulus_pallet_parachain_system::pallet::Call<T>
   **/
  CumulusPalletParachainSystemCall: {
    _enum: {
      set_validation_data: {
        data: string;
      };
      sudo_send_upward_message: {
        message: string;
      };
      authorize_upgrade: {
        codeHash: string;
        checkVersion: string;
      };
      enact_authorized_upgrade: {
        code: string;
      };
    };
  };
  /**
   * Lookup217: cumulus_primitives_parachain_inherent::ParachainInherentData
   **/
  CumulusPrimitivesParachainInherentParachainInherentData: {
    validationData: string;
    relayChainState: string;
    downwardMessages: string;
    horizontalMessages: string;
  };
  /**
   * Lookup219: polkadot_core_primitives::InboundDownwardMessage<BlockNumber>
   **/
  PolkadotCorePrimitivesInboundDownwardMessage: {
    sentAt: string;
    msg: string;
  };
  /**
   * Lookup222: polkadot_core_primitives::InboundHrmpMessage<BlockNumber>
   **/
  PolkadotCorePrimitivesInboundHrmpMessage: {
    sentAt: string;
    data: string;
  };
  /**
   * Lookup225: cumulus_pallet_parachain_system::pallet::Error<T>
   **/
  CumulusPalletParachainSystemError: {
    _enum: string[];
  };
  /**
   * Lookup226: pallet_timestamp::pallet::Call<T>
   **/
  PalletTimestampCall: {
    _enum: {
      set: {
        now: string;
      };
    };
  };
  /**
   * Lookup227: staging_parachain_info::pallet::Call<T>
   **/
  StagingParachainInfoCall: string;
  /**
   * Lookup229: pallet_balances::types::BalanceLock<Balance>
   **/
  PalletBalancesBalanceLock: {
    id: string;
    amount: string;
    reasons: string;
  };
  /**
   * Lookup230: pallet_balances::types::Reasons
   **/
  PalletBalancesReasons: {
    _enum: string[];
  };
  /**
   * Lookup233: pallet_balances::types::ReserveData<ReserveIdentifier, Balance>
   **/
  PalletBalancesReserveData: {
    id: string;
    amount: string;
  };
  /**
   * Lookup237: storage_hub_runtime::RuntimeHoldReason
   **/
  StorageHubRuntimeRuntimeHoldReason: {
    _enum: {
      __Unused0: string;
      __Unused1: string;
      __Unused2: string;
      __Unused3: string;
      __Unused4: string;
      __Unused5: string;
      __Unused6: string;
      __Unused7: string;
      __Unused8: string;
      __Unused9: string;
      __Unused10: string;
      __Unused11: string;
      __Unused12: string;
      __Unused13: string;
      __Unused14: string;
      __Unused15: string;
      __Unused16: string;
      __Unused17: string;
      __Unused18: string;
      __Unused19: string;
      __Unused20: string;
      __Unused21: string;
      __Unused22: string;
      __Unused23: string;
      __Unused24: string;
      __Unused25: string;
      __Unused26: string;
      __Unused27: string;
      __Unused28: string;
      __Unused29: string;
      __Unused30: string;
      __Unused31: string;
      __Unused32: string;
      __Unused33: string;
      __Unused34: string;
      __Unused35: string;
      __Unused36: string;
      __Unused37: string;
      __Unused38: string;
      __Unused39: string;
      Providers: string;
      __Unused41: string;
      __Unused42: string;
      __Unused43: string;
      PaymentStreams: string;
    };
  };
  /**
   * Lookup238: pallet_storage_providers::pallet::HoldReason
   **/
  PalletStorageProvidersHoldReason: {
    _enum: string[];
  };
  /**
   * Lookup239: pallet_payment_streams::pallet::HoldReason
   **/
  PalletPaymentStreamsHoldReason: {
    _enum: string[];
  };
  /**
   * Lookup242: pallet_balances::types::IdAmount<Id, Balance>
   **/
  PalletBalancesIdAmount: {
    id: string;
    amount: string;
  };
  /**
   * Lookup244: pallet_balances::pallet::Call<T, I>
   **/
  PalletBalancesCall: {
    _enum: {
      transfer_allow_death: {
        dest: string;
        value: string;
      };
      __Unused1: string;
      force_transfer: {
        source: string;
        dest: string;
        value: string;
      };
      transfer_keep_alive: {
        dest: string;
        value: string;
      };
      transfer_all: {
        dest: string;
        keepAlive: string;
      };
      force_unreserve: {
        who: string;
        amount: string;
      };
      upgrade_accounts: {
        who: string;
      };
      __Unused7: string;
      force_set_balance: {
        who: string;
        newFree: string;
      };
      force_adjust_total_issuance: {
        direction: string;
        delta: string;
      };
    };
  };
  /**
   * Lookup247: pallet_balances::types::AdjustmentDirection
   **/
  PalletBalancesAdjustmentDirection: {
    _enum: string[];
  };
  /**
   * Lookup248: pallet_balances::pallet::Error<T, I>
   **/
  PalletBalancesError: {
    _enum: string[];
  };
  /**
   * Lookup249: pallet_transaction_payment::Releases
   **/
  PalletTransactionPaymentReleases: {
    _enum: string[];
  };
  /**
   * Lookup250: pallet_sudo::pallet::Call<T>
   **/
  PalletSudoCall: {
    _enum: {
      sudo: {
        call: string;
      };
      sudo_unchecked_weight: {
        call: string;
        weight: string;
      };
      set_key: {
        _alias: {
          new_: string;
        };
        new_: string;
      };
      sudo_as: {
        who: string;
        call: string;
      };
      remove_key: string;
    };
  };
  /**
   * Lookup252: pallet_collator_selection::pallet::Call<T>
   **/
  PalletCollatorSelectionCall: {
    _enum: {
      set_invulnerables: {
        _alias: {
          new_: string;
        };
        new_: string;
      };
      set_desired_candidates: {
        max: string;
      };
      set_candidacy_bond: {
        bond: string;
      };
      register_as_candidate: string;
      leave_intent: string;
      add_invulnerable: {
        who: string;
      };
      remove_invulnerable: {
        who: string;
      };
      update_bond: {
        newDeposit: string;
      };
      take_candidate_slot: {
        deposit: string;
        target: string;
      };
    };
  };
  /**
   * Lookup253: pallet_session::pallet::Call<T>
   **/
  PalletSessionCall: {
    _enum: {
      set_keys: {
        _alias: {
          keys_: string;
        };
        keys_: string;
        proof: string;
      };
      purge_keys: string;
    };
  };
  /**
   * Lookup254: storage_hub_runtime::SessionKeys
   **/
  StorageHubRuntimeSessionKeys: {
    aura: string;
  };
  /**
   * Lookup255: sp_consensus_aura::sr25519::app_sr25519::Public
   **/
  SpConsensusAuraSr25519AppSr25519Public: string;
  /**
   * Lookup256: sp_core::sr25519::Public
   **/
  SpCoreSr25519Public: string;
  /**
   * Lookup257: cumulus_pallet_xcmp_queue::pallet::Call<T>
   **/
  CumulusPalletXcmpQueueCall: {
    _enum: {
      __Unused0: string;
      suspend_xcm_execution: string;
      resume_xcm_execution: string;
      update_suspend_threshold: {
        _alias: {
          new_: string;
        };
        new_: string;
      };
      update_drop_threshold: {
        _alias: {
          new_: string;
        };
        new_: string;
      };
      update_resume_threshold: {
        _alias: {
          new_: string;
        };
        new_: string;
      };
    };
  };
  /**
   * Lookup258: pallet_xcm::pallet::Call<T>
   **/
  PalletXcmCall: {
    _enum: {
      send: {
        dest: string;
        message: string;
      };
      teleport_assets: {
        dest: string;
        beneficiary: string;
        assets: string;
        feeAssetItem: string;
      };
      reserve_transfer_assets: {
        dest: string;
        beneficiary: string;
        assets: string;
        feeAssetItem: string;
      };
      execute: {
        message: string;
        maxWeight: string;
      };
      force_xcm_version: {
        location: string;
        version: string;
      };
      force_default_xcm_version: {
        maybeXcmVersion: string;
      };
      force_subscribe_version_notify: {
        location: string;
      };
      force_unsubscribe_version_notify: {
        location: string;
      };
      limited_reserve_transfer_assets: {
        dest: string;
        beneficiary: string;
        assets: string;
        feeAssetItem: string;
        weightLimit: string;
      };
      limited_teleport_assets: {
        dest: string;
        beneficiary: string;
        assets: string;
        feeAssetItem: string;
        weightLimit: string;
      };
      force_suspension: {
        suspended: string;
      };
      transfer_assets: {
        dest: string;
        beneficiary: string;
        assets: string;
        feeAssetItem: string;
        weightLimit: string;
      };
      claim_assets: {
        assets: string;
        beneficiary: string;
      };
    };
  };
  /**
   * Lookup259: xcm::VersionedXcm<RuntimeCall>
   **/
  XcmVersionedXcm: {
    _enum: {
      __Unused0: string;
      __Unused1: string;
      V2: string;
      V3: string;
      V4: string;
    };
  };
  /**
   * Lookup260: xcm::v2::Xcm<RuntimeCall>
   **/
  XcmV2Xcm: string;
  /**
   * Lookup262: xcm::v2::Instruction<RuntimeCall>
   **/
  XcmV2Instruction: {
    _enum: {
      WithdrawAsset: string;
      ReserveAssetDeposited: string;
      ReceiveTeleportedAsset: string;
      QueryResponse: {
        queryId: string;
        response: string;
        maxWeight: string;
      };
      TransferAsset: {
        assets: string;
        beneficiary: string;
      };
      TransferReserveAsset: {
        assets: string;
        dest: string;
        xcm: string;
      };
      Transact: {
        originType: string;
        requireWeightAtMost: string;
        call: string;
      };
      HrmpNewChannelOpenRequest: {
        sender: string;
        maxMessageSize: string;
        maxCapacity: string;
      };
      HrmpChannelAccepted: {
        recipient: string;
      };
      HrmpChannelClosing: {
        initiator: string;
        sender: string;
        recipient: string;
      };
      ClearOrigin: string;
      DescendOrigin: string;
      ReportError: {
        queryId: string;
        dest: string;
        maxResponseWeight: string;
      };
      DepositAsset: {
        assets: string;
        maxAssets: string;
        beneficiary: string;
      };
      DepositReserveAsset: {
        assets: string;
        maxAssets: string;
        dest: string;
        xcm: string;
      };
      ExchangeAsset: {
        give: string;
        receive: string;
      };
      InitiateReserveWithdraw: {
        assets: string;
        reserve: string;
        xcm: string;
      };
      InitiateTeleport: {
        assets: string;
        dest: string;
        xcm: string;
      };
      QueryHolding: {
        queryId: string;
        dest: string;
        assets: string;
        maxResponseWeight: string;
      };
      BuyExecution: {
        fees: string;
        weightLimit: string;
      };
      RefundSurplus: string;
      SetErrorHandler: string;
      SetAppendix: string;
      ClearError: string;
      ClaimAsset: {
        assets: string;
        ticket: string;
      };
      Trap: string;
      SubscribeVersion: {
        queryId: string;
        maxResponseWeight: string;
      };
      UnsubscribeVersion: string;
    };
  };
  /**
   * Lookup263: xcm::v2::Response
   **/
  XcmV2Response: {
    _enum: {
      Null: string;
      Assets: string;
      ExecutionResult: string;
      Version: string;
    };
  };
  /**
   * Lookup266: xcm::v2::traits::Error
   **/
  XcmV2TraitsError: {
    _enum: {
      Overflow: string;
      Unimplemented: string;
      UntrustedReserveLocation: string;
      UntrustedTeleportLocation: string;
      MultiLocationFull: string;
      MultiLocationNotInvertible: string;
      BadOrigin: string;
      InvalidLocation: string;
      AssetNotFound: string;
      FailedToTransactAsset: string;
      NotWithdrawable: string;
      LocationCannotHold: string;
      ExceedsMaxMessageSize: string;
      DestinationUnsupported: string;
      Transport: string;
      Unroutable: string;
      UnknownClaim: string;
      FailedToDecode: string;
      MaxWeightInvalid: string;
      NotHoldingFees: string;
      TooExpensive: string;
      Trap: string;
      UnhandledXcmVersion: string;
      WeightLimitReached: string;
      Barrier: string;
      WeightNotComputable: string;
    };
  };
  /**
   * Lookup267: xcm::v2::multiasset::MultiAssetFilter
   **/
  XcmV2MultiassetMultiAssetFilter: {
    _enum: {
      Definite: string;
      Wild: string;
    };
  };
  /**
   * Lookup268: xcm::v2::multiasset::WildMultiAsset
   **/
  XcmV2MultiassetWildMultiAsset: {
    _enum: {
      All: string;
      AllOf: {
        id: string;
        fun: string;
      };
    };
  };
  /**
   * Lookup269: xcm::v2::multiasset::WildFungibility
   **/
  XcmV2MultiassetWildFungibility: {
    _enum: string[];
  };
  /**
   * Lookup270: xcm::v2::WeightLimit
   **/
  XcmV2WeightLimit: {
    _enum: {
      Unlimited: string;
      Limited: string;
    };
  };
  /**
   * Lookup271: xcm::v3::Xcm<Call>
   **/
  XcmV3Xcm: string;
  /**
   * Lookup273: xcm::v3::Instruction<Call>
   **/
  XcmV3Instruction: {
    _enum: {
      WithdrawAsset: string;
      ReserveAssetDeposited: string;
      ReceiveTeleportedAsset: string;
      QueryResponse: {
        queryId: string;
        response: string;
        maxWeight: string;
        querier: string;
      };
      TransferAsset: {
        assets: string;
        beneficiary: string;
      };
      TransferReserveAsset: {
        assets: string;
        dest: string;
        xcm: string;
      };
      Transact: {
        originKind: string;
        requireWeightAtMost: string;
        call: string;
      };
      HrmpNewChannelOpenRequest: {
        sender: string;
        maxMessageSize: string;
        maxCapacity: string;
      };
      HrmpChannelAccepted: {
        recipient: string;
      };
      HrmpChannelClosing: {
        initiator: string;
        sender: string;
        recipient: string;
      };
      ClearOrigin: string;
      DescendOrigin: string;
      ReportError: string;
      DepositAsset: {
        assets: string;
        beneficiary: string;
      };
      DepositReserveAsset: {
        assets: string;
        dest: string;
        xcm: string;
      };
      ExchangeAsset: {
        give: string;
        want: string;
        maximal: string;
      };
      InitiateReserveWithdraw: {
        assets: string;
        reserve: string;
        xcm: string;
      };
      InitiateTeleport: {
        assets: string;
        dest: string;
        xcm: string;
      };
      ReportHolding: {
        responseInfo: string;
        assets: string;
      };
      BuyExecution: {
        fees: string;
        weightLimit: string;
      };
      RefundSurplus: string;
      SetErrorHandler: string;
      SetAppendix: string;
      ClearError: string;
      ClaimAsset: {
        assets: string;
        ticket: string;
      };
      Trap: string;
      SubscribeVersion: {
        queryId: string;
        maxResponseWeight: string;
      };
      UnsubscribeVersion: string;
      BurnAsset: string;
      ExpectAsset: string;
      ExpectOrigin: string;
      ExpectError: string;
      ExpectTransactStatus: string;
      QueryPallet: {
        moduleName: string;
        responseInfo: string;
      };
      ExpectPallet: {
        index: string;
        name: string;
        moduleName: string;
        crateMajor: string;
        minCrateMinor: string;
      };
      ReportTransactStatus: string;
      ClearTransactStatus: string;
      UniversalOrigin: string;
      ExportMessage: {
        network: string;
        destination: string;
        xcm: string;
      };
      LockAsset: {
        asset: string;
        unlocker: string;
      };
      UnlockAsset: {
        asset: string;
        target: string;
      };
      NoteUnlockable: {
        asset: string;
        owner: string;
      };
      RequestUnlock: {
        asset: string;
        locker: string;
      };
      SetFeesMode: {
        jitWithdraw: string;
      };
      SetTopic: string;
      ClearTopic: string;
      AliasOrigin: string;
      UnpaidExecution: {
        weightLimit: string;
        checkOrigin: string;
      };
    };
  };
  /**
   * Lookup274: xcm::v3::Response
   **/
  XcmV3Response: {
    _enum: {
      Null: string;
      Assets: string;
      ExecutionResult: string;
      Version: string;
      PalletsInfo: string;
      DispatchResult: string;
    };
  };
  /**
   * Lookup276: xcm::v3::PalletInfo
   **/
  XcmV3PalletInfo: {
    index: string;
    name: string;
    moduleName: string;
    major: string;
    minor: string;
    patch: string;
  };
  /**
   * Lookup280: xcm::v3::QueryResponseInfo
   **/
  XcmV3QueryResponseInfo: {
    destination: string;
    queryId: string;
    maxWeight: string;
  };
  /**
   * Lookup281: xcm::v3::multiasset::MultiAssetFilter
   **/
  XcmV3MultiassetMultiAssetFilter: {
    _enum: {
      Definite: string;
      Wild: string;
    };
  };
  /**
   * Lookup282: xcm::v3::multiasset::WildMultiAsset
   **/
  XcmV3MultiassetWildMultiAsset: {
    _enum: {
      All: string;
      AllOf: {
        id: string;
        fun: string;
      };
      AllCounted: string;
      AllOfCounted: {
        id: string;
        fun: string;
        count: string;
      };
    };
  };
  /**
   * Lookup283: xcm::v3::multiasset::WildFungibility
   **/
  XcmV3MultiassetWildFungibility: {
    _enum: string[];
  };
  /**
   * Lookup295: cumulus_pallet_xcm::pallet::Call<T>
   **/
  CumulusPalletXcmCall: string;
  /**
   * Lookup296: pallet_message_queue::pallet::Call<T>
   **/
  PalletMessageQueueCall: {
    _enum: {
      reap_page: {
        messageOrigin: string;
        pageIndex: string;
      };
      execute_overweight: {
        messageOrigin: string;
        page: string;
        index: string;
        weightLimit: string;
      };
    };
  };
  /**
   * Lookup297: pallet_storage_providers::pallet::Call<T>
   **/
  PalletStorageProvidersCall: {
    _enum: {
      request_msp_sign_up: {
        capacity: string;
        multiaddresses: string;
        valueProp: string;
        paymentAccount: string;
<<<<<<< HEAD
        reputationWeight: string;
    };
    /**
     * Lookup390: pallet_storage_providers::types::MainStorageProvider<T>
     **/
    PalletStorageProvidersMainStorageProvider: {
        buckets: string;
=======
      };
      request_bsp_sign_up: {
        capacity: string;
        multiaddresses: string;
        paymentAccount: string;
      };
      confirm_sign_up: {
        providerAccount: string;
      };
      cancel_sign_up: string;
      msp_sign_off: string;
      bsp_sign_off: string;
      change_capacity: {
        newCapacity: string;
      };
      add_value_prop: {
        newValueProp: string;
      };
      force_msp_sign_up: {
        who: string;
        mspId: string;
>>>>>>> aefa85a9
        capacity: string;
        multiaddresses: string;
        valueProp: string;
        paymentAccount: string;
      };
      force_bsp_sign_up: {
        who: string;
        bspId: string;
        capacity: string;
        multiaddresses: string;
        paymentAccount: string;
      };
      slash: {
        providerId: string;
      };
    };
  };
  /**
   * Lookup298: pallet_file_system::pallet::Call<T>
   **/
  PalletFileSystemCall: {
    _enum: {
      create_bucket: {
        mspId: string;
        name: string;
        private: string;
      };
      update_bucket_privacy: {
        bucketId: string;
        private: string;
      };
      create_and_associate_collection_with_bucket: {
        bucketId: string;
      };
      issue_storage_request: {
        _alias: {
          size_: string;
        };
        bucketId: string;
        location: string;
        fingerprint: string;
        size_: string;
        mspId: string;
        peerIds: string;
      };
      revoke_storage_request: {
        fileKey: string;
      };
      bsp_volunteer: {
        fileKey: string;
      };
      bsp_confirm_storing: {
        nonInclusionForestProof: string;
        fileKeysAndProofs: string;
      };
      bsp_request_stop_storing: {
        _alias: {
          size_: string;
        };
        fileKey: string;
        bucketId: string;
        location: string;
        owner: string;
        fingerprint: string;
        size_: string;
        canServe: string;
        inclusionForestProof: string;
      };
      bsp_confirm_stop_storing: {
        fileKey: string;
        inclusionForestProof: string;
      };
      delete_file: {
        _alias: {
          size_: string;
        };
        bucketId: string;
        fileKey: string;
        location: string;
        size_: string;
        fingerprint: string;
        maybeInclusionForestProof: string;
      };
      pending_file_deletion_request_submit_proof: {
        user: string;
        fileKey: string;
        bucketId: string;
        forestProof: string;
      };
      force_update_bsps_assignment_threshold: {
        bspAssignmentThreshold: string;
      };
    };
  };
  /**
   * Lookup303: pallet_proofs_dealer::pallet::Call<T>
   **/
  PalletProofsDealerCall: {
    _enum: {
      challenge: {
        key: string;
      };
      submit_proof: {
        proof: string;
        provider: string;
      };
      force_initialise_challenge_cycle: {
        provider: string;
      };
    };
  };
  /**
   * Lookup304: pallet_randomness::pallet::Call<T>
   **/
  PalletRandomnessCall: {
    _enum: string[];
  };
  /**
   * Lookup305: pallet_payment_streams::pallet::Call<T>
   **/
  PalletPaymentStreamsCall: {
    _enum: {
      create_fixed_rate_payment_stream: {
        providerId: string;
        userAccount: string;
        rate: string;
      };
      update_fixed_rate_payment_stream: {
        providerId: string;
        userAccount: string;
        newRate: string;
      };
      delete_fixed_rate_payment_stream: {
        providerId: string;
        userAccount: string;
      };
      create_dynamic_rate_payment_stream: {
        providerId: string;
        userAccount: string;
        amountProvided: string;
        currentPrice: string;
        currentAccumulatedPriceIndex: string;
      };
      update_dynamic_rate_payment_stream: {
        providerId: string;
        userAccount: string;
        newAmountProvided: string;
        currentPrice: string;
      };
      delete_dynamic_rate_payment_stream: {
        providerId: string;
        userAccount: string;
      };
      charge_payment_streams: {
        userAccount: string;
      };
    };
  };
  /**
   * Lookup306: pallet_bucket_nfts::pallet::Call<T>
   **/
  PalletBucketNftsCall: {
    _enum: {
      share_access: {
        recipient: string;
        bucket: string;
        itemId: string;
        readAccessRegex: string;
      };
      update_read_access: {
        bucket: string;
        itemId: string;
        readAccessRegex: string;
      };
    };
  };
  /**
   * Lookup308: pallet_nfts::pallet::Call<T, I>
   **/
  PalletNftsCall: {
    _enum: {
      create: {
        admin: string;
        config: string;
      };
      force_create: {
        owner: string;
        config: string;
      };
      destroy: {
        collection: string;
        witness: string;
      };
      mint: {
        collection: string;
        item: string;
        mintTo: string;
        witnessData: string;
      };
      force_mint: {
        collection: string;
        item: string;
        mintTo: string;
        itemConfig: string;
      };
      burn: {
        collection: string;
        item: string;
      };
      transfer: {
        collection: string;
        item: string;
        dest: string;
      };
      redeposit: {
        collection: string;
        items: string;
      };
      lock_item_transfer: {
        collection: string;
        item: string;
      };
      unlock_item_transfer: {
        collection: string;
        item: string;
      };
      lock_collection: {
        collection: string;
        lockSettings: string;
      };
      transfer_ownership: {
        collection: string;
        newOwner: string;
      };
      set_team: {
        collection: string;
        issuer: string;
        admin: string;
        freezer: string;
      };
      force_collection_owner: {
        collection: string;
        owner: string;
      };
      force_collection_config: {
        collection: string;
        config: string;
      };
      approve_transfer: {
        collection: string;
        item: string;
        delegate: string;
        maybeDeadline: string;
      };
      cancel_approval: {
        collection: string;
        item: string;
        delegate: string;
      };
      clear_all_transfer_approvals: {
        collection: string;
        item: string;
      };
      lock_item_properties: {
        collection: string;
        item: string;
        lockMetadata: string;
        lockAttributes: string;
      };
      set_attribute: {
        collection: string;
        maybeItem: string;
        namespace: string;
        key: string;
        value: string;
      };
      force_set_attribute: {
        setAs: string;
        collection: string;
        maybeItem: string;
        namespace: string;
        key: string;
        value: string;
      };
      clear_attribute: {
        collection: string;
        maybeItem: string;
        namespace: string;
        key: string;
      };
      approve_item_attributes: {
        collection: string;
        item: string;
        delegate: string;
      };
      cancel_item_attributes_approval: {
        collection: string;
        item: string;
        delegate: string;
        witness: string;
      };
      set_metadata: {
        collection: string;
        item: string;
        data: string;
      };
      clear_metadata: {
        collection: string;
        item: string;
      };
      set_collection_metadata: {
        collection: string;
        data: string;
      };
      clear_collection_metadata: {
        collection: string;
      };
      set_accept_ownership: {
        maybeCollection: string;
      };
      set_collection_max_supply: {
        collection: string;
        maxSupply: string;
      };
      update_mint_settings: {
        collection: string;
        mintSettings: string;
      };
      set_price: {
        collection: string;
        item: string;
        price: string;
        whitelistedBuyer: string;
      };
      buy_item: {
        collection: string;
        item: string;
        bidPrice: string;
      };
      pay_tips: {
        tips: string;
      };
      create_swap: {
        offeredCollection: string;
        offeredItem: string;
        desiredCollection: string;
        maybeDesiredItem: string;
        maybePrice: string;
        duration: string;
      };
      cancel_swap: {
        offeredCollection: string;
        offeredItem: string;
      };
      claim_swap: {
        sendCollection: string;
        sendItem: string;
        receiveCollection: string;
        receiveItem: string;
        witnessPrice: string;
      };
      mint_pre_signed: {
        mintData: string;
        signature: string;
        signer: string;
      };
      set_attributes_pre_signed: {
        data: string;
        signature: string;
        signer: string;
      };
    };
  };
  /**
   * Lookup309: pallet_nfts::types::CollectionConfig<Price, BlockNumber, CollectionId>
   **/
  PalletNftsCollectionConfig: {
    settings: string;
    maxSupply: string;
    mintSettings: string;
  };
  /**
   * Lookup311: pallet_nfts::types::CollectionSetting
   **/
  PalletNftsCollectionSetting: {
    _enum: string[];
  };
  /**
   * Lookup312: pallet_nfts::types::MintSettings<Price, BlockNumber, CollectionId>
   **/
  PalletNftsMintSettings: {
    mintType: string;
    price: string;
    startBlock: string;
    endBlock: string;
    defaultItemSettings: string;
  };
  /**
   * Lookup313: pallet_nfts::types::MintType<CollectionId>
   **/
  PalletNftsMintType: {
    _enum: {
      Issuer: string;
      Public: string;
      HolderOf: string;
    };
  };
  /**
   * Lookup316: pallet_nfts::types::ItemSetting
   **/
  PalletNftsItemSetting: {
    _enum: string[];
  };
  /**
   * Lookup317: pallet_nfts::types::DestroyWitness
   **/
  PalletNftsDestroyWitness: {
    itemMetadatas: string;
    itemConfigs: string;
    attributes: string;
  };
  /**
   * Lookup319: pallet_nfts::types::MintWitness<ItemId, Balance>
   **/
  PalletNftsMintWitness: {
    ownedItem: string;
    mintPrice: string;
  };
  /**
   * Lookup320: pallet_nfts::types::ItemConfig
   **/
  PalletNftsItemConfig: {
    settings: string;
  };
  /**
   * Lookup322: pallet_nfts::types::CancelAttributesApprovalWitness
   **/
  PalletNftsCancelAttributesApprovalWitness: {
    accountAttributes: string;
  };
  /**
   * Lookup324: pallet_nfts::types::ItemTip<CollectionId, ItemId, sp_core::crypto::AccountId32, Amount>
   **/
  PalletNftsItemTip: {
    collection: string;
    item: string;
    receiver: string;
    amount: string;
  };
  /**
   * Lookup326: pallet_nfts::types::PreSignedMint<CollectionId, ItemId, sp_core::crypto::AccountId32, Deadline, Balance>
   **/
  PalletNftsPreSignedMint: {
    collection: string;
    item: string;
    attributes: string;
    metadata: string;
    onlyAccount: string;
    deadline: string;
    mintPrice: string;
  };
  /**
   * Lookup327: sp_runtime::MultiSignature
   **/
  SpRuntimeMultiSignature: {
    _enum: {
      Ed25519: string;
      Sr25519: string;
      Ecdsa: string;
    };
  };
  /**
   * Lookup328: sp_core::ed25519::Signature
   **/
  SpCoreEd25519Signature: string;
  /**
   * Lookup330: sp_core::sr25519::Signature
   **/
  SpCoreSr25519Signature: string;
  /**
   * Lookup331: sp_core::ecdsa::Signature
   **/
  SpCoreEcdsaSignature: string;
  /**
   * Lookup333: pallet_nfts::types::PreSignedAttributes<CollectionId, ItemId, sp_core::crypto::AccountId32, Deadline>
   **/
  PalletNftsPreSignedAttributes: {
    collection: string;
    item: string;
    attributes: string;
    namespace: string;
    deadline: string;
  };
  /**
   * Lookup334: pallet_sudo::pallet::Error<T>
   **/
  PalletSudoError: {
    _enum: string[];
  };
  /**
   * Lookup337: pallet_collator_selection::pallet::CandidateInfo<sp_core::crypto::AccountId32, Balance>
   **/
  PalletCollatorSelectionCandidateInfo: {
    who: string;
    deposit: string;
  };
  /**
   * Lookup339: pallet_collator_selection::pallet::Error<T>
   **/
  PalletCollatorSelectionError: {
    _enum: string[];
  };
  /**
   * Lookup343: sp_core::crypto::KeyTypeId
   **/
  SpCoreCryptoKeyTypeId: string;
  /**
   * Lookup344: pallet_session::pallet::Error<T>
   **/
  PalletSessionError: {
    _enum: string[];
  };
  /**
   * Lookup353: cumulus_pallet_xcmp_queue::OutboundChannelDetails
   **/
  CumulusPalletXcmpQueueOutboundChannelDetails: {
    recipient: string;
    state: string;
    signalsExist: string;
    firstIndex: string;
    lastIndex: string;
  };
  /**
   * Lookup354: cumulus_pallet_xcmp_queue::OutboundState
   **/
  CumulusPalletXcmpQueueOutboundState: {
    _enum: string[];
  };
  /**
   * Lookup356: cumulus_pallet_xcmp_queue::QueueConfigData
   **/
  CumulusPalletXcmpQueueQueueConfigData: {
    suspendThreshold: string;
    dropThreshold: string;
    resumeThreshold: string;
  };
  /**
   * Lookup357: cumulus_pallet_xcmp_queue::pallet::Error<T>
   **/
  CumulusPalletXcmpQueueError: {
    _enum: string[];
  };
  /**
   * Lookup358: pallet_xcm::pallet::QueryStatus<BlockNumber>
   **/
  PalletXcmQueryStatus: {
    _enum: {
      Pending: {
        responder: string;
        maybeMatchQuerier: string;
        maybeNotify: string;
        timeout: string;
      };
      VersionNotifier: {
        origin: string;
        isActive: string;
      };
      Ready: {
        response: string;
        at: string;
      };
    };
  };
  /**
   * Lookup362: xcm::VersionedResponse
   **/
  XcmVersionedResponse: {
    _enum: {
      __Unused0: string;
      __Unused1: string;
      V2: string;
      V3: string;
      V4: string;
    };
  };
  /**
   * Lookup368: pallet_xcm::pallet::VersionMigrationStage
   **/
  PalletXcmVersionMigrationStage: {
    _enum: {
      MigrateSupportedVersion: string;
      MigrateVersionNotifiers: string;
      NotifyCurrentTargets: string;
      MigrateAndNotifyOldTargets: string;
    };
  };
  /**
   * Lookup371: xcm::VersionedAssetId
   **/
  XcmVersionedAssetId: {
    _enum: {
      __Unused0: string;
      __Unused1: string;
      __Unused2: string;
      V3: string;
      V4: string;
    };
  };
  /**
   * Lookup372: pallet_xcm::pallet::RemoteLockedFungibleRecord<ConsumerIdentifier, MaxConsumers>
   **/
  PalletXcmRemoteLockedFungibleRecord: {
    amount: string;
    owner: string;
    locker: string;
    consumers: string;
  };
  /**
   * Lookup379: pallet_xcm::pallet::Error<T>
   **/
  PalletXcmError: {
    _enum: string[];
  };
  /**
   * Lookup380: pallet_message_queue::BookState<cumulus_primitives_core::AggregateMessageOrigin>
   **/
  PalletMessageQueueBookState: {
    _alias: {
      size_: string;
    };
    begin: string;
    end: string;
    count: string;
    readyNeighbours: string;
    messageCount: string;
    size_: string;
  };
  /**
   * Lookup382: pallet_message_queue::Neighbours<cumulus_primitives_core::AggregateMessageOrigin>
   **/
  PalletMessageQueueNeighbours: {
    prev: string;
    next: string;
  };
  /**
   * Lookup384: pallet_message_queue::Page<Size, HeapSize>
   **/
  PalletMessageQueuePage: {
    remaining: string;
    remainingSize: string;
    firstIndex: string;
    first: string;
    last: string;
    heap: string;
  };
  /**
   * Lookup386: pallet_message_queue::pallet::Error<T>
   **/
  PalletMessageQueueError: {
    _enum: string[];
  };
  /**
   * Lookup388: pallet_storage_providers::types::StorageProvider<T>
   **/
  PalletStorageProvidersStorageProvider: {
    _enum: {
      BackupStorageProvider: string;
      MainStorageProvider: string;
    };
  };
  /**
   * Lookup389: pallet_storage_providers::types::BackupStorageProvider<T>
   **/
  PalletStorageProvidersBackupStorageProvider: {
    capacity: string;
    dataUsed: string;
    multiaddresses: string;
    root: string;
    lastCapacityChange: string;
    ownerAccount: string;
    paymentAccount: string;
  };
  /**
   * Lookup390: pallet_storage_providers::types::MainStorageProvider<T>
   **/
  PalletStorageProvidersMainStorageProvider: {
    buckets: string;
    capacity: string;
    dataUsed: string;
    multiaddresses: string;
    valueProp: string;
    lastCapacityChange: string;
    ownerAccount: string;
    paymentAccount: string;
  };
  /**
   * Lookup392: pallet_storage_providers::types::Bucket<T>
   **/
  PalletStorageProvidersBucket: {
    root: string;
    userId: string;
    mspId: string;
    private: string;
    readAccessGroupId: string;
  };
  /**
   * Lookup395: pallet_storage_providers::pallet::Error<T>
   **/
  PalletStorageProvidersError: {
    _enum: string[];
  };
  /**
   * Lookup396: pallet_file_system::types::StorageRequestMetadata<T>
   **/
  PalletFileSystemStorageRequestMetadata: {
    _alias: {
      size_: string;
    };
    requestedAt: string;
    owner: string;
    bucketId: string;
    location: string;
    fingerprint: string;
    size_: string;
    msp: string;
    userPeerIds: string;
    dataServerSps: string;
    bspsRequired: string;
    bspsConfirmed: string;
    bspsVolunteered: string;
  };
  /**
   * Lookup399: pallet_file_system::types::StorageRequestBspsMetadata<T>
   **/
  PalletFileSystemStorageRequestBspsMetadata: {
    confirmed: string;
  };
  /**
   * Lookup401: pallet_file_system::types::ExpiredItems<T>
   **/
  PalletFileSystemExpiredItems: {
    _enum: {
      StorageRequest: string;
      PendingFileDeletionRequests: string;
    };
  };
  /**
   * Lookup406: pallet_file_system::pallet::Error<T>
   **/
  PalletFileSystemError: {
    _enum: string[];
  };
  /**
   * Lookup412: pallet_proofs_dealer::pallet::Error<T>
   **/
  PalletProofsDealerError: {
    _enum: string[];
  };
  /**
   * Lookup415: pallet_payment_streams::types::FixedRatePaymentStream<T>
   **/
  PalletPaymentStreamsFixedRatePaymentStream: {
    rate: string;
    lastChargedTick: string;
    userDeposit: string;
  };
  /**
   * Lookup416: pallet_payment_streams::types::DynamicRatePaymentStream<T>
   **/
  PalletPaymentStreamsDynamicRatePaymentStream: {
    amountProvided: string;
    priceIndexWhenLastCharged: string;
    userDeposit: string;
  };
  /**
   * Lookup417: pallet_payment_streams::types::ProviderLastChargeableInfo<T>
   **/
  PalletPaymentStreamsProviderLastChargeableInfo: {
    lastChargeableTick: string;
    priceIndex: string;
  };
  /**
   * Lookup418: pallet_payment_streams::pallet::Error<T>
   **/
  PalletPaymentStreamsError: {
    _enum: string[];
  };
  /**
   * Lookup419: pallet_bucket_nfts::pallet::Error<T>
   **/
  PalletBucketNftsError: {
    _enum: string[];
  };
  /**
   * Lookup420: pallet_nfts::types::CollectionDetails<sp_core::crypto::AccountId32, DepositBalance>
   **/
  PalletNftsCollectionDetails: {
    owner: string;
    ownerDeposit: string;
    items: string;
    itemMetadatas: string;
    itemConfigs: string;
    attributes: string;
  };
  /**
   * Lookup425: pallet_nfts::types::CollectionRole
   **/
  PalletNftsCollectionRole: {
    _enum: string[];
  };
  /**
   * Lookup426: pallet_nfts::types::ItemDetails<sp_core::crypto::AccountId32, pallet_nfts::types::ItemDeposit<DepositBalance, sp_core::crypto::AccountId32>, bounded_collections::bounded_btree_map::BoundedBTreeMap<sp_core::crypto::AccountId32, Option<T>, S>>
   **/
  PalletNftsItemDetails: {
    owner: string;
    approvals: string;
    deposit: string;
  };
  /**
   * Lookup427: pallet_nfts::types::ItemDeposit<DepositBalance, sp_core::crypto::AccountId32>
   **/
  PalletNftsItemDeposit: {
    account: string;
    amount: string;
  };
  /**
   * Lookup432: pallet_nfts::types::CollectionMetadata<Deposit, StringLimit>
   **/
  PalletNftsCollectionMetadata: {
    deposit: string;
    data: string;
  };
  /**
   * Lookup433: pallet_nfts::types::ItemMetadata<pallet_nfts::types::ItemMetadataDeposit<DepositBalance, sp_core::crypto::AccountId32>, StringLimit>
   **/
  PalletNftsItemMetadata: {
    deposit: string;
    data: string;
  };
  /**
   * Lookup434: pallet_nfts::types::ItemMetadataDeposit<DepositBalance, sp_core::crypto::AccountId32>
   **/
  PalletNftsItemMetadataDeposit: {
    account: string;
    amount: string;
  };
  /**
   * Lookup437: pallet_nfts::types::AttributeDeposit<DepositBalance, sp_core::crypto::AccountId32>
   **/
  PalletNftsAttributeDeposit: {
    account: string;
    amount: string;
  };
  /**
   * Lookup441: pallet_nfts::types::PendingSwap<CollectionId, ItemId, pallet_nfts::types::PriceWithDirection<Amount>, Deadline>
   **/
  PalletNftsPendingSwap: {
    desiredCollection: string;
    desiredItem: string;
    price: string;
    deadline: string;
  };
  /**
   * Lookup443: pallet_nfts::types::PalletFeature
   **/
  PalletNftsPalletFeature: {
    _enum: string[];
  };
  /**
   * Lookup444: pallet_nfts::pallet::Error<T, I>
   **/
  PalletNftsError: {
    _enum: string[];
  };
  /**
   * Lookup447: frame_system::extensions::check_non_zero_sender::CheckNonZeroSender<T>
   **/
  FrameSystemExtensionsCheckNonZeroSender: string;
  /**
   * Lookup448: frame_system::extensions::check_spec_version::CheckSpecVersion<T>
   **/
  FrameSystemExtensionsCheckSpecVersion: string;
  /**
   * Lookup449: frame_system::extensions::check_tx_version::CheckTxVersion<T>
   **/
  FrameSystemExtensionsCheckTxVersion: string;
  /**
   * Lookup450: frame_system::extensions::check_genesis::CheckGenesis<T>
   **/
  FrameSystemExtensionsCheckGenesis: string;
  /**
   * Lookup453: frame_system::extensions::check_nonce::CheckNonce<T>
   **/
  FrameSystemExtensionsCheckNonce: string;
  /**
   * Lookup454: frame_system::extensions::check_weight::CheckWeight<T>
   **/
  FrameSystemExtensionsCheckWeight: string;
  /**
   * Lookup455: pallet_transaction_payment::ChargeTransactionPayment<T>
   **/
  PalletTransactionPaymentChargeTransactionPayment: string;
  /**
   * Lookup456: cumulus_primitives_storage_weight_reclaim::StorageWeightReclaim<T>
   **/
  CumulusPrimitivesStorageWeightReclaimStorageWeightReclaim: string;
  /**
   * Lookup457: storage_hub_runtime::Runtime
   **/
  StorageHubRuntimeRuntime: string;
};
export default _default;<|MERGE_RESOLUTION|>--- conflicted
+++ resolved
@@ -951,300 +951,485 @@
       AllOfCounted: {
         id: string;
         fun: string;
-<<<<<<< HEAD
-    };
-    /**
-     * Lookup110: xcm::v3::multiasset::AssetId
-     **/
-    XcmV3MultiassetAssetId: {
-        _enum: {
-            Concrete: string;
-            Abstract: string;
-        };
-    };
-    /**
-     * Lookup111: staging_xcm::v3::multilocation::MultiLocation
-     **/
-    StagingXcmV3MultiLocation: {
-        parents: string;
-        interior: string;
-    };
-    /**
-     * Lookup112: xcm::v3::junctions::Junctions
-     **/
-    XcmV3Junctions: {
-        _enum: {
-            Here: string;
-            X1: string;
-            X2: string;
-            X3: string;
-            X4: string;
-            X5: string;
-            X6: string;
-            X7: string;
-            X8: string;
-        };
-    };
-    /**
-     * Lookup113: xcm::v3::junction::Junction
-     **/
-    XcmV3Junction: {
-        _enum: {
-            Parachain: string;
-            AccountId32: {
-                network: string;
-                id: string;
-            };
-            AccountIndex64: {
-                network: string;
-                index: string;
-            };
-            AccountKey20: {
-                network: string;
-                key: string;
-            };
-            PalletInstance: string;
-            GeneralIndex: string;
-            GeneralKey: {
-                length: string;
-                data: string;
-            };
-            OnlyChild: string;
-            Plurality: {
-                id: string;
-                part: string;
-            };
-            GlobalConsensus: string;
-        };
-    };
-    /**
-     * Lookup115: xcm::v3::junction::NetworkId
-     **/
-    XcmV3JunctionNetworkId: {
-        _enum: {
-            ByGenesis: string;
-            ByFork: {
-                blockNumber: string;
-                blockHash: string;
-            };
-            Polkadot: string;
-            Kusama: string;
-            Westend: string;
-            Rococo: string;
-            Wococo: string;
-            Ethereum: {
-                chainId: string;
-            };
-            BitcoinCore: string;
-            BitcoinCash: string;
-            PolkadotBulletin: string;
-        };
-    };
-    /**
-     * Lookup116: xcm::v3::multiasset::Fungibility
-     **/
-    XcmV3MultiassetFungibility: {
-        _enum: {
-            Fungible: string;
-            NonFungible: string;
-        };
-    };
-    /**
-     * Lookup117: xcm::v3::multiasset::AssetInstance
-     **/
-    XcmV3MultiassetAssetInstance: {
-        _enum: {
-            Undefined: string;
-            Index: string;
-            Array4: string;
-            Array8: string;
-            Array16: string;
-            Array32: string;
-        };
-    };
-    /**
-     * Lookup118: xcm::VersionedLocation
-     **/
-    XcmVersionedLocation: {
-        _enum: {
-            __Unused0: string;
-            V2: string;
-            __Unused2: string;
-            V3: string;
-            V4: string;
-        };
-    };
-    /**
-     * Lookup119: cumulus_pallet_xcm::pallet::Event<T>
-     **/
-    CumulusPalletXcmEvent: {
-        _enum: {
-            InvalidFormat: string;
-            UnsupportedVersion: string;
-            ExecutedDownward: string;
-        };
-    };
-    /**
-     * Lookup120: pallet_message_queue::pallet::Event<T>
-     **/
-    PalletMessageQueueEvent: {
-        _enum: {
-            ProcessingFailed: {
-                id: string;
-                origin: string;
-                error: string;
-            };
-            Processed: {
-                id: string;
-                origin: string;
-                weightUsed: string;
-                success: string;
-            };
-            OverweightEnqueued: {
-                id: string;
-                origin: string;
-                pageIndex: string;
-                messageIndex: string;
-            };
-            PageReaped: {
-                origin: string;
-                index: string;
-            };
-        };
-    };
-    /**
-     * Lookup121: cumulus_primitives_core::AggregateMessageOrigin
-     **/
-    CumulusPrimitivesCoreAggregateMessageOrigin: {
-        _enum: {
-            Here: string;
-            Parent: string;
-            Sibling: string;
-        };
-    };
-    /**
-     * Lookup123: frame_support::traits::messages::ProcessMessageError
-     **/
-    FrameSupportMessagesProcessMessageError: {
-        _enum: {
-            BadFormat: string;
-            Corrupt: string;
-            Unsupported: string;
-            Overweight: string;
-            Yield: string;
-        };
-    };
-    /**
-     * Lookup124: pallet_storage_providers::pallet::Event<T>
-     **/
-    PalletStorageProvidersEvent: {
-        _enum: {
-            MspRequestSignUpSuccess: {
-                who: string;
-                multiaddresses: string;
-                capacity: string;
-                valueProp: string;
-            };
-            MspSignUpSuccess: {
-                who: string;
-                multiaddresses: string;
-                capacity: string;
-                valueProp: string;
-            };
-            BspRequestSignUpSuccess: {
-                who: string;
-                multiaddresses: string;
-                capacity: string;
-            };
-            BspSignUpSuccess: {
-                who: string;
-                multiaddresses: string;
-                capacity: string;
-            };
-            SignUpRequestCanceled: {
-                who: string;
-            };
-            MspSignOffSuccess: {
-                who: string;
-            };
-            BspSignOffSuccess: {
-                who: string;
-            };
-            CapacityChanged: {
-                who: string;
-                oldCapacity: string;
-                newCapacity: string;
-                nextBlockWhenChangeAllowed: string;
-            };
-            Slashed: {
-                providerId: string;
-                amountSlashed: string;
-            };
-        };
-    };
-    /**
-     * Lookup128: pallet_storage_providers::types::ValueProposition<T>
-     **/
-    PalletStorageProvidersValueProposition: {
-        identifier: string;
-        dataLimit: string;
-        protocols: string;
-    };
-    /**
-     * Lookup130: pallet_file_system::pallet::Event<T>
-     **/
-    PalletFileSystemEvent: {
-        _enum: {
-            NewBucket: {
-                who: string;
-                mspId: string;
-                bucketId: string;
-                name: string;
-                collectionId: string;
-                private: string;
-            };
-            BucketPrivacyUpdated: {
-                who: string;
-                bucketId: string;
-                collectionId: string;
-                private: string;
-            };
-            NewCollectionAndAssociation: {
-                who: string;
-                bucketId: string;
-                collectionId: string;
-            };
-            NewStorageRequest: {
-                _alias: {
-                    size_: string;
-                };
-                who: string;
-                fileKey: string;
-                bucketId: string;
-                location: string;
-                fingerprint: string;
-                size_: string;
-                peerIds: string;
-            };
-            AcceptedBspVolunteer: {
-                _alias: {
-                    size_: string;
-                };
-                bspId: string;
-                bucketId: string;
-                location: string;
-                fingerprint: string;
-                multiaddresses: string;
-                owner: string;
-                size_: string;
-            };
-            BspConfirmedStoring: {
-                who: string;
-                bspId: string;
-                fileKeys: string;
-                newRoot: string;
-            };
-            StorageRequestFulfilled: {
+        count: string;
+      };
+    };
+  };
+  /**
+   * Lookup91: staging_xcm::v4::asset::WildFungibility
+   **/
+  StagingXcmV4AssetWildFungibility: {
+    _enum: string[];
+  };
+  /**
+   * Lookup92: xcm::v3::WeightLimit
+   **/
+  XcmV3WeightLimit: {
+    _enum: {
+      Unlimited: string;
+      Limited: string;
+    };
+  };
+  /**
+   * Lookup93: xcm::VersionedAssets
+   **/
+  XcmVersionedAssets: {
+    _enum: {
+      __Unused0: string;
+      V2: string;
+      __Unused2: string;
+      V3: string;
+      V4: string;
+    };
+  };
+  /**
+   * Lookup94: xcm::v2::multiasset::MultiAssets
+   **/
+  XcmV2MultiassetMultiAssets: string;
+  /**
+   * Lookup96: xcm::v2::multiasset::MultiAsset
+   **/
+  XcmV2MultiAsset: {
+    id: string;
+    fun: string;
+  };
+  /**
+   * Lookup97: xcm::v2::multiasset::AssetId
+   **/
+  XcmV2MultiassetAssetId: {
+    _enum: {
+      Concrete: string;
+      Abstract: string;
+    };
+  };
+  /**
+   * Lookup98: xcm::v2::multilocation::MultiLocation
+   **/
+  XcmV2MultiLocation: {
+    parents: string;
+    interior: string;
+  };
+  /**
+   * Lookup99: xcm::v2::multilocation::Junctions
+   **/
+  XcmV2MultilocationJunctions: {
+    _enum: {
+      Here: string;
+      X1: string;
+      X2: string;
+      X3: string;
+      X4: string;
+      X5: string;
+      X6: string;
+      X7: string;
+      X8: string;
+    };
+  };
+  /**
+   * Lookup100: xcm::v2::junction::Junction
+   **/
+  XcmV2Junction: {
+    _enum: {
+      Parachain: string;
+      AccountId32: {
+        network: string;
+        id: string;
+      };
+      AccountIndex64: {
+        network: string;
+        index: string;
+      };
+      AccountKey20: {
+        network: string;
+        key: string;
+      };
+      PalletInstance: string;
+      GeneralIndex: string;
+      GeneralKey: string;
+      OnlyChild: string;
+      Plurality: {
+        id: string;
+        part: string;
+      };
+    };
+  };
+  /**
+   * Lookup101: xcm::v2::NetworkId
+   **/
+  XcmV2NetworkId: {
+    _enum: {
+      Any: string;
+      Named: string;
+      Polkadot: string;
+      Kusama: string;
+    };
+  };
+  /**
+   * Lookup103: xcm::v2::BodyId
+   **/
+  XcmV2BodyId: {
+    _enum: {
+      Unit: string;
+      Named: string;
+      Index: string;
+      Executive: string;
+      Technical: string;
+      Legislative: string;
+      Judicial: string;
+      Defense: string;
+      Administration: string;
+      Treasury: string;
+    };
+  };
+  /**
+   * Lookup104: xcm::v2::BodyPart
+   **/
+  XcmV2BodyPart: {
+    _enum: {
+      Voice: string;
+      Members: {
+        count: string;
+      };
+      Fraction: {
+        nom: string;
+        denom: string;
+      };
+      AtLeastProportion: {
+        nom: string;
+        denom: string;
+      };
+      MoreThanProportion: {
+        nom: string;
+        denom: string;
+      };
+    };
+  };
+  /**
+   * Lookup105: xcm::v2::multiasset::Fungibility
+   **/
+  XcmV2MultiassetFungibility: {
+    _enum: {
+      Fungible: string;
+      NonFungible: string;
+    };
+  };
+  /**
+   * Lookup106: xcm::v2::multiasset::AssetInstance
+   **/
+  XcmV2MultiassetAssetInstance: {
+    _enum: {
+      Undefined: string;
+      Index: string;
+      Array4: string;
+      Array8: string;
+      Array16: string;
+      Array32: string;
+      Blob: string;
+    };
+  };
+  /**
+   * Lookup107: xcm::v3::multiasset::MultiAssets
+   **/
+  XcmV3MultiassetMultiAssets: string;
+  /**
+   * Lookup109: xcm::v3::multiasset::MultiAsset
+   **/
+  XcmV3MultiAsset: {
+    id: string;
+    fun: string;
+  };
+  /**
+   * Lookup110: xcm::v3::multiasset::AssetId
+   **/
+  XcmV3MultiassetAssetId: {
+    _enum: {
+      Concrete: string;
+      Abstract: string;
+    };
+  };
+  /**
+   * Lookup111: staging_xcm::v3::multilocation::MultiLocation
+   **/
+  StagingXcmV3MultiLocation: {
+    parents: string;
+    interior: string;
+  };
+  /**
+   * Lookup112: xcm::v3::junctions::Junctions
+   **/
+  XcmV3Junctions: {
+    _enum: {
+      Here: string;
+      X1: string;
+      X2: string;
+      X3: string;
+      X4: string;
+      X5: string;
+      X6: string;
+      X7: string;
+      X8: string;
+    };
+  };
+  /**
+   * Lookup113: xcm::v3::junction::Junction
+   **/
+  XcmV3Junction: {
+    _enum: {
+      Parachain: string;
+      AccountId32: {
+        network: string;
+        id: string;
+      };
+      AccountIndex64: {
+        network: string;
+        index: string;
+      };
+      AccountKey20: {
+        network: string;
+        key: string;
+      };
+      PalletInstance: string;
+      GeneralIndex: string;
+      GeneralKey: {
+        length: string;
+        data: string;
+      };
+      OnlyChild: string;
+      Plurality: {
+        id: string;
+        part: string;
+      };
+      GlobalConsensus: string;
+    };
+  };
+  /**
+   * Lookup115: xcm::v3::junction::NetworkId
+   **/
+  XcmV3JunctionNetworkId: {
+    _enum: {
+      ByGenesis: string;
+      ByFork: {
+        blockNumber: string;
+        blockHash: string;
+      };
+      Polkadot: string;
+      Kusama: string;
+      Westend: string;
+      Rococo: string;
+      Wococo: string;
+      Ethereum: {
+        chainId: string;
+      };
+      BitcoinCore: string;
+      BitcoinCash: string;
+      PolkadotBulletin: string;
+    };
+  };
+  /**
+   * Lookup116: xcm::v3::multiasset::Fungibility
+   **/
+  XcmV3MultiassetFungibility: {
+    _enum: {
+      Fungible: string;
+      NonFungible: string;
+    };
+  };
+  /**
+   * Lookup117: xcm::v3::multiasset::AssetInstance
+   **/
+  XcmV3MultiassetAssetInstance: {
+    _enum: {
+      Undefined: string;
+      Index: string;
+      Array4: string;
+      Array8: string;
+      Array16: string;
+      Array32: string;
+    };
+  };
+  /**
+   * Lookup118: xcm::VersionedLocation
+   **/
+  XcmVersionedLocation: {
+    _enum: {
+      __Unused0: string;
+      V2: string;
+      __Unused2: string;
+      V3: string;
+      V4: string;
+    };
+  };
+  /**
+   * Lookup119: cumulus_pallet_xcm::pallet::Event<T>
+   **/
+  CumulusPalletXcmEvent: {
+    _enum: {
+      InvalidFormat: string;
+      UnsupportedVersion: string;
+      ExecutedDownward: string;
+    };
+  };
+  /**
+   * Lookup120: pallet_message_queue::pallet::Event<T>
+   **/
+  PalletMessageQueueEvent: {
+    _enum: {
+      ProcessingFailed: {
+        id: string;
+        origin: string;
+        error: string;
+      };
+      Processed: {
+        id: string;
+        origin: string;
+        weightUsed: string;
+        success: string;
+      };
+      OverweightEnqueued: {
+        id: string;
+        origin: string;
+        pageIndex: string;
+        messageIndex: string;
+      };
+      PageReaped: {
+        origin: string;
+        index: string;
+      };
+    };
+  };
+  /**
+   * Lookup121: cumulus_primitives_core::AggregateMessageOrigin
+   **/
+  CumulusPrimitivesCoreAggregateMessageOrigin: {
+    _enum: {
+      Here: string;
+      Parent: string;
+      Sibling: string;
+    };
+  };
+  /**
+   * Lookup123: frame_support::traits::messages::ProcessMessageError
+   **/
+  FrameSupportMessagesProcessMessageError: {
+    _enum: {
+      BadFormat: string;
+      Corrupt: string;
+      Unsupported: string;
+      Overweight: string;
+      Yield: string;
+    };
+  };
+  /**
+   * Lookup124: pallet_storage_providers::pallet::Event<T>
+   **/
+  PalletStorageProvidersEvent: {
+    _enum: {
+      MspRequestSignUpSuccess: {
+        who: string;
+        multiaddresses: string;
+        capacity: string;
+        valueProp: string;
+      };
+      MspSignUpSuccess: {
+        who: string;
+        multiaddresses: string;
+        capacity: string;
+        valueProp: string;
+      };
+      BspRequestSignUpSuccess: {
+        who: string;
+        multiaddresses: string;
+        capacity: string;
+      };
+      BspSignUpSuccess: {
+        who: string;
+        multiaddresses: string;
+        capacity: string;
+      };
+      SignUpRequestCanceled: {
+        who: string;
+      };
+      MspSignOffSuccess: {
+        who: string;
+      };
+      BspSignOffSuccess: {
+        who: string;
+      };
+      CapacityChanged: {
+        who: string;
+        oldCapacity: string;
+        newCapacity: string;
+        nextBlockWhenChangeAllowed: string;
+      };
+      Slashed: {
+        providerId: string;
+        amountSlashed: string;
+      };
+    };
+  };
+  /**
+   * Lookup128: pallet_storage_providers::types::ValueProposition<T>
+   **/
+  PalletStorageProvidersValueProposition: {
+    identifier: string;
+    dataLimit: string;
+    protocols: string;
+  };
+  /**
+   * Lookup130: pallet_file_system::pallet::Event<T>
+   **/
+  PalletFileSystemEvent: {
+    _enum: {
+      NewBucket: {
+        who: string;
+        mspId: string;
+        bucketId: string;
+        name: string;
+        collectionId: string;
+        private: string;
+      };
+      BucketPrivacyUpdated: {
+        who: string;
+        bucketId: string;
+        collectionId: string;
+        private: string;
+      };
+      NewCollectionAndAssociation: {
+        who: string;
+        bucketId: string;
+        collectionId: string;
+      };
+      NewStorageRequest: {
+        _alias: {
+          size_: string;
+        };
+        who: string;
+        fileKey: string;
+        bucketId: string;
+        location: string;
+        fingerprint: string;
+        size_: string;
+        peerIds: string;
+      };
+      AcceptedBspVolunteer: {
+        _alias: {
+          size_: string;
+        };
+        bspId: string;
+        bucketId: string;
+        location: string;
+        fingerprint: string;
+        multiaddresses: string;
+        owner: string;
+        size_: string;
+      };
+      BspConfirmedStoring: {
+        who: string;
+        bspId: string;
+        fileKeys: string;
+        newRoot: string;
+      };
+      StorageRequestFulfilled: {
                 fileKey: string;
             };
             StorageRequestExpired: {
@@ -1970,443 +2155,722 @@
      **/
     PolkadotCorePrimitivesInboundHrmpMessage: {
         sentAt: string;
-=======
-        count: string;
-      };
-    };
-  };
-  /**
-   * Lookup91: staging_xcm::v4::asset::WildFungibility
-   **/
-  StagingXcmV4AssetWildFungibility: {
-    _enum: string[];
-  };
-  /**
-   * Lookup92: xcm::v3::WeightLimit
-   **/
-  XcmV3WeightLimit: {
-    _enum: {
-      Unlimited: string;
-      Limited: string;
-    };
-  };
-  /**
-   * Lookup93: xcm::VersionedAssets
-   **/
-  XcmVersionedAssets: {
-    _enum: {
-      __Unused0: string;
-      V2: string;
-      __Unused2: string;
-      V3: string;
-      V4: string;
-    };
-  };
-  /**
-   * Lookup94: xcm::v2::multiasset::MultiAssets
-   **/
-  XcmV2MultiassetMultiAssets: string;
-  /**
-   * Lookup96: xcm::v2::multiasset::MultiAsset
-   **/
-  XcmV2MultiAsset: {
-    id: string;
-    fun: string;
-  };
-  /**
-   * Lookup97: xcm::v2::multiasset::AssetId
-   **/
-  XcmV2MultiassetAssetId: {
-    _enum: {
-      Concrete: string;
-      Abstract: string;
-    };
-  };
-  /**
-   * Lookup98: xcm::v2::multilocation::MultiLocation
-   **/
-  XcmV2MultiLocation: {
-    parents: string;
-    interior: string;
-  };
-  /**
-   * Lookup99: xcm::v2::multilocation::Junctions
-   **/
-  XcmV2MultilocationJunctions: {
-    _enum: {
-      Here: string;
-      X1: string;
-      X2: string;
-      X3: string;
-      X4: string;
-      X5: string;
-      X6: string;
-      X7: string;
-      X8: string;
-    };
-  };
-  /**
-   * Lookup100: xcm::v2::junction::Junction
-   **/
-  XcmV2Junction: {
-    _enum: {
-      Parachain: string;
-      AccountId32: {
-        network: string;
+        data: string;
+    };
+    /**
+     * Lookup225: cumulus_pallet_parachain_system::pallet::Error<T>
+     **/
+    CumulusPalletParachainSystemError: {
+        _enum: string[];
+    };
+    /**
+     * Lookup226: pallet_timestamp::pallet::Call<T>
+     **/
+    PalletTimestampCall: {
+        _enum: {
+            set: {
+                now: string;
+            };
+        };
+    };
+    /**
+     * Lookup227: staging_parachain_info::pallet::Call<T>
+     **/
+    StagingParachainInfoCall: string;
+    /**
+     * Lookup229: pallet_balances::types::BalanceLock<Balance>
+     **/
+    PalletBalancesBalanceLock: {
         id: string;
-      };
-      AccountIndex64: {
-        network: string;
+        amount: string;
+        reasons: string;
+    };
+    /**
+     * Lookup230: pallet_balances::types::Reasons
+     **/
+    PalletBalancesReasons: {
+        _enum: string[];
+    };
+    /**
+     * Lookup233: pallet_balances::types::ReserveData<ReserveIdentifier, Balance>
+     **/
+    PalletBalancesReserveData: {
+        id: string;
+        amount: string;
+    };
+    /**
+     * Lookup237: storage_hub_runtime::RuntimeHoldReason
+     **/
+    StorageHubRuntimeRuntimeHoldReason: {
+        _enum: {
+            __Unused0: string;
+            __Unused1: string;
+            __Unused2: string;
+            __Unused3: string;
+            __Unused4: string;
+            __Unused5: string;
+            __Unused6: string;
+            __Unused7: string;
+            __Unused8: string;
+            __Unused9: string;
+            __Unused10: string;
+            __Unused11: string;
+            __Unused12: string;
+            __Unused13: string;
+            __Unused14: string;
+            __Unused15: string;
+            __Unused16: string;
+            __Unused17: string;
+            __Unused18: string;
+            __Unused19: string;
+            __Unused20: string;
+            __Unused21: string;
+            __Unused22: string;
+            __Unused23: string;
+            __Unused24: string;
+            __Unused25: string;
+            __Unused26: string;
+            __Unused27: string;
+            __Unused28: string;
+            __Unused29: string;
+            __Unused30: string;
+            __Unused31: string;
+            __Unused32: string;
+            __Unused33: string;
+            __Unused34: string;
+            __Unused35: string;
+            __Unused36: string;
+            __Unused37: string;
+            __Unused38: string;
+            __Unused39: string;
+            Providers: string;
+            __Unused41: string;
+            __Unused42: string;
+            __Unused43: string;
+            PaymentStreams: string;
+        };
+    };
+    /**
+     * Lookup238: pallet_storage_providers::pallet::HoldReason
+     **/
+    PalletStorageProvidersHoldReason: {
+        _enum: string[];
+    };
+    /**
+     * Lookup239: pallet_payment_streams::pallet::HoldReason
+     **/
+    PalletPaymentStreamsHoldReason: {
+        _enum: string[];
+    };
+    /**
+     * Lookup242: pallet_balances::types::IdAmount<Id, Balance>
+     **/
+    PalletBalancesIdAmount: {
+        id: string;
+        amount: string;
+    };
+    /**
+     * Lookup244: pallet_balances::pallet::Call<T, I>
+     **/
+    PalletBalancesCall: {
+        _enum: {
+            transfer_allow_death: {
+                dest: string;
+                value: string;
+            };
+            __Unused1: string;
+            force_transfer: {
+                source: string;
+                dest: string;
+                value: string;
+            };
+            transfer_keep_alive: {
+                dest: string;
+                value: string;
+            };
+            transfer_all: {
+                dest: string;
+                keepAlive: string;
+            };
+            force_unreserve: {
+                who: string;
+                amount: string;
+            };
+            upgrade_accounts: {
+                who: string;
+            };
+            __Unused7: string;
+            force_set_balance: {
+                who: string;
+                newFree: string;
+            };
+            force_adjust_total_issuance: {
+                direction: string;
+                delta: string;
+            };
+        };
+    };
+    /**
+     * Lookup247: pallet_balances::types::AdjustmentDirection
+     **/
+    PalletBalancesAdjustmentDirection: {
+        _enum: string[];
+    };
+    /**
+     * Lookup248: pallet_balances::pallet::Error<T, I>
+     **/
+    PalletBalancesError: {
+        _enum: string[];
+    };
+    /**
+     * Lookup249: pallet_transaction_payment::Releases
+     **/
+    PalletTransactionPaymentReleases: {
+        _enum: string[];
+    };
+    /**
+     * Lookup250: pallet_sudo::pallet::Call<T>
+     **/
+    PalletSudoCall: {
+        _enum: {
+            sudo: {
+                call: string;
+            };
+            sudo_unchecked_weight: {
+                call: string;
+                weight: string;
+            };
+            set_key: {
+                _alias: {
+                    new_: string;
+                };
+                new_: string;
+            };
+            sudo_as: {
+                who: string;
+                call: string;
+            };
+            remove_key: string;
+        };
+    };
+    /**
+     * Lookup252: pallet_collator_selection::pallet::Call<T>
+     **/
+    PalletCollatorSelectionCall: {
+        _enum: {
+            set_invulnerables: {
+                _alias: {
+                    new_: string;
+                };
+                new_: string;
+            };
+            set_desired_candidates: {
+                max: string;
+            };
+            set_candidacy_bond: {
+                bond: string;
+            };
+            register_as_candidate: string;
+            leave_intent: string;
+            add_invulnerable: {
+                who: string;
+            };
+            remove_invulnerable: {
+                who: string;
+            };
+            update_bond: {
+                newDeposit: string;
+            };
+            take_candidate_slot: {
+                deposit: string;
+                target: string;
+            };
+        };
+    };
+    /**
+     * Lookup253: pallet_session::pallet::Call<T>
+     **/
+    PalletSessionCall: {
+        _enum: {
+            set_keys: {
+                _alias: {
+                    keys_: string;
+                };
+                keys_: string;
+                proof: string;
+            };
+            purge_keys: string;
+        };
+    };
+    /**
+     * Lookup254: storage_hub_runtime::SessionKeys
+     **/
+    StorageHubRuntimeSessionKeys: {
+        aura: string;
+    };
+    /**
+     * Lookup255: sp_consensus_aura::sr25519::app_sr25519::Public
+     **/
+    SpConsensusAuraSr25519AppSr25519Public: string;
+    /**
+     * Lookup256: sp_core::sr25519::Public
+     **/
+    SpCoreSr25519Public: string;
+    /**
+     * Lookup257: cumulus_pallet_xcmp_queue::pallet::Call<T>
+     **/
+    CumulusPalletXcmpQueueCall: {
+        _enum: {
+            __Unused0: string;
+            suspend_xcm_execution: string;
+            resume_xcm_execution: string;
+            update_suspend_threshold: {
+                _alias: {
+                    new_: string;
+                };
+                new_: string;
+            };
+            update_drop_threshold: {
+                _alias: {
+                    new_: string;
+                };
+                new_: string;
+            };
+            update_resume_threshold: {
+                _alias: {
+                    new_: string;
+                };
+                new_: string;
+            };
+        };
+    };
+    /**
+     * Lookup258: pallet_xcm::pallet::Call<T>
+     **/
+    PalletXcmCall: {
+        _enum: {
+            send: {
+                dest: string;
+                message: string;
+            };
+            teleport_assets: {
+                dest: string;
+                beneficiary: string;
+                assets: string;
+                feeAssetItem: string;
+            };
+            reserve_transfer_assets: {
+                dest: string;
+                beneficiary: string;
+                assets: string;
+                feeAssetItem: string;
+            };
+            execute: {
+                message: string;
+                maxWeight: string;
+            };
+            force_xcm_version: {
+                location: string;
+                version: string;
+            };
+            force_default_xcm_version: {
+                maybeXcmVersion: string;
+            };
+            force_subscribe_version_notify: {
+                location: string;
+            };
+            force_unsubscribe_version_notify: {
+                location: string;
+            };
+            limited_reserve_transfer_assets: {
+                dest: string;
+                beneficiary: string;
+                assets: string;
+                feeAssetItem: string;
+                weightLimit: string;
+            };
+            limited_teleport_assets: {
+                dest: string;
+                beneficiary: string;
+                assets: string;
+                feeAssetItem: string;
+                weightLimit: string;
+            };
+            force_suspension: {
+                suspended: string;
+            };
+            transfer_assets: {
+                dest: string;
+                beneficiary: string;
+                assets: string;
+                feeAssetItem: string;
+                weightLimit: string;
+            };
+            claim_assets: {
+                assets: string;
+                beneficiary: string;
+            };
+        };
+    };
+    /**
+     * Lookup259: xcm::VersionedXcm<RuntimeCall>
+     **/
+    XcmVersionedXcm: {
+        _enum: {
+            __Unused0: string;
+            __Unused1: string;
+            V2: string;
+            V3: string;
+            V4: string;
+        };
+    };
+    /**
+     * Lookup260: xcm::v2::Xcm<RuntimeCall>
+     **/
+    XcmV2Xcm: string;
+    /**
+     * Lookup262: xcm::v2::Instruction<RuntimeCall>
+     **/
+    XcmV2Instruction: {
+        _enum: {
+            WithdrawAsset: string;
+            ReserveAssetDeposited: string;
+            ReceiveTeleportedAsset: string;
+            QueryResponse: {
+                queryId: string;
+                response: string;
+                maxWeight: string;
+            };
+            TransferAsset: {
+                assets: string;
+                beneficiary: string;
+            };
+            TransferReserveAsset: {
+                assets: string;
+                dest: string;
+                xcm: string;
+            };
+            Transact: {
+                originType: string;
+                requireWeightAtMost: string;
+                call: string;
+            };
+            HrmpNewChannelOpenRequest: {
+                sender: string;
+                maxMessageSize: string;
+                maxCapacity: string;
+            };
+            HrmpChannelAccepted: {
+                recipient: string;
+            };
+            HrmpChannelClosing: {
+                initiator: string;
+                sender: string;
+                recipient: string;
+            };
+            ClearOrigin: string;
+            DescendOrigin: string;
+            ReportError: {
+                queryId: string;
+                dest: string;
+                maxResponseWeight: string;
+            };
+            DepositAsset: {
+                assets: string;
+                maxAssets: string;
+                beneficiary: string;
+            };
+            DepositReserveAsset: {
+                assets: string;
+                maxAssets: string;
+                dest: string;
+                xcm: string;
+            };
+            ExchangeAsset: {
+                give: string;
+                receive: string;
+            };
+            InitiateReserveWithdraw: {
+                assets: string;
+                reserve: string;
+                xcm: string;
+            };
+            InitiateTeleport: {
+                assets: string;
+                dest: string;
+                xcm: string;
+            };
+            QueryHolding: {
+                queryId: string;
+                dest: string;
+                assets: string;
+                maxResponseWeight: string;
+            };
+            BuyExecution: {
+                fees: string;
+                weightLimit: string;
+            };
+            RefundSurplus: string;
+            SetErrorHandler: string;
+            SetAppendix: string;
+            ClearError: string;
+            ClaimAsset: {
+                assets: string;
+                ticket: string;
+            };
+            Trap: string;
+            SubscribeVersion: {
+                queryId: string;
+                maxResponseWeight: string;
+            };
+            UnsubscribeVersion: string;
+        };
+    };
+    /**
+     * Lookup263: xcm::v2::Response
+     **/
+    XcmV2Response: {
+        _enum: {
+            Null: string;
+            Assets: string;
+            ExecutionResult: string;
+            Version: string;
+        };
+    };
+    /**
+     * Lookup266: xcm::v2::traits::Error
+     **/
+    XcmV2TraitsError: {
+        _enum: {
+            Overflow: string;
+            Unimplemented: string;
+            UntrustedReserveLocation: string;
+            UntrustedTeleportLocation: string;
+            MultiLocationFull: string;
+            MultiLocationNotInvertible: string;
+            BadOrigin: string;
+            InvalidLocation: string;
+            AssetNotFound: string;
+            FailedToTransactAsset: string;
+            NotWithdrawable: string;
+            LocationCannotHold: string;
+            ExceedsMaxMessageSize: string;
+            DestinationUnsupported: string;
+            Transport: string;
+            Unroutable: string;
+            UnknownClaim: string;
+            FailedToDecode: string;
+            MaxWeightInvalid: string;
+            NotHoldingFees: string;
+            TooExpensive: string;
+            Trap: string;
+            UnhandledXcmVersion: string;
+            WeightLimitReached: string;
+            Barrier: string;
+            WeightNotComputable: string;
+        };
+    };
+    /**
+     * Lookup267: xcm::v2::multiasset::MultiAssetFilter
+     **/
+    XcmV2MultiassetMultiAssetFilter: {
+        _enum: {
+            Definite: string;
+            Wild: string;
+        };
+    };
+    /**
+     * Lookup268: xcm::v2::multiasset::WildMultiAsset
+     **/
+    XcmV2MultiassetWildMultiAsset: {
+        _enum: {
+            All: string;
+            AllOf: {
+                id: string;
+                fun: string;
+            };
+        };
+    };
+    /**
+     * Lookup269: xcm::v2::multiasset::WildFungibility
+     **/
+    XcmV2MultiassetWildFungibility: {
+        _enum: string[];
+    };
+    /**
+     * Lookup270: xcm::v2::WeightLimit
+     **/
+    XcmV2WeightLimit: {
+        _enum: {
+            Unlimited: string;
+            Limited: string;
+        };
+    };
+    /**
+     * Lookup271: xcm::v3::Xcm<Call>
+     **/
+    XcmV3Xcm: string;
+    /**
+     * Lookup273: xcm::v3::Instruction<Call>
+     **/
+    XcmV3Instruction: {
+        _enum: {
+            WithdrawAsset: string;
+            ReserveAssetDeposited: string;
+            ReceiveTeleportedAsset: string;
+            QueryResponse: {
+                queryId: string;
+                response: string;
+                maxWeight: string;
+                querier: string;
+            };
+            TransferAsset: {
+                assets: string;
+                beneficiary: string;
+            };
+            TransferReserveAsset: {
+                assets: string;
+                dest: string;
+                xcm: string;
+            };
+            Transact: {
+                originKind: string;
+                requireWeightAtMost: string;
+                call: string;
+            };
+            HrmpNewChannelOpenRequest: {
+                sender: string;
+                maxMessageSize: string;
+                maxCapacity: string;
+            };
+            HrmpChannelAccepted: {
+                recipient: string;
+            };
+            HrmpChannelClosing: {
+                initiator: string;
+                sender: string;
+                recipient: string;
+            };
+            ClearOrigin: string;
+            DescendOrigin: string;
+            ReportError: string;
+            DepositAsset: {
+                assets: string;
+                beneficiary: string;
+            };
+            DepositReserveAsset: {
+                assets: string;
+                dest: string;
+                xcm: string;
+            };
+            ExchangeAsset: {
+                give: string;
+                want: string;
+                maximal: string;
+            };
+            InitiateReserveWithdraw: {
+                assets: string;
+                reserve: string;
+                xcm: string;
+            };
+            InitiateTeleport: {
+                assets: string;
+                dest: string;
+                xcm: string;
+            };
+            ReportHolding: {
+                responseInfo: string;
+                assets: string;
+            };
+            BuyExecution: {
+                fees: string;
+                weightLimit: string;
+            };
+            RefundSurplus: string;
+            SetErrorHandler: string;
+            SetAppendix: string;
+            ClearError: string;
+            ClaimAsset: {
+                assets: string;
+                ticket: string;
+            };
+            Trap: string;
+            SubscribeVersion: {
+                queryId: string;
+                maxResponseWeight: string;
+            };
+            UnsubscribeVersion: string;
+            BurnAsset: string;
+            ExpectAsset: string;
+            ExpectOrigin: string;
+            ExpectError: string;
+            ExpectTransactStatus: string;
+            QueryPallet: {
+                moduleName: string;
+                responseInfo: string;
+            };
+            ExpectPallet: {
+                index: string;
+                name: string;
+                moduleName: string;
+                crateMajor: string;
+                minCrateMinor: string;
+            };
+            ReportTransactStatus: string;
+            ClearTransactStatus: string;
+            UniversalOrigin: string;
+            ExportMessage: {
+                network: string;
+                destination: string;
+                xcm: string;
+            };
+            LockAsset: {
+                asset: string;
+                unlocker: string;
+            };
+            UnlockAsset: {
+                asset: string;
+                target: string;
+            };
+            NoteUnlockable: {
+                asset: string;
+                owner: string;
+            };
+            RequestUnlock: {
+                asset: string;
+                locker: string;
+            };
+            SetFeesMode: {
+                jitWithdraw: string;
+            };
+            SetTopic: string;
+            ClearTopic: string;
+            AliasOrigin: string;
+            UnpaidExecution: {
+                weightLimit: string;
+                checkOrigin: string;
+            };
+        };
+    };
+    /**
+     * Lookup274: xcm::v3::Response
+     **/
+    XcmV3Response: {
+        _enum: {
+            Null: string;
+            Assets: string;
+            ExecutionResult: string;
+            Version: string;
+            PalletsInfo: string;
+            DispatchResult: string;
+        };
+    };
+    /**
+     * Lookup276: xcm::v3::PalletInfo
+     **/
+    XcmV3PalletInfo: {
         index: string;
-      };
-      AccountKey20: {
-        network: string;
-        key: string;
-      };
-      PalletInstance: string;
-      GeneralIndex: string;
-      GeneralKey: string;
-      OnlyChild: string;
-      Plurality: {
-        id: string;
-        part: string;
-      };
-    };
-  };
-  /**
-   * Lookup101: xcm::v2::NetworkId
-   **/
-  XcmV2NetworkId: {
-    _enum: {
-      Any: string;
-      Named: string;
-      Polkadot: string;
-      Kusama: string;
-    };
-  };
-  /**
-   * Lookup103: xcm::v2::BodyId
-   **/
-  XcmV2BodyId: {
-    _enum: {
-      Unit: string;
-      Named: string;
-      Index: string;
-      Executive: string;
-      Technical: string;
-      Legislative: string;
-      Judicial: string;
-      Defense: string;
-      Administration: string;
-      Treasury: string;
-    };
-  };
-  /**
-   * Lookup104: xcm::v2::BodyPart
-   **/
-  XcmV2BodyPart: {
-    _enum: {
-      Voice: string;
-      Members: {
-        count: string;
-      };
-      Fraction: {
-        nom: string;
-        denom: string;
-      };
-      AtLeastProportion: {
-        nom: string;
-        denom: string;
-      };
-      MoreThanProportion: {
-        nom: string;
-        denom: string;
-      };
-    };
-  };
-  /**
-   * Lookup105: xcm::v2::multiasset::Fungibility
-   **/
-  XcmV2MultiassetFungibility: {
-    _enum: {
-      Fungible: string;
-      NonFungible: string;
-    };
-  };
-  /**
-   * Lookup106: xcm::v2::multiasset::AssetInstance
-   **/
-  XcmV2MultiassetAssetInstance: {
-    _enum: {
-      Undefined: string;
-      Index: string;
-      Array4: string;
-      Array8: string;
-      Array16: string;
-      Array32: string;
-      Blob: string;
-    };
-  };
-  /**
-   * Lookup107: xcm::v3::multiasset::MultiAssets
-   **/
-  XcmV3MultiassetMultiAssets: string;
-  /**
-   * Lookup109: xcm::v3::multiasset::MultiAsset
-   **/
-  XcmV3MultiAsset: {
-    id: string;
-    fun: string;
-  };
-  /**
-   * Lookup110: xcm::v3::multiasset::AssetId
-   **/
-  XcmV3MultiassetAssetId: {
-    _enum: {
-      Concrete: string;
-      Abstract: string;
-    };
-  };
-  /**
-   * Lookup111: staging_xcm::v3::multilocation::MultiLocation
-   **/
-  StagingXcmV3MultiLocation: {
-    parents: string;
-    interior: string;
-  };
-  /**
-   * Lookup112: xcm::v3::junctions::Junctions
-   **/
-  XcmV3Junctions: {
-    _enum: {
-      Here: string;
-      X1: string;
-      X2: string;
-      X3: string;
-      X4: string;
-      X5: string;
-      X6: string;
-      X7: string;
-      X8: string;
-    };
-  };
-  /**
-   * Lookup113: xcm::v3::junction::Junction
-   **/
-  XcmV3Junction: {
-    _enum: {
-      Parachain: string;
-      AccountId32: {
-        network: string;
-        id: string;
-      };
-      AccountIndex64: {
-        network: string;
-        index: string;
-      };
-      AccountKey20: {
-        network: string;
-        key: string;
-      };
-      PalletInstance: string;
-      GeneralIndex: string;
-      GeneralKey: {
-        length: string;
->>>>>>> aefa85a9
-        data: string;
-      };
-      OnlyChild: string;
-      Plurality: {
-        id: string;
-        part: string;
-      };
-      GlobalConsensus: string;
-    };
-  };
-  /**
-   * Lookup115: xcm::v3::junction::NetworkId
-   **/
-  XcmV3JunctionNetworkId: {
-    _enum: {
-      ByGenesis: string;
-      ByFork: {
-        blockNumber: string;
-        blockHash: string;
-      };
-      Polkadot: string;
-      Kusama: string;
-      Westend: string;
-      Rococo: string;
-      Wococo: string;
-      Ethereum: {
-        chainId: string;
-      };
-      BitcoinCore: string;
-      BitcoinCash: string;
-      PolkadotBulletin: string;
-    };
-  };
-  /**
-   * Lookup116: xcm::v3::multiasset::Fungibility
-   **/
-  XcmV3MultiassetFungibility: {
-    _enum: {
-      Fungible: string;
-      NonFungible: string;
-    };
-  };
-  /**
-   * Lookup117: xcm::v3::multiasset::AssetInstance
-   **/
-  XcmV3MultiassetAssetInstance: {
-    _enum: {
-      Undefined: string;
-      Index: string;
-      Array4: string;
-      Array8: string;
-      Array16: string;
-      Array32: string;
-    };
-  };
-  /**
-   * Lookup118: xcm::VersionedLocation
-   **/
-  XcmVersionedLocation: {
-    _enum: {
-      __Unused0: string;
-      V2: string;
-      __Unused2: string;
-      V3: string;
-      V4: string;
-    };
-  };
-  /**
-   * Lookup119: cumulus_pallet_xcm::pallet::Event<T>
-   **/
-  CumulusPalletXcmEvent: {
-    _enum: {
-      InvalidFormat: string;
-      UnsupportedVersion: string;
-      ExecutedDownward: string;
-    };
-  };
-  /**
-   * Lookup120: pallet_message_queue::pallet::Event<T>
-   **/
-  PalletMessageQueueEvent: {
-    _enum: {
-      ProcessingFailed: {
-        id: string;
-        origin: string;
-        error: string;
-      };
-      Processed: {
-        id: string;
-        origin: string;
-        weightUsed: string;
-        success: string;
-      };
-      OverweightEnqueued: {
-        id: string;
-        origin: string;
-        pageIndex: string;
-        messageIndex: string;
-      };
-      PageReaped: {
-        origin: string;
-        index: string;
-      };
-    };
-  };
-  /**
-   * Lookup121: cumulus_primitives_core::AggregateMessageOrigin
-   **/
-  CumulusPrimitivesCoreAggregateMessageOrigin: {
-    _enum: {
-      Here: string;
-      Parent: string;
-      Sibling: string;
-    };
-  };
-  /**
-   * Lookup123: frame_support::traits::messages::ProcessMessageError
-   **/
-  FrameSupportMessagesProcessMessageError: {
-    _enum: {
-      BadFormat: string;
-      Corrupt: string;
-      Unsupported: string;
-      Overweight: string;
-      Yield: string;
-    };
-  };
-  /**
-   * Lookup124: pallet_storage_providers::pallet::Event<T>
-   **/
-  PalletStorageProvidersEvent: {
-    _enum: {
-      MspRequestSignUpSuccess: {
-        who: string;
-        multiaddresses: string;
-        capacity: string;
-        valueProp: string;
-      };
-      MspSignUpSuccess: {
-        who: string;
-        multiaddresses: string;
-        capacity: string;
-        valueProp: string;
-      };
-      BspRequestSignUpSuccess: {
-        who: string;
-        multiaddresses: string;
-        capacity: string;
-      };
-      BspSignUpSuccess: {
-        who: string;
-        multiaddresses: string;
-        capacity: string;
-      };
-      SignUpRequestCanceled: {
-        who: string;
-      };
-      MspSignOffSuccess: {
-        who: string;
-      };
-      BspSignOffSuccess: {
-        who: string;
-      };
-      CapacityChanged: {
-        who: string;
-        oldCapacity: string;
-        newCapacity: string;
-        nextBlockWhenChangeAllowed: string;
-      };
-      Slashed: {
-        providerId: string;
-        amountSlashed: string;
-      };
-    };
-  };
-  /**
-   * Lookup128: pallet_storage_providers::types::ValueProposition<T>
-   **/
-  PalletStorageProvidersValueProposition: {
-    identifier: string;
-    dataLimit: string;
-    protocols: string;
-  };
-  /**
-   * Lookup130: pallet_file_system::pallet::Event<T>
-   **/
-  PalletFileSystemEvent: {
-    _enum: {
-      NewBucket: {
-        who: string;
-        mspId: string;
-        bucketId: string;
         name: string;
-<<<<<<< HEAD
         moduleName: string;
         major: string;
         minor: string;
@@ -2595,1776 +3059,9 @@
                 forestProof: string;
             };
             set_global_parameters: {
-                replicationTarget: string;
+        replicationTarget: string;
                 maximumThreshold: string;
                 blockRangeToMaximumThreshold: string;
-            };
-        };
-    };
-    /**
-     * Lookup303: pallet_proofs_dealer::pallet::Call<T>
-     **/
-    PalletProofsDealerCall: {
-        _enum: {
-            challenge: {
-                key: string;
-            };
-            submit_proof: {
-                proof: string;
-                provider: string;
-            };
-            force_initialise_challenge_cycle: {
-                provider: string;
-            };
-        };
-    };
-    /**
-     * Lookup304: pallet_randomness::pallet::Call<T>
-     **/
-    PalletRandomnessCall: {
-        _enum: string[];
-    };
-    /**
-     * Lookup305: pallet_payment_streams::pallet::Call<T>
-     **/
-    PalletPaymentStreamsCall: {
-        _enum: {
-            create_fixed_rate_payment_stream: {
-                providerId: string;
-                userAccount: string;
-                rate: string;
-            };
-            update_fixed_rate_payment_stream: {
-                providerId: string;
-                userAccount: string;
-                newRate: string;
-            };
-            delete_fixed_rate_payment_stream: {
-                providerId: string;
-                userAccount: string;
-            };
-            create_dynamic_rate_payment_stream: {
-                providerId: string;
-                userAccount: string;
-                amountProvided: string;
-                currentPrice: string;
-                currentAccumulatedPriceIndex: string;
-            };
-            update_dynamic_rate_payment_stream: {
-                providerId: string;
-                userAccount: string;
-                newAmountProvided: string;
-                currentPrice: string;
-            };
-            delete_dynamic_rate_payment_stream: {
-                providerId: string;
-                userAccount: string;
-            };
-            charge_payment_streams: {
-                userAccount: string;
-            };
-        };
-    };
-    /**
-     * Lookup306: pallet_bucket_nfts::pallet::Call<T>
-     **/
-    PalletBucketNftsCall: {
-        _enum: {
-            share_access: {
-                recipient: string;
-                bucket: string;
-                itemId: string;
-                readAccessRegex: string;
-            };
-            update_read_access: {
-                bucket: string;
-                itemId: string;
-                readAccessRegex: string;
-            };
-=======
-        collectionId: string;
-        private: string;
-      };
-      BucketPrivacyUpdated: {
-        who: string;
-        bucketId: string;
-        collectionId: string;
-        private: string;
-      };
-      NewCollectionAndAssociation: {
-        who: string;
-        bucketId: string;
-        collectionId: string;
-      };
-      NewStorageRequest: {
-        _alias: {
-          size_: string;
->>>>>>> aefa85a9
-        };
-        who: string;
-        fileKey: string;
-        bucketId: string;
-        location: string;
-        fingerprint: string;
-        size_: string;
-        peerIds: string;
-      };
-      AcceptedBspVolunteer: {
-        _alias: {
-          size_: string;
-        };
-        bspId: string;
-        bucketId: string;
-        location: string;
-        fingerprint: string;
-        multiaddresses: string;
-        owner: string;
-        size_: string;
-      };
-      BspConfirmedStoring: {
-        who: string;
-        bspId: string;
-        fileKeys: string;
-        newRoot: string;
-      };
-      StorageRequestExpired: {
-        fileKey: string;
-      };
-      StorageRequestRevoked: {
-        fileKey: string;
-      };
-      BspRequestedToStopStoring: {
-        bspId: string;
-        fileKey: string;
-        owner: string;
-        location: string;
-      };
-      BspConfirmStoppedStoring: {
-        bspId: string;
-        fileKey: string;
-        newRoot: string;
-      };
-      FailedToQueuePriorityChallenge: {
-        user: string;
-        fileKey: string;
-      };
-      FileDeletionRequest: {
-        user: string;
-        fileKey: string;
-        bucketId: string;
-        mspId: string;
-        proofOfInclusion: string;
-      };
-      ProofSubmittedForPendingFileDeletionRequest: {
-        mspId: string;
-        user: string;
-        fileKey: string;
-        bucketId: string;
-        proofOfInclusion: string;
-      };
-      BspChallengeCycleInitialised: {
-        who: string;
-        bspId: string;
-      };
-    };
-  };
-  /**
-   * Lookup135: pallet_proofs_dealer::pallet::Event<T>
-   **/
-  PalletProofsDealerEvent: {
-    _enum: {
-      NewChallenge: {
-        who: string;
-        keyChallenged: string;
-      };
-      ProofAccepted: {
-        provider: string;
-        proof: string;
-      };
-      NewChallengeSeed: {
-        challengesTicker: string;
-        seed: string;
-      };
-      NewCheckpointChallenge: {
-        challengesTicker: string;
-        challenges: string;
-      };
-      SlashableProvider: {
-        provider: string;
-        nextChallengeDeadline: string;
-      };
-      NewChallengeCycleInitialised: {
-        currentTick: string;
-        nextChallengeDeadline: string;
-        provider: string;
-        maybeProviderAccount: string;
-      };
-    };
-  };
-  /**
-   * Lookup136: pallet_proofs_dealer::types::Proof<T>
-   **/
-  PalletProofsDealerProof: {
-    forestProof: string;
-    keyProofs: string;
-  };
-  /**
-   * Lookup137: sp_trie::storage_proof::CompactProof
-   **/
-  SpTrieStorageProofCompactProof: {
-    encodedNodes: string;
-  };
-  /**
-   * Lookup140: pallet_proofs_dealer::types::KeyProof<T>
-   **/
-  PalletProofsDealerKeyProof: {
-    proof: string;
-    challengeCount: string;
-  };
-  /**
-   * Lookup141: shp_file_key_verifier::types::FileKeyProof
-   **/
-  ShpFileKeyVerifierFileKeyProof: {
-    fileMetadata: string;
-    proof: string;
-  };
-  /**
-   * Lookup142: shp_file_metadata::FileMetadata
-   **/
-  ShpFileMetadataFileMetadata: {
-    owner: string;
-    bucketId: string;
-    location: string;
-    fileSize: string;
-    fingerprint: string;
-  };
-  /**
-   * Lookup143: shp_file_metadata::Fingerprint
-   **/
-  ShpFileMetadataFingerprint: string;
-  /**
-   * Lookup149: shp_traits::TrieRemoveMutation
-   **/
-  ShpTraitsTrieRemoveMutation: string;
-  /**
-   * Lookup151: pallet_randomness::pallet::Event<T>
-   **/
-  PalletRandomnessEvent: {
-    _enum: {
-      NewOneEpochAgoRandomnessAvailable: {
-        randomnessSeed: string;
-        fromEpoch: string;
-        validUntilBlock: string;
-      };
-    };
-  };
-  /**
-   * Lookup152: pallet_payment_streams::pallet::Event<T>
-   **/
-  PalletPaymentStreamsEvent: {
-    _enum: {
-      FixedRatePaymentStreamCreated: {
-        userAccount: string;
-        providerId: string;
-        rate: string;
-      };
-      FixedRatePaymentStreamUpdated: {
-        userAccount: string;
-        providerId: string;
-        newRate: string;
-      };
-      FixedRatePaymentStreamDeleted: {
-        userAccount: string;
-        providerId: string;
-      };
-      DynamicRatePaymentStreamCreated: {
-        userAccount: string;
-        providerId: string;
-        amountProvided: string;
-      };
-      DynamicRatePaymentStreamUpdated: {
-        userAccount: string;
-        providerId: string;
-        newAmountProvided: string;
-      };
-      DynamicRatePaymentStreamDeleted: {
-        userAccount: string;
-        providerId: string;
-      };
-      PaymentStreamCharged: {
-        userAccount: string;
-        providerId: string;
-        amount: string;
-      };
-      LastChargeableInfoUpdated: {
-        providerId: string;
-        lastChargeableTick: string;
-        lastChargeablePriceIndex: string;
-      };
-      UserWithoutFunds: {
-        who: string;
-      };
-    };
-  };
-  /**
-   * Lookup153: pallet_bucket_nfts::pallet::Event<T>
-   **/
-  PalletBucketNftsEvent: {
-    _enum: {
-      AccessShared: {
-        issuer: string;
-        recipient: string;
-      };
-      ItemReadAccessUpdated: {
-        admin: string;
-        bucket: string;
-        itemId: string;
-      };
-      ItemBurned: {
-        account: string;
-        bucket: string;
-        itemId: string;
-      };
-    };
-  };
-  /**
-   * Lookup154: pallet_nfts::pallet::Event<T, I>
-   **/
-  PalletNftsEvent: {
-    _enum: {
-      Created: {
-        collection: string;
-        creator: string;
-        owner: string;
-      };
-      ForceCreated: {
-        collection: string;
-        owner: string;
-      };
-      Destroyed: {
-        collection: string;
-      };
-      Issued: {
-        collection: string;
-        item: string;
-        owner: string;
-      };
-      Transferred: {
-        collection: string;
-        item: string;
-        from: string;
-        to: string;
-      };
-      Burned: {
-        collection: string;
-        item: string;
-        owner: string;
-      };
-      ItemTransferLocked: {
-        collection: string;
-        item: string;
-      };
-      ItemTransferUnlocked: {
-        collection: string;
-        item: string;
-      };
-      ItemPropertiesLocked: {
-        collection: string;
-        item: string;
-        lockMetadata: string;
-        lockAttributes: string;
-      };
-      CollectionLocked: {
-        collection: string;
-      };
-      OwnerChanged: {
-        collection: string;
-        newOwner: string;
-      };
-      TeamChanged: {
-        collection: string;
-        issuer: string;
-        admin: string;
-        freezer: string;
-      };
-      TransferApproved: {
-        collection: string;
-        item: string;
-        owner: string;
-        delegate: string;
-        deadline: string;
-      };
-      ApprovalCancelled: {
-        collection: string;
-        item: string;
-        owner: string;
-        delegate: string;
-      };
-      AllApprovalsCancelled: {
-        collection: string;
-        item: string;
-        owner: string;
-      };
-      CollectionConfigChanged: {
-        collection: string;
-      };
-      CollectionMetadataSet: {
-        collection: string;
-        data: string;
-      };
-      CollectionMetadataCleared: {
-        collection: string;
-      };
-      ItemMetadataSet: {
-        collection: string;
-        item: string;
-        data: string;
-      };
-      ItemMetadataCleared: {
-        collection: string;
-        item: string;
-      };
-      Redeposited: {
-        collection: string;
-        successfulItems: string;
-      };
-      AttributeSet: {
-        collection: string;
-        maybeItem: string;
-        key: string;
-        value: string;
-        namespace: string;
-      };
-      AttributeCleared: {
-        collection: string;
-        maybeItem: string;
-        key: string;
-        namespace: string;
-      };
-      ItemAttributesApprovalAdded: {
-        collection: string;
-        item: string;
-        delegate: string;
-      };
-      ItemAttributesApprovalRemoved: {
-        collection: string;
-        item: string;
-        delegate: string;
-      };
-      OwnershipAcceptanceChanged: {
-        who: string;
-        maybeCollection: string;
-      };
-      CollectionMaxSupplySet: {
-        collection: string;
-        maxSupply: string;
-      };
-      CollectionMintSettingsUpdated: {
-        collection: string;
-      };
-      NextCollectionIdIncremented: {
-        nextId: string;
-      };
-      ItemPriceSet: {
-        collection: string;
-        item: string;
-        price: string;
-        whitelistedBuyer: string;
-      };
-      ItemPriceRemoved: {
-        collection: string;
-        item: string;
-      };
-      ItemBought: {
-        collection: string;
-        item: string;
-        price: string;
-        seller: string;
-        buyer: string;
-      };
-      TipSent: {
-        collection: string;
-        item: string;
-        sender: string;
-        receiver: string;
-        amount: string;
-      };
-      SwapCreated: {
-        offeredCollection: string;
-        offeredItem: string;
-        desiredCollection: string;
-        desiredItem: string;
-        price: string;
-        deadline: string;
-      };
-      SwapCancelled: {
-        offeredCollection: string;
-        offeredItem: string;
-        desiredCollection: string;
-        desiredItem: string;
-        price: string;
-        deadline: string;
-      };
-      SwapClaimed: {
-        sentCollection: string;
-        sentItem: string;
-        sentItemOwner: string;
-        receivedCollection: string;
-        receivedItem: string;
-        receivedItemOwner: string;
-        price: string;
-        deadline: string;
-      };
-      PreSignedAttributesSet: {
-        collection: string;
-        item: string;
-        namespace: string;
-      };
-      PalletAttributeSet: {
-        collection: string;
-        item: string;
-        attribute: string;
-        value: string;
-      };
-    };
-  };
-  /**
-   * Lookup158: pallet_nfts::types::AttributeNamespace<sp_core::crypto::AccountId32>
-   **/
-  PalletNftsAttributeNamespace: {
-    _enum: {
-      Pallet: string;
-      CollectionOwner: string;
-      ItemOwner: string;
-      Account: string;
-    };
-  };
-  /**
-   * Lookup160: pallet_nfts::types::PriceWithDirection<Amount>
-   **/
-  PalletNftsPriceWithDirection: {
-    amount: string;
-    direction: string;
-  };
-  /**
-   * Lookup161: pallet_nfts::types::PriceDirection
-   **/
-  PalletNftsPriceDirection: {
-    _enum: string[];
-  };
-  /**
-   * Lookup162: pallet_nfts::types::PalletAttributes<CollectionId>
-   **/
-  PalletNftsPalletAttributes: {
-    _enum: {
-      UsedToClaim: string;
-      TransferDisabled: string;
-    };
-  };
-  /**
-   * Lookup163: frame_system::Phase
-   **/
-  FrameSystemPhase: {
-    _enum: {
-      ApplyExtrinsic: string;
-      Finalization: string;
-      Initialization: string;
-    };
-  };
-  /**
-   * Lookup166: frame_system::LastRuntimeUpgradeInfo
-   **/
-  FrameSystemLastRuntimeUpgradeInfo: {
-    specVersion: string;
-    specName: string;
-  };
-  /**
-   * Lookup168: frame_system::CodeUpgradeAuthorization<T>
-   **/
-  FrameSystemCodeUpgradeAuthorization: {
-    codeHash: string;
-    checkVersion: string;
-  };
-  /**
-   * Lookup169: frame_system::pallet::Call<T>
-   **/
-  FrameSystemCall: {
-    _enum: {
-      remark: {
-        remark: string;
-      };
-      set_heap_pages: {
-        pages: string;
-      };
-      set_code: {
-        code: string;
-      };
-      set_code_without_checks: {
-        code: string;
-      };
-      set_storage: {
-        items: string;
-      };
-      kill_storage: {
-        _alias: {
-          keys_: string;
-        };
-        keys_: string;
-      };
-      kill_prefix: {
-        prefix: string;
-        subkeys: string;
-      };
-      remark_with_event: {
-        remark: string;
-      };
-      __Unused8: string;
-      authorize_upgrade: {
-        codeHash: string;
-      };
-      authorize_upgrade_without_checks: {
-        codeHash: string;
-      };
-      apply_authorized_upgrade: {
-        code: string;
-      };
-    };
-  };
-  /**
-   * Lookup172: frame_system::limits::BlockWeights
-   **/
-  FrameSystemLimitsBlockWeights: {
-    baseBlock: string;
-    maxBlock: string;
-    perClass: string;
-  };
-  /**
-   * Lookup173: frame_support::dispatch::PerDispatchClass<frame_system::limits::WeightsPerClass>
-   **/
-  FrameSupportDispatchPerDispatchClassWeightsPerClass: {
-    normal: string;
-    operational: string;
-    mandatory: string;
-  };
-  /**
-   * Lookup174: frame_system::limits::WeightsPerClass
-   **/
-  FrameSystemLimitsWeightsPerClass: {
-    baseExtrinsic: string;
-    maxExtrinsic: string;
-    maxTotal: string;
-    reserved: string;
-  };
-  /**
-   * Lookup176: frame_system::limits::BlockLength
-   **/
-  FrameSystemLimitsBlockLength: {
-    max: string;
-  };
-  /**
-   * Lookup177: frame_support::dispatch::PerDispatchClass<T>
-   **/
-  FrameSupportDispatchPerDispatchClassU32: {
-    normal: string;
-    operational: string;
-    mandatory: string;
-  };
-  /**
-   * Lookup178: sp_weights::RuntimeDbWeight
-   **/
-  SpWeightsRuntimeDbWeight: {
-    read: string;
-    write: string;
-  };
-  /**
-   * Lookup179: sp_version::RuntimeVersion
-   **/
-  SpVersionRuntimeVersion: {
-    specName: string;
-    implName: string;
-    authoringVersion: string;
-    specVersion: string;
-    implVersion: string;
-    apis: string;
-    transactionVersion: string;
-    stateVersion: string;
-  };
-  /**
-   * Lookup184: frame_system::pallet::Error<T>
-   **/
-  FrameSystemError: {
-    _enum: string[];
-  };
-  /**
-   * Lookup186: cumulus_pallet_parachain_system::unincluded_segment::Ancestor<primitive_types::H256>
-   **/
-  CumulusPalletParachainSystemUnincludedSegmentAncestor: {
-    usedBandwidth: string;
-    paraHeadHash: string;
-    consumedGoAheadSignal: string;
-  };
-  /**
-   * Lookup187: cumulus_pallet_parachain_system::unincluded_segment::UsedBandwidth
-   **/
-  CumulusPalletParachainSystemUnincludedSegmentUsedBandwidth: {
-    umpMsgCount: string;
-    umpTotalBytes: string;
-    hrmpOutgoing: string;
-  };
-  /**
-   * Lookup189: cumulus_pallet_parachain_system::unincluded_segment::HrmpChannelUpdate
-   **/
-  CumulusPalletParachainSystemUnincludedSegmentHrmpChannelUpdate: {
-    msgCount: string;
-    totalBytes: string;
-  };
-  /**
-   * Lookup194: polkadot_primitives::v6::UpgradeGoAhead
-   **/
-  PolkadotPrimitivesV6UpgradeGoAhead: {
-    _enum: string[];
-  };
-  /**
-   * Lookup195: cumulus_pallet_parachain_system::unincluded_segment::SegmentTracker<primitive_types::H256>
-   **/
-  CumulusPalletParachainSystemUnincludedSegmentSegmentTracker: {
-    usedBandwidth: string;
-    hrmpWatermark: string;
-    consumedGoAheadSignal: string;
-  };
-  /**
-   * Lookup196: polkadot_primitives::v6::PersistedValidationData<primitive_types::H256, N>
-   **/
-  PolkadotPrimitivesV6PersistedValidationData: {
-    parentHead: string;
-    relayParentNumber: string;
-    relayParentStorageRoot: string;
-    maxPovSize: string;
-  };
-  /**
-   * Lookup199: polkadot_primitives::v6::UpgradeRestriction
-   **/
-  PolkadotPrimitivesV6UpgradeRestriction: {
-    _enum: string[];
-  };
-  /**
-   * Lookup200: sp_trie::storage_proof::StorageProof
-   **/
-  SpTrieStorageProof: {
-    trieNodes: string;
-  };
-  /**
-   * Lookup202: cumulus_pallet_parachain_system::relay_state_snapshot::MessagingStateSnapshot
-   **/
-  CumulusPalletParachainSystemRelayStateSnapshotMessagingStateSnapshot: {
-    dmqMqcHead: string;
-    relayDispatchQueueRemainingCapacity: string;
-    ingressChannels: string;
-    egressChannels: string;
-  };
-  /**
-   * Lookup203: cumulus_pallet_parachain_system::relay_state_snapshot::RelayDispatchQueueRemainingCapacity
-   **/
-  CumulusPalletParachainSystemRelayStateSnapshotRelayDispatchQueueRemainingCapacity: {
-    remainingCount: string;
-    remainingSize: string;
-  };
-  /**
-   * Lookup206: polkadot_primitives::v6::AbridgedHrmpChannel
-   **/
-  PolkadotPrimitivesV6AbridgedHrmpChannel: {
-    maxCapacity: string;
-    maxTotalSize: string;
-    maxMessageSize: string;
-    msgCount: string;
-    totalSize: string;
-    mqcHead: string;
-  };
-  /**
-   * Lookup207: polkadot_primitives::v6::AbridgedHostConfiguration
-   **/
-  PolkadotPrimitivesV6AbridgedHostConfiguration: {
-    maxCodeSize: string;
-    maxHeadDataSize: string;
-    maxUpwardQueueCount: string;
-    maxUpwardQueueSize: string;
-    maxUpwardMessageSize: string;
-    maxUpwardMessageNumPerCandidate: string;
-    hrmpMaxMessageNumPerCandidate: string;
-    validationUpgradeCooldown: string;
-    validationUpgradeDelay: string;
-    asyncBackingParams: string;
-  };
-  /**
-   * Lookup208: polkadot_primitives::v6::async_backing::AsyncBackingParams
-   **/
-  PolkadotPrimitivesV6AsyncBackingAsyncBackingParams: {
-    maxCandidateDepth: string;
-    allowedAncestryLen: string;
-  };
-  /**
-   * Lookup214: polkadot_core_primitives::OutboundHrmpMessage<polkadot_parachain_primitives::primitives::Id>
-   **/
-  PolkadotCorePrimitivesOutboundHrmpMessage: {
-    recipient: string;
-    data: string;
-  };
-  /**
-   * Lookup216: cumulus_pallet_parachain_system::pallet::Call<T>
-   **/
-  CumulusPalletParachainSystemCall: {
-    _enum: {
-      set_validation_data: {
-        data: string;
-      };
-      sudo_send_upward_message: {
-        message: string;
-      };
-      authorize_upgrade: {
-        codeHash: string;
-        checkVersion: string;
-      };
-      enact_authorized_upgrade: {
-        code: string;
-      };
-    };
-  };
-  /**
-   * Lookup217: cumulus_primitives_parachain_inherent::ParachainInherentData
-   **/
-  CumulusPrimitivesParachainInherentParachainInherentData: {
-    validationData: string;
-    relayChainState: string;
-    downwardMessages: string;
-    horizontalMessages: string;
-  };
-  /**
-   * Lookup219: polkadot_core_primitives::InboundDownwardMessage<BlockNumber>
-   **/
-  PolkadotCorePrimitivesInboundDownwardMessage: {
-    sentAt: string;
-    msg: string;
-  };
-  /**
-   * Lookup222: polkadot_core_primitives::InboundHrmpMessage<BlockNumber>
-   **/
-  PolkadotCorePrimitivesInboundHrmpMessage: {
-    sentAt: string;
-    data: string;
-  };
-  /**
-   * Lookup225: cumulus_pallet_parachain_system::pallet::Error<T>
-   **/
-  CumulusPalletParachainSystemError: {
-    _enum: string[];
-  };
-  /**
-   * Lookup226: pallet_timestamp::pallet::Call<T>
-   **/
-  PalletTimestampCall: {
-    _enum: {
-      set: {
-        now: string;
-      };
-    };
-  };
-  /**
-   * Lookup227: staging_parachain_info::pallet::Call<T>
-   **/
-  StagingParachainInfoCall: string;
-  /**
-   * Lookup229: pallet_balances::types::BalanceLock<Balance>
-   **/
-  PalletBalancesBalanceLock: {
-    id: string;
-    amount: string;
-    reasons: string;
-  };
-  /**
-   * Lookup230: pallet_balances::types::Reasons
-   **/
-  PalletBalancesReasons: {
-    _enum: string[];
-  };
-  /**
-   * Lookup233: pallet_balances::types::ReserveData<ReserveIdentifier, Balance>
-   **/
-  PalletBalancesReserveData: {
-    id: string;
-    amount: string;
-  };
-  /**
-   * Lookup237: storage_hub_runtime::RuntimeHoldReason
-   **/
-  StorageHubRuntimeRuntimeHoldReason: {
-    _enum: {
-      __Unused0: string;
-      __Unused1: string;
-      __Unused2: string;
-      __Unused3: string;
-      __Unused4: string;
-      __Unused5: string;
-      __Unused6: string;
-      __Unused7: string;
-      __Unused8: string;
-      __Unused9: string;
-      __Unused10: string;
-      __Unused11: string;
-      __Unused12: string;
-      __Unused13: string;
-      __Unused14: string;
-      __Unused15: string;
-      __Unused16: string;
-      __Unused17: string;
-      __Unused18: string;
-      __Unused19: string;
-      __Unused20: string;
-      __Unused21: string;
-      __Unused22: string;
-      __Unused23: string;
-      __Unused24: string;
-      __Unused25: string;
-      __Unused26: string;
-      __Unused27: string;
-      __Unused28: string;
-      __Unused29: string;
-      __Unused30: string;
-      __Unused31: string;
-      __Unused32: string;
-      __Unused33: string;
-      __Unused34: string;
-      __Unused35: string;
-      __Unused36: string;
-      __Unused37: string;
-      __Unused38: string;
-      __Unused39: string;
-      Providers: string;
-      __Unused41: string;
-      __Unused42: string;
-      __Unused43: string;
-      PaymentStreams: string;
-    };
-  };
-  /**
-   * Lookup238: pallet_storage_providers::pallet::HoldReason
-   **/
-  PalletStorageProvidersHoldReason: {
-    _enum: string[];
-  };
-  /**
-   * Lookup239: pallet_payment_streams::pallet::HoldReason
-   **/
-  PalletPaymentStreamsHoldReason: {
-    _enum: string[];
-  };
-  /**
-   * Lookup242: pallet_balances::types::IdAmount<Id, Balance>
-   **/
-  PalletBalancesIdAmount: {
-    id: string;
-    amount: string;
-  };
-  /**
-   * Lookup244: pallet_balances::pallet::Call<T, I>
-   **/
-  PalletBalancesCall: {
-    _enum: {
-      transfer_allow_death: {
-        dest: string;
-        value: string;
-      };
-      __Unused1: string;
-      force_transfer: {
-        source: string;
-        dest: string;
-        value: string;
-      };
-      transfer_keep_alive: {
-        dest: string;
-        value: string;
-      };
-      transfer_all: {
-        dest: string;
-        keepAlive: string;
-      };
-      force_unreserve: {
-        who: string;
-        amount: string;
-      };
-      upgrade_accounts: {
-        who: string;
-      };
-      __Unused7: string;
-      force_set_balance: {
-        who: string;
-        newFree: string;
-      };
-      force_adjust_total_issuance: {
-        direction: string;
-        delta: string;
-      };
-    };
-  };
-  /**
-   * Lookup247: pallet_balances::types::AdjustmentDirection
-   **/
-  PalletBalancesAdjustmentDirection: {
-    _enum: string[];
-  };
-  /**
-   * Lookup248: pallet_balances::pallet::Error<T, I>
-   **/
-  PalletBalancesError: {
-    _enum: string[];
-  };
-  /**
-   * Lookup249: pallet_transaction_payment::Releases
-   **/
-  PalletTransactionPaymentReleases: {
-    _enum: string[];
-  };
-  /**
-   * Lookup250: pallet_sudo::pallet::Call<T>
-   **/
-  PalletSudoCall: {
-    _enum: {
-      sudo: {
-        call: string;
-      };
-      sudo_unchecked_weight: {
-        call: string;
-        weight: string;
-      };
-      set_key: {
-        _alias: {
-          new_: string;
-        };
-        new_: string;
-      };
-      sudo_as: {
-        who: string;
-        call: string;
-      };
-      remove_key: string;
-    };
-  };
-  /**
-   * Lookup252: pallet_collator_selection::pallet::Call<T>
-   **/
-  PalletCollatorSelectionCall: {
-    _enum: {
-      set_invulnerables: {
-        _alias: {
-          new_: string;
-        };
-        new_: string;
-      };
-      set_desired_candidates: {
-        max: string;
-      };
-      set_candidacy_bond: {
-        bond: string;
-      };
-      register_as_candidate: string;
-      leave_intent: string;
-      add_invulnerable: {
-        who: string;
-      };
-      remove_invulnerable: {
-        who: string;
-      };
-      update_bond: {
-        newDeposit: string;
-      };
-      take_candidate_slot: {
-        deposit: string;
-        target: string;
-      };
-    };
-  };
-  /**
-   * Lookup253: pallet_session::pallet::Call<T>
-   **/
-  PalletSessionCall: {
-    _enum: {
-      set_keys: {
-        _alias: {
-          keys_: string;
-        };
-        keys_: string;
-        proof: string;
-      };
-      purge_keys: string;
-    };
-  };
-  /**
-   * Lookup254: storage_hub_runtime::SessionKeys
-   **/
-  StorageHubRuntimeSessionKeys: {
-    aura: string;
-  };
-  /**
-   * Lookup255: sp_consensus_aura::sr25519::app_sr25519::Public
-   **/
-  SpConsensusAuraSr25519AppSr25519Public: string;
-  /**
-   * Lookup256: sp_core::sr25519::Public
-   **/
-  SpCoreSr25519Public: string;
-  /**
-   * Lookup257: cumulus_pallet_xcmp_queue::pallet::Call<T>
-   **/
-  CumulusPalletXcmpQueueCall: {
-    _enum: {
-      __Unused0: string;
-      suspend_xcm_execution: string;
-      resume_xcm_execution: string;
-      update_suspend_threshold: {
-        _alias: {
-          new_: string;
-        };
-        new_: string;
-      };
-      update_drop_threshold: {
-        _alias: {
-          new_: string;
-        };
-        new_: string;
-      };
-      update_resume_threshold: {
-        _alias: {
-          new_: string;
-        };
-        new_: string;
-      };
-    };
-  };
-  /**
-   * Lookup258: pallet_xcm::pallet::Call<T>
-   **/
-  PalletXcmCall: {
-    _enum: {
-      send: {
-        dest: string;
-        message: string;
-      };
-      teleport_assets: {
-        dest: string;
-        beneficiary: string;
-        assets: string;
-        feeAssetItem: string;
-      };
-      reserve_transfer_assets: {
-        dest: string;
-        beneficiary: string;
-        assets: string;
-        feeAssetItem: string;
-      };
-      execute: {
-        message: string;
-        maxWeight: string;
-      };
-      force_xcm_version: {
-        location: string;
-        version: string;
-      };
-      force_default_xcm_version: {
-        maybeXcmVersion: string;
-      };
-      force_subscribe_version_notify: {
-        location: string;
-      };
-      force_unsubscribe_version_notify: {
-        location: string;
-      };
-      limited_reserve_transfer_assets: {
-        dest: string;
-        beneficiary: string;
-        assets: string;
-        feeAssetItem: string;
-        weightLimit: string;
-      };
-      limited_teleport_assets: {
-        dest: string;
-        beneficiary: string;
-        assets: string;
-        feeAssetItem: string;
-        weightLimit: string;
-      };
-      force_suspension: {
-        suspended: string;
-      };
-      transfer_assets: {
-        dest: string;
-        beneficiary: string;
-        assets: string;
-        feeAssetItem: string;
-        weightLimit: string;
-      };
-      claim_assets: {
-        assets: string;
-        beneficiary: string;
-      };
-    };
-  };
-  /**
-   * Lookup259: xcm::VersionedXcm<RuntimeCall>
-   **/
-  XcmVersionedXcm: {
-    _enum: {
-      __Unused0: string;
-      __Unused1: string;
-      V2: string;
-      V3: string;
-      V4: string;
-    };
-  };
-  /**
-   * Lookup260: xcm::v2::Xcm<RuntimeCall>
-   **/
-  XcmV2Xcm: string;
-  /**
-   * Lookup262: xcm::v2::Instruction<RuntimeCall>
-   **/
-  XcmV2Instruction: {
-    _enum: {
-      WithdrawAsset: string;
-      ReserveAssetDeposited: string;
-      ReceiveTeleportedAsset: string;
-      QueryResponse: {
-        queryId: string;
-        response: string;
-        maxWeight: string;
-      };
-      TransferAsset: {
-        assets: string;
-        beneficiary: string;
-      };
-      TransferReserveAsset: {
-        assets: string;
-        dest: string;
-        xcm: string;
-      };
-      Transact: {
-        originType: string;
-        requireWeightAtMost: string;
-        call: string;
-      };
-      HrmpNewChannelOpenRequest: {
-        sender: string;
-        maxMessageSize: string;
-        maxCapacity: string;
-      };
-      HrmpChannelAccepted: {
-        recipient: string;
-      };
-      HrmpChannelClosing: {
-        initiator: string;
-        sender: string;
-        recipient: string;
-      };
-      ClearOrigin: string;
-      DescendOrigin: string;
-      ReportError: {
-        queryId: string;
-        dest: string;
-        maxResponseWeight: string;
-      };
-      DepositAsset: {
-        assets: string;
-        maxAssets: string;
-        beneficiary: string;
-      };
-      DepositReserveAsset: {
-        assets: string;
-        maxAssets: string;
-        dest: string;
-        xcm: string;
-      };
-      ExchangeAsset: {
-        give: string;
-        receive: string;
-      };
-      InitiateReserveWithdraw: {
-        assets: string;
-        reserve: string;
-        xcm: string;
-      };
-      InitiateTeleport: {
-        assets: string;
-        dest: string;
-        xcm: string;
-      };
-      QueryHolding: {
-        queryId: string;
-        dest: string;
-        assets: string;
-        maxResponseWeight: string;
-      };
-      BuyExecution: {
-        fees: string;
-        weightLimit: string;
-      };
-      RefundSurplus: string;
-      SetErrorHandler: string;
-      SetAppendix: string;
-      ClearError: string;
-      ClaimAsset: {
-        assets: string;
-        ticket: string;
-      };
-      Trap: string;
-      SubscribeVersion: {
-        queryId: string;
-        maxResponseWeight: string;
-      };
-      UnsubscribeVersion: string;
-    };
-  };
-  /**
-   * Lookup263: xcm::v2::Response
-   **/
-  XcmV2Response: {
-    _enum: {
-      Null: string;
-      Assets: string;
-      ExecutionResult: string;
-      Version: string;
-    };
-  };
-  /**
-   * Lookup266: xcm::v2::traits::Error
-   **/
-  XcmV2TraitsError: {
-    _enum: {
-      Overflow: string;
-      Unimplemented: string;
-      UntrustedReserveLocation: string;
-      UntrustedTeleportLocation: string;
-      MultiLocationFull: string;
-      MultiLocationNotInvertible: string;
-      BadOrigin: string;
-      InvalidLocation: string;
-      AssetNotFound: string;
-      FailedToTransactAsset: string;
-      NotWithdrawable: string;
-      LocationCannotHold: string;
-      ExceedsMaxMessageSize: string;
-      DestinationUnsupported: string;
-      Transport: string;
-      Unroutable: string;
-      UnknownClaim: string;
-      FailedToDecode: string;
-      MaxWeightInvalid: string;
-      NotHoldingFees: string;
-      TooExpensive: string;
-      Trap: string;
-      UnhandledXcmVersion: string;
-      WeightLimitReached: string;
-      Barrier: string;
-      WeightNotComputable: string;
-    };
-  };
-  /**
-   * Lookup267: xcm::v2::multiasset::MultiAssetFilter
-   **/
-  XcmV2MultiassetMultiAssetFilter: {
-    _enum: {
-      Definite: string;
-      Wild: string;
-    };
-  };
-  /**
-   * Lookup268: xcm::v2::multiasset::WildMultiAsset
-   **/
-  XcmV2MultiassetWildMultiAsset: {
-    _enum: {
-      All: string;
-      AllOf: {
-        id: string;
-        fun: string;
-      };
-    };
-  };
-  /**
-   * Lookup269: xcm::v2::multiasset::WildFungibility
-   **/
-  XcmV2MultiassetWildFungibility: {
-    _enum: string[];
-  };
-  /**
-   * Lookup270: xcm::v2::WeightLimit
-   **/
-  XcmV2WeightLimit: {
-    _enum: {
-      Unlimited: string;
-      Limited: string;
-    };
-  };
-  /**
-   * Lookup271: xcm::v3::Xcm<Call>
-   **/
-  XcmV3Xcm: string;
-  /**
-   * Lookup273: xcm::v3::Instruction<Call>
-   **/
-  XcmV3Instruction: {
-    _enum: {
-      WithdrawAsset: string;
-      ReserveAssetDeposited: string;
-      ReceiveTeleportedAsset: string;
-      QueryResponse: {
-        queryId: string;
-        response: string;
-        maxWeight: string;
-        querier: string;
-      };
-      TransferAsset: {
-        assets: string;
-        beneficiary: string;
-      };
-      TransferReserveAsset: {
-        assets: string;
-        dest: string;
-        xcm: string;
-      };
-      Transact: {
-        originKind: string;
-        requireWeightAtMost: string;
-        call: string;
-      };
-      HrmpNewChannelOpenRequest: {
-        sender: string;
-        maxMessageSize: string;
-        maxCapacity: string;
-      };
-      HrmpChannelAccepted: {
-        recipient: string;
-      };
-      HrmpChannelClosing: {
-        initiator: string;
-        sender: string;
-        recipient: string;
-      };
-      ClearOrigin: string;
-      DescendOrigin: string;
-      ReportError: string;
-      DepositAsset: {
-        assets: string;
-        beneficiary: string;
-      };
-      DepositReserveAsset: {
-        assets: string;
-        dest: string;
-        xcm: string;
-      };
-      ExchangeAsset: {
-        give: string;
-        want: string;
-        maximal: string;
-      };
-      InitiateReserveWithdraw: {
-        assets: string;
-        reserve: string;
-        xcm: string;
-      };
-      InitiateTeleport: {
-        assets: string;
-        dest: string;
-        xcm: string;
-      };
-      ReportHolding: {
-        responseInfo: string;
-        assets: string;
-      };
-      BuyExecution: {
-        fees: string;
-        weightLimit: string;
-      };
-      RefundSurplus: string;
-      SetErrorHandler: string;
-      SetAppendix: string;
-      ClearError: string;
-      ClaimAsset: {
-        assets: string;
-        ticket: string;
-      };
-      Trap: string;
-      SubscribeVersion: {
-        queryId: string;
-        maxResponseWeight: string;
-      };
-      UnsubscribeVersion: string;
-      BurnAsset: string;
-      ExpectAsset: string;
-      ExpectOrigin: string;
-      ExpectError: string;
-      ExpectTransactStatus: string;
-      QueryPallet: {
-        moduleName: string;
-        responseInfo: string;
-      };
-      ExpectPallet: {
-        index: string;
-        name: string;
-        moduleName: string;
-        crateMajor: string;
-        minCrateMinor: string;
-      };
-      ReportTransactStatus: string;
-      ClearTransactStatus: string;
-      UniversalOrigin: string;
-      ExportMessage: {
-        network: string;
-        destination: string;
-        xcm: string;
-      };
-      LockAsset: {
-        asset: string;
-        unlocker: string;
-      };
-      UnlockAsset: {
-        asset: string;
-        target: string;
-      };
-      NoteUnlockable: {
-        asset: string;
-        owner: string;
-      };
-      RequestUnlock: {
-        asset: string;
-        locker: string;
-      };
-      SetFeesMode: {
-        jitWithdraw: string;
-      };
-      SetTopic: string;
-      ClearTopic: string;
-      AliasOrigin: string;
-      UnpaidExecution: {
-        weightLimit: string;
-        checkOrigin: string;
-      };
-    };
-  };
-  /**
-   * Lookup274: xcm::v3::Response
-   **/
-  XcmV3Response: {
-    _enum: {
-      Null: string;
-      Assets: string;
-      ExecutionResult: string;
-      Version: string;
-      PalletsInfo: string;
-      DispatchResult: string;
-    };
-  };
-  /**
-   * Lookup276: xcm::v3::PalletInfo
-   **/
-  XcmV3PalletInfo: {
-    index: string;
-    name: string;
-    moduleName: string;
-    major: string;
-    minor: string;
-    patch: string;
-  };
-  /**
-   * Lookup280: xcm::v3::QueryResponseInfo
-   **/
-  XcmV3QueryResponseInfo: {
-    destination: string;
-    queryId: string;
-    maxWeight: string;
-  };
-  /**
-   * Lookup281: xcm::v3::multiasset::MultiAssetFilter
-   **/
-  XcmV3MultiassetMultiAssetFilter: {
-    _enum: {
-      Definite: string;
-      Wild: string;
-    };
-  };
-  /**
-   * Lookup282: xcm::v3::multiasset::WildMultiAsset
-   **/
-  XcmV3MultiassetWildMultiAsset: {
-    _enum: {
-      All: string;
-      AllOf: {
-        id: string;
-        fun: string;
-      };
-      AllCounted: string;
-      AllOfCounted: {
-        id: string;
-        fun: string;
-        count: string;
-      };
-    };
-  };
-  /**
-   * Lookup283: xcm::v3::multiasset::WildFungibility
-   **/
-  XcmV3MultiassetWildFungibility: {
-    _enum: string[];
-  };
-  /**
-   * Lookup295: cumulus_pallet_xcm::pallet::Call<T>
-   **/
-  CumulusPalletXcmCall: string;
-  /**
-   * Lookup296: pallet_message_queue::pallet::Call<T>
-   **/
-  PalletMessageQueueCall: {
-    _enum: {
-      reap_page: {
-        messageOrigin: string;
-        pageIndex: string;
-      };
-      execute_overweight: {
-        messageOrigin: string;
-        page: string;
-        index: string;
-        weightLimit: string;
-      };
-    };
-  };
-  /**
-   * Lookup297: pallet_storage_providers::pallet::Call<T>
-   **/
-  PalletStorageProvidersCall: {
-    _enum: {
-      request_msp_sign_up: {
-        capacity: string;
-        multiaddresses: string;
-        valueProp: string;
-        paymentAccount: string;
-<<<<<<< HEAD
-        reputationWeight: string;
-    };
-    /**
-     * Lookup390: pallet_storage_providers::types::MainStorageProvider<T>
-     **/
-    PalletStorageProvidersMainStorageProvider: {
-        buckets: string;
-=======
-      };
-      request_bsp_sign_up: {
-        capacity: string;
-        multiaddresses: string;
-        paymentAccount: string;
-      };
-      confirm_sign_up: {
-        providerAccount: string;
-      };
-      cancel_sign_up: string;
-      msp_sign_off: string;
-      bsp_sign_off: string;
-      change_capacity: {
-        newCapacity: string;
-      };
-      add_value_prop: {
-        newValueProp: string;
-      };
-      force_msp_sign_up: {
-        who: string;
-        mspId: string;
->>>>>>> aefa85a9
-        capacity: string;
-        multiaddresses: string;
-        valueProp: string;
-        paymentAccount: string;
-      };
-      force_bsp_sign_up: {
-        who: string;
-        bspId: string;
-        capacity: string;
-        multiaddresses: string;
-        paymentAccount: string;
-      };
-      slash: {
-        providerId: string;
-      };
-    };
-  };
-  /**
-   * Lookup298: pallet_file_system::pallet::Call<T>
-   **/
-  PalletFileSystemCall: {
-    _enum: {
-      create_bucket: {
-        mspId: string;
-        name: string;
-        private: string;
-      };
-      update_bucket_privacy: {
-        bucketId: string;
-        private: string;
-      };
-      create_and_associate_collection_with_bucket: {
-        bucketId: string;
-      };
-      issue_storage_request: {
-        _alias: {
-          size_: string;
-        };
-        bucketId: string;
-        location: string;
-        fingerprint: string;
-        size_: string;
-        mspId: string;
-        peerIds: string;
-      };
-      revoke_storage_request: {
-        fileKey: string;
-      };
-      bsp_volunteer: {
-        fileKey: string;
-      };
-      bsp_confirm_storing: {
-        nonInclusionForestProof: string;
-        fileKeysAndProofs: string;
-      };
-      bsp_request_stop_storing: {
-        _alias: {
-          size_: string;
-        };
-        fileKey: string;
-        bucketId: string;
-        location: string;
-        owner: string;
-        fingerprint: string;
-        size_: string;
-        canServe: string;
-        inclusionForestProof: string;
-      };
-      bsp_confirm_stop_storing: {
-        fileKey: string;
-        inclusionForestProof: string;
-      };
-      delete_file: {
-        _alias: {
-          size_: string;
-        };
-        bucketId: string;
-        fileKey: string;
-        location: string;
-        size_: string;
-        fingerprint: string;
-        maybeInclusionForestProof: string;
-      };
-      pending_file_deletion_request_submit_proof: {
-        user: string;
-        fileKey: string;
-        bucketId: string;
-        forestProof: string;
-      };
-      force_update_bsps_assignment_threshold: {
-        bspAssignmentThreshold: string;
       };
     };
   };
@@ -4955,234 +3652,235 @@
     lastCapacityChange: string;
     ownerAccount: string;
     paymentAccount: string;
-  };
-  /**
-   * Lookup390: pallet_storage_providers::types::MainStorageProvider<T>
-   **/
-  PalletStorageProvidersMainStorageProvider: {
-    buckets: string;
-    capacity: string;
-    dataUsed: string;
-    multiaddresses: string;
-    valueProp: string;
-    lastCapacityChange: string;
-    ownerAccount: string;
-    paymentAccount: string;
-  };
-  /**
-   * Lookup392: pallet_storage_providers::types::Bucket<T>
-   **/
-  PalletStorageProvidersBucket: {
-    root: string;
-    userId: string;
-    mspId: string;
-    private: string;
-    readAccessGroupId: string;
-  };
-  /**
-   * Lookup395: pallet_storage_providers::pallet::Error<T>
-   **/
-  PalletStorageProvidersError: {
-    _enum: string[];
-  };
-  /**
-   * Lookup396: pallet_file_system::types::StorageRequestMetadata<T>
-   **/
-  PalletFileSystemStorageRequestMetadata: {
-    _alias: {
-      size_: string;
-    };
-    requestedAt: string;
-    owner: string;
-    bucketId: string;
-    location: string;
-    fingerprint: string;
-    size_: string;
-    msp: string;
-    userPeerIds: string;
-    dataServerSps: string;
-    bspsRequired: string;
-    bspsConfirmed: string;
-    bspsVolunteered: string;
-  };
-  /**
-   * Lookup399: pallet_file_system::types::StorageRequestBspsMetadata<T>
-   **/
-  PalletFileSystemStorageRequestBspsMetadata: {
-    confirmed: string;
-  };
-  /**
-   * Lookup401: pallet_file_system::types::ExpiredItems<T>
-   **/
-  PalletFileSystemExpiredItems: {
-    _enum: {
-      StorageRequest: string;
-      PendingFileDeletionRequests: string;
-    };
-  };
-  /**
-   * Lookup406: pallet_file_system::pallet::Error<T>
-   **/
-  PalletFileSystemError: {
-    _enum: string[];
-  };
-  /**
-   * Lookup412: pallet_proofs_dealer::pallet::Error<T>
-   **/
-  PalletProofsDealerError: {
-    _enum: string[];
-  };
-  /**
-   * Lookup415: pallet_payment_streams::types::FixedRatePaymentStream<T>
-   **/
-  PalletPaymentStreamsFixedRatePaymentStream: {
-    rate: string;
-    lastChargedTick: string;
-    userDeposit: string;
-  };
-  /**
-   * Lookup416: pallet_payment_streams::types::DynamicRatePaymentStream<T>
-   **/
-  PalletPaymentStreamsDynamicRatePaymentStream: {
-    amountProvided: string;
-    priceIndexWhenLastCharged: string;
-    userDeposit: string;
-  };
-  /**
-   * Lookup417: pallet_payment_streams::types::ProviderLastChargeableInfo<T>
-   **/
-  PalletPaymentStreamsProviderLastChargeableInfo: {
-    lastChargeableTick: string;
-    priceIndex: string;
-  };
-  /**
-   * Lookup418: pallet_payment_streams::pallet::Error<T>
-   **/
-  PalletPaymentStreamsError: {
-    _enum: string[];
-  };
-  /**
-   * Lookup419: pallet_bucket_nfts::pallet::Error<T>
-   **/
-  PalletBucketNftsError: {
-    _enum: string[];
-  };
-  /**
-   * Lookup420: pallet_nfts::types::CollectionDetails<sp_core::crypto::AccountId32, DepositBalance>
-   **/
-  PalletNftsCollectionDetails: {
-    owner: string;
-    ownerDeposit: string;
-    items: string;
-    itemMetadatas: string;
-    itemConfigs: string;
-    attributes: string;
-  };
-  /**
-   * Lookup425: pallet_nfts::types::CollectionRole
-   **/
-  PalletNftsCollectionRole: {
-    _enum: string[];
-  };
-  /**
-   * Lookup426: pallet_nfts::types::ItemDetails<sp_core::crypto::AccountId32, pallet_nfts::types::ItemDeposit<DepositBalance, sp_core::crypto::AccountId32>, bounded_collections::bounded_btree_map::BoundedBTreeMap<sp_core::crypto::AccountId32, Option<T>, S>>
-   **/
-  PalletNftsItemDetails: {
-    owner: string;
-    approvals: string;
-    deposit: string;
-  };
-  /**
-   * Lookup427: pallet_nfts::types::ItemDeposit<DepositBalance, sp_core::crypto::AccountId32>
-   **/
-  PalletNftsItemDeposit: {
-    account: string;
-    amount: string;
-  };
-  /**
-   * Lookup432: pallet_nfts::types::CollectionMetadata<Deposit, StringLimit>
-   **/
-  PalletNftsCollectionMetadata: {
-    deposit: string;
-    data: string;
-  };
-  /**
-   * Lookup433: pallet_nfts::types::ItemMetadata<pallet_nfts::types::ItemMetadataDeposit<DepositBalance, sp_core::crypto::AccountId32>, StringLimit>
-   **/
-  PalletNftsItemMetadata: {
-    deposit: string;
-    data: string;
-  };
-  /**
-   * Lookup434: pallet_nfts::types::ItemMetadataDeposit<DepositBalance, sp_core::crypto::AccountId32>
-   **/
-  PalletNftsItemMetadataDeposit: {
-    account: string;
-    amount: string;
-  };
-  /**
-   * Lookup437: pallet_nfts::types::AttributeDeposit<DepositBalance, sp_core::crypto::AccountId32>
-   **/
-  PalletNftsAttributeDeposit: {
-    account: string;
-    amount: string;
-  };
-  /**
-   * Lookup441: pallet_nfts::types::PendingSwap<CollectionId, ItemId, pallet_nfts::types::PriceWithDirection<Amount>, Deadline>
-   **/
-  PalletNftsPendingSwap: {
-    desiredCollection: string;
-    desiredItem: string;
-    price: string;
-    deadline: string;
-  };
-  /**
-   * Lookup443: pallet_nfts::types::PalletFeature
-   **/
-  PalletNftsPalletFeature: {
-    _enum: string[];
-  };
-  /**
-   * Lookup444: pallet_nfts::pallet::Error<T, I>
-   **/
-  PalletNftsError: {
-    _enum: string[];
-  };
-  /**
-   * Lookup447: frame_system::extensions::check_non_zero_sender::CheckNonZeroSender<T>
-   **/
-  FrameSystemExtensionsCheckNonZeroSender: string;
-  /**
-   * Lookup448: frame_system::extensions::check_spec_version::CheckSpecVersion<T>
-   **/
-  FrameSystemExtensionsCheckSpecVersion: string;
-  /**
-   * Lookup449: frame_system::extensions::check_tx_version::CheckTxVersion<T>
-   **/
-  FrameSystemExtensionsCheckTxVersion: string;
-  /**
-   * Lookup450: frame_system::extensions::check_genesis::CheckGenesis<T>
-   **/
-  FrameSystemExtensionsCheckGenesis: string;
-  /**
-   * Lookup453: frame_system::extensions::check_nonce::CheckNonce<T>
-   **/
-  FrameSystemExtensionsCheckNonce: string;
-  /**
-   * Lookup454: frame_system::extensions::check_weight::CheckWeight<T>
-   **/
-  FrameSystemExtensionsCheckWeight: string;
-  /**
-   * Lookup455: pallet_transaction_payment::ChargeTransactionPayment<T>
-   **/
-  PalletTransactionPaymentChargeTransactionPayment: string;
-  /**
-   * Lookup456: cumulus_primitives_storage_weight_reclaim::StorageWeightReclaim<T>
-   **/
-  CumulusPrimitivesStorageWeightReclaimStorageWeightReclaim: string;
-  /**
-   * Lookup457: storage_hub_runtime::Runtime
-   **/
-  StorageHubRuntimeRuntime: string;
+        reputationWeight: string;
+    };
+    /**
+     * Lookup390: pallet_storage_providers::types::MainStorageProvider<T>
+     **/
+    PalletStorageProvidersMainStorageProvider: {
+        buckets: string;
+        capacity: string;
+        dataUsed: string;
+        multiaddresses: string;
+        valueProp: string;
+        lastCapacityChange: string;
+        ownerAccount: string;
+        paymentAccount: string;
+    };
+    /**
+     * Lookup392: pallet_storage_providers::types::Bucket<T>
+     **/
+    PalletStorageProvidersBucket: {
+        root: string;
+        userId: string;
+        mspId: string;
+        private: string;
+        readAccessGroupId: string;
+    };
+    /**
+     * Lookup395: pallet_storage_providers::pallet::Error<T>
+     **/
+    PalletStorageProvidersError: {
+        _enum: string[];
+    };
+    /**
+     * Lookup396: pallet_file_system::types::StorageRequestMetadata<T>
+     **/
+    PalletFileSystemStorageRequestMetadata: {
+        _alias: {
+            size_: string;
+        };
+        requestedAt: string;
+        owner: string;
+        bucketId: string;
+        location: string;
+        fingerprint: string;
+        size_: string;
+        msp: string;
+        userPeerIds: string;
+        dataServerSps: string;
+        bspsRequired: string;
+        bspsConfirmed: string;
+        bspsVolunteered: string;
+    };
+    /**
+     * Lookup399: pallet_file_system::types::StorageRequestBspsMetadata<T>
+     **/
+    PalletFileSystemStorageRequestBspsMetadata: {
+        confirmed: string;
+    };
+    /**
+     * Lookup401: pallet_file_system::types::ExpiredItems<T>
+     **/
+    PalletFileSystemExpiredItems: {
+        _enum: {
+            StorageRequest: string;
+            PendingFileDeletionRequests: string;
+        };
+    };
+    /**
+     * Lookup406: pallet_file_system::pallet::Error<T>
+     **/
+    PalletFileSystemError: {
+        _enum: string[];
+    };
+    /**
+     * Lookup412: pallet_proofs_dealer::pallet::Error<T>
+     **/
+    PalletProofsDealerError: {
+        _enum: string[];
+    };
+    /**
+     * Lookup415: pallet_payment_streams::types::FixedRatePaymentStream<T>
+     **/
+    PalletPaymentStreamsFixedRatePaymentStream: {
+        rate: string;
+        lastChargedTick: string;
+        userDeposit: string;
+    };
+    /**
+     * Lookup416: pallet_payment_streams::types::DynamicRatePaymentStream<T>
+     **/
+    PalletPaymentStreamsDynamicRatePaymentStream: {
+        amountProvided: string;
+        priceIndexWhenLastCharged: string;
+        userDeposit: string;
+    };
+    /**
+     * Lookup417: pallet_payment_streams::types::ProviderLastChargeableInfo<T>
+     **/
+    PalletPaymentStreamsProviderLastChargeableInfo: {
+        lastChargeableTick: string;
+        priceIndex: string;
+    };
+    /**
+     * Lookup418: pallet_payment_streams::pallet::Error<T>
+     **/
+    PalletPaymentStreamsError: {
+        _enum: string[];
+    };
+    /**
+     * Lookup419: pallet_bucket_nfts::pallet::Error<T>
+     **/
+    PalletBucketNftsError: {
+        _enum: string[];
+    };
+    /**
+     * Lookup420: pallet_nfts::types::CollectionDetails<sp_core::crypto::AccountId32, DepositBalance>
+     **/
+    PalletNftsCollectionDetails: {
+        owner: string;
+        ownerDeposit: string;
+        items: string;
+        itemMetadatas: string;
+        itemConfigs: string;
+        attributes: string;
+    };
+    /**
+     * Lookup425: pallet_nfts::types::CollectionRole
+     **/
+    PalletNftsCollectionRole: {
+        _enum: string[];
+    };
+    /**
+     * Lookup426: pallet_nfts::types::ItemDetails<sp_core::crypto::AccountId32, pallet_nfts::types::ItemDeposit<DepositBalance, sp_core::crypto::AccountId32>, bounded_collections::bounded_btree_map::BoundedBTreeMap<sp_core::crypto::AccountId32, Option<T>, S>>
+     **/
+    PalletNftsItemDetails: {
+        owner: string;
+        approvals: string;
+        deposit: string;
+    };
+    /**
+     * Lookup427: pallet_nfts::types::ItemDeposit<DepositBalance, sp_core::crypto::AccountId32>
+     **/
+    PalletNftsItemDeposit: {
+        account: string;
+        amount: string;
+    };
+    /**
+     * Lookup432: pallet_nfts::types::CollectionMetadata<Deposit, StringLimit>
+     **/
+    PalletNftsCollectionMetadata: {
+        deposit: string;
+        data: string;
+    };
+    /**
+     * Lookup433: pallet_nfts::types::ItemMetadata<pallet_nfts::types::ItemMetadataDeposit<DepositBalance, sp_core::crypto::AccountId32>, StringLimit>
+     **/
+    PalletNftsItemMetadata: {
+        deposit: string;
+        data: string;
+    };
+    /**
+     * Lookup434: pallet_nfts::types::ItemMetadataDeposit<DepositBalance, sp_core::crypto::AccountId32>
+     **/
+    PalletNftsItemMetadataDeposit: {
+        account: string;
+        amount: string;
+    };
+    /**
+     * Lookup437: pallet_nfts::types::AttributeDeposit<DepositBalance, sp_core::crypto::AccountId32>
+     **/
+    PalletNftsAttributeDeposit: {
+        account: string;
+        amount: string;
+    };
+    /**
+     * Lookup441: pallet_nfts::types::PendingSwap<CollectionId, ItemId, pallet_nfts::types::PriceWithDirection<Amount>, Deadline>
+     **/
+    PalletNftsPendingSwap: {
+        desiredCollection: string;
+        desiredItem: string;
+        price: string;
+        deadline: string;
+    };
+    /**
+     * Lookup443: pallet_nfts::types::PalletFeature
+     **/
+    PalletNftsPalletFeature: {
+        _enum: string[];
+    };
+    /**
+     * Lookup444: pallet_nfts::pallet::Error<T, I>
+     **/
+    PalletNftsError: {
+        _enum: string[];
+    };
+    /**
+     * Lookup447: frame_system::extensions::check_non_zero_sender::CheckNonZeroSender<T>
+     **/
+    FrameSystemExtensionsCheckNonZeroSender: string;
+    /**
+     * Lookup448: frame_system::extensions::check_spec_version::CheckSpecVersion<T>
+     **/
+    FrameSystemExtensionsCheckSpecVersion: string;
+    /**
+     * Lookup449: frame_system::extensions::check_tx_version::CheckTxVersion<T>
+     **/
+    FrameSystemExtensionsCheckTxVersion: string;
+    /**
+     * Lookup450: frame_system::extensions::check_genesis::CheckGenesis<T>
+     **/
+    FrameSystemExtensionsCheckGenesis: string;
+    /**
+     * Lookup453: frame_system::extensions::check_nonce::CheckNonce<T>
+     **/
+    FrameSystemExtensionsCheckNonce: string;
+    /**
+     * Lookup454: frame_system::extensions::check_weight::CheckWeight<T>
+     **/
+    FrameSystemExtensionsCheckWeight: string;
+    /**
+     * Lookup455: pallet_transaction_payment::ChargeTransactionPayment<T>
+     **/
+    PalletTransactionPaymentChargeTransactionPayment: string;
+    /**
+     * Lookup456: cumulus_primitives_storage_weight_reclaim::StorageWeightReclaim<T>
+     **/
+    CumulusPrimitivesStorageWeightReclaimStorageWeightReclaim: string;
+    /**
+     * Lookup457: storage_hub_runtime::Runtime
+     **/
+    StorageHubRuntimeRuntime: string;
 };
 export default _default;