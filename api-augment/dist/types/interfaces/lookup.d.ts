declare const _default: {
  /**
   * Lookup3: frame_system::AccountInfo<Nonce, pallet_balances::types::AccountData<Balance>>
   **/
  FrameSystemAccountInfo: {
    nonce: string;
    consumers: string;
    providers: string;
    sufficients: string;
    data: string;
  };
  /**
   * Lookup5: pallet_balances::types::AccountData<Balance>
   **/
  PalletBalancesAccountData: {
    free: string;
    reserved: string;
    frozen: string;
    flags: string;
  };
  /**
   * Lookup9: frame_support::dispatch::PerDispatchClass<sp_weights::weight_v2::Weight>
   **/
  FrameSupportDispatchPerDispatchClassWeight: {
    normal: string;
    operational: string;
    mandatory: string;
  };
  /**
   * Lookup10: sp_weights::weight_v2::Weight
   **/
  SpWeightsWeightV2Weight: {
    refTime: string;
    proofSize: string;
  };
  /**
   * Lookup15: sp_runtime::generic::digest::Digest
   **/
  SpRuntimeDigest: {
    logs: string;
  };
  /**
   * Lookup17: sp_runtime::generic::digest::DigestItem
   **/
  SpRuntimeDigestDigestItem: {
    _enum: {
      Other: string;
      __Unused1: string;
      __Unused2: string;
      __Unused3: string;
      Consensus: string;
      Seal: string;
      PreRuntime: string;
      __Unused7: string;
      RuntimeEnvironmentUpdated: string;
    };
  };
  /**
   * Lookup20: frame_system::EventRecord<storage_hub_runtime::RuntimeEvent, primitive_types::H256>
   **/
  FrameSystemEventRecord: {
    phase: string;
    event: string;
    topics: string;
  };
  /**
   * Lookup22: frame_system::pallet::Event<T>
   **/
  FrameSystemEvent: {
    _enum: {
      ExtrinsicSuccess: {
        dispatchInfo: string;
      };
      ExtrinsicFailed: {
        dispatchError: string;
        dispatchInfo: string;
      };
      CodeUpdated: string;
      NewAccount: {
        account: string;
      };
      KilledAccount: {
        account: string;
      };
      Remarked: {
        _alias: {
          hash_: string;
        };
        sender: string;
        hash_: string;
      };
      UpgradeAuthorized: {
        codeHash: string;
        checkVersion: string;
      };
    };
  };
  /**
   * Lookup23: frame_support::dispatch::DispatchInfo
   **/
  FrameSupportDispatchDispatchInfo: {
    weight: string;
    class: string;
    paysFee: string;
  };
  /**
   * Lookup24: frame_support::dispatch::DispatchClass
   **/
  FrameSupportDispatchDispatchClass: {
    _enum: string[];
  };
  /**
   * Lookup25: frame_support::dispatch::Pays
   **/
  FrameSupportDispatchPays: {
    _enum: string[];
  };
  /**
   * Lookup26: sp_runtime::DispatchError
   **/
  SpRuntimeDispatchError: {
    _enum: {
      Other: string;
      CannotLookup: string;
      BadOrigin: string;
      Module: string;
      ConsumerRemaining: string;
      NoProviders: string;
      TooManyConsumers: string;
      Token: string;
      Arithmetic: string;
      Transactional: string;
      Exhausted: string;
      Corruption: string;
      Unavailable: string;
      RootNotAllowed: string;
    };
  };
  /**
   * Lookup27: sp_runtime::ModuleError
   **/
  SpRuntimeModuleError: {
    index: string;
    error: string;
  };
  /**
   * Lookup28: sp_runtime::TokenError
   **/
  SpRuntimeTokenError: {
    _enum: string[];
  };
  /**
   * Lookup29: sp_arithmetic::ArithmeticError
   **/
  SpArithmeticArithmeticError: {
    _enum: string[];
  };
  /**
   * Lookup30: sp_runtime::TransactionalError
   **/
  SpRuntimeTransactionalError: {
    _enum: string[];
  };
  /**
   * Lookup31: cumulus_pallet_parachain_system::pallet::Event<T>
   **/
  CumulusPalletParachainSystemEvent: {
    _enum: {
      ValidationFunctionStored: string;
      ValidationFunctionApplied: {
        relayChainBlockNum: string;
      };
      ValidationFunctionDiscarded: string;
      DownwardMessagesReceived: {
        count: string;
      };
      DownwardMessagesProcessed: {
        weightUsed: string;
        dmqHead: string;
      };
      UpwardMessageSent: {
        messageHash: string;
      };
    };
  };
  /**
   * Lookup33: pallet_balances::pallet::Event<T, I>
   **/
  PalletBalancesEvent: {
    _enum: {
      Endowed: {
        account: string;
        freeBalance: string;
      };
      DustLost: {
        account: string;
        amount: string;
      };
      Transfer: {
        from: string;
        to: string;
        amount: string;
      };
      BalanceSet: {
        who: string;
        free: string;
      };
      Reserved: {
        who: string;
        amount: string;
      };
      Unreserved: {
        who: string;
        amount: string;
      };
      ReserveRepatriated: {
        from: string;
        to: string;
        amount: string;
        destinationStatus: string;
      };
      Deposit: {
        who: string;
        amount: string;
      };
      Withdraw: {
        who: string;
        amount: string;
      };
      Slashed: {
        who: string;
        amount: string;
      };
      Minted: {
        who: string;
        amount: string;
      };
      Burned: {
        who: string;
        amount: string;
      };
      Suspended: {
        who: string;
        amount: string;
      };
      Restored: {
        who: string;
        amount: string;
      };
      Upgraded: {
        who: string;
      };
      Issued: {
        amount: string;
      };
      Rescinded: {
        amount: string;
      };
      Locked: {
        who: string;
        amount: string;
      };
      Unlocked: {
        who: string;
        amount: string;
      };
      Frozen: {
        who: string;
        amount: string;
      };
      Thawed: {
        who: string;
        amount: string;
      };
      TotalIssuanceForced: {
        _alias: {
          new_: string;
        };
        old: string;
        new_: string;
      };
    };
  };
  /**
   * Lookup34: frame_support::traits::tokens::misc::BalanceStatus
   **/
  FrameSupportTokensMiscBalanceStatus: {
    _enum: string[];
  };
  /**
   * Lookup35: pallet_transaction_payment::pallet::Event<T>
   **/
  PalletTransactionPaymentEvent: {
    _enum: {
      TransactionFeePaid: {
        who: string;
        actualFee: string;
        tip: string;
      };
    };
  };
  /**
   * Lookup36: pallet_sudo::pallet::Event<T>
   **/
  PalletSudoEvent: {
    _enum: {
      Sudid: {
        sudoResult: string;
      };
      KeyChanged: {
        _alias: {
          new_: string;
        };
        old: string;
        new_: string;
      };
      KeyRemoved: string;
      SudoAsDone: {
        sudoResult: string;
      };
    };
  };
  /**
   * Lookup40: pallet_collator_selection::pallet::Event<T>
   **/
  PalletCollatorSelectionEvent: {
    _enum: {
      NewInvulnerables: {
        invulnerables: string;
      };
      InvulnerableAdded: {
        accountId: string;
      };
      InvulnerableRemoved: {
        accountId: string;
      };
      NewDesiredCandidates: {
        desiredCandidates: string;
      };
      NewCandidacyBond: {
        bondAmount: string;
      };
      CandidateAdded: {
        accountId: string;
        deposit: string;
      };
      CandidateBondUpdated: {
        accountId: string;
        deposit: string;
      };
      CandidateRemoved: {
        accountId: string;
      };
      CandidateReplaced: {
        _alias: {
          new_: string;
        };
        old: string;
        new_: string;
        deposit: string;
      };
      InvalidInvulnerableSkipped: {
        accountId: string;
      };
    };
  };
  /**
   * Lookup42: pallet_session::pallet::Event
   **/
  PalletSessionEvent: {
    _enum: {
      NewSession: {
        sessionIndex: string;
      };
    };
  };
  /**
   * Lookup43: cumulus_pallet_xcmp_queue::pallet::Event<T>
   **/
  CumulusPalletXcmpQueueEvent: {
    _enum: {
      XcmpMessageSent: {
        messageHash: string;
      };
    };
  };
  /**
   * Lookup44: pallet_xcm::pallet::Event<T>
   **/
  PalletXcmEvent: {
    _enum: {
      Attempted: {
        outcome: string;
      };
      Sent: {
        origin: string;
        destination: string;
        message: string;
        messageId: string;
      };
      UnexpectedResponse: {
        origin: string;
        queryId: string;
      };
      ResponseReady: {
        queryId: string;
        response: string;
      };
      Notified: {
        queryId: string;
        palletIndex: string;
        callIndex: string;
      };
      NotifyOverweight: {
        queryId: string;
        palletIndex: string;
        callIndex: string;
        actualWeight: string;
        maxBudgetedWeight: string;
      };
      NotifyDispatchError: {
        queryId: string;
        palletIndex: string;
        callIndex: string;
      };
      NotifyDecodeFailed: {
        queryId: string;
        palletIndex: string;
        callIndex: string;
      };
      InvalidResponder: {
        origin: string;
        queryId: string;
        expectedLocation: string;
      };
      InvalidResponderVersion: {
        origin: string;
        queryId: string;
      };
      ResponseTaken: {
        queryId: string;
      };
      AssetsTrapped: {
        _alias: {
          hash_: string;
        };
        hash_: string;
        origin: string;
        assets: string;
      };
      VersionChangeNotified: {
        destination: string;
        result: string;
        cost: string;
        messageId: string;
      };
      SupportedVersionChanged: {
        location: string;
        version: string;
      };
      NotifyTargetSendFail: {
        location: string;
        queryId: string;
        error: string;
      };
      NotifyTargetMigrationFail: {
        location: string;
        queryId: string;
      };
      InvalidQuerierVersion: {
        origin: string;
        queryId: string;
      };
      InvalidQuerier: {
        origin: string;
        queryId: string;
        expectedQuerier: string;
        maybeActualQuerier: string;
      };
      VersionNotifyStarted: {
        destination: string;
        cost: string;
        messageId: string;
      };
      VersionNotifyRequested: {
        destination: string;
        cost: string;
        messageId: string;
      };
      VersionNotifyUnrequested: {
        destination: string;
        cost: string;
        messageId: string;
      };
      FeesPaid: {
        paying: string;
        fees: string;
      };
      AssetsClaimed: {
        _alias: {
          hash_: string;
        };
        hash_: string;
        origin: string;
        assets: string;
      };
      VersionMigrationFinished: {
        version: string;
      };
    };
  };
  /**
   * Lookup45: staging_xcm::v4::traits::Outcome
   **/
  StagingXcmV4TraitsOutcome: {
    _enum: {
      Complete: {
        used: string;
      };
      Incomplete: {
        used: string;
        error: string;
      };
      Error: {
        error: string;
      };
    };
  };
  /**
   * Lookup46: xcm::v3::traits::Error
   **/
  XcmV3TraitsError: {
    _enum: {
      Overflow: string;
      Unimplemented: string;
      UntrustedReserveLocation: string;
      UntrustedTeleportLocation: string;
      LocationFull: string;
      LocationNotInvertible: string;
      BadOrigin: string;
      InvalidLocation: string;
      AssetNotFound: string;
      FailedToTransactAsset: string;
      NotWithdrawable: string;
      LocationCannotHold: string;
      ExceedsMaxMessageSize: string;
      DestinationUnsupported: string;
      Transport: string;
      Unroutable: string;
      UnknownClaim: string;
      FailedToDecode: string;
      MaxWeightInvalid: string;
      NotHoldingFees: string;
      TooExpensive: string;
      Trap: string;
      ExpectationFalse: string;
      PalletNotFound: string;
      NameMismatch: string;
      VersionIncompatible: string;
      HoldingWouldOverflow: string;
      ExportError: string;
      ReanchorFailed: string;
      NoDeal: string;
      FeesNotMet: string;
      LockError: string;
      NoPermission: string;
      Unanchored: string;
      NotDepositable: string;
      UnhandledXcmVersion: string;
      WeightLimitReached: string;
      Barrier: string;
      WeightNotComputable: string;
      ExceedsStackLimit: string;
    };
  };
  /**
   * Lookup47: staging_xcm::v4::location::Location
   **/
  StagingXcmV4Location: {
    parents: string;
    interior: string;
  };
  /**
   * Lookup48: staging_xcm::v4::junctions::Junctions
   **/
  StagingXcmV4Junctions: {
    _enum: {
      Here: string;
      X1: string;
      X2: string;
      X3: string;
      X4: string;
      X5: string;
      X6: string;
      X7: string;
      X8: string;
    };
  };
  /**
   * Lookup50: staging_xcm::v4::junction::Junction
   **/
  StagingXcmV4Junction: {
    _enum: {
      Parachain: string;
      AccountId32: {
        network: string;
        id: string;
      };
      AccountIndex64: {
        network: string;
        index: string;
      };
      AccountKey20: {
        network: string;
        key: string;
      };
      PalletInstance: string;
      GeneralIndex: string;
      GeneralKey: {
        length: string;
        data: string;
      };
      OnlyChild: string;
      Plurality: {
        id: string;
        part: string;
      };
      GlobalConsensus: string;
    };
  };
  /**
   * Lookup53: staging_xcm::v4::junction::NetworkId
   **/
  StagingXcmV4JunctionNetworkId: {
    _enum: {
      ByGenesis: string;
      ByFork: {
        blockNumber: string;
        blockHash: string;
      };
      Polkadot: string;
      Kusama: string;
      Westend: string;
      Rococo: string;
      Wococo: string;
      Ethereum: {
        chainId: string;
      };
      BitcoinCore: string;
      BitcoinCash: string;
      PolkadotBulletin: string;
    };
  };
  /**
   * Lookup56: xcm::v3::junction::BodyId
   **/
  XcmV3JunctionBodyId: {
    _enum: {
      Unit: string;
      Moniker: string;
      Index: string;
      Executive: string;
      Technical: string;
      Legislative: string;
      Judicial: string;
      Defense: string;
      Administration: string;
      Treasury: string;
    };
  };
  /**
   * Lookup57: xcm::v3::junction::BodyPart
   **/
  XcmV3JunctionBodyPart: {
    _enum: {
      Voice: string;
      Members: {
        count: string;
      };
      Fraction: {
        nom: string;
        denom: string;
      };
      AtLeastProportion: {
        nom: string;
        denom: string;
      };
      MoreThanProportion: {
        nom: string;
        denom: string;
      };
    };
  };
  /**
   * Lookup65: staging_xcm::v4::Xcm<Call>
   **/
  StagingXcmV4Xcm: string;
  /**
   * Lookup67: staging_xcm::v4::Instruction<Call>
   **/
  StagingXcmV4Instruction: {
    _enum: {
      WithdrawAsset: string;
      ReserveAssetDeposited: string;
      ReceiveTeleportedAsset: string;
      QueryResponse: {
        queryId: string;
        response: string;
        maxWeight: string;
        querier: string;
      };
      TransferAsset: {
        assets: string;
        beneficiary: string;
      };
      TransferReserveAsset: {
        assets: string;
        dest: string;
        xcm: string;
      };
      Transact: {
        originKind: string;
        requireWeightAtMost: string;
        call: string;
      };
      HrmpNewChannelOpenRequest: {
        sender: string;
        maxMessageSize: string;
        maxCapacity: string;
      };
      HrmpChannelAccepted: {
        recipient: string;
      };
      HrmpChannelClosing: {
        initiator: string;
        sender: string;
        recipient: string;
      };
      ClearOrigin: string;
      DescendOrigin: string;
      ReportError: string;
      DepositAsset: {
        assets: string;
        beneficiary: string;
      };
      DepositReserveAsset: {
        assets: string;
        dest: string;
        xcm: string;
      };
      ExchangeAsset: {
        give: string;
        want: string;
        maximal: string;
      };
      InitiateReserveWithdraw: {
        assets: string;
        reserve: string;
        xcm: string;
      };
      InitiateTeleport: {
        assets: string;
        dest: string;
        xcm: string;
      };
      ReportHolding: {
        responseInfo: string;
        assets: string;
      };
      BuyExecution: {
        fees: string;
        weightLimit: string;
      };
      RefundSurplus: string;
      SetErrorHandler: string;
      SetAppendix: string;
      ClearError: string;
      ClaimAsset: {
        assets: string;
        ticket: string;
      };
      Trap: string;
      SubscribeVersion: {
        queryId: string;
        maxResponseWeight: string;
      };
      UnsubscribeVersion: string;
      BurnAsset: string;
      ExpectAsset: string;
      ExpectOrigin: string;
      ExpectError: string;
      ExpectTransactStatus: string;
      QueryPallet: {
        moduleName: string;
        responseInfo: string;
      };
      ExpectPallet: {
        index: string;
        name: string;
        moduleName: string;
        crateMajor: string;
        minCrateMinor: string;
      };
      ReportTransactStatus: string;
      ClearTransactStatus: string;
      UniversalOrigin: string;
      ExportMessage: {
        network: string;
        destination: string;
        xcm: string;
      };
      LockAsset: {
        asset: string;
        unlocker: string;
      };
      UnlockAsset: {
        asset: string;
        target: string;
      };
      NoteUnlockable: {
        asset: string;
        owner: string;
      };
      RequestUnlock: {
        asset: string;
        locker: string;
      };
      SetFeesMode: {
        jitWithdraw: string;
      };
      SetTopic: string;
      ClearTopic: string;
      AliasOrigin: string;
      UnpaidExecution: {
        weightLimit: string;
        checkOrigin: string;
      };
    };
  };
  /**
   * Lookup68: staging_xcm::v4::asset::Assets
   **/
  StagingXcmV4AssetAssets: string;
  /**
   * Lookup70: staging_xcm::v4::asset::Asset
   **/
  StagingXcmV4Asset: {
    id: string;
    fun: string;
  };
  /**
   * Lookup71: staging_xcm::v4::asset::AssetId
   **/
  StagingXcmV4AssetAssetId: string;
  /**
   * Lookup72: staging_xcm::v4::asset::Fungibility
   **/
  StagingXcmV4AssetFungibility: {
    _enum: {
      Fungible: string;
      NonFungible: string;
    };
  };
  /**
   * Lookup73: staging_xcm::v4::asset::AssetInstance
   **/
  StagingXcmV4AssetAssetInstance: {
    _enum: {
      Undefined: string;
      Index: string;
      Array4: string;
      Array8: string;
      Array16: string;
      Array32: string;
    };
  };
  /**
   * Lookup76: staging_xcm::v4::Response
   **/
  StagingXcmV4Response: {
    _enum: {
      Null: string;
      Assets: string;
      ExecutionResult: string;
      Version: string;
      PalletsInfo: string;
      DispatchResult: string;
    };
  };
  /**
   * Lookup80: staging_xcm::v4::PalletInfo
   **/
  StagingXcmV4PalletInfo: {
    index: string;
    name: string;
    moduleName: string;
    major: string;
    minor: string;
    patch: string;
  };
  /**
   * Lookup83: xcm::v3::MaybeErrorCode
   **/
  XcmV3MaybeErrorCode: {
    _enum: {
      Success: string;
      Error: string;
      TruncatedError: string;
    };
  };
  /**
   * Lookup86: xcm::v3::OriginKind
   **/
  XcmV3OriginKind: {
    _enum: string[];
  };
  /**
   * Lookup87: xcm::double_encoded::DoubleEncoded<T>
   **/
  XcmDoubleEncoded: {
    encoded: string;
  };
  /**
   * Lookup88: staging_xcm::v4::QueryResponseInfo
   **/
  StagingXcmV4QueryResponseInfo: {
    destination: string;
    queryId: string;
    maxWeight: string;
  };
  /**
   * Lookup89: staging_xcm::v4::asset::AssetFilter
   **/
  StagingXcmV4AssetAssetFilter: {
    _enum: {
      Definite: string;
      Wild: string;
    };
  };
  /**
   * Lookup90: staging_xcm::v4::asset::WildAsset
   **/
  StagingXcmV4AssetWildAsset: {
    _enum: {
      All: string;
      AllOf: {
        id: string;
        fun: string;
      };
      AllCounted: string;
      AllOfCounted: {
        id: string;
        fun: string;
        count: string;
      };
    };
  };
  /**
   * Lookup91: staging_xcm::v4::asset::WildFungibility
   **/
  StagingXcmV4AssetWildFungibility: {
    _enum: string[];
  };
  /**
   * Lookup92: xcm::v3::WeightLimit
   **/
  XcmV3WeightLimit: {
    _enum: {
      Unlimited: string;
      Limited: string;
    };
  };
  /**
   * Lookup93: xcm::VersionedAssets
   **/
  XcmVersionedAssets: {
    _enum: {
      __Unused0: string;
      V2: string;
      __Unused2: string;
      V3: string;
      V4: string;
    };
  };
  /**
   * Lookup94: xcm::v2::multiasset::MultiAssets
   **/
  XcmV2MultiassetMultiAssets: string;
  /**
   * Lookup96: xcm::v2::multiasset::MultiAsset
   **/
  XcmV2MultiAsset: {
    id: string;
    fun: string;
  };
  /**
   * Lookup97: xcm::v2::multiasset::AssetId
   **/
  XcmV2MultiassetAssetId: {
    _enum: {
      Concrete: string;
      Abstract: string;
    };
  };
  /**
   * Lookup98: xcm::v2::multilocation::MultiLocation
   **/
  XcmV2MultiLocation: {
    parents: string;
    interior: string;
  };
  /**
   * Lookup99: xcm::v2::multilocation::Junctions
   **/
  XcmV2MultilocationJunctions: {
    _enum: {
      Here: string;
      X1: string;
      X2: string;
      X3: string;
      X4: string;
      X5: string;
      X6: string;
      X7: string;
      X8: string;
    };
  };
  /**
   * Lookup100: xcm::v2::junction::Junction
   **/
  XcmV2Junction: {
    _enum: {
      Parachain: string;
      AccountId32: {
        network: string;
        id: string;
      };
      AccountIndex64: {
        network: string;
        index: string;
      };
      AccountKey20: {
        network: string;
        key: string;
      };
      PalletInstance: string;
      GeneralIndex: string;
      GeneralKey: string;
      OnlyChild: string;
      Plurality: {
        id: string;
        part: string;
      };
    };
  };
  /**
   * Lookup101: xcm::v2::NetworkId
   **/
  XcmV2NetworkId: {
    _enum: {
      Any: string;
      Named: string;
      Polkadot: string;
      Kusama: string;
    };
  };
  /**
   * Lookup103: xcm::v2::BodyId
   **/
  XcmV2BodyId: {
    _enum: {
      Unit: string;
      Named: string;
      Index: string;
      Executive: string;
      Technical: string;
      Legislative: string;
      Judicial: string;
      Defense: string;
      Administration: string;
      Treasury: string;
    };
  };
  /**
   * Lookup104: xcm::v2::BodyPart
   **/
  XcmV2BodyPart: {
    _enum: {
      Voice: string;
      Members: {
        count: string;
      };
      Fraction: {
        nom: string;
        denom: string;
      };
      AtLeastProportion: {
        nom: string;
        denom: string;
      };
      MoreThanProportion: {
        nom: string;
        denom: string;
      };
    };
  };
  /**
   * Lookup105: xcm::v2::multiasset::Fungibility
   **/
  XcmV2MultiassetFungibility: {
    _enum: {
      Fungible: string;
      NonFungible: string;
    };
  };
  /**
   * Lookup106: xcm::v2::multiasset::AssetInstance
   **/
  XcmV2MultiassetAssetInstance: {
    _enum: {
      Undefined: string;
      Index: string;
      Array4: string;
      Array8: string;
      Array16: string;
      Array32: string;
      Blob: string;
    };
  };
  /**
   * Lookup107: xcm::v3::multiasset::MultiAssets
   **/
  XcmV3MultiassetMultiAssets: string;
  /**
   * Lookup109: xcm::v3::multiasset::MultiAsset
   **/
  XcmV3MultiAsset: {
    id: string;
    fun: string;
  };
  /**
   * Lookup110: xcm::v3::multiasset::AssetId
   **/
  XcmV3MultiassetAssetId: {
    _enum: {
      Concrete: string;
      Abstract: string;
    };
  };
  /**
   * Lookup111: staging_xcm::v3::multilocation::MultiLocation
   **/
  StagingXcmV3MultiLocation: {
    parents: string;
    interior: string;
  };
  /**
   * Lookup112: xcm::v3::junctions::Junctions
   **/
  XcmV3Junctions: {
    _enum: {
      Here: string;
      X1: string;
      X2: string;
      X3: string;
      X4: string;
      X5: string;
      X6: string;
      X7: string;
      X8: string;
    };
  };
  /**
   * Lookup113: xcm::v3::junction::Junction
   **/
  XcmV3Junction: {
    _enum: {
      Parachain: string;
      AccountId32: {
        network: string;
        id: string;
      };
      AccountIndex64: {
        network: string;
        index: string;
      };
      AccountKey20: {
        network: string;
        key: string;
      };
      PalletInstance: string;
      GeneralIndex: string;
      GeneralKey: {
        length: string;
        data: string;
      };
      OnlyChild: string;
      Plurality: {
        id: string;
        part: string;
      };
      GlobalConsensus: string;
    };
  };
  /**
   * Lookup115: xcm::v3::junction::NetworkId
   **/
  XcmV3JunctionNetworkId: {
    _enum: {
      ByGenesis: string;
      ByFork: {
        blockNumber: string;
        blockHash: string;
      };
      Polkadot: string;
      Kusama: string;
      Westend: string;
      Rococo: string;
      Wococo: string;
      Ethereum: {
        chainId: string;
      };
      BitcoinCore: string;
      BitcoinCash: string;
      PolkadotBulletin: string;
    };
  };
  /**
   * Lookup116: xcm::v3::multiasset::Fungibility
   **/
  XcmV3MultiassetFungibility: {
    _enum: {
      Fungible: string;
      NonFungible: string;
    };
  };
  /**
   * Lookup117: xcm::v3::multiasset::AssetInstance
   **/
  XcmV3MultiassetAssetInstance: {
    _enum: {
      Undefined: string;
      Index: string;
      Array4: string;
      Array8: string;
      Array16: string;
      Array32: string;
    };
  };
  /**
   * Lookup118: xcm::VersionedLocation
   **/
  XcmVersionedLocation: {
    _enum: {
      __Unused0: string;
      V2: string;
      __Unused2: string;
      V3: string;
      V4: string;
    };
  };
  /**
   * Lookup119: cumulus_pallet_xcm::pallet::Event<T>
   **/
  CumulusPalletXcmEvent: {
    _enum: {
      InvalidFormat: string;
      UnsupportedVersion: string;
      ExecutedDownward: string;
    };
  };
  /**
   * Lookup120: pallet_message_queue::pallet::Event<T>
   **/
  PalletMessageQueueEvent: {
    _enum: {
      ProcessingFailed: {
        id: string;
        origin: string;
        error: string;
      };
      Processed: {
        id: string;
        origin: string;
        weightUsed: string;
        success: string;
      };
      OverweightEnqueued: {
        id: string;
        origin: string;
        pageIndex: string;
        messageIndex: string;
      };
      PageReaped: {
        origin: string;
        index: string;
      };
    };
  };
  /**
   * Lookup121: cumulus_primitives_core::AggregateMessageOrigin
   **/
  CumulusPrimitivesCoreAggregateMessageOrigin: {
    _enum: {
      Here: string;
      Parent: string;
      Sibling: string;
    };
  };
  /**
   * Lookup123: frame_support::traits::messages::ProcessMessageError
   **/
  FrameSupportMessagesProcessMessageError: {
    _enum: {
      BadFormat: string;
      Corrupt: string;
      Unsupported: string;
      Overweight: string;
      Yield: string;
      StackLimitReached: string;
    };
  };
  /**
   * Lookup124: pallet_storage_providers::pallet::Event<T>
   **/
  PalletStorageProvidersEvent: {
    _enum: {
      MspRequestSignUpSuccess: {
        who: string;
        multiaddresses: string;
        capacity: string;
      };
      MspSignUpSuccess: {
        who: string;
        mspId: string;
        multiaddresses: string;
        capacity: string;
        valueProp: string;
      };
      BspRequestSignUpSuccess: {
        who: string;
        multiaddresses: string;
        capacity: string;
      };
      BspSignUpSuccess: {
        who: string;
        bspId: string;
        multiaddresses: string;
        capacity: string;
      };
      SignUpRequestCanceled: {
        who: string;
      };
      MspSignOffSuccess: {
        who: string;
        mspId: string;
      };
      BspSignOffSuccess: {
        who: string;
        bspId: string;
      };
      CapacityChanged: {
        who: string;
        providerId: string;
        oldCapacity: string;
        newCapacity: string;
        nextBlockWhenChangeAllowed: string;
      };
      Slashed: {
        providerId: string;
        amountSlashed: string;
      };
      BucketRootChanged: {
        bucketId: string;
        oldRoot: string;
        newRoot: string;
      };
      MultiAddressAdded: {
        providerId: string;
        newMultiaddress: string;
      };
      MultiAddressRemoved: {
        providerId: string;
        removedMultiaddress: string;
      };
      ValuePropAdded: {
        mspId: string;
        valuePropId: string;
        valueProp: string;
      };
      ValuePropUnavailable: {
        mspId: string;
        valuePropId: string;
      };
    };
  };
  /**
   * Lookup128: pallet_storage_providers::types::ValuePropositionWithId<T>
   **/
  PalletStorageProvidersValuePropositionWithId: {
    id: string;
    valueProp: string;
  };
  /**
   * Lookup129: pallet_storage_providers::types::ValueProposition<T>
   **/
  PalletStorageProvidersValueProposition: {
    pricePerUnitOfDataPerBlock: string;
    commitment: string;
    bucketDataLimit: string;
    available: string;
  };
  /**
   * Lookup131: pallet_storage_providers::types::StorageProviderId<T>
   **/
  PalletStorageProvidersStorageProviderId: {
    _enum: {
      BackupStorageProvider: string;
      MainStorageProvider: string;
    };
  };
  /**
   * Lookup132: pallet_file_system::pallet::Event<T>
   **/
  PalletFileSystemEvent: {
    _enum: {
      NewBucket: {
        who: string;
        mspId: string;
        bucketId: string;
        name: string;
        collectionId: string;
        private: string;
        valuePropId: string;
      };
      BucketDeleted: {
        who: string;
        bucketId: string;
        maybeCollectionId: string;
      };
      MoveBucketRequested: {
        who: string;
        bucketId: string;
        newMspId: string;
      };
      BucketPrivacyUpdated: {
        who: string;
        bucketId: string;
        collectionId: string;
        private: string;
      };
      NewCollectionAndAssociation: {
        who: string;
        bucketId: string;
        collectionId: string;
      };
      NewStorageRequest: {
        _alias: {
          size_: string;
        };
        who: string;
        fileKey: string;
        bucketId: string;
        location: string;
        fingerprint: string;
        size_: string;
        peerIds: string;
      };
      MspAcceptedStorageRequest: {
        fileKey: string;
      };
      AcceptedBspVolunteer: {
        _alias: {
          size_: string;
        };
        bspId: string;
        bucketId: string;
        location: string;
        fingerprint: string;
        multiaddresses: string;
        owner: string;
        size_: string;
      };
      BspConfirmedStoring: {
        who: string;
        bspId: string;
        fileKeys: string;
        newRoot: string;
      };
      StorageRequestFulfilled: {
        fileKey: string;
      };
      StorageRequestExpired: {
        fileKey: string;
      };
      StorageRequestRevoked: {
        fileKey: string;
      };
      StorageRequestRejected: {
        fileKey: string;
        reason: string;
      };
      BspRequestedToStopStoring: {
        bspId: string;
        fileKey: string;
        owner: string;
        location: string;
      };
      BspConfirmStoppedStoring: {
        bspId: string;
        fileKey: string;
        newRoot: string;
      };
      PriorityChallengeForFileDeletionQueued: {
        issuer: string;
        fileKey: string;
      };
      SpStopStoringInsolventUser: {
        spId: string;
        fileKey: string;
        owner: string;
        location: string;
        newRoot: string;
      };
      FailedToQueuePriorityChallenge: {
        user: string;
        fileKey: string;
      };
      FileDeletionRequest: {
        user: string;
        fileKey: string;
        bucketId: string;
        mspId: string;
        proofOfInclusion: string;
      };
      ProofSubmittedForPendingFileDeletionRequest: {
        mspId: string;
        user: string;
        fileKey: string;
        bucketId: string;
        proofOfInclusion: string;
      };
      BspChallengeCycleInitialised: {
        who: string;
        bspId: string;
      };
      MoveBucketRequestExpired: {
        mspId: string;
        bucketId: string;
      };
      MoveBucketAccepted: {
        bucketId: string;
        mspId: string;
      };
      MoveBucketRejected: {
        bucketId: string;
        mspId: string;
      };
      MspStoppedStoringBucket: {
        mspId: string;
        owner: string;
        bucketId: string;
      };
    };
  };
  /**
   * Lookup138: pallet_file_system::types::RejectedStorageRequestReason
   **/
  PalletFileSystemRejectedStorageRequestReason: {
    _enum: string[];
  };
  /**
   * Lookup139: pallet_file_system::types::EitherAccountIdOrMspId<T>
   **/
  PalletFileSystemEitherAccountIdOrMspId: {
    _enum: {
      AccountId: string;
      MspId: string;
    };
  };
  /**
   * Lookup140: pallet_proofs_dealer::pallet::Event<T>
   **/
  PalletProofsDealerEvent: {
    _enum: {
      NewChallenge: {
        who: string;
        keyChallenged: string;
      };
      ProofAccepted: {
        provider: string;
        proof: string;
        lastTickProven: string;
      };
      NewChallengeSeed: {
        challengesTicker: string;
        seed: string;
      };
      NewCheckpointChallenge: {
        challengesTicker: string;
        challenges: string;
      };
      SlashableProvider: {
        provider: string;
        nextChallengeDeadline: string;
      };
      NoRecordOfLastSubmittedProof: {
        provider: string;
      };
      NewChallengeCycleInitialised: {
        currentTick: string;
        nextChallengeDeadline: string;
        provider: string;
        maybeProviderAccount: string;
      };
      MutationsApplied: {
        provider: string;
        mutations: string;
        newRoot: string;
      };
      ChallengesTickerSet: {
        paused: string;
      };
    };
  };
  /**
   * Lookup141: pallet_proofs_dealer::types::Proof<T>
   **/
  PalletProofsDealerProof: {
    forestProof: string;
    keyProofs: string;
  };
  /**
   * Lookup142: sp_trie::storage_proof::CompactProof
   **/
  SpTrieStorageProofCompactProof: {
    encodedNodes: string;
  };
  /**
   * Lookup145: pallet_proofs_dealer::types::KeyProof<T>
   **/
  PalletProofsDealerKeyProof: {
    proof: string;
    challengeCount: string;
  };
  /**
   * Lookup146: shp_file_key_verifier::types::FileKeyProof
   **/
  ShpFileKeyVerifierFileKeyProof: {
    fileMetadata: string;
    proof: string;
  };
  /**
   * Lookup147: shp_file_metadata::FileMetadata
   **/
  ShpFileMetadataFileMetadata: {
    owner: string;
    bucketId: string;
    location: string;
    fileSize: string;
    fingerprint: string;
  };
  /**
   * Lookup148: shp_file_metadata::Fingerprint
   **/
  ShpFileMetadataFingerprint: string;
  /**
   * Lookup154: shp_traits::TrieRemoveMutation
   **/
  ShpTraitsTrieRemoveMutation: string;
  /**
   * Lookup158: pallet_randomness::pallet::Event<T>
   **/
  PalletRandomnessEvent: {
    _enum: {
      NewOneEpochAgoRandomnessAvailable: {
        randomnessSeed: string;
        fromEpoch: string;
        validUntilBlock: string;
      };
    };
  };
  /**
   * Lookup159: pallet_payment_streams::pallet::Event<T>
   **/
  PalletPaymentStreamsEvent: {
    _enum: {
      FixedRatePaymentStreamCreated: {
        userAccount: string;
        providerId: string;
        rate: string;
      };
      FixedRatePaymentStreamUpdated: {
        userAccount: string;
        providerId: string;
        newRate: string;
      };
      FixedRatePaymentStreamDeleted: {
        userAccount: string;
        providerId: string;
      };
      DynamicRatePaymentStreamCreated: {
        userAccount: string;
        providerId: string;
        amountProvided: string;
      };
      DynamicRatePaymentStreamUpdated: {
        userAccount: string;
        providerId: string;
        newAmountProvided: string;
      };
      DynamicRatePaymentStreamDeleted: {
        userAccount: string;
        providerId: string;
      };
      PaymentStreamCharged: {
        userAccount: string;
        providerId: string;
        amount: string;
        lastTickCharged: string;
        chargedAtTick: string;
      };
      UsersCharged: {
        userAccounts: string;
        providerId: string;
        chargedAtTick: string;
      };
      LastChargeableInfoUpdated: {
        providerId: string;
        lastChargeableTick: string;
        lastChargeablePriceIndex: string;
      };
      UserWithoutFunds: {
        who: string;
      };
      UserPaidAllDebts: {
        who: string;
      };
      UserPaidSomeDebts: {
        who: string;
      };
      UserSolvent: {
        who: string;
      };
    };
  };
  /**
   * Lookup161: pallet_bucket_nfts::pallet::Event<T>
   **/
  PalletBucketNftsEvent: {
    _enum: {
      AccessShared: {
        issuer: string;
        recipient: string;
      };
      ItemReadAccessUpdated: {
        admin: string;
        bucket: string;
        itemId: string;
      };
      ItemBurned: {
        account: string;
        bucket: string;
        itemId: string;
      };
    };
  };
  /**
   * Lookup162: pallet_nfts::pallet::Event<T, I>
   **/
  PalletNftsEvent: {
    _enum: {
      Created: {
        collection: string;
        creator: string;
        owner: string;
      };
      ForceCreated: {
        collection: string;
        owner: string;
      };
      Destroyed: {
        collection: string;
      };
      Issued: {
        collection: string;
        item: string;
        owner: string;
      };
      Transferred: {
        collection: string;
        item: string;
        from: string;
        to: string;
      };
      Burned: {
        collection: string;
        item: string;
        owner: string;
      };
      ItemTransferLocked: {
        collection: string;
        item: string;
      };
      ItemTransferUnlocked: {
        collection: string;
        item: string;
      };
      ItemPropertiesLocked: {
        collection: string;
        item: string;
        lockMetadata: string;
        lockAttributes: string;
      };
      CollectionLocked: {
        collection: string;
      };
      OwnerChanged: {
        collection: string;
        newOwner: string;
      };
      TeamChanged: {
        collection: string;
        issuer: string;
        admin: string;
        freezer: string;
      };
      TransferApproved: {
        collection: string;
        item: string;
        owner: string;
        delegate: string;
        deadline: string;
      };
      ApprovalCancelled: {
        collection: string;
        item: string;
        owner: string;
        delegate: string;
      };
      AllApprovalsCancelled: {
        collection: string;
        item: string;
        owner: string;
      };
      CollectionConfigChanged: {
        collection: string;
      };
      CollectionMetadataSet: {
        collection: string;
        data: string;
      };
      CollectionMetadataCleared: {
        collection: string;
      };
      ItemMetadataSet: {
        collection: string;
        item: string;
        data: string;
      };
      ItemMetadataCleared: {
        collection: string;
        item: string;
      };
      Redeposited: {
        collection: string;
        successfulItems: string;
      };
      AttributeSet: {
        collection: string;
        maybeItem: string;
        key: string;
        value: string;
        namespace: string;
      };
      AttributeCleared: {
        collection: string;
        maybeItem: string;
        key: string;
        namespace: string;
      };
      ItemAttributesApprovalAdded: {
        collection: string;
        item: string;
        delegate: string;
      };
      ItemAttributesApprovalRemoved: {
        collection: string;
        item: string;
        delegate: string;
      };
      OwnershipAcceptanceChanged: {
        who: string;
        maybeCollection: string;
      };
      CollectionMaxSupplySet: {
        collection: string;
        maxSupply: string;
      };
      CollectionMintSettingsUpdated: {
        collection: string;
      };
      NextCollectionIdIncremented: {
        nextId: string;
      };
      ItemPriceSet: {
        collection: string;
        item: string;
        price: string;
        whitelistedBuyer: string;
      };
      ItemPriceRemoved: {
        collection: string;
        item: string;
      };
      ItemBought: {
        collection: string;
        item: string;
        price: string;
        seller: string;
        buyer: string;
      };
      TipSent: {
        collection: string;
        item: string;
        sender: string;
        receiver: string;
        amount: string;
      };
      SwapCreated: {
        offeredCollection: string;
        offeredItem: string;
        desiredCollection: string;
        desiredItem: string;
        price: string;
        deadline: string;
      };
      SwapCancelled: {
        offeredCollection: string;
        offeredItem: string;
        desiredCollection: string;
        desiredItem: string;
        price: string;
        deadline: string;
      };
      SwapClaimed: {
        sentCollection: string;
        sentItem: string;
        sentItemOwner: string;
        receivedCollection: string;
        receivedItem: string;
        receivedItemOwner: string;
        price: string;
        deadline: string;
      };
      PreSignedAttributesSet: {
        collection: string;
        item: string;
        namespace: string;
      };
      PalletAttributeSet: {
        collection: string;
        item: string;
        attribute: string;
        value: string;
      };
    };
  };
  /**
   * Lookup166: pallet_nfts::types::AttributeNamespace<sp_core::crypto::AccountId32>
   **/
  PalletNftsAttributeNamespace: {
    _enum: {
      Pallet: string;
      CollectionOwner: string;
      ItemOwner: string;
      Account: string;
    };
  };
  /**
   * Lookup168: pallet_nfts::types::PriceWithDirection<Amount>
   **/
  PalletNftsPriceWithDirection: {
    amount: string;
    direction: string;
  };
  /**
   * Lookup169: pallet_nfts::types::PriceDirection
   **/
  PalletNftsPriceDirection: {
    _enum: string[];
  };
  /**
   * Lookup170: pallet_nfts::types::PalletAttributes<CollectionId>
   **/
  PalletNftsPalletAttributes: {
    _enum: {
      UsedToClaim: string;
      TransferDisabled: string;
    };
  };
  /**
   * Lookup171: pallet_parameters::pallet::Event<T>
   **/
  PalletParametersEvent: {
    _enum: {
      Updated: {
        key: string;
        oldValue: string;
        newValue: string;
      };
    };
  };
  /**
   * Lookup172: storage_hub_runtime::configs::runtime_params::RuntimeParametersKey
   **/
  StorageHubRuntimeConfigsRuntimeParamsRuntimeParametersKey: {
    _enum: {
      RuntimeConfig: string;
    };
  };
  /**
   * Lookup173: storage_hub_runtime::configs::runtime_params::dynamic_params::runtime_config::ParametersKey
   **/
  StorageHubRuntimeConfigsRuntimeParamsDynamicParamsRuntimeConfigParametersKey: {
    _enum: string[];
  };
  /**
   * Lookup174: storage_hub_runtime::configs::runtime_params::dynamic_params::runtime_config::SlashAmountPerMaxFileSize
   **/
  StorageHubRuntimeConfigsRuntimeParamsDynamicParamsRuntimeConfigSlashAmountPerMaxFileSize: string;
  /**
   * Lookup175: storage_hub_runtime::configs::runtime_params::dynamic_params::runtime_config::StakeToChallengePeriod
   **/
  StorageHubRuntimeConfigsRuntimeParamsDynamicParamsRuntimeConfigStakeToChallengePeriod: string;
  /**
   * Lookup176: storage_hub_runtime::configs::runtime_params::dynamic_params::runtime_config::CheckpointChallengePeriod
   **/
  StorageHubRuntimeConfigsRuntimeParamsDynamicParamsRuntimeConfigCheckpointChallengePeriod: string;
  /**
   * Lookup177: storage_hub_runtime::configs::runtime_params::dynamic_params::runtime_config::MinChallengePeriod
   **/
  StorageHubRuntimeConfigsRuntimeParamsDynamicParamsRuntimeConfigMinChallengePeriod: string;
  /**
   * Lookup178: storage_hub_runtime::configs::runtime_params::dynamic_params::runtime_config::SystemUtilisationLowerThresholdPercentage
   **/
  StorageHubRuntimeConfigsRuntimeParamsDynamicParamsRuntimeConfigSystemUtilisationLowerThresholdPercentage: string;
  /**
   * Lookup179: storage_hub_runtime::configs::runtime_params::dynamic_params::runtime_config::SystemUtilisationUpperThresholdPercentage
   **/
  StorageHubRuntimeConfigsRuntimeParamsDynamicParamsRuntimeConfigSystemUtilisationUpperThresholdPercentage: string;
  /**
   * Lookup180: storage_hub_runtime::configs::runtime_params::dynamic_params::runtime_config::MostlyStablePrice
   **/
  StorageHubRuntimeConfigsRuntimeParamsDynamicParamsRuntimeConfigMostlyStablePrice: string;
  /**
   * Lookup181: storage_hub_runtime::configs::runtime_params::dynamic_params::runtime_config::MaxPrice
   **/
  StorageHubRuntimeConfigsRuntimeParamsDynamicParamsRuntimeConfigMaxPrice: string;
  /**
   * Lookup182: storage_hub_runtime::configs::runtime_params::dynamic_params::runtime_config::MinPrice
   **/
  StorageHubRuntimeConfigsRuntimeParamsDynamicParamsRuntimeConfigMinPrice: string;
  /**
   * Lookup183: storage_hub_runtime::configs::runtime_params::dynamic_params::runtime_config::UpperExponentFactor
   **/
  StorageHubRuntimeConfigsRuntimeParamsDynamicParamsRuntimeConfigUpperExponentFactor: string;
  /**
   * Lookup184: storage_hub_runtime::configs::runtime_params::dynamic_params::runtime_config::LowerExponentFactor
   **/
  StorageHubRuntimeConfigsRuntimeParamsDynamicParamsRuntimeConfigLowerExponentFactor: string;
  /**
   * Lookup185: storage_hub_runtime::configs::runtime_params::dynamic_params::runtime_config::ZeroSizeBucketFixedRate
   **/
  StorageHubRuntimeConfigsRuntimeParamsDynamicParamsRuntimeConfigZeroSizeBucketFixedRate: string;
  /**
   * Lookup186: storage_hub_runtime::configs::runtime_params::dynamic_params::runtime_config::IdealUtilisationRate
   **/
  StorageHubRuntimeConfigsRuntimeParamsDynamicParamsRuntimeConfigIdealUtilisationRate: string;
  /**
   * Lookup187: storage_hub_runtime::configs::runtime_params::dynamic_params::runtime_config::DecayRate
   **/
  StorageHubRuntimeConfigsRuntimeParamsDynamicParamsRuntimeConfigDecayRate: string;
  /**
   * Lookup188: storage_hub_runtime::configs::runtime_params::dynamic_params::runtime_config::MinimumTreasuryCut
   **/
  StorageHubRuntimeConfigsRuntimeParamsDynamicParamsRuntimeConfigMinimumTreasuryCut: string;
  /**
   * Lookup189: storage_hub_runtime::configs::runtime_params::dynamic_params::runtime_config::MaximumTreasuryCut
   **/
  StorageHubRuntimeConfigsRuntimeParamsDynamicParamsRuntimeConfigMaximumTreasuryCut: string;
  /**
   * Lookup190: storage_hub_runtime::configs::runtime_params::dynamic_params::runtime_config::BspStopStoringFilePenalty
   **/
  StorageHubRuntimeConfigsRuntimeParamsDynamicParamsRuntimeConfigBspStopStoringFilePenalty: string;
  /**
   * Lookup192: storage_hub_runtime::configs::runtime_params::RuntimeParametersValue
   **/
  StorageHubRuntimeConfigsRuntimeParamsRuntimeParametersValue: {
    _enum: {
      RuntimeConfig: string;
    };
  };
  /**
   * Lookup193: storage_hub_runtime::configs::runtime_params::dynamic_params::runtime_config::ParametersValue
   **/
  StorageHubRuntimeConfigsRuntimeParamsDynamicParamsRuntimeConfigParametersValue: {
    _enum: {
      SlashAmountPerMaxFileSize: string;
      StakeToChallengePeriod: string;
      CheckpointChallengePeriod: string;
      MinChallengePeriod: string;
      SystemUtilisationLowerThresholdPercentage: string;
      SystemUtilisationUpperThresholdPercentage: string;
      MostlyStablePrice: string;
      MaxPrice: string;
      MinPrice: string;
      UpperExponentFactor: string;
      LowerExponentFactor: string;
      ZeroSizeBucketFixedRate: string;
      IdealUtilisationRate: string;
      DecayRate: string;
      MinimumTreasuryCut: string;
      MaximumTreasuryCut: string;
      BspStopStoringFilePenalty: string;
    };
  };
  /**
   * Lookup195: frame_system::Phase
   **/
  FrameSystemPhase: {
    _enum: {
      ApplyExtrinsic: string;
      Finalization: string;
      Initialization: string;
    };
  };
  /**
   * Lookup198: frame_system::LastRuntimeUpgradeInfo
   **/
  FrameSystemLastRuntimeUpgradeInfo: {
    specVersion: string;
    specName: string;
  };
  /**
   * Lookup200: frame_system::CodeUpgradeAuthorization<T>
   **/
  FrameSystemCodeUpgradeAuthorization: {
    codeHash: string;
    checkVersion: string;
  };
  /**
   * Lookup201: frame_system::pallet::Call<T>
   **/
  FrameSystemCall: {
    _enum: {
      remark: {
        remark: string;
      };
      set_heap_pages: {
        pages: string;
      };
      set_code: {
        code: string;
      };
      set_code_without_checks: {
        code: string;
      };
      set_storage: {
        items: string;
      };
      kill_storage: {
        _alias: {
          keys_: string;
        };
        keys_: string;
      };
      kill_prefix: {
        prefix: string;
        subkeys: string;
      };
      remark_with_event: {
        remark: string;
      };
      __Unused8: string;
      authorize_upgrade: {
        codeHash: string;
      };
      authorize_upgrade_without_checks: {
        codeHash: string;
      };
      apply_authorized_upgrade: {
        code: string;
      };
    };
  };
  /**
   * Lookup204: frame_system::limits::BlockWeights
   **/
  FrameSystemLimitsBlockWeights: {
    baseBlock: string;
    maxBlock: string;
    perClass: string;
  };
  /**
   * Lookup205: frame_support::dispatch::PerDispatchClass<frame_system::limits::WeightsPerClass>
   **/
  FrameSupportDispatchPerDispatchClassWeightsPerClass: {
    normal: string;
    operational: string;
    mandatory: string;
  };
  /**
   * Lookup206: frame_system::limits::WeightsPerClass
   **/
  FrameSystemLimitsWeightsPerClass: {
    baseExtrinsic: string;
    maxExtrinsic: string;
    maxTotal: string;
    reserved: string;
  };
  /**
   * Lookup208: frame_system::limits::BlockLength
   **/
  FrameSystemLimitsBlockLength: {
    max: string;
  };
  /**
   * Lookup209: frame_support::dispatch::PerDispatchClass<T>
   **/
  FrameSupportDispatchPerDispatchClassU32: {
    normal: string;
    operational: string;
    mandatory: string;
  };
  /**
   * Lookup210: sp_weights::RuntimeDbWeight
   **/
  SpWeightsRuntimeDbWeight: {
    read: string;
    write: string;
  };
  /**
   * Lookup211: sp_version::RuntimeVersion
   **/
  SpVersionRuntimeVersion: {
    specName: string;
    implName: string;
    authoringVersion: string;
    specVersion: string;
    implVersion: string;
    apis: string;
    transactionVersion: string;
    stateVersion: string;
  };
  /**
   * Lookup216: frame_system::pallet::Error<T>
   **/
  FrameSystemError: {
    _enum: string[];
  };
  /**
   * Lookup218: cumulus_pallet_parachain_system::unincluded_segment::Ancestor<primitive_types::H256>
   **/
  CumulusPalletParachainSystemUnincludedSegmentAncestor: {
    usedBandwidth: string;
    paraHeadHash: string;
    consumedGoAheadSignal: string;
  };
  /**
   * Lookup219: cumulus_pallet_parachain_system::unincluded_segment::UsedBandwidth
   **/
  CumulusPalletParachainSystemUnincludedSegmentUsedBandwidth: {
    umpMsgCount: string;
    umpTotalBytes: string;
    hrmpOutgoing: string;
  };
  /**
   * Lookup221: cumulus_pallet_parachain_system::unincluded_segment::HrmpChannelUpdate
   **/
  CumulusPalletParachainSystemUnincludedSegmentHrmpChannelUpdate: {
    msgCount: string;
    totalBytes: string;
  };
  /**
   * Lookup225: polkadot_primitives::v8::UpgradeGoAhead
   **/
  PolkadotPrimitivesV8UpgradeGoAhead: {
    _enum: string[];
  };
  /**
   * Lookup226: cumulus_pallet_parachain_system::unincluded_segment::SegmentTracker<primitive_types::H256>
   **/
  CumulusPalletParachainSystemUnincludedSegmentSegmentTracker: {
    usedBandwidth: string;
    hrmpWatermark: string;
    consumedGoAheadSignal: string;
  };
  /**
   * Lookup227: polkadot_primitives::v8::PersistedValidationData<primitive_types::H256, N>
   **/
  PolkadotPrimitivesV8PersistedValidationData: {
    parentHead: string;
    relayParentNumber: string;
    relayParentStorageRoot: string;
    maxPovSize: string;
  };
  /**
   * Lookup230: polkadot_primitives::v8::UpgradeRestriction
   **/
  PolkadotPrimitivesV8UpgradeRestriction: {
    _enum: string[];
  };
  /**
   * Lookup231: sp_trie::storage_proof::StorageProof
   **/
  SpTrieStorageProof: {
    trieNodes: string;
  };
  /**
   * Lookup233: cumulus_pallet_parachain_system::relay_state_snapshot::MessagingStateSnapshot
   **/
  CumulusPalletParachainSystemRelayStateSnapshotMessagingStateSnapshot: {
    dmqMqcHead: string;
    relayDispatchQueueRemainingCapacity: string;
    ingressChannels: string;
    egressChannels: string;
  };
  /**
   * Lookup234: cumulus_pallet_parachain_system::relay_state_snapshot::RelayDispatchQueueRemainingCapacity
   **/
  CumulusPalletParachainSystemRelayStateSnapshotRelayDispatchQueueRemainingCapacity: {
    remainingCount: string;
    remainingSize: string;
  };
  /**
   * Lookup237: polkadot_primitives::v8::AbridgedHrmpChannel
   **/
  PolkadotPrimitivesV8AbridgedHrmpChannel: {
    maxCapacity: string;
    maxTotalSize: string;
    maxMessageSize: string;
    msgCount: string;
    totalSize: string;
    mqcHead: string;
  };
  /**
   * Lookup238: polkadot_primitives::v8::AbridgedHostConfiguration
   **/
  PolkadotPrimitivesV8AbridgedHostConfiguration: {
    maxCodeSize: string;
    maxHeadDataSize: string;
    maxUpwardQueueCount: string;
    maxUpwardQueueSize: string;
    maxUpwardMessageSize: string;
    maxUpwardMessageNumPerCandidate: string;
    hrmpMaxMessageNumPerCandidate: string;
    validationUpgradeCooldown: string;
    validationUpgradeDelay: string;
    asyncBackingParams: string;
  };
  /**
   * Lookup239: polkadot_primitives::v8::async_backing::AsyncBackingParams
   **/
  PolkadotPrimitivesV8AsyncBackingAsyncBackingParams: {
    maxCandidateDepth: string;
    allowedAncestryLen: string;
  };
  /**
   * Lookup245: polkadot_core_primitives::OutboundHrmpMessage<polkadot_parachain_primitives::primitives::Id>
   **/
  PolkadotCorePrimitivesOutboundHrmpMessage: {
    recipient: string;
    data: string;
  };
  /**
   * Lookup247: cumulus_pallet_parachain_system::pallet::Call<T>
   **/
  CumulusPalletParachainSystemCall: {
    _enum: {
      set_validation_data: {
        data: string;
      };
      sudo_send_upward_message: {
        message: string;
      };
    };
  };
  /**
   * Lookup248: cumulus_primitives_parachain_inherent::ParachainInherentData
   **/
  CumulusPrimitivesParachainInherentParachainInherentData: {
    validationData: string;
    relayChainState: string;
    downwardMessages: string;
    horizontalMessages: string;
  };
  /**
   * Lookup250: polkadot_core_primitives::InboundDownwardMessage<BlockNumber>
   **/
  PolkadotCorePrimitivesInboundDownwardMessage: {
    sentAt: string;
    msg: string;
  };
  /**
   * Lookup253: polkadot_core_primitives::InboundHrmpMessage<BlockNumber>
   **/
  PolkadotCorePrimitivesInboundHrmpMessage: {
    sentAt: string;
    data: string;
  };
  /**
   * Lookup256: cumulus_pallet_parachain_system::pallet::Error<T>
   **/
  CumulusPalletParachainSystemError: {
    _enum: string[];
  };
  /**
   * Lookup257: pallet_timestamp::pallet::Call<T>
   **/
  PalletTimestampCall: {
    _enum: {
      set: {
        now: string;
      };
    };
  };
  /**
   * Lookup258: staging_parachain_info::pallet::Call<T>
   **/
  StagingParachainInfoCall: string;
  /**
   * Lookup260: pallet_balances::types::BalanceLock<Balance>
   **/
  PalletBalancesBalanceLock: {
    id: string;
    amount: string;
    reasons: string;
  };
  /**
   * Lookup261: pallet_balances::types::Reasons
   **/
  PalletBalancesReasons: {
    _enum: string[];
  };
  /**
   * Lookup264: pallet_balances::types::ReserveData<ReserveIdentifier, Balance>
   **/
  PalletBalancesReserveData: {
    id: string;
    amount: string;
  };
  /**
   * Lookup268: storage_hub_runtime::RuntimeHoldReason
   **/
  StorageHubRuntimeRuntimeHoldReason: {
    _enum: {
      __Unused0: string;
      __Unused1: string;
      __Unused2: string;
      __Unused3: string;
      __Unused4: string;
      __Unused5: string;
      __Unused6: string;
      __Unused7: string;
      __Unused8: string;
      __Unused9: string;
      __Unused10: string;
      __Unused11: string;
      __Unused12: string;
      __Unused13: string;
      __Unused14: string;
      __Unused15: string;
      __Unused16: string;
      __Unused17: string;
      __Unused18: string;
      __Unused19: string;
      __Unused20: string;
      __Unused21: string;
      __Unused22: string;
      __Unused23: string;
      __Unused24: string;
      __Unused25: string;
      __Unused26: string;
      __Unused27: string;
      __Unused28: string;
      __Unused29: string;
      __Unused30: string;
      __Unused31: string;
      __Unused32: string;
      __Unused33: string;
      __Unused34: string;
      __Unused35: string;
      __Unused36: string;
      __Unused37: string;
      __Unused38: string;
      __Unused39: string;
      Providers: string;
      FileSystem: string;
      __Unused42: string;
      __Unused43: string;
      PaymentStreams: string;
    };
  };
  /**
   * Lookup269: pallet_storage_providers::pallet::HoldReason
   **/
  PalletStorageProvidersHoldReason: {
    _enum: string[];
  };
  /**
   * Lookup270: pallet_file_system::pallet::HoldReason
   **/
  PalletFileSystemHoldReason: {
    _enum: string[];
  };
  /**
   * Lookup271: pallet_payment_streams::pallet::HoldReason
   **/
  PalletPaymentStreamsHoldReason: {
    _enum: string[];
  };
  /**
   * Lookup274: frame_support::traits::tokens::misc::IdAmount<Id, Balance>
   **/
  FrameSupportTokensMiscIdAmount: {
    id: string;
    amount: string;
  };
  /**
   * Lookup276: pallet_balances::pallet::Call<T, I>
   **/
  PalletBalancesCall: {
    _enum: {
      transfer_allow_death: {
        dest: string;
        value: string;
      };
      __Unused1: string;
      force_transfer: {
        source: string;
        dest: string;
        value: string;
      };
      transfer_keep_alive: {
        dest: string;
        value: string;
      };
      transfer_all: {
        dest: string;
        keepAlive: string;
      };
      force_unreserve: {
        who: string;
        amount: string;
      };
      upgrade_accounts: {
        who: string;
      };
      __Unused7: string;
      force_set_balance: {
        who: string;
        newFree: string;
      };
      force_adjust_total_issuance: {
        direction: string;
        delta: string;
      };
      burn: {
        value: string;
        keepAlive: string;
      };
    };
  };
  /**
   * Lookup279: pallet_balances::types::AdjustmentDirection
   **/
  PalletBalancesAdjustmentDirection: {
    _enum: string[];
  };
  /**
   * Lookup280: pallet_balances::pallet::Error<T, I>
   **/
  PalletBalancesError: {
    _enum: string[];
  };
  /**
   * Lookup281: pallet_transaction_payment::Releases
   **/
  PalletTransactionPaymentReleases: {
    _enum: string[];
  };
  /**
   * Lookup282: pallet_sudo::pallet::Call<T>
   **/
  PalletSudoCall: {
    _enum: {
      sudo: {
        call: string;
      };
      sudo_unchecked_weight: {
        call: string;
        weight: string;
      };
      set_key: {
        _alias: {
          new_: string;
        };
        new_: string;
      };
      sudo_as: {
        who: string;
        call: string;
      };
      remove_key: string;
    };
  };
  /**
   * Lookup284: pallet_collator_selection::pallet::Call<T>
   **/
  PalletCollatorSelectionCall: {
    _enum: {
      set_invulnerables: {
        _alias: {
          new_: string;
        };
        new_: string;
      };
      set_desired_candidates: {
        max: string;
      };
      set_candidacy_bond: {
        bond: string;
      };
      register_as_candidate: string;
      leave_intent: string;
      add_invulnerable: {
        who: string;
      };
      remove_invulnerable: {
        who: string;
      };
      update_bond: {
        newDeposit: string;
      };
      take_candidate_slot: {
        deposit: string;
        target: string;
      };
    };
  };
  /**
   * Lookup285: pallet_session::pallet::Call<T>
   **/
  PalletSessionCall: {
    _enum: {
      set_keys: {
        _alias: {
          keys_: string;
        };
        keys_: string;
        proof: string;
      };
      purge_keys: string;
    };
  };
  /**
   * Lookup286: storage_hub_runtime::SessionKeys
   **/
  StorageHubRuntimeSessionKeys: {
    aura: string;
  };
  /**
   * Lookup287: sp_consensus_aura::sr25519::app_sr25519::Public
   **/
  SpConsensusAuraSr25519AppSr25519Public: string;
  /**
   * Lookup288: cumulus_pallet_xcmp_queue::pallet::Call<T>
   **/
  CumulusPalletXcmpQueueCall: {
    _enum: {
      __Unused0: string;
      suspend_xcm_execution: string;
      resume_xcm_execution: string;
      update_suspend_threshold: {
        _alias: {
          new_: string;
        };
        new_: string;
      };
      update_drop_threshold: {
        _alias: {
          new_: string;
        };
        new_: string;
      };
      update_resume_threshold: {
        _alias: {
          new_: string;
        };
        new_: string;
      };
    };
  };
  /**
   * Lookup289: pallet_xcm::pallet::Call<T>
   **/
  PalletXcmCall: {
    _enum: {
      send: {
        dest: string;
        message: string;
      };
      teleport_assets: {
        dest: string;
        beneficiary: string;
        assets: string;
        feeAssetItem: string;
      };
      reserve_transfer_assets: {
        dest: string;
        beneficiary: string;
        assets: string;
        feeAssetItem: string;
      };
      execute: {
        message: string;
        maxWeight: string;
      };
      force_xcm_version: {
        location: string;
        version: string;
      };
      force_default_xcm_version: {
        maybeXcmVersion: string;
      };
      force_subscribe_version_notify: {
        location: string;
      };
      force_unsubscribe_version_notify: {
        location: string;
      };
      limited_reserve_transfer_assets: {
        dest: string;
        beneficiary: string;
        assets: string;
        feeAssetItem: string;
        weightLimit: string;
      };
      limited_teleport_assets: {
        dest: string;
        beneficiary: string;
        assets: string;
        feeAssetItem: string;
        weightLimit: string;
      };
      force_suspension: {
        suspended: string;
      };
      transfer_assets: {
        dest: string;
        beneficiary: string;
        assets: string;
        feeAssetItem: string;
        weightLimit: string;
      };
      claim_assets: {
        assets: string;
        beneficiary: string;
      };
      transfer_assets_using_type_and_then: {
        dest: string;
        assets: string;
        assetsTransferType: string;
        remoteFeesId: string;
        feesTransferType: string;
        customXcmOnDest: string;
        weightLimit: string;
      };
    };
  };
  /**
   * Lookup290: xcm::VersionedXcm<RuntimeCall>
   **/
  XcmVersionedXcm: {
    _enum: {
      __Unused0: string;
      __Unused1: string;
      V2: string;
      V3: string;
      V4: string;
    };
  };
  /**
   * Lookup291: xcm::v2::Xcm<RuntimeCall>
   **/
  XcmV2Xcm: string;
  /**
   * Lookup293: xcm::v2::Instruction<RuntimeCall>
   **/
  XcmV2Instruction: {
    _enum: {
      WithdrawAsset: string;
      ReserveAssetDeposited: string;
      ReceiveTeleportedAsset: string;
      QueryResponse: {
        queryId: string;
        response: string;
        maxWeight: string;
      };
      TransferAsset: {
        assets: string;
        beneficiary: string;
      };
      TransferReserveAsset: {
        assets: string;
        dest: string;
        xcm: string;
      };
      Transact: {
        originType: string;
        requireWeightAtMost: string;
        call: string;
      };
      HrmpNewChannelOpenRequest: {
        sender: string;
        maxMessageSize: string;
        maxCapacity: string;
      };
      HrmpChannelAccepted: {
        recipient: string;
      };
      HrmpChannelClosing: {
        initiator: string;
        sender: string;
        recipient: string;
      };
      ClearOrigin: string;
      DescendOrigin: string;
      ReportError: {
        queryId: string;
        dest: string;
        maxResponseWeight: string;
      };
      DepositAsset: {
        assets: string;
        maxAssets: string;
        beneficiary: string;
      };
      DepositReserveAsset: {
        assets: string;
        maxAssets: string;
        dest: string;
        xcm: string;
      };
      ExchangeAsset: {
        give: string;
        receive: string;
      };
      InitiateReserveWithdraw: {
        assets: string;
        reserve: string;
        xcm: string;
      };
      InitiateTeleport: {
        assets: string;
        dest: string;
        xcm: string;
      };
      QueryHolding: {
        queryId: string;
        dest: string;
        assets: string;
        maxResponseWeight: string;
      };
      BuyExecution: {
        fees: string;
        weightLimit: string;
      };
      RefundSurplus: string;
      SetErrorHandler: string;
      SetAppendix: string;
      ClearError: string;
      ClaimAsset: {
        assets: string;
        ticket: string;
      };
      Trap: string;
      SubscribeVersion: {
        queryId: string;
        maxResponseWeight: string;
      };
      UnsubscribeVersion: string;
    };
  };
  /**
   * Lookup294: xcm::v2::Response
   **/
  XcmV2Response: {
    _enum: {
      Null: string;
      Assets: string;
      ExecutionResult: string;
      Version: string;
    };
  };
  /**
   * Lookup297: xcm::v2::traits::Error
   **/
  XcmV2TraitsError: {
    _enum: {
      Overflow: string;
      Unimplemented: string;
      UntrustedReserveLocation: string;
      UntrustedTeleportLocation: string;
      MultiLocationFull: string;
      MultiLocationNotInvertible: string;
      BadOrigin: string;
      InvalidLocation: string;
      AssetNotFound: string;
      FailedToTransactAsset: string;
      NotWithdrawable: string;
      LocationCannotHold: string;
      ExceedsMaxMessageSize: string;
      DestinationUnsupported: string;
      Transport: string;
      Unroutable: string;
      UnknownClaim: string;
      FailedToDecode: string;
      MaxWeightInvalid: string;
      NotHoldingFees: string;
      TooExpensive: string;
      Trap: string;
      UnhandledXcmVersion: string;
      WeightLimitReached: string;
      Barrier: string;
      WeightNotComputable: string;
    };
  };
  /**
   * Lookup298: xcm::v2::OriginKind
   **/
  XcmV2OriginKind: {
    _enum: string[];
  };
  /**
   * Lookup299: xcm::v2::multiasset::MultiAssetFilter
   **/
  XcmV2MultiassetMultiAssetFilter: {
    _enum: {
      Definite: string;
      Wild: string;
    };
  };
  /**
   * Lookup300: xcm::v2::multiasset::WildMultiAsset
   **/
  XcmV2MultiassetWildMultiAsset: {
    _enum: {
      All: string;
      AllOf: {
        id: string;
        fun: string;
      };
    };
  };
  /**
   * Lookup301: xcm::v2::multiasset::WildFungibility
   **/
  XcmV2MultiassetWildFungibility: {
    _enum: string[];
  };
  /**
   * Lookup302: xcm::v2::WeightLimit
   **/
  XcmV2WeightLimit: {
    _enum: {
      Unlimited: string;
      Limited: string;
    };
  };
  /**
   * Lookup303: xcm::v3::Xcm<Call>
   **/
  XcmV3Xcm: string;
  /**
   * Lookup305: xcm::v3::Instruction<Call>
   **/
  XcmV3Instruction: {
    _enum: {
      WithdrawAsset: string;
      ReserveAssetDeposited: string;
      ReceiveTeleportedAsset: string;
      QueryResponse: {
        queryId: string;
        response: string;
        maxWeight: string;
        querier: string;
      };
      TransferAsset: {
        assets: string;
        beneficiary: string;
      };
      TransferReserveAsset: {
        assets: string;
        dest: string;
        xcm: string;
      };
      Transact: {
        originKind: string;
        requireWeightAtMost: string;
        call: string;
      };
      HrmpNewChannelOpenRequest: {
        sender: string;
        maxMessageSize: string;
        maxCapacity: string;
      };
      HrmpChannelAccepted: {
        recipient: string;
      };
      HrmpChannelClosing: {
        initiator: string;
        sender: string;
        recipient: string;
      };
      ClearOrigin: string;
      DescendOrigin: string;
      ReportError: string;
      DepositAsset: {
        assets: string;
        beneficiary: string;
      };
      DepositReserveAsset: {
        assets: string;
        dest: string;
        xcm: string;
      };
      ExchangeAsset: {
        give: string;
        want: string;
        maximal: string;
      };
      InitiateReserveWithdraw: {
        assets: string;
        reserve: string;
        xcm: string;
      };
      InitiateTeleport: {
        assets: string;
        dest: string;
        xcm: string;
      };
      ReportHolding: {
        responseInfo: string;
        assets: string;
      };
      BuyExecution: {
        fees: string;
        weightLimit: string;
      };
      RefundSurplus: string;
      SetErrorHandler: string;
      SetAppendix: string;
      ClearError: string;
      ClaimAsset: {
        assets: string;
        ticket: string;
      };
      Trap: string;
      SubscribeVersion: {
        queryId: string;
        maxResponseWeight: string;
      };
      UnsubscribeVersion: string;
      BurnAsset: string;
      ExpectAsset: string;
      ExpectOrigin: string;
      ExpectError: string;
      ExpectTransactStatus: string;
      QueryPallet: {
        moduleName: string;
        responseInfo: string;
      };
      ExpectPallet: {
        index: string;
        name: string;
        moduleName: string;
        crateMajor: string;
        minCrateMinor: string;
      };
      ReportTransactStatus: string;
      ClearTransactStatus: string;
      UniversalOrigin: string;
      ExportMessage: {
        network: string;
        destination: string;
        xcm: string;
      };
      LockAsset: {
        asset: string;
        unlocker: string;
      };
      UnlockAsset: {
        asset: string;
        target: string;
      };
      NoteUnlockable: {
        asset: string;
        owner: string;
      };
      RequestUnlock: {
        asset: string;
        locker: string;
      };
      SetFeesMode: {
        jitWithdraw: string;
      };
      SetTopic: string;
      ClearTopic: string;
      AliasOrigin: string;
      UnpaidExecution: {
        weightLimit: string;
        checkOrigin: string;
      };
    };
  };
  /**
   * Lookup306: xcm::v3::Response
   **/
  XcmV3Response: {
    _enum: {
      Null: string;
      Assets: string;
      ExecutionResult: string;
      Version: string;
      PalletsInfo: string;
      DispatchResult: string;
    };
  };
  /**
   * Lookup308: xcm::v3::PalletInfo
   **/
  XcmV3PalletInfo: {
    index: string;
    name: string;
    moduleName: string;
    major: string;
    minor: string;
    patch: string;
  };
  /**
   * Lookup312: xcm::v3::QueryResponseInfo
   **/
  XcmV3QueryResponseInfo: {
    destination: string;
    queryId: string;
    maxWeight: string;
  };
  /**
   * Lookup313: xcm::v3::multiasset::MultiAssetFilter
   **/
  XcmV3MultiassetMultiAssetFilter: {
    _enum: {
      Definite: string;
      Wild: string;
    };
  };
  /**
   * Lookup314: xcm::v3::multiasset::WildMultiAsset
   **/
  XcmV3MultiassetWildMultiAsset: {
    _enum: {
      All: string;
      AllOf: {
        id: string;
        fun: string;
      };
      AllCounted: string;
      AllOfCounted: {
        id: string;
        fun: string;
        count: string;
      };
    };
  };
  /**
   * Lookup315: xcm::v3::multiasset::WildFungibility
   **/
  XcmV3MultiassetWildFungibility: {
    _enum: string[];
  };
  /**
   * Lookup327: staging_xcm_executor::traits::asset_transfer::TransferType
   **/
  StagingXcmExecutorAssetTransferTransferType: {
    _enum: {
      Teleport: string;
      LocalReserve: string;
      DestinationReserve: string;
      RemoteReserve: string;
    };
  };
  /**
   * Lookup328: xcm::VersionedAssetId
   **/
  XcmVersionedAssetId: {
    _enum: {
      __Unused0: string;
      __Unused1: string;
      __Unused2: string;
      V3: string;
      V4: string;
    };
  };
  /**
   * Lookup329: cumulus_pallet_xcm::pallet::Call<T>
   **/
  CumulusPalletXcmCall: string;
  /**
   * Lookup330: pallet_message_queue::pallet::Call<T>
   **/
  PalletMessageQueueCall: {
    _enum: {
      reap_page: {
        messageOrigin: string;
        pageIndex: string;
      };
      execute_overweight: {
        messageOrigin: string;
        page: string;
        index: string;
        weightLimit: string;
      };
    };
  };
  /**
   * Lookup331: pallet_storage_providers::pallet::Call<T>
   **/
  PalletStorageProvidersCall: {
    _enum: {
      request_msp_sign_up: {
        capacity: string;
        multiaddresses: string;
        valuePropPricePerUnitOfDataPerBlock: string;
        commitment: string;
        valuePropMaxDataLimit: string;
        paymentAccount: string;
      };
      request_bsp_sign_up: {
        capacity: string;
        multiaddresses: string;
        paymentAccount: string;
      };
      confirm_sign_up: {
        providerAccount: string;
      };
      cancel_sign_up: string;
      msp_sign_off: string;
      bsp_sign_off: string;
      change_capacity: {
        newCapacity: string;
      };
      add_value_prop: {
        pricePerUnitOfDataPerBlock: string;
        commitment: string;
        bucketDataLimit: string;
      };
      make_value_prop_unavailable: {
        valuePropId: string;
      };
      add_multiaddress: {
        newMultiaddress: string;
      };
      remove_multiaddress: {
        multiaddress: string;
      };
      force_msp_sign_up: {
        who: string;
        mspId: string;
        capacity: string;
        multiaddresses: string;
        valuePropPricePerUnitOfDataPerBlock: string;
        commitment: string;
        valuePropMaxDataLimit: string;
        paymentAccount: string;
      };
      force_bsp_sign_up: {
        who: string;
        bspId: string;
        capacity: string;
        multiaddresses: string;
        paymentAccount: string;
        weight: string;
      };
      slash: {
        providerId: string;
      };
    };
  };
  /**
   * Lookup332: pallet_file_system::pallet::Call<T>
   **/
  PalletFileSystemCall: {
    _enum: {
      create_bucket: {
        mspId: string;
        name: string;
        private: string;
        valuePropId: string;
      };
      request_move_bucket: {
        bucketId: string;
        newMspId: string;
      };
      msp_respond_move_bucket_request: {
        bucketId: string;
        response: string;
      };
      update_bucket_privacy: {
        bucketId: string;
        private: string;
      };
      create_and_associate_collection_with_bucket: {
        bucketId: string;
      };
      delete_bucket: {
        bucketId: string;
      };
      issue_storage_request: {
        _alias: {
          size_: string;
        };
        bucketId: string;
        location: string;
        fingerprint: string;
        size_: string;
        mspId: string;
        peerIds: string;
      };
      revoke_storage_request: {
        fileKey: string;
      };
      msp_respond_storage_requests_multiple_buckets: {
        storageRequestMspResponse: string;
      };
      msp_stop_storing_bucket: {
        bucketId: string;
      };
      bsp_volunteer: {
        fileKey: string;
      };
      bsp_confirm_storing: {
        nonInclusionForestProof: string;
        fileKeysAndProofs: string;
      };
      bsp_request_stop_storing: {
        _alias: {
          size_: string;
        };
        fileKey: string;
        bucketId: string;
        location: string;
        owner: string;
        fingerprint: string;
        size_: string;
        canServe: string;
        inclusionForestProof: string;
      };
      bsp_confirm_stop_storing: {
        fileKey: string;
        inclusionForestProof: string;
      };
      stop_storing_for_insolvent_user: {
        _alias: {
          size_: string;
        };
        fileKey: string;
        bucketId: string;
        location: string;
        owner: string;
        fingerprint: string;
        size_: string;
        inclusionForestProof: string;
      };
      delete_file: {
        _alias: {
          size_: string;
        };
        bucketId: string;
        fileKey: string;
        location: string;
        size_: string;
        fingerprint: string;
        maybeInclusionForestProof: string;
      };
      pending_file_deletion_request_submit_proof: {
        user: string;
        fileKey: string;
        bucketId: string;
        forestProof: string;
      };
      set_global_parameters: {
        replicationTarget: string;
        tickRangeToMaximumThreshold: string;
      };
    };
  };
  /**
   * Lookup333: pallet_file_system::types::BucketMoveRequestResponse
   **/
  PalletFileSystemBucketMoveRequestResponse: {
    _enum: string[];
  };
  /**
   * Lookup335: pallet_file_system::types::StorageRequestMspBucketResponse<T>
   **/
  PalletFileSystemStorageRequestMspBucketResponse: {
    bucketId: string;
    accept: string;
    reject: string;
  };
  /**
   * Lookup337: pallet_file_system::types::StorageRequestMspAcceptedFileKeys<T>
   **/
  PalletFileSystemStorageRequestMspAcceptedFileKeys: {
    fileKeysAndProofs: string;
    nonInclusionForestProof: string;
  };
  /**
   * Lookup339: pallet_file_system::types::FileKeyWithProof<T>
   **/
  PalletFileSystemFileKeyWithProof: {
    fileKey: string;
    proof: string;
  };
  /**
   * Lookup342: pallet_file_system::types::RejectedStorageRequest<T>
   **/
  PalletFileSystemRejectedStorageRequest: {
    fileKey: string;
    reason: string;
  };
  /**
   * Lookup349: pallet_proofs_dealer::pallet::Call<T>
   **/
  PalletProofsDealerCall: {
    _enum: {
      challenge: {
        key: string;
      };
      submit_proof: {
        proof: string;
        provider: string;
      };
      force_initialise_challenge_cycle: {
        provider: string;
      };
      set_paused: {
        paused: string;
      };
    };
  };
  /**
   * Lookup350: pallet_randomness::pallet::Call<T>
   **/
  PalletRandomnessCall: {
    _enum: string[];
  };
  /**
   * Lookup351: pallet_payment_streams::pallet::Call<T>
   **/
  PalletPaymentStreamsCall: {
    _enum: {
      create_fixed_rate_payment_stream: {
        providerId: string;
        userAccount: string;
        rate: string;
      };
      update_fixed_rate_payment_stream: {
        providerId: string;
        userAccount: string;
        newRate: string;
      };
      delete_fixed_rate_payment_stream: {
        providerId: string;
        userAccount: string;
      };
      create_dynamic_rate_payment_stream: {
        providerId: string;
        userAccount: string;
        amountProvided: string;
      };
      update_dynamic_rate_payment_stream: {
        providerId: string;
        userAccount: string;
        newAmountProvided: string;
      };
      delete_dynamic_rate_payment_stream: {
        providerId: string;
        userAccount: string;
      };
      charge_payment_streams: {
        userAccount: string;
      };
      charge_multiple_users_payment_streams: {
        userAccounts: string;
      };
      pay_outstanding_debt: {
        amountOfStreamsToPay: string;
      };
      clear_insolvent_flag: string;
    };
  };
  /**
   * Lookup352: pallet_bucket_nfts::pallet::Call<T>
   **/
  PalletBucketNftsCall: {
    _enum: {
      share_access: {
        recipient: string;
        bucket: string;
        itemId: string;
        readAccessRegex: string;
      };
      update_read_access: {
        bucket: string;
        itemId: string;
        readAccessRegex: string;
      };
    };
  };
  /**
   * Lookup354: pallet_nfts::pallet::Call<T, I>
   **/
  PalletNftsCall: {
    _enum: {
      create: {
        admin: string;
        config: string;
      };
      force_create: {
        owner: string;
        config: string;
      };
      destroy: {
        collection: string;
        witness: string;
      };
      mint: {
        collection: string;
        item: string;
        mintTo: string;
        witnessData: string;
      };
      force_mint: {
        collection: string;
        item: string;
        mintTo: string;
        itemConfig: string;
      };
      burn: {
        collection: string;
        item: string;
      };
      transfer: {
        collection: string;
        item: string;
        dest: string;
      };
      redeposit: {
        collection: string;
        items: string;
      };
      lock_item_transfer: {
        collection: string;
        item: string;
      };
      unlock_item_transfer: {
        collection: string;
        item: string;
      };
      lock_collection: {
        collection: string;
        lockSettings: string;
      };
      transfer_ownership: {
        collection: string;
        newOwner: string;
      };
      set_team: {
        collection: string;
        issuer: string;
        admin: string;
        freezer: string;
      };
      force_collection_owner: {
        collection: string;
        owner: string;
      };
      force_collection_config: {
        collection: string;
        config: string;
      };
      approve_transfer: {
        collection: string;
        item: string;
        delegate: string;
        maybeDeadline: string;
      };
      cancel_approval: {
        collection: string;
        item: string;
        delegate: string;
      };
      clear_all_transfer_approvals: {
        collection: string;
        item: string;
      };
      lock_item_properties: {
        collection: string;
        item: string;
        lockMetadata: string;
        lockAttributes: string;
      };
      set_attribute: {
        collection: string;
        maybeItem: string;
        namespace: string;
        key: string;
        value: string;
      };
      force_set_attribute: {
        setAs: string;
        collection: string;
        maybeItem: string;
        namespace: string;
        key: string;
        value: string;
      };
      clear_attribute: {
        collection: string;
        maybeItem: string;
        namespace: string;
        key: string;
      };
      approve_item_attributes: {
        collection: string;
        item: string;
        delegate: string;
      };
      cancel_item_attributes_approval: {
        collection: string;
        item: string;
        delegate: string;
        witness: string;
      };
      set_metadata: {
        collection: string;
        item: string;
        data: string;
      };
      clear_metadata: {
        collection: string;
        item: string;
      };
      set_collection_metadata: {
        collection: string;
        data: string;
      };
      clear_collection_metadata: {
        collection: string;
      };
      set_accept_ownership: {
        maybeCollection: string;
      };
      set_collection_max_supply: {
        collection: string;
        maxSupply: string;
      };
      update_mint_settings: {
        collection: string;
        mintSettings: string;
      };
      set_price: {
        collection: string;
        item: string;
        price: string;
        whitelistedBuyer: string;
      };
      buy_item: {
        collection: string;
        item: string;
        bidPrice: string;
      };
      pay_tips: {
        tips: string;
      };
      create_swap: {
        offeredCollection: string;
        offeredItem: string;
        desiredCollection: string;
        maybeDesiredItem: string;
        maybePrice: string;
        duration: string;
      };
      cancel_swap: {
        offeredCollection: string;
        offeredItem: string;
      };
      claim_swap: {
        sendCollection: string;
        sendItem: string;
        receiveCollection: string;
        receiveItem: string;
        witnessPrice: string;
      };
      mint_pre_signed: {
        mintData: string;
        signature: string;
        signer: string;
      };
      set_attributes_pre_signed: {
        data: string;
        signature: string;
        signer: string;
      };
    };
  };
  /**
   * Lookup355: pallet_nfts::types::CollectionConfig<Price, BlockNumber, CollectionId>
   **/
  PalletNftsCollectionConfig: {
    settings: string;
    maxSupply: string;
    mintSettings: string;
  };
  /**
   * Lookup357: pallet_nfts::types::CollectionSetting
   **/
  PalletNftsCollectionSetting: {
    _enum: string[];
  };
  /**
   * Lookup358: pallet_nfts::types::MintSettings<Price, BlockNumber, CollectionId>
   **/
  PalletNftsMintSettings: {
    mintType: string;
    price: string;
    startBlock: string;
    endBlock: string;
    defaultItemSettings: string;
  };
  /**
   * Lookup359: pallet_nfts::types::MintType<CollectionId>
   **/
  PalletNftsMintType: {
    _enum: {
      Issuer: string;
      Public: string;
      HolderOf: string;
    };
  };
  /**
   * Lookup362: pallet_nfts::types::ItemSetting
   **/
  PalletNftsItemSetting: {
    _enum: string[];
  };
  /**
   * Lookup363: pallet_nfts::types::DestroyWitness
   **/
  PalletNftsDestroyWitness: {
    itemMetadatas: string;
    itemConfigs: string;
    attributes: string;
  };
  /**
   * Lookup365: pallet_nfts::types::MintWitness<ItemId, Balance>
   **/
  PalletNftsMintWitness: {
    ownedItem: string;
    mintPrice: string;
  };
  /**
   * Lookup366: pallet_nfts::types::ItemConfig
   **/
  PalletNftsItemConfig: {
    settings: string;
  };
  /**
   * Lookup368: pallet_nfts::types::CancelAttributesApprovalWitness
   **/
  PalletNftsCancelAttributesApprovalWitness: {
    accountAttributes: string;
  };
  /**
   * Lookup370: pallet_nfts::types::ItemTip<CollectionId, ItemId, sp_core::crypto::AccountId32, Amount>
   **/
  PalletNftsItemTip: {
    collection: string;
    item: string;
    receiver: string;
    amount: string;
  };
  /**
   * Lookup372: pallet_nfts::types::PreSignedMint<CollectionId, ItemId, sp_core::crypto::AccountId32, Deadline, Balance>
   **/
  PalletNftsPreSignedMint: {
    collection: string;
    item: string;
    attributes: string;
    metadata: string;
    onlyAccount: string;
    deadline: string;
    mintPrice: string;
  };
  /**
   * Lookup373: sp_runtime::MultiSignature
   **/
  SpRuntimeMultiSignature: {
    _enum: {
      Ed25519: string;
      Sr25519: string;
      Ecdsa: string;
    };
  };
  /**
   * Lookup376: pallet_nfts::types::PreSignedAttributes<CollectionId, ItemId, sp_core::crypto::AccountId32, Deadline>
   **/
  PalletNftsPreSignedAttributes: {
    collection: string;
    item: string;
    attributes: string;
    namespace: string;
    deadline: string;
  };
  /**
   * Lookup377: pallet_parameters::pallet::Call<T>
   **/
  PalletParametersCall: {
    _enum: {
      set_parameter: {
        keyValue: string;
      };
    };
  };
  /**
   * Lookup378: storage_hub_runtime::configs::runtime_params::RuntimeParameters
   **/
  StorageHubRuntimeConfigsRuntimeParamsRuntimeParameters: {
    _enum: {
      RuntimeConfig: string;
    };
  };
  /**
   * Lookup379: storage_hub_runtime::configs::runtime_params::dynamic_params::runtime_config::Parameters
   **/
  StorageHubRuntimeConfigsRuntimeParamsDynamicParamsRuntimeConfigParameters: {
    _enum: {
      SlashAmountPerMaxFileSize: string;
      StakeToChallengePeriod: string;
      CheckpointChallengePeriod: string;
      MinChallengePeriod: string;
      SystemUtilisationLowerThresholdPercentage: string;
      SystemUtilisationUpperThresholdPercentage: string;
      MostlyStablePrice: string;
      MaxPrice: string;
      MinPrice: string;
      UpperExponentFactor: string;
      LowerExponentFactor: string;
      ZeroSizeBucketFixedRate: string;
      IdealUtilisationRate: string;
      DecayRate: string;
      MinimumTreasuryCut: string;
      MaximumTreasuryCut: string;
      BspStopStoringFilePenalty: string;
    };
  };
  /**
   * Lookup381: pallet_sudo::pallet::Error<T>
   **/
  PalletSudoError: {
    _enum: string[];
  };
  /**
   * Lookup384: pallet_collator_selection::pallet::CandidateInfo<sp_core::crypto::AccountId32, Balance>
   **/
  PalletCollatorSelectionCandidateInfo: {
    who: string;
    deposit: string;
  };
  /**
   * Lookup386: pallet_collator_selection::pallet::Error<T>
   **/
  PalletCollatorSelectionError: {
    _enum: string[];
  };
  /**
   * Lookup390: sp_core::crypto::KeyTypeId
   **/
  SpCoreCryptoKeyTypeId: string;
  /**
   * Lookup391: pallet_session::pallet::Error<T>
   **/
  PalletSessionError: {
    _enum: string[];
  };
  /**
   * Lookup400: cumulus_pallet_xcmp_queue::OutboundChannelDetails
   **/
  CumulusPalletXcmpQueueOutboundChannelDetails: {
    recipient: string;
    state: string;
    signalsExist: string;
    firstIndex: string;
    lastIndex: string;
  };
  /**
   * Lookup401: cumulus_pallet_xcmp_queue::OutboundState
   **/
  CumulusPalletXcmpQueueOutboundState: {
    _enum: string[];
  };
  /**
   * Lookup405: cumulus_pallet_xcmp_queue::QueueConfigData
   **/
  CumulusPalletXcmpQueueQueueConfigData: {
    suspendThreshold: string;
    dropThreshold: string;
    resumeThreshold: string;
  };
  /**
   * Lookup406: cumulus_pallet_xcmp_queue::pallet::Error<T>
   **/
  CumulusPalletXcmpQueueError: {
    _enum: string[];
  };
  /**
   * Lookup407: pallet_xcm::pallet::QueryStatus<BlockNumber>
   **/
  PalletXcmQueryStatus: {
    _enum: {
      Pending: {
        responder: string;
        maybeMatchQuerier: string;
        maybeNotify: string;
        timeout: string;
      };
      VersionNotifier: {
        origin: string;
        isActive: string;
      };
      Ready: {
        response: string;
        at: string;
      };
    };
  };
  /**
   * Lookup411: xcm::VersionedResponse
   **/
  XcmVersionedResponse: {
    _enum: {
      __Unused0: string;
      __Unused1: string;
      V2: string;
      V3: string;
      V4: string;
    };
  };
  /**
   * Lookup417: pallet_xcm::pallet::VersionMigrationStage
   **/
  PalletXcmVersionMigrationStage: {
    _enum: {
      MigrateSupportedVersion: string;
      MigrateVersionNotifiers: string;
      NotifyCurrentTargets: string;
      MigrateAndNotifyOldTargets: string;
    };
  };
  /**
   * Lookup420: pallet_xcm::pallet::RemoteLockedFungibleRecord<ConsumerIdentifier, MaxConsumers>
   **/
  PalletXcmRemoteLockedFungibleRecord: {
    amount: string;
    owner: string;
    locker: string;
    consumers: string;
  };
  /**
   * Lookup427: pallet_xcm::pallet::Error<T>
   **/
  PalletXcmError: {
    _enum: string[];
  };
  /**
   * Lookup428: pallet_message_queue::BookState<cumulus_primitives_core::AggregateMessageOrigin>
   **/
  PalletMessageQueueBookState: {
    _alias: {
      size_: string;
    };
    begin: string;
    end: string;
    count: string;
    readyNeighbours: string;
    messageCount: string;
    size_: string;
  };
  /**
   * Lookup430: pallet_message_queue::Neighbours<cumulus_primitives_core::AggregateMessageOrigin>
   **/
  PalletMessageQueueNeighbours: {
    prev: string;
    next: string;
  };
  /**
   * Lookup432: pallet_message_queue::Page<Size, HeapSize>
   **/
  PalletMessageQueuePage: {
    remaining: string;
    remainingSize: string;
    firstIndex: string;
    first: string;
    last: string;
    heap: string;
  };
  /**
   * Lookup434: pallet_message_queue::pallet::Error<T>
   **/
  PalletMessageQueueError: {
    _enum: string[];
  };
  /**
   * Lookup435: pallet_storage_providers::types::SignUpRequest<T>
   **/
  PalletStorageProvidersSignUpRequest: {
    spSignUpRequest: string;
    at: string;
  };
  /**
   * Lookup436: pallet_storage_providers::types::SignUpRequestSpParams<T>
   **/
  PalletStorageProvidersSignUpRequestSpParams: {
    _enum: {
      BackupStorageProvider: string;
      MainStorageProvider: string;
    };
  };
  /**
   * Lookup437: pallet_storage_providers::types::BackupStorageProvider<T>
   **/
  PalletStorageProvidersBackupStorageProvider: {
    capacity: string;
    capacityUsed: string;
    multiaddresses: string;
    root: string;
    lastCapacityChange: string;
    ownerAccount: string;
    paymentAccount: string;
    reputationWeight: string;
    signUpBlock: string;
  };
  /**
   * Lookup438: pallet_storage_providers::types::MainStorageProviderSignUpRequest<T>
   **/
  PalletStorageProvidersMainStorageProviderSignUpRequest: {
    mspInfo: string;
    valueProp: string;
  };
  /**
   * Lookup439: pallet_storage_providers::types::MainStorageProvider<T>
   **/
  PalletStorageProvidersMainStorageProvider: {
    capacity: string;
    capacityUsed: string;
    multiaddresses: string;
    lastCapacityChange: string;
    ownerAccount: string;
    paymentAccount: string;
    signUpBlock: string;
  };
  /**
   * Lookup440: pallet_storage_providers::types::Bucket<T>
   **/
  PalletStorageProvidersBucket: {
    _alias: {
      size_: string;
    };
    root: string;
    userId: string;
    mspId: string;
    private: string;
    readAccessGroupId: string;
    size_: string;
    valuePropId: string;
  };
  /**
   * Lookup442: pallet_storage_providers::pallet::Error<T>
   **/
  PalletStorageProvidersError: {
    _enum: string[];
  };
  /**
   * Lookup443: pallet_file_system::types::StorageRequestMetadata<T>
   **/
  PalletFileSystemStorageRequestMetadata: {
    _alias: {
      size_: string;
    };
    requestedAt: string;
    owner: string;
    bucketId: string;
    location: string;
    fingerprint: string;
    size_: string;
    msp: string;
    userPeerIds: string;
    bspsRequired: string;
    bspsConfirmed: string;
    bspsVolunteered: string;
  };
  /**
   * Lookup446: pallet_file_system::types::StorageRequestBspsMetadata<T>
   **/
  PalletFileSystemStorageRequestBspsMetadata: {
    confirmed: string;
  };
  /**
   * Lookup455: pallet_file_system::types::MoveBucketRequestMetadata<T>
   **/
  PalletFileSystemMoveBucketRequestMetadata: {
    requester: string;
  };
  /**
   * Lookup456: pallet_file_system::pallet::Error<T>
   **/
  PalletFileSystemError: {
    _enum: string[];
  };
  /**
   * Lookup462: pallet_proofs_dealer::pallet::Error<T>
   **/
  PalletProofsDealerError: {
    _enum: string[];
  };
  /**
   * Lookup465: pallet_payment_streams::types::FixedRatePaymentStream<T>
   **/
  PalletPaymentStreamsFixedRatePaymentStream: {
    rate: string;
    lastChargedTick: string;
    userDeposit: string;
    outOfFundsTick: string;
  };
  /**
   * Lookup466: pallet_payment_streams::types::DynamicRatePaymentStream<T>
   **/
  PalletPaymentStreamsDynamicRatePaymentStream: {
    amountProvided: string;
    priceIndexWhenLastCharged: string;
    userDeposit: string;
    outOfFundsTick: string;
  };
  /**
   * Lookup467: pallet_payment_streams::types::ProviderLastChargeableInfo<T>
   **/
  PalletPaymentStreamsProviderLastChargeableInfo: {
    lastChargeableTick: string;
    priceIndex: string;
  };
  /**
<<<<<<< HEAD
   * Lookup478: pallet_payment_streams::pallet::Error<T>
=======
   * Lookup468: pallet_payment_streams::pallet::Error<T>
>>>>>>> 77e28d21
   **/
  PalletPaymentStreamsError: {
    _enum: string[];
  };
  /**
<<<<<<< HEAD
   * Lookup479: pallet_bucket_nfts::pallet::Error<T>
=======
   * Lookup469: pallet_bucket_nfts::pallet::Error<T>
>>>>>>> 77e28d21
   **/
  PalletBucketNftsError: {
    _enum: string[];
  };
  /**
<<<<<<< HEAD
   * Lookup480: pallet_nfts::types::CollectionDetails<sp_core::crypto::AccountId32, DepositBalance>
=======
   * Lookup470: pallet_nfts::types::CollectionDetails<sp_core::crypto::AccountId32, DepositBalance>
>>>>>>> 77e28d21
   **/
  PalletNftsCollectionDetails: {
    owner: string;
    ownerDeposit: string;
    items: string;
    itemMetadatas: string;
    itemConfigs: string;
    attributes: string;
  };
  /**
<<<<<<< HEAD
   * Lookup485: pallet_nfts::types::CollectionRole
=======
   * Lookup475: pallet_nfts::types::CollectionRole
>>>>>>> 77e28d21
   **/
  PalletNftsCollectionRole: {
    _enum: string[];
  };
  /**
<<<<<<< HEAD
   * Lookup486: pallet_nfts::types::ItemDetails<sp_core::crypto::AccountId32, pallet_nfts::types::ItemDeposit<DepositBalance, sp_core::crypto::AccountId32>, bounded_collections::bounded_btree_map::BoundedBTreeMap<sp_core::crypto::AccountId32, Option<T>, S>>
=======
   * Lookup476: pallet_nfts::types::ItemDetails<sp_core::crypto::AccountId32, pallet_nfts::types::ItemDeposit<DepositBalance, sp_core::crypto::AccountId32>, bounded_collections::bounded_btree_map::BoundedBTreeMap<sp_core::crypto::AccountId32, Option<T>, S>>
>>>>>>> 77e28d21
   **/
  PalletNftsItemDetails: {
    owner: string;
    approvals: string;
    deposit: string;
  };
  /**
<<<<<<< HEAD
   * Lookup487: pallet_nfts::types::ItemDeposit<DepositBalance, sp_core::crypto::AccountId32>
=======
   * Lookup477: pallet_nfts::types::ItemDeposit<DepositBalance, sp_core::crypto::AccountId32>
>>>>>>> 77e28d21
   **/
  PalletNftsItemDeposit: {
    account: string;
    amount: string;
  };
  /**
<<<<<<< HEAD
   * Lookup492: pallet_nfts::types::CollectionMetadata<Deposit, StringLimit>
=======
   * Lookup482: pallet_nfts::types::CollectionMetadata<Deposit, StringLimit>
>>>>>>> 77e28d21
   **/
  PalletNftsCollectionMetadata: {
    deposit: string;
    data: string;
  };
  /**
<<<<<<< HEAD
   * Lookup493: pallet_nfts::types::ItemMetadata<pallet_nfts::types::ItemMetadataDeposit<DepositBalance, sp_core::crypto::AccountId32>, StringLimit>
=======
   * Lookup483: pallet_nfts::types::ItemMetadata<pallet_nfts::types::ItemMetadataDeposit<DepositBalance, sp_core::crypto::AccountId32>, StringLimit>
>>>>>>> 77e28d21
   **/
  PalletNftsItemMetadata: {
    deposit: string;
    data: string;
  };
  /**
<<<<<<< HEAD
   * Lookup494: pallet_nfts::types::ItemMetadataDeposit<DepositBalance, sp_core::crypto::AccountId32>
=======
   * Lookup484: pallet_nfts::types::ItemMetadataDeposit<DepositBalance, sp_core::crypto::AccountId32>
>>>>>>> 77e28d21
   **/
  PalletNftsItemMetadataDeposit: {
    account: string;
    amount: string;
  };
  /**
<<<<<<< HEAD
   * Lookup497: pallet_nfts::types::AttributeDeposit<DepositBalance, sp_core::crypto::AccountId32>
=======
   * Lookup487: pallet_nfts::types::AttributeDeposit<DepositBalance, sp_core::crypto::AccountId32>
>>>>>>> 77e28d21
   **/
  PalletNftsAttributeDeposit: {
    account: string;
    amount: string;
  };
  /**
<<<<<<< HEAD
   * Lookup501: pallet_nfts::types::PendingSwap<CollectionId, ItemId, pallet_nfts::types::PriceWithDirection<Amount>, Deadline>
=======
   * Lookup491: pallet_nfts::types::PendingSwap<CollectionId, ItemId, pallet_nfts::types::PriceWithDirection<Amount>, Deadline>
>>>>>>> 77e28d21
   **/
  PalletNftsPendingSwap: {
    desiredCollection: string;
    desiredItem: string;
    price: string;
    deadline: string;
  };
  /**
<<<<<<< HEAD
   * Lookup503: pallet_nfts::types::PalletFeature
=======
   * Lookup493: pallet_nfts::types::PalletFeature
>>>>>>> 77e28d21
   **/
  PalletNftsPalletFeature: {
    _enum: string[];
  };
  /**
<<<<<<< HEAD
   * Lookup504: pallet_nfts::pallet::Error<T, I>
=======
   * Lookup494: pallet_nfts::pallet::Error<T, I>
>>>>>>> 77e28d21
   **/
  PalletNftsError: {
    _enum: string[];
  };
  /**
<<<<<<< HEAD
   * Lookup507: frame_system::extensions::check_non_zero_sender::CheckNonZeroSender<T>
   **/
  FrameSystemExtensionsCheckNonZeroSender: string;
  /**
   * Lookup508: frame_system::extensions::check_spec_version::CheckSpecVersion<T>
   **/
  FrameSystemExtensionsCheckSpecVersion: string;
  /**
   * Lookup509: frame_system::extensions::check_tx_version::CheckTxVersion<T>
   **/
  FrameSystemExtensionsCheckTxVersion: string;
  /**
   * Lookup510: frame_system::extensions::check_genesis::CheckGenesis<T>
   **/
  FrameSystemExtensionsCheckGenesis: string;
  /**
   * Lookup513: frame_system::extensions::check_nonce::CheckNonce<T>
   **/
  FrameSystemExtensionsCheckNonce: string;
  /**
   * Lookup514: frame_system::extensions::check_weight::CheckWeight<T>
   **/
  FrameSystemExtensionsCheckWeight: string;
  /**
   * Lookup515: pallet_transaction_payment::ChargeTransactionPayment<T>
   **/
  PalletTransactionPaymentChargeTransactionPayment: string;
  /**
   * Lookup516: cumulus_primitives_storage_weight_reclaim::StorageWeightReclaim<T>
   **/
  CumulusPrimitivesStorageWeightReclaimStorageWeightReclaim: string;
  /**
   * Lookup517: frame_metadata_hash_extension::CheckMetadataHash<T>
=======
   * Lookup497: frame_system::extensions::check_non_zero_sender::CheckNonZeroSender<T>
   **/
  FrameSystemExtensionsCheckNonZeroSender: string;
  /**
   * Lookup498: frame_system::extensions::check_spec_version::CheckSpecVersion<T>
   **/
  FrameSystemExtensionsCheckSpecVersion: string;
  /**
   * Lookup499: frame_system::extensions::check_tx_version::CheckTxVersion<T>
   **/
  FrameSystemExtensionsCheckTxVersion: string;
  /**
   * Lookup500: frame_system::extensions::check_genesis::CheckGenesis<T>
   **/
  FrameSystemExtensionsCheckGenesis: string;
  /**
   * Lookup503: frame_system::extensions::check_nonce::CheckNonce<T>
   **/
  FrameSystemExtensionsCheckNonce: string;
  /**
   * Lookup504: frame_system::extensions::check_weight::CheckWeight<T>
   **/
  FrameSystemExtensionsCheckWeight: string;
  /**
   * Lookup505: pallet_transaction_payment::ChargeTransactionPayment<T>
   **/
  PalletTransactionPaymentChargeTransactionPayment: string;
  /**
   * Lookup506: cumulus_primitives_storage_weight_reclaim::StorageWeightReclaim<T>
   **/
  CumulusPrimitivesStorageWeightReclaimStorageWeightReclaim: string;
  /**
   * Lookup507: frame_metadata_hash_extension::CheckMetadataHash<T>
>>>>>>> 77e28d21
   **/
  FrameMetadataHashExtensionCheckMetadataHash: {
    mode: string;
  };
  /**
<<<<<<< HEAD
   * Lookup518: frame_metadata_hash_extension::Mode
=======
   * Lookup508: frame_metadata_hash_extension::Mode
>>>>>>> 77e28d21
   **/
  FrameMetadataHashExtensionMode: {
    _enum: string[];
  };
  /**
<<<<<<< HEAD
   * Lookup519: storage_hub_runtime::Runtime
=======
   * Lookup509: storage_hub_runtime::Runtime
>>>>>>> 77e28d21
   **/
  StorageHubRuntimeRuntime: string;
};
export default _default;<|MERGE_RESOLUTION|>--- conflicted
+++ resolved
@@ -1733,10 +1733,7 @@
       UserWithoutFunds: {
         who: string;
       };
-      UserPaidAllDebts: {
-        who: string;
-      };
-      UserPaidSomeDebts: {
+      UserPaidDebts: {
         who: string;
       };
       UserSolvent: {
@@ -3506,9 +3503,7 @@
       charge_multiple_users_payment_streams: {
         userAccounts: string;
       };
-      pay_outstanding_debt: {
-        amountOfStreamsToPay: string;
-      };
+      pay_outstanding_debt: string;
       clear_insolvent_flag: string;
     };
   };
@@ -4172,31 +4167,19 @@
     priceIndex: string;
   };
   /**
-<<<<<<< HEAD
-   * Lookup478: pallet_payment_streams::pallet::Error<T>
-=======
    * Lookup468: pallet_payment_streams::pallet::Error<T>
->>>>>>> 77e28d21
    **/
   PalletPaymentStreamsError: {
     _enum: string[];
   };
   /**
-<<<<<<< HEAD
-   * Lookup479: pallet_bucket_nfts::pallet::Error<T>
-=======
    * Lookup469: pallet_bucket_nfts::pallet::Error<T>
->>>>>>> 77e28d21
    **/
   PalletBucketNftsError: {
     _enum: string[];
   };
   /**
-<<<<<<< HEAD
-   * Lookup480: pallet_nfts::types::CollectionDetails<sp_core::crypto::AccountId32, DepositBalance>
-=======
    * Lookup470: pallet_nfts::types::CollectionDetails<sp_core::crypto::AccountId32, DepositBalance>
->>>>>>> 77e28d21
    **/
   PalletNftsCollectionDetails: {
     owner: string;
@@ -4207,21 +4190,13 @@
     attributes: string;
   };
   /**
-<<<<<<< HEAD
-   * Lookup485: pallet_nfts::types::CollectionRole
-=======
    * Lookup475: pallet_nfts::types::CollectionRole
->>>>>>> 77e28d21
    **/
   PalletNftsCollectionRole: {
     _enum: string[];
   };
   /**
-<<<<<<< HEAD
-   * Lookup486: pallet_nfts::types::ItemDetails<sp_core::crypto::AccountId32, pallet_nfts::types::ItemDeposit<DepositBalance, sp_core::crypto::AccountId32>, bounded_collections::bounded_btree_map::BoundedBTreeMap<sp_core::crypto::AccountId32, Option<T>, S>>
-=======
    * Lookup476: pallet_nfts::types::ItemDetails<sp_core::crypto::AccountId32, pallet_nfts::types::ItemDeposit<DepositBalance, sp_core::crypto::AccountId32>, bounded_collections::bounded_btree_map::BoundedBTreeMap<sp_core::crypto::AccountId32, Option<T>, S>>
->>>>>>> 77e28d21
    **/
   PalletNftsItemDetails: {
     owner: string;
@@ -4229,66 +4204,42 @@
     deposit: string;
   };
   /**
-<<<<<<< HEAD
-   * Lookup487: pallet_nfts::types::ItemDeposit<DepositBalance, sp_core::crypto::AccountId32>
-=======
    * Lookup477: pallet_nfts::types::ItemDeposit<DepositBalance, sp_core::crypto::AccountId32>
->>>>>>> 77e28d21
    **/
   PalletNftsItemDeposit: {
     account: string;
     amount: string;
   };
   /**
-<<<<<<< HEAD
-   * Lookup492: pallet_nfts::types::CollectionMetadata<Deposit, StringLimit>
-=======
    * Lookup482: pallet_nfts::types::CollectionMetadata<Deposit, StringLimit>
->>>>>>> 77e28d21
    **/
   PalletNftsCollectionMetadata: {
     deposit: string;
     data: string;
   };
   /**
-<<<<<<< HEAD
-   * Lookup493: pallet_nfts::types::ItemMetadata<pallet_nfts::types::ItemMetadataDeposit<DepositBalance, sp_core::crypto::AccountId32>, StringLimit>
-=======
    * Lookup483: pallet_nfts::types::ItemMetadata<pallet_nfts::types::ItemMetadataDeposit<DepositBalance, sp_core::crypto::AccountId32>, StringLimit>
->>>>>>> 77e28d21
    **/
   PalletNftsItemMetadata: {
     deposit: string;
     data: string;
   };
   /**
-<<<<<<< HEAD
-   * Lookup494: pallet_nfts::types::ItemMetadataDeposit<DepositBalance, sp_core::crypto::AccountId32>
-=======
    * Lookup484: pallet_nfts::types::ItemMetadataDeposit<DepositBalance, sp_core::crypto::AccountId32>
->>>>>>> 77e28d21
    **/
   PalletNftsItemMetadataDeposit: {
     account: string;
     amount: string;
   };
   /**
-<<<<<<< HEAD
-   * Lookup497: pallet_nfts::types::AttributeDeposit<DepositBalance, sp_core::crypto::AccountId32>
-=======
    * Lookup487: pallet_nfts::types::AttributeDeposit<DepositBalance, sp_core::crypto::AccountId32>
->>>>>>> 77e28d21
    **/
   PalletNftsAttributeDeposit: {
     account: string;
     amount: string;
   };
   /**
-<<<<<<< HEAD
-   * Lookup501: pallet_nfts::types::PendingSwap<CollectionId, ItemId, pallet_nfts::types::PriceWithDirection<Amount>, Deadline>
-=======
    * Lookup491: pallet_nfts::types::PendingSwap<CollectionId, ItemId, pallet_nfts::types::PriceWithDirection<Amount>, Deadline>
->>>>>>> 77e28d21
    **/
   PalletNftsPendingSwap: {
     desiredCollection: string;
@@ -4297,115 +4248,63 @@
     deadline: string;
   };
   /**
-<<<<<<< HEAD
-   * Lookup503: pallet_nfts::types::PalletFeature
-=======
    * Lookup493: pallet_nfts::types::PalletFeature
->>>>>>> 77e28d21
    **/
   PalletNftsPalletFeature: {
     _enum: string[];
   };
   /**
-<<<<<<< HEAD
-   * Lookup504: pallet_nfts::pallet::Error<T, I>
-=======
    * Lookup494: pallet_nfts::pallet::Error<T, I>
->>>>>>> 77e28d21
    **/
   PalletNftsError: {
     _enum: string[];
   };
   /**
-<<<<<<< HEAD
-   * Lookup507: frame_system::extensions::check_non_zero_sender::CheckNonZeroSender<T>
+   * Lookup497: frame_system::extensions::check_non_zero_sender::CheckNonZeroSender<T>
    **/
   FrameSystemExtensionsCheckNonZeroSender: string;
   /**
-   * Lookup508: frame_system::extensions::check_spec_version::CheckSpecVersion<T>
+   * Lookup498: frame_system::extensions::check_spec_version::CheckSpecVersion<T>
    **/
   FrameSystemExtensionsCheckSpecVersion: string;
   /**
-   * Lookup509: frame_system::extensions::check_tx_version::CheckTxVersion<T>
+   * Lookup499: frame_system::extensions::check_tx_version::CheckTxVersion<T>
    **/
   FrameSystemExtensionsCheckTxVersion: string;
   /**
-   * Lookup510: frame_system::extensions::check_genesis::CheckGenesis<T>
+   * Lookup500: frame_system::extensions::check_genesis::CheckGenesis<T>
    **/
   FrameSystemExtensionsCheckGenesis: string;
   /**
-   * Lookup513: frame_system::extensions::check_nonce::CheckNonce<T>
+   * Lookup503: frame_system::extensions::check_nonce::CheckNonce<T>
    **/
   FrameSystemExtensionsCheckNonce: string;
   /**
-   * Lookup514: frame_system::extensions::check_weight::CheckWeight<T>
+   * Lookup504: frame_system::extensions::check_weight::CheckWeight<T>
    **/
   FrameSystemExtensionsCheckWeight: string;
   /**
-   * Lookup515: pallet_transaction_payment::ChargeTransactionPayment<T>
+   * Lookup505: pallet_transaction_payment::ChargeTransactionPayment<T>
    **/
   PalletTransactionPaymentChargeTransactionPayment: string;
   /**
-   * Lookup516: cumulus_primitives_storage_weight_reclaim::StorageWeightReclaim<T>
+   * Lookup506: cumulus_primitives_storage_weight_reclaim::StorageWeightReclaim<T>
    **/
   CumulusPrimitivesStorageWeightReclaimStorageWeightReclaim: string;
   /**
-   * Lookup517: frame_metadata_hash_extension::CheckMetadataHash<T>
-=======
-   * Lookup497: frame_system::extensions::check_non_zero_sender::CheckNonZeroSender<T>
-   **/
-  FrameSystemExtensionsCheckNonZeroSender: string;
-  /**
-   * Lookup498: frame_system::extensions::check_spec_version::CheckSpecVersion<T>
-   **/
-  FrameSystemExtensionsCheckSpecVersion: string;
-  /**
-   * Lookup499: frame_system::extensions::check_tx_version::CheckTxVersion<T>
-   **/
-  FrameSystemExtensionsCheckTxVersion: string;
-  /**
-   * Lookup500: frame_system::extensions::check_genesis::CheckGenesis<T>
-   **/
-  FrameSystemExtensionsCheckGenesis: string;
-  /**
-   * Lookup503: frame_system::extensions::check_nonce::CheckNonce<T>
-   **/
-  FrameSystemExtensionsCheckNonce: string;
-  /**
-   * Lookup504: frame_system::extensions::check_weight::CheckWeight<T>
-   **/
-  FrameSystemExtensionsCheckWeight: string;
-  /**
-   * Lookup505: pallet_transaction_payment::ChargeTransactionPayment<T>
-   **/
-  PalletTransactionPaymentChargeTransactionPayment: string;
-  /**
-   * Lookup506: cumulus_primitives_storage_weight_reclaim::StorageWeightReclaim<T>
-   **/
-  CumulusPrimitivesStorageWeightReclaimStorageWeightReclaim: string;
-  /**
    * Lookup507: frame_metadata_hash_extension::CheckMetadataHash<T>
->>>>>>> 77e28d21
    **/
   FrameMetadataHashExtensionCheckMetadataHash: {
     mode: string;
   };
   /**
-<<<<<<< HEAD
-   * Lookup518: frame_metadata_hash_extension::Mode
-=======
    * Lookup508: frame_metadata_hash_extension::Mode
->>>>>>> 77e28d21
    **/
   FrameMetadataHashExtensionMode: {
     _enum: string[];
   };
   /**
-<<<<<<< HEAD
-   * Lookup519: storage_hub_runtime::Runtime
-=======
    * Lookup509: storage_hub_runtime::Runtime
->>>>>>> 77e28d21
    **/
   StorageHubRuntimeRuntime: string;
 };
