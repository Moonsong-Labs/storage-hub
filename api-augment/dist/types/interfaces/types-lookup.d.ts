--- conflicted
+++ resolved
@@ -4804,11 +4804,6 @@
       | "UserNotInsolvent"
       | "NotSelectedMsp"
       | "MspAlreadyConfirmed"
-<<<<<<< HEAD
-      | "RequestWithoutMsp";
-  }
-  /** @name PalletProofsDealerError (417) */
-=======
       | "RequestWithoutMsp"
       | "MspAlreadyStoringBucket"
       | "MoveBucketRequestNotFound"
@@ -4817,8 +4812,7 @@
       | "BspDataServersExceeded"
       | "FileMetadataProcessingQueueFull";
   }
-  /** @name PalletProofsDealerError (419) */
->>>>>>> 837e35cb
+  /** @name PalletProofsDealerError (417) */
   interface PalletProofsDealerError extends Enum {
     readonly isNotProvider: boolean;
     readonly isChallengesQueueOverflow: boolean;
@@ -4864,42 +4858,26 @@
       | "FailedToApplyDelta"
       | "TooManyValidProofSubmitters";
   }
-<<<<<<< HEAD
   /** @name PalletPaymentStreamsFixedRatePaymentStream (420) */
-=======
-  /** @name PalletPaymentStreamsFixedRatePaymentStream (422) */
->>>>>>> 837e35cb
   interface PalletPaymentStreamsFixedRatePaymentStream extends Struct {
     readonly rate: u128;
     readonly lastChargedTick: u32;
     readonly userDeposit: u128;
     readonly outOfFundsTick: Option<u32>;
   }
-<<<<<<< HEAD
   /** @name PalletPaymentStreamsDynamicRatePaymentStream (421) */
-=======
-  /** @name PalletPaymentStreamsDynamicRatePaymentStream (423) */
->>>>>>> 837e35cb
   interface PalletPaymentStreamsDynamicRatePaymentStream extends Struct {
     readonly amountProvided: u32;
     readonly priceIndexWhenLastCharged: u128;
     readonly userDeposit: u128;
     readonly outOfFundsTick: Option<u32>;
   }
-<<<<<<< HEAD
   /** @name PalletPaymentStreamsProviderLastChargeableInfo (422) */
-=======
-  /** @name PalletPaymentStreamsProviderLastChargeableInfo (424) */
->>>>>>> 837e35cb
   interface PalletPaymentStreamsProviderLastChargeableInfo extends Struct {
     readonly lastChargeableTick: u32;
     readonly priceIndex: u128;
   }
-<<<<<<< HEAD
   /** @name PalletPaymentStreamsError (423) */
-=======
-  /** @name PalletPaymentStreamsError (425) */
->>>>>>> 837e35cb
   interface PalletPaymentStreamsError extends Enum {
     readonly isPaymentStreamAlreadyExists: boolean;
     readonly isPaymentStreamNotFound: boolean;
@@ -4935,11 +4913,7 @@
       | "UserNotFlaggedAsWithoutFunds"
       | "CooldownPeriodNotPassed";
   }
-<<<<<<< HEAD
   /** @name PalletBucketNftsError (424) */
-=======
-  /** @name PalletBucketNftsError (426) */
->>>>>>> 837e35cb
   interface PalletBucketNftsError extends Enum {
     readonly isBucketIsNotPrivate: boolean;
     readonly isNotBucketOwner: boolean;
@@ -4951,11 +4925,7 @@
       | "NoCorrespondingCollection"
       | "ConvertBytesToBoundedVec";
   }
-<<<<<<< HEAD
   /** @name PalletNftsCollectionDetails (425) */
-=======
-  /** @name PalletNftsCollectionDetails (427) */
->>>>>>> 837e35cb
   interface PalletNftsCollectionDetails extends Struct {
     readonly owner: AccountId32;
     readonly ownerDeposit: u128;
@@ -4964,88 +4934,52 @@
     readonly itemConfigs: u32;
     readonly attributes: u32;
   }
-<<<<<<< HEAD
   /** @name PalletNftsCollectionRole (430) */
-=======
-  /** @name PalletNftsCollectionRole (432) */
->>>>>>> 837e35cb
   interface PalletNftsCollectionRole extends Enum {
     readonly isIssuer: boolean;
     readonly isFreezer: boolean;
     readonly isAdmin: boolean;
     readonly type: "Issuer" | "Freezer" | "Admin";
   }
-<<<<<<< HEAD
   /** @name PalletNftsItemDetails (431) */
-=======
-  /** @name PalletNftsItemDetails (433) */
->>>>>>> 837e35cb
   interface PalletNftsItemDetails extends Struct {
     readonly owner: AccountId32;
     readonly approvals: BTreeMap<AccountId32, Option<u32>>;
     readonly deposit: PalletNftsItemDeposit;
   }
-<<<<<<< HEAD
   /** @name PalletNftsItemDeposit (432) */
-=======
-  /** @name PalletNftsItemDeposit (434) */
->>>>>>> 837e35cb
   interface PalletNftsItemDeposit extends Struct {
     readonly account: AccountId32;
     readonly amount: u128;
   }
-<<<<<<< HEAD
   /** @name PalletNftsCollectionMetadata (437) */
-=======
-  /** @name PalletNftsCollectionMetadata (439) */
->>>>>>> 837e35cb
   interface PalletNftsCollectionMetadata extends Struct {
     readonly deposit: u128;
     readonly data: Bytes;
   }
-<<<<<<< HEAD
   /** @name PalletNftsItemMetadata (438) */
-=======
-  /** @name PalletNftsItemMetadata (440) */
->>>>>>> 837e35cb
   interface PalletNftsItemMetadata extends Struct {
     readonly deposit: PalletNftsItemMetadataDeposit;
     readonly data: Bytes;
   }
-<<<<<<< HEAD
   /** @name PalletNftsItemMetadataDeposit (439) */
-=======
-  /** @name PalletNftsItemMetadataDeposit (441) */
->>>>>>> 837e35cb
   interface PalletNftsItemMetadataDeposit extends Struct {
     readonly account: Option<AccountId32>;
     readonly amount: u128;
   }
-<<<<<<< HEAD
   /** @name PalletNftsAttributeDeposit (442) */
-=======
-  /** @name PalletNftsAttributeDeposit (444) */
->>>>>>> 837e35cb
   interface PalletNftsAttributeDeposit extends Struct {
     readonly account: Option<AccountId32>;
     readonly amount: u128;
   }
-<<<<<<< HEAD
   /** @name PalletNftsPendingSwap (446) */
-=======
-  /** @name PalletNftsPendingSwap (448) */
->>>>>>> 837e35cb
   interface PalletNftsPendingSwap extends Struct {
     readonly desiredCollection: u32;
     readonly desiredItem: Option<u32>;
     readonly price: Option<PalletNftsPriceWithDirection>;
     readonly deadline: u32;
   }
-<<<<<<< HEAD
   /** @name PalletNftsPalletFeature (448) */
-=======
-  /** @name PalletNftsPalletFeature (450) */
->>>>>>> 837e35cb
   interface PalletNftsPalletFeature extends Enum {
     readonly isTrading: boolean;
     readonly isAttributes: boolean;
@@ -5053,11 +4987,7 @@
     readonly isSwaps: boolean;
     readonly type: "Trading" | "Attributes" | "Approvals" | "Swaps";
   }
-<<<<<<< HEAD
   /** @name PalletNftsError (449) */
-=======
-  /** @name PalletNftsError (451) */
->>>>>>> 837e35cb
   interface PalletNftsError extends Enum {
     readonly isNoPermission: boolean;
     readonly isUnknownCollection: boolean;
@@ -5151,7 +5081,6 @@
       | "CollectionNotEmpty"
       | "WitnessRequired";
   }
-<<<<<<< HEAD
   /** @name FrameSystemExtensionsCheckNonZeroSender (452) */
   type FrameSystemExtensionsCheckNonZeroSender = Null;
   /** @name FrameSystemExtensionsCheckSpecVersion (453) */
@@ -5169,24 +5098,5 @@
   /** @name CumulusPrimitivesStorageWeightReclaimStorageWeightReclaim (461) */
   type CumulusPrimitivesStorageWeightReclaimStorageWeightReclaim = Null;
   /** @name StorageHubRuntimeRuntime (462) */
-=======
-  /** @name FrameSystemExtensionsCheckNonZeroSender (454) */
-  type FrameSystemExtensionsCheckNonZeroSender = Null;
-  /** @name FrameSystemExtensionsCheckSpecVersion (455) */
-  type FrameSystemExtensionsCheckSpecVersion = Null;
-  /** @name FrameSystemExtensionsCheckTxVersion (456) */
-  type FrameSystemExtensionsCheckTxVersion = Null;
-  /** @name FrameSystemExtensionsCheckGenesis (457) */
-  type FrameSystemExtensionsCheckGenesis = Null;
-  /** @name FrameSystemExtensionsCheckNonce (460) */
-  interface FrameSystemExtensionsCheckNonce extends Compact<u32> {}
-  /** @name FrameSystemExtensionsCheckWeight (461) */
-  type FrameSystemExtensionsCheckWeight = Null;
-  /** @name PalletTransactionPaymentChargeTransactionPayment (462) */
-  interface PalletTransactionPaymentChargeTransactionPayment extends Compact<u128> {}
-  /** @name CumulusPrimitivesStorageWeightReclaimStorageWeightReclaim (463) */
-  type CumulusPrimitivesStorageWeightReclaimStorageWeightReclaim = Null;
-  /** @name StorageHubRuntimeRuntime (464) */
->>>>>>> 837e35cb
   type StorageHubRuntimeRuntime = Null;
 }